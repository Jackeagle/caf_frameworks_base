/*
 * Copyright (C) 2006 The Android Open Source Project
 *
 * Licensed under the Apache License, Version 2.0 (the "License");
 * you may not use this file except in compliance with the License.
 * You may obtain a copy of the License at
 *
 *      http://www.apache.org/licenses/LICENSE-2.0
 *
 * Unless required by applicable law or agreed to in writing, software
 * distributed under the License is distributed on an "AS IS" BASIS,
 * WITHOUT WARRANTIES OR CONDITIONS OF ANY KIND, either express or implied.
 * See the License for the specific language governing permissions and
 * limitations under the License.
 */

//
// Provide access to read-only assets.
//

#define LOG_TAG "asset"
#define ATRACE_TAG ATRACE_TAG_RESOURCES
//#define LOG_NDEBUG 0

#include <androidfw/Asset.h>
#include <androidfw/AssetDir.h>
#include <androidfw/AssetManager.h>
#include <androidfw/misc.h>
#include <androidfw/ResourceTypes.h>
#include <androidfw/ZipFileRO.h>
#include <utils/Atomic.h>
#include <utils/Log.h>
#include <utils/String8.h>
#include <utils/String8.h>
#include <utils/threads.h>
#include <utils/Timers.h>
#include <utils/Trace.h>
#ifndef _WIN32
#include <sys/file.h>
#endif

#include <assert.h>
#include <dirent.h>
#include <errno.h>
#include <string.h> // strerror
#include <strings.h>

#ifndef TEMP_FAILURE_RETRY
/* Used to retry syscalls that can return EINTR. */
#define TEMP_FAILURE_RETRY(exp) ({         \
    typeof (exp) _rc;                      \
    do {                                   \
        _rc = (exp);                       \
    } while (_rc == -1 && errno == EINTR); \
    _rc; })
#endif

using namespace android;

static const bool kIsDebug = false;

/*
 * Names for default app, locale, and vendor.  We might want to change
 * these to be an actual locale, e.g. always use en-US as the default.
 */
static const char* kDefaultLocale = "default";
static const char* kDefaultVendor = "default";
static const char* kAssetsRoot = "assets";
static const char* kAppZipName = NULL; //"classes.jar";
static const char* kSystemAssets = "framework/framework-res.apk";
static const char* kResourceCache = "resource-cache";

static const char* kExcludeExtension = ".EXCLUDE";

static Asset* const kExcludedAsset = (Asset*) 0xd000000d;

static volatile int32_t gCount = 0;

const char* AssetManager::RESOURCES_FILENAME = "resources.arsc";
const char* AssetManager::IDMAP_BIN = "/system/bin/idmap";
const char* AssetManager::OVERLAY_DIR = "/vendor/overlay";
const char* AssetManager::OVERLAY_THEME_DIR_PROPERTY = "ro.boot.vendor.overlay.theme";
const char* AssetManager::TARGET_PACKAGE_NAME = "android";
const char* AssetManager::TARGET_APK_PATH = "/system/framework/framework-res.apk";
const char* AssetManager::IDMAP_DIR = "/data/resource-cache";

namespace {
    String8 idmapPathForPackagePath(const String8& pkgPath)
    {
        const char* root = getenv("ANDROID_DATA");
        LOG_ALWAYS_FATAL_IF(root == NULL, "ANDROID_DATA not set");
        String8 path(root);
        path.appendPath(kResourceCache);

        char buf[256]; // 256 chars should be enough for anyone...
        strncpy(buf, pkgPath.string(), 255);
        buf[255] = '\0';
        char* filename = buf;
        while (*filename && *filename == '/') {
            ++filename;
        }
        char* p = filename;
        while (*p) {
            if (*p == '/') {
                *p = '@';
            }
            ++p;
        }
        path.appendPath(filename);
        path.append("@idmap");

        return path;
    }

    /*
     * Like strdup(), but uses C++ "new" operator instead of malloc.
     */
    static char* strdupNew(const char* str)
    {
        char* newStr;
        int len;

        if (str == NULL)
            return NULL;

        len = strlen(str);
        newStr = new char[len+1];
        memcpy(newStr, str, len+1);

        return newStr;
    }
}

/*
 * ===========================================================================
 *      AssetManager
 * ===========================================================================
 */

int32_t AssetManager::getGlobalCount()
{
    return gCount;
}

AssetManager::AssetManager(CacheMode cacheMode)
    : mLocale(NULL), mVendor(NULL),
      mResources(NULL), mConfig(new ResTable_config),
      mCacheMode(cacheMode), mCacheValid(false)
{
    int count = android_atomic_inc(&gCount) + 1;
    if (kIsDebug) {
        ALOGI("Creating AssetManager %p #%d\n", this, count);
    }
    memset(mConfig, 0, sizeof(ResTable_config));
}

AssetManager::~AssetManager(void)
{
    int count = android_atomic_dec(&gCount);
    if (kIsDebug) {
        ALOGI("Destroying AssetManager in %p #%d\n", this, count);
    }

    delete mConfig;
    delete mResources;

    // don't have a String class yet, so make sure we clean up
    delete[] mLocale;
    delete[] mVendor;
}

bool AssetManager::addAssetPath(
        const String8& path, int32_t* cookie, bool appAsLib, bool isSystemAsset)
{
    AutoMutex _l(mLock);

    asset_path ap;

    String8 realPath(path);
    if (kAppZipName) {
        realPath.appendPath(kAppZipName);
    }
    ap.type = ::getFileType(realPath.string());
    if (ap.type == kFileTypeRegular) {
        ap.path = realPath;
    } else {
        ap.path = path;
        ap.type = ::getFileType(path.string());
        if (ap.type != kFileTypeDirectory && ap.type != kFileTypeRegular) {
            ALOGW("Asset path %s is neither a directory nor file (type=%d).",
                 path.string(), (int)ap.type);
            return false;
        }
    }

    // Skip if we have it already.
    for (size_t i=0; i<mAssetPaths.size(); i++) {
        if (mAssetPaths[i].path == ap.path) {
            if (cookie) {
                *cookie = static_cast<int32_t>(i+1);
            }
            return true;
        }
    }

    ALOGV("In %p Asset %s path: %s", this,
         ap.type == kFileTypeDirectory ? "dir" : "zip", ap.path.string());

    ap.isSystemAsset = isSystemAsset;
    mAssetPaths.add(ap);

    // new paths are always added at the end
    if (cookie) {
        *cookie = static_cast<int32_t>(mAssetPaths.size());
    }

#ifdef __ANDROID__
    // Load overlays, if any
    asset_path oap;
    for (size_t idx = 0; mZipSet.getOverlay(ap.path, idx, &oap); idx++) {
        oap.isSystemAsset = isSystemAsset;
        mAssetPaths.add(oap);
    }
#endif

    if (mResources != NULL) {
        appendPathToResTable(ap, appAsLib);
    }

    return true;
}

bool AssetManager::addOverlayPath(const String8& packagePath, int32_t* cookie)
{
    const String8 idmapPath = idmapPathForPackagePath(packagePath);

    AutoMutex _l(mLock);

    for (size_t i = 0; i < mAssetPaths.size(); ++i) {
        if (mAssetPaths[i].idmap == idmapPath) {
           *cookie = static_cast<int32_t>(i + 1);
            return true;
         }
     }

    Asset* idmap = NULL;
    if ((idmap = openAssetFromFileLocked(idmapPath, Asset::ACCESS_BUFFER)) == NULL) {
        ALOGW("failed to open idmap file %s\n", idmapPath.string());
        return false;
    }

    String8 targetPath;
    String8 overlayPath;
    if (!ResTable::getIdmapInfo(idmap->getBuffer(false), idmap->getLength(),
                NULL, NULL, NULL, &targetPath, &overlayPath)) {
        ALOGW("failed to read idmap file %s\n", idmapPath.string());
        delete idmap;
        return false;
    }
    delete idmap;

    if (overlayPath != packagePath) {
        ALOGW("idmap file %s inconcistent: expected path %s does not match actual path %s\n",
                idmapPath.string(), packagePath.string(), overlayPath.string());
        return false;
    }
    if (access(targetPath.string(), R_OK) != 0) {
        ALOGW("failed to access file %s: %s\n", targetPath.string(), strerror(errno));
        return false;
    }
    if (access(idmapPath.string(), R_OK) != 0) {
        ALOGW("failed to access file %s: %s\n", idmapPath.string(), strerror(errno));
        return false;
    }
    if (access(overlayPath.string(), R_OK) != 0) {
        ALOGW("failed to access file %s: %s\n", overlayPath.string(), strerror(errno));
        return false;
    }

    asset_path oap;
    oap.path = overlayPath;
    oap.type = ::getFileType(overlayPath.string());
    oap.idmap = idmapPath;
#if 0
    ALOGD("Overlay added: targetPath=%s overlayPath=%s idmapPath=%s\n",
            targetPath.string(), overlayPath.string(), idmapPath.string());
#endif
    mAssetPaths.add(oap);
    *cookie = static_cast<int32_t>(mAssetPaths.size());

    if (mResources != NULL) {
        appendPathToResTable(oap);
    }

    return true;
 }

bool AssetManager::createIdmap(const char* targetApkPath, const char* overlayApkPath,
        uint32_t targetCrc, uint32_t overlayCrc, uint32_t** outData, size_t* outSize)
{
    AutoMutex _l(mLock);
    const String8 paths[2] = { String8(targetApkPath), String8(overlayApkPath) };
    ResTable tables[2];

    for (int i = 0; i < 2; ++i) {
        asset_path ap;
        ap.type = kFileTypeRegular;
        ap.path = paths[i];
        Asset* ass = openNonAssetInPathLocked("resources.arsc", Asset::ACCESS_BUFFER, ap);
        if (ass == NULL) {
            ALOGW("failed to find resources.arsc in %s\n", ap.path.string());
            return false;
        }
        tables[i].add(ass);
    }

    return tables[0].createIdmap(tables[1], targetCrc, overlayCrc,
            targetApkPath, overlayApkPath, (void**)outData, outSize) == NO_ERROR;
}

bool AssetManager::addDefaultAssets()
{
    const char* root = getenv("ANDROID_ROOT");
    LOG_ALWAYS_FATAL_IF(root == NULL, "ANDROID_ROOT not set");

    String8 path(root);
    path.appendPath(kSystemAssets);

    return addAssetPath(path, NULL, false /* appAsLib */, true /* isSystemAsset */);
}

int32_t AssetManager::nextAssetPath(const int32_t cookie) const
{
    AutoMutex _l(mLock);
    const size_t next = static_cast<size_t>(cookie) + 1;
    return next > mAssetPaths.size() ? -1 : next;
}

String8 AssetManager::getAssetPath(const int32_t cookie) const
{
    AutoMutex _l(mLock);
    const size_t which = static_cast<size_t>(cookie) - 1;
    if (which < mAssetPaths.size()) {
        return mAssetPaths[which].path;
    }
    return String8();
}

/*
 * Set the current locale.  Use NULL to indicate no locale.
 *
 * Close and reopen Zip archives as appropriate, and reset cached
 * information in the locale-specific sections of the tree.
 */
void AssetManager::setLocale(const char* locale)
{
    AutoMutex _l(mLock);
    setLocaleLocked(locale);
}


static const char kFilPrefix[] = "fil";
static const char kTlPrefix[] = "tl";

// The sizes of the prefixes, excluding the 0 suffix.
// char.
static const int kFilPrefixLen = sizeof(kFilPrefix) - 1;
static const int kTlPrefixLen = sizeof(kTlPrefix) - 1;

void AssetManager::setLocaleLocked(const char* locale)
{
    if (mLocale != NULL) {
        /* previously set, purge cached data */
        purgeFileNameCacheLocked();
        //mZipSet.purgeLocale();
        delete[] mLocale;
    }

    // If we're attempting to set a locale that starts with "fil",
    // we should convert it to "tl" for backwards compatibility since
    // we've been using "tl" instead of "fil" prior to L.
    //
    // If the resource table already has entries for "fil", we use that
    // instead of attempting a fallback.
    if (strncmp(locale, kFilPrefix, kFilPrefixLen) == 0) {
        Vector<String8> locales;
        ResTable* res = mResources;
        if (res != NULL) {
            res->getLocales(&locales);
        }
        const size_t localesSize = locales.size();
        bool hasFil = false;
        for (size_t i = 0; i < localesSize; ++i) {
            if (locales[i].find(kFilPrefix) == 0) {
                hasFil = true;
                break;
            }
        }


        if (!hasFil) {
            const size_t newLocaleLen = strlen(locale);
            // This isn't a bug. We really do want mLocale to be 1 byte
            // shorter than locale, because we're replacing "fil-" with
            // "tl-".
            mLocale = new char[newLocaleLen];
            // Copy over "tl".
            memcpy(mLocale, kTlPrefix, kTlPrefixLen);
            // Copy the rest of |locale|, including the terminating '\0'.
            memcpy(mLocale + kTlPrefixLen, locale + kFilPrefixLen,
                   newLocaleLen - kFilPrefixLen + 1);
            updateResourceParamsLocked();
            return;
        }
    }

    mLocale = strdupNew(locale);
    updateResourceParamsLocked();
}

/*
 * Set the current vendor.  Use NULL to indicate no vendor.
 *
 * Close and reopen Zip archives as appropriate, and reset cached
 * information in the vendor-specific sections of the tree.
 */
void AssetManager::setVendor(const char* vendor)
{
    AutoMutex _l(mLock);

    if (mVendor != NULL) {
        /* previously set, purge cached data */
        purgeFileNameCacheLocked();
        //mZipSet.purgeVendor();
        delete[] mVendor;
    }
    mVendor = strdupNew(vendor);
}

void AssetManager::setConfiguration(const ResTable_config& config, const char* locale)
{
    AutoMutex _l(mLock);
    *mConfig = config;
    if (locale) {
        setLocaleLocked(locale);
    } else if (config.language[0] != 0) {
        char spec[RESTABLE_MAX_LOCALE_LEN];
        config.getBcp47Locale(spec);
        setLocaleLocked(spec);
    } else {
        updateResourceParamsLocked();
    }
}

void AssetManager::getConfiguration(ResTable_config* outConfig) const
{
    AutoMutex _l(mLock);
    *outConfig = *mConfig;
}

/*
 * Open an asset.
 *
 * The data could be;
 *  - In a file on disk (assetBase + fileName).
 *  - In a compressed file on disk (assetBase + fileName.gz).
 *  - In a Zip archive, uncompressed or compressed.
 *
 * It can be in a number of different directories and Zip archives.
 * The search order is:
 *  - [appname]
 *    - locale + vendor
 *    - "default" + vendor
 *    - locale + "default"
 *    - "default + "default"
 *  - "common"
 *    - (same as above)
 *
 * To find a particular file, we have to try up to eight paths with
 * all three forms of data.
 *
 * We should probably reject requests for "illegal" filenames, e.g. those
 * with illegal characters or "../" backward relative paths.
 */
Asset* AssetManager::open(const char* fileName, AccessMode mode)
{
    AutoMutex _l(mLock);

    LOG_FATAL_IF(mAssetPaths.size() == 0, "No assets added to AssetManager");


    if (mCacheMode != CACHE_OFF && !mCacheValid)
        loadFileNameCacheLocked();

    String8 assetName(kAssetsRoot);
    assetName.appendPath(fileName);

    /*
     * For each top-level asset path, search for the asset.
     */

    size_t i = mAssetPaths.size();
    while (i > 0) {
        i--;
        ALOGV("Looking for asset '%s' in '%s'\n",
                assetName.string(), mAssetPaths.itemAt(i).path.string());
        Asset* pAsset = openNonAssetInPathLocked(assetName.string(), mode, mAssetPaths.itemAt(i));
        if (pAsset != NULL) {
            return pAsset != kExcludedAsset ? pAsset : NULL;
        }
    }

    return NULL;
}

/*
 * Open a non-asset file as if it were an asset.
 *
 * The "fileName" is the partial path starting from the application
 * name.
 */
Asset* AssetManager::openNonAsset(const char* fileName, AccessMode mode, int32_t* outCookie)
{
    AutoMutex _l(mLock);

    LOG_FATAL_IF(mAssetPaths.size() == 0, "No assets added to AssetManager");


    if (mCacheMode != CACHE_OFF && !mCacheValid)
        loadFileNameCacheLocked();

    /*
     * For each top-level asset path, search for the asset.
     */

    size_t i = mAssetPaths.size();
    while (i > 0) {
        i--;
        ALOGV("Looking for non-asset '%s' in '%s'\n", fileName, mAssetPaths.itemAt(i).path.string());
        Asset* pAsset = openNonAssetInPathLocked(
            fileName, mode, mAssetPaths.itemAt(i));
        if (pAsset != NULL) {
            if (outCookie != NULL) *outCookie = static_cast<int32_t>(i + 1);
            return pAsset != kExcludedAsset ? pAsset : NULL;
        }
    }

    return NULL;
}

Asset* AssetManager::openNonAsset(const int32_t cookie, const char* fileName, AccessMode mode)
{
    const size_t which = static_cast<size_t>(cookie) - 1;

    AutoMutex _l(mLock);

    LOG_FATAL_IF(mAssetPaths.size() == 0, "No assets added to AssetManager");

    if (mCacheMode != CACHE_OFF && !mCacheValid)
        loadFileNameCacheLocked();

    if (which < mAssetPaths.size()) {
        ALOGV("Looking for non-asset '%s' in '%s'\n", fileName,
                mAssetPaths.itemAt(which).path.string());
        Asset* pAsset = openNonAssetInPathLocked(
            fileName, mode, mAssetPaths.itemAt(which));
        if (pAsset != NULL) {
            return pAsset != kExcludedAsset ? pAsset : NULL;
        }
    }

    return NULL;
}

/*
 * Get the type of a file in the asset namespace.
 *
 * This currently only works for regular files.  All others (including
 * directories) will return kFileTypeNonexistent.
 */
FileType AssetManager::getFileType(const char* fileName)
{
    Asset* pAsset = NULL;

    /*
     * Open the asset.  This is less efficient than simply finding the
     * file, but it's not too bad (we don't uncompress or mmap data until
     * the first read() call).
     */
    pAsset = open(fileName, Asset::ACCESS_STREAMING);
    delete pAsset;

    if (pAsset == NULL)
        return kFileTypeNonexistent;
    else
        return kFileTypeRegular;
}

bool AssetManager::appendPathToResTable(const asset_path& ap, bool appAsLib) const {
    // skip those ap's that correspond to system overlays
    if (ap.isSystemOverlay) {
        return true;
    }

    Asset* ass = NULL;
    ResTable* sharedRes = NULL;
    bool shared = true;
    bool onlyEmptyResources = true;
    ATRACE_NAME(ap.path.string());
    Asset* idmap = openIdmapLocked(ap);
    size_t nextEntryIdx = mResources->getTableCount();
    ALOGV("Looking for resource asset in '%s'\n", ap.path.string());
    if (ap.type != kFileTypeDirectory) {
        if (nextEntryIdx == 0) {
            // The first item is typically the framework resources,
            // which we want to avoid parsing every time.
            sharedRes = const_cast<AssetManager*>(this)->
                mZipSet.getZipResourceTable(ap.path);
            if (sharedRes != NULL) {
                // skip ahead the number of system overlay packages preloaded
                nextEntryIdx = sharedRes->getTableCount();
            }
        }
        if (sharedRes == NULL) {
            ass = const_cast<AssetManager*>(this)->
                mZipSet.getZipResourceTableAsset(ap.path);
            if (ass == NULL) {
                ALOGV("loading resource table %s\n", ap.path.string());
                ass = const_cast<AssetManager*>(this)->
                    openNonAssetInPathLocked("resources.arsc",
                                             Asset::ACCESS_BUFFER,
                                             ap);
                if (ass != NULL && ass != kExcludedAsset) {
                    ass = const_cast<AssetManager*>(this)->
                        mZipSet.setZipResourceTableAsset(ap.path, ass);
                }
            }
            
            if (nextEntryIdx == 0 && ass != NULL) {
                // If this is the first resource table in the asset
                // manager, then we are going to cache it so that we
                // can quickly copy it out for others.
                ALOGV("Creating shared resources for %s", ap.path.string());
                sharedRes = new ResTable();
                sharedRes->add(ass, idmap, nextEntryIdx + 1, false);
#ifdef __ANDROID__
                const char* data = getenv("ANDROID_DATA");
                LOG_ALWAYS_FATAL_IF(data == NULL, "ANDROID_DATA not set");
                String8 overlaysListPath(data);
                overlaysListPath.appendPath(kResourceCache);
                overlaysListPath.appendPath("overlays.list");
                addSystemOverlays(overlaysListPath.string(), ap.path, sharedRes, nextEntryIdx);
#endif
                sharedRes = const_cast<AssetManager*>(this)->
                    mZipSet.setZipResourceTable(ap.path, sharedRes);
            }
        }
    } else {
        ALOGV("loading resource table %s\n", ap.path.string());
        ass = const_cast<AssetManager*>(this)->
            openNonAssetInPathLocked("resources.arsc",
                                     Asset::ACCESS_BUFFER,
                                     ap);
        shared = false;
    }

    if ((ass != NULL || sharedRes != NULL) && ass != kExcludedAsset) {
        ALOGV("Installing resource asset %p in to table %p\n", ass, mResources);
        if (sharedRes != NULL) {
            ALOGV("Copying existing resources for %s", ap.path.string());
            mResources->add(sharedRes, ap.isSystemAsset);
        } else {
            ALOGV("Parsing resources for %s", ap.path.string());
            mResources->add(ass, idmap, nextEntryIdx + 1, !shared, appAsLib, ap.isSystemAsset);
        }
        onlyEmptyResources = false;

        if (!shared) {
            delete ass;
        }
    } else {
        ALOGV("Installing empty resources in to table %p\n", mResources);
        mResources->addEmpty(nextEntryIdx + 1);
    }

    if (idmap != NULL) {
        delete idmap;
    }
    return onlyEmptyResources;
}

const ResTable* AssetManager::getResTable(bool required) const
{
    ResTable* rt = mResources;
    if (rt) {
        return rt;
    }

    // Iterate through all asset packages, collecting resources from each.

    AutoMutex _l(mLock);

    if (mResources != NULL) {
        return mResources;
    }

    if (required) {
        LOG_FATAL_IF(mAssetPaths.size() == 0, "No assets added to AssetManager");
    }

    if (mCacheMode != CACHE_OFF && !mCacheValid) {
        const_cast<AssetManager*>(this)->loadFileNameCacheLocked();
    }

    mResources = new ResTable();
    updateResourceParamsLocked();

    bool onlyEmptyResources = true;
    const size_t N = mAssetPaths.size();
    for (size_t i=0; i<N; i++) {
        bool empty = appendPathToResTable(mAssetPaths.itemAt(i));
        onlyEmptyResources = onlyEmptyResources && empty;
    }

    if (required && onlyEmptyResources) {
        ALOGW("Unable to find resources file resources.arsc");
        delete mResources;
        mResources = NULL;
    }

    return mResources;
}

void AssetManager::updateResourceParamsLocked() const
{
    ATRACE_CALL();
    ResTable* res = mResources;
    if (!res) {
        return;
    }

    if (mLocale) {
        mConfig->setBcp47Locale(mLocale);
    } else {
        mConfig->clearLocale();
    }

    res->setParameters(mConfig);
}

Asset* AssetManager::openIdmapLocked(const struct asset_path& ap) const
{
    Asset* ass = NULL;
    if (ap.idmap.size() != 0) {
        ass = const_cast<AssetManager*>(this)->
            openAssetFromFileLocked(ap.idmap, Asset::ACCESS_BUFFER);
        if (ass) {
            ALOGV("loading idmap %s\n", ap.idmap.string());
        } else {
            ALOGW("failed to load idmap %s\n", ap.idmap.string());
        }
    }
    return ass;
}

void AssetManager::addSystemOverlays(const char* pathOverlaysList,
        const String8& targetPackagePath, ResTable* sharedRes, size_t offset) const
{
    FILE* fin = fopen(pathOverlaysList, "r");
    if (fin == NULL) {
        return;
    }

#ifndef _WIN32
    if (TEMP_FAILURE_RETRY(flock(fileno(fin), LOCK_SH)) != 0) {
        fclose(fin);
        return;
    }
#endif
    char buf[1024];
    while (fgets(buf, sizeof(buf), fin)) {
        // format of each line:
        //   <path to apk><space><path to idmap><newline>
        char* space = strchr(buf, ' ');
        char* newline = strchr(buf, '\n');
        asset_path oap;

        if (space == NULL || newline == NULL || newline < space) {
            continue;
        }

        oap.path = String8(buf, space - buf);
        oap.type = kFileTypeRegular;
        oap.idmap = String8(space + 1, newline - space - 1);
        oap.isSystemOverlay = true;

        Asset* oass = const_cast<AssetManager*>(this)->
            openNonAssetInPathLocked("resources.arsc",
                    Asset::ACCESS_BUFFER,
                    oap);

        if (oass != NULL) {
            Asset* oidmap = openIdmapLocked(oap);
            offset++;
            sharedRes->add(oass, oidmap, offset + 1, false);
            const_cast<AssetManager*>(this)->mAssetPaths.add(oap);
            const_cast<AssetManager*>(this)->mZipSet.addOverlay(targetPackagePath, oap);
            delete oidmap;
<<<<<<< HEAD
       }

        if (oap.path.find(OVERLAY_DIR) != -1) {
           const_cast<AssetManager*>(this)->mZipSet.closeZipFromPath(oap.path);
           ALOGD("close: %s and reset entry\n", oap.path.string());
      }
  }
=======
        }
    }
>>>>>>> 6422e8fb

#ifndef _WIN32
    TEMP_FAILURE_RETRY(flock(fileno(fin), LOCK_UN));
#endif
    fclose(fin);
}

const ResTable& AssetManager::getResources(bool required) const
{
    const ResTable* rt = getResTable(required);
    return *rt;
}

bool AssetManager::isUpToDate()
{
    AutoMutex _l(mLock);
    return mZipSet.isUpToDate();
}

void AssetManager::getLocales(Vector<String8>* locales, bool includeSystemLocales) const
{
    ResTable* res = mResources;
    if (res != NULL) {
        res->getLocales(locales, includeSystemLocales);
    }

    const size_t numLocales = locales->size();
    for (size_t i = 0; i < numLocales; ++i) {
        const String8& localeStr = locales->itemAt(i);
        if (localeStr.find(kTlPrefix) == 0) {
            String8 replaced("fil");
            replaced += (localeStr.string() + kTlPrefixLen);
            locales->editItemAt(i) = replaced;
        }
    }
}

/*
 * Open a non-asset file as if it were an asset, searching for it in the
 * specified app.
 *
 * Pass in a NULL values for "appName" if the common app directory should
 * be used.
 */
Asset* AssetManager::openNonAssetInPathLocked(const char* fileName, AccessMode mode,
    const asset_path& ap)
{
    Asset* pAsset = NULL;

    /* look at the filesystem on disk */
    if (ap.type == kFileTypeDirectory) {
        String8 path(ap.path);
        path.appendPath(fileName);

        pAsset = openAssetFromFileLocked(path, mode);

        if (pAsset == NULL) {
            /* try again, this time with ".gz" */
            path.append(".gz");
            pAsset = openAssetFromFileLocked(path, mode);
        }

        if (pAsset != NULL) {
            //printf("FOUND NA '%s' on disk\n", fileName);
            pAsset->setAssetSource(path);
        }

    /* look inside the zip file */
    } else {
        String8 path(fileName);

        /* check the appropriate Zip file */
        ZipFileRO* pZip = getZipFileLocked(ap);
        if (pZip != NULL) {
            //printf("GOT zip, checking NA '%s'\n", (const char*) path);
            ZipEntryRO entry = pZip->findEntryByName(path.string());
            if (entry != NULL) {
                //printf("FOUND NA in Zip file for %s\n", appName ? appName : kAppCommon);
                pAsset = openAssetFromZipLocked(pZip, entry, mode, path);
                pZip->releaseEntry(entry);
            }
        }

        if (pAsset != NULL) {
            /* create a "source" name, for debug/display */
            pAsset->setAssetSource(
                    createZipSourceNameLocked(ZipSet::getPathName(ap.path.string()), String8(""),
                                                String8(fileName)));
        }
    }

    return pAsset;
}

/*
 * Open an asset, searching for it in the directory hierarchy for the
 * specified app.
 *
 * Pass in a NULL values for "appName" if the common app directory should
 * be used.
 */
Asset* AssetManager::openInPathLocked(const char* fileName, AccessMode mode,
    const asset_path& ap)
{
    Asset* pAsset = NULL;

    /*
     * Try various combinations of locale and vendor.
     */
    if (mLocale != NULL && mVendor != NULL)
        pAsset = openInLocaleVendorLocked(fileName, mode, ap, mLocale, mVendor);
    if (pAsset == NULL && mVendor != NULL)
        pAsset = openInLocaleVendorLocked(fileName, mode, ap, NULL, mVendor);
    if (pAsset == NULL && mLocale != NULL)
        pAsset = openInLocaleVendorLocked(fileName, mode, ap, mLocale, NULL);
    if (pAsset == NULL)
        pAsset = openInLocaleVendorLocked(fileName, mode, ap, NULL, NULL);

    return pAsset;
}

/*
 * Open an asset, searching for it in the directory hierarchy for the
 * specified locale and vendor.
 *
 * We also search in "app.jar".
 *
 * Pass in NULL values for "appName", "locale", and "vendor" if the
 * defaults should be used.
 */
Asset* AssetManager::openInLocaleVendorLocked(const char* fileName, AccessMode mode,
    const asset_path& ap, const char* locale, const char* vendor)
{
    Asset* pAsset = NULL;

    if (ap.type == kFileTypeDirectory) {
        if (mCacheMode == CACHE_OFF) {
            /* look at the filesystem on disk */
            String8 path(createPathNameLocked(ap, locale, vendor));
            path.appendPath(fileName);
    
            String8 excludeName(path);
            excludeName.append(kExcludeExtension);
            if (::getFileType(excludeName.string()) != kFileTypeNonexistent) {
                /* say no more */
                //printf("+++ excluding '%s'\n", (const char*) excludeName);
                return kExcludedAsset;
            }
    
            pAsset = openAssetFromFileLocked(path, mode);
    
            if (pAsset == NULL) {
                /* try again, this time with ".gz" */
                path.append(".gz");
                pAsset = openAssetFromFileLocked(path, mode);
            }
    
            if (pAsset != NULL)
                pAsset->setAssetSource(path);
        } else {
            /* find in cache */
            String8 path(createPathNameLocked(ap, locale, vendor));
            path.appendPath(fileName);
    
            AssetDir::FileInfo tmpInfo;
            bool found = false;
    
            String8 excludeName(path);
            excludeName.append(kExcludeExtension);
    
            if (mCache.indexOf(excludeName) != NAME_NOT_FOUND) {
                /* go no farther */
                //printf("+++ Excluding '%s'\n", (const char*) excludeName);
                return kExcludedAsset;
            }

            /*
             * File compression extensions (".gz") don't get stored in the
             * name cache, so we have to try both here.
             */
            if (mCache.indexOf(path) != NAME_NOT_FOUND) {
                found = true;
                pAsset = openAssetFromFileLocked(path, mode);
                if (pAsset == NULL) {
                    /* try again, this time with ".gz" */
                    path.append(".gz");
                    pAsset = openAssetFromFileLocked(path, mode);
                }
            }

            if (pAsset != NULL)
                pAsset->setAssetSource(path);

            /*
             * Don't continue the search into the Zip files.  Our cached info
             * said it was a file on disk; to be consistent with openDir()
             * we want to return the loose asset.  If the cached file gets
             * removed, we fail.
             *
             * The alternative is to update our cache when files get deleted,
             * or make some sort of "best effort" promise, but for now I'm
             * taking the hard line.
             */
            if (found) {
                if (pAsset == NULL)
                    ALOGD("Expected file not found: '%s'\n", path.string());
                return pAsset;
            }
        }
    }

    /*
     * Either it wasn't found on disk or on the cached view of the disk.
     * Dig through the currently-opened set of Zip files.  If caching
     * is disabled, the Zip file may get reopened.
     */
    if (pAsset == NULL && ap.type == kFileTypeRegular) {
        String8 path;

        path.appendPath((locale != NULL) ? locale : kDefaultLocale);
        path.appendPath((vendor != NULL) ? vendor : kDefaultVendor);
        path.appendPath(fileName);

        /* check the appropriate Zip file */
        ZipFileRO* pZip = getZipFileLocked(ap);
        if (pZip != NULL) {
            //printf("GOT zip, checking '%s'\n", (const char*) path);
            ZipEntryRO entry = pZip->findEntryByName(path.string());
            if (entry != NULL) {
                //printf("FOUND in Zip file for %s/%s-%s\n",
                //    appName, locale, vendor);
                pAsset = openAssetFromZipLocked(pZip, entry, mode, path);
                pZip->releaseEntry(entry);
            }
        }

        if (pAsset != NULL) {
            /* create a "source" name, for debug/display */
            pAsset->setAssetSource(createZipSourceNameLocked(ZipSet::getPathName(ap.path.string()),
                                                             String8(""), String8(fileName)));
        }
    }

    return pAsset;
}

/*
 * Create a "source name" for a file from a Zip archive.
 */
String8 AssetManager::createZipSourceNameLocked(const String8& zipFileName,
    const String8& dirName, const String8& fileName)
{
    String8 sourceName("zip:");
    sourceName.append(zipFileName);
    sourceName.append(":");
    if (dirName.length() > 0) {
        sourceName.appendPath(dirName);
    }
    sourceName.appendPath(fileName);
    return sourceName;
}

/*
 * Create a path to a loose asset (asset-base/app/locale/vendor).
 */
String8 AssetManager::createPathNameLocked(const asset_path& ap, const char* locale,
    const char* vendor)
{
    String8 path(ap.path);
    path.appendPath((locale != NULL) ? locale : kDefaultLocale);
    path.appendPath((vendor != NULL) ? vendor : kDefaultVendor);
    return path;
}

/*
 * Create a path to a loose asset (asset-base/app/rootDir).
 */
String8 AssetManager::createPathNameLocked(const asset_path& ap, const char* rootDir)
{
    String8 path(ap.path);
    if (rootDir != NULL) path.appendPath(rootDir);
    return path;
}

/*
 * Return a pointer to one of our open Zip archives.  Returns NULL if no
 * matching Zip file exists.
 *
 * Right now we have 2 possible Zip files (1 each in app/"common").
 *
 * If caching is set to CACHE_OFF, to get the expected behavior we
 * need to reopen the Zip file on every request.  That would be silly
 * and expensive, so instead we just check the file modification date.
 *
 * Pass in NULL values for "appName", "locale", and "vendor" if the
 * generics should be used.
 */
ZipFileRO* AssetManager::getZipFileLocked(const asset_path& ap)
{
    ALOGV("getZipFileLocked() in %p\n", this);

    return mZipSet.getZip(ap.path);
}

/*
 * Try to open an asset from a file on disk.
 *
 * If the file is compressed with gzip, we seek to the start of the
 * deflated data and pass that in (just like we would for a Zip archive).
 *
 * For uncompressed data, we may already have an mmap()ed version sitting
 * around.  If so, we want to hand that to the Asset instead.
 *
 * This returns NULL if the file doesn't exist, couldn't be opened, or
 * claims to be a ".gz" but isn't.
 */
Asset* AssetManager::openAssetFromFileLocked(const String8& pathName,
    AccessMode mode)
{
    Asset* pAsset = NULL;

    if (strcasecmp(pathName.getPathExtension().string(), ".gz") == 0) {
        //printf("TRYING '%s'\n", (const char*) pathName);
        pAsset = Asset::createFromCompressedFile(pathName.string(), mode);
    } else {
        //printf("TRYING '%s'\n", (const char*) pathName);
        pAsset = Asset::createFromFile(pathName.string(), mode);
    }

    return pAsset;
}

/*
 * Given an entry in a Zip archive, create a new Asset object.
 *
 * If the entry is uncompressed, we may want to create or share a
 * slice of shared memory.
 */
Asset* AssetManager::openAssetFromZipLocked(const ZipFileRO* pZipFile,
    const ZipEntryRO entry, AccessMode mode, const String8& entryName)
{
    Asset* pAsset = NULL;

    // TODO: look for previously-created shared memory slice?
    uint16_t method;
    uint32_t uncompressedLen;

    //printf("USING Zip '%s'\n", pEntry->getFileName());

    if (!pZipFile->getEntryInfo(entry, &method, &uncompressedLen, NULL, NULL,
            NULL, NULL))
    {
        ALOGW("getEntryInfo failed\n");
        return NULL;
    }

    FileMap* dataMap = pZipFile->createEntryFileMap(entry);
    if (dataMap == NULL) {
        ALOGW("create map from entry failed\n");
        return NULL;
    }

    if (method == ZipFileRO::kCompressStored) {
        pAsset = Asset::createFromUncompressedMap(dataMap, mode);
        ALOGV("Opened uncompressed entry %s in zip %s mode %d: %p", entryName.string(),
                dataMap->getFileName(), mode, pAsset);
    } else {
        pAsset = Asset::createFromCompressedMap(dataMap,
            static_cast<size_t>(uncompressedLen), mode);
        ALOGV("Opened compressed entry %s in zip %s mode %d: %p", entryName.string(),
                dataMap->getFileName(), mode, pAsset);
    }
    if (pAsset == NULL) {
        /* unexpected */
        ALOGW("create from segment failed\n");
    }

    return pAsset;
}



/*
 * Open a directory in the asset namespace.
 *
 * An "asset directory" is simply the combination of all files in all
 * locations, with ".gz" stripped for loose files.  With app, locale, and
 * vendor defined, we have 8 directories and 2 Zip archives to scan.
 *
 * Pass in "" for the root dir.
 */
AssetDir* AssetManager::openDir(const char* dirName)
{
    AutoMutex _l(mLock);

    AssetDir* pDir = NULL;
    SortedVector<AssetDir::FileInfo>* pMergedInfo = NULL;

    LOG_FATAL_IF(mAssetPaths.size() == 0, "No assets added to AssetManager");
    assert(dirName != NULL);

    //printf("+++ openDir(%s) in '%s'\n", dirName, (const char*) mAssetBase);

    if (mCacheMode != CACHE_OFF && !mCacheValid)
        loadFileNameCacheLocked();

    pDir = new AssetDir;

    /*
     * Scan the various directories, merging what we find into a single
     * vector.  We want to scan them in reverse priority order so that
     * the ".EXCLUDE" processing works correctly.  Also, if we decide we
     * want to remember where the file is coming from, we'll get the right
     * version.
     *
     * We start with Zip archives, then do loose files.
     */
    pMergedInfo = new SortedVector<AssetDir::FileInfo>;

    size_t i = mAssetPaths.size();
    while (i > 0) {
        i--;
        const asset_path& ap = mAssetPaths.itemAt(i);
        if (ap.type == kFileTypeRegular) {
            ALOGV("Adding directory %s from zip %s", dirName, ap.path.string());
            scanAndMergeZipLocked(pMergedInfo, ap, kAssetsRoot, dirName);
        } else {
            ALOGV("Adding directory %s from dir %s", dirName, ap.path.string());
            scanAndMergeDirLocked(pMergedInfo, ap, kAssetsRoot, dirName);
        }
    }

#if 0
    printf("FILE LIST:\n");
    for (i = 0; i < (size_t) pMergedInfo->size(); i++) {
        printf(" %d: (%d) '%s'\n", i,
            pMergedInfo->itemAt(i).getFileType(),
            (const char*) pMergedInfo->itemAt(i).getFileName());
    }
#endif

    pDir->setFileList(pMergedInfo);
    return pDir;
}

/*
 * Open a directory in the non-asset namespace.
 *
 * An "asset directory" is simply the combination of all files in all
 * locations, with ".gz" stripped for loose files.  With app, locale, and
 * vendor defined, we have 8 directories and 2 Zip archives to scan.
 *
 * Pass in "" for the root dir.
 */
AssetDir* AssetManager::openNonAssetDir(const int32_t cookie, const char* dirName)
{
    AutoMutex _l(mLock);

    AssetDir* pDir = NULL;
    SortedVector<AssetDir::FileInfo>* pMergedInfo = NULL;

    LOG_FATAL_IF(mAssetPaths.size() == 0, "No assets added to AssetManager");
    assert(dirName != NULL);

    //printf("+++ openDir(%s) in '%s'\n", dirName, (const char*) mAssetBase);

    if (mCacheMode != CACHE_OFF && !mCacheValid)
        loadFileNameCacheLocked();

    pDir = new AssetDir;

    pMergedInfo = new SortedVector<AssetDir::FileInfo>;

    const size_t which = static_cast<size_t>(cookie) - 1;

    if (which < mAssetPaths.size()) {
        const asset_path& ap = mAssetPaths.itemAt(which);
        if (ap.type == kFileTypeRegular) {
            ALOGV("Adding directory %s from zip %s", dirName, ap.path.string());
            scanAndMergeZipLocked(pMergedInfo, ap, NULL, dirName);
        } else {
            ALOGV("Adding directory %s from dir %s", dirName, ap.path.string());
            scanAndMergeDirLocked(pMergedInfo, ap, NULL, dirName);
        }
    }

#if 0
    printf("FILE LIST:\n");
    for (i = 0; i < (size_t) pMergedInfo->size(); i++) {
        printf(" %d: (%d) '%s'\n", i,
            pMergedInfo->itemAt(i).getFileType(),
            (const char*) pMergedInfo->itemAt(i).getFileName());
    }
#endif

    pDir->setFileList(pMergedInfo);
    return pDir;
}

/*
 * Scan the contents of the specified directory and merge them into the
 * "pMergedInfo" vector, removing previous entries if we find "exclude"
 * directives.
 *
 * Returns "false" if we found nothing to contribute.
 */
bool AssetManager::scanAndMergeDirLocked(SortedVector<AssetDir::FileInfo>* pMergedInfo,
    const asset_path& ap, const char* rootDir, const char* dirName)
{
    SortedVector<AssetDir::FileInfo>* pContents;
    String8 path;

    assert(pMergedInfo != NULL);

    //printf("scanAndMergeDir: %s %s %s %s\n", appName, locale, vendor,dirName);

    if (mCacheValid) {
        int i, start, count;

        pContents = new SortedVector<AssetDir::FileInfo>;

        /*
         * Get the basic partial path and find it in the cache.  That's
         * the start point for the search.
         */
        path = createPathNameLocked(ap, rootDir);
        if (dirName[0] != '\0')
            path.appendPath(dirName);

        start = mCache.indexOf(path);
        if (start == NAME_NOT_FOUND) {
            //printf("+++ not found in cache: dir '%s'\n", (const char*) path);
            delete pContents;
            return false;
        }

        /*
         * The match string looks like "common/default/default/foo/bar/".
         * The '/' on the end ensures that we don't match on the directory
         * itself or on ".../foo/barfy/".
         */
        path.append("/");

        count = mCache.size();

        /*
         * Pick out the stuff in the current dir by examining the pathname.
         * It needs to match the partial pathname prefix, and not have a '/'
         * (fssep) anywhere after the prefix.
         */
        for (i = start+1; i < count; i++) {
            if (mCache[i].getFileName().length() > path.length() &&
                strncmp(mCache[i].getFileName().string(), path.string(), path.length()) == 0)
            {
                const char* name = mCache[i].getFileName().string();
                // XXX THIS IS BROKEN!  Looks like we need to store the full
                // path prefix separately from the file path.
                if (strchr(name + path.length(), '/') == NULL) {
                    /* grab it, reducing path to just the filename component */
                    AssetDir::FileInfo tmp = mCache[i];
                    tmp.setFileName(tmp.getFileName().getPathLeaf());
                    pContents->add(tmp);
                }
            } else {
                /* no longer in the dir or its subdirs */
                break;
            }

        }
    } else {
        path = createPathNameLocked(ap, rootDir);
        if (dirName[0] != '\0')
            path.appendPath(dirName);
        pContents = scanDirLocked(path);
        if (pContents == NULL)
            return false;
    }

    // if we wanted to do an incremental cache fill, we would do it here

    /*
     * Process "exclude" directives.  If we find a filename that ends with
     * ".EXCLUDE", we look for a matching entry in the "merged" set, and
     * remove it if we find it.  We also delete the "exclude" entry.
     */
    int i, count, exclExtLen;

    count = pContents->size();
    exclExtLen = strlen(kExcludeExtension);
    for (i = 0; i < count; i++) {
        const char* name;
        int nameLen;

        name = pContents->itemAt(i).getFileName().string();
        nameLen = strlen(name);
        if (nameLen > exclExtLen &&
            strcmp(name + (nameLen - exclExtLen), kExcludeExtension) == 0)
        {
            String8 match(name, nameLen - exclExtLen);
            int matchIdx;

            matchIdx = AssetDir::FileInfo::findEntry(pMergedInfo, match);
            if (matchIdx > 0) {
                ALOGV("Excluding '%s' [%s]\n",
                    pMergedInfo->itemAt(matchIdx).getFileName().string(),
                    pMergedInfo->itemAt(matchIdx).getSourceName().string());
                pMergedInfo->removeAt(matchIdx);
            } else {
                //printf("+++ no match on '%s'\n", (const char*) match);
            }

            ALOGD("HEY: size=%d removing %d\n", (int)pContents->size(), i);
            pContents->removeAt(i);
            i--;        // adjust "for" loop
            count--;    //  and loop limit
        }
    }

    mergeInfoLocked(pMergedInfo, pContents);

    delete pContents;

    return true;
}

/*
 * Scan the contents of the specified directory, and stuff what we find
 * into a newly-allocated vector.
 *
 * Files ending in ".gz" will have their extensions removed.
 *
 * We should probably think about skipping files with "illegal" names,
 * e.g. illegal characters (/\:) or excessive length.
 *
 * Returns NULL if the specified directory doesn't exist.
 */
SortedVector<AssetDir::FileInfo>* AssetManager::scanDirLocked(const String8& path)
{
    SortedVector<AssetDir::FileInfo>* pContents = NULL;
    DIR* dir;
    struct dirent* entry;
    FileType fileType;

    ALOGV("Scanning dir '%s'\n", path.string());

    dir = opendir(path.string());
    if (dir == NULL)
        return NULL;

    pContents = new SortedVector<AssetDir::FileInfo>;

    while (1) {
        entry = readdir(dir);
        if (entry == NULL)
            break;

        if (strcmp(entry->d_name, ".") == 0 ||
            strcmp(entry->d_name, "..") == 0)
            continue;

#ifdef _DIRENT_HAVE_D_TYPE
        if (entry->d_type == DT_REG)
            fileType = kFileTypeRegular;
        else if (entry->d_type == DT_DIR)
            fileType = kFileTypeDirectory;
        else
            fileType = kFileTypeUnknown;
#else
        // stat the file
        fileType = ::getFileType(path.appendPathCopy(entry->d_name).string());
#endif

        if (fileType != kFileTypeRegular && fileType != kFileTypeDirectory)
            continue;

        AssetDir::FileInfo info;
        info.set(String8(entry->d_name), fileType);
        if (strcasecmp(info.getFileName().getPathExtension().string(), ".gz") == 0)
            info.setFileName(info.getFileName().getBasePath());
        info.setSourceName(path.appendPathCopy(info.getFileName()));
        pContents->add(info);
    }

    closedir(dir);
    return pContents;
}

/*
 * Scan the contents out of the specified Zip archive, and merge what we
 * find into "pMergedInfo".  If the Zip archive in question doesn't exist,
 * we return immediately.
 *
 * Returns "false" if we found nothing to contribute.
 */
bool AssetManager::scanAndMergeZipLocked(SortedVector<AssetDir::FileInfo>* pMergedInfo,
    const asset_path& ap, const char* rootDir, const char* baseDirName)
{
    ZipFileRO* pZip;
    Vector<String8> dirs;
    AssetDir::FileInfo info;
    SortedVector<AssetDir::FileInfo> contents;
    String8 sourceName, zipName, dirName;

    pZip = mZipSet.getZip(ap.path);
    if (pZip == NULL) {
        ALOGW("Failure opening zip %s\n", ap.path.string());
        return false;
    }

    zipName = ZipSet::getPathName(ap.path.string());

    /* convert "sounds" to "rootDir/sounds" */
    if (rootDir != NULL) dirName = rootDir;
    dirName.appendPath(baseDirName);

    /*
     * Scan through the list of files, looking for a match.  The files in
     * the Zip table of contents are not in sorted order, so we have to
     * process the entire list.  We're looking for a string that begins
     * with the characters in "dirName", is followed by a '/', and has no
     * subsequent '/' in the stuff that follows.
     *
     * What makes this especially fun is that directories are not stored
     * explicitly in Zip archives, so we have to infer them from context.
     * When we see "sounds/foo.wav" we have to leave a note to ourselves
     * to insert a directory called "sounds" into the list.  We store
     * these in temporary vector so that we only return each one once.
     *
     * Name comparisons are case-sensitive to match UNIX filesystem
     * semantics.
     */
    int dirNameLen = dirName.length();
    void *iterationCookie;
    if (!pZip->startIteration(&iterationCookie, dirName.string(), NULL)) {
        ALOGW("ZipFileRO::startIteration returned false");
        return false;
    }

    ZipEntryRO entry;
    while ((entry = pZip->nextEntry(iterationCookie)) != NULL) {
        char nameBuf[256];

        if (pZip->getEntryFileName(entry, nameBuf, sizeof(nameBuf)) != 0) {
            // TODO: fix this if we expect to have long names
            ALOGE("ARGH: name too long?\n");
            continue;
        }
        //printf("Comparing %s in %s?\n", nameBuf, dirName.string());
        if (dirNameLen == 0 || nameBuf[dirNameLen] == '/')
        {
            const char* cp;
            const char* nextSlash;

            cp = nameBuf + dirNameLen;
            if (dirNameLen != 0)
                cp++;       // advance past the '/'

            nextSlash = strchr(cp, '/');
//xxx this may break if there are bare directory entries
            if (nextSlash == NULL) {
                /* this is a file in the requested directory */

                info.set(String8(nameBuf).getPathLeaf(), kFileTypeRegular);

                info.setSourceName(
                    createZipSourceNameLocked(zipName, dirName, info.getFileName()));

                contents.add(info);
                //printf("FOUND: file '%s'\n", info.getFileName().string());
            } else {
                /* this is a subdir; add it if we don't already have it*/
                String8 subdirName(cp, nextSlash - cp);
                size_t j;
                size_t N = dirs.size();

                for (j = 0; j < N; j++) {
                    if (subdirName == dirs[j]) {
                        break;
                    }
                }
                if (j == N) {
                    dirs.add(subdirName);
                }

                //printf("FOUND: dir '%s'\n", subdirName.string());
            }
        }
    }

    pZip->endIteration(iterationCookie);

    /*
     * Add the set of unique directories.
     */
    for (int i = 0; i < (int) dirs.size(); i++) {
        info.set(dirs[i], kFileTypeDirectory);
        info.setSourceName(
            createZipSourceNameLocked(zipName, dirName, info.getFileName()));
        contents.add(info);
    }

    mergeInfoLocked(pMergedInfo, &contents);

    return true;
}


/*
 * Merge two vectors of FileInfo.
 *
 * The merged contents will be stuffed into *pMergedInfo.
 *
 * If an entry for a file exists in both "pMergedInfo" and "pContents",
 * we use the newer "pContents" entry.
 */
void AssetManager::mergeInfoLocked(SortedVector<AssetDir::FileInfo>* pMergedInfo,
    const SortedVector<AssetDir::FileInfo>* pContents)
{
    /*
     * Merge what we found in this directory with what we found in
     * other places.
     *
     * Two basic approaches:
     * (1) Create a new array that holds the unique values of the two
     *     arrays.
     * (2) Take the elements from pContents and shove them into pMergedInfo.
     *
     * Because these are vectors of complex objects, moving elements around
     * inside the vector requires constructing new objects and allocating
     * storage for members.  With approach #1, we're always adding to the
     * end, whereas with #2 we could be inserting multiple elements at the
     * front of the vector.  Approach #1 requires a full copy of the
     * contents of pMergedInfo, but approach #2 requires the same copy for
     * every insertion at the front of pMergedInfo.
     *
     * (We should probably use a SortedVector interface that allows us to
     * just stuff items in, trusting us to maintain the sort order.)
     */
    SortedVector<AssetDir::FileInfo>* pNewSorted;
    int mergeMax, contMax;
    int mergeIdx, contIdx;

    pNewSorted = new SortedVector<AssetDir::FileInfo>;
    mergeMax = pMergedInfo->size();
    contMax = pContents->size();
    mergeIdx = contIdx = 0;

    while (mergeIdx < mergeMax || contIdx < contMax) {
        if (mergeIdx == mergeMax) {
            /* hit end of "merge" list, copy rest of "contents" */
            pNewSorted->add(pContents->itemAt(contIdx));
            contIdx++;
        } else if (contIdx == contMax) {
            /* hit end of "cont" list, copy rest of "merge" */
            pNewSorted->add(pMergedInfo->itemAt(mergeIdx));
            mergeIdx++;
        } else if (pMergedInfo->itemAt(mergeIdx) == pContents->itemAt(contIdx))
        {
            /* items are identical, add newer and advance both indices */
            pNewSorted->add(pContents->itemAt(contIdx));
            mergeIdx++;
            contIdx++;
        } else if (pMergedInfo->itemAt(mergeIdx) < pContents->itemAt(contIdx))
        {
            /* "merge" is lower, add that one */
            pNewSorted->add(pMergedInfo->itemAt(mergeIdx));
            mergeIdx++;
        } else {
            /* "cont" is lower, add that one */
            assert(pContents->itemAt(contIdx) < pMergedInfo->itemAt(mergeIdx));
            pNewSorted->add(pContents->itemAt(contIdx));
            contIdx++;
        }
    }

    /*
     * Overwrite the "merged" list with the new stuff.
     */
    *pMergedInfo = *pNewSorted;
    delete pNewSorted;

#if 0       // for Vector, rather than SortedVector
    int i, j;
    for (i = pContents->size() -1; i >= 0; i--) {
        bool add = true;

        for (j = pMergedInfo->size() -1; j >= 0; j--) {
            /* case-sensitive comparisons, to behave like UNIX fs */
            if (strcmp(pContents->itemAt(i).mFileName,
                       pMergedInfo->itemAt(j).mFileName) == 0)
            {
                /* match, don't add this entry */
                add = false;
                break;
            }
        }

        if (add)
            pMergedInfo->add(pContents->itemAt(i));
    }
#endif
}


/*
 * Load all files into the file name cache.  We want to do this across
 * all combinations of { appname, locale, vendor }, performing a recursive
 * directory traversal.
 *
 * This is not the most efficient data structure.  Also, gathering the
 * information as we needed it (file-by-file or directory-by-directory)
 * would be faster.  However, on the actual device, 99% of the files will
 * live in Zip archives, so this list will be very small.  The trouble
 * is that we have to check the "loose" files first, so it's important
 * that we don't beat the filesystem silly looking for files that aren't
 * there.
 *
 * Note on thread safety: this is the only function that causes updates
 * to mCache, and anybody who tries to use it will call here if !mCacheValid,
 * so we need to employ a mutex here.
 */
void AssetManager::loadFileNameCacheLocked(void)
{
    assert(!mCacheValid);
    assert(mCache.size() == 0);

#ifdef DO_TIMINGS   // need to link against -lrt for this now
    DurationTimer timer;
    timer.start();
#endif

    fncScanLocked(&mCache, "");

#ifdef DO_TIMINGS
    timer.stop();
    ALOGD("Cache scan took %.3fms\n",
        timer.durationUsecs() / 1000.0);
#endif

#if 0
    int i;
    printf("CACHED FILE LIST (%d entries):\n", mCache.size());
    for (i = 0; i < (int) mCache.size(); i++) {
        printf(" %d: (%d) '%s'\n", i,
            mCache.itemAt(i).getFileType(),
            (const char*) mCache.itemAt(i).getFileName());
    }
#endif

    mCacheValid = true;
}

/*
 * Scan up to 8 versions of the specified directory.
 */
void AssetManager::fncScanLocked(SortedVector<AssetDir::FileInfo>* pMergedInfo,
    const char* dirName)
{
    size_t i = mAssetPaths.size();
    while (i > 0) {
        i--;
        const asset_path& ap = mAssetPaths.itemAt(i);
        fncScanAndMergeDirLocked(pMergedInfo, ap, NULL, NULL, dirName);
        if (mLocale != NULL)
            fncScanAndMergeDirLocked(pMergedInfo, ap, mLocale, NULL, dirName);
        if (mVendor != NULL)
            fncScanAndMergeDirLocked(pMergedInfo, ap, NULL, mVendor, dirName);
        if (mLocale != NULL && mVendor != NULL)
            fncScanAndMergeDirLocked(pMergedInfo, ap, mLocale, mVendor, dirName);
    }
}

/*
 * Recursively scan this directory and all subdirs.
 *
 * This is similar to scanAndMergeDir, but we don't remove the .EXCLUDE
 * files, and we prepend the extended partial path to the filenames.
 */
bool AssetManager::fncScanAndMergeDirLocked(
    SortedVector<AssetDir::FileInfo>* pMergedInfo,
    const asset_path& ap, const char* locale, const char* vendor,
    const char* dirName)
{
    SortedVector<AssetDir::FileInfo>* pContents;
    String8 partialPath;
    String8 fullPath;

    // XXX This is broken -- the filename cache needs to hold the base
    // asset path separately from its filename.
    
    partialPath = createPathNameLocked(ap, locale, vendor);
    if (dirName[0] != '\0') {
        partialPath.appendPath(dirName);
    }

    fullPath = partialPath;
    pContents = scanDirLocked(fullPath);
    if (pContents == NULL) {
        return false;       // directory did not exist
    }

    /*
     * Scan all subdirectories of the current dir, merging what we find
     * into "pMergedInfo".
     */
    for (int i = 0; i < (int) pContents->size(); i++) {
        if (pContents->itemAt(i).getFileType() == kFileTypeDirectory) {
            String8 subdir(dirName);
            subdir.appendPath(pContents->itemAt(i).getFileName());

            fncScanAndMergeDirLocked(pMergedInfo, ap, locale, vendor, subdir.string());
        }
    }

    /*
     * To be consistent, we want entries for the root directory.  If
     * we're the root, add one now.
     */
    if (dirName[0] == '\0') {
        AssetDir::FileInfo tmpInfo;

        tmpInfo.set(String8(""), kFileTypeDirectory);
        tmpInfo.setSourceName(createPathNameLocked(ap, locale, vendor));
        pContents->add(tmpInfo);
    }

    /*
     * We want to prepend the extended partial path to every entry in
     * "pContents".  It's the same value for each entry, so this will
     * not change the sorting order of the vector contents.
     */
    for (int i = 0; i < (int) pContents->size(); i++) {
        const AssetDir::FileInfo& info = pContents->itemAt(i);
        pContents->editItemAt(i).setFileName(partialPath.appendPathCopy(info.getFileName()));
    }

    mergeInfoLocked(pMergedInfo, pContents);
    delete pContents;
    return true;
}

/*
 * Trash the cache.
 */
void AssetManager::purgeFileNameCacheLocked(void)
{
    mCacheValid = false;
    mCache.clear();
}

/*
 * ===========================================================================
 *      AssetManager::SharedZip
 * ===========================================================================
 */


Mutex AssetManager::SharedZip::gLock;
DefaultKeyedVector<String8, wp<AssetManager::SharedZip> > AssetManager::SharedZip::gOpen;

AssetManager::SharedZip::SharedZip(const String8& path, time_t modWhen)
    : mPath(path), mZipFile(NULL), mModWhen(modWhen),
      mResourceTableAsset(NULL), mResourceTable(NULL)
{
    if (kIsDebug) {
        ALOGI("Creating SharedZip %p %s\n", this, (const char*)mPath);
    }
    ALOGV("+++ opening zip '%s'\n", mPath.string());
    mZipFile = ZipFileRO::open(mPath.string());
    if (mZipFile == NULL) {
        ALOGD("failed to open Zip archive '%s'\n", mPath.string());
    }
}

sp<AssetManager::SharedZip> AssetManager::SharedZip::get(const String8& path,
        bool createIfNotPresent)
{
    AutoMutex _l(gLock);
    time_t modWhen = getFileModDate(path);
    sp<SharedZip> zip = gOpen.valueFor(path).promote();
    if (zip != NULL && zip->mModWhen == modWhen) {
        return zip;
    }
    if (zip == NULL && !createIfNotPresent) {
        return NULL;
    }
    zip = new SharedZip(path, modWhen);
    gOpen.add(path, zip);
    return zip;

}

ZipFileRO* AssetManager::SharedZip::getZip()
{
    return mZipFile;
}

Asset* AssetManager::SharedZip::getResourceTableAsset()
{
    AutoMutex _l(gLock);
    ALOGV("Getting from SharedZip %p resource asset %p\n", this, mResourceTableAsset);
    return mResourceTableAsset;
}

Asset* AssetManager::SharedZip::setResourceTableAsset(Asset* asset)
{
    {
        AutoMutex _l(gLock);
        if (mResourceTableAsset == NULL) {
            // This is not thread safe the first time it is called, so
            // do it here with the global lock held.
            asset->getBuffer(true);
            mResourceTableAsset = asset;
            return asset;
        }
    }
    delete asset;
    return mResourceTableAsset;
}

ResTable* AssetManager::SharedZip::getResourceTable()
{
    ALOGV("Getting from SharedZip %p resource table %p\n", this, mResourceTable);
    return mResourceTable;
}

ResTable* AssetManager::SharedZip::setResourceTable(ResTable* res)
{
    {
        AutoMutex _l(gLock);
        if (mResourceTable == NULL) {
            mResourceTable = res;
            return res;
        }
    }
    delete res;
    return mResourceTable;
}

bool AssetManager::SharedZip::isUpToDate()
{
    time_t modWhen = getFileModDate(mPath.string());
    return mModWhen == modWhen;
}

void AssetManager::SharedZip::addOverlay(const asset_path& ap)
{
    mOverlays.add(ap);
}

bool AssetManager::SharedZip::getOverlay(size_t idx, asset_path* out) const
{
    if (idx >= mOverlays.size()) {
        return false;
    }
    *out = mOverlays[idx];
    return true;
}

AssetManager::SharedZip::~SharedZip()
{
    if (kIsDebug) {
        ALOGI("Destroying SharedZip %p %s\n", this, (const char*)mPath);
    }
    if (mResourceTable != NULL) {
        delete mResourceTable;
    }
    if (mResourceTableAsset != NULL) {
        delete mResourceTableAsset;
    }
    if (mZipFile != NULL) {
        delete mZipFile;
        ALOGV("Closed '%s'\n", mPath.string());
    }
}

/*
 * ===========================================================================
 *      AssetManager::ZipSet
 * ===========================================================================
 */

/*
 * Constructor.
 */
AssetManager::ZipSet::ZipSet(void)
{
}

/*
 * Destructor.  Close any open archives.
 */
AssetManager::ZipSet::~ZipSet(void)
{
    size_t N = mZipFile.size();
    for (size_t i = 0; i < N; i++)
        closeZip(i);
}

/*
 * Close a Zip file from path and reset the entry
 */
void AssetManager::ZipSet::closeZipFromPath(const String8& zip)
{
    //close zip fd
    int fd = getZip(zip)->getFileDescriptor();

    if (fd > 0) {
        close(fd);
        //reset zip object and entry
        int idx = getIndex(zip);
        mZipFile.editItemAt(idx) = NULL;
    }
}

/*
 * Close a Zip file and reset the entry.
 */
void AssetManager::ZipSet::closeZip(int idx)
{
    mZipFile.editItemAt(idx) = NULL;
}


/*
 * Retrieve the appropriate Zip file from the set.
 */
ZipFileRO* AssetManager::ZipSet::getZip(const String8& path)
{
    int idx = getIndex(path);
    sp<SharedZip> zip = mZipFile[idx];
    if (zip == NULL) {
        zip = SharedZip::get(path);
        mZipFile.editItemAt(idx) = zip;
    }
    return zip->getZip();
}

Asset* AssetManager::ZipSet::getZipResourceTableAsset(const String8& path)
{
    int idx = getIndex(path);
    sp<SharedZip> zip = mZipFile[idx];
    if (zip == NULL) {
        zip = SharedZip::get(path);
        mZipFile.editItemAt(idx) = zip;
    }
    return zip->getResourceTableAsset();
}

Asset* AssetManager::ZipSet::setZipResourceTableAsset(const String8& path,
                                                 Asset* asset)
{
    int idx = getIndex(path);
    sp<SharedZip> zip = mZipFile[idx];
    // doesn't make sense to call before previously accessing.
    return zip->setResourceTableAsset(asset);
}

ResTable* AssetManager::ZipSet::getZipResourceTable(const String8& path)
{
    int idx = getIndex(path);
    sp<SharedZip> zip = mZipFile[idx];
    if (zip == NULL) {
        zip = SharedZip::get(path);
        mZipFile.editItemAt(idx) = zip;
    }
    return zip->getResourceTable();
}

ResTable* AssetManager::ZipSet::setZipResourceTable(const String8& path,
                                                    ResTable* res)
{
    int idx = getIndex(path);
    sp<SharedZip> zip = mZipFile[idx];
    // doesn't make sense to call before previously accessing.
    return zip->setResourceTable(res);
}

/*
 * Generate the partial pathname for the specified archive.  The caller
 * gets to prepend the asset root directory.
 *
 * Returns something like "common/en-US-noogle.jar".
 */
/*static*/ String8 AssetManager::ZipSet::getPathName(const char* zipPath)
{
    return String8(zipPath);
}

bool AssetManager::ZipSet::isUpToDate()
{
    const size_t N = mZipFile.size();
    for (size_t i=0; i<N; i++) {
        if (mZipFile[i] != NULL && !mZipFile[i]->isUpToDate()) {
            return false;
        }
    }
    return true;
}

void AssetManager::ZipSet::addOverlay(const String8& path, const asset_path& overlay)
{
    int idx = getIndex(path);
    sp<SharedZip> zip = mZipFile[idx];
    zip->addOverlay(overlay);
}

bool AssetManager::ZipSet::getOverlay(const String8& path, size_t idx, asset_path* out) const
{
    sp<SharedZip> zip = SharedZip::get(path, false);
    if (zip == NULL) {
        return false;
    }
    return zip->getOverlay(idx, out);
}

/*
 * Compute the zip file's index.
 *
 * "appName", "locale", and "vendor" should be set to NULL to indicate the
 * default directory.
 */
int AssetManager::ZipSet::getIndex(const String8& zip) const
{
    const size_t N = mZipPath.size();
    for (size_t i=0; i<N; i++) {
        if (mZipPath[i] == zip) {
            return i;
        }
    }

    mZipPath.add(zip);
    mZipFile.add(NULL);

    return mZipPath.size()-1;
}<|MERGE_RESOLUTION|>--- conflicted
+++ resolved
@@ -806,18 +806,13 @@
             const_cast<AssetManager*>(this)->mAssetPaths.add(oap);
             const_cast<AssetManager*>(this)->mZipSet.addOverlay(targetPackagePath, oap);
             delete oidmap;
-<<<<<<< HEAD
        }
 
         if (oap.path.find(OVERLAY_DIR) != -1) {
            const_cast<AssetManager*>(this)->mZipSet.closeZipFromPath(oap.path);
            ALOGD("close: %s and reset entry\n", oap.path.string());
-      }
-  }
-=======
-        }
-    }
->>>>>>> 6422e8fb
+        }
+    }
 
 #ifndef _WIN32
     TEMP_FAILURE_RETRY(flock(fileno(fin), LOCK_UN));
