/*
 * Copyright (C) 2014 The Android Open Source Project
 *
 * Licensed under the Apache License, Version 2.0 (the "License");
 * you may not use this file except in compliance with the License.
 * You may obtain a copy of the License at
 *
 *      http://www.apache.org/licenses/LICENSE-2.0
 *
 * Unless required by applicable law or agreed to in writing, software
 * distributed under the License is distributed on an "AS IS" BASIS,
 * WITHOUT WARRANTIES OR CONDITIONS OF ANY KIND, either express or implied.
 * See the License for the specific language governing permissions and
 * limitations under the License.
 */
#ifndef RENDERSTATE_H
#define RENDERSTATE_H

#include <set>
#include <GLES2/gl2.h>
#include <GLES2/gl2ext.h>
#include <utils/Mutex.h>
#include <utils/Functor.h>
#include <utils/RefBase.h>

#include <private/hwui/DrawGlInfo.h>

<<<<<<< HEAD
=======
#include "AssetAtlas.h"
#include "Caches.h"
>>>>>>> d67bb501
#include "utils/Macros.h"

namespace android {
namespace uirenderer {

class Caches;
class Layer;

namespace renderthread {
class CanvasContext;
class RenderThread;
}

// TODO: Replace Cache's GL state tracking with this. For now it's more a thin
// wrapper of Caches for users to migrate to.
class RenderState {
    PREVENT_COPY_AND_ASSIGN(RenderState);
public:
    void onGLContextCreated();
    void onGLContextDestroyed();

    void setViewport(GLsizei width, GLsizei height);
    void getViewport(GLsizei* outWidth, GLsizei* outHeight);

    void bindFramebuffer(GLuint fbo);
    GLint getFramebuffer() { return mFramebuffer; }

    void invokeFunctor(Functor* functor, DrawGlInfo::Mode mode, DrawGlInfo* info);

    void debugOverdraw(bool enable, bool clear);

    void registerLayer(const Layer* layer) {
        mActiveLayers.insert(layer);
    }
    void unregisterLayer(const Layer* layer) {
        mActiveLayers.erase(layer);
    }

    void registerCanvasContext(renderthread::CanvasContext* context) {
        mRegisteredContexts.insert(context);
    }

    void unregisterCanvasContext(renderthread::CanvasContext* context) {
        mRegisteredContexts.erase(context);
    }

    void requireGLContext();

    // TODO: This system is a little clunky feeling, this could use some
    // more thinking...
    void postDecStrong(VirtualLightRefBase* object);

    AssetAtlas& assetAtlas() { return mAssetAtlas; }

private:
    friend class renderthread::RenderThread;
    friend class Caches;

    void interruptForFunctorInvoke();
    void resumeFromFunctorInvoke();
    void assertOnGLThread();

    RenderState(renderthread::RenderThread& thread);
    ~RenderState();

    renderthread::RenderThread& mRenderThread;
    Caches* mCaches;
    AssetAtlas mAssetAtlas;
    std::set<const Layer*> mActiveLayers;
    std::set<renderthread::CanvasContext*> mRegisteredContexts;

    GLsizei mViewportWidth;
    GLsizei mViewportHeight;
    GLuint mFramebuffer;

    pthread_t mThreadId;
};

} /* namespace uirenderer */
} /* namespace android */

#endif /* RENDERSTATE_H */<|MERGE_RESOLUTION|>--- conflicted
+++ resolved
@@ -25,11 +25,8 @@
 
 #include <private/hwui/DrawGlInfo.h>
 
-<<<<<<< HEAD
-=======
 #include "AssetAtlas.h"
 #include "Caches.h"
->>>>>>> d67bb501
 #include "utils/Macros.h"
 
 namespace android {
