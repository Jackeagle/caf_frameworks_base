--- conflicted
+++ resolved
@@ -30,25 +30,6 @@
     void onDrawDRRect(const SkRRect&, const SkRRect&, const SkPaint&) {
         ADD_FAILURE() << "onDrawDRRect not expected in this test";
     }
-<<<<<<< HEAD
-    void onDrawText(const void* text, size_t byteLength, SkScalar x, SkScalar y,
-                    const SkPaint& paint) {
-        ADD_FAILURE() << "onDrawText not expected in this test";
-    }
-    void onDrawPosText(const void* text, size_t byteLength, const SkPoint pos[],
-                       const SkPaint& paint) {
-        ADD_FAILURE() << "onDrawPosText not expected in this test";
-    }
-    void onDrawPosTextH(const void* text, size_t byteLength, const SkScalar xpos[], SkScalar constY,
-                        const SkPaint& paint) {
-        ADD_FAILURE() << "onDrawPosTextH not expected in this test";
-    }
-    void onDrawTextRSXform(const void* text, size_t byteLength, const SkRSXform[],
-                           const SkRect* cullRect, const SkPaint& paint) {
-        ADD_FAILURE() << "onDrawTextRSXform not expected in this test";
-    }
-=======
->>>>>>> de843449
     void onDrawTextBlob(const SkTextBlob* blob, SkScalar x, SkScalar y, const SkPaint& paint) {
         ADD_FAILURE() << "onDrawTextBlob not expected in this test";
     }
