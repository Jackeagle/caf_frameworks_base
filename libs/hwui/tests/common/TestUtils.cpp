--- conflicted
+++ resolved
@@ -83,21 +83,11 @@
     auto utf16 = asciiToUtf16(text);
     uint32_t length = strlen(text);
     SkPaint glyphPaint(paint);
-<<<<<<< HEAD
-    glyphPaint.setTextEncoding(SkPaint::kGlyphID_TextEncoding);
-    canvas->drawText(
-            utf16.get(), length,  // text buffer
-            0, length,  // draw range
-            0, length,  // context range
-            x, y, minikin::Bidi::LTR,
-            glyphPaint, nullptr, nullptr /* measured text */);
-=======
     glyphPaint.setTextEncoding(kGlyphID_SkTextEncoding);
     canvas->drawText(utf16.get(), length,  // text buffer
                      0, length,            // draw range
                      0, length,            // context range
                      x, y, minikin::Bidi::LTR, glyphPaint, nullptr, nullptr /* measured text */);
->>>>>>> de843449
 }
 
 void TestUtils::drawUtf8ToCanvas(Canvas* canvas, const char* text, const SkPaint& paint,
@@ -120,15 +110,7 @@
 
     rtCallback(renderThread);
 
-<<<<<<< HEAD
-    if (Properties::getRenderPipelineType() == RenderPipelineType::SkiaVulkan) {
-        renderThread.vulkanManager().destroy();
-    } else {
-        renderThread.destroyGlContext();
-    }
-=======
     renderThread.destroyRenderingContext();
->>>>>>> de843449
 }
 
 std::unique_ptr<uint16_t[]> TestUtils::asciiToUtf16(const char* str) {
