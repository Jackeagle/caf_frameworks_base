/*
 * Copyright (C) 2014 The Android Open Source Project
 *
 * Licensed under the Apache License, Version 2.0 (the "License");
 * you may not use this file except in compliance with the License.
 * You may obtain a copy of the License at
 *
 *      http://www.apache.org/licenses/LICENSE-2.0
 *
 * Unless required by applicable law or agreed to in writing, software
 * distributed under the License is distributed on an "AS IS" BASIS,
 * WITHOUT WARRANTIES OR CONDITIONS OF ANY KIND, either express or implied.
 * See the License for the specific language governing permissions and
 * limitations under the License
 */

package android.location;

import android.content.Context;
import android.os.RemoteException;

import com.android.internal.util.Preconditions;

/**
 * A handler class to manage transport callbacks for {@link GnssMeasurementsEvent.Callback}.
 *
 * @hide
 */
class GnssMeasurementCallbackTransport
        extends LocalListenerHelper<GnssMeasurementsEvent.Callback> {
    private static final String TAG = "GnssMeasCbTransport";
    private final ILocationManager mLocationManager;

    private final IGnssMeasurementsListener mListenerTransport = new ListenerTransport();

    public GnssMeasurementCallbackTransport(Context context, ILocationManager locationManager) {
        super(context, TAG);
        mLocationManager = locationManager;
    }

    @Override
    protected boolean registerWithServer() throws RemoteException {
        return mLocationManager.addGnssMeasurementsListener(
                mListenerTransport,
                getContext().getPackageName());
    }

    @Override
    protected void unregisterFromServer() throws RemoteException {
        mLocationManager.removeGnssMeasurementsListener(mListenerTransport);
    }

    /**
     * Injects GNSS measurement corrections into the GNSS chipset.
     *
     * @param measurementCorrections a {@link GnssMeasurementCorrections} object with the GNSS
     *     measurement corrections to be injected into the GNSS chipset.
     */
    protected void injectGnssMeasurementCorrections(
            GnssMeasurementCorrections measurementCorrections) throws RemoteException {
        Preconditions.checkNotNull(measurementCorrections);
        mLocationManager.injectGnssMeasurementCorrections(
                measurementCorrections, getContext().getPackageName());
    }

<<<<<<< HEAD
    protected int getGnssCapabilities() throws RemoteException {
=======
    protected long getGnssCapabilities() throws RemoteException {
>>>>>>> 825827da
        return mLocationManager.getGnssCapabilities(getContext().getPackageName());
    }

    private class ListenerTransport extends IGnssMeasurementsListener.Stub {
        @Override
        public void onGnssMeasurementsReceived(final GnssMeasurementsEvent event) {
            ListenerOperation<GnssMeasurementsEvent.Callback> operation =
                    new ListenerOperation<GnssMeasurementsEvent.Callback>() {
                        @Override
                        public void execute(GnssMeasurementsEvent.Callback callback)
                                throws RemoteException {
                            callback.onGnssMeasurementsReceived(event);
                        }
                    };
            foreach(operation);
        }

        @Override
        public void onStatusChanged(final int status) {
            ListenerOperation<GnssMeasurementsEvent.Callback> operation =
                    new ListenerOperation<GnssMeasurementsEvent.Callback>() {
                @Override
                public void execute(GnssMeasurementsEvent.Callback callback)
                        throws RemoteException {
                    callback.onStatusChanged(status);
                }
            };
            foreach(operation);
        }
    }
}<|MERGE_RESOLUTION|>--- conflicted
+++ resolved
@@ -63,11 +63,7 @@
                 measurementCorrections, getContext().getPackageName());
     }
 
-<<<<<<< HEAD
-    protected int getGnssCapabilities() throws RemoteException {
-=======
     protected long getGnssCapabilities() throws RemoteException {
->>>>>>> 825827da
         return mLocationManager.getGnssCapabilities(getContext().getPackageName());
     }
 
