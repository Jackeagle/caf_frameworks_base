/*
 * Copyright (C) 2008 The Android Open Source Project
 *
 * Licensed under the Apache License, Version 2.0 (the "License");
 * you may not use this file except in compliance with the License.
 * You may obtain a copy of the License at
 *
 *      http://www.apache.org/licenses/LICENSE-2.0
 *
 * Unless required by applicable law or agreed to in writing, software
 * distributed under the License is distributed on an "AS IS" BASIS,
 * WITHOUT WARRANTIES OR CONDITIONS OF ANY KIND, either express or implied.
 * See the License for the specific language governing permissions and
 * limitations under the License.
 */

package android.location;

import android.annotation.UnsupportedAppUsage;
<<<<<<< HEAD
=======
import android.os.Build;
>>>>>>> de843449
import android.util.SparseArray;

import java.util.Iterator;
import java.util.NoSuchElementException;


/**
 * This class represents the current state of the GPS engine.
 *
 * <p>This class is used in conjunction with the {@link Listener} interface.
 *
 * @deprecated use {@link GnssStatus} and {@link GnssStatus.Callback}.
 */
@Deprecated
public final class GpsStatus {
    private static final int NUM_SATELLITES = 255;
    private static final int GLONASS_SVID_OFFSET = 64;
    private static final int BEIDOU_SVID_OFFSET = 200;
    private static final int SBAS_SVID_OFFSET = -87;

    /* These package private values are modified by the LocationManager class */
    private int mTimeToFirstFix;
    private final SparseArray<GpsSatellite> mSatellites = new SparseArray<>();

    private final class SatelliteIterator implements Iterator<GpsSatellite> {
        private final int mSatellitesCount;

        private int mIndex = 0;

        SatelliteIterator() {
            mSatellitesCount = mSatellites.size();
        }

        @Override
        public boolean hasNext() {
            for (; mIndex < mSatellitesCount; ++mIndex) {
                GpsSatellite satellite = mSatellites.valueAt(mIndex);
                if (satellite.mValid) {
                    return true;
                }
            }
            return false;
        }

        @Override
        public GpsSatellite next() {
            while (mIndex < mSatellitesCount) {
                GpsSatellite satellite = mSatellites.valueAt(mIndex);
                ++mIndex;
                if (satellite.mValid) {
                    return satellite;
                }
            }
            throw new NoSuchElementException();
        }

        @Override
        public void remove() {
            throw new UnsupportedOperationException();
        }
    }

    private Iterable<GpsSatellite> mSatelliteList = new Iterable<GpsSatellite>() {
        @Override
        public Iterator<GpsSatellite> iterator() {
            return new SatelliteIterator();
        }
    };

    /**
     * Event sent when the GPS system has started.
     */
    public static final int GPS_EVENT_STARTED = 1;

    /**
     * Event sent when the GPS system has stopped.
     */
    public static final int GPS_EVENT_STOPPED = 2;

    /**
     * Event sent when the GPS system has received its first fix since starting.
     * Call {@link #getTimeToFirstFix()} to find the time from start to first fix.
     */
    public static final int GPS_EVENT_FIRST_FIX = 3;

    /**
     * Event sent periodically to report GPS satellite status.
     * Call {@link #getSatellites()} to retrieve the status for each satellite.
     */
    public static final int GPS_EVENT_SATELLITE_STATUS = 4;

    /**
     * Used for receiving notifications when GPS status has changed.
     * @deprecated use {@link GnssStatus.Callback} instead.
     */
    @Deprecated
    public interface Listener {
        /**
         * Called to report changes in the GPS status.
         * The event number is one of:
         * <ul>
         * <li> {@link GpsStatus#GPS_EVENT_STARTED}
         * <li> {@link GpsStatus#GPS_EVENT_STOPPED}
         * <li> {@link GpsStatus#GPS_EVENT_FIRST_FIX}
         * <li> {@link GpsStatus#GPS_EVENT_SATELLITE_STATUS}
         * </ul>
         *
         * When this method is called, the client should call
         * {@link LocationManager#getGpsStatus} to get additional
         * status information.
         *
         * @param event event number for this notification
         */
        void onGpsStatusChanged(int event);
    }

    /**
     * Used for receiving NMEA sentences from the GPS.
     * NMEA 0183 is a standard for communicating with marine electronic devices
     * and is a common method for receiving data from a GPS, typically over a serial port.
     * See <a href="http://en.wikipedia.org/wiki/NMEA_0183">NMEA 0183</a> for more details.
     * You can implement this interface and call {@link LocationManager#addNmeaListener}
     * to receive NMEA data from the GPS engine.
     * @deprecated use {@link OnNmeaMessageListener} instead.
     */
    @Deprecated
    public interface NmeaListener {
        void onNmeaReceived(long timestamp, String nmea);
    }

    // For API-compat a public ctor() is not available
    GpsStatus() {}

    private void setStatus(int svCount, int[] svidWithFlags, float[] cn0s, float[] elevations,
            float[] azimuths) {
        clearSatellites();
        for (int i = 0; i < svCount; i++) {
            final int constellationType =
                    (svidWithFlags[i] >> GnssStatus.CONSTELLATION_TYPE_SHIFT_WIDTH)
                    & GnssStatus.CONSTELLATION_TYPE_MASK;
            int prn = svidWithFlags[i] >> GnssStatus.SVID_SHIFT_WIDTH;
            // Other satellites passed through these APIs before GnssSvStatus was availble.
            // GPS, SBAS & QZSS can pass through at their nominally
            // assigned prn number (as long as it fits in the valid 0-255 range below.)
            // Glonass, and Beidou are passed through with the defacto standard offsets
            // Other future constellation reporting (e.g. Galileo) needs to use
            // GnssSvStatus on (N level) HAL & Java layers.
            if (constellationType == GnssStatus.CONSTELLATION_GLONASS) {
                prn += GLONASS_SVID_OFFSET;
            } else if (constellationType == GnssStatus.CONSTELLATION_BEIDOU) {
                prn += BEIDOU_SVID_OFFSET;
            } else if (constellationType == GnssStatus.CONSTELLATION_SBAS) {
                prn += SBAS_SVID_OFFSET;
            } else if ((constellationType != GnssStatus.CONSTELLATION_GPS) &&
                    (constellationType != GnssStatus.CONSTELLATION_QZSS)) {
                continue;
            }
            if (prn > 0 && prn <= NUM_SATELLITES) {
                GpsSatellite satellite = mSatellites.get(prn);
                if (satellite == null) {
                    satellite = new GpsSatellite(prn);
                    mSatellites.put(prn, satellite);
                }

                satellite.mValid = true;
                satellite.mSnr = cn0s[i];
                satellite.mElevation = elevations[i];
                satellite.mAzimuth = azimuths[i];
                satellite.mHasEphemeris =
                        (svidWithFlags[i] & GnssStatus.GNSS_SV_FLAGS_HAS_EPHEMERIS_DATA) != 0;
                satellite.mHasAlmanac =
                        (svidWithFlags[i] & GnssStatus.GNSS_SV_FLAGS_HAS_ALMANAC_DATA) != 0;
                satellite.mUsedInFix =
                        (svidWithFlags[i] & GnssStatus.GNSS_SV_FLAGS_USED_IN_FIX) != 0;
            }
        }
    }

    /**
     * Copies GPS satellites information from GnssStatus object.
     * Since this method is only used within {@link LocationManager#getGpsStatus},
     * it does not need to be synchronized.
     * @hide
     */
    void setStatus(GnssStatus status, int timeToFirstFix) {
        mTimeToFirstFix = timeToFirstFix;
        setStatus(status.mSvCount, status.mSvidWithFlags, status.mCn0DbHz, status.mElevations,
                status.mAzimuths);
    }

<<<<<<< HEAD
    @UnsupportedAppUsage
=======
    @UnsupportedAppUsage(maxTargetSdk = Build.VERSION_CODES.P, trackingBug = 115609023)
>>>>>>> de843449
    void setTimeToFirstFix(int ttff) {
        mTimeToFirstFix = ttff;
    }

    /**
     * Returns the time required to receive the first fix since the most recent
     * restart of the GPS engine.
     *
     * @return time to first fix in milliseconds
     */
    public int getTimeToFirstFix() {
        return mTimeToFirstFix;
    }

    /**
     * Returns an array of {@link GpsSatellite} objects, which represent the
     * current state of the GPS engine.
     *
     * @return the list of satellites
     */
    public Iterable<GpsSatellite> getSatellites() {
        return mSatelliteList;
    }

    /**
     * Returns the maximum number of satellites that can be in the satellite
     * list that can be returned by {@link #getSatellites()}.
     *
     * @return the maximum number of satellites
     */
    public int getMaxSatellites() {
        return NUM_SATELLITES;
    }

    private void clearSatellites() {
        int satellitesCount = mSatellites.size();
        for (int i = 0; i < satellitesCount; i++) {
            GpsSatellite satellite = mSatellites.valueAt(i);
            satellite.mValid = false;
        }
    }
}<|MERGE_RESOLUTION|>--- conflicted
+++ resolved
@@ -17,10 +17,7 @@
 package android.location;
 
 import android.annotation.UnsupportedAppUsage;
-<<<<<<< HEAD
-=======
 import android.os.Build;
->>>>>>> de843449
 import android.util.SparseArray;
 
 import java.util.Iterator;
@@ -211,11 +208,7 @@
                 status.mAzimuths);
     }
 
-<<<<<<< HEAD
-    @UnsupportedAppUsage
-=======
     @UnsupportedAppUsage(maxTargetSdk = Build.VERSION_CODES.P, trackingBug = 115609023)
->>>>>>> de843449
     void setTimeToFirstFix(int ttff) {
         mTimeToFirstFix = ttff;
     }
