--- conflicted
+++ resolved
@@ -27,20 +27,13 @@
 import android.content.Context;
 import android.net.wifi.WifiScanner.PnoSettings;
 import android.net.wifi.WifiScanner.PnoSettings.PnoNetwork;
-<<<<<<< HEAD
-=======
 import android.net.wifi.WifiScanner.ScanData;
->>>>>>> de843449
 import android.net.wifi.WifiScanner.ScanSettings;
 import android.os.Handler;
 import android.os.Parcel;
 import android.os.test.TestLooper;
-<<<<<<< HEAD
-import android.support.test.filters.SmallTest;
-=======
 
 import androidx.test.filters.SmallTest;
->>>>>>> de843449
 
 import com.android.internal.util.test.BidirectionalAsyncChannelServer;
 
@@ -51,10 +44,6 @@
 import org.mockito.MockitoAnnotations;
 
 import java.util.Arrays;
-<<<<<<< HEAD
-
-=======
->>>>>>> de843449
 
 /**
  * Unit tests for {@link android.net.wifi.WifiScanner}.
@@ -216,8 +205,6 @@
         assertNotNull(pnoNetwork.frequencies);
     }
 
-<<<<<<< HEAD
-=======
     /**
      * Verify parcel read/write for ScanData.
      */
@@ -243,5 +230,4 @@
         parcel.setDataPosition(0);    // Rewind data position back to the beginning for read.
         return ScanData.CREATOR.createFromParcel(parcel);
     }
->>>>>>> de843449
 }