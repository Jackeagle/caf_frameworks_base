--- conflicted
+++ resolved
@@ -882,13 +882,10 @@
             loge("ARP test initiation failure: " + se);
             success = true;
         } catch (IllegalArgumentException e) {
-<<<<<<< HEAD
             // Consider this exception as a
             // successful Arp as well
             loge("ARP test initiation failure: " + e);
-=======
             // ArpPeer throws exception for IPv6 address
->>>>>>> 4873a480
             success = true;
         }
 
