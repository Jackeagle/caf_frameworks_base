--- conflicted
+++ resolved
@@ -355,18 +355,13 @@
     public static final int CMD_DISABLE_P2P_REQ           = BASE + 132;
     public static final int CMD_DISABLE_P2P_RSP           = BASE + 133;
 
-<<<<<<< HEAD
     /* Is IBSS mode supported by the driver? */
     public static final int CMD_GET_IBSS_SUPPORTED        = BASE + 134;
 
     /* Get supported channels */
     public static final int CMD_GET_SUPPORTED_CHANNELS    = BASE + 135;
 
-    private static final int CONNECT_MODE   = 1;
-    private static final int SCAN_ONLY_MODE = 2;
-=======
-    public static final int CMD_BOOT_COMPLETED            = BASE + 134;
->>>>>>> a34a64d2
+    public static final int CMD_BOOT_COMPLETED            = BASE + 136;
 
     public static final int CONNECT_MODE                   = 1;
     public static final int SCAN_ONLY_MODE                 = 2;
@@ -777,12 +772,7 @@
      */
     public void setSupplicantRunning(boolean enable) {
         if (enable) {
-<<<<<<< HEAD
             WifiNative.setMode(0);
-            /* Argument is the state that is entered prior to load */
-            sendMessage(obtainMessage(CMD_LOAD_DRIVER, WIFI_STATE_ENABLING, 0));
-=======
->>>>>>> a34a64d2
             sendMessage(CMD_START_SUPPLICANT);
         } else {
             sendMessage(CMD_STOP_SUPPLICANT);
@@ -794,14 +784,8 @@
      */
     public void setHostApRunning(WifiConfiguration wifiConfig, boolean enable) {
         if (enable) {
-<<<<<<< HEAD
             WifiNative.setMode(1);
-            /* Argument is the state that is entered prior to load */
-            sendMessage(obtainMessage(CMD_LOAD_DRIVER, WIFI_AP_STATE_ENABLING, 0));
-            sendMessage(obtainMessage(CMD_START_AP, wifiConfig));
-=======
             sendMessage(CMD_START_AP, wifiConfig);
->>>>>>> a34a64d2
         } else {
             sendMessage(CMD_STOP_AP);
         }
