--- conflicted
+++ resolved
@@ -903,7 +903,6 @@
     public static final String ACTION_REQUEST_DISABLE = "android.net.wifi.action.REQUEST_DISABLE";
 
     /**
-<<<<<<< HEAD
      * Broadcast intent action indicating that WifiCountryCode was updated with new
      * country code.
      *
@@ -930,7 +929,8 @@
      */
     public static final String  ACTION_WIFI_DISCONNECT_IN_PROGRESS =
             "com.qualcomm.qti.net.wifi.WIFI_DISCONNECT_IN_PROGRESS";
-=======
+
+    /**
      * Directed broadcast intent action indicating that the device has connected to one of the
      * network suggestions provided by the app. This will be sent post connection to a network
      * which was created with {@link WifiNetworkConfigBuilder#setIsAppInteractionRequired()} flag
@@ -951,7 +951,6 @@
      */
     public static final String EXTRA_NETWORK_SUGGESTION =
             "android.net.wifi.extra.NETWORK_SUGGESTION";
->>>>>>> 5a050004
 
     /**
      * Internally used Wi-Fi lock mode representing the case were no locks are held.
@@ -4423,7 +4422,6 @@
     }
 
     /**
-<<<<<<< HEAD
      * Get driver Capabilities.
      *
      * @param capaType ASCII string, capability type ex: key_mgmt.
@@ -4606,7 +4604,9 @@
         } catch (RemoteException e) {
             throw e.rethrowFromSystemServer();
         }
-=======
+    }
+
+    /**
      * @return true if this device supports WPA3-Personal SAE
      */
     public boolean isWpa3SaeSupported() {
@@ -4625,6 +4625,5 @@
      */
     public boolean isOweSupported() {
         return isFeatureSupported(WIFI_FEATURE_OWE);
->>>>>>> 5a050004
     }
 }