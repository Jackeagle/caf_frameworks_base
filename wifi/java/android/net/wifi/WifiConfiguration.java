--- conflicted
+++ resolved
@@ -164,7 +164,6 @@
          */
         public static final int WPA_EAP_SHA256 = 12;
 
-<<<<<<< HEAD
         /**
         * IEEE 802.11ai FILS SK with SHA256
          * @hide
@@ -181,19 +180,13 @@
          */
         public static final int DPP = 15;
 
-=======
->>>>>>> 825827da
         public static final String varName = "key_mgmt";
 
         public static final String[] strings = { "NONE", "WPA_PSK", "WPA_EAP",
                 "IEEE8021X", "WPA2_PSK", "OSEN", "FT_PSK", "FT_EAP",
-<<<<<<< HEAD
                 "SAE", "OWE", "SUITE_B_192", "FILS_SHA256", "FILS_SHA384",
                 "DPP", "WPA_PSK_SHA256", "WPA_EAP_SHA256",
         };
-=======
-                "SAE", "OWE", "SUITE_B_192", "WPA_PSK_SHA256", "WPA_EAP_SHA256" };
->>>>>>> 825827da
     }
 
     /**
@@ -635,20 +628,14 @@
      * The set of group management ciphers supported by this configuration.
      * See {@link GroupMgmtCipher} for descriptions of the values.
      */
-<<<<<<< HEAD
-=======
     @NonNull
->>>>>>> 825827da
     public BitSet allowedGroupManagementCiphers;
     /**
      * The set of SuiteB ciphers supported by this configuration.
      * To be used for WPA3-Enterprise mode.
      * See {@link SuiteBCipher} for descriptions of the values.
      */
-<<<<<<< HEAD
-=======
     @NonNull
->>>>>>> 825827da
     public BitSet allowedSuiteBCiphers;
     /**
      * The enterprise configuration details specifying the EAP method,
@@ -1276,17 +1263,9 @@
          */
         public static final int DISABLED_AUTHENTICATION_NO_SUBSCRIPTION = 15;
         /**
-         * This network is disabled because service is not subscribed
-         */
-        public static final int DISABLED_AUTHENTICATION_NO_SUBSCRIPTION = 14;
-        /**
          * This Maximum disable reason value
          */
-<<<<<<< HEAD
-        public static final int NETWORK_SELECTION_DISABLED_MAX = 15;
-=======
         public static final int NETWORK_SELECTION_DISABLED_MAX = 16;
->>>>>>> 825827da
 
         /**
          * Quality network selection disable reason String (for debug purposes & configuration
@@ -2267,11 +2246,8 @@
             return KeyMgmt.WPA_EAP;
         } else if (allowedKeyManagement.get(KeyMgmt.IEEE8021X)) {
             return KeyMgmt.IEEE8021X;
-<<<<<<< HEAD
         } else if (allowedKeyManagement.get(KeyMgmt.DPP)) {
             return KeyMgmt.DPP;
-=======
->>>>>>> 825827da
         } else if (allowedKeyManagement.get(KeyMgmt.SAE)) {
             return KeyMgmt.SAE;
         } else if (allowedKeyManagement.get(KeyMgmt.OWE)) {
@@ -2309,11 +2285,8 @@
                 key = SSID + KeyMgmt.strings[KeyMgmt.WPA_EAP];
             } else if (wepKeys[0] != null) {
                 key = SSID + "WEP";
-<<<<<<< HEAD
             } else if (allowedKeyManagement.get(KeyMgmt.DPP)) {
                 key = SSID + KeyMgmt.strings[KeyMgmt.DPP];
-=======
->>>>>>> 825827da
             } else if (allowedKeyManagement.get(KeyMgmt.OWE)) {
                 key = SSID + KeyMgmt.strings[KeyMgmt.OWE];
             } else if (allowedKeyManagement.get(KeyMgmt.SAE)) {
@@ -2536,14 +2509,11 @@
             shared = source.shared;
             recentFailure.setAssociationStatus(source.recentFailure.getAssociationStatus());
             mRandomizedMacAddress = source.mRandomizedMacAddress;
-<<<<<<< HEAD
             dppConnector = source.dppConnector;
             dppNetAccessKey = source.dppNetAccessKey;
             dppNetAccessKeyExpiry = source.dppNetAccessKeyExpiry;
             dppCsign = source.dppCsign;
 
-=======
->>>>>>> 825827da
             macRandomizationSetting = source.macRandomizationSetting;
             requirePMF = source.requirePMF;
             updateIdentifier = source.updateIdentifier;
@@ -2617,13 +2587,10 @@
         dest.writeString(mPasspointManagementObjectTree);
         dest.writeInt(recentFailure.getAssociationStatus());
         dest.writeParcelable(mRandomizedMacAddress, flags);
-<<<<<<< HEAD
         dest.writeString(dppConnector);
         dest.writeString(dppNetAccessKey);
         dest.writeInt(dppNetAccessKeyExpiry);
         dest.writeString(dppCsign);
-=======
->>>>>>> 825827da
         dest.writeInt(macRandomizationSetting);
         dest.writeInt(osu ? 1 : 0);
     }
@@ -2698,13 +2665,10 @@
                 config.mPasspointManagementObjectTree = in.readString();
                 config.recentFailure.setAssociationStatus(in.readInt());
                 config.mRandomizedMacAddress = in.readParcelable(null);
-<<<<<<< HEAD
                 config.dppConnector = in.readString();
                 config.dppNetAccessKey = in.readString();
                 config.dppNetAccessKeyExpiry = in.readInt();
                 config.dppCsign = in.readString();
-=======
->>>>>>> 825827da
                 config.macRandomizationSetting = in.readInt();
                 config.osu = in.readInt() != 0;
                 return config;
