--- conflicted
+++ resolved
@@ -157,9 +157,6 @@
     WifiConnectionStatistics getConnectionStatistics();
 
     WifiEapSimInfo getSimInfo();
-<<<<<<< HEAD
-=======
 
     void disableEphemeralNetwork(String SSID);
->>>>>>> 073b8a01
 }
