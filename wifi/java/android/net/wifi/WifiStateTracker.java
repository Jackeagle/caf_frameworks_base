/*
 * Copyright (C) 2008 The Android Open Source Project
 *
 * Licensed under the Apache License, Version 2.0 (the "License");
 * you may not use this file except in compliance with the License.
 * You may obtain a copy of the License at
 *
 *      http://www.apache.org/licenses/LICENSE-2.0
 *
 * Unless required by applicable law or agreed to in writing, software
 * distributed under the License is distributed on an "AS IS" BASIS,
 * WITHOUT WARRANTIES OR CONDITIONS OF ANY KIND, either express or implied.
 * See the License for the specific language governing permissions and
 * limitations under the License.
 */

package android.net.wifi;

import static android.net.wifi.WifiManager.WIFI_STATE_DISABLED;
import static android.net.wifi.WifiManager.WIFI_STATE_DISABLING;
import static android.net.wifi.WifiManager.WIFI_STATE_ENABLED;
import static android.net.wifi.WifiManager.WIFI_STATE_ENABLING;
import static android.net.wifi.WifiManager.WIFI_STATE_UNKNOWN;

import android.app.ActivityManagerNative;
import android.app.AlarmManager;
import android.app.Notification;
import android.app.PendingIntent;
import android.bluetooth.BluetoothDevice;
import android.bluetooth.BluetoothHeadset;
import android.bluetooth.BluetoothA2dp;
import android.content.BroadcastReceiver;
import android.content.ContentResolver;
import android.content.Context;
import android.content.Intent;
import android.content.IntentFilter;
import android.database.ContentObserver;
import android.net.NetworkInfo;
import android.net.NetworkStateTracker;
import android.net.DhcpInfo;
import android.net.NetworkUtils;
import android.net.ConnectivityManager;
import android.net.NetworkInfo.DetailedState;
import android.net.NetworkInfo.State;
import android.os.Message;
import android.os.Parcelable;
import android.os.PowerManager;
import android.os.Handler;
import android.os.HandlerThread;
import android.os.SystemClock;
import android.os.SystemProperties;
import android.os.Looper;
import android.os.RemoteException;
import android.os.ServiceManager;
import android.os.WorkSource;
import android.provider.Settings;
import android.text.TextUtils;
import android.util.EventLog;
import android.util.Log;
import android.util.Config;
import com.android.internal.app.IBatteryStats;
import com.android.internal.telephony.Phone.IPVersion;

import java.net.InetAddress;
import java.net.UnknownHostException;
import java.util.ArrayList;
import java.util.List;
import java.util.Set;
import java.util.concurrent.atomic.AtomicInteger;
import java.util.concurrent.atomic.AtomicBoolean;

/**
 * Track the state of Wifi connectivity. All event handling is done here,
 * and all changes in connectivity state are initiated here.
 *
 * @hide
 */
public class WifiStateTracker extends NetworkStateTracker {

    private static final boolean LOCAL_LOGD = Config.LOGD || false;
    
    private static final String TAG = "WifiStateTracker";

    // Event log tags (must be in sync with event-log-tags)
    private static final int EVENTLOG_NETWORK_STATE_CHANGED = 50021;
    private static final int EVENTLOG_SUPPLICANT_STATE_CHANGED = 50022;
    private static final int EVENTLOG_DRIVER_STATE_CHANGED = 50023;
    private static final int EVENTLOG_INTERFACE_CONFIGURATION_STATE_CHANGED = 50024;
    private static final int EVENTLOG_SUPPLICANT_CONNECTION_STATE_CHANGED = 50025;

    // Event codes
    private static final int EVENT_SUPPLICANT_CONNECTION             = 1;
    private static final int EVENT_SUPPLICANT_DISCONNECT             = 2;
    private static final int EVENT_SUPPLICANT_STATE_CHANGED          = 3;
    private static final int EVENT_NETWORK_STATE_CHANGED             = 4;
    private static final int EVENT_SCAN_RESULTS_AVAILABLE            = 5;
    private static final int EVENT_INTERFACE_CONFIGURATION_SUCCEEDED = 6;
    private static final int EVENT_INTERFACE_CONFIGURATION_FAILED    = 7;
    private static final int EVENT_POLL_INTERVAL                     = 8;
    private static final int EVENT_DHCP_START                        = 9;
    private static final int EVENT_DHCP_RENEW                        = 10;
    private static final int EVENT_DEFERRED_DISCONNECT               = 11;
    private static final int EVENT_DEFERRED_RECONNECT                = 12;
    /**
     * The driver is started or stopped. The object will be the state: true for
     * started, false for stopped.
     */
<<<<<<< HEAD
    private static final int EVENT_DRIVER_STATE_CHANGED              = 12;
    private static final int EVENT_PASSWORD_KEY_MAY_BE_INCORRECT     = 13;
    private static final int EVENT_MAYBE_START_SCAN_POST_DISCONNECT  = 14;
    private static final int EVENT_NO_MORE_WIFI_LOCKS                = 15;
=======
    private static final int EVENT_DRIVER_STATE_CHANGED              = 13;
    private static final int EVENT_PASSWORD_KEY_MAY_BE_INCORRECT     = 14;
    private static final int EVENT_MAYBE_START_SCAN_POST_DISCONNECT  = 15;
>>>>>>> 7336486c

    /**
     * The driver state indication.
     */
    private static final int DRIVER_STARTED                          = 0;
    private static final int DRIVER_STOPPED                          = 1;
    private static final int DRIVER_HUNG                             = 2;

    /**
     * Interval in milliseconds between polling for connection
     * status items that are not sent via asynchronous events.
     * An example is RSSI (signal strength).
     */
    private static final int POLL_STATUS_INTERVAL_MSECS = 3000;

    /**
     * The max number of the WPA supplicant loop iterations before we
     * decide that the loop should be terminated:
     */
    private static final int MAX_SUPPLICANT_LOOP_ITERATIONS = 4;

    /**
     * When a DISCONNECT event is received, we defer handling it to
     * allow for the possibility that the DISCONNECT is about to
     * be followed shortly by a CONNECT to the same network we were
     * just connected to. In such a case, we don't want to report
     * the network as down, nor do we want to reconfigure the network
     * interface, etc. If we get a CONNECT event for another network
     * within the delay window, we immediately handle the pending
     * disconnect before processing the CONNECT.<p/>
     * The five second delay is chosen somewhat arbitrarily, but is
     * meant to cover most of the cases where a DISCONNECT/CONNECT
     * happens to a network.
     */
    private static final int DISCONNECT_DELAY_MSECS = 5000;
    /**
     * When the supplicant goes idle after we do an explicit disconnect
     * following a DHCP failure, we need to kick the supplicant into
     * trying to associate with access points.
     */
    private static final int RECONNECT_DELAY_MSECS = 2000;

    /**
     * When the supplicant disconnects from an AP it sometimes forgets
     * to restart scanning.  Wait this delay before asking it to start
     * scanning (in case it forgot).  15 sec is the standard delay between
     * scans.
     */
    private static final int KICKSTART_SCANNING_DELAY_MSECS = 15000;

    /**
     * The maximum number of times we will retry a connection to an access point
     * for which we have failed in acquiring an IP address from DHCP. A value of
     * N means that we will make N+1 connection attempts in all.
     * <p>
     * See {@link Settings.Secure#WIFI_MAX_DHCP_RETRY_COUNT}. This is the default
     * value if a Settings value is not present.
     */
    private static final int DEFAULT_MAX_DHCP_RETRIES = 9;

    //Minimum dhcp lease duration for renewal
    private static final int MIN_RENEWAL_TIME_SECS = 5 * 60; //5 minutes

    private static final int DRIVER_POWER_MODE_AUTO = 0;
    private static final int DRIVER_POWER_MODE_ACTIVE = 1;

    /**
     * The current WPA supplicant loop state (used to detect looping behavior):
     */
    private SupplicantState mSupplicantLoopState = SupplicantState.DISCONNECTED;

    /**
     * The current number of WPA supplicant loop iterations:
     */
    private int mNumSupplicantLoopIterations = 0;

    /**
     * The current number of supplicant state changes.  This is used to determine
     * if we've received any new info since we found out it was DISCONNECTED or
     * INACTIVE.  If we haven't for X ms, we then request a scan - it should have
     * done that automatically, but sometimes some firmware does not.
     */
    private int mNumSupplicantStateChanges = 0;

    /**
     * True if we received an event that that a password-key may be incorrect.
     * If the next incoming supplicant state change event is DISCONNECT,
     * broadcast a message that we have a possible password error and disable
     * the network.
     */
    private boolean mPasswordKeyMayBeIncorrect = false;

    public static final int SUPPL_SCAN_HANDLING_NORMAL = 1;
    public static final int SUPPL_SCAN_HANDLING_LIST_ONLY = 2;

    private WifiMonitor mWifiMonitor;
    private WifiInfo mWifiInfo;
    private List<ScanResult> mScanResults;
    private WifiManager mWM;
    private boolean mHaveIpAddress;
    private boolean mObtainingIpAddress;
    private boolean mTornDownByConnMgr;
    /**
     * A DISCONNECT event has been received, but processing it
     * is being deferred.
     */
    private boolean mDisconnectPending;
    /**
     * An operation has been performed as a result of which we expect the next event
     * will be a DISCONNECT.
     */
    private boolean mDisconnectExpected;
    private DhcpHandler mDhcpTarget;
    private DhcpInfo mDhcpInfo;
    private int mLastSignalLevel = -1;
    private String mLastBssid;
    private String mLastSsid;
    private int mLastNetworkId = -1;
    private boolean mUseStaticIp = false;
    private int mReconnectCount;
    private boolean mHasWifiLocks = false;

    private AlarmManager mAlarmManager;
    private PendingIntent mDhcpRenewalIntent;
    private PowerManager.WakeLock mDhcpRenewWakeLock;
    private static final String WAKELOCK_TAG = "*wifi*";

    private static final int DHCP_RENEW = 0;
    private static final String ACTION_DHCP_RENEW = "android.net.wifi.DHCP_RENEW";


    /* Tracks if any network in the configuration is disabled */
    private AtomicBoolean mIsAnyNetworkDisabled = new AtomicBoolean(false);

    // used to store the (non-persisted) num determined during device boot 
    // (from mcc or other phone info) before the driver is started.
    private int mNumAllowedChannels = 0;

    // Variables relating to the 'available networks' notification
    
    /**
     * The icon to show in the 'available networks' notification. This will also
     * be the ID of the Notification given to the NotificationManager.
     */
    private static final int ICON_NETWORKS_AVAILABLE =
            com.android.internal.R.drawable.stat_notify_wifi_in_range;
    /**
     * When a notification is shown, we wait this amount before possibly showing it again.
     */
    private final long NOTIFICATION_REPEAT_DELAY_MS;
    /**
     * Whether the user has set the setting to show the 'available networks' notification.
     */
    private boolean mNotificationEnabled;
    /**
     * Observes the user setting to keep {@link #mNotificationEnabled} in sync.
     */
    private NotificationEnabledSettingObserver mNotificationEnabledSettingObserver;
    /**
     * The {@link System#currentTimeMillis()} must be at least this value for us
     * to show the notification again.
     */
    private long mNotificationRepeatTime;
    /**
     * The Notification object given to the NotificationManager.
     */
    private Notification mNotification;
    /**
     * Whether the notification is being shown, as set by us. That is, if the
     * user cancels the notification, we will not receive the callback so this
     * will still be true. We only guarantee if this is false, then the
     * notification is not showing.
     */
    private boolean mNotificationShown;
    /**
     * The number of continuous scans that must occur before consider the
     * supplicant in a scanning state. This allows supplicant to associate with
     * remembered networks that are in the scan results.
     */
    private static final int NUM_SCANS_BEFORE_ACTUALLY_SCANNING = 3;
    /**
     * The number of scans since the last network state change. When this
     * exceeds {@link #NUM_SCANS_BEFORE_ACTUALLY_SCANNING}, we consider the
     * supplicant to actually be scanning. When the network state changes to
     * something other than scanning, we reset this to 0.
     */
    private int mNumScansSinceNetworkStateChange;
    /**
     * Observes the static IP address settings.
     */
    private SettingsObserver mSettingsObserver;
    
    private boolean mIsScanModeActive;
    private boolean mEnableRssiPolling;
    private boolean mIsHighPerfEnabled;
    private int mPowerModeRefCount = 0;
    private int mOptimizationsDisabledRefCount = 0;

    /**
     * One of  {@link WifiManager#WIFI_STATE_DISABLED},
     *         {@link WifiManager#WIFI_STATE_DISABLING},
     *         {@link WifiManager#WIFI_STATE_ENABLED},
     *         {@link WifiManager#WIFI_STATE_ENABLING},
     *         {@link WifiManager#WIFI_STATE_UNKNOWN}
     *
     * getWifiState() is not synchronized to make sure it's always fast,
     * even when the instance lock is held on other slow operations.
     * Use a atomic variable for state.
     */
    private final AtomicInteger mWifiState = new AtomicInteger(WIFI_STATE_UNKNOWN);

    // Wi-Fi run states:
    private static final int RUN_STATE_STARTING = 1;
    private static final int RUN_STATE_RUNNING  = 2;
    private static final int RUN_STATE_STOPPING = 3;
    private static final int RUN_STATE_STOPPED  = 4;

    private static final String mRunStateNames[] = {
            "Starting",
            "Running",
            "Stopping",
            "Stopped"
    };
    private int mRunState;

    private final IBatteryStats mBatteryStats;

    private boolean mIsScanOnly;

    private BluetoothA2dp mBluetoothA2dp;

    private String mInterfaceName;
    private static String LS = System.getProperty("line.separator");

    private static String[] sDnsPropNames;

    /**
     * Keep track of whether we last told the battery stats we had started.
     */
    private boolean mReportedRunning = false;

    /**
     * Most recently set source of starting WIFI.
     */
    private final WorkSource mRunningWifiUids = new WorkSource();

    /**
     * The last reported UIDs that were responsible for starting WIFI.
     */
    private final WorkSource mLastRunningWifiUids = new WorkSource();

    /**
     * A structure for supplying information about a supplicant state
     * change in the STATE_CHANGE event message that comes from the
     * WifiMonitor
     * thread.
     */
    private static class SupplicantStateChangeResult {
        SupplicantStateChangeResult(int networkId, String BSSID, SupplicantState state) {
            this.state = state;
            this.BSSID = BSSID;
            this.networkId = networkId;
        }
        int networkId;
        String BSSID;
        SupplicantState state;
    }

    /**
     * A structure for supplying information about a connection in
     * the CONNECTED event message that comes from the WifiMonitor
     * thread.
     */
    private static class NetworkStateChangeResult {
        NetworkStateChangeResult(DetailedState state, String BSSID, int networkId) {
            this.state = state;
            this.BSSID = BSSID;
            this.networkId = networkId;
        }
        DetailedState state;
        String BSSID;
        int networkId;
    }

    public WifiStateTracker(Context context, Handler target) {
        super(context, target, ConnectivityManager.TYPE_WIFI, 0, "WIFI", "");
        
        mWifiInfo = new WifiInfo();
        mWifiMonitor = new WifiMonitor(this);
        mHaveIpAddress = false;
        mObtainingIpAddress = false;
        setTornDownByConnMgr(false);
        mDisconnectPending = false;
        mScanResults = new ArrayList<ScanResult>();
        // Allocate DHCP info object once, and fill it in on each request
        mDhcpInfo = new DhcpInfo();
        mRunState = RUN_STATE_STARTING;

        mAlarmManager = (AlarmManager)mContext.getSystemService(Context.ALARM_SERVICE);
        Intent dhcpRenewalIntent = new Intent(ACTION_DHCP_RENEW, null);
        mDhcpRenewalIntent = PendingIntent.getBroadcast(mContext, DHCP_RENEW, dhcpRenewalIntent, 0);

        mContext.registerReceiver(
            new BroadcastReceiver() {
                @Override
                public void onReceive(Context context, Intent intent) {
                    //DHCP renew
                    if (mDhcpTarget != null) {
                        Log.d(TAG, "Sending a DHCP renewal");
                        //acquire a 40s wakelock to finish DHCP renewal
                        mDhcpRenewWakeLock.acquire(40000);
                        mDhcpTarget.sendEmptyMessage(EVENT_DHCP_RENEW);
                    }
                }
            },new IntentFilter(ACTION_DHCP_RENEW));

        PowerManager powerManager = (PowerManager)mContext.getSystemService(Context.POWER_SERVICE);
        mDhcpRenewWakeLock = powerManager.newWakeLock(PowerManager.PARTIAL_WAKE_LOCK, WAKELOCK_TAG);

        // Setting is in seconds
        NOTIFICATION_REPEAT_DELAY_MS = Settings.Secure.getInt(context.getContentResolver(), 
                Settings.Secure.WIFI_NETWORKS_AVAILABLE_REPEAT_DELAY, 900) * 1000l;
        mNotificationEnabledSettingObserver = new NotificationEnabledSettingObserver(new Handler());
        mNotificationEnabledSettingObserver.register();

        mSettingsObserver = new SettingsObserver(new Handler());

        mInterfaceName = SystemProperties.get("wifi.interface", "tiwlan0");
        sDnsPropNames = new String[] {
            "dhcp." + mInterfaceName + ".dns1",
            "dhcp." + mInterfaceName + ".dns2"
        };
        mBatteryStats = IBatteryStats.Stub.asInterface(ServiceManager.getService("batteryinfo"));

    }

    /**
     * Helper method: sets the supplicant state and keeps the network
     * info updated.
     * @param state the new state
     */
    private void setSupplicantState(SupplicantState state) {
        mWifiInfo.setSupplicantState(state);
        updateNetworkInfo();
        checkPollTimer();
    }

    public SupplicantState getSupplicantState() {
        return mWifiInfo.getSupplicantState();
    }

    /**
     * Helper method: sets the supplicant state and keeps the network
     * info updated (string version).
     * @param stateName the string name of the new state
     */
    private void setSupplicantState(String stateName) {
        mWifiInfo.setSupplicantState(stateName);
        updateNetworkInfo();
        checkPollTimer();
    }

    /**
     * Helper method: sets the boolean indicating that the connection
     * manager asked the network to be torn down (and so only the connection
     * manager can set it up again).
     * network info updated.
     * @param flag {@code true} if explicitly disabled.
     */
    private void setTornDownByConnMgr(boolean flag) {
        mTornDownByConnMgr = flag;
        updateNetworkInfo();
    }

    /**
     * Return the IP addresses of the DNS servers available for the WLAN
     * network interface.
     * @return a list of DNS addresses, with no holes.
     */
    public String[] getNameServers() {
        return getNameServerList(sDnsPropNames);
    }

    /**
     * Return the name of our WLAN network interface.
     * @return the name of our interface.
     */
    public String getInterfaceName() {
        return mInterfaceName;
    }

    /**
     * Return the system properties name associated with the tcp buffer sizes
     * for this network.
     */
    public String getTcpBufferSizesPropName() {
        return "net.tcp.buffersize.wifi";
    }

    public void startMonitoring() {
        /*
         * Get a handle on the WifiManager. This cannot be done in our
         * constructor, because the Wifi service is not yet registered.
         */
        mWM = (WifiManager)mContext.getSystemService(Context.WIFI_SERVICE);
    }

    public void startEventLoop() {
        mWifiMonitor.startMonitoring();
    }

    /**
     * Wi-Fi is considered available as long as we have a connection to the
     * supplicant daemon and there is at least one enabled network. If a teardown
     * was explicitly requested, then Wi-Fi can be restarted with a reconnect
     * request, so it is considered available. If the driver has been stopped
     * for any reason other than a teardown request, Wi-Fi is considered
     * unavailable.
     * @return {@code true} if Wi-Fi connections are possible
     */
    public synchronized boolean isAvailable() {
        /*
         * TODO: Need to also look at scan results to see whether we're
         * in range of any access points. If we have scan results that
         * are no more than N seconds old, use those, otherwise, initiate
         * a scan and wait for the results. This only matters if we
         * allow mobile to be the preferred network.
         */
        SupplicantState suppState = mWifiInfo.getSupplicantState();
        return suppState != SupplicantState.UNINITIALIZED &&
                suppState != SupplicantState.INACTIVE &&
                (mTornDownByConnMgr || !isDriverStopped());
    }

    /**
     * {@inheritDoc}
     * There are currently no defined Wi-Fi subtypes.
     */
    public int getNetworkSubtype() {
        return 0;
    }

    /**
     * Helper method: updates the network info object to keep it in sync with
     * the Wi-Fi state tracker.
     */
    private void updateNetworkInfo() {
        mNetworkInfo.setIsAvailable(isAvailable());
    }

    /**
     * Report whether the Wi-Fi connection is fully configured for data.
     * @return {@code true} if the {@link SupplicantState} is
     * {@link android.net.wifi.SupplicantState#COMPLETED COMPLETED}.
     */
    public boolean isConnectionCompleted() {
        return mWifiInfo.getSupplicantState() == SupplicantState.COMPLETED;
    }

    /**
     * Report whether the Wi-Fi connection has successfully acquired an IP address.
     * @return {@code true} if the Wi-Fi connection has been assigned an IP address.
     */
    public boolean hasIpAddress() {
        return mHaveIpAddress;
    }

    /**
     * Send the tracker a notification that a user-entered password key
     * may be incorrect (i.e., caused authentication to fail).
     */
    void notifyPasswordKeyMayBeIncorrect() {
        sendEmptyMessage(EVENT_PASSWORD_KEY_MAY_BE_INCORRECT);
    }

    /**
     * Send the tracker a notification that a connection to the supplicant
     * daemon has been established.
     */
    void notifySupplicantConnection() {
        sendEmptyMessage(EVENT_SUPPLICANT_CONNECTION);
    }

    /**
     * Send the tracker a notification that the state of the supplicant
     * has changed.
     * @param networkId the configured network on which the state change occurred
     * @param newState the new {@code SupplicantState}
     */
    void notifyStateChange(int networkId, String BSSID, SupplicantState newState) {
        Message msg = Message.obtain(
            this, EVENT_SUPPLICANT_STATE_CHANGED,
            new SupplicantStateChangeResult(networkId, BSSID, newState));
        msg.sendToTarget();
    }

    /**
     * Send the tracker a notification that the state of Wifi connectivity
     * has changed.
     * @param networkId the configured network on which the state change occurred
     * @param newState the new network state
     * @param BSSID when the new state is {@link DetailedState#CONNECTED
     * NetworkInfo.DetailedState.CONNECTED},
     * this is the MAC address of the access point. Otherwise, it
     * is {@code null}.
     */
    void notifyStateChange(DetailedState newState, String BSSID, int networkId) {
        Message msg = Message.obtain(
            this, EVENT_NETWORK_STATE_CHANGED,
            new NetworkStateChangeResult(newState, BSSID, networkId));
        msg.sendToTarget();
    }

    /**
     * Send the tracker a notification that a scan has completed, and results
     * are available.
     */
    void notifyScanResultsAvailable() {
        // reset the supplicant's handling of scan results to "normal" mode
        setScanResultHandling(SUPPL_SCAN_HANDLING_NORMAL);
        sendEmptyMessage(EVENT_SCAN_RESULTS_AVAILABLE);
    }

    /**
     * Send the tracker a notification that we can no longer communicate with
     * the supplicant daemon.
     */
    void notifySupplicantLost() {
        sendEmptyMessage(EVENT_SUPPLICANT_DISCONNECT);
    }

    /**
     * Send the tracker a notification that the Wi-Fi driver has been stopped.
     */
    void notifyDriverStopped() {
        // Send a driver stopped message to our handler
        Message.obtain(this, EVENT_DRIVER_STATE_CHANGED, DRIVER_STOPPED, 0).sendToTarget();
    }

    /**
     * Send the tracker a notification that the Wi-Fi driver has been restarted after
     * having been stopped.
     */
    void notifyDriverStarted() {
        // Send a driver started message to our handler
        Message.obtain(this, EVENT_DRIVER_STATE_CHANGED, DRIVER_STARTED, 0).sendToTarget();
    }

    /**
     * Send the tracker a notification that the Wi-Fi driver has hung and needs restarting.
     */
    void notifyDriverHung() {
        // Send a driver hanged message to our handler
        Message.obtain(this, EVENT_DRIVER_STATE_CHANGED, DRIVER_HUNG, 0).sendToTarget();
    }

    /**
     * Set the interval timer for polling connection information
     * that is not delivered asynchronously.
     */
    private synchronized void checkPollTimer() {
        if (mEnableRssiPolling &&
                mWifiInfo.getSupplicantState() == SupplicantState.COMPLETED &&
                !hasMessages(EVENT_POLL_INTERVAL)) {
            sendEmptyMessageDelayed(EVENT_POLL_INTERVAL, POLL_STATUS_INTERVAL_MSECS);
        }
    }

    /**
     * TODO: mRunState is not synchronized in some places
     * address this as part of re-architect.
     *
     * TODO: We are exposing an additional public synchronized call
     * for a wakelock optimization in WifiService. Remove it
     * when we handle the wakelock in ConnectivityService.
     */
    public synchronized boolean isDriverStopped() {
        return mRunState == RUN_STATE_STOPPED || mRunState == RUN_STATE_STOPPING;
    }

    public void updateBatteryWorkSourceLocked(WorkSource newSource) {
        try {
            if (newSource != null) {
                mRunningWifiUids.set(newSource);
            }
            if (mRunState == RUN_STATE_RUNNING) {
                if (mReportedRunning) {
                    // If the work source has changed since last time, need
                    // to remove old work from battery stats.
                    if (mLastRunningWifiUids.diff(mRunningWifiUids)) {
                        mBatteryStats.noteWifiRunningChanged(mLastRunningWifiUids,
                                mRunningWifiUids);
                        mLastRunningWifiUids.set(mRunningWifiUids);
                    }
                } else {
                    // Now being started, report it.
                    mBatteryStats.noteWifiRunning(mRunningWifiUids);
                    mLastRunningWifiUids.set(mRunningWifiUids);
                    mReportedRunning = true;
                }
            } else if (mRunState == RUN_STATE_STOPPED) {
                if (mReportedRunning) {
                    // Last reported we were running, time to stop.
                    mBatteryStats.noteWifiStopped(mLastRunningWifiUids);
                    mLastRunningWifiUids.clear();
                    mReportedRunning = false;
                }
            } else {
                // State in transition -- nothing to update yet.
            }
        } catch (RemoteException ignore) {
        }
    }

    /**
     * Set the run state to either "normal" or "scan-only".
     * @param scanOnlyMode true if the new mode should be scan-only.
     */
    public synchronized void setScanOnlyMode(boolean scanOnlyMode) {
        // do nothing unless scan-only mode is changing
        if (mIsScanOnly != scanOnlyMode) {
            int scanType = (scanOnlyMode ?
                    SUPPL_SCAN_HANDLING_LIST_ONLY : SUPPL_SCAN_HANDLING_NORMAL);
            if (LOCAL_LOGD) Log.v(TAG, "Scan-only mode changing to " + scanOnlyMode + " scanType=" + scanType);
            if (setScanResultHandling(scanType)) {
                mIsScanOnly = scanOnlyMode;
                if (!isDriverStopped()) {
                    if (scanOnlyMode) {
                        disconnect();
                    } else {
                        reconnectCommand();
                    }
                }
            }
        }
    }

    /**
     * Set suspend mode optimizations. These include:
     * - packet filtering
     * - turn off roaming
     * - DTIM settings
     *
     * Uses reference counting to keep the suspend optimizations disabled
     * as long as one entity wants optimizations disabled.
     *
     * For example, WifiLock can keep suspend optimizations disabled
     * or the user setting (wifi never sleeps) can keep suspend optimizations
     * disabled. As long as one entity wants it disabled, it should stay
     * that way
     *
     * @param enabled true if optimizations need enabled, false otherwise
     */
    public synchronized void setSuspendModeOptimizations(boolean enabled) {

        /* It is good to plumb suspend optimization enable
         * or disable even if ref count indicates already done
         * since we could have a case of previous failure.
         */
        if (!enabled) {
            mOptimizationsDisabledRefCount++;
        } else {
            mOptimizationsDisabledRefCount--;
            if (mOptimizationsDisabledRefCount > 0) {
                return;
            } else {
                /* Keep refcount from becoming negative */
                mOptimizationsDisabledRefCount = 0;
            }
        }

        if (mWifiState.get() != WIFI_STATE_ENABLED || isDriverStopped()) {
            return;
        }

        WifiNative.setSuspendOptimizationsCommand(enabled);
    }


    /**
     * Set high performance mode of operation. This would mean
     * use active power mode and disable suspend optimizations
     * @param enabled true if enabled, false otherwise
     */
    public synchronized void setHighPerfMode(boolean enabled) {
        if (mIsHighPerfEnabled != enabled) {
            if (enabled) {
                setPowerMode(DRIVER_POWER_MODE_ACTIVE);
                setSuspendModeOptimizations(false);
            } else {
                setPowerMode(DRIVER_POWER_MODE_AUTO);
                setSuspendModeOptimizations(true);
            }
            mIsHighPerfEnabled = enabled;
            Log.d(TAG,"high performance mode: " + enabled);
        }
    }


    private void checkIsBluetoothPlaying() {
        boolean isBluetoothPlaying = false;
        Set<BluetoothDevice> connected = mBluetoothA2dp.getConnectedSinks();

        for (BluetoothDevice device : connected) {
            if (mBluetoothA2dp.getSinkState(device) == BluetoothA2dp.STATE_PLAYING) {
                isBluetoothPlaying = true;
                break;
            }
        }
        setBluetoothScanMode(isBluetoothPlaying);
    }

    public void enableRssiPolling(boolean enable) {
        if (mEnableRssiPolling != enable) {
            mEnableRssiPolling = enable;
            checkPollTimer();
        }
    }

    public void setHasWifiLocks(boolean hasLocks){
        mHasWifiLocks = hasLocks;
        /* if there are no locks now send the network info
         * so that we can take action to see if wifi is needed
         */
        if(!mHasWifiLocks){
            Message msg = Message.obtain(
                this, EVENT_NO_MORE_WIFI_LOCKS);
                msg.sendToTarget();
        }
    }

    public boolean hasWifiLocks(){
        return mHasWifiLocks;
    }

    /**
     * We release the wakelock in WifiService
     * using a timer.
     *
     * TODO:
     * Releasing wakelock using both timer and
     * a call from ConnectivityService requires
     * a rethink. We had problems where WifiService
     * could keep a wakelock forever if we delete
     * messages in the asynchronous call
     * from ConnectivityService
     */
    @Override
    public void releaseWakeLock() {
    }

    /**
     * Tracks the WPA supplicant states to detect "loop" situations.
     * @param newSupplicantState The new WPA supplicant state.
     * @return {@code true} if the supplicant loop should be stopped
     * and {@code false} if it should continue.
     */
    private boolean isSupplicantLooping(SupplicantState newSupplicantState) {
        if (SupplicantState.ASSOCIATING.ordinal() <= newSupplicantState.ordinal()
            && newSupplicantState.ordinal() < SupplicantState.COMPLETED.ordinal()) {
            if (mSupplicantLoopState != newSupplicantState) {
                if (newSupplicantState.ordinal() < mSupplicantLoopState.ordinal()) {
                    ++mNumSupplicantLoopIterations;
                }

                mSupplicantLoopState = newSupplicantState;
            }
        } else if (newSupplicantState == SupplicantState.COMPLETED) {
            resetSupplicantLoopState();
        }

        return mNumSupplicantLoopIterations >= MAX_SUPPLICANT_LOOP_ITERATIONS;
    }

    /**
     * Resets the WPA supplicant loop state.
     */
    private void resetSupplicantLoopState() {
        mNumSupplicantLoopIterations = 0;
    }

    @Override
    public void handleMessage(Message msg) {
        Intent intent;

        switch (msg.what) {
            case EVENT_SUPPLICANT_CONNECTION:
                mRunState = RUN_STATE_RUNNING;
                String macaddr;
                synchronized (this) {
                    updateBatteryWorkSourceLocked(null);
                    macaddr = WifiNative.getMacAddressCommand();
                }
                if (macaddr != null) {
                    mWifiInfo.setMacAddress(macaddr);
                }

                checkUseStaticIp();
                /* Reset notification state on new connection */
                resetNotificationTimer();
                /*
                 * DHCP requests are blocking, so run them in a separate thread.
                 */
                HandlerThread dhcpThread = new HandlerThread("DHCP Handler Thread");
                dhcpThread.start();
                mDhcpTarget = new DhcpHandler(dhcpThread.getLooper(), this);
                mIsScanModeActive = true;
                mIsHighPerfEnabled = false;
                mOptimizationsDisabledRefCount = 0;
                mPowerModeRefCount = 0;
                mTornDownByConnMgr = false;
                mLastBssid = null;
                mLastSsid = null;
                mIsAnyNetworkDisabled.set(false);
                requestConnectionInfo();
                SupplicantState supplState = mWifiInfo.getSupplicantState();

                if (LOCAL_LOGD) Log.v(TAG, "Connection to supplicant established, state=" +
                    supplState);
                // Wi-Fi supplicant connection state changed:
                // [31- 2] Reserved for future use
                // [ 1- 0] Connected to supplicant (1), disconnected from supplicant (0) ,
                //         or supplicant died (2)
                EventLog.writeEvent(EVENTLOG_SUPPLICANT_CONNECTION_STATE_CHANGED, 1);
                /*
                 * The COMPLETED state change from the supplicant may have occurred
                 * in between polling for supplicant availability, in which case
                 * we didn't perform a DHCP request to get an IP address.
                 */
                if (supplState == SupplicantState.COMPLETED) {
                    mLastBssid = mWifiInfo.getBSSID();
                    mLastSsid = mWifiInfo.getSSID();
                    configureInterface();
                }
                if (ActivityManagerNative.isSystemReady()) {
                    intent = new Intent(WifiManager.SUPPLICANT_CONNECTION_CHANGE_ACTION);
                    intent.putExtra(WifiManager.EXTRA_SUPPLICANT_CONNECTED, true);
                    mContext.sendBroadcast(intent);
                }
                if (supplState == SupplicantState.COMPLETED && mHaveIpAddress) {
                    setDetailedState(DetailedState.CONNECTED);
                } else {
                    setDetailedState(WifiInfo.getDetailedStateOf(supplState));
                }
                /*
                 * Filter out multicast packets. This saves battery power, since
                 * the CPU doesn't have to spend time processing packets that
                 * are going to end up being thrown away.
                 */
                mWM.initializeMulticastFiltering();

                if (mBluetoothA2dp == null) {
                    mBluetoothA2dp = new BluetoothA2dp(mContext);
                }
                checkIsBluetoothPlaying();

                // initialize this after the supplicant is alive
                setNumAllowedChannels();
                break;

            case EVENT_SUPPLICANT_DISCONNECT:
                mRunState = RUN_STATE_STOPPED;
                synchronized (this) {
                    updateBatteryWorkSourceLocked(null);
                }
                boolean died = mWifiState.get() != WIFI_STATE_DISABLED &&
                               mWifiState.get() != WIFI_STATE_DISABLING;
                if (died) {
                    if (LOCAL_LOGD) Log.v(TAG, "Supplicant died unexpectedly");
                } else {
                    if (LOCAL_LOGD) Log.v(TAG, "Connection to supplicant lost");
                }
                // Wi-Fi supplicant connection state changed:
                // [31- 2] Reserved for future use
                // [ 1- 0] Connected to supplicant (1), disconnected from supplicant (0) ,
                //         or supplicant died (2)
                EventLog.writeEvent(EVENTLOG_SUPPLICANT_CONNECTION_STATE_CHANGED, died ? 2 : 0);
                closeSupplicantConnection();

                if (died) {
                    resetConnections(true);
                }
                // When supplicant dies, kill the DHCP thread
                if (mDhcpTarget != null) {
                    mDhcpTarget.getLooper().quit();
                }

                mContext.removeStickyBroadcast(new Intent(WifiManager.NETWORK_STATE_CHANGED_ACTION));
                mContext.removeStickyBroadcast(new Intent(WifiManager.NO_MORE_WIFI_LOCKS));
                if (ActivityManagerNative.isSystemReady()) {
                    intent = new Intent(WifiManager.SUPPLICANT_CONNECTION_CHANGE_ACTION);
                    intent.putExtra(WifiManager.EXTRA_SUPPLICANT_CONNECTED, false);
                    mContext.sendBroadcast(intent);
                }
                setDetailedState(DetailedState.DISCONNECTED);
                setSupplicantState(SupplicantState.UNINITIALIZED);
                mHaveIpAddress = false;
                mObtainingIpAddress = false;
                if (died) {
                    mWM.setWifiEnabled(false);
                }
                break;

            case EVENT_MAYBE_START_SCAN_POST_DISCONNECT:
                // Only do this if we haven't gotten a new supplicant status since the timer
                // started
                if (mNumSupplicantStateChanges == msg.arg1) {
                    scan(false); // do a passive scan
                }
                break;

            case EVENT_SUPPLICANT_STATE_CHANGED:
                mNumSupplicantStateChanges++;
                SupplicantStateChangeResult supplicantStateResult =
                    (SupplicantStateChangeResult) msg.obj;
                SupplicantState newState = supplicantStateResult.state;
                SupplicantState currentState = mWifiInfo.getSupplicantState();

                // Wi-Fi supplicant state changed:
                // [31- 6] Reserved for future use
                // [ 5- 0] Supplicant state ordinal (as defined by SupplicantState)
                int eventLogParam = (newState.ordinal() & 0x3f);
                EventLog.writeEvent(EVENTLOG_SUPPLICANT_STATE_CHANGED, eventLogParam);

                if (LOCAL_LOGD) Log.v(TAG, "Changing supplicant state: "
                                      + currentState +
                                      " ==> " + newState);

                int networkId = supplicantStateResult.networkId;

                /**
                 * The SupplicantState BSSID value is valid in ASSOCIATING state only.
                 * The NetworkState BSSID value comes upon a successful connection.
                 */
                if (supplicantStateResult.state == SupplicantState.ASSOCIATING) {
                    mLastBssid = supplicantStateResult.BSSID;
                }
                /*
                 * If we get disconnect or inactive we need to start our
                 * watchdog timer to start a scan
                 */
                if (newState == SupplicantState.DISCONNECTED ||
                        newState == SupplicantState.INACTIVE) {
                    sendMessageDelayed(obtainMessage(EVENT_MAYBE_START_SCAN_POST_DISCONNECT,
                            mNumSupplicantStateChanges, 0), KICKSTART_SCANNING_DELAY_MSECS);
                }


                /*
                 * Did we get to DISCONNECTED state due to an
                 * authentication (password) failure?
                 */
                boolean failedToAuthenticate = false;
                if (newState == SupplicantState.DISCONNECTED) {
                    failedToAuthenticate = mPasswordKeyMayBeIncorrect;
                }
                mPasswordKeyMayBeIncorrect = false;

                /*
                 * Keep track of the supplicant state and check if we should
                 * disable the network
                 */
                boolean disabledNetwork = false;
                if (isSupplicantLooping(newState)) {
                    if (LOCAL_LOGD) {
                        Log.v(TAG,
                              "Stop WPA supplicant loop and disable network");
                    }
                    disabledNetwork = wifiManagerDisableNetwork(networkId);
                }

                if (disabledNetwork) {
                    /*
                     * Reset the loop state if we disabled the network
                     */
                    resetSupplicantLoopState();
                } else if (newState != currentState ||
                        (newState == SupplicantState.DISCONNECTED && isDriverStopped())) {
                    setSupplicantState(newState);
                    if (newState == SupplicantState.DORMANT) {
                        DetailedState newDetailedState;
                        Message reconnectMsg = obtainMessage(EVENT_DEFERRED_RECONNECT, mLastBssid);
                        if (mIsScanOnly || mRunState == RUN_STATE_STOPPING) {
                            newDetailedState = DetailedState.IDLE;
                        } else {
                            newDetailedState = DetailedState.FAILED;
                        }
                        handleDisconnectedState(newDetailedState, true);
                        /**
                         * We should never let the supplicant stay in DORMANT state
                         * as long as we are in connect mode and driver is started
                         *
                         * We should normally hit a DORMANT state due to a disconnect
                         * issued after an IP configuration failure. We issue a reconnect
                         * after RECONNECT_DELAY_MSECS in such a case.
                         *
                         * After multiple failures, the network gets disabled and the
                         * supplicant should reach an INACTIVE state.
                         *
                         */
                        if (mRunState == RUN_STATE_RUNNING && !mIsScanOnly) {
                            sendMessageDelayed(reconnectMsg, RECONNECT_DELAY_MSECS);
                        } else if (mRunState == RUN_STATE_STOPPING) {
                            stopDriver();
                        } else if (mRunState == RUN_STATE_STARTING && !mIsScanOnly) {
                            reconnectCommand();
                        }
                    } else if (newState == SupplicantState.DISCONNECTED) {
                        mHaveIpAddress = false;
                        if (isDriverStopped() || mDisconnectExpected) {
                            handleDisconnectedState(DetailedState.DISCONNECTED, true);
                        } else {
                            scheduleDisconnect();
                        }
                    } else if (newState != SupplicantState.COMPLETED && !mDisconnectPending) {
                        /**
                         * Ignore events that don't change the connectivity state,
                         * such as WPA rekeying operations.
                         */
                        if (!(currentState == SupplicantState.COMPLETED &&
                               (newState == SupplicantState.ASSOCIATING ||
                                newState == SupplicantState.ASSOCIATED ||
                                newState == SupplicantState.FOUR_WAY_HANDSHAKE ||
                                newState == SupplicantState.GROUP_HANDSHAKE))) {
                            setDetailedState(WifiInfo.getDetailedStateOf(newState));
                        }
                    }

                    mDisconnectExpected = false;
                    intent = new Intent(WifiManager.SUPPLICANT_STATE_CHANGED_ACTION);
                    intent.addFlags(Intent.FLAG_RECEIVER_REGISTERED_ONLY_BEFORE_BOOT
                            | Intent.FLAG_RECEIVER_REPLACE_PENDING);
                    intent.putExtra(WifiManager.EXTRA_NEW_STATE, (Parcelable)newState);
                    if (failedToAuthenticate) {
                        if (LOCAL_LOGD) Log.d(TAG, "Failed to authenticate, disabling network " + networkId);
                        wifiManagerDisableNetwork(networkId);
                        intent.putExtra(
                            WifiManager.EXTRA_SUPPLICANT_ERROR,
                            WifiManager.ERROR_AUTHENTICATING);
                    }
                    mContext.sendStickyBroadcast(intent);
                }
                break;

            case EVENT_NETWORK_STATE_CHANGED:
                /*
                 * Each CONNECT or DISCONNECT generates a pair of events.
                 * One is a supplicant state change event, and the other
                 * is a network state change event. For connects, the
                 * supplicant event always arrives first, followed by
                 * the network state change event. Only the latter event
                 * has the BSSID, which we are interested in capturing.
                 * For disconnects, the order is the opposite -- the
                 * network state change event comes first, followed by
                 * the supplicant state change event.
                 */
                NetworkStateChangeResult result =
                    (NetworkStateChangeResult) msg.obj;

                // Wi-Fi network state changed:
                // [31- 6] Reserved for future use
                // [ 5- 0] Detailed state ordinal (as defined by NetworkInfo.DetailedState)   
                eventLogParam = (result.state.ordinal() & 0x3f);
                EventLog.writeEvent(EVENTLOG_NETWORK_STATE_CHANGED, eventLogParam);
                
                if (LOCAL_LOGD) Log.v(TAG, "New network state is " + result.state);
                /*
                 * If we're in scan-only mode, don't advance the state machine, and
                 * don't report the state change to clients.
                 */
                if (mIsScanOnly) {
                    if (LOCAL_LOGD) Log.v(TAG, "Dropping event in scan-only mode");
                    break;
                }
                if (result.state != DetailedState.SCANNING) {
                    /*
                     * Reset the scan count since there was a network state
                     * change. This could be from supplicant trying to associate
                     * with a network.
                     */
                    mNumScansSinceNetworkStateChange = 0;
                }
                /*
                 * If the supplicant sent us a CONNECTED event, we don't
                 * want to send out an indication of overall network
                 * connectivity until we have our IP address. If the
                 * supplicant sent us a DISCONNECTED event, we delay
                 * sending a notification in case a reconnection to
                 * the same access point occurs within a short time.
                 */
                if (result.state == DetailedState.DISCONNECTED) {
                    if (mWifiInfo.getSupplicantState() != SupplicantState.DORMANT) {
                        scheduleDisconnect();
                    }
                    break;
                }
                requestConnectionStatus(mWifiInfo);
                if (!(result.state == DetailedState.CONNECTED &&
                        (!mHaveIpAddress || mDisconnectPending))) {
                    setDetailedState(result.state);
                }

                if (result.state == DetailedState.CONNECTED) {
                    /*
                     * Remove the 'available networks' notification when we
                     * successfully connect to a network.
                     */
                    setNotificationVisible(false, 0, false, 0);
                    boolean wasDisconnectPending = mDisconnectPending;
                    cancelDisconnect();
                    /*
                     * The connection is fully configured as far as link-level
                     * connectivity is concerned, but we may still need to obtain
                     * an IP address.
                     */
                    if (wasDisconnectPending) {
                        DetailedState saveState = getNetworkInfo().getDetailedState();
                        handleDisconnectedState(DetailedState.DISCONNECTED, false);
                        setDetailedStateInternal(saveState);
                    }

                    configureInterface();
                    mLastBssid = result.BSSID;
                    mLastSsid = mWifiInfo.getSSID();
                    mLastNetworkId = result.networkId;
                    if (mHaveIpAddress) {
                        setDetailedState(DetailedState.CONNECTED);
                    } else {
                        setDetailedState(DetailedState.OBTAINING_IPADDR);
                    }
                }
                sendNetworkStateChangeBroadcast(mWifiInfo.getBSSID());
                break;

            case EVENT_SCAN_RESULTS_AVAILABLE:
                if (ActivityManagerNative.isSystemReady()) {
                    mContext.sendBroadcast(new Intent(WifiManager.SCAN_RESULTS_AVAILABLE_ACTION));
                }
                sendScanResultsAvailable();
                /**
                 * On receiving the first scan results after connecting to
                 * the supplicant, switch scan mode over to passive.
                 */
                setScanMode(false);
                break;

            case EVENT_POLL_INTERVAL:
                if (mWifiInfo.getSupplicantState() != SupplicantState.UNINITIALIZED) {
                    requestPolledInfo(mWifiInfo, true);
                    checkPollTimer();
                }
                break;
            
            case EVENT_DEFERRED_DISCONNECT:
                if (mWifiInfo.getSupplicantState() != SupplicantState.UNINITIALIZED) {
                    handleDisconnectedState(DetailedState.DISCONNECTED, true);
                }
                break;

            case EVENT_DEFERRED_RECONNECT:
                /**
                 * mLastBssid can be null when there is a reconnect
                 * request on the first BSSID we connect to
                 */
                String BSSID = (msg.obj != null) ? msg.obj.toString() : null;
                /**
                 * If we've exceeded the maximum number of retries for reconnecting
                 * to a given network, disable the network
                 */
                if (mWifiInfo.getSupplicantState() != SupplicantState.UNINITIALIZED) {
                    if (++mReconnectCount > getMaxDhcpRetries()) {
                        if (LOCAL_LOGD) {
                            Log.d(TAG, "Failed reconnect count: " +
                                    mReconnectCount + " Disabling " + BSSID);
                        }
                        mWM.disableNetwork(mLastNetworkId);
                    }
                    reconnectCommand();
                }
                break;

            case EVENT_INTERFACE_CONFIGURATION_SUCCEEDED:
                /**
                 * Since this event is sent from another thread, it might have been
                 * sent after we closed our connection to the supplicant in the course
                 * of disabling Wi-Fi. In that case, we should just ignore the event.
                 */
                if (mWifiInfo.getSupplicantState() == SupplicantState.UNINITIALIZED) {
                    break;
                }
                mReconnectCount = 0;
                mHaveIpAddress = true;
                mObtainingIpAddress = false;
                mWifiInfo.setIpAddress(mDhcpInfo.ipAddress);
                mLastSignalLevel = -1; // force update of signal strength
                if (mNetworkInfo.getDetailedState() != DetailedState.CONNECTED) {
                    setDetailedState(DetailedState.CONNECTED);
                    sendNetworkStateChangeBroadcast(mWifiInfo.getBSSID());
                } else {
                    msg = mTarget.obtainMessage(EVENT_CONFIGURATION_CHANGED, mNetworkInfo);
                    msg.sendToTarget();
                }
                if (LOCAL_LOGD) Log.v(TAG, "IP configuration: " + mDhcpInfo);
                // Wi-Fi interface configuration state changed:
                // [31- 1] Reserved for future use
                // [ 0- 0] Interface configuration succeeded (1) or failed (0)   
                EventLog.writeEvent(EVENTLOG_INTERFACE_CONFIGURATION_STATE_CHANGED, 1);

                // We've connected successfully, so allow the notification again in the future
                resetNotificationTimer();
                break;

            case EVENT_INTERFACE_CONFIGURATION_FAILED:
                if (mWifiInfo.getSupplicantState() != SupplicantState.UNINITIALIZED) {
                    // Wi-Fi interface configuration state changed:
                    // [31- 1] Reserved for future use
                    // [ 0- 0] Interface configuration succeeded (1) or failed (0)
                    EventLog.writeEvent(EVENTLOG_INTERFACE_CONFIGURATION_STATE_CHANGED, 0);
                    mHaveIpAddress = false;
                    mWifiInfo.setIpAddress(0);
                    mObtainingIpAddress = false;
                    disconnect();
                }
                break;

            case EVENT_DRIVER_STATE_CHANGED:
                // Wi-Fi driver state changed:
                // 0 STARTED
                // 1 STOPPED
                // 2 HUNG
                EventLog.writeEvent(EVENTLOG_DRIVER_STATE_CHANGED, msg.arg1);

                switch (msg.arg1) {
                case DRIVER_STARTED:
                    /**
                     * Set the number of allowed radio channels according
                     * to the system setting, since it gets reset by the
                     * driver upon changing to the STARTED state.
                     */
                    setNumAllowedChannels();
                    synchronized (this) {
                        macaddr = WifiNative.getMacAddressCommand();
                        if (macaddr != null) {
                            mWifiInfo.setMacAddress(macaddr);
                        }
                        mRunState = RUN_STATE_RUNNING;
                        if (!mIsScanOnly) {
                            reconnectCommand();
                        } else {
                            // In some situations, supplicant needs to be kickstarted to
                            // start the background scanning
                            scan(true);
                        }
                    }
                    break;
                case DRIVER_STOPPED:
                    mRunState = RUN_STATE_STOPPED;
                    break;
                case DRIVER_HUNG:
                    Log.e(TAG, "Wifi Driver reports HUNG - reloading.");
                    /**
                     * restart the driver - toggle off and on
                     */
                    mWM.setWifiEnabled(false);
                    mWM.setWifiEnabled(true);
                    break;
                }
                synchronized (this) {
                    updateBatteryWorkSourceLocked(null);
                }
                break;

            case EVENT_PASSWORD_KEY_MAY_BE_INCORRECT:
                mPasswordKeyMayBeIncorrect = true;
                break;

            case EVENT_NO_MORE_WIFI_LOCKS:
                /* when there are no more wifi locks send this network state
                 * change intent so that it notifies that wifi is still
                 * connected and if it needs to be brought down they can issue
                 * the teardown command.
                 */
                sendNoMoreWifiLocksBroadcast(mWifiInfo.getBSSID());
                break;

        }
    }

    private boolean wifiManagerDisableNetwork(int networkId) {
        boolean disabledNetwork = false;
        if (0 <= networkId) {
            disabledNetwork = mWM.disableNetwork(networkId);
            if (LOCAL_LOGD) {
                if (disabledNetwork) {
                    Log.v(TAG, "Disabled network: " + networkId);
                }
            }
        }
        if (LOCAL_LOGD) {
            if (!disabledNetwork) {
                Log.e(TAG, "Failed to disable network:" +
                      " invalid network id: " + networkId);
            }
        }
        return disabledNetwork;
    }

    private void configureInterface() {
        checkPollTimer();
        mLastSignalLevel = -1;
        if (!mUseStaticIp) {
            if (!mHaveIpAddress && !mObtainingIpAddress) {
                mObtainingIpAddress = true;
                mDhcpTarget.sendEmptyMessage(EVENT_DHCP_START);
            }
        } else {
            int event;
            if (NetworkUtils.configureInterface(mInterfaceName, mDhcpInfo)) {
                mHaveIpAddress = true;
                event = EVENT_INTERFACE_CONFIGURATION_SUCCEEDED;
                if (LOCAL_LOGD) Log.v(TAG, "Static IP configuration succeeded");
            } else {
                mHaveIpAddress = false;
                event = EVENT_INTERFACE_CONFIGURATION_FAILED;
                if (LOCAL_LOGD) Log.v(TAG, "Static IP configuration failed");
            }
            sendEmptyMessage(event);
        }
    }

    /**
     * Reset our IP state and send out broadcasts following a disconnect.
     * @param newState the {@code DetailedState} to set. Should be either
     * {@code DISCONNECTED} or {@code FAILED}.
     * @param disableInterface indicates whether the interface should
     * be disabled
     */
    private void handleDisconnectedState(DetailedState newState, boolean disableInterface) {
        if (mDisconnectPending) {
            cancelDisconnect();
        }
        mDisconnectExpected = false;
        resetConnections(disableInterface);
        setDetailedState(newState);
        sendNetworkStateChangeBroadcast(mLastBssid);
        mWifiInfo.setBSSID(null);
        mLastBssid = null;
        mLastSsid = null;
        mDisconnectPending = false;
    }

    /**
     * Resets the Wi-Fi Connections by clearing any state, resetting any sockets
     * using the interface, stopping DHCP, and disabling the interface.
     */
    public void resetConnections(boolean disableInterface) {
        if (LOCAL_LOGD) Log.d(TAG, "Reset connections and stopping DHCP");
        mHaveIpAddress = false;
        mObtainingIpAddress = false;
        mWifiInfo.setIpAddress(0);

        /*
         * Reset connection depends on both the interface and the IP assigned,
         * so it should be done before any chance of the IP being lost.
         */
        NetworkUtils.resetConnections(mInterfaceName);

        // Stop DHCP
        if (mDhcpTarget != null) {
            mDhcpTarget.setCancelCallback(true);
            mDhcpTarget.removeMessages(EVENT_DHCP_START);
        }

        if (!NetworkUtils.stopDhcp(mInterfaceName)) {
            Log.e(TAG, "Could not stop DHCP");
        }

        /**
         * Interface is re-enabled in the supplicant
         * when moving out of ASSOCIATING state
         */
        if(disableInterface) {
            if (LOCAL_LOGD) Log.d(TAG, "Disabling interface");
            NetworkUtils.disableInterface(mInterfaceName);
        }
    }

    /**
     * The supplicant is reporting that we are disconnected from the current
     * access point. Often, however, a disconnect will be followed very shortly
     * by a reconnect to the same access point. Therefore, we delay resetting
     * the connection's IP state for a bit.
     */
    private void scheduleDisconnect() {
        mDisconnectPending = true;
        if (!hasMessages(EVENT_DEFERRED_DISCONNECT)) {
            sendEmptyMessageDelayed(EVENT_DEFERRED_DISCONNECT, DISCONNECT_DELAY_MSECS);
        }
    }

    private void cancelDisconnect() {
        mDisconnectPending = false;
        removeMessages(EVENT_DEFERRED_DISCONNECT);
    }

    public DhcpInfo getDhcpInfo() {
        return mDhcpInfo;
    }

    public synchronized List<ScanResult> getScanResultsList() {
        return mScanResults;
    }

    public synchronized void setScanResultsList(List<ScanResult> scanList) {
        mScanResults = scanList;
    }

    /**
     * Get status information for the current connection, if any.
     * @return a {@link WifiInfo} object containing information about the current connection
     */
    public WifiInfo requestConnectionInfo() {
        requestConnectionStatus(mWifiInfo);
        requestPolledInfo(mWifiInfo, false);
        return mWifiInfo;
    }

    private void requestConnectionStatus(WifiInfo info) {
        String SSID = null;
        String BSSID = null;
        String suppState = null;
        int netId = -1;
        String reply = status();
        if (reply != null) {
            /*
             * Parse the reply from the supplicant to the status command, and update
             * local state accordingly. The reply is a series of lines of the form
             * "name=value".
             */

            String[] lines = reply.split("\n");
            for (String line : lines) {
                String[] prop = line.split(" *= *");
                if (prop.length < 2)
                    continue;
                String name = prop[0];
                String value = prop[1];
                if (name.equalsIgnoreCase("id"))
                    netId = Integer.parseInt(value);
                else if (name.equalsIgnoreCase("ssid"))
                    SSID = value;
                else if (name.equalsIgnoreCase("bssid"))
                    BSSID = value;
                else if (name.equalsIgnoreCase("wpa_state"))
                    suppState = value;
            }
        }
        info.setNetworkId(netId);
        info.setSSID(SSID);
        info.setBSSID(BSSID);
        /*
         * We only set the supplicant state if the previous state was
         * UNINITIALIZED. This should only happen when we first connect to
         * the supplicant. Once we're connected, we should always receive
         * an event upon any state change, but in this case, we want to
         * make sure any listeners are made aware of the state change.
         */
        if (mWifiInfo.getSupplicantState() == SupplicantState.UNINITIALIZED && suppState != null)
            setSupplicantState(suppState);
    }

    /**
     * Get the dynamic information that is not reported via events.
     * @param info the object into which the information should be captured.
     */
    private synchronized void requestPolledInfo(WifiInfo info, boolean polling)
    {
        int newRssi = (polling ? getRssiApprox() : getRssi());
        if (newRssi != -1 && -200 < newRssi && newRssi < 256) { // screen out invalid values
            /* some implementations avoid negative values by adding 256
             * so we need to adjust for that here.
             */
            if (newRssi > 0) newRssi -= 256;
            info.setRssi(newRssi);
            /*
             * Rather then sending the raw RSSI out every time it
             * changes, we precalculate the signal level that would
             * be displayed in the status bar, and only send the
             * broadcast if that much more coarse-grained number
             * changes. This cuts down greatly on the number of
             * broadcasts, at the cost of not informing others
             * interested in RSSI of all the changes in signal
             * level.
             */
            // TODO: The second arg to the call below needs to be a symbol somewhere, but
            // it's actually the size of an array of icons that's private
            // to StatusBar Policy.
            int newSignalLevel = WifiManager.calculateSignalLevel(newRssi, 4);
            if (newSignalLevel != mLastSignalLevel) {
                sendRssiChangeBroadcast(newRssi);
            }
            mLastSignalLevel = newSignalLevel;
        } else {
            info.setRssi(-200);
        }
        int newLinkSpeed = getLinkSpeed();
        if (newLinkSpeed != -1) {
            info.setLinkSpeed(newLinkSpeed);
        }
    }

    private void sendRssiChangeBroadcast(final int newRssi) {
        if (ActivityManagerNative.isSystemReady()) {
            Intent intent = new Intent(WifiManager.RSSI_CHANGED_ACTION);
            intent.putExtra(WifiManager.EXTRA_NEW_RSSI, newRssi);
            mContext.sendBroadcast(intent);
        }
    }

    private void sendNetworkStateChangeBroadcast(String bssid) {
        Intent intent = new Intent(WifiManager.NETWORK_STATE_CHANGED_ACTION);
        intent.addFlags(Intent.FLAG_RECEIVER_REGISTERED_ONLY_BEFORE_BOOT
                | Intent.FLAG_RECEIVER_REPLACE_PENDING);
        intent.putExtra(WifiManager.EXTRA_NETWORK_INFO, mNetworkInfo);
        if (bssid != null)
            intent.putExtra(WifiManager.EXTRA_BSSID, bssid);
        mContext.sendStickyBroadcast(intent);
    }

    private void sendNoMoreWifiLocksBroadcast(String bssid) {
        Intent intent = new Intent(WifiManager.NO_MORE_WIFI_LOCKS);
        intent.addFlags(Intent.FLAG_RECEIVER_REGISTERED_ONLY_BEFORE_BOOT
                | Intent.FLAG_RECEIVER_REPLACE_PENDING);
        intent.putExtra(WifiManager.EXTRA_NETWORK_INFO, mNetworkInfo);
        if (bssid != null)
            intent.putExtra(WifiManager.EXTRA_BSSID, bssid);
        mContext.sendStickyBroadcast(intent);
    } 

    /**
     * Disable Wi-Fi connectivity by stopping the driver.
     */
    public boolean teardown() {
        if (!mTornDownByConnMgr) {
            if (disconnectAndStop()) {
                setTornDownByConnMgr(true);
                return true;
            } else {
                return false;
            }
        } else {
            return true;
        }
    }

    /**
     * Reset mTornDownbyConnMgr flag.
     */
    public void resetTornDownbyConnMgr() {
        mTornDownByConnMgr = false;
    }

    /**
     * Reenable Wi-Fi connectivity by restarting the driver.
     */
    public boolean reconnect() {
        if (mTornDownByConnMgr) {
            if (restart()) {
                setTornDownByConnMgr(false);
                return true;
            } else {
                return false;
            }
        } else {
            return true;
        }
    }

    /**
     * We want to stop the driver, but if we're connected to a network,
     * we first want to disconnect, so that the supplicant is always in
     * a known state (DISCONNECTED) when the driver is stopped.
     * @return {@code true} if the operation succeeds, which means that the
     * disconnect or stop command was initiated.
     */
    public synchronized boolean disconnectAndStop() {
        boolean ret = true;;
        if (mRunState != RUN_STATE_STOPPING && mRunState != RUN_STATE_STOPPED) {
            // Take down any open network notifications
            setNotificationVisible(false, 0, false, 0);

            if (mWifiInfo.getSupplicantState() == SupplicantState.DORMANT) {
                ret = stopDriver();
            } else {
                ret = disconnect();
            }
            mRunState = RUN_STATE_STOPPING;
        }
        return ret;
    }

    public synchronized boolean restart() {
        if (isDriverStopped()) {
            mRunState = RUN_STATE_STARTING;
            resetConnections(true);
            return startDriver();
        }
        return true;
    }

    public int getWifiState() {
        return mWifiState.get();
    }

    public void setWifiState(int wifiState) {
        mWifiState.set(wifiState);
    }

    public boolean isAnyNetworkDisabled() {
        return mIsAnyNetworkDisabled.get();
    }

   /**
     * The WifiNative interface functions are listed below.
     * The only native call that is not synchronized on
     * WifiStateTracker is waitForEvent() which waits on a
     * seperate monitor channel.
     *
     * All supplicant commands need the wifi to be in an
     * enabled state. This can be done by checking the
     * mWifiState to be WIFI_STATE_ENABLED.
     *
     * All commands that can cause commands to driver
     * initiated need the driver state to be started.
     * This is done by checking isDriverStopped() to
     * be false.
     */

    /**
     * Load the driver and firmware
     *
     * @return {@code true} if the operation succeeds, {@code false} otherwise
     */
    public synchronized boolean loadDriver() {
        return WifiNative.loadDriver();
    }

    /**
     * Unload the driver and firmware
     *
     * @return {@code true} if the operation succeeds, {@code false} otherwise
     */
    public synchronized boolean unloadDriver() {
        return WifiNative.unloadDriver();
    }

    /**
     * Check the supplicant config and
     * start the supplicant daemon
     *
     * @return {@code true} if the operation succeeds, {@code false} otherwise
     */
    public synchronized boolean startSupplicant() {
        return WifiNative.startSupplicant();
    }

    /**
     * Stop the supplicant daemon
     *
     * @return {@code true} if the operation succeeds, {@code false} otherwise
     */
    public synchronized boolean stopSupplicant() {
        return WifiNative.stopSupplicant();
    }

    /**
     * Establishes two channels - control channel for commands
     * and monitor channel for notifying WifiMonitor
     *
     * @return {@code true} if the operation succeeds, {@code false} otherwise
     */
    public synchronized boolean connectToSupplicant() {
        return WifiNative.connectToSupplicant();
    }

    /**
     * Close the control/monitor channels to supplicant
     */
    public synchronized void closeSupplicantConnection() {
        WifiNative.closeSupplicantConnection();
    }

    /**
     * Check if the supplicant is alive
     *
     * @return {@code true} if the operation succeeds, {@code false} otherwise
     */
    public synchronized boolean ping() {
        if (mWifiState.get() != WIFI_STATE_ENABLED) {
            return false;
        }
        return WifiNative.pingCommand();
    }

    /**
     * initiate an active or passive scan
     *
     * @param forceActive true if it is a active scan
     * @return {@code true} if the operation succeeds, {@code false} otherwise
     */
    public synchronized boolean scan(boolean forceActive) {
        if (mWifiState.get() != WIFI_STATE_ENABLED || isDriverStopped()) {
            return false;
        }
        return WifiNative.scanCommand(forceActive);
    }

    /**
     * Specifies whether the supplicant or driver
     * take care of initiating scan and doing AP selection
     *
     * @param mode
     *    SUPPL_SCAN_HANDLING_NORMAL
     *    SUPPL_SCAN_HANDLING_LIST_ONLY
     * @return {@code true} if the operation succeeds, {@code false} otherwise
     */
    public synchronized boolean setScanResultHandling(int mode) {
        if (mWifiState.get() != WIFI_STATE_ENABLED) {
            return false;
        }
        return WifiNative.setScanResultHandlingCommand(mode);
    }

    /**
     * Fetch the scan results from the supplicant
     *
     * @return example result string
     * 00:bb:cc:dd:cc:ee       2427    166     [WPA-EAP-TKIP][WPA2-EAP-CCMP]   Net1
     * 00:bb:cc:dd:cc:ff       2412    165     [WPA-EAP-TKIP][WPA2-EAP-CCMP]   Net2
     */
    public synchronized String scanResults() {
        if (mWifiState.get() != WIFI_STATE_ENABLED || isDriverStopped()) {
            return null;
        }
        return WifiNative.scanResultsCommand();
    }

    /**
     * Set the scan mode - active or passive
     *
     * @return {@code true} if the operation succeeds, {@code false} otherwise
     */
    public synchronized boolean setScanMode(boolean isScanModeActive) {
        if (mWifiState.get() != WIFI_STATE_ENABLED || isDriverStopped()) {
            return false;
        }
        if (mIsScanModeActive != isScanModeActive) {
            return WifiNative.setScanModeCommand(mIsScanModeActive = isScanModeActive);
        }
        return true;
    }

    /**
     * Disconnect from Access Point
     *
     * @return {@code true} if the operation succeeds, {@code false} otherwise
     */
    public synchronized boolean disconnect() {
        if (mWifiState.get() != WIFI_STATE_ENABLED || isDriverStopped()) {
            return false;
        }
        return WifiNative.disconnectCommand();
    }

    /**
     * Initiate a reconnection to AP
     *
     * @return {@code true} if the operation succeeds, {@code false} otherwise
     */
    public synchronized boolean reconnectCommand() {
        if (mWifiState.get() != WIFI_STATE_ENABLED || isDriverStopped()) {
            return false;
        }
        return WifiNative.reconnectCommand();
    }

    /**
     * Add a network
     *
     * @return network id of the new network
     */
    public synchronized int addNetwork() {
        if (mWifiState.get() != WIFI_STATE_ENABLED) {
            return -1;
        }
        return WifiNative.addNetworkCommand();
    }

    /**
     * Delete a network
     *
     * @param networkId id of the network to be removed
     * @return {@code true} if the operation succeeds, {@code false} otherwise
     */
    public synchronized boolean removeNetwork(int networkId) {
        if (mWifiState.get() != WIFI_STATE_ENABLED) {
            return false;
        }
        return mDisconnectExpected = WifiNative.removeNetworkCommand(networkId);
    }

    /**
     * Enable a network
     *
     * @param netId network id of the network
     * @param disableOthers true, if all other networks have to be disabled
     * @return {@code true} if the operation succeeds, {@code false} otherwise
     */
    public synchronized boolean enableNetwork(int netId, boolean disableOthers) {
        if (mWifiState.get() != WIFI_STATE_ENABLED) {
            return false;
        }
        if (disableOthers) mIsAnyNetworkDisabled.set(true);
        return WifiNative.enableNetworkCommand(netId, disableOthers);
    }

    /**
     * Enable all networks
     *
     * @param networks list of configured networks
     */
    public synchronized void enableAllNetworks(List<WifiConfiguration> networks) {
        if (mWifiState.get() != WIFI_STATE_ENABLED) {
            return;
        }
        mIsAnyNetworkDisabled.set(false);
        for (WifiConfiguration config : networks) {
            if (config.status == WifiConfiguration.Status.DISABLED) {
                WifiNative.enableNetworkCommand(config.networkId, false);
            }
        }
    }

    /**
     * Disable a network
     *
     * @param netId network id of the network
     * @return {@code true} if the operation succeeds, {@code false} otherwise
     */
    public synchronized boolean disableNetwork(int netId) {
        if (mWifiState.get() != WIFI_STATE_ENABLED) {
            return false;
        }
        mIsAnyNetworkDisabled.set(true);
        return WifiNative.disableNetworkCommand(netId);
    }

    /**
     * Initiate a re-association in supplicant
     *
     * @return {@code true} if the operation succeeds, {@code false} otherwise
     */
    public synchronized boolean reassociate() {
        if (mWifiState.get() != WIFI_STATE_ENABLED || isDriverStopped()) {
            return false;
        }
        return WifiNative.reassociateCommand();
    }

    /**
     * Blacklist a BSSID. This will avoid the AP if there are
     * alternate APs to connect
     *
     * @param bssid BSSID of the network
     * @return {@code true} if the operation succeeds, {@code false} otherwise
     */
    public synchronized boolean addToBlacklist(String bssid) {
        if (mWifiState.get() != WIFI_STATE_ENABLED) {
            return false;
        }
        return WifiNative.addToBlacklistCommand(bssid);
    }

    /**
     * Clear the blacklist list
     *
     * @return {@code true} if the operation succeeds, {@code false} otherwise
     */
    public synchronized boolean clearBlacklist() {
        if (mWifiState.get() != WIFI_STATE_ENABLED) {
            return false;
        }
        return WifiNative.clearBlacklistCommand();
    }

    /**
     * List all configured networks
     *
     * @return list of networks or null on failure
     */
    public synchronized String listNetworks() {
        if (mWifiState.get() != WIFI_STATE_ENABLED) {
            return null;
        }
        return WifiNative.listNetworksCommand();
    }

    /**
     * Get network setting by name
     *
     * @param netId network id of the network
     * @param name network variable key
     * @return value corresponding to key
     */
    public synchronized String getNetworkVariable(int netId, String name) {
        if (mWifiState.get() != WIFI_STATE_ENABLED) {
            return null;
        }
        return WifiNative.getNetworkVariableCommand(netId, name);
    }

    /**
     * Set network setting by name
     *
     * @param netId network id of the network
     * @param name network variable key
     * @param value network variable value
     * @return {@code true} if the operation succeeds, {@code false} otherwise
     */
    public synchronized boolean setNetworkVariable(int netId, String name, String value) {
        if (mWifiState.get() != WIFI_STATE_ENABLED) {
            return false;
        }
        return WifiNative.setNetworkVariableCommand(netId, name, value);
    }

    /**
     * Get detailed status of the connection
     *
     * @return Example status result
     *  bssid=aa:bb:cc:dd:ee:ff
     *  ssid=TestNet
     *  id=3
     *  pairwise_cipher=NONE
     *  group_cipher=NONE
     *  key_mgmt=NONE
     *  wpa_state=COMPLETED
     *  ip_address=X.X.X.X
     */
    public synchronized String status() {
        if (mWifiState.get() != WIFI_STATE_ENABLED) {
            return null;
        }
        return WifiNative.statusCommand();
    }

    /**
     * Get RSSI to currently connected network
     *
     * @return RSSI value, -1 on failure
     */
    public synchronized int getRssi() {
        if (mWifiState.get() != WIFI_STATE_ENABLED || isDriverStopped()) {
            return -1;
        }
        return WifiNative.getRssiApproxCommand();
    }

    /**
     * Get approx RSSI to currently connected network
     *
     * @return RSSI value, -1 on failure
     */
    public synchronized int getRssiApprox() {
        if (mWifiState.get() != WIFI_STATE_ENABLED || isDriverStopped()) {
            return -1;
        }
        return WifiNative.getRssiApproxCommand();
    }

    /**
     * Get link speed to currently connected network
     *
     * @return link speed, -1 on failure
     */
    public synchronized int getLinkSpeed() {
        if (mWifiState.get() != WIFI_STATE_ENABLED || isDriverStopped()) {
            return -1;
        }
        return WifiNative.getLinkSpeedCommand();
    }

    /**
     * Start driver
     *
     * @return {@code true} if the operation succeeds, {@code false} otherwise
     */
    public synchronized boolean startDriver() {
        if (mWifiState.get() != WIFI_STATE_ENABLED) {
            return false;
        }
        return WifiNative.startDriverCommand();
    }

    /**
     * Stop driver
     *
     * @return {@code true} if the operation succeeds, {@code false} otherwise
     */
    public synchronized boolean stopDriver() {
        /* Driver stop should not happen only when supplicant event
         * DRIVER_STOPPED has already been handled */
        if (mWifiState.get() != WIFI_STATE_ENABLED || mRunState == RUN_STATE_STOPPED) {
            return false;
        }
        return WifiNative.stopDriverCommand();
    }

    /**
     * Start packet filtering
     *
     * @return {@code true} if the operation succeeds, {@code false} otherwise
     */
    public synchronized boolean startPacketFiltering() {
        if (mWifiState.get() != WIFI_STATE_ENABLED || isDriverStopped()) {
            return false;
        }
        return WifiNative.startPacketFiltering();
    }

    /**
     * Stop packet filtering
     *
     * @return {@code true} if the operation succeeds, {@code false} otherwise
     */
    public synchronized boolean stopPacketFiltering() {
        if (mWifiState.get() != WIFI_STATE_ENABLED || isDriverStopped()) {
            return false;
        }
        return WifiNative.stopPacketFiltering();
    }

    /**
     * Get power mode
     * @return power mode
     */
    public synchronized int getPowerMode() {
        if (mWifiState.get() != WIFI_STATE_ENABLED && !isDriverStopped()) {
            return -1;
        }
        return WifiNative.getPowerModeCommand();
    }

    /**
     * Set power mode
     * @param mode
     *     DRIVER_POWER_MODE_AUTO
     *     DRIVER_POWER_MODE_ACTIVE
     *
     * Uses reference counting to keep power mode active
     * as long as one entity wants power mode to be active.
     *
     * For example, WifiLock high perf mode can keep power mode active
     * or a DHCP session can keep it active. As long as one entity wants
     * it enabled, it should stay that way
     *
     */
    private synchronized void setPowerMode(int mode) {

        /* It is good to plumb power mode change
         * even if ref count indicates already done
         * since we could have a case of previous failure.
         */
        switch(mode) {
            case DRIVER_POWER_MODE_ACTIVE:
                mPowerModeRefCount++;
                break;
            case DRIVER_POWER_MODE_AUTO:
                mPowerModeRefCount--;
                if (mPowerModeRefCount > 0) {
                    return;
                } else {
                    /* Keep refcount from becoming negative */
                    mPowerModeRefCount = 0;
                }
                break;
        }

        if (mWifiState.get() != WIFI_STATE_ENABLED || isDriverStopped()) {
            return;
        }

        WifiNative.setPowerModeCommand(mode);
    }

    /**
     * Set the number of allowed radio frequency channels from the system
     * setting value, if any.
     * @return {@code true} if the operation succeeds, {@code false} otherwise, e.g.,
     * the number of channels is invalid.
     */
    public synchronized boolean setNumAllowedChannels() {
        if (mWifiState.get() != WIFI_STATE_ENABLED || isDriverStopped()) {
            return false;
        }
        try {
            return setNumAllowedChannels(
                    Settings.Secure.getInt(mContext.getContentResolver(),
                    Settings.Secure.WIFI_NUM_ALLOWED_CHANNELS));
        } catch (Settings.SettingNotFoundException e) {
            if (mNumAllowedChannels != 0) {
                WifiNative.setNumAllowedChannelsCommand(mNumAllowedChannels);
            }
            // otherwise, use the driver default
        }
        return true;
    }

    /**
     * Set the number of radio frequency channels that are allowed to be used
     * in the current regulatory domain.
     * @param numChannels the number of allowed channels. Must be greater than 0
     * and less than or equal to 16.
     * @return {@code true} if the operation succeeds, {@code false} otherwise, e.g.,
     * {@code numChannels} is outside the valid range.
     */
    public synchronized boolean setNumAllowedChannels(int numChannels) {
        if (mWifiState.get() != WIFI_STATE_ENABLED || isDriverStopped()) {
            return false;
        }
        mNumAllowedChannels = numChannels;
        return WifiNative.setNumAllowedChannelsCommand(numChannels);
    }

    /**
     * Get number of allowed channels
     *
     * @return channel count, -1 on failure
     */
    public synchronized int getNumAllowedChannels() {
        if (mWifiState.get() != WIFI_STATE_ENABLED || isDriverStopped()) {
            return -1;
        }
        return WifiNative.getNumAllowedChannelsCommand();
    }

    /**
     * Set bluetooth coex mode:
     *
     * @param mode
     *  BLUETOOTH_COEXISTENCE_MODE_ENABLED
     *  BLUETOOTH_COEXISTENCE_MODE_DISABLED
     *  BLUETOOTH_COEXISTENCE_MODE_SENSE
     * @return {@code true} if the operation succeeds, {@code false} otherwise
     */
    public synchronized boolean setBluetoothCoexistenceMode(int mode) {
        if (mWifiState.get() != WIFI_STATE_ENABLED || isDriverStopped()) {
            return false;
        }
        return WifiNative.setBluetoothCoexistenceModeCommand(mode);
    }

    /**
     * Enable or disable Bluetooth coexistence scan mode. When this mode is on,
     * some of the low-level scan parameters used by the driver are changed to
     * reduce interference with A2DP streaming.
     *
     * @param isBluetoothPlaying whether to enable or disable this mode
     */
    public synchronized void setBluetoothScanMode(boolean isBluetoothPlaying) {
        if (mWifiState.get() != WIFI_STATE_ENABLED || isDriverStopped()) {
            return;
        }
        WifiNative.setBluetoothCoexistenceScanModeCommand(isBluetoothPlaying);
    }

    /**
     * Save configuration on supplicant
     *
     * @return {@code true} if the operation succeeds, {@code false} otherwise
     */
    public synchronized boolean saveConfig() {
        if (mWifiState.get() != WIFI_STATE_ENABLED) {
            return false;
        }
        return WifiNative.saveConfigCommand();
    }

    /**
     * Reload the configuration from file
     *
     * @return {@code true} if the operation succeeds, {@code false} otherwise
     */
    public synchronized boolean reloadConfig() {
        if (mWifiState.get() != WIFI_STATE_ENABLED) {
            return false;
        }
        return WifiNative.reloadConfigCommand();
    }

    public boolean setRadio(boolean turnOn) {
        return mWM.setWifiEnabled(turnOn);
    }

    /**
     * {@inheritDoc}
     * There are currently no Wi-Fi-specific features supported.
     * @param feature the name of the feature
     * @return {@code -1} indicating failure, always
     */
    public int startUsingNetworkFeature(String feature, int callingPid, int callingUid) {
        return -1;
    }

    /**
     * {@inheritDoc}
     * There are currently no Wi-Fi-specific features supported.
     * @param feature the name of the feature
     * @return {@code -1} indicating failure, always
     */
    public int stopUsingNetworkFeature(String feature, int callingPid, int callingUid) {
        return -1;
    }

    @Override
    public void interpretScanResultsAvailable() {

        // If we shouldn't place a notification on available networks, then
        // don't bother doing any of the following
        if (!mNotificationEnabled) return;

        NetworkInfo networkInfo = getNetworkInfo();

        State state = networkInfo.getState();
        if ((state == NetworkInfo.State.DISCONNECTED)
                || (state == NetworkInfo.State.UNKNOWN)) {

            // Look for an open network
            List<ScanResult> scanResults = getScanResultsList();
            if (scanResults != null) {
                int numOpenNetworks = 0;
                for (int i = scanResults.size() - 1; i >= 0; i--) {
                    ScanResult scanResult = scanResults.get(i);

                    if (TextUtils.isEmpty(scanResult.capabilities)) {
                        numOpenNetworks++;
                    }
                }
            
                if (numOpenNetworks > 0) {
                    if (++mNumScansSinceNetworkStateChange >= NUM_SCANS_BEFORE_ACTUALLY_SCANNING) {
                        /*
                         * We've scanned continuously at least
                         * NUM_SCANS_BEFORE_NOTIFICATION times. The user
                         * probably does not have a remembered network in range,
                         * since otherwise supplicant would have tried to
                         * associate and thus resetting this counter.
                         */
                        setNotificationVisible(true, numOpenNetworks, false, 0);
                    }
                    return;
                }
            }
        }
        
        // No open networks in range, remove the notification
        setNotificationVisible(false, 0, false, 0);
    }

    /**
     * Display or don't display a notification that there are open Wi-Fi networks.
     * @param visible {@code true} if notification should be visible, {@code false} otherwise
     * @param numNetworks the number networks seen
     * @param force {@code true} to force notification to be shown/not-shown,
     * even if it is already shown/not-shown.
     * @param delay time in milliseconds after which the notification should be made
     * visible or invisible.
     */
    public void setNotificationVisible(boolean visible, int numNetworks, boolean force, int delay) {
        
        // Since we use auto cancel on the notification, when the
        // mNetworksAvailableNotificationShown is true, the notification may
        // have actually been canceled.  However, when it is false we know
        // for sure that it is not being shown (it will not be shown any other
        // place than here)
        
        // If it should be hidden and it is already hidden, then noop
        if (!visible && !mNotificationShown && !force) {
            return;
        }

        Message message;
        if (visible) {
            
            // Not enough time has passed to show the notification again
            if (System.currentTimeMillis() < mNotificationRepeatTime) {
                return;
            }
            
            if (mNotification == null) {
                // Cache the Notification mainly so we can remove the
                // EVENT_NOTIFICATION_CHANGED message with this Notification from
                // the queue later
                mNotification = new Notification();
                mNotification.when = 0;
                mNotification.icon = ICON_NETWORKS_AVAILABLE;
                mNotification.flags = Notification.FLAG_AUTO_CANCEL;
                mNotification.contentIntent = PendingIntent.getActivity(mContext, 0,
                        new Intent(WifiManager.ACTION_PICK_WIFI_NETWORK), 0);
            }

            CharSequence title = mContext.getResources().getQuantityText(
                    com.android.internal.R.plurals.wifi_available, numNetworks);
            CharSequence details = mContext.getResources().getQuantityText(
                    com.android.internal.R.plurals.wifi_available_detailed, numNetworks);
            mNotification.tickerText = title;
            mNotification.setLatestEventInfo(mContext, title, details, mNotification.contentIntent);
            
            mNotificationRepeatTime = System.currentTimeMillis() + NOTIFICATION_REPEAT_DELAY_MS;

            message = mTarget.obtainMessage(EVENT_NOTIFICATION_CHANGED, 1,
                    ICON_NETWORKS_AVAILABLE, mNotification);
            
        } else {

            // Remove any pending messages to show the notification
            mTarget.removeMessages(EVENT_NOTIFICATION_CHANGED, mNotification);
            
            message = mTarget.obtainMessage(EVENT_NOTIFICATION_CHANGED, 0, ICON_NETWORKS_AVAILABLE);
        }

        mTarget.sendMessageDelayed(message, delay);
        
        mNotificationShown = visible;
    }

    /**
     * Clears variables related to tracking whether a notification has been
     * shown recently.
     * <p>
     * After calling this method, the timer that prevents notifications from
     * being shown too often will be cleared.
     */
    private void resetNotificationTimer() {
        mNotificationRepeatTime = 0;
        mNumScansSinceNetworkStateChange = 0;
    }
    
    @Override
    public String toString() {
        StringBuffer sb = new StringBuffer();
        sb.append("interface ").append(mInterfaceName);
        sb.append(" runState=");
        if (mRunState >= 1 && mRunState <= mRunStateNames.length) {
            sb.append(mRunStateNames[mRunState-1]);
        } else {
            sb.append(mRunState);
        }
        sb.append(LS).append(mWifiInfo).append(LS);
        sb.append(mDhcpInfo).append(LS);
        sb.append("haveIpAddress=").append(mHaveIpAddress).
                append(", obtainingIpAddress=").append(mObtainingIpAddress).
                append(", scanModeActive=").append(mIsScanModeActive).append(LS).
                append("lastSignalLevel=").append(mLastSignalLevel).
                append(", explicitlyDisabled=").append(mTornDownByConnMgr);
        return sb.toString();
    }

    private class DhcpHandler extends Handler {

        private Handler mWifiStateTrackerHandler;
        
        /**
         * Whether to skip the DHCP result callback to the target. For example,
         * this could be set if the network we were requesting an IP for has
         * since been disconnected.
         * <p>
         * Note: There is still a chance where the client's intended DHCP
         * request not being canceled. For example, we are request for IP on
         * A, and he queues request for IP on B, and then cancels the request on
         * B while we're still requesting from A.
         */
        private boolean mCancelCallback;

        /**
         * Instance of the bluetooth headset helper. This needs to be created
         * early because there is a delay before it actually 'connects', as
         * noted by its javadoc. If we check before it is connected, it will be
         * in an error state and we will not disable coexistence.
         */
        private BluetoothHeadset mBluetoothHeadset;

        public DhcpHandler(Looper looper, Handler target) {
            super(looper);
            mWifiStateTrackerHandler = target;
            
            mBluetoothHeadset = new BluetoothHeadset(mContext, null);
        }

        public void handleMessage(Message msg) {
            int event;

            switch (msg.what) {
                case EVENT_DHCP_START:
                case EVENT_DHCP_RENEW:
                    boolean modifiedBluetoothCoexistenceMode = false;
                    int powerMode = DRIVER_POWER_MODE_AUTO;

                    if (shouldDisableCoexistenceMode()) {
                        /*
                         * There are problems setting the Wi-Fi driver's power
                         * mode to active when bluetooth coexistence mode is
                         * enabled or sense.
                         * <p>
                         * We set Wi-Fi to active mode when
                         * obtaining an IP address because we've found
                         * compatibility issues with some routers with low power
                         * mode.
                         * <p>
                         * In order for this active power mode to properly be set,
                         * we disable coexistence mode until we're done with
                         * obtaining an IP address.  One exception is if we
                         * are currently connected to a headset, since disabling
                         * coexistence would interrupt that connection.
                         */
                        modifiedBluetoothCoexistenceMode = true;

                        // Disable the coexistence mode
                        setBluetoothCoexistenceMode(
                                WifiNative.BLUETOOTH_COEXISTENCE_MODE_DISABLED);
                    }

                    powerMode = getPowerMode();
                    if (powerMode < 0) {
                        // Handle the case where supplicant driver does not support
                        // getPowerModeCommand.
                        powerMode = DRIVER_POWER_MODE_AUTO;
                    }
                    if (powerMode != DRIVER_POWER_MODE_ACTIVE) {
                        setPowerMode(DRIVER_POWER_MODE_ACTIVE);
                    }

                    synchronized (this) {
                        // A new request is being made, so assume we will callback
                        mCancelCallback = false;
                    }

                    if (msg.what == EVENT_DHCP_START) {
                        Log.d(TAG, "DHCP request started");
                        if (NetworkUtils.runDhcp(mInterfaceName, mDhcpInfo)) {
                            event = EVENT_INTERFACE_CONFIGURATION_SUCCEEDED;
                            Log.d(TAG, "DHCP succeeded with lease: " + mDhcpInfo.leaseDuration);
                            setDhcpRenewalAlarm(mDhcpInfo.leaseDuration);
                       } else {
                            event = EVENT_INTERFACE_CONFIGURATION_FAILED;
                            Log.e(TAG, "DHCP request failed: " + NetworkUtils.getDhcpError());
                        }
                        synchronized (this) {
                            if (!mCancelCallback) {
                                mWifiStateTrackerHandler.sendEmptyMessage(event);
                            }
                        }

                    } else if (msg.what == EVENT_DHCP_RENEW) {
                        Log.d(TAG, "DHCP renewal started");
                        int oIp = mDhcpInfo.ipAddress;
                        int oGw = mDhcpInfo.gateway;
                        int oMsk = mDhcpInfo.netmask;
                        int oDns1 = mDhcpInfo.dns1;
                        int oDns2 = mDhcpInfo.dns2;

                        if (NetworkUtils.runDhcpRenew(mInterfaceName, mDhcpInfo)) {
                            Log.d(TAG, "DHCP renewal with lease: " + mDhcpInfo.leaseDuration);

                            boolean changed =
                                (oIp   != mDhcpInfo.ipAddress ||
                                 oGw   != mDhcpInfo.gateway ||
                                 oMsk  != mDhcpInfo.netmask ||
                                 oDns1 != mDhcpInfo.dns1 ||
                                 oDns2 != mDhcpInfo.dns2);

                            if (changed) {
                                Log.d(TAG, "IP config change on renewal");
                                mWifiInfo.setIpAddress(mDhcpInfo.ipAddress);
                                NetworkUtils.resetConnections(mInterfaceName);
                                msg = mTarget.obtainMessage(EVENT_CONFIGURATION_CHANGED,
                                        mNetworkInfo);
                                msg.sendToTarget();
                            }

                            setDhcpRenewalAlarm(mDhcpInfo.leaseDuration);
                        } else {
                            event = EVENT_INTERFACE_CONFIGURATION_FAILED;
                            Log.d(TAG, "DHCP renewal failed: " + NetworkUtils.getDhcpError());

                            synchronized (this) {
                                if (!mCancelCallback) {
                                    mWifiStateTrackerHandler.sendEmptyMessage(event);
                                }
                            }
                        }
                    }

                    if (powerMode != DRIVER_POWER_MODE_ACTIVE) {
                        setPowerMode(powerMode);
                    }

                    if (modifiedBluetoothCoexistenceMode) {
                        // Set the coexistence mode back to its default value
                        setBluetoothCoexistenceMode(
                                WifiNative.BLUETOOTH_COEXISTENCE_MODE_SENSE);
                    }

                    break;
            }
        }

        public synchronized void setCancelCallback(boolean cancelCallback) {
            mCancelCallback = cancelCallback;
            if (cancelCallback) {
                mAlarmManager.cancel(mDhcpRenewalIntent);
            }
        }

        /**
         * Whether to disable coexistence mode while obtaining IP address. This
         * logic will return true only if the current bluetooth
         * headset/handsfree state is disconnected. This means if it is in an
         * error state, we will NOT disable coexistence mode to err on the side
         * of safety.
         * 
         * @return Whether to disable coexistence mode.
         */
        private boolean shouldDisableCoexistenceMode() {
            int state = mBluetoothHeadset.getState(mBluetoothHeadset.getCurrentHeadset());
            return state == BluetoothHeadset.STATE_DISCONNECTED;
        }

        private void setDhcpRenewalAlarm(long leaseDuration) {
            //Do it a bit earlier than half the lease duration time
            //to beat the native DHCP client and avoid extra packets
            //48% for one hour lease time = 29 minutes
            if (leaseDuration < MIN_RENEWAL_TIME_SECS) {
                leaseDuration = MIN_RENEWAL_TIME_SECS;
            }
            mAlarmManager.set(AlarmManager.ELAPSED_REALTIME_WAKEUP,
                    SystemClock.elapsedRealtime() +
                    leaseDuration * 480, //in milliseconds
                    mDhcpRenewalIntent);
        }

    }
    
    private void checkUseStaticIp() {
        mUseStaticIp = false;
        final ContentResolver cr = mContext.getContentResolver();
        try {
            if (Settings.System.getInt(cr, Settings.System.WIFI_USE_STATIC_IP) == 0) {
                return;
            }
        } catch (Settings.SettingNotFoundException e) {
            return;
        }

        try {
            String addr = Settings.System.getString(cr, Settings.System.WIFI_STATIC_IP);
            if (addr != null) {
                mDhcpInfo.ipAddress = stringToIpAddr(addr);
            } else {
                return;
            }
            addr = Settings.System.getString(cr, Settings.System.WIFI_STATIC_GATEWAY);
            if (addr != null) {
                mDhcpInfo.gateway = stringToIpAddr(addr);
            } else {
                return;
            }
            addr = Settings.System.getString(cr, Settings.System.WIFI_STATIC_NETMASK);
            if (addr != null) {
                mDhcpInfo.netmask = stringToIpAddr(addr);
            } else {
                return;
            }
            addr = Settings.System.getString(cr, Settings.System.WIFI_STATIC_DNS1);
            if (addr != null) {
                mDhcpInfo.dns1 = stringToIpAddr(addr);
            } else {
                return;
            }
            addr = Settings.System.getString(cr, Settings.System.WIFI_STATIC_DNS2);
            if (addr != null) {
                mDhcpInfo.dns2 = stringToIpAddr(addr);
            } else {
                mDhcpInfo.dns2 = 0;
            }
        } catch (UnknownHostException e) {
            return;
        }
        mUseStaticIp = true;
    }

    private static int stringToIpAddr(String addrString) throws UnknownHostException {
        try {
            String[] parts = addrString.split("\\.");
            if (parts.length != 4) {
                throw new UnknownHostException(addrString);
            }

            int a = Integer.parseInt(parts[0])      ;
            int b = Integer.parseInt(parts[1]) <<  8;
            int c = Integer.parseInt(parts[2]) << 16;
            int d = Integer.parseInt(parts[3]) << 24;

            return a | b | c | d;
        } catch (NumberFormatException ex) {
            throw new UnknownHostException(addrString);
        }
    }

    private int getMaxDhcpRetries() {
        return Settings.Secure.getInt(mContext.getContentResolver(),
                                      Settings.Secure.WIFI_MAX_DHCP_RETRY_COUNT,
                                      DEFAULT_MAX_DHCP_RETRIES);
    }

    private class SettingsObserver extends ContentObserver {
        public SettingsObserver(Handler handler) {
            super(handler);
            ContentResolver cr = mContext.getContentResolver();
            cr.registerContentObserver(Settings.System.getUriFor(
                Settings.System.WIFI_USE_STATIC_IP), false, this);
            cr.registerContentObserver(Settings.System.getUriFor(
                Settings.System.WIFI_STATIC_IP), false, this);
            cr.registerContentObserver(Settings.System.getUriFor(
                Settings.System.WIFI_STATIC_GATEWAY), false, this);
            cr.registerContentObserver(Settings.System.getUriFor(
                Settings.System.WIFI_STATIC_NETMASK), false, this);
            cr.registerContentObserver(Settings.System.getUriFor(
                Settings.System.WIFI_STATIC_DNS1), false, this);
            cr.registerContentObserver(Settings.System.getUriFor(
                Settings.System.WIFI_STATIC_DNS2), false, this);
        }

        public void onChange(boolean selfChange) {
            super.onChange(selfChange);

            boolean wasStaticIp = mUseStaticIp;
            int oIp, oGw, oMsk, oDns1, oDns2;
            oIp = oGw = oMsk = oDns1 = oDns2 = 0;
            if (wasStaticIp) {
                oIp = mDhcpInfo.ipAddress;
                oGw = mDhcpInfo.gateway;
                oMsk = mDhcpInfo.netmask;
                oDns1 = mDhcpInfo.dns1;
                oDns2 = mDhcpInfo.dns2;
            }
            checkUseStaticIp();

            if (mWifiInfo.getSupplicantState() == SupplicantState.UNINITIALIZED) {
                return;
            }

            boolean changed =
                (wasStaticIp != mUseStaticIp) ||
                    (wasStaticIp && (
                        oIp   != mDhcpInfo.ipAddress ||
                        oGw   != mDhcpInfo.gateway ||
                        oMsk  != mDhcpInfo.netmask ||
                        oDns1 != mDhcpInfo.dns1 ||
                        oDns2 != mDhcpInfo.dns2));

            if (changed) {
                resetConnections(true);
                configureInterface();
                if (mUseStaticIp) {
                    Message msg = mTarget.obtainMessage(EVENT_CONFIGURATION_CHANGED, mNetworkInfo);
                    msg.sendToTarget();
                }
            }
        }
    }

    private class NotificationEnabledSettingObserver extends ContentObserver {

        public NotificationEnabledSettingObserver(Handler handler) {
            super(handler);
        }

        public void register() {
            ContentResolver cr = mContext.getContentResolver();
            cr.registerContentObserver(Settings.Secure.getUriFor(
                Settings.Secure.WIFI_NETWORKS_AVAILABLE_NOTIFICATION_ON), true, this);
            mNotificationEnabled = getValue();
        }

        @Override
        public void onChange(boolean selfChange) {
            super.onChange(selfChange);

            mNotificationEnabled = getValue();
            if (!mNotificationEnabled) {
                // Remove any notification that may be showing
                setNotificationVisible(false, 0, true, 0);
            }

            resetNotificationTimer();
        }

        private boolean getValue() {
            return Settings.Secure.getInt(mContext.getContentResolver(),
                    Settings.Secure.WIFI_NETWORKS_AVAILABLE_NOTIFICATION_ON, 1) == 1;
        }
    }

    @Override
    public String getInterfaceName(IPVersion ipv) {
        return mInterfaceName;
    }

    @Override
    public InetAddress getGateway(IPVersion ipv) {
        return NetworkUtils.intToInetAddress(mDhcpInfo.gateway);
    }

    @Override
    public InetAddress getIpAdress(IPVersion ipv) {
        return NetworkUtils.intToInetAddress(mWifiInfo.getIpAddress());
    }
}<|MERGE_RESOLUTION|>--- conflicted
+++ resolved
@@ -105,16 +105,10 @@
      * The driver is started or stopped. The object will be the state: true for
      * started, false for stopped.
      */
-<<<<<<< HEAD
-    private static final int EVENT_DRIVER_STATE_CHANGED              = 12;
-    private static final int EVENT_PASSWORD_KEY_MAY_BE_INCORRECT     = 13;
-    private static final int EVENT_MAYBE_START_SCAN_POST_DISCONNECT  = 14;
-    private static final int EVENT_NO_MORE_WIFI_LOCKS                = 15;
-=======
     private static final int EVENT_DRIVER_STATE_CHANGED              = 13;
     private static final int EVENT_PASSWORD_KEY_MAY_BE_INCORRECT     = 14;
     private static final int EVENT_MAYBE_START_SCAN_POST_DISCONNECT  = 15;
->>>>>>> 7336486c
+    private static final int EVENT_NO_MORE_WIFI_LOCKS                = 16;
 
     /**
      * The driver state indication.
