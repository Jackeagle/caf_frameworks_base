--- conflicted
+++ resolved
@@ -17,11 +17,8 @@
 package android.net.wifi.p2p;
 
 import android.annotation.IntDef;
-<<<<<<< HEAD
-=======
 import android.annotation.NonNull;
 import android.annotation.Nullable;
->>>>>>> 825827da
 import android.annotation.UnsupportedAppUsage;
 import android.net.MacAddress;
 import android.net.wifi.WpsInfo;
@@ -81,29 +78,19 @@
         GROUP_OWNER_BAND_5GHZ
     })
     @Retention(RetentionPolicy.SOURCE)
-<<<<<<< HEAD
-    public @interface GroupOwnerBandType {}
-
-    /**
-     * Recognized Group Owner required band.
+    public @interface GroupOperatingBandType {}
+
+    /**
+     * Allow the system to pick the operating frequency from all supported bands.
      */
     public static final int GROUP_OWNER_BAND_AUTO = 0;
+    /**
+     * Allow the system to pick the operating frequency from the 2.4 GHz band.
+     */
     public static final int GROUP_OWNER_BAND_2GHZ = 1;
-=======
-    public @interface GroupOperatingBandType {}
-
-    /**
-     * Allow the system to pick the operating frequency from all supported bands.
-     */
-    public static final int GROUP_OWNER_BAND_AUTO = 0;
-    /**
-     * Allow the system to pick the operating frequency from the 2.4 GHz band.
-     */
-    public static final int GROUP_OWNER_BAND_2GHZ = 1;
     /**
      * Allow the system to pick the operating frequency from the 5 GHz band.
      */
->>>>>>> 825827da
     public static final int GROUP_OWNER_BAND_5GHZ = 2;
 
     /**
@@ -240,11 +227,7 @@
     public static final class Builder {
 
         private static final MacAddress MAC_ANY_ADDRESS =
-<<<<<<< HEAD
-                MacAddress.fromString("00:00:00:00:00:00");
-=======
                 MacAddress.fromString("02:00:00:00:00:00");
->>>>>>> 825827da
 
         private MacAddress mDeviceAddress = MAC_ANY_ADDRESS;
         private String mNetworkName = "";
@@ -257,25 +240,15 @@
          * Specify the peer's MAC address. If not set, the device will
          * try to find a peer whose SSID matches the network name as
          * specified by {@link #setNetworkName(String)}. Specifying null will
-<<<<<<< HEAD
-         * reset the peer's MAC address to "00:00:00:00:00:00".
-         * <p>
-         *     Optional. "00:00:00:00:00:00" by default.
-=======
          * reset the peer's MAC address to "02:00:00:00:00:00".
          * <p>
          *     Optional. "02:00:00:00:00:00" by default.
->>>>>>> 825827da
          *
          * @param deviceAddress the peer's MAC address.
          * @return The builder to facilitate chaining
          *         {@code builder.setXXX(..).setXXX(..)}.
          */
-<<<<<<< HEAD
-        public Builder setDeviceAddress(MacAddress deviceAddress) {
-=======
         public @NonNull Builder setDeviceAddress(@Nullable MacAddress deviceAddress) {
->>>>>>> 825827da
             if (deviceAddress == null) {
                 mDeviceAddress = MAC_ANY_ADDRESS;
             } else {
@@ -290,13 +263,9 @@
          * <p>
          * A network name shall begin with "DIRECT-xy". x and y are selected
          * from the following character set: upper case letters, lower case
-<<<<<<< HEAD
-         * letters and numbers.
-=======
          * letters and numbers. Any byte values allowed for an SSID according to
          * IEEE802.11-2012 [1] may be included after the string "DIRECT-xy"
          * (including none).
->>>>>>> 825827da
          * <p>
          *     Must be called - an empty network name or an network name
          *     not conforming to the P2P Group ID naming rule is not valid.
@@ -305,11 +274,7 @@
          * @return The builder to facilitate chaining
          *         {@code builder.setXXX(..).setXXX(..)}.
          */
-<<<<<<< HEAD
-        public Builder setNetworkName(String networkName) {
-=======
         public @NonNull Builder setNetworkName(@NonNull String networkName) {
->>>>>>> 825827da
             if (TextUtils.isEmpty(networkName)) {
                 throw new IllegalArgumentException(
                         "network name must be non-empty.");
@@ -329,34 +294,24 @@
         /**
          * Specify the passphrase for creating or joining a group.
          * <p>
-<<<<<<< HEAD
-=======
          * The passphrase must be an ASCII string whose length is between 8
          * and 63.
          * <p>
->>>>>>> 825827da
          *     Must be called - an empty passphrase is not valid.
          *
          * @param passphrase the passphrase of a group.
          * @return The builder to facilitate chaining
          *         {@code builder.setXXX(..).setXXX(..)}.
          */
-<<<<<<< HEAD
-        public Builder setPassphrase(String passphrase) {
-=======
         public @NonNull Builder setPassphrase(@NonNull String passphrase) {
->>>>>>> 825827da
             if (TextUtils.isEmpty(passphrase)) {
                 throw new IllegalArgumentException(
                         "passphrase must be non-empty.");
             }
-<<<<<<< HEAD
-=======
             if (passphrase.length() < 8 || passphrase.length() > 63) {
                 throw new IllegalArgumentException(
                         "The length of a passphrase must be between 8 and 63.");
             }
->>>>>>> 825827da
             mPassphrase = passphrase;
             return this;
         }
@@ -393,11 +348,7 @@
          * @return The builder to facilitate chaining
          *         {@code builder.setXXX(..).setXXX(..)}.
          */
-<<<<<<< HEAD
-        public Builder setGroupOperatingBand(@GroupOwnerBandType int band) {
-=======
         public @NonNull Builder setGroupOperatingBand(@GroupOperatingBandType int band) {
->>>>>>> 825827da
             switch (band) {
                 case GROUP_OWNER_BAND_AUTO:
                 case GROUP_OWNER_BAND_2GHZ:
@@ -412,11 +363,7 @@
         }
 
         /**
-<<<<<<< HEAD
-         * Specify the frequency to use for creating the group or joining the group.
-=======
          * Specify the frequency, in MHz, to use for creating the group or joining the group.
->>>>>>> 825827da
          * <p>
          * When creating a group as Group Owner using {@link WifiP2pManager#createGroup(
          * WifiP2pManager.Channel, WifiP2pConfig, WifiP2pManager.ActionListener)},
@@ -442,11 +389,7 @@
          * @return The builder to facilitate chaining
          *         {@code builder.setXXX(..).setXXX(..)}.
          */
-<<<<<<< HEAD
-        public Builder setGroupOperatingFrequency(int frequency) {
-=======
         public @NonNull Builder setGroupOperatingFrequency(int frequency) {
->>>>>>> 825827da
             if (frequency < 0) {
                 throw new IllegalArgumentException(
                     "Invalid group operating frequency!");
@@ -465,11 +408,7 @@
          * @return The builder to facilitate chaining
          *         {@code builder.setXXX(..).setXXX(..)}.
          */
-<<<<<<< HEAD
-        public Builder enablePersistentMode(boolean persistent) {
-=======
         public @NonNull Builder enablePersistentMode(boolean persistent) {
->>>>>>> 825827da
             if (persistent) {
                 mNetId = WifiP2pGroup.PERSISTENT_NET_ID;
             } else {
@@ -482,11 +421,7 @@
          * Build {@link WifiP2pConfig} given the current requests made on the builder.
          * @return {@link WifiP2pConfig} constructed based on builder method calls.
          */
-<<<<<<< HEAD
-        public WifiP2pConfig build() {
-=======
         public @NonNull WifiP2pConfig build() {
->>>>>>> 825827da
             if (TextUtils.isEmpty(mNetworkName)) {
                 throw new IllegalStateException(
                         "network name must be non-empty.");
