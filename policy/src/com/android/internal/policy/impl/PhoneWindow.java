/*
 *
 * Licensed under the Apache License, Version 2.0 (the "License");
 * you may not use this file except in compliance with the License.
 * You may obtain a copy of the License at
 *
 *      http://www.apache.org/licenses/LICENSE-2.0
 *
 * Unless required by applicable law or agreed to in writing, software
 * distributed under the License is distributed on an "AS IS" BASIS,
 * WITHOUT WARRANTIES OR CONDITIONS OF ANY KIND, either express or implied.
 * See the License for the specific language governing permissions and
 * limitations under the License.
 */

package com.android.internal.policy.impl;

import static android.view.View.MeasureSpec.AT_MOST;
import static android.view.View.MeasureSpec.EXACTLY;
import static android.view.View.MeasureSpec.getMode;
import static android.view.ViewGroup.LayoutParams.MATCH_PARENT;
import static android.view.ViewGroup.LayoutParams.WRAP_CONTENT;
import static android.view.WindowManager.LayoutParams.*;

import android.view.ViewConfiguration;

import com.android.internal.R;
import com.android.internal.view.RootViewSurfaceTaker;
import com.android.internal.view.StandaloneActionMode;
import com.android.internal.view.menu.ContextMenuBuilder;
import com.android.internal.view.menu.IconMenuPresenter;
import com.android.internal.view.menu.ListMenuPresenter;
import com.android.internal.view.menu.MenuBuilder;
import com.android.internal.view.menu.MenuDialogHelper;
import com.android.internal.view.menu.MenuPresenter;
import com.android.internal.view.menu.MenuView;
import com.android.internal.widget.ActionBarContainer;
import com.android.internal.widget.ActionBarContextView;
import com.android.internal.widget.ActionBarOverlayLayout;
import com.android.internal.widget.ActionBarView;

import android.app.KeyguardManager;
import android.content.Context;
import android.content.pm.ActivityInfo;
import android.content.res.Configuration;
import android.content.res.Resources;
import android.content.res.TypedArray;
import android.graphics.Canvas;
import android.graphics.PixelFormat;
import android.graphics.Rect;
import android.graphics.drawable.Drawable;
import android.media.AudioManager;
import android.net.Uri;
import android.os.Bundle;
import android.os.Debug;
import android.os.Handler;
import android.os.Parcel;
import android.os.Parcelable;
import android.os.RemoteException;
import android.os.ServiceManager;
import android.util.AndroidRuntimeException;
import android.util.DisplayMetrics;
import android.util.EventLog;
import android.util.Log;
import android.util.Slog;
import android.util.SparseArray;
import android.util.TypedValue;
import android.view.ActionMode;
import android.view.ContextThemeWrapper;
import android.view.Gravity;
import android.view.IRotationWatcher;
import android.view.IWindowManager;
import android.view.InputEvent;
import android.view.InputQueue;
import android.view.KeyCharacterMap;
import android.view.KeyEvent;
import android.view.LayoutInflater;
import android.view.Menu;
import android.view.MenuItem;
import android.view.MotionEvent;
import android.view.SurfaceHolder;
import android.view.View;
import android.view.ViewGroup;
import android.view.ViewManager;
import android.view.ViewParent;
import android.view.ViewRootImpl;
import android.view.ViewStub;
import android.view.Window;
import android.view.WindowManager;
import android.view.accessibility.AccessibilityEvent;
import android.view.accessibility.AccessibilityManager;
import android.view.animation.Animation;
import android.view.animation.AnimationUtils;
import android.widget.FrameLayout;
import android.widget.ImageView;
import android.widget.PopupWindow;
import android.widget.ProgressBar;
import android.widget.TextView;

import java.lang.ref.WeakReference;
import java.util.ArrayList;

/**
 * Android-specific Window.
 * <p>
 * todo: need to pull the generic functionality out into a base class
 * in android.widget.
 */
public class PhoneWindow extends Window implements MenuBuilder.Callback {

    private final static String TAG = "PhoneWindow";

    private final static boolean SWEEP_OPEN_MENU = false;

    /**
     * Simple callback used by the context menu and its submenus. The options
     * menu submenus do not use this (their behavior is more complex).
     */
    final DialogMenuCallback mContextMenuCallback = new DialogMenuCallback(FEATURE_CONTEXT_MENU);

    final TypedValue mMinWidthMajor = new TypedValue();
    final TypedValue mMinWidthMinor = new TypedValue();
    TypedValue mFixedWidthMajor;
    TypedValue mFixedWidthMinor;
    TypedValue mFixedHeightMajor;
    TypedValue mFixedHeightMinor;

    // This is the top-level view of the window, containing the window decor.
    private DecorView mDecor;

    // This is the view in which the window contents are placed. It is either
    // mDecor itself, or a child of mDecor where the contents go.
    private ViewGroup mContentParent;

    SurfaceHolder.Callback2 mTakeSurfaceCallback;
    
    InputQueue.Callback mTakeInputQueueCallback;
    
    private boolean mIsFloating;

    private LayoutInflater mLayoutInflater;

    private TextView mTitleView;
    
    private ActionBarView mActionBar;
    private ActionMenuPresenterCallback mActionMenuPresenterCallback;
    private PanelMenuPresenterCallback mPanelMenuPresenterCallback;

    // The icon resource has been explicitly set elsewhere
    // and should not be overwritten with a default.
    static final int FLAG_RESOURCE_SET_ICON = 1 << 0;

    // The logo resource has been explicitly set elsewhere
    // and should not be overwritten with a default.
    static final int FLAG_RESOURCE_SET_LOGO = 1 << 1;

    // The icon resource is currently configured to use the system fallback
    // as no default was previously specified. Anything can override this.
    static final int FLAG_RESOURCE_SET_ICON_FALLBACK = 1 << 2;

    int mResourcesSetFlags;
    int mIconRes;
    int mLogoRes;

    private DrawableFeatureState[] mDrawables;

    private PanelFeatureState[] mPanels;

    /**
     * The panel that is prepared or opened (the most recent one if there are
     * multiple panels). Shortcuts will go to this panel. It gets set in
     * {@link #preparePanel} and cleared in {@link #closePanel}.
     */
    private PanelFeatureState mPreparedPanel;

    /**
     * The keycode that is currently held down (as a modifier) for chording. If
     * this is 0, there is no key held down.
     */
    private int mPanelChordingKey;

    private ImageView mLeftIconView;

    private ImageView mRightIconView;

    private ProgressBar mCircularProgressBar;

    private ProgressBar mHorizontalProgressBar;

    private int mBackgroundResource = 0;

    private Drawable mBackgroundDrawable;

    private int mFrameResource = 0;

    private int mTextColor = 0;

    private CharSequence mTitle = null;

    private int mTitleColor = 0;

    private boolean mAlwaysReadCloseOnTouchAttr = false;
    
    private ContextMenuBuilder mContextMenu;
    private MenuDialogHelper mContextMenuHelper;
    private boolean mClosingActionMenu;

    private int mVolumeControlStreamType = AudioManager.USE_DEFAULT_STREAM_TYPE;

    private AudioManager mAudioManager;
    private KeyguardManager mKeyguardManager;

    private int mUiOptions = 0;

    private boolean mInvalidatePanelMenuPosted;
    private int mInvalidatePanelMenuFeatures;
    private final Runnable mInvalidatePanelMenuRunnable = new Runnable() {
        @Override public void run() {
            for (int i = 0; i <= FEATURE_MAX; i++) {
                if ((mInvalidatePanelMenuFeatures & 1 << i) != 0) {
                    doInvalidatePanelMenu(i);
                }
            }
            mInvalidatePanelMenuPosted = false;
            mInvalidatePanelMenuFeatures = 0;
        }
    };

    static class WindowManagerHolder {
        static final IWindowManager sWindowManager = IWindowManager.Stub.asInterface(
                ServiceManager.getService("window"));
    }

    static final RotationWatcher sRotationWatcher = new RotationWatcher();

    public PhoneWindow(Context context) {
        super(context);
        mLayoutInflater = LayoutInflater.from(context);
    }

    @Override
    public final void setContainer(Window container) {
        super.setContainer(container);
    }

    @Override
    public boolean requestFeature(int featureId) {
        if (mContentParent != null) {
            throw new AndroidRuntimeException("requestFeature() must be called before adding content");
        }
        final int features = getFeatures();
        if ((features != DEFAULT_FEATURES) && (featureId == FEATURE_CUSTOM_TITLE)) {

            /* Another feature is enabled and the user is trying to enable the custom title feature */
            throw new AndroidRuntimeException("You cannot combine custom titles with other title features");
        }
        if (((features & (1 << FEATURE_CUSTOM_TITLE)) != 0) &&
                (featureId != FEATURE_CUSTOM_TITLE) && (featureId != FEATURE_ACTION_MODE_OVERLAY)) {

            /* Custom title feature is enabled and the user is trying to enable another feature */
            throw new AndroidRuntimeException("You cannot combine custom titles with other title features");
        }
        if ((features & (1 << FEATURE_NO_TITLE)) != 0 && featureId == FEATURE_ACTION_BAR) {
            return false; // Ignore. No title dominates.
        }
        if ((features & (1 << FEATURE_ACTION_BAR)) != 0 && featureId == FEATURE_NO_TITLE) {
            // Remove the action bar feature if we have no title. No title dominates.
            removeFeature(FEATURE_ACTION_BAR);
        }
        return super.requestFeature(featureId);
    }

    @Override
    public void setUiOptions(int uiOptions) {
        mUiOptions = uiOptions;
    }

    @Override
    public void setUiOptions(int uiOptions, int mask) {
        mUiOptions = (mUiOptions & ~mask) | (uiOptions & mask);
    }

    @Override
    public void setContentView(int layoutResID) {
        if (mContentParent == null) {
            installDecor();
        } else {
            mContentParent.removeAllViews();
        }
        mLayoutInflater.inflate(layoutResID, mContentParent);
        final Callback cb = getCallback();
        if (cb != null && !isDestroyed()) {
            cb.onContentChanged();
        }
    }

    @Override
    public void setContentView(View view) {
        setContentView(view, new ViewGroup.LayoutParams(MATCH_PARENT, MATCH_PARENT));
    }

    @Override
    public void setContentView(View view, ViewGroup.LayoutParams params) {
        if (mContentParent == null) {
            installDecor();
        } else {
            mContentParent.removeAllViews();
        }
        mContentParent.addView(view, params);
        final Callback cb = getCallback();
        if (cb != null && !isDestroyed()) {
            cb.onContentChanged();
        }
    }

    @Override
    public void addContentView(View view, ViewGroup.LayoutParams params) {
        if (mContentParent == null) {
            installDecor();
        }
        mContentParent.addView(view, params);
        final Callback cb = getCallback();
        if (cb != null && !isDestroyed()) {
            cb.onContentChanged();
        }
    }

    @Override
    public View getCurrentFocus() {
        return mDecor != null ? mDecor.findFocus() : null;
    }

    @Override
    public void takeSurface(SurfaceHolder.Callback2 callback) {
        mTakeSurfaceCallback = callback;
    }
    
    public void takeInputQueue(InputQueue.Callback callback) {
        mTakeInputQueueCallback = callback;
    }
    
    @Override
    public boolean isFloating() {
        return mIsFloating;
    }

    /**
     * Return a LayoutInflater instance that can be used to inflate XML view layout
     * resources for use in this Window.
     *
     * @return LayoutInflater The shared LayoutInflater.
     */
    @Override
    public LayoutInflater getLayoutInflater() {
        return mLayoutInflater;
    }

    @Override
    public void setTitle(CharSequence title) {
        if (mTitleView != null) {
            mTitleView.setText(title);
        } else if (mActionBar != null) {
            mActionBar.setWindowTitle(title);
        }
        mTitle = title;
    }

    @Override
    public void setTitleColor(int textColor) {
        if (mTitleView != null) {
            mTitleView.setTextColor(textColor);
        }
        mTitleColor = textColor;
    }

    /**
     * Prepares the panel to either be opened or chorded. This creates the Menu
     * instance for the panel and populates it via the Activity callbacks.
     *
     * @param st The panel state to prepare.
     * @param event The event that triggered the preparing of the panel.
     * @return Whether the panel was prepared. If the panel should not be shown,
     *         returns false.
     */
    public final boolean preparePanel(PanelFeatureState st, KeyEvent event) {
        if (isDestroyed()) {
            return false;
        }

        // Already prepared (isPrepared will be reset to false later)
        if (st.isPrepared) {
            return true;
        }
        
        if ((mPreparedPanel != null) && (mPreparedPanel != st)) {
            // Another Panel is prepared and possibly open, so close it
            closePanel(mPreparedPanel, false);
        }

        final Callback cb = getCallback();

        if (cb != null) {
            st.createdPanelView = cb.onCreatePanelView(st.featureId);
        }

        final boolean isActionBarMenu =
                (st.featureId == FEATURE_OPTIONS_PANEL || st.featureId == FEATURE_ACTION_BAR);

        if (isActionBarMenu && mActionBar != null) {
            // Enforce ordering guarantees around events so that the action bar never
            // dispatches menu-related events before the panel is prepared.
            mActionBar.setMenuPrepared();
        }

        if (st.createdPanelView == null) {
            // Init the panel state's menu--return false if init failed
            if (st.menu == null || st.refreshMenuContent) {
                if (st.menu == null) {
                    if (!initializePanelMenu(st) || (st.menu == null)) {
                        return false;
                    }
                }

                if (isActionBarMenu && mActionBar != null) {
                    if (mActionMenuPresenterCallback == null) {
                        mActionMenuPresenterCallback = new ActionMenuPresenterCallback();
                    }
                    mActionBar.setMenu(st.menu, mActionMenuPresenterCallback);
                }

                // Call callback, and return if it doesn't want to display menu.

                // Creating the panel menu will involve a lot of manipulation;
                // don't dispatch change events to presenters until we're done.
                st.menu.stopDispatchingItemsChanged();
                if ((cb == null) || !cb.onCreatePanelMenu(st.featureId, st.menu)) {
                    // Ditch the menu created above
                    st.setMenu(null);

                    if (isActionBarMenu && mActionBar != null) {
                        // Don't show it in the action bar either
                        mActionBar.setMenu(null, mActionMenuPresenterCallback);
                    }

                    return false;
                }
                
                st.refreshMenuContent = false;
            }

            // Callback and return if the callback does not want to show the menu

            // Preparing the panel menu can involve a lot of manipulation;
            // don't dispatch change events to presenters until we're done.
            st.menu.stopDispatchingItemsChanged();

            // Restore action view state before we prepare. This gives apps
            // an opportunity to override frozen/restored state in onPrepare.
            if (st.frozenActionViewState != null) {
                st.menu.restoreActionViewStates(st.frozenActionViewState);
                st.frozenActionViewState = null;
            }

            if (!cb.onPreparePanel(st.featureId, st.createdPanelView, st.menu)) {
                if (isActionBarMenu && mActionBar != null) {
                    // The app didn't want to show the menu for now but it still exists.
                    // Clear it out of the action bar.
                    mActionBar.setMenu(null, mActionMenuPresenterCallback);
                }
                st.menu.startDispatchingItemsChanged();
                return false;
            }

            // Set the proper keymap
            KeyCharacterMap kmap = KeyCharacterMap.load(
                    event != null ? event.getDeviceId() : KeyCharacterMap.VIRTUAL_KEYBOARD);
            st.qwertyMode = kmap.getKeyboardType() != KeyCharacterMap.NUMERIC;
            st.menu.setQwertyMode(st.qwertyMode);
            st.menu.startDispatchingItemsChanged();
        }

        // Set other state
        st.isPrepared = true;
        st.isHandled = false;
        mPreparedPanel = st;

        return true;
    }

    @Override
    public void onConfigurationChanged(Configuration newConfig) {
        // Action bars handle their own menu state
        if (mActionBar == null) {
            PanelFeatureState st = getPanelState(FEATURE_OPTIONS_PANEL, false);
            if ((st != null) && (st.menu != null)) {
                if (st.isOpen) {
                    // Freeze state
                    final Bundle state = new Bundle();
                    if (st.iconMenuPresenter != null) {
                        st.iconMenuPresenter.saveHierarchyState(state);
                    }
                    if (st.listMenuPresenter != null) {
                        st.listMenuPresenter.saveHierarchyState(state);
                    }

                    // Remove the menu views since they need to be recreated
                    // according to the new configuration
                    clearMenuViews(st);

                    // Re-open the same menu
                    reopenMenu(false);

                    // Restore state
                    if (st.iconMenuPresenter != null) {
                        st.iconMenuPresenter.restoreHierarchyState(state);
                    }
                    if (st.listMenuPresenter != null) {
                        st.listMenuPresenter.restoreHierarchyState(state);
                    }

                } else {
                    // Clear menu views so on next menu opening, it will use
                    // the proper layout
                    clearMenuViews(st);
                }
            }
        }
    }

    private static void clearMenuViews(PanelFeatureState st) {
        // This can be called on config changes, so we should make sure
        // the views will be reconstructed based on the new orientation, etc.

        // Allow the callback to create a new panel view
        st.createdPanelView = null;

        // Causes the decor view to be recreated
        st.refreshDecorView = true;
        
        st.clearMenuPresenters();
    }

    @Override
    public final void openPanel(int featureId, KeyEvent event) {
        if (featureId == FEATURE_OPTIONS_PANEL && mActionBar != null &&
                mActionBar.isOverflowReserved() &&
                !ViewConfiguration.get(getContext()).hasPermanentMenuKey()) {
            if (mActionBar.getVisibility() == View.VISIBLE) {
                mActionBar.showOverflowMenu();
            }
        } else {
            openPanel(getPanelState(featureId, true), event);
        }
    }

    private void openPanel(final PanelFeatureState st, KeyEvent event) {
        // System.out.println("Open panel: isOpen=" + st.isOpen);

        // Already open, return
        if (st.isOpen || isDestroyed()) {
            return;
        }

        // Don't open an options panel for honeycomb apps on xlarge devices.
        // (The app should be using an action bar for menu items.)
        if (st.featureId == FEATURE_OPTIONS_PANEL) {
            Context context = getContext();
            Configuration config = context.getResources().getConfiguration();
            boolean isXLarge = (config.screenLayout & Configuration.SCREENLAYOUT_SIZE_MASK) ==
                    Configuration.SCREENLAYOUT_SIZE_XLARGE;
            boolean isHoneycombApp = context.getApplicationInfo().targetSdkVersion >=
                    android.os.Build.VERSION_CODES.HONEYCOMB;

            if (isXLarge && isHoneycombApp) {
                return;
            }
        }

        Callback cb = getCallback();
        if ((cb != null) && (!cb.onMenuOpened(st.featureId, st.menu))) {
            // Callback doesn't want the menu to open, reset any state
            closePanel(st, true);
            return;
        }

        final WindowManager wm = getWindowManager();
        if (wm == null) {
            return;
        }

        // Prepare panel (should have been done before, but just in case)
        if (!preparePanel(st, event)) {
            return;
        }

        int width = WRAP_CONTENT;
        if (st.decorView == null || st.refreshDecorView) {
            if (st.decorView == null) {
                // Initialize the panel decor, this will populate st.decorView
                if (!initializePanelDecor(st) || (st.decorView == null))
                    return;
            } else if (st.refreshDecorView && (st.decorView.getChildCount() > 0)) {
                // Decor needs refreshing, so remove its views
                st.decorView.removeAllViews();
            }

            // This will populate st.shownPanelView
            if (!initializePanelContent(st) || !st.hasPanelItems()) {
                return;
            }

            ViewGroup.LayoutParams lp = st.shownPanelView.getLayoutParams();
            if (lp == null) {
                lp = new ViewGroup.LayoutParams(WRAP_CONTENT, WRAP_CONTENT);
            }

            int backgroundResId;
            if (lp.width == ViewGroup.LayoutParams.MATCH_PARENT) {
                // If the contents is fill parent for the width, set the
                // corresponding background
                backgroundResId = st.fullBackground;
                width = MATCH_PARENT;
            } else {
                // Otherwise, set the normal panel background
                backgroundResId = st.background;
            }
            st.decorView.setWindowBackground(getContext().getResources().getDrawable(
                    backgroundResId));

            ViewParent shownPanelParent = st.shownPanelView.getParent();
            if (shownPanelParent != null && shownPanelParent instanceof ViewGroup) {
                ((ViewGroup) shownPanelParent).removeView(st.shownPanelView);
            }
            st.decorView.addView(st.shownPanelView, lp);

            /*
             * Give focus to the view, if it or one of its children does not
             * already have it.
             */
            if (!st.shownPanelView.hasFocus()) {
                st.shownPanelView.requestFocus();
            }
        } else if (!st.isInListMode()) {
            width = MATCH_PARENT;
        } else if (st.createdPanelView != null) {
            // If we already had a panel view, carry width=MATCH_PARENT through
            // as we did above when it was created.
            ViewGroup.LayoutParams lp = st.createdPanelView.getLayoutParams();
            if (lp != null && lp.width == ViewGroup.LayoutParams.MATCH_PARENT) {
                width = MATCH_PARENT;
            }
        }

        st.isHandled = false;

        WindowManager.LayoutParams lp = new WindowManager.LayoutParams(
                width, WRAP_CONTENT,
                st.x, st.y, WindowManager.LayoutParams.TYPE_APPLICATION_ATTACHED_DIALOG,
                WindowManager.LayoutParams.FLAG_ALT_FOCUSABLE_IM
                | WindowManager.LayoutParams.FLAG_SPLIT_TOUCH,
                st.decorView.mDefaultOpacity);

        if (st.isCompact) {
            lp.gravity = getOptionsPanelGravity();
            sRotationWatcher.addWindow(this);
        } else {
            lp.gravity = st.gravity;
        }

        lp.windowAnimations = st.windowAnimations;

        wm.addView(st.decorView, lp);
        st.isOpen = true;
        // Log.v(TAG, "Adding main menu to window manager.");
    }

    @Override
    public final void closePanel(int featureId) {
        if (featureId == FEATURE_OPTIONS_PANEL && mActionBar != null &&
                mActionBar.isOverflowReserved() &&
                !ViewConfiguration.get(getContext()).hasPermanentMenuKey()) {
            mActionBar.hideOverflowMenu();
        } else if (featureId == FEATURE_CONTEXT_MENU) {
            closeContextMenu();
        } else {
            closePanel(getPanelState(featureId, true), true);
        }
    }

    /**
     * Closes the given panel.
     *
     * @param st The panel to be closed.
     * @param doCallback Whether to notify the callback that the panel was
     *            closed. If the panel is in the process of re-opening or
     *            opening another panel (e.g., menu opening a sub menu), the
     *            callback should not happen and this variable should be false.
     *            In addition, this method internally will only perform the
     *            callback if the panel is open.
     */
    public final void closePanel(PanelFeatureState st, boolean doCallback) {
        // System.out.println("Close panel: isOpen=" + st.isOpen);
        if (doCallback && st.featureId == FEATURE_OPTIONS_PANEL &&
                mActionBar != null && mActionBar.isOverflowMenuShowing()) {
            checkCloseActionMenu(st.menu);
            return;
        }

        final ViewManager wm = getWindowManager();
        if ((wm != null) && st.isOpen) {
            if (st.decorView != null) {
                wm.removeView(st.decorView);
                // Log.v(TAG, "Removing main menu from window manager.");
                if (st.isCompact) {
                    sRotationWatcher.removeWindow(this);
                }
            }

            if (doCallback) {
                callOnPanelClosed(st.featureId, st, null);
            }
        }

        st.isPrepared = false;
        st.isHandled = false;
        st.isOpen = false;

        // This view is no longer shown, so null it out
        st.shownPanelView = null;

        if (st.isInExpandedMode) {
            // Next time the menu opens, it should not be in expanded mode, so
            // force a refresh of the decor
            st.refreshDecorView = true;
            st.isInExpandedMode = false;
        }

        if (mPreparedPanel == st) {
            mPreparedPanel = null;
            mPanelChordingKey = 0;
        }
    }

    void checkCloseActionMenu(Menu menu) {
        if (mClosingActionMenu) {
            return;
        }

        mClosingActionMenu = true;
        mActionBar.dismissPopupMenus();
        Callback cb = getCallback();
        if (cb != null && !isDestroyed()) {
            cb.onPanelClosed(FEATURE_ACTION_BAR, menu);
        }
        mClosingActionMenu = false;
    }

    @Override
    public final void togglePanel(int featureId, KeyEvent event) {
        PanelFeatureState st = getPanelState(featureId, true);
        if (st.isOpen) {
            closePanel(st, true);
        } else {
            openPanel(st, event);
        }
    }

    @Override
    public void invalidatePanelMenu(int featureId) {
        mInvalidatePanelMenuFeatures |= 1 << featureId;

        if (!mInvalidatePanelMenuPosted && mDecor != null) {
            mDecor.postOnAnimation(mInvalidatePanelMenuRunnable);
            mInvalidatePanelMenuPosted = true;
        }
    }

    void doInvalidatePanelMenu(int featureId) {
        PanelFeatureState st = getPanelState(featureId, true);
        Bundle savedActionViewStates = null;
        if (st.menu != null) {
            savedActionViewStates = new Bundle();
            st.menu.saveActionViewStates(savedActionViewStates);
            if (savedActionViewStates.size() > 0) {
                st.frozenActionViewState = savedActionViewStates;
            }
            // This will be started again when the panel is prepared.
            st.menu.stopDispatchingItemsChanged();
            st.menu.clear();
        }
        st.refreshMenuContent = true;
        st.refreshDecorView = true;
        
        // Prepare the options panel if we have an action bar
        if ((featureId == FEATURE_ACTION_BAR || featureId == FEATURE_OPTIONS_PANEL)
                && mActionBar != null) {
            st = getPanelState(Window.FEATURE_OPTIONS_PANEL, false);
            if (st != null) {
                st.isPrepared = false;
                preparePanel(st, null);
            }
        }
    }
    
    /**
     * Called when the panel key is pushed down.
     * @param featureId The feature ID of the relevant panel (defaults to FEATURE_OPTIONS_PANEL}.
     * @param event The key event.
     * @return Whether the key was handled.
     */
    public final boolean onKeyDownPanel(int featureId, KeyEvent event) {
        final int keyCode = event.getKeyCode();
        
        if (event.getRepeatCount() == 0) {
            // The panel key was pushed, so set the chording key
            mPanelChordingKey = keyCode;

            PanelFeatureState st = getPanelState(featureId, true);
            if (!st.isOpen) {
                return preparePanel(st, event);
            }
        }

        return false;
    }

    /**
     * Called when the panel key is released.
     * @param featureId The feature ID of the relevant panel (defaults to FEATURE_OPTIONS_PANEL}.
     * @param event The key event.
     */
    public final void onKeyUpPanel(int featureId, KeyEvent event) {
        // The panel key was released, so clear the chording key
        if (mPanelChordingKey != 0) {
            mPanelChordingKey = 0;

            if (event.isCanceled() || (mDecor != null && mDecor.mActionMode != null)) {
                return;
            }
            
            boolean playSoundEffect = false;
            final PanelFeatureState st = getPanelState(featureId, true);
            if (featureId == FEATURE_OPTIONS_PANEL && mActionBar != null &&
                    mActionBar.isOverflowReserved() &&
                    !ViewConfiguration.get(getContext()).hasPermanentMenuKey()) {
                if (mActionBar.getVisibility() == View.VISIBLE) {
                    if (!mActionBar.isOverflowMenuShowing()) {
                        if (!isDestroyed() && preparePanel(st, event)) {
                            playSoundEffect = mActionBar.showOverflowMenu();
                        }
                    } else {
                        playSoundEffect = mActionBar.hideOverflowMenu();
                    }
                }
            } else {
                if (st.isOpen || st.isHandled) {

                    // Play the sound effect if the user closed an open menu (and not if
                    // they just released a menu shortcut)
                    playSoundEffect = st.isOpen;

                    // Close menu
                    closePanel(st, true);

                } else if (st.isPrepared) {
                    boolean show = true;
                    if (st.refreshMenuContent) {
                        // Something may have invalidated the menu since we prepared it.
                        // Re-prepare it to refresh.
                        st.isPrepared = false;
                        show = preparePanel(st, event);
                    }

                    if (show) {
                        // Write 'menu opened' to event log
                        EventLog.writeEvent(50001, 0);

                        // Show menu
                        openPanel(st, event);

                        playSoundEffect = true;
                    }
                }
            }

            if (playSoundEffect) {
                AudioManager audioManager = (AudioManager) getContext().getSystemService(
                        Context.AUDIO_SERVICE);
                if (audioManager != null) {
                    audioManager.playSoundEffect(AudioManager.FX_KEY_CLICK);
                } else {
                    Log.w(TAG, "Couldn't get audio manager");
                }
            }
        }
    }

    @Override
    public final void closeAllPanels() {
        final ViewManager wm = getWindowManager();
        if (wm == null) {
            return;
        }

        final PanelFeatureState[] panels = mPanels;
        final int N = panels != null ? panels.length : 0;
        for (int i = 0; i < N; i++) {
            final PanelFeatureState panel = panels[i];
            if (panel != null) {
                closePanel(panel, true);
            }
        }

        closeContextMenu();
    }

    /**
     * Closes the context menu. This notifies the menu logic of the close, along
     * with dismissing it from the UI.
     */
    private synchronized void closeContextMenu() {
        if (mContextMenu != null) {
            mContextMenu.close();
            dismissContextMenu();
        }
    }

    /**
     * Dismisses just the context menu UI. To close the context menu, use
     * {@link #closeContextMenu()}.
     */
    private synchronized void dismissContextMenu() {
        mContextMenu = null;

        if (mContextMenuHelper != null) {
            mContextMenuHelper.dismiss();
            mContextMenuHelper = null;
        }
    }

    @Override
    public boolean performPanelShortcut(int featureId, int keyCode, KeyEvent event, int flags) {
        return performPanelShortcut(getPanelState(featureId, true), keyCode, event, flags);
    }

    private boolean performPanelShortcut(PanelFeatureState st, int keyCode, KeyEvent event,
            int flags) {
        if (event.isSystem() || (st == null)) {
            return false;
        }

        boolean handled = false;

        // Only try to perform menu shortcuts if preparePanel returned true (possible false
        // return value from application not wanting to show the menu).
        if ((st.isPrepared || preparePanel(st, event)) && st.menu != null) {
            // The menu is prepared now, perform the shortcut on it
            handled = st.menu.performShortcut(keyCode, event, flags);
        }

        if (handled) {
            // Mark as handled
            st.isHandled = true;

            // Only close down the menu if we don't have an action bar keeping it open.
            if ((flags & Menu.FLAG_PERFORM_NO_CLOSE) == 0 && mActionBar == null) {
                closePanel(st, true);
            }
        }

        return handled;
    }

    @Override
    public boolean performPanelIdentifierAction(int featureId, int id, int flags) {

        PanelFeatureState st = getPanelState(featureId, true);
        if (!preparePanel(st, new KeyEvent(KeyEvent.ACTION_DOWN, KeyEvent.KEYCODE_MENU))) {
            return false;
        }
        if (st.menu == null) {
            return false;
        }

        boolean res = st.menu.performIdentifierAction(id, flags);

        // Only close down the menu if we don't have an action bar keeping it open.
        if (mActionBar == null) {
            closePanel(st, true);
        }

        return res;
    }

    public PanelFeatureState findMenuPanel(Menu menu) {
        final PanelFeatureState[] panels = mPanels;
        final int N = panels != null ? panels.length : 0;
        for (int i = 0; i < N; i++) {
            final PanelFeatureState panel = panels[i];
            if (panel != null && panel.menu == menu) {
                return panel;
            }
        }
        return null;
    }

    public boolean onMenuItemSelected(MenuBuilder menu, MenuItem item) {
        final Callback cb = getCallback();
        if (cb != null && !isDestroyed()) {
            final PanelFeatureState panel = findMenuPanel(menu.getRootMenu());
            if (panel != null) {
                return cb.onMenuItemSelected(panel.featureId, item);
            }
        }
        return false;
    }

    public void onMenuModeChange(MenuBuilder menu) {
        reopenMenu(true);
    }

    private void reopenMenu(boolean toggleMenuMode) {
        if (mActionBar != null && mActionBar.isOverflowReserved() &&
                (!ViewConfiguration.get(getContext()).hasPermanentMenuKey() ||
                        mActionBar.isOverflowMenuShowPending())) {
            final Callback cb = getCallback();
            if (!mActionBar.isOverflowMenuShowing() || !toggleMenuMode) {
                if (cb != null && !isDestroyed() && mActionBar.getVisibility() == View.VISIBLE) {
                    // If we have a menu invalidation pending, do it now.
                    if (mInvalidatePanelMenuPosted &&
                            (mInvalidatePanelMenuFeatures & (1 << FEATURE_OPTIONS_PANEL)) != 0) {
                        mDecor.removeCallbacks(mInvalidatePanelMenuRunnable);
                        mInvalidatePanelMenuRunnable.run();
                    }

                    final PanelFeatureState st = getPanelState(FEATURE_OPTIONS_PANEL, true);

                    // If we don't have a menu or we're waiting for a full content refresh,
                    // forget it. This is a lingering event that no longer matters.
                    if (st.menu != null && !st.refreshMenuContent &&
                            cb.onPreparePanel(FEATURE_OPTIONS_PANEL, st.createdPanelView, st.menu)) {
                        cb.onMenuOpened(FEATURE_ACTION_BAR, st.menu);
                        mActionBar.showOverflowMenu();
                    }
                }
            } else {
                mActionBar.hideOverflowMenu();
                if (cb != null && !isDestroyed()) {
                    final PanelFeatureState st = getPanelState(FEATURE_OPTIONS_PANEL, true);
                    cb.onPanelClosed(FEATURE_ACTION_BAR, st.menu);
                }
            }
            return;
        }

        PanelFeatureState st = getPanelState(FEATURE_OPTIONS_PANEL, true);

        // Save the future expanded mode state since closePanel will reset it
        boolean newExpandedMode = toggleMenuMode ? !st.isInExpandedMode : st.isInExpandedMode;

        st.refreshDecorView = true;
        closePanel(st, false);

        // Set the expanded mode state
        st.isInExpandedMode = newExpandedMode;

        openPanel(st, null);
    }

    /**
     * Initializes the menu associated with the given panel feature state. You
     * must at the very least set PanelFeatureState.menu to the Menu to be
     * associated with the given panel state. The default implementation creates
     * a new menu for the panel state.
     *
     * @param st The panel whose menu is being initialized.
     * @return Whether the initialization was successful.
     */
    protected boolean initializePanelMenu(final PanelFeatureState st) {
        Context context = getContext();

        // If we have an action bar, initialize the menu with a context themed for it.
        if ((st.featureId == FEATURE_OPTIONS_PANEL || st.featureId == FEATURE_ACTION_BAR) &&
                mActionBar != null) {
            TypedValue outValue = new TypedValue();
            Resources.Theme currentTheme = context.getTheme();
            currentTheme.resolveAttribute(com.android.internal.R.attr.actionBarWidgetTheme,
                    outValue, true);
            final int targetThemeRes = outValue.resourceId;

            if (targetThemeRes != 0 && context.getThemeResId() != targetThemeRes) {
                context = new ContextThemeWrapper(context, targetThemeRes);
            }
        }

        final MenuBuilder menu = new MenuBuilder(context);

        menu.setCallback(this);
        st.setMenu(menu);

        return true;
    }

    /**
     * Perform initial setup of a panel. This should at the very least set the
     * style information in the PanelFeatureState and must set
     * PanelFeatureState.decor to the panel's window decor view.
     *
     * @param st The panel being initialized.
     */
    protected boolean initializePanelDecor(PanelFeatureState st) {
        st.decorView = new DecorView(getContext(), st.featureId);
        st.gravity = Gravity.CENTER | Gravity.BOTTOM;
        st.setStyle(getContext());

        return true;
    }

    /**
     * Determine the gravity value for the options panel. This can
     * differ in compact mode.
     *
     * @return gravity value to use for the panel window
     */
    private int getOptionsPanelGravity() {
        try {
            return WindowManagerHolder.sWindowManager.getPreferredOptionsPanelGravity();
        } catch (RemoteException ex) {
            Log.e(TAG, "Couldn't getOptionsPanelGravity; using default", ex);
            return Gravity.CENTER | Gravity.BOTTOM;
        }
    }

    void onOptionsPanelRotationChanged() {
        final PanelFeatureState st = getPanelState(FEATURE_OPTIONS_PANEL, false);
        if (st == null) return;

        final WindowManager.LayoutParams lp = st.decorView != null ?
                (WindowManager.LayoutParams) st.decorView.getLayoutParams() : null;
        if (lp != null) {
            lp.gravity = getOptionsPanelGravity();
            final ViewManager wm = getWindowManager();
            if (wm != null) {
                wm.updateViewLayout(st.decorView, lp);
            }
        }
    }

    /**
     * Initializes the panel associated with the panel feature state. You must
     * at the very least set PanelFeatureState.panel to the View implementing
     * its contents. The default implementation gets the panel from the menu.
     *
     * @param st The panel state being initialized.
     * @return Whether the initialization was successful.
     */
    protected boolean initializePanelContent(PanelFeatureState st) {
        if (st.createdPanelView != null) {
            st.shownPanelView = st.createdPanelView;
            return true;
        }

        if (st.menu == null) {
            return false;
        }

        if (mPanelMenuPresenterCallback == null) {
            mPanelMenuPresenterCallback = new PanelMenuPresenterCallback();
        }

        MenuView menuView = st.isInListMode()
                ? st.getListMenuView(getContext(), mPanelMenuPresenterCallback)
                : st.getIconMenuView(getContext(), mPanelMenuPresenterCallback);

        st.shownPanelView = (View) menuView;

        if (st.shownPanelView != null) {
            // Use the menu View's default animations if it has any
            final int defaultAnimations = menuView.getWindowAnimations();
            if (defaultAnimations != 0) {
                st.windowAnimations = defaultAnimations;
            }
            return true;
        } else {
            return false;
        }
    }

    @Override
    public boolean performContextMenuIdentifierAction(int id, int flags) {
        return (mContextMenu != null) ? mContextMenu.performIdentifierAction(id, flags) : false;
    }

    @Override
    public final void setBackgroundDrawable(Drawable drawable) {
        if (drawable != mBackgroundDrawable || mBackgroundResource != 0) {
            mBackgroundResource = 0;
            mBackgroundDrawable = drawable;
            if (mDecor != null) {
                mDecor.setWindowBackground(drawable);
            }
        }
    }

    @Override
    public final void setFeatureDrawableResource(int featureId, int resId) {
        if (resId != 0) {
            DrawableFeatureState st = getDrawableState(featureId, true);
            if (st.resid != resId) {
                st.resid = resId;
                st.uri = null;
                st.local = getContext().getResources().getDrawable(resId);
                updateDrawable(featureId, st, false);
            }
        } else {
            setFeatureDrawable(featureId, null);
        }
    }

    @Override
    public final void setFeatureDrawableUri(int featureId, Uri uri) {
        if (uri != null) {
            DrawableFeatureState st = getDrawableState(featureId, true);
            if (st.uri == null || !st.uri.equals(uri)) {
                st.resid = 0;
                st.uri = uri;
                st.local = loadImageURI(uri);
                updateDrawable(featureId, st, false);
            }
        } else {
            setFeatureDrawable(featureId, null);
        }
    }

    @Override
    public final void setFeatureDrawable(int featureId, Drawable drawable) {
        DrawableFeatureState st = getDrawableState(featureId, true);
        st.resid = 0;
        st.uri = null;
        if (st.local != drawable) {
            st.local = drawable;
            updateDrawable(featureId, st, false);
        }
    }

    @Override
    public void setFeatureDrawableAlpha(int featureId, int alpha) {
        DrawableFeatureState st = getDrawableState(featureId, true);
        if (st.alpha != alpha) {
            st.alpha = alpha;
            updateDrawable(featureId, st, false);
        }
    }

    protected final void setFeatureDefaultDrawable(int featureId, Drawable drawable) {
        DrawableFeatureState st = getDrawableState(featureId, true);
        if (st.def != drawable) {
            st.def = drawable;
            updateDrawable(featureId, st, false);
        }
    }

    @Override
    public final void setFeatureInt(int featureId, int value) {
        // XXX Should do more management (as with drawable features) to
        // deal with interactions between multiple window policies.
        updateInt(featureId, value, false);
    }

    /**
     * Update the state of a drawable feature. This should be called, for every
     * drawable feature supported, as part of onActive(), to make sure that the
     * contents of a containing window is properly updated.
     *
     * @see #onActive
     * @param featureId The desired drawable feature to change.
     * @param fromActive Always true when called from onActive().
     */
    protected final void updateDrawable(int featureId, boolean fromActive) {
        final DrawableFeatureState st = getDrawableState(featureId, false);
        if (st != null) {
            updateDrawable(featureId, st, fromActive);
        }
    }

    /**
     * Called when a Drawable feature changes, for the window to update its
     * graphics.
     *
     * @param featureId The feature being changed.
     * @param drawable The new Drawable to show, or null if none.
     * @param alpha The new alpha blending of the Drawable.
     */
    protected void onDrawableChanged(int featureId, Drawable drawable, int alpha) {
        ImageView view;
        if (featureId == FEATURE_LEFT_ICON) {
            view = getLeftIconView();
        } else if (featureId == FEATURE_RIGHT_ICON) {
            view = getRightIconView();
        } else {
            return;
        }

        if (drawable != null) {
            drawable.setAlpha(alpha);
            view.setImageDrawable(drawable);
            view.setVisibility(View.VISIBLE);
        } else {
            view.setVisibility(View.GONE);
        }
    }

    /**
     * Called when an int feature changes, for the window to update its
     * graphics.
     *
     * @param featureId The feature being changed.
     * @param value The new integer value.
     */
    protected void onIntChanged(int featureId, int value) {
        if (featureId == FEATURE_PROGRESS || featureId == FEATURE_INDETERMINATE_PROGRESS) {
            updateProgressBars(value);
        } else if (featureId == FEATURE_CUSTOM_TITLE) {
            FrameLayout titleContainer = (FrameLayout) findViewById(com.android.internal.R.id.title_container);
            if (titleContainer != null) {
                mLayoutInflater.inflate(value, titleContainer);
            }
        }
    }

    /**
     * Updates the progress bars that are shown in the title bar.
     *
     * @param value Can be one of {@link Window#PROGRESS_VISIBILITY_ON},
     *            {@link Window#PROGRESS_VISIBILITY_OFF},
     *            {@link Window#PROGRESS_INDETERMINATE_ON},
     *            {@link Window#PROGRESS_INDETERMINATE_OFF}, or a value
     *            starting at {@link Window#PROGRESS_START} through
     *            {@link Window#PROGRESS_END} for setting the default
     *            progress (if {@link Window#PROGRESS_END} is given,
     *            the progress bar widgets in the title will be hidden after an
     *            animation), a value between
     *            {@link Window#PROGRESS_SECONDARY_START} -
     *            {@link Window#PROGRESS_SECONDARY_END} for the
     *            secondary progress (if
     *            {@link Window#PROGRESS_SECONDARY_END} is given, the
     *            progress bar widgets will still be shown with the secondary
     *            progress bar will be completely filled in.)
     */
    private void updateProgressBars(int value) {
        ProgressBar circularProgressBar = getCircularProgressBar(true);
        ProgressBar horizontalProgressBar = getHorizontalProgressBar(true);

        final int features = getLocalFeatures();
        if (value == PROGRESS_VISIBILITY_ON) {
            if ((features & (1 << FEATURE_PROGRESS)) != 0) {
                int level = horizontalProgressBar.getProgress();
                int visibility = (horizontalProgressBar.isIndeterminate() || level < 10000) ?
                        View.VISIBLE : View.INVISIBLE;
                horizontalProgressBar.setVisibility(visibility);
            }
            if ((features & (1 << FEATURE_INDETERMINATE_PROGRESS)) != 0) {
                circularProgressBar.setVisibility(View.VISIBLE);
            }
        } else if (value == PROGRESS_VISIBILITY_OFF) {
            if ((features & (1 << FEATURE_PROGRESS)) != 0) {
                horizontalProgressBar.setVisibility(View.GONE);
            }
            if ((features & (1 << FEATURE_INDETERMINATE_PROGRESS)) != 0) {
                circularProgressBar.setVisibility(View.GONE);
            }
        } else if (value == PROGRESS_INDETERMINATE_ON) {
            horizontalProgressBar.setIndeterminate(true);
        } else if (value == PROGRESS_INDETERMINATE_OFF) {
            horizontalProgressBar.setIndeterminate(false);
        } else if (PROGRESS_START <= value && value <= PROGRESS_END) {
            // We want to set the progress value before testing for visibility
            // so that when the progress bar becomes visible again, it has the
            // correct level.
            horizontalProgressBar.setProgress(value - PROGRESS_START);

            if (value < PROGRESS_END) {
                showProgressBars(horizontalProgressBar, circularProgressBar);
            } else {
                hideProgressBars(horizontalProgressBar, circularProgressBar);
            }
        } else if (PROGRESS_SECONDARY_START <= value && value <= PROGRESS_SECONDARY_END) {
            horizontalProgressBar.setSecondaryProgress(value - PROGRESS_SECONDARY_START);

            showProgressBars(horizontalProgressBar, circularProgressBar);
        }

    }

    private void showProgressBars(ProgressBar horizontalProgressBar, ProgressBar spinnyProgressBar) {
        final int features = getLocalFeatures();
        if ((features & (1 << FEATURE_INDETERMINATE_PROGRESS)) != 0 &&
                spinnyProgressBar.getVisibility() == View.INVISIBLE) {
            spinnyProgressBar.setVisibility(View.VISIBLE);
        }
        // Only show the progress bars if the primary progress is not complete
        if ((features & (1 << FEATURE_PROGRESS)) != 0 &&
                horizontalProgressBar.getProgress() < 10000) {
            horizontalProgressBar.setVisibility(View.VISIBLE);
        }
    }

    private void hideProgressBars(ProgressBar horizontalProgressBar, ProgressBar spinnyProgressBar) {
        final int features = getLocalFeatures();
        Animation anim = AnimationUtils.loadAnimation(getContext(), com.android.internal.R.anim.fade_out);
        anim.setDuration(1000);
        if ((features & (1 << FEATURE_INDETERMINATE_PROGRESS)) != 0 &&
                spinnyProgressBar.getVisibility() == View.VISIBLE) {
            spinnyProgressBar.startAnimation(anim);
            spinnyProgressBar.setVisibility(View.INVISIBLE);
        }
        if ((features & (1 << FEATURE_PROGRESS)) != 0 &&
                horizontalProgressBar.getVisibility() == View.VISIBLE) {
            horizontalProgressBar.startAnimation(anim);
            horizontalProgressBar.setVisibility(View.INVISIBLE);
        }
    }

    @Override
    public void setIcon(int resId) {
        mIconRes = resId;
        mResourcesSetFlags |= FLAG_RESOURCE_SET_ICON;
        mResourcesSetFlags &= ~FLAG_RESOURCE_SET_ICON_FALLBACK;
        if (mActionBar != null) {
            mActionBar.setIcon(resId);
        }
    }

    @Override
    public void setDefaultIcon(int resId) {
        if ((mResourcesSetFlags & FLAG_RESOURCE_SET_ICON) != 0) {
            return;
        }
        mIconRes = resId;
        if (mActionBar != null && (!mActionBar.hasIcon() ||
                (mResourcesSetFlags & FLAG_RESOURCE_SET_ICON_FALLBACK) != 0)) {
            if (resId != 0) {
                mActionBar.setIcon(resId);
                mResourcesSetFlags &= ~FLAG_RESOURCE_SET_ICON_FALLBACK;
            } else {
                mActionBar.setIcon(getContext().getPackageManager().getDefaultActivityIcon());
                mResourcesSetFlags |= FLAG_RESOURCE_SET_ICON_FALLBACK;
            }
        }
    }

    @Override
    public void setLogo(int resId) {
        mLogoRes = resId;
        mResourcesSetFlags |= FLAG_RESOURCE_SET_LOGO;
        if (mActionBar != null) {
            mActionBar.setLogo(resId);
        }
    }

    @Override
    public void setDefaultLogo(int resId) {
        if ((mResourcesSetFlags & FLAG_RESOURCE_SET_LOGO) != 0) {
            return;
        }
        mLogoRes = resId;
        if (mActionBar != null && !mActionBar.hasLogo()) {
            mActionBar.setLogo(resId);
        }
    }

    @Override
    public void setLocalFocus(boolean hasFocus, boolean inTouchMode) {
        getViewRootImpl().windowFocusChanged(hasFocus, inTouchMode);

    }

    @Override
    public void injectInputEvent(InputEvent event) {
        getViewRootImpl().dispatchInputEvent(event);
    }

    private ViewRootImpl getViewRootImpl() {
        if (mDecor != null) {
            ViewRootImpl viewRootImpl = mDecor.getViewRootImpl();
            if (viewRootImpl != null) {
                return viewRootImpl;
            }
        }
        throw new IllegalStateException("view not added");
    }

    /**
     * Request that key events come to this activity. Use this if your activity
     * has no views with focus, but the activity still wants a chance to process
     * key events.
     */
    @Override
    public void takeKeyEvents(boolean get) {
        mDecor.setFocusable(get);
    }

    @Override
    public boolean superDispatchKeyEvent(KeyEvent event) {
        return mDecor.superDispatchKeyEvent(event);
    }

    @Override
    public boolean superDispatchKeyShortcutEvent(KeyEvent event) {
        return mDecor.superDispatchKeyShortcutEvent(event);
    }

    @Override
    public boolean superDispatchTouchEvent(MotionEvent event) {
        return mDecor.superDispatchTouchEvent(event);
    }

    @Override
    public boolean superDispatchTrackballEvent(MotionEvent event) {
        return mDecor.superDispatchTrackballEvent(event);
    }

    @Override
    public boolean superDispatchGenericMotionEvent(MotionEvent event) {
        return mDecor.superDispatchGenericMotionEvent(event);
    }

    /**
     * A key was pressed down and not handled by anything else in the window.
     *
     * @see #onKeyUp
     * @see android.view.KeyEvent
     */
    protected boolean onKeyDown(int featureId, int keyCode, KeyEvent event) {
        /* ****************************************************************************
         * HOW TO DECIDE WHERE YOUR KEY HANDLING GOES.
         *
         * If your key handling must happen before the app gets a crack at the event,
         * it goes in PhoneWindowManager.
         *
         * If your key handling should happen in all windows, and does not depend on
         * the state of the current application, other than that the current
         * application can override the behavior by handling the event itself, it
         * should go in PhoneFallbackEventHandler.
         *
         * Only if your handling depends on the window, and the fact that it has
         * a DecorView, should it go here.
         * ****************************************************************************/

        final KeyEvent.DispatcherState dispatcher =
                mDecor != null ? mDecor.getKeyDispatcherState() : null;
        //Log.i(TAG, "Key down: repeat=" + event.getRepeatCount()
        //        + " flags=0x" + Integer.toHexString(event.getFlags()));
        
        switch (keyCode) {
            case KeyEvent.KEYCODE_VOLUME_UP:
            case KeyEvent.KEYCODE_VOLUME_DOWN:
            case KeyEvent.KEYCODE_VOLUME_MUTE: {
                // Similar code is in PhoneFallbackEventHandler in case the window
                // doesn't have one of these.  In this case, we execute it here and
                // eat the event instead, because we have mVolumeControlStreamType
                // and they don't.
                getAudioManager().handleKeyDown(event, mVolumeControlStreamType);
                return true;
            }

            case KeyEvent.KEYCODE_MENU: {
                onKeyDownPanel((featureId < 0) ? FEATURE_OPTIONS_PANEL : featureId, event);
                return true;
            }

            case KeyEvent.KEYCODE_BACK: {
                if (event.getRepeatCount() > 0) break;
                if (featureId < 0) break;
                // Currently don't do anything with long press.
                if (dispatcher != null) {
                    dispatcher.startTracking(event, this);
                }
                return true;
            }

        }

        return false;
    }

    private KeyguardManager getKeyguardManager() {
        if (mKeyguardManager == null) {
            mKeyguardManager = (KeyguardManager) getContext().getSystemService(
                    Context.KEYGUARD_SERVICE);
        }
        return mKeyguardManager;
    }

    AudioManager getAudioManager() {
        if (mAudioManager == null) {
            mAudioManager = (AudioManager)getContext().getSystemService(Context.AUDIO_SERVICE);
        }
        return mAudioManager;
    }

    /**
     * A key was released and not handled by anything else in the window.
     *
     * @see #onKeyDown
     * @see android.view.KeyEvent
     */
    protected boolean onKeyUp(int featureId, int keyCode, KeyEvent event) {
        final KeyEvent.DispatcherState dispatcher =
                mDecor != null ? mDecor.getKeyDispatcherState() : null;
        if (dispatcher != null) {
            dispatcher.handleUpEvent(event);
        }
        //Log.i(TAG, "Key up: repeat=" + event.getRepeatCount()
        //        + " flags=0x" + Integer.toHexString(event.getFlags()));
        
        switch (keyCode) {
            case KeyEvent.KEYCODE_VOLUME_UP:
            case KeyEvent.KEYCODE_VOLUME_DOWN:
            case KeyEvent.KEYCODE_VOLUME_MUTE: {
                // Similar code is in PhoneFallbackEventHandler in case the window
                // doesn't have one of these.  In this case, we execute it here and
                // eat the event instead, because we have mVolumeControlStreamType
                // and they don't.
                getAudioManager().handleKeyUp(event, mVolumeControlStreamType);
                return true;
            }

            case KeyEvent.KEYCODE_MENU: {
                onKeyUpPanel(featureId < 0 ? FEATURE_OPTIONS_PANEL : featureId,
                        event);
                return true;
            }

            case KeyEvent.KEYCODE_BACK: {
                if (featureId < 0) break;
                if (event.isTracking() && !event.isCanceled()) {
                    if (featureId == FEATURE_OPTIONS_PANEL) {
                        PanelFeatureState st = getPanelState(featureId, false);
                        if (st != null && st.isInExpandedMode) {
                            // If the user is in an expanded menu and hits back, it
                            // should go back to the icon menu
                            reopenMenu(true);
                            return true;
                        }
                    }
                    closePanel(featureId);
                    return true;
                }
                break;
            }

            case KeyEvent.KEYCODE_SEARCH: {
                /*
                 * Do this in onKeyUp since the Search key is also used for
                 * chording quick launch shortcuts.
                 */
                if (getKeyguardManager().inKeyguardRestrictedInputMode()) {
                    break;
                }
                if (event.isTracking() && !event.isCanceled()) {
                    launchDefaultSearch();
                }
                return true;
            }
        }

        return false;
    }

    @Override
    protected void onActive() {
    }

    @Override
    public final View getDecorView() {
        if (mDecor == null) {
            installDecor();
        }
        return mDecor;
    }

    @Override
    public final View peekDecorView() {
        return mDecor;
    }

    static private final String FOCUSED_ID_TAG = "android:focusedViewId";
    static private final String VIEWS_TAG = "android:views";
    static private final String PANELS_TAG = "android:Panels";
    static private final String ACTION_BAR_TAG = "android:ActionBar";

    /** {@inheritDoc} */
    @Override
    public Bundle saveHierarchyState() {
        Bundle outState = new Bundle();
        if (mContentParent == null) {
            return outState;
        }

        SparseArray<Parcelable> states = new SparseArray<Parcelable>();
        mContentParent.saveHierarchyState(states);
        outState.putSparseParcelableArray(VIEWS_TAG, states);

        // save the focused view id
        View focusedView = mContentParent.findFocus();
        if (focusedView != null) {
            if (focusedView.getId() != View.NO_ID) {
                outState.putInt(FOCUSED_ID_TAG, focusedView.getId());
            } else {
                if (false) {
                    Log.d(TAG, "couldn't save which view has focus because the focused view "
                            + focusedView + " has no id.");
                }
            }
        }

        // save the panels
        SparseArray<Parcelable> panelStates = new SparseArray<Parcelable>();
        savePanelState(panelStates);
        if (panelStates.size() > 0) {
            outState.putSparseParcelableArray(PANELS_TAG, panelStates);
        }

        if (mActionBar != null) {
            SparseArray<Parcelable> actionBarStates = new SparseArray<Parcelable>();
            mActionBar.saveHierarchyState(actionBarStates);
            outState.putSparseParcelableArray(ACTION_BAR_TAG, actionBarStates);
        }

        return outState;
    }

    /** {@inheritDoc} */
    @Override
    public void restoreHierarchyState(Bundle savedInstanceState) {
        if (mContentParent == null) {
            return;
        }

        SparseArray<Parcelable> savedStates
                = savedInstanceState.getSparseParcelableArray(VIEWS_TAG);
        if (savedStates != null) {
            mContentParent.restoreHierarchyState(savedStates);
        }

        // restore the focused view
        int focusedViewId = savedInstanceState.getInt(FOCUSED_ID_TAG, View.NO_ID);
        if (focusedViewId != View.NO_ID) {
            View needsFocus = mContentParent.findViewById(focusedViewId);
            if (needsFocus != null) {
                needsFocus.requestFocus();
            } else {
                Log.w(TAG,
                        "Previously focused view reported id " + focusedViewId
                                + " during save, but can't be found during restore.");
            }
        }

        // restore the panels
        SparseArray<Parcelable> panelStates = savedInstanceState.getSparseParcelableArray(PANELS_TAG);
        if (panelStates != null) {
            restorePanelState(panelStates);
        }

        if (mActionBar != null) {
            SparseArray<Parcelable> actionBarStates =
                    savedInstanceState.getSparseParcelableArray(ACTION_BAR_TAG);
            if (actionBarStates != null) {
                mActionBar.restoreHierarchyState(actionBarStates);
            } else {
                Log.w(TAG, "Missing saved instance states for action bar views! " +
                        "State will not be restored.");
            }
        }
    }

    /**
     * Invoked when the panels should freeze their state.
     *
     * @param icicles Save state into this. This is usually indexed by the
     *            featureId. This will be given to {@link #restorePanelState} in the
     *            future.
     */
    private void savePanelState(SparseArray<Parcelable> icicles) {
        PanelFeatureState[] panels = mPanels;
        if (panels == null) {
            return;
        }

        for (int curFeatureId = panels.length - 1; curFeatureId >= 0; curFeatureId--) {
            if (panels[curFeatureId] != null) {
                icicles.put(curFeatureId, panels[curFeatureId].onSaveInstanceState());
            }
        }
    }

    /**
     * Invoked when the panels should thaw their state from a previously frozen state.
     *
     * @param icicles The state saved by {@link #savePanelState} that needs to be thawed.
     */
    private void restorePanelState(SparseArray<Parcelable> icicles) {
        PanelFeatureState st;
        int curFeatureId;
        for (int i = icicles.size() - 1; i >= 0; i--) {
            curFeatureId = icicles.keyAt(i);
            st = getPanelState(curFeatureId, false /* required */);
            if (st == null) {
                // The panel must not have been required, and is currently not around, skip it
                continue;
            }

            st.onRestoreInstanceState(icicles.get(curFeatureId));
            invalidatePanelMenu(curFeatureId);
        }

        /*
         * Implementation note: call openPanelsAfterRestore later to actually open the
         * restored panels.
         */
    }

    /**
     * Opens the panels that have had their state restored. This should be
     * called sometime after {@link #restorePanelState} when it is safe to add
     * to the window manager.
     */
    private void openPanelsAfterRestore() {
        PanelFeatureState[] panels = mPanels;

        if (panels == null) {
            return;
        }

        PanelFeatureState st;
        for (int i = panels.length - 1; i >= 0; i--) {
            st = panels[i];
            // We restore the panel if it was last open; we skip it if it
            // now is open, to avoid a race condition if the user immediately
            // opens it when we are resuming.
            if (st != null) {
                st.applyFrozenState();
                if (!st.isOpen && st.wasLastOpen) {
                    st.isInExpandedMode = st.wasLastExpanded;
                    openPanel(st, null);
                }
            }
        }
    }

    private class PanelMenuPresenterCallback implements MenuPresenter.Callback {
        @Override
        public void onCloseMenu(MenuBuilder menu, boolean allMenusAreClosing) {
            final Menu parentMenu = menu.getRootMenu();
            final boolean isSubMenu = parentMenu != menu;
            final PanelFeatureState panel = findMenuPanel(isSubMenu ? parentMenu : menu);
            if (panel != null) {
                if (isSubMenu) {
                    callOnPanelClosed(panel.featureId, panel, parentMenu);
                    closePanel(panel, true);
                } else {
                    // Close the panel and only do the callback if the menu is being
                    // closed completely, not if opening a sub menu
                    closePanel(panel, allMenusAreClosing);
                }
            }
        }

        @Override
        public boolean onOpenSubMenu(MenuBuilder subMenu) {
            if (subMenu == null && hasFeature(FEATURE_ACTION_BAR)) {
                Callback cb = getCallback();
                if (cb != null && !isDestroyed()) {
                    cb.onMenuOpened(FEATURE_ACTION_BAR, subMenu);
                }
            }

            return true;
        }
    }

    private final class ActionMenuPresenterCallback implements MenuPresenter.Callback {
        @Override
        public boolean onOpenSubMenu(MenuBuilder subMenu) {
            Callback cb = getCallback();
            if (cb != null) {
                cb.onMenuOpened(FEATURE_ACTION_BAR, subMenu);
                return true;
            }
            return false;
        }

        @Override
        public void onCloseMenu(MenuBuilder menu, boolean allMenusAreClosing) {
            checkCloseActionMenu(menu);
        }
    }

    private final class DecorView extends FrameLayout implements RootViewSurfaceTaker {
        /* package */int mDefaultOpacity = PixelFormat.OPAQUE;

        /** The feature ID of the panel, or -1 if this is the application's DecorView */
        private final int mFeatureId;

        private final Rect mDrawingBounds = new Rect();

        private final Rect mBackgroundPadding = new Rect();

        private final Rect mFramePadding = new Rect();

        private final Rect mFrameOffsets = new Rect();

        private boolean mChanging;

        private Drawable mMenuBackground;
        private boolean mWatchingForMenu;
        private int mDownY;

        private ActionMode mActionMode;
        private ActionBarContextView mActionModeView;
        private PopupWindow mActionModePopup;
        private Runnable mShowActionModePopup;

<<<<<<< HEAD
        // View added at runtime to IME windows to cover the navigation bar
=======
        // View added at runtime to draw under the status bar area
        private View mStatusGuard;
        // View added at runtime to draw under the navigation bar area
>>>>>>> feef9887
        private View mNavigationGuard;

        public DecorView(Context context, int featureId) {
            super(context);
            mFeatureId = featureId;
        }

        @Override
        public boolean dispatchKeyEvent(KeyEvent event) {
            final int keyCode = event.getKeyCode();
            final int action = event.getAction();
            final boolean isDown = action == KeyEvent.ACTION_DOWN;

            if (isDown && (event.getRepeatCount() == 0)) {
                // First handle chording of panel key: if a panel key is held
                // but not released, try to execute a shortcut in it.
                if ((mPanelChordingKey > 0) && (mPanelChordingKey != keyCode)) {
                    boolean handled = dispatchKeyShortcutEvent(event);
                    if (handled) {
                        return true;
                    }
                }

                // If a panel is open, perform a shortcut on it without the
                // chorded panel key
                if ((mPreparedPanel != null) && mPreparedPanel.isOpen) {
                    if (performPanelShortcut(mPreparedPanel, keyCode, event, 0)) {
                        return true;
                    }
                }
            }

            if (!isDestroyed()) {
                final Callback cb = getCallback();
                final boolean handled = cb != null && mFeatureId < 0 ? cb.dispatchKeyEvent(event)
                        : super.dispatchKeyEvent(event);
                if (handled) {
                    return true;
                }
            }

            return isDown ? PhoneWindow.this.onKeyDown(mFeatureId, event.getKeyCode(), event)
                    : PhoneWindow.this.onKeyUp(mFeatureId, event.getKeyCode(), event);
        }

        @Override
        public boolean dispatchKeyShortcutEvent(KeyEvent ev) {
            // If the panel is already prepared, then perform the shortcut using it.
            boolean handled;
            if (mPreparedPanel != null) {
                handled = performPanelShortcut(mPreparedPanel, ev.getKeyCode(), ev,
                        Menu.FLAG_PERFORM_NO_CLOSE);
                if (handled) {
                    if (mPreparedPanel != null) {
                        mPreparedPanel.isHandled = true;
                    }
                    return true;
                }
            }

            // Shortcut not handled by the panel.  Dispatch to the view hierarchy.
            final Callback cb = getCallback();
            handled = cb != null && !isDestroyed() && mFeatureId < 0
                    ? cb.dispatchKeyShortcutEvent(ev) : super.dispatchKeyShortcutEvent(ev);
            if (handled) {
                return true;
            }

            // If the panel is not prepared, then we may be trying to handle a shortcut key
            // combination such as Control+C.  Temporarily prepare the panel then mark it
            // unprepared again when finished to ensure that the panel will again be prepared
            // the next time it is shown for real.
            if (mPreparedPanel == null) {
                PanelFeatureState st = getPanelState(FEATURE_OPTIONS_PANEL, true);
                preparePanel(st, ev);
                handled = performPanelShortcut(st, ev.getKeyCode(), ev,
                        Menu.FLAG_PERFORM_NO_CLOSE);
                st.isPrepared = false;
                if (handled) {
                    return true;
                }
            }
            return false;
        }

        @Override
        public boolean dispatchTouchEvent(MotionEvent ev) {
            final Callback cb = getCallback();
            return cb != null && !isDestroyed() && mFeatureId < 0 ? cb.dispatchTouchEvent(ev)
                    : super.dispatchTouchEvent(ev);
        }

        @Override
        public boolean dispatchTrackballEvent(MotionEvent ev) {
            final Callback cb = getCallback();
            return cb != null && !isDestroyed() && mFeatureId < 0 ? cb.dispatchTrackballEvent(ev)
                    : super.dispatchTrackballEvent(ev);
        }

        @Override
        public boolean dispatchGenericMotionEvent(MotionEvent ev) {
            final Callback cb = getCallback();
            return cb != null && !isDestroyed() && mFeatureId < 0 ? cb.dispatchGenericMotionEvent(ev)
                    : super.dispatchGenericMotionEvent(ev);
        }

        public boolean superDispatchKeyEvent(KeyEvent event) {
            if (super.dispatchKeyEvent(event)) {
                return true;
            }

            // Not handled by the view hierarchy, does the action bar want it
            // to cancel out of something special?
            if (event.getKeyCode() == KeyEvent.KEYCODE_BACK) {
                final int action = event.getAction();
                // Back cancels action modes first.
                if (mActionMode != null) {
                    if (action == KeyEvent.ACTION_UP) {
                        mActionMode.finish();
                    }
                    return true;
                }

                // Next collapse any expanded action views.
                if (mActionBar != null && mActionBar.hasExpandedActionView()) {
                    if (action == KeyEvent.ACTION_UP) {
                        mActionBar.collapseActionView();
                    }
                    return true;
                }
            }

            return false;
        }

        public boolean superDispatchKeyShortcutEvent(KeyEvent event) {
            return super.dispatchKeyShortcutEvent(event);
        }

        public boolean superDispatchTouchEvent(MotionEvent event) {
            return super.dispatchTouchEvent(event);
        }

        public boolean superDispatchTrackballEvent(MotionEvent event) {
            return super.dispatchTrackballEvent(event);
        }

        public boolean superDispatchGenericMotionEvent(MotionEvent event) {
            return super.dispatchGenericMotionEvent(event);
        }

        @Override
        public boolean onTouchEvent(MotionEvent event) {
            return onInterceptTouchEvent(event);
        }

        private boolean isOutOfBounds(int x, int y) {
            return x < -5 || y < -5 || x > (getWidth() + 5)
                    || y > (getHeight() + 5);
        }

        @Override
        public boolean onInterceptTouchEvent(MotionEvent event) {
            int action = event.getAction();
            if (mFeatureId >= 0) {
                if (action == MotionEvent.ACTION_DOWN) {
                    int x = (int)event.getX();
                    int y = (int)event.getY();
                    if (isOutOfBounds(x, y)) {
                        closePanel(mFeatureId);
                        return true;
                    }
                }
            }

            if (!SWEEP_OPEN_MENU) {
                return false;
            }

            if (mFeatureId >= 0) {
                if (action == MotionEvent.ACTION_DOWN) {
                    Log.i(TAG, "Watchiing!");
                    mWatchingForMenu = true;
                    mDownY = (int) event.getY();
                    return false;
                }

                if (!mWatchingForMenu) {
                    return false;
                }

                int y = (int)event.getY();
                if (action == MotionEvent.ACTION_MOVE) {
                    if (y > (mDownY+30)) {
                        Log.i(TAG, "Closing!");
                        closePanel(mFeatureId);
                        mWatchingForMenu = false;
                        return true;
                    }
                } else if (action == MotionEvent.ACTION_UP) {
                    mWatchingForMenu = false;
                }

                return false;
            }

            //Log.i(TAG, "Intercept: action=" + action + " y=" + event.getY()
            //        + " (in " + getHeight() + ")");

            if (action == MotionEvent.ACTION_DOWN) {
                int y = (int)event.getY();
                if (y >= (getHeight()-5) && !hasChildren()) {
                    Log.i(TAG, "Watchiing!");
                    mWatchingForMenu = true;
                }
                return false;
            }

            if (!mWatchingForMenu) {
                return false;
            }

            int y = (int)event.getY();
            if (action == MotionEvent.ACTION_MOVE) {
                if (y < (getHeight()-30)) {
                    Log.i(TAG, "Opening!");
                    openPanel(FEATURE_OPTIONS_PANEL, new KeyEvent(
                            KeyEvent.ACTION_DOWN, KeyEvent.KEYCODE_MENU));
                    mWatchingForMenu = false;
                    return true;
                }
            } else if (action == MotionEvent.ACTION_UP) {
                mWatchingForMenu = false;
            }

            return false;
        }

        @Override
        public void sendAccessibilityEvent(int eventType) {
            if (!AccessibilityManager.getInstance(mContext).isEnabled()) {
                return;
            }
 
            // if we are showing a feature that should be announced and one child
            // make this child the event source since this is the feature itself
            // otherwise the callback will take over and announce its client
            if ((mFeatureId == FEATURE_OPTIONS_PANEL ||
                    mFeatureId == FEATURE_CONTEXT_MENU ||
                    mFeatureId == FEATURE_PROGRESS ||
                    mFeatureId == FEATURE_INDETERMINATE_PROGRESS)
                    && getChildCount() == 1) {
                getChildAt(0).sendAccessibilityEvent(eventType);
            } else {
                super.sendAccessibilityEvent(eventType);
            }
        }

        @Override
        public boolean dispatchPopulateAccessibilityEvent(AccessibilityEvent event) {
            final Callback cb = getCallback();
            if (cb != null && !isDestroyed()) {
                if (cb.dispatchPopulateAccessibilityEvent(event)) {
                    return true;
                }
            }
            return super.dispatchPopulateAccessibilityEvent(event);
        }

        @Override
        protected boolean setFrame(int l, int t, int r, int b) {
            boolean changed = super.setFrame(l, t, r, b);
            if (changed) {
                final Rect drawingBounds = mDrawingBounds;
                getDrawingRect(drawingBounds);

                Drawable fg = getForeground();
                if (fg != null) {
                    final Rect frameOffsets = mFrameOffsets;
                    drawingBounds.left += frameOffsets.left;
                    drawingBounds.top += frameOffsets.top;
                    drawingBounds.right -= frameOffsets.right;
                    drawingBounds.bottom -= frameOffsets.bottom;
                    fg.setBounds(drawingBounds);
                    final Rect framePadding = mFramePadding;
                    drawingBounds.left += framePadding.left - frameOffsets.left;
                    drawingBounds.top += framePadding.top - frameOffsets.top;
                    drawingBounds.right -= framePadding.right - frameOffsets.right;
                    drawingBounds.bottom -= framePadding.bottom - frameOffsets.bottom;
                }

                Drawable bg = getBackground();
                if (bg != null) {
                    bg.setBounds(drawingBounds);
                }

                if (SWEEP_OPEN_MENU) {
                    if (mMenuBackground == null && mFeatureId < 0
                            && getAttributes().height
                            == WindowManager.LayoutParams.MATCH_PARENT) {
                        mMenuBackground = getContext().getResources().getDrawable(
                                com.android.internal.R.drawable.menu_background);
                    }
                    if (mMenuBackground != null) {
                        mMenuBackground.setBounds(drawingBounds.left,
                                drawingBounds.bottom-6, drawingBounds.right,
                                drawingBounds.bottom+20);
                    }
                }
            }
            return changed;
        }

        @Override
        protected void onMeasure(int widthMeasureSpec, int heightMeasureSpec) {
            final DisplayMetrics metrics = getContext().getResources().getDisplayMetrics();
            final boolean isPortrait = metrics.widthPixels < metrics.heightPixels;

            final int widthMode = getMode(widthMeasureSpec);
            final int heightMode = getMode(heightMeasureSpec);

            boolean fixedWidth = false;
            if (widthMode == AT_MOST) {
                final TypedValue tvw = isPortrait ? mFixedWidthMinor : mFixedWidthMajor;
                if (tvw != null && tvw.type != TypedValue.TYPE_NULL) {
                    final int w;
                    if (tvw.type == TypedValue.TYPE_DIMENSION) {
                        w = (int) tvw.getDimension(metrics);
                    } else if (tvw.type == TypedValue.TYPE_FRACTION) {
                        w = (int) tvw.getFraction(metrics.widthPixels, metrics.widthPixels);
                    } else {
                        w = 0;
                    }

                    if (w > 0) {
                        final int widthSize = MeasureSpec.getSize(widthMeasureSpec);
                        widthMeasureSpec = MeasureSpec.makeMeasureSpec(
                                Math.min(w, widthSize), EXACTLY);
                        fixedWidth = true;
                    }
                }
            }

            if (heightMode == AT_MOST) {
                final TypedValue tvh = isPortrait ? mFixedHeightMajor : mFixedHeightMinor;
                if (tvh != null && tvh.type != TypedValue.TYPE_NULL) {
                    final int h;
                    if (tvh.type == TypedValue.TYPE_DIMENSION) {
                        h = (int) tvh.getDimension(metrics);
                    } else if (tvh.type == TypedValue.TYPE_FRACTION) {
                        h = (int) tvh.getFraction(metrics.heightPixels, metrics.heightPixels);
                    } else {
                        h = 0;
                    }

                    if (h > 0) {
                        final int heightSize = MeasureSpec.getSize(heightMeasureSpec);
                        heightMeasureSpec = MeasureSpec.makeMeasureSpec(
                                Math.min(h, heightSize), EXACTLY);
                    }
                }
            }

            super.onMeasure(widthMeasureSpec, heightMeasureSpec);

            int width = getMeasuredWidth();
            boolean measure = false;

            widthMeasureSpec = MeasureSpec.makeMeasureSpec(width, EXACTLY);

            if (!fixedWidth && widthMode == AT_MOST) {
                final TypedValue tv = isPortrait ? mMinWidthMinor : mMinWidthMajor;
                if (tv.type != TypedValue.TYPE_NULL) {
                    final int min;
                    if (tv.type == TypedValue.TYPE_DIMENSION) {
                        min = (int)tv.getDimension(metrics);
                    } else if (tv.type == TypedValue.TYPE_FRACTION) {
                        min = (int)tv.getFraction(metrics.widthPixels, metrics.widthPixels);
                    } else {
                        min = 0;
                    }

                    if (width < min) {
                        widthMeasureSpec = MeasureSpec.makeMeasureSpec(min, EXACTLY);
                        measure = true;
                    }
                }
            }

            // TODO: Support height?

            if (measure) {
                super.onMeasure(widthMeasureSpec, heightMeasureSpec);
            }
        }

        @Override
        public void draw(Canvas canvas) {
            super.draw(canvas);

            if (mMenuBackground != null) {
                mMenuBackground.draw(canvas);
            }
        }


        @Override
        public boolean showContextMenuForChild(View originalView) {
            // Reuse the context menu builder
            if (mContextMenu == null) {
                mContextMenu = new ContextMenuBuilder(getContext());
                mContextMenu.setCallback(mContextMenuCallback);
            } else {
                mContextMenu.clearAll();
            }

            final MenuDialogHelper helper = mContextMenu.show(originalView,
                    originalView.getWindowToken());
            if (helper != null) {
                helper.setPresenterCallback(mContextMenuCallback);
            } else if (mContextMenuHelper != null) {
                // No menu to show, but if we have a menu currently showing it just became blank.
                // Close it.
                mContextMenuHelper.dismiss();
            }
            mContextMenuHelper = helper;
            return helper != null;
        }

        @Override
        public ActionMode startActionModeForChild(View originalView,
                ActionMode.Callback callback) {
            // originalView can be used here to be sure that we don't obscure
            // relevant content with the context mode UI.
            return startActionMode(callback);
        }

        @Override
        public ActionMode startActionMode(ActionMode.Callback callback) {
            if (mActionMode != null) {
                mActionMode.finish();
            }

            final ActionMode.Callback wrappedCallback = new ActionModeCallbackWrapper(callback);
            ActionMode mode = null;
            if (getCallback() != null && !isDestroyed()) {
                try {
                    mode = getCallback().onWindowStartingActionMode(wrappedCallback);
                } catch (AbstractMethodError ame) {
                    // Older apps might not implement this callback method.
                }
            }
            if (mode != null) {
                mActionMode = mode;
            } else {
                if (mActionModeView == null) {
                    if (isFloating()) {
                        mActionModeView = new ActionBarContextView(mContext);
                        mActionModePopup = new PopupWindow(mContext, null,
                                com.android.internal.R.attr.actionModePopupWindowStyle);
                        mActionModePopup.setWindowLayoutType(
                                WindowManager.LayoutParams.TYPE_APPLICATION);
                        mActionModePopup.setContentView(mActionModeView);
                        mActionModePopup.setWidth(MATCH_PARENT);

                        TypedValue heightValue = new TypedValue();
                        mContext.getTheme().resolveAttribute(
                                com.android.internal.R.attr.actionBarSize, heightValue, true);
                        final int height = TypedValue.complexToDimensionPixelSize(heightValue.data,
                                mContext.getResources().getDisplayMetrics());
                        mActionModeView.setContentHeight(height);
                        mActionModePopup.setHeight(WRAP_CONTENT);
                        mShowActionModePopup = new Runnable() {
                            public void run() {
                                mActionModePopup.showAtLocation(
                                        mActionModeView.getApplicationWindowToken(),
                                        Gravity.TOP | Gravity.FILL_HORIZONTAL, 0, 0);
                            }
                        };
                    } else {
                        ViewStub stub = (ViewStub) findViewById(
                                com.android.internal.R.id.action_mode_bar_stub);
                        if (stub != null) {
                            mActionModeView = (ActionBarContextView) stub.inflate();
                        }
                    }
                }

                if (mActionModeView != null) {
                    mActionModeView.killMode();
                    mode = new StandaloneActionMode(getContext(), mActionModeView, wrappedCallback,
                            mActionModePopup == null);
                    if (callback.onCreateActionMode(mode, mode.getMenu())) {
                        mode.invalidate();
                        mActionModeView.initForMode(mode);
                        mActionModeView.setVisibility(View.VISIBLE);
                        mActionMode = mode;
                        if (mActionModePopup != null) {
                            post(mShowActionModePopup);
                        }
                        mActionModeView.sendAccessibilityEvent(
                                AccessibilityEvent.TYPE_WINDOW_STATE_CHANGED);
                    } else {
                        mActionMode = null;
                    }
                }
            }
            if (mActionMode != null && getCallback() != null && !isDestroyed()) {
                try {
                    getCallback().onActionModeStarted(mActionMode);
                } catch (AbstractMethodError ame) {
                    // Older apps might not implement this callback method.
                }
            }
            return mActionMode;
        }

        public void startChanging() {
            mChanging = true;
        }

        public void finishChanging() {
            mChanging = false;
            drawableChanged();
        }

        public void setWindowBackground(Drawable drawable) {
            if (getBackground() != drawable) {
                setBackgroundDrawable(drawable);
                if (drawable != null) {
                    drawable.getPadding(mBackgroundPadding);
                } else {
                    mBackgroundPadding.setEmpty();
                }
                drawableChanged();
            }
        }

        @Override
        public void setBackgroundDrawable(Drawable d) {
            super.setBackgroundDrawable(d);
            if (getWindowToken() != null) {
                updateWindowResizeState();
            }
        }

        public void setWindowFrame(Drawable drawable) {
            if (getForeground() != drawable) {
                setForeground(drawable);
                if (drawable != null) {
                    drawable.getPadding(mFramePadding);
                } else {
                    mFramePadding.setEmpty();
                }
                drawableChanged();
            }
        }

        @Override
        protected boolean fitSystemWindows(Rect insets) {
            mFrameOffsets.set(insets);
<<<<<<< HEAD

            // IMEs lay out below the nav bar, but the content view must not (for back compat)
            if (getAttributes().type == WindowManager.LayoutParams.TYPE_INPUT_METHOD) {
                // prevent the content view from including the nav bar height
                if (mContentParent != null) {
                    if (mContentParent.getLayoutParams() instanceof MarginLayoutParams) {
                        MarginLayoutParams mlp =
                                (MarginLayoutParams) mContentParent.getLayoutParams();
                        mlp.bottomMargin = insets.bottom;
                        mContentParent.setLayoutParams(mlp);
                    }
                }
                // position the navigation guard view, creating it if necessary
                if (mNavigationGuard == null) {
                    mNavigationGuard = new View(mContext);
                    mNavigationGuard.setBackgroundColor(mContext.getResources()
                            .getColor(R.color.input_method_navigation_guard));
                    addView(mNavigationGuard, new LayoutParams(
                            LayoutParams.MATCH_PARENT, insets.bottom,
                            Gravity.START | Gravity.BOTTOM));
                } else {
                    LayoutParams lp = (LayoutParams) mNavigationGuard.getLayoutParams();
                    lp.height = insets.bottom;
                    mNavigationGuard.setLayoutParams(lp);
                }
            }

=======
            updateStatusGuard(insets);
            updateNavigationGuard(insets);
>>>>>>> feef9887
            if (getForeground() != null) {
                drawableChanged();
            }
            return super.fitSystemWindows(insets);
        }

        private void updateStatusGuard(Rect insets) {
            boolean showStatusGuard = false;
            // Show the status guard when the non-overlay contextual action bar is showing
            if (mActionModeView != null) {
                if (mActionModeView.getLayoutParams() instanceof MarginLayoutParams) {
                    MarginLayoutParams mlp = (MarginLayoutParams) mActionModeView.getLayoutParams();
                    boolean mlpChanged = false;
                    final boolean nonOverlayShown =
                            (getLocalFeatures() & (1 << FEATURE_ACTION_MODE_OVERLAY)) == 0
                            && mActionModeView.isShown();
                    if (nonOverlayShown) {
                        // set top margin to top insets, show status guard
                        if (mlp.topMargin != insets.top) {
                            mlpChanged = true;
                            mlp.topMargin = insets.top;
                            if (mStatusGuard == null) {
                                mStatusGuard = new View(mContext);
                                mStatusGuard.setBackgroundColor(mContext.getResources()
                                        .getColor(R.color.input_method_navigation_guard));
                                addView(mStatusGuard, new LayoutParams(
                                        LayoutParams.MATCH_PARENT, mlp.topMargin,
                                        Gravity.START | Gravity.TOP));
                            } else {
                                LayoutParams lp = (LayoutParams) mStatusGuard.getLayoutParams();
                                if (lp.height != mlp.topMargin) {
                                    lp.height = mlp.topMargin;
                                    mStatusGuard.setLayoutParams(lp);
                                }
                            }
                        }
                        insets.top = 0;  // consume top insets
                        showStatusGuard = true;
                    } else {
                        // reset top margin
                        if (mlp.topMargin != 0) {
                            mlpChanged = true;
                            mlp.topMargin = 0;
                        }
                    }
                    if (mlpChanged) {
                        mActionModeView.setLayoutParams(mlp);
                    }
                }
            }
            if (mStatusGuard != null) {
                mStatusGuard.setVisibility(showStatusGuard ? View.VISIBLE : View.GONE);
            }
        }

        private void updateNavigationGuard(Rect insets) {
            // IMEs lay out below the nav bar, but the content view must not (for back compat)
            if (getAttributes().type == WindowManager.LayoutParams.TYPE_INPUT_METHOD) {
                // prevent the content view from including the nav bar height
                if (mContentParent != null) {
                    if (mContentParent.getLayoutParams() instanceof MarginLayoutParams) {
                        MarginLayoutParams mlp =
                                (MarginLayoutParams) mContentParent.getLayoutParams();
                        mlp.bottomMargin = insets.bottom;
                        mContentParent.setLayoutParams(mlp);
                    }
                }
                // position the navigation guard view, creating it if necessary
                if (mNavigationGuard == null) {
                    mNavigationGuard = new View(mContext);
                    mNavigationGuard.setBackgroundColor(mContext.getResources()
                            .getColor(R.color.input_method_navigation_guard));
                    addView(mNavigationGuard, new LayoutParams(
                            LayoutParams.MATCH_PARENT, insets.bottom,
                            Gravity.START | Gravity.BOTTOM));
                } else {
                    LayoutParams lp = (LayoutParams) mNavigationGuard.getLayoutParams();
                    lp.height = insets.bottom;
                    mNavigationGuard.setLayoutParams(lp);
                }
            }
        }

        private void drawableChanged() {
            if (mChanging) {
                return;
            }

            setPadding(mFramePadding.left + mBackgroundPadding.left, mFramePadding.top
                    + mBackgroundPadding.top, mFramePadding.right + mBackgroundPadding.right,
                    mFramePadding.bottom + mBackgroundPadding.bottom);
            requestLayout();
            invalidate();

            int opacity = PixelFormat.OPAQUE;

            // Note: if there is no background, we will assume opaque. The
            // common case seems to be that an application sets there to be
            // no background so it can draw everything itself. For that,
            // we would like to assume OPAQUE and let the app force it to
            // the slower TRANSLUCENT mode if that is really what it wants.
            Drawable bg = getBackground();
            Drawable fg = getForeground();
            if (bg != null) {
                if (fg == null) {
                    opacity = bg.getOpacity();
                } else if (mFramePadding.left <= 0 && mFramePadding.top <= 0
                        && mFramePadding.right <= 0 && mFramePadding.bottom <= 0) {
                    // If the frame padding is zero, then we can be opaque
                    // if either the frame -or- the background is opaque.
                    int fop = fg.getOpacity();
                    int bop = bg.getOpacity();
                    if (false)
                        Log.v(TAG, "Background opacity: " + bop + ", Frame opacity: " + fop);
                    if (fop == PixelFormat.OPAQUE || bop == PixelFormat.OPAQUE) {
                        opacity = PixelFormat.OPAQUE;
                    } else if (fop == PixelFormat.UNKNOWN) {
                        opacity = bop;
                    } else if (bop == PixelFormat.UNKNOWN) {
                        opacity = fop;
                    } else {
                        opacity = Drawable.resolveOpacity(fop, bop);
                    }
                } else {
                    // For now we have to assume translucent if there is a
                    // frame with padding... there is no way to tell if the
                    // frame and background together will draw all pixels.
                    if (false)
                        Log.v(TAG, "Padding: " + mFramePadding);
                    opacity = PixelFormat.TRANSLUCENT;
                }
            }

            if (false)
                Log.v(TAG, "Background: " + bg + ", Frame: " + fg);
            if (false)
                Log.v(TAG, "Selected default opacity: " + opacity);

            mDefaultOpacity = opacity;
            if (mFeatureId < 0) {
                setDefaultWindowFormat(opacity);
            }
        }

        @Override
        public void onWindowFocusChanged(boolean hasWindowFocus) {
            super.onWindowFocusChanged(hasWindowFocus);

            // If the user is chording a menu shortcut, release the chord since
            // this window lost focus
            if (!hasWindowFocus && mPanelChordingKey != 0) {
                closePanel(FEATURE_OPTIONS_PANEL);
            }

            final Callback cb = getCallback();
            if (cb != null && !isDestroyed() && mFeatureId < 0) {
                cb.onWindowFocusChanged(hasWindowFocus);
            }
        }

        void updateWindowResizeState() {
            Drawable bg = getBackground();
            hackTurnOffWindowResizeAnim(bg == null || bg.getOpacity()
                    != PixelFormat.OPAQUE);
        }
        
        @Override
        protected void onAttachedToWindow() {
            super.onAttachedToWindow();
            
            updateWindowResizeState();
            
            final Callback cb = getCallback();
            if (cb != null && !isDestroyed() && mFeatureId < 0) {
                cb.onAttachedToWindow();
            }

            if (mFeatureId == -1) {
                /*
                 * The main window has been attached, try to restore any panels
                 * that may have been open before. This is called in cases where
                 * an activity is being killed for configuration change and the
                 * menu was open. When the activity is recreated, the menu
                 * should be shown again.
                 */
                openPanelsAfterRestore();
            }
        }

        @Override
        protected void onDetachedFromWindow() {
            super.onDetachedFromWindow();
            
            final Callback cb = getCallback();
            if (cb != null && mFeatureId < 0) {
                cb.onDetachedFromWindow();
            }

            if (mActionBar != null) {
                mActionBar.dismissPopupMenus();
            }

            if (mActionModePopup != null) {
                removeCallbacks(mShowActionModePopup);
                if (mActionModePopup.isShowing()) {
                    mActionModePopup.dismiss();
                }
                mActionModePopup = null;
            }

            PanelFeatureState st = getPanelState(FEATURE_OPTIONS_PANEL, false);
            if (st != null && st.menu != null && mFeatureId < 0) {
                st.menu.close();
            }
        }

        @Override
        public void onCloseSystemDialogs(String reason) {
            if (mFeatureId >= 0) {
                closeAllPanels();
            }
        }

        public android.view.SurfaceHolder.Callback2 willYouTakeTheSurface() {
            return mFeatureId < 0 ? mTakeSurfaceCallback : null;
        }
        
        public InputQueue.Callback willYouTakeTheInputQueue() {
            return mFeatureId < 0 ? mTakeInputQueueCallback : null;
        }
        
        public void setSurfaceType(int type) {
            PhoneWindow.this.setType(type);
        }
        
        public void setSurfaceFormat(int format) {
            PhoneWindow.this.setFormat(format);
        }
        
        public void setSurfaceKeepScreenOn(boolean keepOn) {
            if (keepOn) PhoneWindow.this.addFlags(WindowManager.LayoutParams.FLAG_KEEP_SCREEN_ON);
            else PhoneWindow.this.clearFlags(WindowManager.LayoutParams.FLAG_KEEP_SCREEN_ON);
        }

        /**
         * Clears out internal reference when the action mode is destroyed.
         */
        private class ActionModeCallbackWrapper implements ActionMode.Callback {
            private ActionMode.Callback mWrapped;

            public ActionModeCallbackWrapper(ActionMode.Callback wrapped) {
                mWrapped = wrapped;
            }

            public boolean onCreateActionMode(ActionMode mode, Menu menu) {
                return mWrapped.onCreateActionMode(mode, menu);
            }

            public boolean onPrepareActionMode(ActionMode mode, Menu menu) {
                requestFitSystemWindows();
                return mWrapped.onPrepareActionMode(mode, menu);
            }

            public boolean onActionItemClicked(ActionMode mode, MenuItem item) {
                return mWrapped.onActionItemClicked(mode, item);
            }

            public void onDestroyActionMode(ActionMode mode) {
                mWrapped.onDestroyActionMode(mode);
                if (mActionModePopup != null) {
                    removeCallbacks(mShowActionModePopup);
                    mActionModePopup.dismiss();
                } else if (mActionModeView != null) {
                    mActionModeView.setVisibility(GONE);
                }
                if (mActionModeView != null) {
                    mActionModeView.removeAllViews();
                }
                if (getCallback() != null && !isDestroyed()) {
                    try {
                        getCallback().onActionModeFinished(mActionMode);
                    } catch (AbstractMethodError ame) {
                        // Older apps might not implement this callback method.
                    }
                }
                mActionMode = null;
                requestFitSystemWindows();
            }
        }
    }

    protected DecorView generateDecor() {
        return new DecorView(getContext(), -1);
    }

    protected void setFeatureFromAttrs(int featureId, TypedArray attrs,
            int drawableAttr, int alphaAttr) {
        Drawable d = attrs.getDrawable(drawableAttr);
        if (d != null) {
            requestFeature(featureId);
            setFeatureDefaultDrawable(featureId, d);
        }
        if ((getFeatures() & (1 << featureId)) != 0) {
            int alpha = attrs.getInt(alphaAttr, -1);
            if (alpha >= 0) {
                setFeatureDrawableAlpha(featureId, alpha);
            }
        }
    }

    protected ViewGroup generateLayout(DecorView decor) {
        // Apply data from current theme.

        TypedArray a = getWindowStyle();

        if (false) {
            System.out.println("From style:");
            String s = "Attrs:";
            for (int i = 0; i < com.android.internal.R.styleable.Window.length; i++) {
                s = s + " " + Integer.toHexString(com.android.internal.R.styleable.Window[i]) + "="
                        + a.getString(i);
            }
            System.out.println(s);
        }

        mIsFloating = a.getBoolean(com.android.internal.R.styleable.Window_windowIsFloating, false);
        int flagsToUpdate = (FLAG_LAYOUT_IN_SCREEN|FLAG_LAYOUT_INSET_DECOR)
                & (~getForcedWindowFlags());
        if (mIsFloating) {
            setLayout(WRAP_CONTENT, WRAP_CONTENT);
            setFlags(0, flagsToUpdate);
        } else {
            setFlags(FLAG_LAYOUT_IN_SCREEN|FLAG_LAYOUT_INSET_DECOR, flagsToUpdate);
        }

        if (a.getBoolean(com.android.internal.R.styleable.Window_windowNoTitle, false)) {
            requestFeature(FEATURE_NO_TITLE);
        } else if (a.getBoolean(com.android.internal.R.styleable.Window_windowActionBar, false)) {
            // Don't allow an action bar if there is no title.
            requestFeature(FEATURE_ACTION_BAR);
        }

        if (a.getBoolean(com.android.internal.R.styleable.Window_windowActionBarOverlay, false)) {
            requestFeature(FEATURE_ACTION_BAR_OVERLAY);
        }

        if (a.getBoolean(com.android.internal.R.styleable.Window_windowActionModeOverlay, false)) {
            requestFeature(FEATURE_ACTION_MODE_OVERLAY);
        }

        if (a.getBoolean(com.android.internal.R.styleable.Window_windowFullscreen, false)) {
            setFlags(FLAG_FULLSCREEN, FLAG_FULLSCREEN & (~getForcedWindowFlags()));
        }

        if (a.getBoolean(com.android.internal.R.styleable.Window_windowTranslucentStatus,
                false)) {
            setFlags(FLAG_TRANSLUCENT_STATUS, FLAG_TRANSLUCENT_STATUS
                    & (~getForcedWindowFlags()));
        }

        if (a.getBoolean(com.android.internal.R.styleable.Window_windowTranslucentNavigation,
                false)) {
            setFlags(FLAG_TRANSLUCENT_NAVIGATION, FLAG_TRANSLUCENT_NAVIGATION
                    & (~getForcedWindowFlags()));
        }

        if (a.getBoolean(com.android.internal.R.styleable.Window_windowOverscan, false)) {
            setFlags(FLAG_LAYOUT_IN_OVERSCAN, FLAG_LAYOUT_IN_OVERSCAN&(~getForcedWindowFlags()));
        }

        if (a.getBoolean(com.android.internal.R.styleable.Window_windowShowWallpaper, false)) {
            setFlags(FLAG_SHOW_WALLPAPER, FLAG_SHOW_WALLPAPER&(~getForcedWindowFlags()));
        }

        if (a.getBoolean(com.android.internal.R.styleable.Window_windowEnableSplitTouch,
                getContext().getApplicationInfo().targetSdkVersion
                        >= android.os.Build.VERSION_CODES.HONEYCOMB)) {
            setFlags(FLAG_SPLIT_TOUCH, FLAG_SPLIT_TOUCH&(~getForcedWindowFlags()));
        }

        a.getValue(com.android.internal.R.styleable.Window_windowMinWidthMajor, mMinWidthMajor);
        a.getValue(com.android.internal.R.styleable.Window_windowMinWidthMinor, mMinWidthMinor);
        if (a.hasValue(com.android.internal.R.styleable.Window_windowFixedWidthMajor)) {
            if (mFixedWidthMajor == null) mFixedWidthMajor = new TypedValue();
            a.getValue(com.android.internal.R.styleable.Window_windowFixedWidthMajor,
                    mFixedWidthMajor);
        }
        if (a.hasValue(com.android.internal.R.styleable.Window_windowFixedWidthMinor)) {
            if (mFixedWidthMinor == null) mFixedWidthMinor = new TypedValue();
            a.getValue(com.android.internal.R.styleable.Window_windowFixedWidthMinor,
                    mFixedWidthMinor);
        }
        if (a.hasValue(com.android.internal.R.styleable.Window_windowFixedHeightMajor)) {
            if (mFixedHeightMajor == null) mFixedHeightMajor = new TypedValue();
            a.getValue(com.android.internal.R.styleable.Window_windowFixedHeightMajor,
                    mFixedHeightMajor);
        }
        if (a.hasValue(com.android.internal.R.styleable.Window_windowFixedHeightMinor)) {
            if (mFixedHeightMinor == null) mFixedHeightMinor = new TypedValue();
            a.getValue(com.android.internal.R.styleable.Window_windowFixedHeightMinor,
                    mFixedHeightMinor);
        }

        final Context context = getContext();
        final int targetSdk = context.getApplicationInfo().targetSdkVersion;
        final boolean targetPreHoneycomb = targetSdk < android.os.Build.VERSION_CODES.HONEYCOMB;
        final boolean targetPreIcs = targetSdk < android.os.Build.VERSION_CODES.ICE_CREAM_SANDWICH;
        final boolean targetHcNeedsOptions = context.getResources().getBoolean(
                com.android.internal.R.bool.target_honeycomb_needs_options_menu);
        final boolean noActionBar = !hasFeature(FEATURE_ACTION_BAR) || hasFeature(FEATURE_NO_TITLE);

        if (targetPreHoneycomb || (targetPreIcs && targetHcNeedsOptions && noActionBar)) {
            addFlags(WindowManager.LayoutParams.FLAG_NEEDS_MENU_KEY);
        } else {
            clearFlags(WindowManager.LayoutParams.FLAG_NEEDS_MENU_KEY);
        }
        
        if (mAlwaysReadCloseOnTouchAttr || getContext().getApplicationInfo().targetSdkVersion
                >= android.os.Build.VERSION_CODES.HONEYCOMB) {
            if (a.getBoolean(
                    com.android.internal.R.styleable.Window_windowCloseOnTouchOutside,
                    false)) {
                setCloseOnTouchOutsideIfNotSet(true);
            }
        }
        
        WindowManager.LayoutParams params = getAttributes();

        if (!hasSoftInputMode()) {
            params.softInputMode = a.getInt(
                    com.android.internal.R.styleable.Window_windowSoftInputMode,
                    params.softInputMode);
        }

        if (a.getBoolean(com.android.internal.R.styleable.Window_backgroundDimEnabled,
                mIsFloating)) {
            /* All dialogs should have the window dimmed */
            if ((getForcedWindowFlags()&WindowManager.LayoutParams.FLAG_DIM_BEHIND) == 0) {
                params.flags |= WindowManager.LayoutParams.FLAG_DIM_BEHIND;
            }
            if (!haveDimAmount()) {
                params.dimAmount = a.getFloat(
                        android.R.styleable.Window_backgroundDimAmount, 0.5f);
            }
        }

        if (params.windowAnimations == 0) {
            params.windowAnimations = a.getResourceId(
                    com.android.internal.R.styleable.Window_windowAnimationStyle, 0);
        }

        // The rest are only done if this window is not embedded; otherwise,
        // the values are inherited from our container.
        if (getContainer() == null) {
            if (mBackgroundDrawable == null) {
                if (mBackgroundResource == 0) {
                    mBackgroundResource = a.getResourceId(
                            com.android.internal.R.styleable.Window_windowBackground, 0);
                }
                if (mFrameResource == 0) {
                    mFrameResource = a.getResourceId(com.android.internal.R.styleable.Window_windowFrame, 0);
                }
                if (false) {
                    System.out.println("Background: "
                            + Integer.toHexString(mBackgroundResource) + " Frame: "
                            + Integer.toHexString(mFrameResource));
                }
            }
            mTextColor = a.getColor(com.android.internal.R.styleable.Window_textColor, 0xFF000000);
        }

        // Inflate the window decor.

        int layoutResource;
        int features = getLocalFeatures();
        // System.out.println("Features: 0x" + Integer.toHexString(features));
        if ((features & ((1 << FEATURE_LEFT_ICON) | (1 << FEATURE_RIGHT_ICON))) != 0) {
            if (mIsFloating) {
                TypedValue res = new TypedValue();
                getContext().getTheme().resolveAttribute(
                        com.android.internal.R.attr.dialogTitleIconsDecorLayout, res, true);
                layoutResource = res.resourceId;
            } else {
                layoutResource = com.android.internal.R.layout.screen_title_icons;
            }
            // XXX Remove this once action bar supports these features.
            removeFeature(FEATURE_ACTION_BAR);
            // System.out.println("Title Icons!");
        } else if ((features & ((1 << FEATURE_PROGRESS) | (1 << FEATURE_INDETERMINATE_PROGRESS))) != 0
                && (features & (1 << FEATURE_ACTION_BAR)) == 0) {
            // Special case for a window with only a progress bar (and title).
            // XXX Need to have a no-title version of embedded windows.
            layoutResource = com.android.internal.R.layout.screen_progress;
            // System.out.println("Progress!");
        } else if ((features & (1 << FEATURE_CUSTOM_TITLE)) != 0) {
            // Special case for a window with a custom title.
            // If the window is floating, we need a dialog layout
            if (mIsFloating) {
                TypedValue res = new TypedValue();
                getContext().getTheme().resolveAttribute(
                        com.android.internal.R.attr.dialogCustomTitleDecorLayout, res, true);
                layoutResource = res.resourceId;
            } else {
                layoutResource = com.android.internal.R.layout.screen_custom_title;
            }
            // XXX Remove this once action bar supports these features.
            removeFeature(FEATURE_ACTION_BAR);
        } else if ((features & (1 << FEATURE_NO_TITLE)) == 0) {
            // If no other features and not embedded, only need a title.
            // If the window is floating, we need a dialog layout
            if (mIsFloating) {
                TypedValue res = new TypedValue();
                getContext().getTheme().resolveAttribute(
                        com.android.internal.R.attr.dialogTitleDecorLayout, res, true);
                layoutResource = res.resourceId;
            } else if ((features & (1 << FEATURE_ACTION_BAR)) != 0) {
                layoutResource = com.android.internal.R.layout.screen_action_bar;
            } else {
                layoutResource = com.android.internal.R.layout.screen_title;
            }
            // System.out.println("Title!");
        } else if ((features & (1 << FEATURE_ACTION_MODE_OVERLAY)) != 0) {
            layoutResource = com.android.internal.R.layout.screen_simple_overlay_action_mode;
        } else {
            // Embedded, so no decoration is needed.
            layoutResource = com.android.internal.R.layout.screen_simple;
            // System.out.println("Simple!");
        }

        mDecor.startChanging();

        View in = mLayoutInflater.inflate(layoutResource, null);
        decor.addView(in, new ViewGroup.LayoutParams(MATCH_PARENT, MATCH_PARENT));

        ViewGroup contentParent = (ViewGroup)findViewById(ID_ANDROID_CONTENT);
        if (contentParent == null) {
            throw new RuntimeException("Window couldn't find content container view");
        }

        if ((features & (1 << FEATURE_INDETERMINATE_PROGRESS)) != 0) {
            ProgressBar progress = getCircularProgressBar(false);
            if (progress != null) {
                progress.setIndeterminate(true);
            }
        }

        // Remaining setup -- of background and title -- that only applies
        // to top-level windows.
        if (getContainer() == null) {
            Drawable drawable = mBackgroundDrawable;
            if (mBackgroundResource != 0) {
                drawable = getContext().getResources().getDrawable(mBackgroundResource);
            }
            mDecor.setWindowBackground(drawable);
            drawable = null;
            if (mFrameResource != 0) {
                drawable = getContext().getResources().getDrawable(mFrameResource);
            }
            mDecor.setWindowFrame(drawable);

            // System.out.println("Text=" + Integer.toHexString(mTextColor) +
            // " Sel=" + Integer.toHexString(mTextSelectedColor) +
            // " Title=" + Integer.toHexString(mTitleColor));

            if (mTitleColor == 0) {
                mTitleColor = mTextColor;
            }

            if (mTitle != null) {
                setTitle(mTitle);
            }
            setTitleColor(mTitleColor);
        }

        mDecor.finishChanging();

        return contentParent;
    }

    /** @hide */
    public void alwaysReadCloseOnTouchAttr() {
        mAlwaysReadCloseOnTouchAttr = true;
    }

    private void installDecor() {
        if (mDecor == null) {
            mDecor = generateDecor();
            mDecor.setDescendantFocusability(ViewGroup.FOCUS_AFTER_DESCENDANTS);
            mDecor.setIsRootNamespace(true);
            if (!mInvalidatePanelMenuPosted && mInvalidatePanelMenuFeatures != 0) {
                mDecor.postOnAnimation(mInvalidatePanelMenuRunnable);
            }
        }
        if (mContentParent == null) {
            mContentParent = generateLayout(mDecor);

            // Set up decor part of UI to ignore fitsSystemWindows if appropriate.
            mDecor.makeOptionalFitsSystemWindows();

            mTitleView = (TextView)findViewById(com.android.internal.R.id.title);
            if (mTitleView != null) {
                mTitleView.setLayoutDirection(mDecor.getLayoutDirection());
                if ((getLocalFeatures() & (1 << FEATURE_NO_TITLE)) != 0) {
                    View titleContainer = findViewById(com.android.internal.R.id.title_container);
                    if (titleContainer != null) {
                        titleContainer.setVisibility(View.GONE);
                    } else {
                        mTitleView.setVisibility(View.GONE);
                    }
                    if (mContentParent instanceof FrameLayout) {
                        ((FrameLayout)mContentParent).setForeground(null);
                    }
                } else {
                    mTitleView.setText(mTitle);
                }
            } else {
                mActionBar = (ActionBarView) findViewById(com.android.internal.R.id.action_bar);
                if (mActionBar != null) {
                    mActionBar.setWindowCallback(getCallback());
                    if (mActionBar.getTitle() == null) {
                        mActionBar.setWindowTitle(mTitle);
                    }
                    final int localFeatures = getLocalFeatures();
                    if ((localFeatures & (1 << FEATURE_PROGRESS)) != 0) {
                        mActionBar.initProgress();
                    }
                    if ((localFeatures & (1 << FEATURE_INDETERMINATE_PROGRESS)) != 0) {
                        mActionBar.initIndeterminateProgress();
                    }

                    final ActionBarOverlayLayout abol = (ActionBarOverlayLayout) findViewById(
                            com.android.internal.R.id.action_bar_overlay_layout);
                    if (abol != null) {
                        abol.setOverlayMode(
                                (localFeatures & (1 << FEATURE_ACTION_BAR_OVERLAY)) != 0);
                    }

                    boolean splitActionBar = false;
                    final boolean splitWhenNarrow =
                            (mUiOptions & ActivityInfo.UIOPTION_SPLIT_ACTION_BAR_WHEN_NARROW) != 0;
                    if (splitWhenNarrow) {
                        splitActionBar = getContext().getResources().getBoolean(
                                com.android.internal.R.bool.split_action_bar_is_narrow);
                    } else {
                        splitActionBar = getWindowStyle().getBoolean(
                                com.android.internal.R.styleable.Window_windowSplitActionBar, false);
                    }
                    final ActionBarContainer splitView = (ActionBarContainer) findViewById(
                            com.android.internal.R.id.split_action_bar);
                    if (splitView != null) {
                        mActionBar.setSplitView(splitView);
                        mActionBar.setSplitActionBar(splitActionBar);
                        mActionBar.setSplitWhenNarrow(splitWhenNarrow);

                        final ActionBarContextView cab = (ActionBarContextView) findViewById(
                                com.android.internal.R.id.action_context_bar);
                        cab.setSplitView(splitView);
                        cab.setSplitActionBar(splitActionBar);
                        cab.setSplitWhenNarrow(splitWhenNarrow);
                    } else if (splitActionBar) {
                        Log.e(TAG, "Requested split action bar with " +
                                "incompatible window decor! Ignoring request.");
                    }

                    if ((mResourcesSetFlags & FLAG_RESOURCE_SET_ICON) != 0 ||
                            (mIconRes != 0 && !mActionBar.hasIcon())) {
                        mActionBar.setIcon(mIconRes);
                    } else if ((mResourcesSetFlags & FLAG_RESOURCE_SET_ICON) == 0 &&
                            mIconRes == 0 && !mActionBar.hasIcon()) {
                        mActionBar.setIcon(
                                getContext().getPackageManager().getDefaultActivityIcon());
                        mResourcesSetFlags |= FLAG_RESOURCE_SET_ICON_FALLBACK;
                    }
                    if ((mResourcesSetFlags & FLAG_RESOURCE_SET_LOGO) != 0 ||
                            (mLogoRes != 0 && !mActionBar.hasLogo())) {
                        mActionBar.setLogo(mLogoRes);
                    }

                    // Post the panel invalidate for later; avoid application onCreateOptionsMenu
                    // being called in the middle of onCreate or similar.
                    mDecor.post(new Runnable() {
                        public void run() {
                            // Invalidate if the panel menu hasn't been created before this.
                            PanelFeatureState st = getPanelState(FEATURE_OPTIONS_PANEL, false);
                            if (!isDestroyed() && (st == null || st.menu == null)) {
                                invalidatePanelMenu(FEATURE_ACTION_BAR);
                            }
                        }
                    });
                }
            }
        }
    }

    private Drawable loadImageURI(Uri uri) {
        try {
            return Drawable.createFromStream(
                    getContext().getContentResolver().openInputStream(uri), null);
        } catch (Exception e) {
            Log.w(TAG, "Unable to open content: " + uri);
        }
        return null;
    }

    private DrawableFeatureState getDrawableState(int featureId, boolean required) {
        if ((getFeatures() & (1 << featureId)) == 0) {
            if (!required) {
                return null;
            }
            throw new RuntimeException("The feature has not been requested");
        }

        DrawableFeatureState[] ar;
        if ((ar = mDrawables) == null || ar.length <= featureId) {
            DrawableFeatureState[] nar = new DrawableFeatureState[featureId + 1];
            if (ar != null) {
                System.arraycopy(ar, 0, nar, 0, ar.length);
            }
            mDrawables = ar = nar;
        }

        DrawableFeatureState st = ar[featureId];
        if (st == null) {
            ar[featureId] = st = new DrawableFeatureState(featureId);
        }
        return st;
    }

    /**
     * Gets a panel's state based on its feature ID.
     *
     * @param featureId The feature ID of the panel.
     * @param required Whether the panel is required (if it is required and it
     *            isn't in our features, this throws an exception).
     * @return The panel state.
     */
    private PanelFeatureState getPanelState(int featureId, boolean required) {
        return getPanelState(featureId, required, null);
    }

    /**
     * Gets a panel's state based on its feature ID.
     *
     * @param featureId The feature ID of the panel.
     * @param required Whether the panel is required (if it is required and it
     *            isn't in our features, this throws an exception).
     * @param convertPanelState Optional: If the panel state does not exist, use
     *            this as the panel state.
     * @return The panel state.
     */
    private PanelFeatureState getPanelState(int featureId, boolean required,
            PanelFeatureState convertPanelState) {
        if ((getFeatures() & (1 << featureId)) == 0) {
            if (!required) {
                return null;
            }
            throw new RuntimeException("The feature has not been requested");
        }

        PanelFeatureState[] ar;
        if ((ar = mPanels) == null || ar.length <= featureId) {
            PanelFeatureState[] nar = new PanelFeatureState[featureId + 1];
            if (ar != null) {
                System.arraycopy(ar, 0, nar, 0, ar.length);
            }
            mPanels = ar = nar;
        }

        PanelFeatureState st = ar[featureId];
        if (st == null) {
            ar[featureId] = st = (convertPanelState != null)
                    ? convertPanelState
                    : new PanelFeatureState(featureId);
        }
        return st;
    }

    @Override
    public final void setChildDrawable(int featureId, Drawable drawable) {
        DrawableFeatureState st = getDrawableState(featureId, true);
        st.child = drawable;
        updateDrawable(featureId, st, false);
    }

    @Override
    public final void setChildInt(int featureId, int value) {
        updateInt(featureId, value, false);
    }

    @Override
    public boolean isShortcutKey(int keyCode, KeyEvent event) {
        PanelFeatureState st = getPanelState(FEATURE_OPTIONS_PANEL, true);
        return st.menu != null && st.menu.isShortcutKey(keyCode, event);
    }

    private void updateDrawable(int featureId, DrawableFeatureState st, boolean fromResume) {
        // Do nothing if the decor is not yet installed... an update will
        // need to be forced when we eventually become active.
        if (mContentParent == null) {
            return;
        }

        final int featureMask = 1 << featureId;

        if ((getFeatures() & featureMask) == 0 && !fromResume) {
            return;
        }

        Drawable drawable = null;
        if (st != null) {
            drawable = st.child;
            if (drawable == null)
                drawable = st.local;
            if (drawable == null)
                drawable = st.def;
        }
        if ((getLocalFeatures() & featureMask) == 0) {
            if (getContainer() != null) {
                if (isActive() || fromResume) {
                    getContainer().setChildDrawable(featureId, drawable);
                }
            }
        } else if (st != null && (st.cur != drawable || st.curAlpha != st.alpha)) {
            // System.out.println("Drawable changed: old=" + st.cur
            // + ", new=" + drawable);
            st.cur = drawable;
            st.curAlpha = st.alpha;
            onDrawableChanged(featureId, drawable, st.alpha);
        }
    }

    private void updateInt(int featureId, int value, boolean fromResume) {

        // Do nothing if the decor is not yet installed... an update will
        // need to be forced when we eventually become active.
        if (mContentParent == null) {
            return;
        }

        final int featureMask = 1 << featureId;

        if ((getFeatures() & featureMask) == 0 && !fromResume) {
            return;
        }

        if ((getLocalFeatures() & featureMask) == 0) {
            if (getContainer() != null) {
                getContainer().setChildInt(featureId, value);
            }
        } else {
            onIntChanged(featureId, value);
        }
    }

    private ImageView getLeftIconView() {
        if (mLeftIconView != null) {
            return mLeftIconView;
        }
        if (mContentParent == null) {
            installDecor();
        }
        return (mLeftIconView = (ImageView)findViewById(com.android.internal.R.id.left_icon));
    }

    private ProgressBar getCircularProgressBar(boolean shouldInstallDecor) {
        if (mCircularProgressBar != null) {
            return mCircularProgressBar;
        }
        if (mContentParent == null && shouldInstallDecor) {
            installDecor();
        }
        mCircularProgressBar = (ProgressBar) findViewById(com.android.internal.R.id.progress_circular);
        if (mCircularProgressBar != null) {
            mCircularProgressBar.setVisibility(View.INVISIBLE);
        }
        return mCircularProgressBar;
    }

    private ProgressBar getHorizontalProgressBar(boolean shouldInstallDecor) {
        if (mHorizontalProgressBar != null) {
            return mHorizontalProgressBar;
        }
        if (mContentParent == null && shouldInstallDecor) {
            installDecor();
        }
        mHorizontalProgressBar = (ProgressBar) findViewById(com.android.internal.R.id.progress_horizontal);
        if (mHorizontalProgressBar != null) {
            mHorizontalProgressBar.setVisibility(View.INVISIBLE);
        }
        return mHorizontalProgressBar;
    }

    private ImageView getRightIconView() {
        if (mRightIconView != null) {
            return mRightIconView;
        }
        if (mContentParent == null) {
            installDecor();
        }
        return (mRightIconView = (ImageView)findViewById(com.android.internal.R.id.right_icon));
    }

    /**
     * Helper method for calling the {@link Callback#onPanelClosed(int, Menu)}
     * callback. This method will grab whatever extra state is needed for the
     * callback that isn't given in the parameters. If the panel is not open,
     * this will not perform the callback.
     *
     * @param featureId Feature ID of the panel that was closed. Must be given.
     * @param panel Panel that was closed. Optional but useful if there is no
     *            menu given.
     * @param menu The menu that was closed. Optional, but give if you have.
     */
    private void callOnPanelClosed(int featureId, PanelFeatureState panel, Menu menu) {
        final Callback cb = getCallback();
        if (cb == null)
            return;

        // Try to get a menu
        if (menu == null) {
            // Need a panel to grab the menu, so try to get that
            if (panel == null) {
                if ((featureId >= 0) && (featureId < mPanels.length)) {
                    panel = mPanels[featureId];
                }
            }

            if (panel != null) {
                // menu still may be null, which is okay--we tried our best
                menu = panel.menu;
            }
        }

        // If the panel is not open, do not callback
        if ((panel != null) && (!panel.isOpen))
            return;

        if (!isDestroyed()) {
            cb.onPanelClosed(featureId, menu);
        }
    }

    /**
     * Helper method for adding launch-search to most applications. Opens the
     * search window using default settings.
     *
     * @return true if search window opened
     */
    private boolean launchDefaultSearch() {
        final Callback cb = getCallback();
        if (cb == null || isDestroyed()) {
            return false;
        } else {
            sendCloseSystemWindows("search");
            return cb.onSearchRequested();
        }
    }

    @Override
    public void setVolumeControlStream(int streamType) {
        mVolumeControlStreamType = streamType;
    }

    @Override
    public int getVolumeControlStream() {
        return mVolumeControlStreamType;
    }

    private static final class DrawableFeatureState {
        DrawableFeatureState(int _featureId) {
            featureId = _featureId;
        }

        final int featureId;

        int resid;

        Uri uri;

        Drawable local;

        Drawable child;

        Drawable def;

        Drawable cur;

        int alpha = 255;

        int curAlpha = 255;
    }

    private static final class PanelFeatureState {

        /** Feature ID for this panel. */
        int featureId;

        // Information pulled from the style for this panel.

        int background;

        /** The background when the panel spans the entire available width. */
        int fullBackground;

        int gravity;

        int x;

        int y;

        int windowAnimations;

        /** Dynamic state of the panel. */
        DecorView decorView;

        /** The panel that was returned by onCreatePanelView(). */
        View createdPanelView;

        /** The panel that we are actually showing. */
        View shownPanelView;

        /** Use {@link #setMenu} to set this. */
        MenuBuilder menu;

        IconMenuPresenter iconMenuPresenter;
        ListMenuPresenter listMenuPresenter;

        /** true if this menu will show in single-list compact mode */
        boolean isCompact;

        /** Theme resource ID for list elements of the panel menu */
        int listPresenterTheme;

        /**
         * Whether the panel has been prepared (see
         * {@link PhoneWindow#preparePanel}).
         */
        boolean isPrepared;

        /**
         * Whether an item's action has been performed. This happens in obvious
         * scenarios (user clicks on menu item), but can also happen with
         * chording menu+(shortcut key).
         */
        boolean isHandled;

        boolean isOpen;

        /**
         * True if the menu is in expanded mode, false if the menu is in icon
         * mode
         */
        boolean isInExpandedMode;

        public boolean qwertyMode;

        boolean refreshDecorView;

        boolean refreshMenuContent;
        
        boolean wasLastOpen;
        
        boolean wasLastExpanded;
        
        /**
         * Contains the state of the menu when told to freeze.
         */
        Bundle frozenMenuState;

        /**
         * Contains the state of associated action views when told to freeze.
         * These are saved across invalidations.
         */
        Bundle frozenActionViewState;

        PanelFeatureState(int featureId) {
            this.featureId = featureId;

            refreshDecorView = false;
        }

        public boolean isInListMode() {
            return isInExpandedMode || isCompact;
        }

        public boolean hasPanelItems() {
            if (shownPanelView == null) return false;
            if (createdPanelView != null) return true;

            if (isCompact || isInExpandedMode) {
                return listMenuPresenter.getAdapter().getCount() > 0;
            } else {
                return ((ViewGroup) shownPanelView).getChildCount() > 0;
            }
        }

        /**
         * Unregister and free attached MenuPresenters. They will be recreated as needed.
         */
        public void clearMenuPresenters() {
            if (menu != null) {
                menu.removeMenuPresenter(iconMenuPresenter);
                menu.removeMenuPresenter(listMenuPresenter);
            }
            iconMenuPresenter = null;
            listMenuPresenter = null;
        }

        void setStyle(Context context) {
            TypedArray a = context.obtainStyledAttributes(com.android.internal.R.styleable.Theme);
            background = a.getResourceId(
                    com.android.internal.R.styleable.Theme_panelBackground, 0);
            fullBackground = a.getResourceId(
                    com.android.internal.R.styleable.Theme_panelFullBackground, 0);
            windowAnimations = a.getResourceId(
                    com.android.internal.R.styleable.Theme_windowAnimationStyle, 0);
            isCompact = a.getBoolean(
                    com.android.internal.R.styleable.Theme_panelMenuIsCompact, false);
            listPresenterTheme = a.getResourceId(
                    com.android.internal.R.styleable.Theme_panelMenuListTheme,
                    com.android.internal.R.style.Theme_ExpandedMenu);
            a.recycle();
        }

        void setMenu(MenuBuilder menu) {
            if (menu == this.menu) return;

            if (this.menu != null) {
                this.menu.removeMenuPresenter(iconMenuPresenter);
                this.menu.removeMenuPresenter(listMenuPresenter);
            }
            this.menu = menu;
            if (menu != null) {
                if (iconMenuPresenter != null) menu.addMenuPresenter(iconMenuPresenter);
                if (listMenuPresenter != null) menu.addMenuPresenter(listMenuPresenter);
            }
        }

        MenuView getListMenuView(Context context, MenuPresenter.Callback cb) {
            if (menu == null) return null;

            if (!isCompact) {
                getIconMenuView(context, cb); // Need this initialized to know where our offset goes
            }

            if (listMenuPresenter == null) {
                listMenuPresenter = new ListMenuPresenter(
                        com.android.internal.R.layout.list_menu_item_layout, listPresenterTheme);
                listMenuPresenter.setCallback(cb);
                listMenuPresenter.setId(com.android.internal.R.id.list_menu_presenter);
                menu.addMenuPresenter(listMenuPresenter);
            }

            if (iconMenuPresenter != null) {
                listMenuPresenter.setItemIndexOffset(
                        iconMenuPresenter.getNumActualItemsShown());
            }
            MenuView result = listMenuPresenter.getMenuView(decorView);

            return result;
        }

        MenuView getIconMenuView(Context context, MenuPresenter.Callback cb) {
            if (menu == null) return null;

            if (iconMenuPresenter == null) {
                iconMenuPresenter = new IconMenuPresenter(context);
                iconMenuPresenter.setCallback(cb);
                iconMenuPresenter.setId(com.android.internal.R.id.icon_menu_presenter);
                menu.addMenuPresenter(iconMenuPresenter);
            }

            MenuView result = iconMenuPresenter.getMenuView(decorView);

            return result;
        }

        Parcelable onSaveInstanceState() {
            SavedState savedState = new SavedState();
            savedState.featureId = featureId;
            savedState.isOpen = isOpen;
            savedState.isInExpandedMode = isInExpandedMode;

            if (menu != null) {
                savedState.menuState = new Bundle();
                menu.savePresenterStates(savedState.menuState);
            }

            return savedState;
        }

        void onRestoreInstanceState(Parcelable state) {
            SavedState savedState = (SavedState) state;
            featureId = savedState.featureId;
            wasLastOpen = savedState.isOpen;
            wasLastExpanded = savedState.isInExpandedMode;
            frozenMenuState = savedState.menuState;

            /*
             * A LocalActivityManager keeps the same instance of this class around.
             * The first time the menu is being shown after restoring, the
             * Activity.onCreateOptionsMenu should be called. But, if it is the
             * same instance then menu != null and we won't call that method.
             * We clear any cached views here. The caller should invalidatePanelMenu.
             */
            createdPanelView = null;
            shownPanelView = null;
            decorView = null;
        }

        void applyFrozenState() {
            if (menu != null && frozenMenuState != null) {
                menu.restorePresenterStates(frozenMenuState);
                frozenMenuState = null;
            }
        }

        private static class SavedState implements Parcelable {
            int featureId;
            boolean isOpen;
            boolean isInExpandedMode;
            Bundle menuState;

            public int describeContents() {
                return 0;
            }

            public void writeToParcel(Parcel dest, int flags) {
                dest.writeInt(featureId);
                dest.writeInt(isOpen ? 1 : 0);
                dest.writeInt(isInExpandedMode ? 1 : 0);

                if (isOpen) {
                    dest.writeBundle(menuState);
                }
            }

            private static SavedState readFromParcel(Parcel source) {
                SavedState savedState = new SavedState();
                savedState.featureId = source.readInt();
                savedState.isOpen = source.readInt() == 1;
                savedState.isInExpandedMode = source.readInt() == 1;

                if (savedState.isOpen) {
                    savedState.menuState = source.readBundle();
                }

                return savedState;
            }

            public static final Parcelable.Creator<SavedState> CREATOR
                    = new Parcelable.Creator<SavedState>() {
                public SavedState createFromParcel(Parcel in) {
                    return readFromParcel(in);
                }

                public SavedState[] newArray(int size) {
                    return new SavedState[size];
                }
            };
        }

    }

    static class RotationWatcher extends IRotationWatcher.Stub {
        private Handler mHandler;
        private final Runnable mRotationChanged = new Runnable() {
            public void run() {
                dispatchRotationChanged();
            }
        };
        private final ArrayList<WeakReference<PhoneWindow>> mWindows =
                new ArrayList<WeakReference<PhoneWindow>>();
        private boolean mIsWatching;

        @Override
        public void onRotationChanged(int rotation) throws RemoteException {
            mHandler.post(mRotationChanged);
        }

        public void addWindow(PhoneWindow phoneWindow) {
            synchronized (mWindows) {
                if (!mIsWatching) {
                    try {
                        WindowManagerHolder.sWindowManager.watchRotation(this);
                        mHandler = new Handler();
                        mIsWatching = true;
                    } catch (RemoteException ex) {
                        Log.e(TAG, "Couldn't start watching for device rotation", ex);
                    }
                }
                mWindows.add(new WeakReference<PhoneWindow>(phoneWindow));
            }
        }

        public void removeWindow(PhoneWindow phoneWindow) {
            synchronized (mWindows) {
                int i = 0;
                while (i < mWindows.size()) {
                    final WeakReference<PhoneWindow> ref = mWindows.get(i);
                    final PhoneWindow win = ref.get();
                    if (win == null || win == phoneWindow) {
                        mWindows.remove(i);
                    } else {
                        i++;
                    }
                }
            }
        }

        void dispatchRotationChanged() {
            synchronized (mWindows) {
                int i = 0;
                while (i < mWindows.size()) {
                    final WeakReference<PhoneWindow> ref = mWindows.get(i);
                    final PhoneWindow win = ref.get();
                    if (win != null) {
                        win.onOptionsPanelRotationChanged();
                        i++;
                    } else {
                        mWindows.remove(i);
                    }
                }
            }
        }
    }

    /**
     * Simple implementation of MenuBuilder.Callback that:
     * <li> Opens a submenu when selected.
     * <li> Calls back to the callback's onMenuItemSelected when an item is
     * selected.
     */
    private final class DialogMenuCallback implements MenuBuilder.Callback, MenuPresenter.Callback {
        private int mFeatureId;
        private MenuDialogHelper mSubMenuHelper;

        public DialogMenuCallback(int featureId) {
            mFeatureId = featureId;
        }

        public void onCloseMenu(MenuBuilder menu, boolean allMenusAreClosing) {
            if (menu.getRootMenu() != menu) {
                onCloseSubMenu(menu);
            }

            if (allMenusAreClosing) {
                Callback callback = getCallback();
                if (callback != null && !isDestroyed()) {
                    callback.onPanelClosed(mFeatureId, menu);
                }

                if (menu == mContextMenu) {
                    dismissContextMenu();
                }

                // Dismiss the submenu, if it is showing
                if (mSubMenuHelper != null) {
                    mSubMenuHelper.dismiss();
                    mSubMenuHelper = null;
                }
            }
        }

        public void onCloseSubMenu(MenuBuilder menu) {
            Callback callback = getCallback();
            if (callback != null && !isDestroyed()) {
                callback.onPanelClosed(mFeatureId, menu.getRootMenu());
            }
        }

        public boolean onMenuItemSelected(MenuBuilder menu, MenuItem item) {
            Callback callback = getCallback();
            return (callback != null && !isDestroyed())
                    && callback.onMenuItemSelected(mFeatureId, item);
        }

        public void onMenuModeChange(MenuBuilder menu) {
        }

        public boolean onOpenSubMenu(MenuBuilder subMenu) {
            if (subMenu == null) return false;

            // Set a simple callback for the submenu
            subMenu.setCallback(this);

            // The window manager will give us a valid window token
            mSubMenuHelper = new MenuDialogHelper(subMenu);
            mSubMenuHelper.show(null);

            return true;
        }
    }

    void sendCloseSystemWindows() {
        PhoneWindowManager.sendCloseSystemWindows(getContext(), null);
    }

    void sendCloseSystemWindows(String reason) {
        PhoneWindowManager.sendCloseSystemWindows(getContext(), reason);
    }
}<|MERGE_RESOLUTION|>--- conflicted
+++ resolved
@@ -1922,13 +1922,9 @@
         private PopupWindow mActionModePopup;
         private Runnable mShowActionModePopup;
 
-<<<<<<< HEAD
-        // View added at runtime to IME windows to cover the navigation bar
-=======
         // View added at runtime to draw under the status bar area
         private View mStatusGuard;
         // View added at runtime to draw under the navigation bar area
->>>>>>> feef9887
         private View mNavigationGuard;
 
         public DecorView(Context context, int featureId) {
@@ -2490,38 +2486,8 @@
         @Override
         protected boolean fitSystemWindows(Rect insets) {
             mFrameOffsets.set(insets);
-<<<<<<< HEAD
-
-            // IMEs lay out below the nav bar, but the content view must not (for back compat)
-            if (getAttributes().type == WindowManager.LayoutParams.TYPE_INPUT_METHOD) {
-                // prevent the content view from including the nav bar height
-                if (mContentParent != null) {
-                    if (mContentParent.getLayoutParams() instanceof MarginLayoutParams) {
-                        MarginLayoutParams mlp =
-                                (MarginLayoutParams) mContentParent.getLayoutParams();
-                        mlp.bottomMargin = insets.bottom;
-                        mContentParent.setLayoutParams(mlp);
-                    }
-                }
-                // position the navigation guard view, creating it if necessary
-                if (mNavigationGuard == null) {
-                    mNavigationGuard = new View(mContext);
-                    mNavigationGuard.setBackgroundColor(mContext.getResources()
-                            .getColor(R.color.input_method_navigation_guard));
-                    addView(mNavigationGuard, new LayoutParams(
-                            LayoutParams.MATCH_PARENT, insets.bottom,
-                            Gravity.START | Gravity.BOTTOM));
-                } else {
-                    LayoutParams lp = (LayoutParams) mNavigationGuard.getLayoutParams();
-                    lp.height = insets.bottom;
-                    mNavigationGuard.setLayoutParams(lp);
-                }
-            }
-
-=======
             updateStatusGuard(insets);
             updateNavigationGuard(insets);
->>>>>>> feef9887
             if (getForeground() != null) {
                 drawableChanged();
             }
