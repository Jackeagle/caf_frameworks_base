/*
 * Copyright (C) 2007 The Android Open Source Project
 *
 * Licensed under the Apache License, Version 2.0 (the "License");
 * you may not use this file except in compliance with the License.
 * You may obtain a copy of the License at
 *
 *      http://www.apache.org/licenses/LICENSE-2.0
 *
 * Unless required by applicable law or agreed to in writing, software
 * distributed under the License is distributed on an "AS IS" BASIS,
 * WITHOUT WARRANTIES OR CONDITIONS OF ANY KIND, either express or implied.
 * See the License for the specific language governing permissions and
 * limitations under the License.
 */

package com.android.internal.policy.impl;

import android.content.Context;
import android.content.Intent;
import android.graphics.Canvas;
import android.graphics.ColorFilter;
import android.graphics.PixelFormat;
import android.graphics.PorterDuff;
import android.graphics.drawable.Drawable;
import android.media.AudioManager;
import android.telephony.TelephonyManager;
import android.view.KeyEvent;
import android.view.View;
import android.view.Gravity;
import android.widget.FrameLayout;
import android.util.AttributeSet;

/**
 * Base class for keyguard views.  {@link #reset} is where you should
 * reset the state of your view.  Use the {@link KeyguardViewCallback} via
 * {@link #getCallback()} to send information back (such as poking the wake lock,
 * or finishing the keyguard).
 *
 * Handles intercepting of media keys that still work when the keyguard is
 * showing.
 */
public abstract class KeyguardViewBase extends FrameLayout {

    private static final int BACKGROUND_COLOR = 0x70000000;
    private KeyguardViewCallback mCallback;
    private AudioManager mAudioManager;
    private TelephonyManager mTelephonyManager = null;
    // Whether the volume keys should be handled by keyguard. If true, then
    // they will be handled here for specific media types such as music, otherwise
    // the audio service will bring up the volume dialog.
    private static final boolean KEYGUARD_MANAGES_VOLUME = true;

    // This is a faster way to draw the background on devices without hardware acceleration
    Drawable mBackgroundDrawable = new Drawable() {
        @Override
        public void draw(Canvas canvas) {
            canvas.drawColor(BACKGROUND_COLOR, PorterDuff.Mode.SRC);
        }

        @Override
        public void setAlpha(int alpha) {
        }

        @Override
        public void setColorFilter(ColorFilter cf) {
        }

        @Override
        public int getOpacity() {
            return PixelFormat.TRANSLUCENT;
        }
    };

    public KeyguardViewBase(Context context) {
        super(context);
        resetBackground();
    }

    public void resetBackground() {
        setBackgroundDrawable(mBackgroundDrawable);
    }

    // used to inject callback
    void setCallback(KeyguardViewCallback callback) {
        mCallback = callback;
    }

    public KeyguardViewCallback getCallback() {
        return mCallback;
    }

    /**
     * Called when you need to reset the state of your view.
     */
    abstract public void reset();

    /**
     * Called when the screen turned off.
     */
    abstract public void onScreenTurnedOff();

    /**
     * Called when the screen turned on.
     */
    abstract public void onScreenTurnedOn();

    /**
     * Called when the view needs to be shown.
     */
    abstract public void show();

    /**
     * Called when a key has woken the device to give us a chance to adjust our
     * state according the the key.  We are responsible for waking the device
     * (by poking the wake lock) once we are ready.
     *
     * The 'Tq' suffix is per the documentation in {@link android.view.WindowManagerPolicy}.
     * Be sure not to take any action that takes a long time; any significant
     * action should be posted to a handler.
     *
     * @param keyCode The wake key, which may be relevant for configuring the
     *   keyguard.  May be {@link KeyEvent#KEYCODE_UNKNOWN} if waking for a reason
     *   other than a key press.
     */
    abstract public void wakeWhenReadyTq(int keyCode);

    /**
     * Verify that the user can get past the keyguard securely.  This is called,
     * for example, when the phone disables the keyguard but then wants to launch
     * something else that requires secure access.
     *
     * The result will be propogated back via {@link KeyguardViewCallback#keyguardDone(boolean)}
     */
    abstract public void verifyUnlock();

    /**
     * Called before this view is being removed.
     */
    abstract public void cleanUp();

    @Override
    public boolean dispatchKeyEvent(KeyEvent event) {
        if (shouldEventKeepScreenOnWhileKeyguardShowing(event)) {
            mCallback.pokeWakelock();
        }

        if (interceptMediaKey(event)) {
            return true;
        }
        return super.dispatchKeyEvent(event);
    }

    private boolean shouldEventKeepScreenOnWhileKeyguardShowing(KeyEvent event) {
        if (event.getAction() != KeyEvent.ACTION_DOWN) {
            return false;
        }
        switch (event.getKeyCode()) {
            case KeyEvent.KEYCODE_DPAD_DOWN:
            case KeyEvent.KEYCODE_DPAD_LEFT:
            case KeyEvent.KEYCODE_DPAD_RIGHT:
            case KeyEvent.KEYCODE_DPAD_UP:
                return false;
            default:
                return true;
        }
    }

    /**
     * Allows the media keys to work when the keyguard is showing.
     * The media keys should be of no interest to the actual keyguard view(s),
     * so intercepting them here should not be of any harm.
     * @param event The key event
     * @return whether the event was consumed as a media key.
     */
    private boolean interceptMediaKey(KeyEvent event) {
        final int keyCode = event.getKeyCode();
        if (event.getAction() == KeyEvent.ACTION_DOWN) {
            switch (keyCode) {
                case KeyEvent.KEYCODE_MEDIA_PLAY:
                case KeyEvent.KEYCODE_MEDIA_PAUSE:
                case KeyEvent.KEYCODE_MEDIA_PLAY_PAUSE:
                    /* Suppress PLAY/PAUSE toggle when phone is ringing or
                     * in-call to avoid music playback */
                    if (mTelephonyManager == null) {
                        mTelephonyManager = (TelephonyManager) getContext().getSystemService(
                                Context.TELEPHONY_SERVICE);
                    }
                    if (mTelephonyManager != null &&
                            mTelephonyManager.getCallState() != TelephonyManager.CALL_STATE_IDLE) {
                        return true;  // suppress key event
                    }
                case KeyEvent.KEYCODE_MUTE:
                case KeyEvent.KEYCODE_HEADSETHOOK:
                case KeyEvent.KEYCODE_MEDIA_STOP:
                case KeyEvent.KEYCODE_MEDIA_NEXT:
                case KeyEvent.KEYCODE_MEDIA_PREVIOUS:
                case KeyEvent.KEYCODE_MEDIA_REWIND:
                case KeyEvent.KEYCODE_MEDIA_RECORD:
                case KeyEvent.KEYCODE_MEDIA_FAST_FORWARD: {
                    Intent intent = new Intent(Intent.ACTION_MEDIA_BUTTON, null);
                    intent.putExtra(Intent.EXTRA_KEY_EVENT, event);
                    getContext().sendOrderedBroadcast(intent, null);
                    return true;
                }

                case KeyEvent.KEYCODE_VOLUME_UP:
                case KeyEvent.KEYCODE_VOLUME_DOWN:
                case KeyEvent.KEYCODE_VOLUME_MUTE: {
                    if (KEYGUARD_MANAGES_VOLUME) {
                        synchronized (this) {
                            if (mAudioManager == null) {
                                mAudioManager = (AudioManager) getContext().getSystemService(
                                        Context.AUDIO_SERVICE);
                            }
                        }
                        // Volume buttons should only function for music.
                        if (mAudioManager.isMusicActive()) {
                            // TODO: Actually handle MUTE.
                            mAudioManager.adjustStreamVolume(
                                        AudioManager.STREAM_MUSIC,
                                        keyCode == KeyEvent.KEYCODE_VOLUME_UP
                                                ? AudioManager.ADJUST_RAISE
                                                : AudioManager.ADJUST_LOWER,
                                        0);
                        }
                        // Don't execute default volume behavior
                        return true;
                    } else {
                        return false;
                    }
<<<<<<< HEAD
                    // Volume buttons should only function for music.
                    if (mAudioManager.isMusicActive()) {
                        // TODO: Actually handle MUTE.
                        mAudioManager.adjustStreamVolume(
                                    AudioManager.STREAM_MUSIC,
                                    keyCode == KeyEvent.KEYCODE_VOLUME_UP
                                            ? AudioManager.ADJUST_RAISE
                                            : AudioManager.ADJUST_LOWER,
                                    0);
                    }
                    else if (mAudioManager.isFMActive()) {
                         mAudioManager.adjustStreamVolume(
                                 AudioManager.STREAM_FM,
                                 keyCode == KeyEvent.KEYCODE_VOLUME_UP
                                 ? AudioManager.ADJUST_RAISE
                                 : AudioManager.ADJUST_LOWER,
                                  0);
                    }
                    // Don't execute default volume behavior
                    return true;
=======
>>>>>>> 94180377
                }
            }
        } else if (event.getAction() == KeyEvent.ACTION_UP) {
            switch (keyCode) {
                case KeyEvent.KEYCODE_MUTE:
                case KeyEvent.KEYCODE_HEADSETHOOK:
                case KeyEvent.KEYCODE_MEDIA_PLAY:
                case KeyEvent.KEYCODE_MEDIA_PAUSE:
                case KeyEvent.KEYCODE_MEDIA_PLAY_PAUSE:
                case KeyEvent.KEYCODE_MEDIA_STOP:
                case KeyEvent.KEYCODE_MEDIA_NEXT:
                case KeyEvent.KEYCODE_MEDIA_PREVIOUS:
                case KeyEvent.KEYCODE_MEDIA_REWIND:
                case KeyEvent.KEYCODE_MEDIA_RECORD:
                case KeyEvent.KEYCODE_MEDIA_FAST_FORWARD: {
                    Intent intent = new Intent(Intent.ACTION_MEDIA_BUTTON, null);
                    intent.putExtra(Intent.EXTRA_KEY_EVENT, event);
                    getContext().sendOrderedBroadcast(intent, null);
                    return true;
                }
            }
        }
        return false;
    }

    @Override
    public void dispatchSystemUiVisibilityChanged(int visibility) {
        super.dispatchSystemUiVisibilityChanged(visibility);
        setSystemUiVisibility(STATUS_BAR_DISABLE_BACK);
    }
}<|MERGE_RESOLUTION|>--- conflicted
+++ resolved
@@ -223,35 +223,19 @@
                                                 ? AudioManager.ADJUST_RAISE
                                                 : AudioManager.ADJUST_LOWER,
                                         0);
+                        } else if (mAudioManager.isFMActive()) {
+                            mAudioManager.adjustStreamVolume(
+                                        AudioManager.STREAM_FM,
+                                        keyCode == KeyEvent.KEYCODE_VOLUME_UP
+                                                ? AudioManager.ADJUST_RAISE
+                                                : AudioManager.ADJUST_LOWER,
+                                        0);
                         }
                         // Don't execute default volume behavior
                         return true;
                     } else {
                         return false;
                     }
-<<<<<<< HEAD
-                    // Volume buttons should only function for music.
-                    if (mAudioManager.isMusicActive()) {
-                        // TODO: Actually handle MUTE.
-                        mAudioManager.adjustStreamVolume(
-                                    AudioManager.STREAM_MUSIC,
-                                    keyCode == KeyEvent.KEYCODE_VOLUME_UP
-                                            ? AudioManager.ADJUST_RAISE
-                                            : AudioManager.ADJUST_LOWER,
-                                    0);
-                    }
-                    else if (mAudioManager.isFMActive()) {
-                         mAudioManager.adjustStreamVolume(
-                                 AudioManager.STREAM_FM,
-                                 keyCode == KeyEvent.KEYCODE_VOLUME_UP
-                                 ? AudioManager.ADJUST_RAISE
-                                 : AudioManager.ADJUST_LOWER,
-                                  0);
-                    }
-                    // Don't execute default volume behavior
-                    return true;
-=======
->>>>>>> 94180377
                 }
             }
         } else if (event.getAction() == KeyEvent.ACTION_UP) {
