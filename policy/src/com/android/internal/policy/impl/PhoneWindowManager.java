--- conflicted
+++ resolved
@@ -236,8 +236,6 @@
     private static final int SW_ANC_MICROPHONE_INSERT = 0x20;
     private static final int SW_ANC_HEADSET_INSERT = (SW_ANC_HEADPHONE_INSERT|SW_ANC_MICROPHONE_INSERT);
     private static final int BTN_MOUSE = 0x110;
-<<<<<<< HEAD
-    
 
     // Useful HeadSet codes...
     private static int mHeadsetJackState = 0;
@@ -256,7 +254,6 @@
     int mPrevHeadsetState;
     int mCurHeadsetState;
     final Object mHeadsetLock = new Object();
-=======
 
     /* Table of Application Launch keys.  Maps from key codes to intent categories.
      *
@@ -280,7 +277,6 @@
         sApplicationLaunchKeyCategories.append(
                 KeyEvent.KEYCODE_CALCULATOR, Intent.CATEGORY_APP_CALCULATOR);
     }
->>>>>>> 94180377
 
     /**
      * Lock protecting internal state.  Must not call out into window
@@ -845,14 +841,10 @@
             mDockMode = intent.getIntExtra(Intent.EXTRA_DOCK_STATE,
                     Intent.EXTRA_DOCK_STATE_UNDOCKED);
         }
-<<<<<<< HEAD
         // register for HDMI intents
         IntentFilter hdmiFilter = new IntentFilter();
         hdmiFilter.addAction(WindowManagerPolicy.ACTION_HDMI_PLUGGED);
         Intent hdmiIntent = context.registerReceiver(mHDMIReceiver, hdmiFilter);
-=======
-
->>>>>>> 94180377
         mVibrator = new Vibrator();
         mLongPressVibePattern = getLongIntArray(mContext.getResources(),
                 com.android.internal.R.array.config_longPressVibePattern);
