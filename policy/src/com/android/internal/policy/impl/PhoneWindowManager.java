/*
 *
 * Licensed under the Apache License, Version 2.0 (the "License");
 * you may not use this file except in compliance with the License.
 * You may obtain a copy of the License at
 *
 *      http://www.apache.org/licenses/LICENSE-2.0
 *
 * Unless required by applicable law or agreed to in writing, software
 * distributed under the License is distributed on an "AS IS" BASIS,
 * WITHOUT WARRANTIES OR CONDITIONS OF ANY KIND, either express or implied.
 * See the License for the specific language governing permissions and
 * limitations under the License.
 */

package com.android.internal.policy.impl;

import android.app.ActivityManager;
import android.app.ActivityManagerNative;
import android.app.AppOpsManager;
import android.app.IUiModeManager;
import android.app.ProgressDialog;
import android.app.SearchManager;
import android.app.StatusBarManager;
import android.app.UiModeManager;
import android.content.ActivityNotFoundException;
import android.content.BroadcastReceiver;
import android.content.ComponentName;
import android.content.ContentResolver;
import android.content.Context;
import android.content.Intent;
import android.content.IntentFilter;
import android.content.ServiceConnection;
import android.content.pm.ActivityInfo;
import android.content.pm.PackageManager;
import android.content.pm.ResolveInfo;
import android.content.res.CompatibilityInfo;
import android.content.res.Configuration;
import android.content.res.Resources;
import android.content.res.TypedArray;
import android.database.ContentObserver;
import android.graphics.PixelFormat;
import android.graphics.Rect;
import android.media.AudioAttributes;
import android.media.AudioManager;
import android.media.IAudioService;
import android.media.Ringtone;
import android.media.RingtoneManager;
import android.media.session.MediaSessionLegacyHelper;
import android.os.Bundle;
import android.os.Debug;
import android.os.FactoryTest;
import android.os.Handler;
import android.os.IBinder;
import android.os.Looper;
import android.os.Message;
import android.os.Messenger;
import android.os.PowerManager;
import android.os.RemoteException;
import android.os.ServiceManager;
import android.os.SystemClock;
import android.os.SystemProperties;
import android.os.UEventObserver;
import android.os.UserHandle;
import android.os.Vibrator;
import android.provider.MediaStore;
import android.provider.Settings;
import android.service.dreams.DreamManagerInternal;
import android.service.dreams.DreamService;
import android.service.dreams.IDreamManager;
import android.speech.RecognizerIntent;
import android.telecom.TelecomManager;
import android.util.DisplayMetrics;
import android.util.EventLog;
import android.util.Log;
import android.util.Slog;
import android.util.SparseArray;
import android.view.Display;
import android.view.Gravity;
import android.view.HapticFeedbackConstants;
import android.view.IApplicationToken;
import android.view.IWindowManager;
import android.view.InputChannel;
import android.view.InputDevice;
import android.view.InputEvent;
import android.view.InputEventReceiver;
import android.view.KeyCharacterMap;
import android.view.KeyCharacterMap.FallbackAction;
import android.view.KeyEvent;
import android.view.MotionEvent;
import android.view.Surface;
import android.view.View;
import android.view.ViewConfiguration;
import android.view.Window;
import android.view.WindowManager;
import android.view.WindowManagerGlobal;
import android.view.WindowManagerInternal;
import android.view.WindowManagerPolicy;
import android.view.accessibility.AccessibilityEvent;
import android.view.accessibility.AccessibilityManager;
import android.view.animation.Animation;
import android.view.animation.AnimationSet;
import android.view.animation.AnimationUtils;

import com.android.internal.R;
import com.android.internal.policy.PolicyManager;
import com.android.internal.policy.impl.keyguard.KeyguardServiceDelegate;
import com.android.internal.policy.impl.keyguard.KeyguardServiceDelegate.ShowListener;
import com.android.internal.statusbar.IStatusBarService;
import com.android.internal.widget.PointerLocationView;
import com.android.server.LocalServices;

import java.io.File;
import java.io.FileReader;
import java.io.IOException;
import java.io.PrintWriter;
import java.util.HashSet;
import java.util.List;

import static android.view.WindowManager.LayoutParams.*;
import static android.view.WindowManagerPolicy.WindowManagerFuncs.LID_ABSENT;
import static android.view.WindowManagerPolicy.WindowManagerFuncs.LID_OPEN;
import static android.view.WindowManagerPolicy.WindowManagerFuncs.LID_CLOSED;
import static android.view.WindowManagerPolicy.WindowManagerFuncs.CAMERA_LENS_COVER_ABSENT;
import static android.view.WindowManagerPolicy.WindowManagerFuncs.CAMERA_LENS_UNCOVERED;
import static android.view.WindowManagerPolicy.WindowManagerFuncs.CAMERA_LENS_COVERED;

/**
 * WindowManagerPolicy implementation for the Android phone UI.  This
 * introduces a new method suffix, Lp, for an internal lock of the
 * PhoneWindowManager.  This is used to protect some internal state, and
 * can be acquired with either the Lw and Li lock held, so has the restrictions
 * of both of those when held.
 */
public class PhoneWindowManager implements WindowManagerPolicy {
    static final String TAG = "WindowManager";
    static final boolean DEBUG = false;
    static final boolean localLOGV = false;
    static final boolean DEBUG_INPUT = false;
    static final boolean DEBUG_KEYGUARD = false;
    static final boolean DEBUG_LAYOUT = false;
    static final boolean DEBUG_STARTING_WINDOW = false;
    static final boolean DEBUG_WAKEUP = false;
    static final boolean SHOW_STARTING_ANIMATIONS = true;
    static final boolean SHOW_PROCESSES_ON_ALT_MENU = false;

    // Whether to allow dock apps with METADATA_DOCK_HOME to temporarily take over the Home key.
    // No longer recommended for desk docks; still useful in car docks.
    static final boolean ENABLE_CAR_DOCK_HOME_CAPTURE = true;
    static final boolean ENABLE_DESK_DOCK_HOME_CAPTURE = false;

    // QuickBoot time settings
    static final int DEFAULT_LONG_PRESS_POWERON_TIME = 500;
    static final int QUICKBOOT_LAUNCH_TIMEOUT = 2000;

    static final int SHORT_PRESS_POWER_NOTHING = 0;
    static final int SHORT_PRESS_POWER_GO_TO_SLEEP = 1;
    static final int SHORT_PRESS_POWER_REALLY_GO_TO_SLEEP = 2;
    static final int SHORT_PRESS_POWER_REALLY_GO_TO_SLEEP_AND_GO_HOME = 3;

    static final int LONG_PRESS_POWER_NOTHING = 0;
    static final int LONG_PRESS_POWER_GLOBAL_ACTIONS = 1;
    static final int LONG_PRESS_POWER_SHUT_OFF = 2;
    static final int LONG_PRESS_POWER_SHUT_OFF_NO_CONFIRM = 3;

    static final int MULTI_PRESS_POWER_NOTHING = 0;
    static final int MULTI_PRESS_POWER_THEATER_MODE = 1;
    static final int MULTI_PRESS_POWER_BRIGHTNESS_BOOST = 2;

    // These need to match the documentation/constant in
    // core/res/res/values/config.xml
    static final int LONG_PRESS_HOME_NOTHING = 0;
    static final int LONG_PRESS_HOME_RECENT_SYSTEM_UI = 1;
    static final int LONG_PRESS_HOME_ASSIST = 2;

    static final int DOUBLE_TAP_HOME_NOTHING = 0;
    static final int DOUBLE_TAP_HOME_RECENT_SYSTEM_UI = 1;

    static final int APPLICATION_MEDIA_SUBLAYER = -2;
    static final int APPLICATION_MEDIA_OVERLAY_SUBLAYER = -1;
    static final int APPLICATION_PANEL_SUBLAYER = 1;
    static final int APPLICATION_SUB_PANEL_SUBLAYER = 2;

    static public final String SYSTEM_DIALOG_REASON_KEY = "reason";
    static public final String SYSTEM_DIALOG_REASON_GLOBAL_ACTIONS = "globalactions";
    static public final String SYSTEM_DIALOG_REASON_RECENT_APPS = "recentapps";
    static public final String SYSTEM_DIALOG_REASON_HOME_KEY = "homekey";
    static public final String SYSTEM_DIALOG_REASON_ASSIST = "assist";

    /**
     * These are the system UI flags that, when changing, can cause the layout
     * of the screen to change.
     */
    static final int SYSTEM_UI_CHANGING_LAYOUT =
              View.SYSTEM_UI_FLAG_HIDE_NAVIGATION
            | View.SYSTEM_UI_FLAG_FULLSCREEN
            | View.STATUS_BAR_TRANSLUCENT
            | View.NAVIGATION_BAR_TRANSLUCENT
            | View.SYSTEM_UI_TRANSPARENT;

    private static final AudioAttributes VIBRATION_ATTRIBUTES = new AudioAttributes.Builder()
            .setContentType(AudioAttributes.CONTENT_TYPE_SONIFICATION)
            .setUsage(AudioAttributes.USAGE_ASSISTANCE_SONIFICATION)
            .build();

    /**
     * Broadcast Action: WiFi Display video is enabled or disabled
     *
     * <p>The intent will have the following extra values:
     * <ul>
     *   <li><em>state</em> - 0 for disabled, 1 for enabled. </li>
     * </ul>
     */

    private static final String ACTION_WIFI_DISPLAY_VIDEO =
            "org.codeaurora.intent.action.WIFI_DISPLAY_VIDEO";

    /**
     * Keyguard stuff
     */
    private WindowState mKeyguardScrim;
    private boolean mKeyguardHidden;
    private boolean mKeyguardDrawnOnce;

    /* Table of Application Launch keys.  Maps from key codes to intent categories.
     *
     * These are special keys that are used to launch particular kinds of applications,
     * such as a web browser.  HID defines nearly a hundred of them in the Consumer (0x0C)
     * usage page.  We don't support quite that many yet...
     */
    static SparseArray<String> sApplicationLaunchKeyCategories;
    static {
        sApplicationLaunchKeyCategories = new SparseArray<String>();
        sApplicationLaunchKeyCategories.append(
                KeyEvent.KEYCODE_EXPLORER, Intent.CATEGORY_APP_BROWSER);
        sApplicationLaunchKeyCategories.append(
                KeyEvent.KEYCODE_ENVELOPE, Intent.CATEGORY_APP_EMAIL);
        sApplicationLaunchKeyCategories.append(
                KeyEvent.KEYCODE_CONTACTS, Intent.CATEGORY_APP_CONTACTS);
        sApplicationLaunchKeyCategories.append(
                KeyEvent.KEYCODE_CALENDAR, Intent.CATEGORY_APP_CALENDAR);
        sApplicationLaunchKeyCategories.append(
                KeyEvent.KEYCODE_MUSIC, Intent.CATEGORY_APP_MUSIC);
        sApplicationLaunchKeyCategories.append(
                KeyEvent.KEYCODE_CALCULATOR, Intent.CATEGORY_APP_CALCULATOR);
    }

    /** Amount of time (in milliseconds) to wait for windows drawn before powering on. */
    static final int WAITING_FOR_DRAWN_TIMEOUT = 1000;

    /**
     * Lock protecting internal state.  Must not call out into window
     * manager with lock held.  (This lock will be acquired in places
     * where the window manager is calling in with its own lock held.)
     */
    private final Object mLock = new Object();
    private final Object mQuickBootLock = new Object();

    Context mContext;
    IWindowManager mWindowManager;
    WindowManagerFuncs mWindowManagerFuncs;
    WindowManagerInternal mWindowManagerInternal;
    PowerManager mPowerManager;
    DreamManagerInternal mDreamManagerInternal;
    IStatusBarService mStatusBarService;
    boolean mPreloadedRecentApps;
    final Object mServiceAquireLock = new Object();
    Vibrator mVibrator; // Vibrator for giving feedback of orientation changes
    SearchManager mSearchManager;
    AccessibilityManager mAccessibilityManager;

    // Vibrator pattern for haptic feedback of a long press.
    long[] mLongPressVibePattern;

    // Vibrator pattern for haptic feedback of virtual key press.
    long[] mVirtualKeyVibePattern;

    // Vibrator pattern for a short vibration.
    long[] mKeyboardTapVibePattern;

    // Vibrator pattern for a short vibration when tapping on an hour/minute tick of a Clock.
    long[] mClockTickVibePattern;

    // Vibrator pattern for a short vibration when tapping on a day/month/year date of a Calendar.
    long[] mCalendarDateVibePattern;

    // Vibrator pattern for haptic feedback during boot when safe mode is disabled.
    long[] mSafeModeDisabledVibePattern;

    // Vibrator pattern for haptic feedback during boot when safe mode is enabled.
    long[] mSafeModeEnabledVibePattern;

    /** If true, hitting shift & menu will broadcast Intent.ACTION_BUG_REPORT */
    boolean mEnableShiftMenuBugReports = false;

    boolean mSafeMode;
    WindowState mStatusBar = null;
    int mStatusBarHeight;
    WindowState mNavigationBar = null;
    boolean mHasNavigationBar = false;
    boolean mCanHideNavigationBar = false;
    boolean mNavigationBarCanMove = false; // can the navigation bar ever move to the side?
    boolean mNavigationBarOnBottom = true; // is the navigation bar on the bottom *right now*?
    int[] mNavigationBarHeightForRotation = new int[4];
    int[] mNavigationBarWidthForRotation = new int[4];

    boolean mBootMessageNeedsHiding;
    KeyguardServiceDelegate mKeyguardDelegate;
    final Runnable mWindowManagerDrawCallback = new Runnable() {
        @Override
        public void run() {
            if (DEBUG_WAKEUP) Slog.i(TAG, "All windows ready for display!");
            mHandler.sendEmptyMessage(MSG_WINDOW_MANAGER_DRAWN_COMPLETE);
        }
    };
    final ShowListener mKeyguardDelegateCallback = new ShowListener() {
        @Override
        public void onShown(IBinder windowToken) {
            if (DEBUG_WAKEUP) Slog.d(TAG, "mKeyguardDelegate.ShowListener.onShown.");
            mHandler.sendEmptyMessage(MSG_KEYGUARD_DRAWN_COMPLETE);
        }
    };

    GlobalActions mGlobalActions;
    Handler mHandler;
    WindowState mLastInputMethodWindow = null;
    WindowState mLastInputMethodTargetWindow = null;

    // FIXME This state is shared between the input reader and handler thread.
    // Technically it's broken and buggy but it has been like this for many years
    // and we have not yet seen any problems.  Someday we'll rewrite this logic
    // so that only one thread is involved in handling input policy.  Unfortunately
    // it's on a critical path for power management so we can't just post the work to the
    // handler thread.  We'll need to resolve this someday by teaching the input dispatcher
    // to hold wakelocks during dispatch and eliminating the critical path.
    volatile boolean mPowerKeyHandled;
    volatile boolean mBeganFromNonInteractive;
    volatile int mPowerKeyPressCounter;
    volatile boolean mEndCallKeyHandled;

    boolean mRecentsVisible;
    int mRecentAppsHeldModifiers;
    boolean mLanguageSwitchKeyPressed;

    int mLidState = LID_ABSENT;
    int mCameraLensCoverState = CAMERA_LENS_COVER_ABSENT;
    boolean mHaveBuiltInKeyboard;

    boolean mSystemReady;
    boolean mSystemBooted;
    boolean mHdmiPlugged;
    IUiModeManager mUiModeManager;
    int mUiMode;
    int mDockMode = Intent.EXTRA_DOCK_STATE_UNDOCKED;
    int mLidOpenRotation;
    int mCarDockRotation;
    int mDeskDockRotation;
    int mUndockedHdmiRotation;
    int mDemoHdmiRotation;
    boolean mDemoHdmiRotationLock;
    int mDemoRotation;
    boolean mDemoRotationLock;

    boolean mWakeGestureEnabledSetting;
    MyWakeGestureListener mWakeGestureListener;

    // Default display does not rotate, apps that require non-default orientation will have to
    // have the orientation emulated.
    private boolean mForceDefaultOrientation = false;

    int mUserRotationMode = WindowManagerPolicy.USER_ROTATION_FREE;
    int mUserRotation = Surface.ROTATION_0;
    boolean mAccelerometerDefault;

    boolean mSupportAutoRotation;
    int mAllowAllRotations = -1;
    boolean mCarDockEnablesAccelerometer;
    boolean mDeskDockEnablesAccelerometer;
    int mLidKeyboardAccessibility;
    int mLidNavigationAccessibility;
    boolean mLidControlsSleep;
    int mShortPressOnPowerBehavior;
    int mLongPressOnPowerBehavior;
    int mDoublePressOnPowerBehavior;
    int mTriplePressOnPowerBehavior;
    boolean mAwake;
    boolean mScreenOnEarly;
    boolean mScreenOnFully;
    ScreenOnListener mScreenOnListener;
    boolean mKeyguardDrawComplete;
    boolean mWindowManagerDrawComplete;
    boolean mOrientationSensorEnabled = false;
    int mCurrentAppOrientation = ActivityInfo.SCREEN_ORIENTATION_UNSPECIFIED;
    boolean mHasSoftInput = false;
    boolean mTranslucentDecorEnabled = true;

    int mPointerLocationMode = 0; // guarded by mLock

    int mLongPressPoweronTime = DEFAULT_LONG_PRESS_POWERON_TIME;
    // The last window we were told about in focusChanged.
    WindowState mFocusedWindow;
    IApplicationToken mFocusedApp;

    PointerLocationView mPointerLocationView;

    // The current size of the screen; really; extends into the overscan area of
    // the screen and doesn't account for any system elements like the status bar.
    int mOverscanScreenLeft, mOverscanScreenTop;
    int mOverscanScreenWidth, mOverscanScreenHeight;
    // The current visible size of the screen; really; (ir)regardless of whether the status
    // bar can be hidden but not extending into the overscan area.
    int mUnrestrictedScreenLeft, mUnrestrictedScreenTop;
    int mUnrestrictedScreenWidth, mUnrestrictedScreenHeight;
    // Like mOverscanScreen*, but allowed to move into the overscan region where appropriate.
    int mRestrictedOverscanScreenLeft, mRestrictedOverscanScreenTop;
    int mRestrictedOverscanScreenWidth, mRestrictedOverscanScreenHeight;
    // The current size of the screen; these may be different than (0,0)-(dw,dh)
    // if the status bar can't be hidden; in that case it effectively carves out
    // that area of the display from all other windows.
    int mRestrictedScreenLeft, mRestrictedScreenTop;
    int mRestrictedScreenWidth, mRestrictedScreenHeight;
    // During layout, the current screen borders accounting for any currently
    // visible system UI elements.
    int mSystemLeft, mSystemTop, mSystemRight, mSystemBottom;
    // For applications requesting stable content insets, these are them.
    int mStableLeft, mStableTop, mStableRight, mStableBottom;
    // For applications requesting stable content insets but have also set the
    // fullscreen window flag, these are the stable dimensions without the status bar.
    int mStableFullscreenLeft, mStableFullscreenTop;
    int mStableFullscreenRight, mStableFullscreenBottom;
    // During layout, the current screen borders with all outer decoration
    // (status bar, input method dock) accounted for.
    int mCurLeft, mCurTop, mCurRight, mCurBottom;
    // During layout, the frame in which content should be displayed
    // to the user, accounting for all screen decoration except for any
    // space they deem as available for other content.  This is usually
    // the same as mCur*, but may be larger if the screen decor has supplied
    // content insets.
    int mContentLeft, mContentTop, mContentRight, mContentBottom;
    // During layout, the frame in which voice content should be displayed
    // to the user, accounting for all screen decoration except for any
    // space they deem as available for other content.
    int mVoiceContentLeft, mVoiceContentTop, mVoiceContentRight, mVoiceContentBottom;
    // During layout, the current screen borders along which input method
    // windows are placed.
    int mDockLeft, mDockTop, mDockRight, mDockBottom;
    // During layout, the layer at which the doc window is placed.
    int mDockLayer;
    // During layout, this is the layer of the status bar.
    int mStatusBarLayer;
    int mLastSystemUiFlags;
    // Bits that we are in the process of clearing, so we want to prevent
    // them from being set by applications until everything has been updated
    // to have them clear.
    int mResettingSystemUiFlags = 0;
    // Bits that we are currently always keeping cleared.
    int mForceClearedSystemUiFlags = 0;
    // What we last reported to system UI about whether the compatibility
    // menu needs to be displayed.
    boolean mLastFocusNeedsMenu = false;

    FakeWindow mHideNavFakeWindow = null;

    static final Rect mTmpParentFrame = new Rect();
    static final Rect mTmpDisplayFrame = new Rect();
    static final Rect mTmpOverscanFrame = new Rect();
    static final Rect mTmpContentFrame = new Rect();
    static final Rect mTmpVisibleFrame = new Rect();
    static final Rect mTmpDecorFrame = new Rect();
    static final Rect mTmpStableFrame = new Rect();
    static final Rect mTmpNavigationFrame = new Rect();

    WindowState mTopFullscreenOpaqueWindowState;
    HashSet<IApplicationToken> mAppsToBeHidden = new HashSet<IApplicationToken>();
    HashSet<IApplicationToken> mAppsThatDismissKeyguard = new HashSet<IApplicationToken>();
    boolean mTopIsFullscreen;
    boolean mForceStatusBar;
    boolean mForceStatusBarFromKeyguard;
    boolean mHideLockScreen;
    boolean mForcingShowNavBar;
    int mForcingShowNavBarLayer;

    // States of keyguard dismiss.
    private static final int DISMISS_KEYGUARD_NONE = 0; // Keyguard not being dismissed.
    private static final int DISMISS_KEYGUARD_START = 1; // Keyguard needs to be dismissed.
    private static final int DISMISS_KEYGUARD_CONTINUE = 2; // Keyguard has been dismissed.
    int mDismissKeyguard = DISMISS_KEYGUARD_NONE;

    /** The window that is currently dismissing the keyguard. Dismissing the keyguard must only
     * be done once per window. */
    private WindowState mWinDismissingKeyguard;

    /** The window that is currently showing "over" the keyguard. If there is an app window
     * belonging to another app on top of this the keyguard shows. If there is a fullscreen
     * app window under this, still dismiss the keyguard but don't show the app underneath. Show
     * the wallpaper. */
    private WindowState mWinShowWhenLocked;

    boolean mShowingLockscreen;
    boolean mShowingDream;
    boolean mDreamingLockscreen;
    boolean mKeyguardSecure;
    boolean mKeyguardSecureIncludingHidden;
    volatile boolean mKeyguardOccluded;
    boolean mHomePressed;
    boolean mHomeConsumed;
    boolean mHomeDoubleTapPending;
    Intent mHomeIntent;
    Intent mCarDockIntent;
    Intent mDeskDockIntent;
    boolean mSearchKeyShortcutPending;
    boolean mConsumeSearchKeyUp;
    boolean mAssistKeyLongPressed;
    boolean mPendingMetaAction;

    // support for activating the lock screen while the screen is on
    boolean mAllowLockscreenWhenOn;
    int mLockScreenTimeout;
    boolean mLockScreenTimerActive;

    // Behavior of ENDCALL Button.  (See Settings.System.END_BUTTON_BEHAVIOR.)
    int mEndcallBehavior;

    // Behavior of POWER button while in-call and screen on.
    // (See Settings.Secure.INCALL_POWER_BUTTON_BEHAVIOR.)
    int mIncallPowerBehavior;

    Display mDisplay;

    int mLandscapeRotation = 0;  // default landscape rotation
    int mSeascapeRotation = 0;   // "other" landscape rotation, 180 degrees from mLandscapeRotation
    int mPortraitRotation = 0;   // default portrait rotation
    int mUpsideDownRotation = 0; // "other" portrait rotation

    int mOverscanLeft = 0;
    int mOverscanTop = 0;
    int mOverscanRight = 0;
    int mOverscanBottom = 0;

    // Panel Orientation default portrait
    int mPanelOrientation = Surface.ROTATION_0;

    // What we do when the user long presses on home
    private int mLongPressOnHomeBehavior;

    // What we do when the user double-taps on home
    private int mDoubleTapOnHomeBehavior;

    // Allowed theater mode wake actions
    private boolean mAllowTheaterModeWakeFromKey;
    private boolean mAllowTheaterModeWakeFromPowerKey;
    private boolean mAllowTheaterModeWakeFromMotion;
    private boolean mAllowTheaterModeWakeFromMotionWhenNotDreaming;
    private boolean mAllowTheaterModeWakeFromCameraLens;
    private boolean mAllowTheaterModeWakeFromLidSwitch;
    private boolean mAllowTheaterModeWakeFromWakeGesture;

    // Whether to go to sleep entering theater mode from power button
    private boolean mGoToSleepOnButtonPressTheaterMode;

    // Screenshot trigger states
    // Time to volume and power must be pressed within this interval of each other.
    private static final long SCREENSHOT_CHORD_DEBOUNCE_DELAY_MILLIS = 150;
    // Increase the chord delay when taking a screenshot from the keyguard
    private static final float KEYGUARD_SCREENSHOT_CHORD_DELAY_MULTIPLIER = 2.5f;
    private boolean mScreenshotChordEnabled;
    private boolean mVolumeDownKeyTriggered;
    private long mVolumeDownKeyTime;
    private boolean mVolumeDownKeyConsumedByScreenshotChord;
    private boolean mVolumeUpKeyTriggered;
    private boolean mPowerKeyTriggered;
    private long mVolumeUpKeyTime;
    private boolean mVolumeUpKeyConsumedByScreenshotChord;
    private long mPowerKeyTime;
    private boolean mScreenshotChordVolumeDownKeyTriggered;
    private long mScreenshotChordVolumeDownKeyTime;
    private boolean mScreenshotChordVolumeDownKeyConsumed;
    private boolean mScreenshotChordVolumeUpKeyTriggered;
    private boolean mScreenshotChordPowerKeyTriggered;
    private long mScreenshotChordPowerKeyTime;

    /* The number of steps between min and max brightness */
    private static final int BRIGHTNESS_STEPS = 10;

    SettingsObserver mSettingsObserver;
    ShortcutManager mShortcutManager;
    PowerManager.WakeLock mBroadcastWakeLock;
    PowerManager.WakeLock mQuickBootWakeLock;
<<<<<<< HEAD
=======
    PowerManager.WakeLock mPowerKeyWakeLock;
>>>>>>> 23a90283
    boolean mHavePendingMediaKeyRepeatWithWakeLock;

    private int mCurrentUserId;

    // Maps global key codes to the components that will handle them.
    private GlobalKeyManager mGlobalKeyManager;

    // Fallback actions by key code.
    private final SparseArray<KeyCharacterMap.FallbackAction> mFallbackActions =
            new SparseArray<KeyCharacterMap.FallbackAction>();

    private final LogDecelerateInterpolator mLogDecelerateInterpolator
            = new LogDecelerateInterpolator(100, 0);

    private static final int MSG_ENABLE_POINTER_LOCATION = 1;
    private static final int MSG_DISABLE_POINTER_LOCATION = 2;
    private static final int MSG_DISPATCH_MEDIA_KEY_WITH_WAKE_LOCK = 3;
    private static final int MSG_DISPATCH_MEDIA_KEY_REPEAT_WITH_WAKE_LOCK = 4;
    private static final int MSG_KEYGUARD_DRAWN_COMPLETE = 5;
    private static final int MSG_KEYGUARD_DRAWN_TIMEOUT = 6;
    private static final int MSG_WINDOW_MANAGER_DRAWN_COMPLETE = 7;
    private static final int MSG_DISPATCH_SHOW_RECENTS = 9;
    private static final int MSG_DISPATCH_SHOW_GLOBAL_ACTIONS = 10;
    private static final int MSG_HIDE_BOOT_MESSAGE = 11;
    private static final int MSG_LAUNCH_VOICE_ASSIST_WITH_WAKE_LOCK = 12;
    boolean mWifiDisplayConnected = false;
    int     mWifiDisplayCustomRotation = -1;
<<<<<<< HEAD
=======
    private static final int MSG_POWER_DELAYED_PRESS = 13;
    private static final int MSG_POWER_LONG_PRESS = 14;
>>>>>>> 23a90283

    private class PolicyHandler extends Handler {
        @Override
        public void handleMessage(Message msg) {
            switch (msg.what) {
                case MSG_ENABLE_POINTER_LOCATION:
                    enablePointerLocation();
                    break;
                case MSG_DISABLE_POINTER_LOCATION:
                    disablePointerLocation();
                    break;
                case MSG_DISPATCH_MEDIA_KEY_WITH_WAKE_LOCK:
                    dispatchMediaKeyWithWakeLock((KeyEvent)msg.obj);
                    break;
                case MSG_DISPATCH_MEDIA_KEY_REPEAT_WITH_WAKE_LOCK:
                    dispatchMediaKeyRepeatWithWakeLock((KeyEvent)msg.obj);
                    break;
                case MSG_DISPATCH_SHOW_RECENTS:
                    showRecentApps(false);
                    break;
                case MSG_DISPATCH_SHOW_GLOBAL_ACTIONS:
                    showGlobalActionsInternal();
                    break;
                case MSG_KEYGUARD_DRAWN_COMPLETE:
                    if (DEBUG_WAKEUP) Slog.w(TAG, "Setting mKeyguardDrawComplete");
                    finishKeyguardDrawn();
                    break;
                case MSG_KEYGUARD_DRAWN_TIMEOUT:
                    Slog.w(TAG, "Keyguard drawn timeout. Setting mKeyguardDrawComplete");
                    finishKeyguardDrawn();
                    break;
                case MSG_WINDOW_MANAGER_DRAWN_COMPLETE:
                    if (DEBUG_WAKEUP) Slog.w(TAG, "Setting mWindowManagerDrawComplete");
                    finishWindowsDrawn();
                    break;
                case MSG_HIDE_BOOT_MESSAGE:
                    handleHideBootMessage();
                    break;
                case MSG_LAUNCH_VOICE_ASSIST_WITH_WAKE_LOCK:
                    launchVoiceAssistWithWakeLock(msg.arg1 != 0);
                    break;
                case MSG_POWER_DELAYED_PRESS:
                    powerPress((Long)msg.obj, msg.arg1 != 0, msg.arg2);
                    finishPowerKeyPress();
                    break;
                case MSG_POWER_LONG_PRESS:
                    powerLongPress();
                    break;
            }
        }
    }

    private UEventObserver mHDMIObserver = new UEventObserver() {
        @Override
        public void onUEvent(UEventObserver.UEvent event) {
            setHdmiPlugged("1".equals(event.get("SWITCH_STATE")));
        }
    };

    class SettingsObserver extends ContentObserver {
        SettingsObserver(Handler handler) {
            super(handler);
        }

        void observe() {
            // Observe all users' changes
            ContentResolver resolver = mContext.getContentResolver();
            resolver.registerContentObserver(Settings.System.getUriFor(
                    Settings.System.END_BUTTON_BEHAVIOR), false, this,
                    UserHandle.USER_ALL);
            resolver.registerContentObserver(Settings.Secure.getUriFor(
                    Settings.Secure.INCALL_POWER_BUTTON_BEHAVIOR), false, this,
                    UserHandle.USER_ALL);
            resolver.registerContentObserver(Settings.Secure.getUriFor(
                    Settings.Secure.WAKE_GESTURE_ENABLED), false, this,
                    UserHandle.USER_ALL);
            resolver.registerContentObserver(Settings.System.getUriFor(
                    Settings.System.ACCELEROMETER_ROTATION), false, this,
                    UserHandle.USER_ALL);
            resolver.registerContentObserver(Settings.System.getUriFor(
                    Settings.System.USER_ROTATION), false, this,
                    UserHandle.USER_ALL);
            resolver.registerContentObserver(Settings.System.getUriFor(
                    Settings.System.SCREEN_OFF_TIMEOUT), false, this,
                    UserHandle.USER_ALL);
            resolver.registerContentObserver(Settings.System.getUriFor(
                    Settings.System.POINTER_LOCATION), false, this,
                    UserHandle.USER_ALL);
            resolver.registerContentObserver(Settings.Secure.getUriFor(
                    Settings.Secure.DEFAULT_INPUT_METHOD), false, this,
                    UserHandle.USER_ALL);
            resolver.registerContentObserver(Settings.Secure.getUriFor(
                    Settings.Secure.IMMERSIVE_MODE_CONFIRMATIONS), false, this,
                    UserHandle.USER_ALL);
            resolver.registerContentObserver(Settings.Global.getUriFor(
                    Settings.Global.POLICY_CONTROL), false, this,
                    UserHandle.USER_ALL);
            updateSettings();
        }

        @Override public void onChange(boolean selfChange) {
            updateSettings();
            updateRotation(false);
        }
    }

    class MyWakeGestureListener extends WakeGestureListener {
        MyWakeGestureListener(Context context, Handler handler) {
            super(context, handler);
        }

        @Override
        public void onWakeUp() {
            synchronized (mLock) {
                if (shouldEnableWakeGestureLp()) {
                    performHapticFeedbackLw(null, HapticFeedbackConstants.VIRTUAL_KEY, false);
                    wakeUp(SystemClock.uptimeMillis(), mAllowTheaterModeWakeFromWakeGesture);
                }
            }
        }
    }

    class MyOrientationListener extends WindowOrientationListener {
        MyOrientationListener(Context context, Handler handler) {
            super(context, handler);
        }

        @Override
        public void onProposedRotationChanged(int rotation) {
            if (localLOGV) Slog.v(TAG, "onProposedRotationChanged, rotation=" + rotation);
            updateRotation(false);
        }
    }
    MyOrientationListener mOrientationListener;

    private final BarController mStatusBarController = new BarController("StatusBar",
            View.STATUS_BAR_TRANSIENT,
            View.STATUS_BAR_UNHIDE,
            View.STATUS_BAR_TRANSLUCENT,
            StatusBarManager.WINDOW_STATUS_BAR,
            WindowManager.LayoutParams.FLAG_TRANSLUCENT_STATUS);

    private final BarController mNavigationBarController = new BarController("NavigationBar",
            View.NAVIGATION_BAR_TRANSIENT,
            View.NAVIGATION_BAR_UNHIDE,
            View.NAVIGATION_BAR_TRANSLUCENT,
            StatusBarManager.WINDOW_NAVIGATION_BAR,
            WindowManager.LayoutParams.FLAG_TRANSLUCENT_NAVIGATION);

    private ImmersiveModeConfirmation mImmersiveModeConfirmation;

    private SystemGesturesPointerEventListener mSystemGestures;

    IStatusBarService getStatusBarService() {
        synchronized (mServiceAquireLock) {
            if (mStatusBarService == null) {
                mStatusBarService = IStatusBarService.Stub.asInterface(
                        ServiceManager.getService("statusbar"));
            }
            return mStatusBarService;
        }
    }

    /*
     * We always let the sensor be switched on by default except when
     * the user has explicitly disabled sensor based rotation or when the
     * screen is switched off.
     */
    boolean needSensorRunningLp() {
        if (mSupportAutoRotation) {
            if (mCurrentAppOrientation == ActivityInfo.SCREEN_ORIENTATION_SENSOR
                    || mCurrentAppOrientation == ActivityInfo.SCREEN_ORIENTATION_FULL_SENSOR
                    || mCurrentAppOrientation == ActivityInfo.SCREEN_ORIENTATION_SENSOR_PORTRAIT
                    || mCurrentAppOrientation == ActivityInfo.SCREEN_ORIENTATION_SENSOR_LANDSCAPE) {
                // If the application has explicitly requested to follow the
                // orientation, then we need to turn the sensor on.
                return true;
            }
        }
        if ((mCarDockEnablesAccelerometer && mDockMode == Intent.EXTRA_DOCK_STATE_CAR) ||
                (mDeskDockEnablesAccelerometer && (mDockMode == Intent.EXTRA_DOCK_STATE_DESK
                        || mDockMode == Intent.EXTRA_DOCK_STATE_LE_DESK
                        || mDockMode == Intent.EXTRA_DOCK_STATE_HE_DESK))) {
            // enable accelerometer if we are docked in a dock that enables accelerometer
            // orientation management,
            return true;
        }
        if (mUserRotationMode == USER_ROTATION_LOCKED) {
            // If the setting for using the sensor by default is enabled, then
            // we will always leave it on.  Note that the user could go to
            // a window that forces an orientation that does not use the
            // sensor and in theory we could turn it off... however, when next
            // turning it on we won't have a good value for the current
            // orientation for a little bit, which can cause orientation
            // changes to lag, so we'd like to keep it always on.  (It will
            // still be turned off when the screen is off.)
            return false;
        }
        return mSupportAutoRotation;
    }

    /*
     * Various use cases for invoking this function
     * screen turning off, should always disable listeners if already enabled
     * screen turned on and current app has sensor based orientation, enable listeners
     * if not already enabled
     * screen turned on and current app does not have sensor orientation, disable listeners if
     * already enabled
     * screen turning on and current app has sensor based orientation, enable listeners if needed
     * screen turning on and current app has nosensor based orientation, do nothing
     */
    void updateOrientationListenerLp() {
        if (!mOrientationListener.canDetectOrientation()) {
            // If sensor is turned off or nonexistent for some reason
            return;
        }
        //Could have been invoked due to screen turning on or off or
        //change of the currently visible window's orientation
        if (localLOGV) Slog.v(TAG, "mScreenOnEarly=" + mScreenOnEarly
                + ", mAwake=" + mAwake + ", mCurrentAppOrientation=" + mCurrentAppOrientation
                + ", mOrientationSensorEnabled=" + mOrientationSensorEnabled);
        boolean disable = true;
        if (mScreenOnEarly && mAwake) {
            if (needSensorRunningLp()) {
                disable = false;
                //enable listener if not already enabled
                if (!mOrientationSensorEnabled) {
                    mOrientationListener.enable();
                    if(localLOGV) Slog.v(TAG, "Enabling listeners");
                    mOrientationSensorEnabled = true;
                }
            }
        }
        //check if sensors need to be disabled
        if (disable && mOrientationSensorEnabled) {
            mOrientationListener.disable();
            if(localLOGV) Slog.v(TAG, "Disabling listeners");
            mOrientationSensorEnabled = false;
        }
    }

    private void interceptPowerKeyDown(KeyEvent event, boolean interactive) {
        // Hold a wake lock until the power key is released.
        if (!mPowerKeyWakeLock.isHeld()) {
            mPowerKeyWakeLock.acquire();
        }

        // Cancel multi-press detection timeout.
        if (mPowerKeyPressCounter != 0) {
            mHandler.removeMessages(MSG_POWER_DELAYED_PRESS);
        }

        // Detect user pressing the power button in panic when an application has
        // taken over the whole screen.
        boolean panic = mImmersiveModeConfirmation.onPowerKeyDown(interactive,
                event.getDownTime(), isImmersiveMode(mLastSystemUiFlags));
        if (panic) {
            mHandler.post(mRequestTransientNav);
        }

        // Latch power key state to detect screenshot chord.
        if (interactive && !mScreenshotChordPowerKeyTriggered
                && (event.getFlags() & KeyEvent.FLAG_FALLBACK) == 0) {
            mScreenshotChordPowerKeyTriggered = true;
            mScreenshotChordPowerKeyTime = event.getDownTime();
            interceptScreenshotChord();
        }

        // Stop ringing or end call if configured to do so when power is pressed.
        TelecomManager telecomManager = getTelecommService();
        boolean hungUp = false;
        if (telecomManager != null) {
            if (telecomManager.isRinging()) {
                // Pressing Power while there's a ringing incoming
                // call should silence the ringer.
                telecomManager.silenceRinger();
            } else if ((mIncallPowerBehavior
                    & Settings.Secure.INCALL_POWER_BUTTON_BEHAVIOR_HANGUP) != 0
                    && telecomManager.isInCall() && interactive) {
                // Otherwise, if "Power button ends call" is enabled,
                // the Power button will hang up any current active call.
                hungUp = telecomManager.endCall();
            }
        }

        // If the power key has still not yet been handled, then detect short
        // press, long press, or multi press and decide what to do.
        mPowerKeyHandled = hungUp || mScreenshotChordVolumeDownKeyTriggered
                || mScreenshotChordVolumeUpKeyTriggered;
        if (!mPowerKeyHandled) {
            if (interactive) {
                // When interactive, we're already awake.
                // Wait for a long press or for the button to be released to decide what to do.
                if (hasLongPressOnPowerBehavior()) {
                    Message msg = mHandler.obtainMessage(MSG_POWER_LONG_PRESS);
                    msg.setAsynchronous(true);
                    mHandler.sendMessageDelayed(msg,
                            ViewConfiguration.get(mContext).getDeviceGlobalActionKeyTimeout());
                }
            } else {
                wakeUpFromPowerKey(event.getDownTime());
                final int maxCount = getMaxMultiPressPowerCount();

                if (maxCount <= 1) {
                    mPowerKeyHandled = true;
                } else {
                    mBeganFromNonInteractive = true;
                }
            }
        }
    }

    private void interceptPowerKeyUp(KeyEvent event, boolean interactive, boolean canceled) {
        final boolean handled = canceled || mPowerKeyHandled;
        mScreenshotChordPowerKeyTriggered = false;
        cancelPendingScreenshotChordAction();
        cancelPendingPowerKeyAction();

        if (!handled) {
            // Figure out how to handle the key now that it has been released.
            mPowerKeyPressCounter += 1;

            final int maxCount = getMaxMultiPressPowerCount();
            final long eventTime = event.getDownTime();
            if (mPowerKeyPressCounter < maxCount) {
                // This could be a multi-press.  Wait a little bit longer to confirm.
                // Continue holding the wake lock.
                Message msg = mHandler.obtainMessage(MSG_POWER_DELAYED_PRESS,
                        interactive ? 1 : 0, mPowerKeyPressCounter, eventTime);
                msg.setAsynchronous(true);
                mHandler.sendMessageDelayed(msg, ViewConfiguration.getDoubleTapTimeout());
                return;
            }

            // No other actions.  Handle it immediately.
            powerPress(eventTime, interactive, mPowerKeyPressCounter);
        }

        // Done.  Reset our state.
        finishPowerKeyPress();
    }

    private void finishPowerKeyPress() {
        mBeganFromNonInteractive = false;
        mPowerKeyPressCounter = 0;
        if (mPowerKeyWakeLock.isHeld()) {
            mPowerKeyWakeLock.release();
        }
    }

    private void cancelPendingPowerKeyAction() {
        if (!mPowerKeyHandled) {
            mPowerKeyHandled = true;
            mHandler.removeMessages(MSG_POWER_LONG_PRESS);
        }
    }

    private void powerPress(long eventTime, boolean interactive, int count) {
        if (mScreenOnEarly && !mScreenOnFully) {
            Slog.i(TAG, "Suppressed redundant power key press while "
                    + "already in the process of turning the screen on.");
            return;
        }

        if (count == 2) {
            powerMultiPressAction(eventTime, interactive, mDoublePressOnPowerBehavior);
        } else if (count == 3) {
            powerMultiPressAction(eventTime, interactive, mTriplePressOnPowerBehavior);
        } else if (interactive && !mBeganFromNonInteractive) {
            switch (mShortPressOnPowerBehavior) {
                case SHORT_PRESS_POWER_NOTHING:
                    break;
                case SHORT_PRESS_POWER_GO_TO_SLEEP:
                    mPowerManager.goToSleep(eventTime,
                            PowerManager.GO_TO_SLEEP_REASON_POWER_BUTTON, 0);
                    break;
                case SHORT_PRESS_POWER_REALLY_GO_TO_SLEEP:
                    mPowerManager.goToSleep(eventTime,
                            PowerManager.GO_TO_SLEEP_REASON_POWER_BUTTON,
                            PowerManager.GO_TO_SLEEP_FLAG_NO_DOZE);
                    break;
                case SHORT_PRESS_POWER_REALLY_GO_TO_SLEEP_AND_GO_HOME:
                    mPowerManager.goToSleep(eventTime,
                            PowerManager.GO_TO_SLEEP_REASON_POWER_BUTTON,
                            PowerManager.GO_TO_SLEEP_FLAG_NO_DOZE);
                    launchHomeFromHotKey();
                    break;
            }
        }
    }

    private void powerMultiPressAction(long eventTime, boolean interactive, int behavior) {
        switch (behavior) {
            case MULTI_PRESS_POWER_NOTHING:
                break;
            case MULTI_PRESS_POWER_THEATER_MODE:
                if (isTheaterModeEnabled()) {
                    Slog.i(TAG, "Toggling theater mode off.");
                    Settings.Global.putInt(mContext.getContentResolver(),
                            Settings.Global.THEATER_MODE_ON, 0);
                    if (!interactive) {
                        wakeUpFromPowerKey(eventTime);
                    }
                } else {
                    Slog.i(TAG, "Toggling theater mode on.");
                    Settings.Global.putInt(mContext.getContentResolver(),
                            Settings.Global.THEATER_MODE_ON, 1);

                    if (mGoToSleepOnButtonPressTheaterMode && interactive) {
                        mPowerManager.goToSleep(eventTime,
                                PowerManager.GO_TO_SLEEP_REASON_POWER_BUTTON, 0);
                    }
                }
                break;
            case MULTI_PRESS_POWER_BRIGHTNESS_BOOST:
                Slog.i(TAG, "Starting brightness boost.");
                if (!interactive) {
                    wakeUpFromPowerKey(eventTime);
                }
                mPowerManager.boostScreenBrightness(eventTime);
                break;
        }
    }

    private int getMaxMultiPressPowerCount() {
        if (mTriplePressOnPowerBehavior != MULTI_PRESS_POWER_NOTHING) {
            return 3;
        }
        if (mDoublePressOnPowerBehavior != MULTI_PRESS_POWER_NOTHING) {
            return 2;
        }
        return 1;
    }

    private void powerLongPress() {
        final int behavior = getResolvedLongPressOnPowerBehavior();
        switch (behavior) {
        case LONG_PRESS_POWER_NOTHING:
            break;
        case LONG_PRESS_POWER_GLOBAL_ACTIONS:
            mPowerKeyHandled = true;
            if (!performHapticFeedbackLw(null, HapticFeedbackConstants.LONG_PRESS, false)) {
                performAuditoryFeedbackForAccessibilityIfNeed();
            }
            showGlobalActionsInternal();
            break;
        case LONG_PRESS_POWER_SHUT_OFF:
        case LONG_PRESS_POWER_SHUT_OFF_NO_CONFIRM:
            mPowerKeyHandled = true;
            performHapticFeedbackLw(null, HapticFeedbackConstants.LONG_PRESS, false);
            sendCloseSystemWindows(SYSTEM_DIALOG_REASON_GLOBAL_ACTIONS);
            mWindowManagerFuncs.shutdown(behavior == LONG_PRESS_POWER_SHUT_OFF);
            break;
        }
    }

    private int getResolvedLongPressOnPowerBehavior() {
        if (FactoryTest.isLongPressOnPowerOffEnabled()) {
            return LONG_PRESS_POWER_SHUT_OFF_NO_CONFIRM;
        }
        return mLongPressOnPowerBehavior;
    }

    private boolean hasLongPressOnPowerBehavior() {
        return getResolvedLongPressOnPowerBehavior() != LONG_PRESS_POWER_NOTHING;
    }

    private void interceptScreenshotChord() {
        if (mScreenshotChordEnabled
                && mScreenshotChordVolumeDownKeyTriggered && mScreenshotChordPowerKeyTriggered
                && !mScreenshotChordVolumeUpKeyTriggered) {
            final long now = SystemClock.uptimeMillis();
            if (now <= mScreenshotChordVolumeDownKeyTime + SCREENSHOT_CHORD_DEBOUNCE_DELAY_MILLIS
                    && now <= mScreenshotChordPowerKeyTime
                            + SCREENSHOT_CHORD_DEBOUNCE_DELAY_MILLIS) {
                mScreenshotChordVolumeDownKeyConsumed = true;
                cancelPendingPowerKeyAction();

                mHandler.postDelayed(mScreenshotRunnable, getScreenshotChordLongPressDelay());
            }
        }
    }

    private void interceptScreenshotLog() {
        if (mScreenshotChordEnabled
                && mVolumeUpKeyTriggered && mPowerKeyTriggered && !mVolumeDownKeyTriggered) {
            final long now = SystemClock.uptimeMillis();
            if (now <= mVolumeUpKeyTime + SCREENSHOT_CHORD_DEBOUNCE_DELAY_MILLIS
                   && now <= mPowerKeyTime + SCREENSHOT_CHORD_DEBOUNCE_DELAY_MILLIS) {
                mVolumeUpKeyConsumedByScreenshotChord = true;
                cancelPendingScreenshotForLog();

                mHandler.postDelayed(mScreenshotForLog, getScreenshotChordLongPressDelay());
            }
        }
    }

    private void cancelPendingScreenshotForLog() {
        mHandler.removeCallbacks(mScreenshotForLog);
    }

    private long getScreenshotChordLongPressDelay() {
        if (mKeyguardDelegate.isShowing()) {
            // Double the time it takes to take a screenshot from the keyguard
            return (long) (KEYGUARD_SCREENSHOT_CHORD_DELAY_MULTIPLIER *
                    ViewConfiguration.get(mContext).getDeviceGlobalActionKeyTimeout());
        }
        return ViewConfiguration.get(mContext).getDeviceGlobalActionKeyTimeout();
    }

    private void cancelPendingScreenshotChordAction() {
        mHandler.removeCallbacks(mScreenshotRunnable);
    }

    private final Runnable mEndCallLongPress = new Runnable() {
        @Override
        public void run() {
            mEndCallKeyHandled = true;
            if (!performHapticFeedbackLw(null, HapticFeedbackConstants.LONG_PRESS, false)) {
                performAuditoryFeedbackForAccessibilityIfNeed();
            }
            showGlobalActionsInternal();
        }
    };

    private final Runnable mScreenshotRunnable = new Runnable() {
        @Override
        public void run() {
            takeScreenshot();
        }
    };

    private final Runnable mScreenshotForLog = new Runnable() {
        public void run() {
            Intent intent = new Intent("android.system.agent");
            intent.setComponent(new ComponentName("com.qualcomm.agent",
                    "com.qualcomm.agent.SystemAgent"));
            intent.putExtra("para", "takeLogs");
            try {
                mContext.startService(intent);
            } catch (Exception e) {
                Slog.e(TAG, "Exception when start SystemAgent service", e);
            }
        }
    };

    @Override
    public void showGlobalActions() {
        mHandler.removeMessages(MSG_DISPATCH_SHOW_GLOBAL_ACTIONS);
        mHandler.sendEmptyMessage(MSG_DISPATCH_SHOW_GLOBAL_ACTIONS);
    }

    void showGlobalActionsInternal() {
        sendCloseSystemWindows(SYSTEM_DIALOG_REASON_GLOBAL_ACTIONS);
        if (mGlobalActions == null) {
            mGlobalActions = new GlobalActions(mContext, mWindowManagerFuncs);
        }
        final boolean keyguardShowing = isKeyguardShowingAndNotOccluded();
        mGlobalActions.showDialog(keyguardShowing, isDeviceProvisioned());
        if (keyguardShowing) {
            // since it took two seconds of long press to bring this up,
            // poke the wake lock so they have some time to see the dialog.
            mPowerManager.userActivity(SystemClock.uptimeMillis(), false);
        }
    }

    boolean isDeviceProvisioned() {
        return Settings.Global.getInt(
                mContext.getContentResolver(), Settings.Global.DEVICE_PROVISIONED, 0) != 0;
    }

    boolean isUserSetupComplete() {
        return Settings.Secure.getIntForUser(mContext.getContentResolver(),
                Settings.Secure.USER_SETUP_COMPLETE, 0, UserHandle.USER_CURRENT) != 0;
    }

    private void handleShortPressOnHome() {
        // If there's a dream running then use home to escape the dream
        // but don't actually go home.
        if (mDreamManagerInternal != null && mDreamManagerInternal.isDreaming()) {
            mDreamManagerInternal.stopDream(false /*immediate*/);
            return;
        }

        // Go home!
        launchHomeFromHotKey();
    }

    private void handleLongPressOnHome() {
        if (mLongPressOnHomeBehavior != LONG_PRESS_HOME_NOTHING) {
            mHomeConsumed = true;
            performHapticFeedbackLw(null, HapticFeedbackConstants.LONG_PRESS, false);

            if (mLongPressOnHomeBehavior == LONG_PRESS_HOME_RECENT_SYSTEM_UI) {
                toggleRecentApps();
            } else if (mLongPressOnHomeBehavior == LONG_PRESS_HOME_ASSIST) {
                launchAssistAction();
            }
        }
    }

    private void handleDoubleTapOnHome() {
        if (mDoubleTapOnHomeBehavior == DOUBLE_TAP_HOME_RECENT_SYSTEM_UI) {
            mHomeConsumed = true;
            toggleRecentApps();
        }
    }

    private final Runnable mHomeDoubleTapTimeoutRunnable = new Runnable() {
        @Override
        public void run() {
            if (mHomeDoubleTapPending) {
                mHomeDoubleTapPending = false;
                handleShortPressOnHome();
            }
        }
    };

    /** {@inheritDoc} */
    @Override
    public void init(Context context, IWindowManager windowManager,
            WindowManagerFuncs windowManagerFuncs) {
        mContext = context;
        mWindowManager = windowManager;
        mWindowManagerFuncs = windowManagerFuncs;
        mWindowManagerInternal = LocalServices.getService(WindowManagerInternal.class);
        mDreamManagerInternal = LocalServices.getService(DreamManagerInternal.class);

        mHandler = new PolicyHandler();
        mWakeGestureListener = new MyWakeGestureListener(mContext, mHandler);
        mOrientationListener = new MyOrientationListener(mContext, mHandler);
        try {
            mOrientationListener.setCurrentRotation(windowManager.getRotation());
        } catch (RemoteException ex) { }
        mSettingsObserver = new SettingsObserver(mHandler);
        mSettingsObserver.observe();
        mShortcutManager = new ShortcutManager(context, mHandler);
        mShortcutManager.observe();
        mUiMode = context.getResources().getInteger(
                com.android.internal.R.integer.config_defaultUiModeType);
        mHomeIntent =  new Intent(Intent.ACTION_MAIN, null);
        mHomeIntent.addCategory(Intent.CATEGORY_HOME);
        mHomeIntent.addFlags(Intent.FLAG_ACTIVITY_NEW_TASK
                | Intent.FLAG_ACTIVITY_RESET_TASK_IF_NEEDED);
        mCarDockIntent =  new Intent(Intent.ACTION_MAIN, null);
        mCarDockIntent.addCategory(Intent.CATEGORY_CAR_DOCK);
        mCarDockIntent.addFlags(Intent.FLAG_ACTIVITY_NEW_TASK
                | Intent.FLAG_ACTIVITY_RESET_TASK_IF_NEEDED);
        mDeskDockIntent =  new Intent(Intent.ACTION_MAIN, null);
        mDeskDockIntent.addCategory(Intent.CATEGORY_DESK_DOCK);
        mDeskDockIntent.addFlags(Intent.FLAG_ACTIVITY_NEW_TASK
                | Intent.FLAG_ACTIVITY_RESET_TASK_IF_NEEDED);

        mPowerManager = (PowerManager)context.getSystemService(Context.POWER_SERVICE);
        mBroadcastWakeLock = mPowerManager.newWakeLock(PowerManager.PARTIAL_WAKE_LOCK,
                "PhoneWindowManager.mBroadcastWakeLock");
        mQuickBootWakeLock = mPowerManager.newWakeLock(PowerManager.PARTIAL_WAKE_LOCK,
                "PhoneWindowManager.mQuickBootWakeLock");
        mLongPressPoweronTime = SystemProperties.getInt("ro.quickboot.press_duration",
                DEFAULT_LONG_PRESS_POWERON_TIME);
<<<<<<< HEAD
=======
        mPowerKeyWakeLock = mPowerManager.newWakeLock(PowerManager.PARTIAL_WAKE_LOCK,
                "PhoneWindowManager.mPowerKeyWakeLock");
>>>>>>> 23a90283
        mEnableShiftMenuBugReports = "1".equals(SystemProperties.get("ro.debuggable"));
        mSupportAutoRotation = mContext.getResources().getBoolean(
                com.android.internal.R.bool.config_supportAutoRotation);
        mLidOpenRotation = readRotation(
                com.android.internal.R.integer.config_lidOpenRotation);
        mCarDockRotation = readRotation(
                com.android.internal.R.integer.config_carDockRotation);
        mDeskDockRotation = readRotation(
                com.android.internal.R.integer.config_deskDockRotation);
        mUndockedHdmiRotation = readRotation(
                com.android.internal.R.integer.config_undockedHdmiRotation);
        mCarDockEnablesAccelerometer = mContext.getResources().getBoolean(
                com.android.internal.R.bool.config_carDockEnablesAccelerometer);
        mDeskDockEnablesAccelerometer = mContext.getResources().getBoolean(
                com.android.internal.R.bool.config_deskDockEnablesAccelerometer);
        mLidKeyboardAccessibility = mContext.getResources().getInteger(
                com.android.internal.R.integer.config_lidKeyboardAccessibility);
        mLidNavigationAccessibility = mContext.getResources().getInteger(
                com.android.internal.R.integer.config_lidNavigationAccessibility);
        mLidControlsSleep = mContext.getResources().getBoolean(
                com.android.internal.R.bool.config_lidControlsSleep);
        mTranslucentDecorEnabled = mContext.getResources().getBoolean(
                com.android.internal.R.bool.config_enableTranslucentDecor);

        mAllowTheaterModeWakeFromKey = mContext.getResources().getBoolean(
                com.android.internal.R.bool.config_allowTheaterModeWakeFromKey);
        mAllowTheaterModeWakeFromPowerKey = mAllowTheaterModeWakeFromKey
                || mContext.getResources().getBoolean(
                    com.android.internal.R.bool.config_allowTheaterModeWakeFromPowerKey);
        mAllowTheaterModeWakeFromMotion = mContext.getResources().getBoolean(
                com.android.internal.R.bool.config_allowTheaterModeWakeFromMotion);
        mAllowTheaterModeWakeFromMotionWhenNotDreaming = mContext.getResources().getBoolean(
                com.android.internal.R.bool.config_allowTheaterModeWakeFromMotionWhenNotDreaming);
        mAllowTheaterModeWakeFromCameraLens = mContext.getResources().getBoolean(
                com.android.internal.R.bool.config_allowTheaterModeWakeFromCameraLens);
        mAllowTheaterModeWakeFromLidSwitch = mContext.getResources().getBoolean(
                com.android.internal.R.bool.config_allowTheaterModeWakeFromLidSwitch);
        mAllowTheaterModeWakeFromWakeGesture = mContext.getResources().getBoolean(
                com.android.internal.R.bool.config_allowTheaterModeWakeFromGesture);

        mGoToSleepOnButtonPressTheaterMode = mContext.getResources().getBoolean(
                com.android.internal.R.bool.config_goToSleepOnButtonPressTheaterMode);

        mShortPressOnPowerBehavior = mContext.getResources().getInteger(
                com.android.internal.R.integer.config_shortPressOnPowerBehavior);
        mLongPressOnPowerBehavior = mContext.getResources().getInteger(
                com.android.internal.R.integer.config_longPressOnPowerBehavior);
        mDoublePressOnPowerBehavior = mContext.getResources().getInteger(
                com.android.internal.R.integer.config_doublePressOnPowerBehavior);
        mTriplePressOnPowerBehavior = mContext.getResources().getInteger(
                com.android.internal.R.integer.config_triplePressOnPowerBehavior);

        readConfigurationDependentBehaviors();

        mAccessibilityManager = (AccessibilityManager) context.getSystemService(
                Context.ACCESSIBILITY_SERVICE);

        // register for dock events
        IntentFilter filter = new IntentFilter();
        filter.addAction(UiModeManager.ACTION_ENTER_CAR_MODE);
        filter.addAction(UiModeManager.ACTION_EXIT_CAR_MODE);
        filter.addAction(UiModeManager.ACTION_ENTER_DESK_MODE);
        filter.addAction(UiModeManager.ACTION_EXIT_DESK_MODE);
        filter.addAction(Intent.ACTION_DOCK_EVENT);
        Intent intent = context.registerReceiver(mDockReceiver, filter);
        if (intent != null) {
            // Retrieve current sticky dock event broadcast.
            mDockMode = intent.getIntExtra(Intent.EXTRA_DOCK_STATE,
                    Intent.EXTRA_DOCK_STATE_UNDOCKED);
        }

        // register for dream-related broadcasts
        filter = new IntentFilter();
        filter.addAction(Intent.ACTION_DREAMING_STARTED);
        filter.addAction(Intent.ACTION_DREAMING_STOPPED);
        context.registerReceiver(mDreamReceiver, filter);

        // register for multiuser-relevant broadcasts
        filter = new IntentFilter(Intent.ACTION_USER_SWITCHED);
        context.registerReceiver(mMultiuserReceiver, filter);

        // monitor for system gestures
        mSystemGestures = new SystemGesturesPointerEventListener(context,
                new SystemGesturesPointerEventListener.Callbacks() {
                    @Override
                    public void onSwipeFromTop() {
                        if (mStatusBar != null) {
                            requestTransientBars(mStatusBar);
                        }
                    }
                    @Override
                    public void onSwipeFromBottom() {
                        if (mNavigationBar != null && mNavigationBarOnBottom) {
                            requestTransientBars(mNavigationBar);
                        }
                    }
                    @Override
                    public void onSwipeFromRight() {
                        if (mNavigationBar != null && !mNavigationBarOnBottom) {
                            requestTransientBars(mNavigationBar);
                        }
                    }
                    @Override
                    public void onDebug() {
                        // no-op
                    }
                });
        mImmersiveModeConfirmation = new ImmersiveModeConfirmation(mContext);
        mWindowManagerFuncs.registerPointerEventListener(mSystemGestures);

        mVibrator = (Vibrator)context.getSystemService(Context.VIBRATOR_SERVICE);

        // register for WIFI Display intents
        IntentFilter wifiDisplayFilter = new IntentFilter(ACTION_WIFI_DISPLAY_VIDEO);

        Intent wifidisplayIntent = context.registerReceiver(
                                      mWifiDisplayReceiver, wifiDisplayFilter);

        mLongPressVibePattern = getLongIntArray(mContext.getResources(),
                com.android.internal.R.array.config_longPressVibePattern);
        mVirtualKeyVibePattern = getLongIntArray(mContext.getResources(),
                com.android.internal.R.array.config_virtualKeyVibePattern);
        mKeyboardTapVibePattern = getLongIntArray(mContext.getResources(),
                com.android.internal.R.array.config_keyboardTapVibePattern);
        mClockTickVibePattern = getLongIntArray(mContext.getResources(),
                com.android.internal.R.array.config_clockTickVibePattern);
        mCalendarDateVibePattern = getLongIntArray(mContext.getResources(),
                com.android.internal.R.array.config_calendarDateVibePattern);
        mSafeModeDisabledVibePattern = getLongIntArray(mContext.getResources(),
                com.android.internal.R.array.config_safeModeDisabledVibePattern);
        mSafeModeEnabledVibePattern = getLongIntArray(mContext.getResources(),
                com.android.internal.R.array.config_safeModeEnabledVibePattern);

        mScreenshotChordEnabled = mContext.getResources().getBoolean(
                com.android.internal.R.bool.config_enableScreenshotChord);

        mGlobalKeyManager = new GlobalKeyManager(mContext);

        // Controls rotation and the like.
        initializeHdmiState();

        // Match current screen state.
        if (!mPowerManager.isInteractive()) {
            goingToSleep(WindowManagerPolicy.OFF_BECAUSE_OF_USER);
        }
    }

    /**
     * Read values from config.xml that may be overridden depending on
     * the configuration of the device.
     * eg. Disable long press on home goes to recents on sw600dp.
     */
    private void readConfigurationDependentBehaviors() {
        mLongPressOnHomeBehavior = mContext.getResources().getInteger(
                com.android.internal.R.integer.config_longPressOnHomeBehavior);
        if (mLongPressOnHomeBehavior < LONG_PRESS_HOME_NOTHING ||
                mLongPressOnHomeBehavior > LONG_PRESS_HOME_ASSIST) {
            mLongPressOnHomeBehavior = LONG_PRESS_HOME_NOTHING;
        }

        mDoubleTapOnHomeBehavior = mContext.getResources().getInteger(
                com.android.internal.R.integer.config_doubleTapOnHomeBehavior);
        if (mDoubleTapOnHomeBehavior < DOUBLE_TAP_HOME_NOTHING ||
                mDoubleTapOnHomeBehavior > DOUBLE_TAP_HOME_RECENT_SYSTEM_UI) {
            mDoubleTapOnHomeBehavior = LONG_PRESS_HOME_NOTHING;
        }
    }

    @Override
    public void setInitialDisplaySize(Display display, int width, int height, int density) {
        // This method might be called before the policy has been fully initialized
        // or for other displays we don't care about.
        if (mContext == null || display.getDisplayId() != Display.DEFAULT_DISPLAY) {
            return;
        }
        mDisplay = display;
        mPanelOrientation = SystemProperties.getInt("persist.panel.orientation", 0) / 90;

        final Resources res = mContext.getResources();
        int shortSize, longSize;
        if (width > height) {
            shortSize = height;
            longSize = width;
            mLandscapeRotation = Surface.ROTATION_0;
            mSeascapeRotation = Surface.ROTATION_180;
            if (res.getBoolean(com.android.internal.R.bool.config_reverseDefaultRotation)) {
                mPortraitRotation = Surface.ROTATION_90;
                mUpsideDownRotation = Surface.ROTATION_270;
            } else {
                mPortraitRotation = Surface.ROTATION_270;
                mUpsideDownRotation = Surface.ROTATION_90;
            }
        } else {
            shortSize = width;
            longSize = height;
            mPortraitRotation = Surface.ROTATION_0;
            mUpsideDownRotation = Surface.ROTATION_180;
            if (res.getBoolean(com.android.internal.R.bool.config_reverseDefaultRotation)) {
                mLandscapeRotation = Surface.ROTATION_270;
                mSeascapeRotation = Surface.ROTATION_90;
            } else {
                mLandscapeRotation = Surface.ROTATION_90;
                mSeascapeRotation = Surface.ROTATION_270;
            }
        }

        mStatusBarHeight =
                res.getDimensionPixelSize(com.android.internal.R.dimen.status_bar_height);

        // Height of the navigation bar when presented horizontally at bottom
        mNavigationBarHeightForRotation[mPortraitRotation] =
        mNavigationBarHeightForRotation[mUpsideDownRotation] =
                res.getDimensionPixelSize(com.android.internal.R.dimen.navigation_bar_height);
        mNavigationBarHeightForRotation[mLandscapeRotation] =
        mNavigationBarHeightForRotation[mSeascapeRotation] = res.getDimensionPixelSize(
                com.android.internal.R.dimen.navigation_bar_height_landscape);

        // Width of the navigation bar when presented vertically along one side
        mNavigationBarWidthForRotation[mPortraitRotation] =
        mNavigationBarWidthForRotation[mUpsideDownRotation] =
        mNavigationBarWidthForRotation[mLandscapeRotation] =
        mNavigationBarWidthForRotation[mSeascapeRotation] =
                res.getDimensionPixelSize(com.android.internal.R.dimen.navigation_bar_width);

        // SystemUI (status bar) layout policy
        int shortSizeDp = shortSize * DisplayMetrics.DENSITY_DEFAULT / density;
        int longSizeDp = longSize * DisplayMetrics.DENSITY_DEFAULT / density;

        // Allow the navigation bar to move on small devices (phones).
        mNavigationBarCanMove = shortSizeDp < 600;

        mHasNavigationBar = res.getBoolean(com.android.internal.R.bool.config_showNavigationBar);
        // Allow a system property to override this. Used by the emulator.
        // See also hasNavigationBar().
        String navBarOverride = SystemProperties.get("qemu.hw.mainkeys");
        if ("1".equals(navBarOverride)) {
            mHasNavigationBar = false;
        } else if ("0".equals(navBarOverride)) {
            mHasNavigationBar = true;
        }

        // For demo purposes, allow the rotation of the HDMI display to be controlled.
        // By default, HDMI locks rotation to landscape.
        if ("portrait".equals(SystemProperties.get("persist.demo.hdmirotation"))) {
            mDemoHdmiRotation = mPortraitRotation;
        } else {
            mDemoHdmiRotation = mLandscapeRotation;
        }
        mDemoHdmiRotationLock = SystemProperties.getBoolean("persist.demo.hdmirotationlock", false);

        // For demo purposes, allow the rotation of the remote display to be controlled.
        // By default, remote display locks rotation to landscape.
        if ("portrait".equals(SystemProperties.get("persist.demo.remoterotation"))) {
            mDemoRotation = mPortraitRotation;
        } else {
            mDemoRotation = mLandscapeRotation;
        }
        mDemoRotationLock = SystemProperties.getBoolean(
                "persist.demo.rotationlock", false);

        // Only force the default orientation if the screen is xlarge, at least 960dp x 720dp, per
        // http://developer.android.com/guide/practices/screens_support.html#range
        mForceDefaultOrientation = longSizeDp >= 960 && shortSizeDp >= 720 &&
                res.getBoolean(com.android.internal.R.bool.config_forceDefaultOrientation) &&
                // For debug purposes the next line turns this feature off with:
                // $ adb shell setprop config.override_forced_orient true
                // $ adb shell wm size reset
                !"true".equals(SystemProperties.get("config.override_forced_orient"));
    }

    /**
     * @return whether the navigation bar can be hidden, e.g. the device has a
     *         navigation bar and touch exploration is not enabled
     */
    private boolean canHideNavigationBar() {
        return mHasNavigationBar
                && !mAccessibilityManager.isTouchExplorationEnabled();
    }

    @Override
    public boolean isDefaultOrientationForced() {
        return mForceDefaultOrientation;
    }

    @Override
    public void setDisplayOverscan(Display display, int left, int top, int right, int bottom) {
        if (display.getDisplayId() == Display.DEFAULT_DISPLAY) {
            mOverscanLeft = left;
            mOverscanTop = top;
            mOverscanRight = right;
            mOverscanBottom = bottom;
        }
    }

    public void updateSettings() {
        ContentResolver resolver = mContext.getContentResolver();
        boolean updateRotation = false;
        synchronized (mLock) {
            mEndcallBehavior = Settings.System.getIntForUser(resolver,
                    Settings.System.END_BUTTON_BEHAVIOR,
                    Settings.System.END_BUTTON_BEHAVIOR_DEFAULT,
                    UserHandle.USER_CURRENT);
            mIncallPowerBehavior = Settings.Secure.getIntForUser(resolver,
                    Settings.Secure.INCALL_POWER_BUTTON_BEHAVIOR,
                    Settings.Secure.INCALL_POWER_BUTTON_BEHAVIOR_DEFAULT,
                    UserHandle.USER_CURRENT);

            // Configure wake gesture.
            boolean wakeGestureEnabledSetting = Settings.Secure.getIntForUser(resolver,
                    Settings.Secure.WAKE_GESTURE_ENABLED, 0,
                    UserHandle.USER_CURRENT) != 0;
            if (mWakeGestureEnabledSetting != wakeGestureEnabledSetting) {
                mWakeGestureEnabledSetting = wakeGestureEnabledSetting;
                updateWakeGestureListenerLp();
            }

            // Configure rotation lock.
            int userRotation = Settings.System.getIntForUser(resolver,
                    Settings.System.USER_ROTATION, Surface.ROTATION_0,
                    UserHandle.USER_CURRENT);
            if (mUserRotation != userRotation) {
                mUserRotation = userRotation;
                updateRotation = true;
            }
            int userRotationMode = Settings.System.getIntForUser(resolver,
                    Settings.System.ACCELEROMETER_ROTATION, 0, UserHandle.USER_CURRENT) != 0 ?
                            WindowManagerPolicy.USER_ROTATION_FREE :
                                    WindowManagerPolicy.USER_ROTATION_LOCKED;
            if (mUserRotationMode != userRotationMode) {
                mUserRotationMode = userRotationMode;
                updateRotation = true;
                updateOrientationListenerLp();
            }

            if (mSystemReady) {
                int pointerLocation = Settings.System.getIntForUser(resolver,
                        Settings.System.POINTER_LOCATION, 0, UserHandle.USER_CURRENT);
                if (mPointerLocationMode != pointerLocation) {
                    mPointerLocationMode = pointerLocation;
                    mHandler.sendEmptyMessage(pointerLocation != 0 ?
                            MSG_ENABLE_POINTER_LOCATION : MSG_DISABLE_POINTER_LOCATION);
                }
            }
            // use screen off timeout setting as the timeout for the lockscreen
            mLockScreenTimeout = Settings.System.getIntForUser(resolver,
                    Settings.System.SCREEN_OFF_TIMEOUT, 0, UserHandle.USER_CURRENT);
            String imId = Settings.Secure.getStringForUser(resolver,
                    Settings.Secure.DEFAULT_INPUT_METHOD, UserHandle.USER_CURRENT);
            boolean hasSoftInput = imId != null && imId.length() > 0;
            if (mHasSoftInput != hasSoftInput) {
                mHasSoftInput = hasSoftInput;
                updateRotation = true;
            }
            if (mImmersiveModeConfirmation != null) {
                mImmersiveModeConfirmation.loadSetting(mCurrentUserId);
            }
            PolicyControl.reloadFromSetting(mContext);
        }
        if (updateRotation) {
            updateRotation(true);
        }
    }

    private void updateWakeGestureListenerLp() {
        if (shouldEnableWakeGestureLp()) {
            mWakeGestureListener.requestWakeUpTrigger();
        } else {
            mWakeGestureListener.cancelWakeUpTrigger();
        }
    }

    private boolean shouldEnableWakeGestureLp() {
        return mWakeGestureEnabledSetting && !mAwake
                && (!mLidControlsSleep || mLidState != LID_CLOSED)
                && mWakeGestureListener.isSupported();
    }

    private void enablePointerLocation() {
        if (mPointerLocationView == null) {
            mPointerLocationView = new PointerLocationView(mContext);
            mPointerLocationView.setPrintCoords(false);
            WindowManager.LayoutParams lp = new WindowManager.LayoutParams(
                    WindowManager.LayoutParams.MATCH_PARENT,
                    WindowManager.LayoutParams.MATCH_PARENT);
            lp.type = WindowManager.LayoutParams.TYPE_SECURE_SYSTEM_OVERLAY;
            lp.flags = WindowManager.LayoutParams.FLAG_FULLSCREEN
                    | WindowManager.LayoutParams.FLAG_NOT_TOUCHABLE
                    | WindowManager.LayoutParams.FLAG_NOT_FOCUSABLE
                    | WindowManager.LayoutParams.FLAG_LAYOUT_IN_SCREEN;
            if (ActivityManager.isHighEndGfx()) {
                lp.flags |= WindowManager.LayoutParams.FLAG_HARDWARE_ACCELERATED;
                lp.privateFlags |=
                        WindowManager.LayoutParams.PRIVATE_FLAG_FORCE_HARDWARE_ACCELERATED;
            }
            lp.format = PixelFormat.TRANSLUCENT;
            lp.setTitle("PointerLocation");
            WindowManager wm = (WindowManager)
                    mContext.getSystemService(Context.WINDOW_SERVICE);
            lp.inputFeatures |= WindowManager.LayoutParams.INPUT_FEATURE_NO_INPUT_CHANNEL;
            wm.addView(mPointerLocationView, lp);
            mWindowManagerFuncs.registerPointerEventListener(mPointerLocationView);
        }
    }

    private void disablePointerLocation() {
        if (mPointerLocationView != null) {
            mWindowManagerFuncs.unregisterPointerEventListener(mPointerLocationView);
            WindowManager wm = (WindowManager) mContext.getSystemService(Context.WINDOW_SERVICE);
            wm.removeView(mPointerLocationView);
            mPointerLocationView = null;
        }
    }

    private int readRotation(int resID) {
        try {
            int rotation = mContext.getResources().getInteger(resID);
            switch (rotation) {
                case 0:
                    return Surface.ROTATION_0;
                case 90:
                    return Surface.ROTATION_90;
                case 180:
                    return Surface.ROTATION_180;
                case 270:
                    return Surface.ROTATION_270;
            }
        } catch (Resources.NotFoundException e) {
            // fall through
        }
        return -1;
    }

    /** {@inheritDoc} */
    @Override
    public int checkAddPermission(WindowManager.LayoutParams attrs, int[] outAppOp) {
        int type = attrs.type;

        outAppOp[0] = AppOpsManager.OP_NONE;

        if (!((type >= FIRST_APPLICATION_WINDOW && type <= LAST_APPLICATION_WINDOW)
                || (type >= FIRST_SUB_WINDOW && type <= LAST_SUB_WINDOW)
                || (type >= FIRST_SYSTEM_WINDOW && type <= LAST_SYSTEM_WINDOW))) {
            return WindowManagerGlobal.ADD_INVALID_TYPE;
        }

        if (type < FIRST_SYSTEM_WINDOW || type > LAST_SYSTEM_WINDOW) {
            // Window manager will make sure these are okay.
            return WindowManagerGlobal.ADD_OKAY;
        }
        String permission = null;
        switch (type) {
            case TYPE_TOAST:
                // XXX right now the app process has complete control over
                // this...  should introduce a token to let the system
                // monitor/control what they are doing.
                outAppOp[0] = AppOpsManager.OP_TOAST_WINDOW;
                break;
            case TYPE_DREAM:
            case TYPE_INPUT_METHOD:
            case TYPE_WALLPAPER:
            case TYPE_PRIVATE_PRESENTATION:
            case TYPE_VOICE_INTERACTION:
            case TYPE_ACCESSIBILITY_OVERLAY:
                // The window manager will check these.
                break;
            case TYPE_PHONE:
            case TYPE_PRIORITY_PHONE:
            case TYPE_SYSTEM_ALERT:
            case TYPE_SYSTEM_ERROR:
            case TYPE_SYSTEM_OVERLAY:
                permission = android.Manifest.permission.SYSTEM_ALERT_WINDOW;
                outAppOp[0] = AppOpsManager.OP_SYSTEM_ALERT_WINDOW;
                break;
            default:
                permission = android.Manifest.permission.INTERNAL_SYSTEM_WINDOW;
        }
        if (permission != null) {
            if (mContext.checkCallingOrSelfPermission(permission)
                    != PackageManager.PERMISSION_GRANTED) {
                return WindowManagerGlobal.ADD_PERMISSION_DENIED;
            }
        }
        return WindowManagerGlobal.ADD_OKAY;
    }

    @Override
    public boolean checkShowToOwnerOnly(WindowManager.LayoutParams attrs) {

        // If this switch statement is modified, modify the comment in the declarations of
        // the type in {@link WindowManager.LayoutParams} as well.
        switch (attrs.type) {
            default:
                // These are the windows that by default are shown only to the user that created
                // them. If this needs to be overridden, set
                // {@link WindowManager.LayoutParams.PRIVATE_FLAG_SHOW_FOR_ALL_USERS} in
                // {@link WindowManager.LayoutParams}. Note that permission
                // {@link android.Manifest.permission.INTERNAL_SYSTEM_WINDOW} is required as well.
                if ((attrs.privateFlags & PRIVATE_FLAG_SHOW_FOR_ALL_USERS) == 0) {
                    return true;
                }
                break;

            // These are the windows that by default are shown to all users. However, to
            // protect against spoofing, check permissions below.
            case TYPE_APPLICATION_STARTING:
            case TYPE_BOOT_PROGRESS:
            case TYPE_DISPLAY_OVERLAY:
            case TYPE_HIDDEN_NAV_CONSUMER:
            case TYPE_KEYGUARD_SCRIM:
            case TYPE_KEYGUARD_DIALOG:
            case TYPE_MAGNIFICATION_OVERLAY:
            case TYPE_NAVIGATION_BAR:
            case TYPE_NAVIGATION_BAR_PANEL:
            case TYPE_PHONE:
            case TYPE_POINTER:
            case TYPE_PRIORITY_PHONE:
            case TYPE_SEARCH_BAR:
            case TYPE_STATUS_BAR:
            case TYPE_STATUS_BAR_PANEL:
            case TYPE_STATUS_BAR_SUB_PANEL:
            case TYPE_SYSTEM_DIALOG:
            case TYPE_UNIVERSE_BACKGROUND:
            case TYPE_VOLUME_OVERLAY:
            case TYPE_PRIVATE_PRESENTATION:
                break;
        }

        // Check if third party app has set window to system window type.
        return mContext.checkCallingOrSelfPermission(
                android.Manifest.permission.INTERNAL_SYSTEM_WINDOW)
                        != PackageManager.PERMISSION_GRANTED;
    }

    @Override
    public void adjustWindowParamsLw(WindowManager.LayoutParams attrs) {
        switch (attrs.type) {
            case TYPE_SYSTEM_OVERLAY:
            case TYPE_SECURE_SYSTEM_OVERLAY:
                // These types of windows can't receive input events.
                attrs.flags |= WindowManager.LayoutParams.FLAG_NOT_FOCUSABLE
                        | WindowManager.LayoutParams.FLAG_NOT_TOUCHABLE;
                attrs.flags &= ~WindowManager.LayoutParams.FLAG_WATCH_OUTSIDE_TOUCH;
                break;
            case TYPE_STATUS_BAR:

                // If the Keyguard is in a hidden state (occluded by another window), we force to
                // remove the wallpaper and keyguard flag so that any change in-flight after setting
                // the keyguard as occluded wouldn't set these flags again.
                // See {@link #processKeyguardSetHiddenResultLw}.
                if (mKeyguardHidden) {
                    attrs.flags &= ~WindowManager.LayoutParams.FLAG_SHOW_WALLPAPER;
                    attrs.privateFlags &= ~WindowManager.LayoutParams.PRIVATE_FLAG_KEYGUARD;
                }
                break;
        }

        if (attrs.type != TYPE_STATUS_BAR) {
            // The status bar is the only window allowed to exhibit keyguard behavior.
            attrs.privateFlags &= ~WindowManager.LayoutParams.PRIVATE_FLAG_KEYGUARD;
        }

        if (ActivityManager.isHighEndGfx()
                && (attrs.flags & FLAG_DRAWS_SYSTEM_BAR_BACKGROUNDS) != 0) {
            attrs.subtreeSystemUiVisibility |= View.SYSTEM_UI_FLAG_LAYOUT_FULLSCREEN
                    | View.SYSTEM_UI_FLAG_LAYOUT_HIDE_NAVIGATION;
        }
    }

    void readLidState() {
        mLidState = mWindowManagerFuncs.getLidState();
    }

    private void readCameraLensCoverState() {
        mCameraLensCoverState = mWindowManagerFuncs.getCameraLensCoverState();
    }

    private boolean isHidden(int accessibilityMode) {
        switch (accessibilityMode) {
            case 1:
                return mLidState == LID_CLOSED;
            case 2:
                return mLidState == LID_OPEN;
            default:
                return false;
        }
    }

    /** {@inheritDoc} */
    @Override
    public void adjustConfigurationLw(Configuration config, int keyboardPresence,
            int navigationPresence) {
        mHaveBuiltInKeyboard = (keyboardPresence & PRESENCE_INTERNAL) != 0;

        readConfigurationDependentBehaviors();
        readLidState();
        applyLidSwitchState();

        if (config.keyboard == Configuration.KEYBOARD_NOKEYS
                || (keyboardPresence == PRESENCE_INTERNAL
                        && isHidden(mLidKeyboardAccessibility))) {
            config.hardKeyboardHidden = Configuration.HARDKEYBOARDHIDDEN_YES;
            if (!mHasSoftInput) {
                config.keyboardHidden = Configuration.KEYBOARDHIDDEN_YES;
            }
        }

        if (config.navigation == Configuration.NAVIGATION_NONAV
                || (navigationPresence == PRESENCE_INTERNAL
                        && isHidden(mLidNavigationAccessibility))) {
            config.navigationHidden = Configuration.NAVIGATIONHIDDEN_YES;
        }
    }

    /** {@inheritDoc} */
    @Override
    public int windowTypeToLayerLw(int type) {
        if (type >= FIRST_APPLICATION_WINDOW && type <= LAST_APPLICATION_WINDOW) {
            return 2;
        }
        switch (type) {
        case TYPE_UNIVERSE_BACKGROUND:
            return 1;
        case TYPE_PRIVATE_PRESENTATION:
            return 2;
        case TYPE_WALLPAPER:
            // wallpaper is at the bottom, though the window manager may move it.
            return 2;
        case TYPE_PHONE:
            return 3;
        case TYPE_SEARCH_BAR:
            return 4;
        case TYPE_VOICE_INTERACTION:
            // voice interaction layer is almost immediately above apps.
            return 5;
        case TYPE_SYSTEM_DIALOG:
            return 6;
        case TYPE_TOAST:
            // toasts and the plugged-in battery thing
            return 7;
        case TYPE_PRIORITY_PHONE:
            // SIM errors and unlock.  Not sure if this really should be in a high layer.
            return 8;
        case TYPE_DREAM:
            // used for Dreams (screensavers with TYPE_DREAM windows)
            return 9;
        case TYPE_SYSTEM_ALERT:
            // like the ANR / app crashed dialogs
            return 10;
        case TYPE_INPUT_METHOD:
            // on-screen keyboards and other such input method user interfaces go here.
            return 11;
        case TYPE_INPUT_METHOD_DIALOG:
            // on-screen keyboards and other such input method user interfaces go here.
            return 12;
        case TYPE_KEYGUARD_SCRIM:
            // the safety window that shows behind keyguard while keyguard is starting
            return 13;
        case TYPE_STATUS_BAR_SUB_PANEL:
            return 14;
        case TYPE_STATUS_BAR:
            return 15;
        case TYPE_STATUS_BAR_PANEL:
            return 16;
        case TYPE_KEYGUARD_DIALOG:
            return 17;
        case TYPE_VOLUME_OVERLAY:
            // the on-screen volume indicator and controller shown when the user
            // changes the device volume
            return 18;
        case TYPE_SYSTEM_OVERLAY:
            // the on-screen volume indicator and controller shown when the user
            // changes the device volume
            return 19;
        case TYPE_NAVIGATION_BAR:
            // the navigation bar, if available, shows atop most things
            return 20;
        case TYPE_NAVIGATION_BAR_PANEL:
            // some panels (e.g. search) need to show on top of the navigation bar
            return 21;
        case TYPE_SYSTEM_ERROR:
            // system-level error dialogs
            return 22;
        case TYPE_MAGNIFICATION_OVERLAY:
            // used to highlight the magnified portion of a display
            return 23;
        case TYPE_DISPLAY_OVERLAY:
            // used to simulate secondary display devices
            return 24;
        case TYPE_DRAG:
            // the drag layer: input for drag-and-drop is associated with this window,
            // which sits above all other focusable windows
            return 25;
        case TYPE_ACCESSIBILITY_OVERLAY:
            // overlay put by accessibility services to intercept user interaction
            return 26;
        case TYPE_SECURE_SYSTEM_OVERLAY:
            return 27;
        case TYPE_BOOT_PROGRESS:
            return 28;
        case TYPE_POINTER:
            // the (mouse) pointer layer
            return 29;
        case TYPE_HIDDEN_NAV_CONSUMER:
            return 30;
        }
        Log.e(TAG, "Unknown window type: " + type);
        return 2;
    }

    /** {@inheritDoc} */
    @Override
    public int subWindowTypeToLayerLw(int type) {
        switch (type) {
        case TYPE_APPLICATION_PANEL:
        case TYPE_APPLICATION_ATTACHED_DIALOG:
            return APPLICATION_PANEL_SUBLAYER;
        case TYPE_APPLICATION_MEDIA:
            return APPLICATION_MEDIA_SUBLAYER;
        case TYPE_APPLICATION_MEDIA_OVERLAY:
            return APPLICATION_MEDIA_OVERLAY_SUBLAYER;
        case TYPE_APPLICATION_SUB_PANEL:
            return APPLICATION_SUB_PANEL_SUBLAYER;
        }
        Log.e(TAG, "Unknown sub-window type: " + type);
        return 0;
    }

    @Override
    public int getMaxWallpaperLayer() {
        return windowTypeToLayerLw(TYPE_STATUS_BAR);
    }

    @Override
    public int getAboveUniverseLayer() {
        return windowTypeToLayerLw(TYPE_SYSTEM_ERROR);
    }

    @Override
    public int getNonDecorDisplayWidth(int fullWidth, int fullHeight, int rotation) {
        if (mHasNavigationBar) {
            // For a basic navigation bar, when we are in landscape mode we place
            // the navigation bar to the side.
            if (mNavigationBarCanMove && fullWidth > fullHeight) {
                return fullWidth - mNavigationBarWidthForRotation[rotation];
            }
        }
        return fullWidth;
    }

    @Override
    public int getNonDecorDisplayHeight(int fullWidth, int fullHeight, int rotation) {
        if (mHasNavigationBar) {
            // For a basic navigation bar, when we are in portrait mode we place
            // the navigation bar to the bottom.
            if (!mNavigationBarCanMove || fullWidth < fullHeight) {
                return fullHeight - mNavigationBarHeightForRotation[rotation];
            }
        }
        return fullHeight;
    }

    @Override
    public int getConfigDisplayWidth(int fullWidth, int fullHeight, int rotation) {
        return getNonDecorDisplayWidth(fullWidth, fullHeight, rotation);
    }

    @Override
    public int getConfigDisplayHeight(int fullWidth, int fullHeight, int rotation) {
        // There is a separate status bar at the top of the display.  We don't count that as part
        // of the fixed decor, since it can hide; however, for purposes of configurations,
        // we do want to exclude it since applications can't generally use that part
        // of the screen.
        return getNonDecorDisplayHeight(fullWidth, fullHeight, rotation) - mStatusBarHeight;
    }

    @Override
    public boolean isForceHiding(WindowManager.LayoutParams attrs) {
        return (attrs.privateFlags & PRIVATE_FLAG_KEYGUARD) != 0 ||
                (isKeyguardHostWindow(attrs) &&
                        (mKeyguardDelegate != null && mKeyguardDelegate.isShowing())) ||
                (attrs.type == TYPE_KEYGUARD_SCRIM);
    }

    @Override
    public boolean isKeyguardHostWindow(WindowManager.LayoutParams attrs) {
        return attrs.type == TYPE_STATUS_BAR;
    }

    @Override
    public boolean canBeForceHidden(WindowState win, WindowManager.LayoutParams attrs) {
        switch (attrs.type) {
            case TYPE_STATUS_BAR:
            case TYPE_NAVIGATION_BAR:
            case TYPE_WALLPAPER:
            case TYPE_DREAM:
            case TYPE_UNIVERSE_BACKGROUND:
            case TYPE_KEYGUARD_SCRIM:
                return false;
            default:
                return true;
        }
    }

    @Override
    public WindowState getWinShowWhenLockedLw() {
        return mWinShowWhenLocked;
    }

    /** {@inheritDoc} */
    @Override
    public View addStartingWindow(IBinder appToken, String packageName, int theme,
            CompatibilityInfo compatInfo, CharSequence nonLocalizedLabel, int labelRes,
            int icon, int logo, int windowFlags) {
        if (!SHOW_STARTING_ANIMATIONS) {
            return null;
        }
        if (packageName == null) {
            return null;
        }

        WindowManager wm = null;
        View view = null;

        try {
            Context context = mContext;
            if (DEBUG_STARTING_WINDOW) Slog.d(TAG, "addStartingWindow " + packageName
                    + ": nonLocalizedLabel=" + nonLocalizedLabel + " theme="
                    + Integer.toHexString(theme));
            if (theme != context.getThemeResId() || labelRes != 0) {
                try {
                    context = context.createPackageContext(packageName, 0);
                    context.setTheme(theme);
                } catch (PackageManager.NameNotFoundException e) {
                    // Ignore
                }
            }

            Window win = PolicyManager.makeNewWindow(context);
            final TypedArray ta = win.getWindowStyle();
            if (ta.getBoolean(
                        com.android.internal.R.styleable.Window_windowDisablePreview, false)
                || ta.getBoolean(
                        com.android.internal.R.styleable.Window_windowShowWallpaper,false)) {
                return null;
            }

            Resources r = context.getResources();
            win.setTitle(r.getText(labelRes, nonLocalizedLabel));

            win.setType(
                WindowManager.LayoutParams.TYPE_APPLICATION_STARTING);
            // Force the window flags: this is a fake window, so it is not really
            // touchable or focusable by the user.  We also add in the ALT_FOCUSABLE_IM
            // flag because we do know that the next window will take input
            // focus, so we want to get the IME window up on top of us right away.
            win.setFlags(
                windowFlags|
                WindowManager.LayoutParams.FLAG_NOT_TOUCHABLE|
                WindowManager.LayoutParams.FLAG_NOT_FOCUSABLE|
                WindowManager.LayoutParams.FLAG_ALT_FOCUSABLE_IM,
                windowFlags|
                WindowManager.LayoutParams.FLAG_NOT_TOUCHABLE|
                WindowManager.LayoutParams.FLAG_NOT_FOCUSABLE|
                WindowManager.LayoutParams.FLAG_ALT_FOCUSABLE_IM);

            win.setDefaultIcon(icon);
            win.setDefaultLogo(logo);

            win.setLayout(WindowManager.LayoutParams.MATCH_PARENT,
                    WindowManager.LayoutParams.MATCH_PARENT);

            final WindowManager.LayoutParams params = win.getAttributes();
            params.token = appToken;
            params.packageName = packageName;
            params.windowAnimations = win.getWindowStyle().getResourceId(
                    com.android.internal.R.styleable.Window_windowAnimationStyle, 0);
            params.privateFlags |=
                    WindowManager.LayoutParams.PRIVATE_FLAG_FAKE_HARDWARE_ACCELERATED;
            params.privateFlags |= WindowManager.LayoutParams.PRIVATE_FLAG_SHOW_FOR_ALL_USERS;

            if (!compatInfo.supportsScreen()) {
                params.privateFlags |= WindowManager.LayoutParams.PRIVATE_FLAG_COMPATIBLE_WINDOW;
            }

            params.setTitle("Starting " + packageName);

            wm = (WindowManager)context.getSystemService(Context.WINDOW_SERVICE);
            view = win.getDecorView();

            if (win.isFloating()) {
                // Whoops, there is no way to display an animation/preview
                // of such a thing!  After all that work...  let's skip it.
                // (Note that we must do this here because it is in
                // getDecorView() where the theme is evaluated...  maybe
                // we should peek the floating attribute from the theme
                // earlier.)
                return null;
            }

            if (DEBUG_STARTING_WINDOW) Slog.d(
                TAG, "Adding starting window for " + packageName
                + " / " + appToken + ": "
                + (view.getParent() != null ? view : null));

            wm.addView(view, params);

            // Only return the view if it was successfully added to the
            // window manager... which we can tell by it having a parent.
            return view.getParent() != null ? view : null;
        } catch (WindowManager.BadTokenException e) {
            // ignore
            Log.w(TAG, appToken + " already running, starting window not displayed. " +
                    e.getMessage());
        } catch (RuntimeException e) {
            // don't crash if something else bad happens, for example a
            // failure loading resources because we are loading from an app
            // on external storage that has been unmounted.
            Log.w(TAG, appToken + " failed creating starting window", e);
        } finally {
            if (view != null && view.getParent() == null) {
                Log.w(TAG, "view not successfully added to wm, removing view");
                wm.removeViewImmediate(view);
            }
        }

        return null;
    }

    /** {@inheritDoc} */
    @Override
    public void removeStartingWindow(IBinder appToken, View window) {
        if (DEBUG_STARTING_WINDOW) Slog.v(TAG, "Removing starting window for " + appToken + ": "
                + window + " Callers=" + Debug.getCallers(4));

        if (window != null) {
            WindowManager wm = (WindowManager)mContext.getSystemService(Context.WINDOW_SERVICE);
            wm.removeView(window);
        }
    }

    /**
     * Preflight adding a window to the system.
     *
     * Currently enforces that three window types are singletons:
     * <ul>
     * <li>STATUS_BAR_TYPE</li>
     * <li>KEYGUARD_TYPE</li>
     * </ul>
     *
     * @param win The window to be added
     * @param attrs Information about the window to be added
     *
     * @return If ok, WindowManagerImpl.ADD_OKAY.  If too many singletons,
     * WindowManagerImpl.ADD_MULTIPLE_SINGLETON
     */
    @Override
    public int prepareAddWindowLw(WindowState win, WindowManager.LayoutParams attrs) {
        switch (attrs.type) {
            case TYPE_STATUS_BAR:
                mContext.enforceCallingOrSelfPermission(
                        android.Manifest.permission.STATUS_BAR_SERVICE,
                        "PhoneWindowManager");
                if (mStatusBar != null) {
                    if (mStatusBar.isAlive()) {
                        return WindowManagerGlobal.ADD_MULTIPLE_SINGLETON;
                    }
                }
                mStatusBar = win;
                mStatusBarController.setWindow(win);
                break;
            case TYPE_NAVIGATION_BAR:
                mContext.enforceCallingOrSelfPermission(
                        android.Manifest.permission.STATUS_BAR_SERVICE,
                        "PhoneWindowManager");
                if (mNavigationBar != null) {
                    if (mNavigationBar.isAlive()) {
                        return WindowManagerGlobal.ADD_MULTIPLE_SINGLETON;
                    }
                }
                mNavigationBar = win;
                mNavigationBarController.setWindow(win);
                if (DEBUG_LAYOUT) Slog.i(TAG, "NAVIGATION BAR: " + mNavigationBar);
                break;
            case TYPE_NAVIGATION_BAR_PANEL:
                mContext.enforceCallingOrSelfPermission(
                        android.Manifest.permission.STATUS_BAR_SERVICE,
                        "PhoneWindowManager");
                break;
            case TYPE_STATUS_BAR_PANEL:
                mContext.enforceCallingOrSelfPermission(
                        android.Manifest.permission.STATUS_BAR_SERVICE,
                        "PhoneWindowManager");
                break;
            case TYPE_STATUS_BAR_SUB_PANEL:
                mContext.enforceCallingOrSelfPermission(
                        android.Manifest.permission.STATUS_BAR_SERVICE,
                        "PhoneWindowManager");
                break;
            case TYPE_KEYGUARD_SCRIM:
                if (mKeyguardScrim != null) {
                    return WindowManagerGlobal.ADD_MULTIPLE_SINGLETON;
                }
                mKeyguardScrim = win;
                break;
        }
        return WindowManagerGlobal.ADD_OKAY;
    }

    /** {@inheritDoc} */
    @Override
    public void removeWindowLw(WindowState win) {
        if (mStatusBar == win) {
            mStatusBar = null;
            mStatusBarController.setWindow(null);
            mKeyguardDelegate.showScrim();
        } else if (mKeyguardScrim == win) {
            Log.v(TAG, "Removing keyguard scrim");
            mKeyguardScrim = null;
        } if (mNavigationBar == win) {
            mNavigationBar = null;
            mNavigationBarController.setWindow(null);
        }
    }

    static final boolean PRINT_ANIM = false;

    /** {@inheritDoc} */
    @Override
    public int selectAnimationLw(WindowState win, int transit) {
        if (PRINT_ANIM) Log.i(TAG, "selectAnimation in " + win
              + ": transit=" + transit);
        if (win == mStatusBar) {
            boolean isKeyguard = (win.getAttrs().privateFlags & PRIVATE_FLAG_KEYGUARD) != 0;
            if (transit == TRANSIT_EXIT
                    || transit == TRANSIT_HIDE) {
                return isKeyguard ? -1 : R.anim.dock_top_exit;
            } else if (transit == TRANSIT_ENTER
                    || transit == TRANSIT_SHOW) {
                return isKeyguard ? -1 : R.anim.dock_top_enter;
            }
        } else if (win == mNavigationBar) {
            // This can be on either the bottom or the right.
            if (mNavigationBarOnBottom) {
                if (transit == TRANSIT_EXIT
                        || transit == TRANSIT_HIDE) {
                    return R.anim.dock_bottom_exit;
                } else if (transit == TRANSIT_ENTER
                        || transit == TRANSIT_SHOW) {
                    return R.anim.dock_bottom_enter;
                }
            } else {
                if (transit == TRANSIT_EXIT
                        || transit == TRANSIT_HIDE) {
                    return R.anim.dock_right_exit;
                } else if (transit == TRANSIT_ENTER
                        || transit == TRANSIT_SHOW) {
                    return R.anim.dock_right_enter;
                }
            }
        }

        if (transit == TRANSIT_PREVIEW_DONE) {
            if (win.hasAppShownWindows()) {
                if (PRINT_ANIM) Log.i(TAG, "**** STARTING EXIT");
                return com.android.internal.R.anim.app_starting_exit;
            }
        } else if (win.getAttrs().type == TYPE_DREAM && mDreamingLockscreen
                && transit == TRANSIT_ENTER) {
            // Special case: we are animating in a dream, while the keyguard
            // is shown.  We don't want an animation on the dream, because
            // we need it shown immediately with the keyguard animating away
            // to reveal it.
            return -1;
        }

        return 0;
    }

    @Override
    public void selectRotationAnimationLw(int anim[]) {
        if (PRINT_ANIM) Slog.i(TAG, "selectRotationAnimation mTopFullscreen="
                + mTopFullscreenOpaqueWindowState + " rotationAnimation="
                + (mTopFullscreenOpaqueWindowState == null ?
                        "0" : mTopFullscreenOpaqueWindowState.getAttrs().rotationAnimation));
        if (mTopFullscreenOpaqueWindowState != null && mTopIsFullscreen) {
            switch (mTopFullscreenOpaqueWindowState.getAttrs().rotationAnimation) {
                case ROTATION_ANIMATION_CROSSFADE:
                    anim[0] = R.anim.rotation_animation_xfade_exit;
                    anim[1] = R.anim.rotation_animation_enter;
                    break;
                case ROTATION_ANIMATION_JUMPCUT:
                    anim[0] = R.anim.rotation_animation_jump_exit;
                    anim[1] = R.anim.rotation_animation_enter;
                    break;
                case ROTATION_ANIMATION_ROTATE:
                default:
                    anim[0] = anim[1] = 0;
                    break;
            }
        } else {
            anim[0] = anim[1] = 0;
        }
    }

    @Override
    public boolean validateRotationAnimationLw(int exitAnimId, int enterAnimId,
            boolean forceDefault) {
        switch (exitAnimId) {
            case R.anim.rotation_animation_xfade_exit:
            case R.anim.rotation_animation_jump_exit:
                // These are the only cases that matter.
                if (forceDefault) {
                    return false;
                }
                int anim[] = new int[2];
                selectRotationAnimationLw(anim);
                return (exitAnimId == anim[0] && enterAnimId == anim[1]);
            default:
                return true;
        }
    }

    @Override
    public Animation createForceHideEnterAnimation(boolean onWallpaper,
            boolean goingToNotificationShade) {
        if (goingToNotificationShade) {
            return AnimationUtils.loadAnimation(mContext, R.anim.lock_screen_behind_enter_fade_in);
        }

        AnimationSet set = (AnimationSet) AnimationUtils.loadAnimation(mContext, onWallpaper ?
                    R.anim.lock_screen_behind_enter_wallpaper :
                    R.anim.lock_screen_behind_enter);

        // TODO: Use XML interpolators when we have log interpolators available in XML.
        final List<Animation> animations = set.getAnimations();
        for (int i = animations.size() - 1; i >= 0; --i) {
            animations.get(i).setInterpolator(mLogDecelerateInterpolator);
        }

        return set;
    }


    @Override
    public Animation createForceHideWallpaperExitAnimation(boolean goingToNotificationShade) {
        if (goingToNotificationShade) {
            return null;
        } else {
            return AnimationUtils.loadAnimation(mContext, R.anim.lock_screen_wallpaper_exit);
        }
    }

    private static void awakenDreams() {
        IDreamManager dreamManager = getDreamManager();
        if (dreamManager != null) {
            try {
                dreamManager.awaken();
            } catch (RemoteException e) {
                // fine, stay asleep then
            }
        }
    }

    static IDreamManager getDreamManager() {
        return IDreamManager.Stub.asInterface(
                ServiceManager.checkService(DreamService.DREAM_SERVICE));
    }

    TelecomManager getTelecommService() {
        return (TelecomManager) mContext.getSystemService(Context.TELECOM_SERVICE);
    }

    static IAudioService getAudioService() {
        IAudioService audioService = IAudioService.Stub.asInterface(
                ServiceManager.checkService(Context.AUDIO_SERVICE));
        if (audioService == null) {
            Log.w(TAG, "Unable to find IAudioService interface.");
        }
        return audioService;
    }

    boolean keyguardOn() {
        return isKeyguardShowingAndNotOccluded() || inKeyguardRestrictedKeyInputMode();
    }

    private static final int[] WINDOW_TYPES_WHERE_HOME_DOESNT_WORK = {
            WindowManager.LayoutParams.TYPE_SYSTEM_ALERT,
            WindowManager.LayoutParams.TYPE_SYSTEM_ERROR,
        };

    /** {@inheritDoc} */
    @Override
    public long interceptKeyBeforeDispatching(WindowState win, KeyEvent event, int policyFlags) {
        final boolean keyguardOn = keyguardOn();
        final int keyCode = event.getKeyCode();
        final int repeatCount = event.getRepeatCount();
        final int metaState = event.getMetaState();
        final int flags = event.getFlags();
        final boolean down = event.getAction() == KeyEvent.ACTION_DOWN;
        final boolean canceled = event.isCanceled();

        if (DEBUG_INPUT) {
            Log.d(TAG, "interceptKeyTi keyCode=" + keyCode + " down=" + down + " repeatCount="
                    + repeatCount + " keyguardOn=" + keyguardOn + " mHomePressed=" + mHomePressed
                    + " canceled=" + canceled);
        }

        // If we think we might have a volume down & power key chord on the way
        // but we're not sure, then tell the dispatcher to wait a little while and
        // try again later before dispatching.
        if (mScreenshotChordEnabled && (flags & KeyEvent.FLAG_FALLBACK) == 0) {
            if (mScreenshotChordVolumeDownKeyTriggered && !mScreenshotChordPowerKeyTriggered) {
                final long now = SystemClock.uptimeMillis();
                final long timeoutTime = mScreenshotChordVolumeDownKeyTime
                        + SCREENSHOT_CHORD_DEBOUNCE_DELAY_MILLIS;
                if (now < timeoutTime) {
                    return timeoutTime - now;
                }
            }
            if (keyCode == KeyEvent.KEYCODE_VOLUME_DOWN
                    && mScreenshotChordVolumeDownKeyConsumed) {
                if (!down) {
                    mScreenshotChordVolumeDownKeyConsumed = false;
                }
                return -1;
            }
            if (mVolumeUpKeyTriggered && !mPowerKeyTriggered) {
                final long now = SystemClock.uptimeMillis();
                final long timeoutTime = mVolumeUpKeyTime + SCREENSHOT_CHORD_DEBOUNCE_DELAY_MILLIS;
                if (now < timeoutTime) {
                    return timeoutTime - now;
                }
            }
            if (keyCode == KeyEvent.KEYCODE_VOLUME_UP
                    && mVolumeUpKeyConsumedByScreenshotChord) {
                if (!down) {
                    mVolumeUpKeyConsumedByScreenshotChord = false;
                }
                return -1;
            }
            if (mVolumeUpKeyTriggered && !mPowerKeyTriggered) {
                final long now = SystemClock.uptimeMillis();
                final long timeoutTime = mVolumeUpKeyTime + SCREENSHOT_CHORD_DEBOUNCE_DELAY_MILLIS;
                if (now < timeoutTime) {
                    return timeoutTime - now;
                }
            }
            if (keyCode == KeyEvent.KEYCODE_VOLUME_UP
                    && mVolumeUpKeyConsumedByScreenshotChord) {
                if (!down) {
                    mVolumeUpKeyConsumedByScreenshotChord = false;
                }
                return -1;
            }
        }

        // Cancel any pending meta actions if we see any other keys being pressed between the down
        // of the meta key and its corresponding up.
        if (mPendingMetaAction && !KeyEvent.isMetaKey(keyCode)) {
            mPendingMetaAction = false;
        }

        // First we always handle the home key here, so applications
        // can never break it, although if keyguard is on, we do let
        // it handle it, because that gives us the correct 5 second
        // timeout.
        if (keyCode == KeyEvent.KEYCODE_HOME) {

            // If we have released the home key, and didn't do anything else
            // while it was pressed, then it is time to go home!
            if (!down) {
                cancelPreloadRecentApps();

                mHomePressed = false;
                if (mHomeConsumed) {
                    mHomeConsumed = false;
                    return -1;
                }

                if (canceled) {
                    Log.i(TAG, "Ignoring HOME; event canceled.");
                    return -1;
                }

                // If an incoming call is ringing, HOME is totally disabled.
                // (The user is already on the InCallUI at this point,
                // and his ONLY options are to answer or reject the call.)
                TelecomManager telecomManager = getTelecommService();
                if (telecomManager != null && telecomManager.isRinging()) {
                    Log.i(TAG, "Ignoring HOME; there's a ringing incoming call.");
                    return -1;
                }

                // Delay handling home if a double-tap is possible.
                if (mDoubleTapOnHomeBehavior != DOUBLE_TAP_HOME_NOTHING) {
                    mHandler.removeCallbacks(mHomeDoubleTapTimeoutRunnable); // just in case
                    mHomeDoubleTapPending = true;
                    mHandler.postDelayed(mHomeDoubleTapTimeoutRunnable,
                            ViewConfiguration.getDoubleTapTimeout());
                    return -1;
                }

                handleShortPressOnHome();
                return -1;
            }

            // If a system window has focus, then it doesn't make sense
            // right now to interact with applications.
            WindowManager.LayoutParams attrs = win != null ? win.getAttrs() : null;
            if (attrs != null) {
                final int type = attrs.type;
                if (type == WindowManager.LayoutParams.TYPE_KEYGUARD_SCRIM
                        || type == WindowManager.LayoutParams.TYPE_KEYGUARD_DIALOG
                        || (attrs.privateFlags & PRIVATE_FLAG_KEYGUARD) != 0) {
                    // the "app" is keyguard, so give it the key
                    return 0;
                }
                final int typeCount = WINDOW_TYPES_WHERE_HOME_DOESNT_WORK.length;
                for (int i=0; i<typeCount; i++) {
                    if (type == WINDOW_TYPES_WHERE_HOME_DOESNT_WORK[i]) {
                        // don't do anything, but also don't pass it to the app
                        return -1;
                    }
                }
            }

            // Remember that home is pressed and handle special actions.
            if (repeatCount == 0) {
                mHomePressed = true;
                if (mHomeDoubleTapPending) {
                    mHomeDoubleTapPending = false;
                    mHandler.removeCallbacks(mHomeDoubleTapTimeoutRunnable);
                    handleDoubleTapOnHome();
                } else if (mLongPressOnHomeBehavior == LONG_PRESS_HOME_RECENT_SYSTEM_UI
                        || mDoubleTapOnHomeBehavior == DOUBLE_TAP_HOME_RECENT_SYSTEM_UI) {
                    preloadRecentApps();
                }
            } else if ((event.getFlags() & KeyEvent.FLAG_LONG_PRESS) != 0) {
                if (!keyguardOn) {
                    handleLongPressOnHome();
                }
            }
            return -1;
        } else if (keyCode == KeyEvent.KEYCODE_MENU) {
            // Hijack modified menu keys for debugging features
            final int chordBug = KeyEvent.META_SHIFT_ON;

            if (down && repeatCount == 0) {
                if (mEnableShiftMenuBugReports && (metaState & chordBug) == chordBug) {
                    Intent intent = new Intent(Intent.ACTION_BUG_REPORT);
                    mContext.sendOrderedBroadcastAsUser(intent, UserHandle.CURRENT,
                            null, null, null, 0, null, null);
                    return -1;
                } else if (SHOW_PROCESSES_ON_ALT_MENU &&
                        (metaState & KeyEvent.META_ALT_ON) == KeyEvent.META_ALT_ON) {
                    Intent service = new Intent();
                    service.setClassName(mContext, "com.android.server.LoadAverageService");
                    ContentResolver res = mContext.getContentResolver();
                    boolean shown = Settings.Global.getInt(
                            res, Settings.Global.SHOW_PROCESSES, 0) != 0;
                    if (!shown) {
                        mContext.startService(service);
                    } else {
                        mContext.stopService(service);
                    }
                    Settings.Global.putInt(
                            res, Settings.Global.SHOW_PROCESSES, shown ? 0 : 1);
                    return -1;
                }
            }
        } else if (keyCode == KeyEvent.KEYCODE_SEARCH) {
            if (down) {
                if (repeatCount == 0) {
                    mSearchKeyShortcutPending = true;
                    mConsumeSearchKeyUp = false;
                }
            } else {
                mSearchKeyShortcutPending = false;
                if (mConsumeSearchKeyUp) {
                    mConsumeSearchKeyUp = false;
                    return -1;
                }
            }
            return 0;
        } else if (keyCode == KeyEvent.KEYCODE_APP_SWITCH) {
            if (!keyguardOn) {
                if (down && repeatCount == 0) {
                    preloadRecentApps();
                } else if (!down) {
                    toggleRecentApps();
                }
            }
            return -1;
        } else if (keyCode == KeyEvent.KEYCODE_ASSIST) {
            if (down) {
                if (repeatCount == 0) {
                    mAssistKeyLongPressed = false;
                } else if (repeatCount == 1) {
                    mAssistKeyLongPressed = true;
                    if (!keyguardOn) {
                         launchAssistLongPressAction();
                    }
                }
            } else {
                if (mAssistKeyLongPressed) {
                    mAssistKeyLongPressed = false;
                } else {
                    if (!keyguardOn) {
                        launchAssistAction();
                    }
                }
            }
            return -1;
        } else if (keyCode == KeyEvent.KEYCODE_VOICE_ASSIST) {
            if (!down) {
                Intent voiceIntent;
                if (!keyguardOn) {
                    voiceIntent = new Intent(RecognizerIntent.ACTION_WEB_SEARCH);
                } else {
                    voiceIntent = new Intent(RecognizerIntent.ACTION_VOICE_SEARCH_HANDS_FREE);
                    voiceIntent.putExtra(RecognizerIntent.EXTRA_SECURE, true);
                }
                mContext.startActivityAsUser(voiceIntent, UserHandle.CURRENT_OR_SELF);
            }
        } else if (keyCode == KeyEvent.KEYCODE_SYSRQ) {
            if (down && repeatCount == 0) {
                mHandler.post(mScreenshotRunnable);
            }
            return -1;
        } else if (keyCode == KeyEvent.KEYCODE_BRIGHTNESS_UP
                || keyCode == KeyEvent.KEYCODE_BRIGHTNESS_DOWN) {
            if (down) {
                int direction = keyCode == KeyEvent.KEYCODE_BRIGHTNESS_UP ? 1 : -1;

                // Disable autobrightness if it's on
                int auto = Settings.System.getIntForUser(
                        mContext.getContentResolver(),
                        Settings.System.SCREEN_BRIGHTNESS_MODE,
                        Settings.System.SCREEN_BRIGHTNESS_MODE_MANUAL,
                        UserHandle.USER_CURRENT_OR_SELF);
                if (auto != 0) {
                    Settings.System.putIntForUser(mContext.getContentResolver(),
                            Settings.System.SCREEN_BRIGHTNESS_MODE,
                            Settings.System.SCREEN_BRIGHTNESS_MODE_MANUAL,
                            UserHandle.USER_CURRENT_OR_SELF);
                }

                int min = mPowerManager.getMinimumScreenBrightnessSetting();
                int max = mPowerManager.getMaximumScreenBrightnessSetting();
                int step = (max - min + BRIGHTNESS_STEPS - 1) / BRIGHTNESS_STEPS * direction;
                int brightness = Settings.System.getIntForUser(mContext.getContentResolver(),
                        Settings.System.SCREEN_BRIGHTNESS,
                        mPowerManager.getDefaultScreenBrightnessSetting(),
                        UserHandle.USER_CURRENT_OR_SELF);
                brightness += step;
                // Make sure we don't go beyond the limits.
                brightness = Math.min(max, brightness);
                brightness = Math.max(min, brightness);

                Settings.System.putIntForUser(mContext.getContentResolver(),
                        Settings.System.SCREEN_BRIGHTNESS, brightness,
                        UserHandle.USER_CURRENT_OR_SELF);
                mContext.startActivityAsUser(new Intent(Intent.ACTION_SHOW_BRIGHTNESS_DIALOG),
                        UserHandle.CURRENT_OR_SELF);
            }
            return -1;
        } else if (KeyEvent.isMetaKey(keyCode)) {
            if (down) {
                mPendingMetaAction = true;
            } else if (mPendingMetaAction) {
                launchAssistAction(Intent.EXTRA_ASSIST_INPUT_HINT_KEYBOARD);
            }
            return -1;
        }

        // Shortcuts are invoked through Search+key, so intercept those here
        // Any printing key that is chorded with Search should be consumed
        // even if no shortcut was invoked.  This prevents text from being
        // inadvertently inserted when using a keyboard that has built-in macro
        // shortcut keys (that emit Search+x) and some of them are not registered.
        if (mSearchKeyShortcutPending) {
            final KeyCharacterMap kcm = event.getKeyCharacterMap();
            if (kcm.isPrintingKey(keyCode)) {
                mConsumeSearchKeyUp = true;
                mSearchKeyShortcutPending = false;
                if (down && repeatCount == 0 && !keyguardOn) {
                    Intent shortcutIntent = mShortcutManager.getIntent(kcm, keyCode, metaState);
                    if (shortcutIntent != null) {
                        shortcutIntent.addFlags(Intent.FLAG_ACTIVITY_NEW_TASK);
                        try {
                            mContext.startActivityAsUser(shortcutIntent, UserHandle.CURRENT);
                        } catch (ActivityNotFoundException ex) {
                            Slog.w(TAG, "Dropping shortcut key combination because "
                                    + "the activity to which it is registered was not found: "
                                    + "SEARCH+" + KeyEvent.keyCodeToString(keyCode), ex);
                        }
                    } else {
                        Slog.i(TAG, "Dropping unregistered shortcut key combination: "
                                + "SEARCH+" + KeyEvent.keyCodeToString(keyCode));
                    }
                }
                return -1;
            }
        }

        // Invoke shortcuts using Meta.
        if (down && repeatCount == 0 && !keyguardOn
                && (metaState & KeyEvent.META_META_ON) != 0) {
            final KeyCharacterMap kcm = event.getKeyCharacterMap();
            if (kcm.isPrintingKey(keyCode)) {
                Intent shortcutIntent = mShortcutManager.getIntent(kcm, keyCode,
                        metaState & ~(KeyEvent.META_META_ON
                                | KeyEvent.META_META_LEFT_ON | KeyEvent.META_META_RIGHT_ON));
                if (shortcutIntent != null) {
                    shortcutIntent.addFlags(Intent.FLAG_ACTIVITY_NEW_TASK);
                    try {
                        mContext.startActivityAsUser(shortcutIntent, UserHandle.CURRENT);
                    } catch (ActivityNotFoundException ex) {
                        Slog.w(TAG, "Dropping shortcut key combination because "
                                + "the activity to which it is registered was not found: "
                                + "META+" + KeyEvent.keyCodeToString(keyCode), ex);
                    }
                    return -1;
                }
            }
        }

        // Handle application launch keys.
        if (down && repeatCount == 0 && !keyguardOn) {
            String category = sApplicationLaunchKeyCategories.get(keyCode);
            if (category != null) {
                Intent intent = Intent.makeMainSelectorActivity(Intent.ACTION_MAIN, category);
                intent.setFlags(Intent.FLAG_ACTIVITY_NEW_TASK);
                try {
                    mContext.startActivityAsUser(intent, UserHandle.CURRENT);
                } catch (ActivityNotFoundException ex) {
                    Slog.w(TAG, "Dropping application launch key because "
                            + "the activity to which it is registered was not found: "
                            + "keyCode=" + keyCode + ", category=" + category, ex);
                }
                return -1;
            }
        }

        // Display task switcher for ALT-TAB.
        if (down && repeatCount == 0 && keyCode == KeyEvent.KEYCODE_TAB) {
            if (mRecentAppsHeldModifiers == 0 && !keyguardOn) {
                final int shiftlessModifiers = event.getModifiers() & ~KeyEvent.META_SHIFT_MASK;
                if (KeyEvent.metaStateHasModifiers(shiftlessModifiers, KeyEvent.META_ALT_ON)) {
                    mRecentAppsHeldModifiers = shiftlessModifiers;
                    showRecentApps(true);
                    return -1;
                }
            }
        } else if (!down && mRecentAppsHeldModifiers != 0
                && (metaState & mRecentAppsHeldModifiers) == 0) {
            mRecentAppsHeldModifiers = 0;
            hideRecentApps(true, false);
        }

        // Handle keyboard language switching.
        if (down && repeatCount == 0
                && (keyCode == KeyEvent.KEYCODE_LANGUAGE_SWITCH
                        || (keyCode == KeyEvent.KEYCODE_SPACE
                                && (metaState & KeyEvent.META_CTRL_MASK) != 0))) {
            int direction = (metaState & KeyEvent.META_SHIFT_MASK) != 0 ? -1 : 1;
            mWindowManagerFuncs.switchKeyboardLayout(event.getDeviceId(), direction);
            return -1;
        }
        if (mLanguageSwitchKeyPressed && !down
                && (keyCode == KeyEvent.KEYCODE_LANGUAGE_SWITCH
                        || keyCode == KeyEvent.KEYCODE_SPACE)) {
            mLanguageSwitchKeyPressed = false;
            return -1;
        }

        if (isValidGlobalKey(keyCode)
                && mGlobalKeyManager.handleGlobalKey(mContext, keyCode, event)) {
            return -1;
        }

        // Reserve all the META modifier combos for system behavior
        if ((metaState & KeyEvent.META_META_ON) != 0) {
            return -1;
        }

        // Let the application handle the key.
        return 0;
    }

    /** {@inheritDoc} */
    @Override
    public KeyEvent dispatchUnhandledKey(WindowState win, KeyEvent event, int policyFlags) {
        // Note: This method is only called if the initial down was unhandled.
        if (DEBUG_INPUT) {
            Slog.d(TAG, "Unhandled key: win=" + win + ", action=" + event.getAction()
                    + ", flags=" + event.getFlags()
                    + ", keyCode=" + event.getKeyCode()
                    + ", scanCode=" + event.getScanCode()
                    + ", metaState=" + event.getMetaState()
                    + ", repeatCount=" + event.getRepeatCount()
                    + ", policyFlags=" + policyFlags);
        }

        KeyEvent fallbackEvent = null;
        if ((event.getFlags() & KeyEvent.FLAG_FALLBACK) == 0) {
            final KeyCharacterMap kcm = event.getKeyCharacterMap();
            final int keyCode = event.getKeyCode();
            final int metaState = event.getMetaState();
            final boolean initialDown = event.getAction() == KeyEvent.ACTION_DOWN
                    && event.getRepeatCount() == 0;

            // Check for fallback actions specified by the key character map.
            final FallbackAction fallbackAction;
            if (initialDown) {
                fallbackAction = kcm.getFallbackAction(keyCode, metaState);
            } else {
                fallbackAction = mFallbackActions.get(keyCode);
            }

            if (fallbackAction != null) {
                if (DEBUG_INPUT) {
                    Slog.d(TAG, "Fallback: keyCode=" + fallbackAction.keyCode
                            + " metaState=" + Integer.toHexString(fallbackAction.metaState));
                }

                final int flags = event.getFlags() | KeyEvent.FLAG_FALLBACK;
                fallbackEvent = KeyEvent.obtain(
                        event.getDownTime(), event.getEventTime(),
                        event.getAction(), fallbackAction.keyCode,
                        event.getRepeatCount(), fallbackAction.metaState,
                        event.getDeviceId(), event.getScanCode(),
                        flags, event.getSource(), null);

                if (!interceptFallback(win, fallbackEvent, policyFlags)) {
                    fallbackEvent.recycle();
                    fallbackEvent = null;
                }

                if (initialDown) {
                    mFallbackActions.put(keyCode, fallbackAction);
                } else if (event.getAction() == KeyEvent.ACTION_UP) {
                    mFallbackActions.remove(keyCode);
                    fallbackAction.recycle();
                }
            }
        }

        if (DEBUG_INPUT) {
            if (fallbackEvent == null) {
                Slog.d(TAG, "No fallback.");
            } else {
                Slog.d(TAG, "Performing fallback: " + fallbackEvent);
            }
        }
        return fallbackEvent;
    }

    private boolean interceptFallback(WindowState win, KeyEvent fallbackEvent, int policyFlags) {
        int actions = interceptKeyBeforeQueueing(fallbackEvent, policyFlags);
        if ((actions & ACTION_PASS_TO_USER) != 0) {
            long delayMillis = interceptKeyBeforeDispatching(
                    win, fallbackEvent, policyFlags);
            if (delayMillis == 0) {
                return true;
            }
        }
        return false;
    }

    private void launchAssistLongPressAction() {
        performHapticFeedbackLw(null, HapticFeedbackConstants.LONG_PRESS, false);
        sendCloseSystemWindows(SYSTEM_DIALOG_REASON_ASSIST);

        // launch the search activity
        Intent intent = new Intent(Intent.ACTION_SEARCH_LONG_PRESS);
        intent.setFlags(Intent.FLAG_ACTIVITY_NEW_TASK);
        try {
            // TODO: This only stops the factory-installed search manager.
            // Need to formalize an API to handle others
            SearchManager searchManager = getSearchManager();
            if (searchManager != null) {
                searchManager.stopSearch();
            }
            mContext.startActivityAsUser(intent, UserHandle.CURRENT);
        } catch (ActivityNotFoundException e) {
            Slog.w(TAG, "No activity to handle assist long press action.", e);
        }
    }

    private void launchAssistAction() {
        launchAssistAction(null);
    }

    private void launchAssistAction(String hint) {
        sendCloseSystemWindows(SYSTEM_DIALOG_REASON_ASSIST);
        Intent intent = ((SearchManager) mContext.getSystemService(Context.SEARCH_SERVICE))
                .getAssistIntent(mContext, true, UserHandle.USER_CURRENT);
        if (intent != null) {
            if (hint != null) {
                intent.putExtra(hint, true);
            }
            intent.setFlags(Intent.FLAG_ACTIVITY_NEW_TASK
                    | Intent.FLAG_ACTIVITY_SINGLE_TOP
                    | Intent.FLAG_ACTIVITY_CLEAR_TOP);
            try {
                mContext.startActivityAsUser(intent, UserHandle.CURRENT);
            } catch (ActivityNotFoundException e) {
                Slog.w(TAG, "No activity to handle assist action.", e);
            }
        }
    }

    private SearchManager getSearchManager() {
        if (mSearchManager == null) {
            mSearchManager = (SearchManager) mContext.getSystemService(Context.SEARCH_SERVICE);
        }
        return mSearchManager;
    }

    private void preloadRecentApps() {
        mPreloadedRecentApps = true;
        try {
            IStatusBarService statusbar = getStatusBarService();
            if (statusbar != null) {
                statusbar.preloadRecentApps();
            }
        } catch (RemoteException e) {
            Slog.e(TAG, "RemoteException when preloading recent apps", e);
            // re-acquire status bar service next time it is needed.
            mStatusBarService = null;
        }
    }

    private void cancelPreloadRecentApps() {
        if (mPreloadedRecentApps) {
            mPreloadedRecentApps = false;
            try {
                IStatusBarService statusbar = getStatusBarService();
                if (statusbar != null) {
                    statusbar.cancelPreloadRecentApps();
                }
            } catch (RemoteException e) {
                Slog.e(TAG, "RemoteException when cancelling recent apps preload", e);
                // re-acquire status bar service next time it is needed.
                mStatusBarService = null;
            }
        }
    }

    private void toggleRecentApps() {
        mPreloadedRecentApps = false; // preloading no longer needs to be canceled
        try {
            IStatusBarService statusbar = getStatusBarService();
            if (statusbar != null) {
                statusbar.toggleRecentApps();
            }
        } catch (RemoteException e) {
            Slog.e(TAG, "RemoteException when toggling recent apps", e);
            // re-acquire status bar service next time it is needed.
            mStatusBarService = null;
        }
    }

    @Override
    public void showRecentApps() {
        mHandler.removeMessages(MSG_DISPATCH_SHOW_RECENTS);
        mHandler.sendEmptyMessage(MSG_DISPATCH_SHOW_RECENTS);
    }

    private void showRecentApps(boolean triggeredFromAltTab) {
        mPreloadedRecentApps = false; // preloading no longer needs to be canceled
        try {
            IStatusBarService statusbar = getStatusBarService();
            if (statusbar != null) {
                statusbar.showRecentApps(triggeredFromAltTab);
            }
        } catch (RemoteException e) {
            Slog.e(TAG, "RemoteException when showing recent apps", e);
            // re-acquire status bar service next time it is needed.
            mStatusBarService = null;
        }
    }

    private void hideRecentApps(boolean triggeredFromAltTab, boolean triggeredFromHome) {
        mPreloadedRecentApps = false; // preloading no longer needs to be canceled
        try {
            IStatusBarService statusbar = getStatusBarService();
            if (statusbar != null) {
                statusbar.hideRecentApps(triggeredFromAltTab, triggeredFromHome);
            }
        } catch (RemoteException e) {
            Slog.e(TAG, "RemoteException when closing recent apps", e);
            // re-acquire status bar service next time it is needed.
            mStatusBarService = null;
        }
    }

    /**
     * A home key -> launch home action was detected.  Take the appropriate action
     * given the situation with the keyguard.
     */
    void launchHomeFromHotKey() {
        if (isKeyguardShowingAndNotOccluded()) {
            // don't launch home if keyguard showing
        } else if (!mHideLockScreen && mKeyguardDelegate.isInputRestricted()) {
            // when in keyguard restricted mode, must first verify unlock
            // before launching home
            mKeyguardDelegate.verifyUnlock(new OnKeyguardExitResult() {
                @Override
                public void onKeyguardExitResult(boolean success) {
                    if (success) {
                        try {
                            ActivityManagerNative.getDefault().stopAppSwitches();
                        } catch (RemoteException e) {
                        }
                        sendCloseSystemWindows(SYSTEM_DIALOG_REASON_HOME_KEY);
                        startDockOrHome();
                    }
                }
            });
        } else {
            // no keyguard stuff to worry about, just launch home!
            try {
                ActivityManagerNative.getDefault().stopAppSwitches();
            } catch (RemoteException e) {
            }
            if (mRecentsVisible) {
                // Hide Recents and notify it to launch Home
                awakenDreams();
                sendCloseSystemWindows(SYSTEM_DIALOG_REASON_HOME_KEY);
                hideRecentApps(false, true);
            } else {
                // Otherwise, just launch Home
                sendCloseSystemWindows(SYSTEM_DIALOG_REASON_HOME_KEY);
                startDockOrHome();
            }
        }
    }

    private final Runnable mClearHideNavigationFlag = new Runnable() {
        @Override
        public void run() {
            synchronized (mWindowManagerFuncs.getWindowManagerLock()) {
                // Clear flags.
                mForceClearedSystemUiFlags &=
                        ~View.SYSTEM_UI_FLAG_HIDE_NAVIGATION;
            }
            mWindowManagerFuncs.reevaluateStatusBarVisibility();
        }
    };

    /**
     * Input handler used while nav bar is hidden.  Captures any touch on the screen,
     * to determine when the nav bar should be shown and prevent applications from
     * receiving those touches.
     */
    final class HideNavInputEventReceiver extends InputEventReceiver {
        public HideNavInputEventReceiver(InputChannel inputChannel, Looper looper) {
            super(inputChannel, looper);
        }

        @Override
        public void onInputEvent(InputEvent event) {
            boolean handled = false;
            try {
                if (event instanceof MotionEvent
                        && (event.getSource() & InputDevice.SOURCE_CLASS_POINTER) != 0) {
                    final MotionEvent motionEvent = (MotionEvent)event;
                    if (motionEvent.getAction() == MotionEvent.ACTION_DOWN) {
                        // When the user taps down, we re-show the nav bar.
                        boolean changed = false;
                        synchronized (mWindowManagerFuncs.getWindowManagerLock()) {
                            // Any user activity always causes us to show the
                            // navigation controls, if they had been hidden.
                            // We also clear the low profile and only content
                            // flags so that tapping on the screen will atomically
                            // restore all currently hidden screen decorations.
                            int newVal = mResettingSystemUiFlags |
                                    View.SYSTEM_UI_FLAG_HIDE_NAVIGATION |
                                    View.SYSTEM_UI_FLAG_LOW_PROFILE |
                                    View.SYSTEM_UI_FLAG_FULLSCREEN;
                            if (mResettingSystemUiFlags != newVal) {
                                mResettingSystemUiFlags = newVal;
                                changed = true;
                            }
                            // We don't allow the system's nav bar to be hidden
                            // again for 1 second, to prevent applications from
                            // spamming us and keeping it from being shown.
                            newVal = mForceClearedSystemUiFlags |
                                    View.SYSTEM_UI_FLAG_HIDE_NAVIGATION;
                            if (mForceClearedSystemUiFlags != newVal) {
                                mForceClearedSystemUiFlags = newVal;
                                changed = true;
                                mHandler.postDelayed(mClearHideNavigationFlag, 1000);
                            }
                        }
                        if (changed) {
                            mWindowManagerFuncs.reevaluateStatusBarVisibility();
                        }
                    }
                }
            } finally {
                finishInputEvent(event, handled);
            }
        }
    }
    final InputEventReceiver.Factory mHideNavInputEventReceiverFactory =
            new InputEventReceiver.Factory() {
        @Override
        public InputEventReceiver createInputEventReceiver(
                InputChannel inputChannel, Looper looper) {
            return new HideNavInputEventReceiver(inputChannel, looper);
        }
    };

    @Override
    public int adjustSystemUiVisibilityLw(int visibility) {
        mStatusBarController.adjustSystemUiVisibilityLw(mLastSystemUiFlags, visibility);
        mNavigationBarController.adjustSystemUiVisibilityLw(mLastSystemUiFlags, visibility);
        mRecentsVisible = (visibility & View.RECENT_APPS_VISIBLE) > 0;

        // Reset any bits in mForceClearingStatusBarVisibility that
        // are now clear.
        mResettingSystemUiFlags &= visibility;
        // Clear any bits in the new visibility that are currently being
        // force cleared, before reporting it.
        return visibility & ~mResettingSystemUiFlags
                & ~mForceClearedSystemUiFlags;
    }

    @Override
    public void getInsetHintLw(WindowManager.LayoutParams attrs, Rect outContentInsets,
            Rect outStableInsets) {
        final int fl = PolicyControl.getWindowFlags(null, attrs);
        final int sysuiVis = PolicyControl.getSystemUiVisibility(null, attrs);
        final int systemUiVisibility = (sysuiVis | attrs.subtreeSystemUiVisibility);

        if ((fl & (FLAG_LAYOUT_IN_SCREEN | FLAG_LAYOUT_INSET_DECOR))
                == (FLAG_LAYOUT_IN_SCREEN | FLAG_LAYOUT_INSET_DECOR)) {
            int availRight, availBottom;
            if (canHideNavigationBar() &&
                    (systemUiVisibility & View.SYSTEM_UI_FLAG_LAYOUT_HIDE_NAVIGATION) != 0) {
                availRight = mUnrestrictedScreenLeft + mUnrestrictedScreenWidth;
                availBottom = mUnrestrictedScreenTop + mUnrestrictedScreenHeight;
            } else {
                availRight = mRestrictedScreenLeft + mRestrictedScreenWidth;
                availBottom = mRestrictedScreenTop + mRestrictedScreenHeight;
            }
            if ((systemUiVisibility & View.SYSTEM_UI_FLAG_LAYOUT_STABLE) != 0) {
                if ((fl & FLAG_FULLSCREEN) != 0) {
                    outContentInsets.set(mStableFullscreenLeft, mStableFullscreenTop,
                            availRight - mStableFullscreenRight,
                            availBottom - mStableFullscreenBottom);
                } else {
                    outContentInsets.set(mStableLeft, mStableTop,
                            availRight - mStableRight, availBottom - mStableBottom);
                }
            } else if ((fl & FLAG_FULLSCREEN) != 0 || (fl & FLAG_LAYOUT_IN_OVERSCAN) != 0) {
                outContentInsets.setEmpty();
            } else if ((systemUiVisibility & (View.SYSTEM_UI_FLAG_FULLSCREEN
                        | View.SYSTEM_UI_FLAG_LAYOUT_FULLSCREEN)) == 0) {
                outContentInsets.set(mCurLeft, mCurTop,
                        availRight - mCurRight, availBottom - mCurBottom);
            } else {
                outContentInsets.set(mCurLeft, mCurTop,
                        availRight - mCurRight, availBottom - mCurBottom);
            }

            outStableInsets.set(mStableLeft, mStableTop,
                    availRight - mStableRight, availBottom - mStableBottom);
            return;
        }
        outContentInsets.setEmpty();
        outStableInsets.setEmpty();
    }

    /** {@inheritDoc} */
    @Override
    public void beginLayoutLw(boolean isDefaultDisplay, int displayWidth, int displayHeight,
                              int displayRotation) {
        final int overscanLeft, overscanTop, overscanRight, overscanBottom;
        if (isDefaultDisplay) {
            switch (displayRotation) {
                case Surface.ROTATION_90:
                    overscanLeft = mOverscanTop;
                    overscanTop = mOverscanRight;
                    overscanRight = mOverscanBottom;
                    overscanBottom = mOverscanLeft;
                    break;
                case Surface.ROTATION_180:
                    overscanLeft = mOverscanRight;
                    overscanTop = mOverscanBottom;
                    overscanRight = mOverscanLeft;
                    overscanBottom = mOverscanTop;
                    break;
                case Surface.ROTATION_270:
                    overscanLeft = mOverscanBottom;
                    overscanTop = mOverscanLeft;
                    overscanRight = mOverscanTop;
                    overscanBottom = mOverscanRight;
                    break;
                default:
                    overscanLeft = mOverscanLeft;
                    overscanTop = mOverscanTop;
                    overscanRight = mOverscanRight;
                    overscanBottom = mOverscanBottom;
                    break;
            }
        } else {
            overscanLeft = 0;
            overscanTop = 0;
            overscanRight = 0;
            overscanBottom = 0;
        }
        mOverscanScreenLeft = mRestrictedOverscanScreenLeft = 0;
        mOverscanScreenTop = mRestrictedOverscanScreenTop = 0;
        mOverscanScreenWidth = mRestrictedOverscanScreenWidth = displayWidth;
        mOverscanScreenHeight = mRestrictedOverscanScreenHeight = displayHeight;
        mSystemLeft = 0;
        mSystemTop = 0;
        mSystemRight = displayWidth;
        mSystemBottom = displayHeight;
        mUnrestrictedScreenLeft = overscanLeft;
        mUnrestrictedScreenTop = overscanTop;
        mUnrestrictedScreenWidth = displayWidth - overscanLeft - overscanRight;
        mUnrestrictedScreenHeight = displayHeight - overscanTop - overscanBottom;
        mRestrictedScreenLeft = mUnrestrictedScreenLeft;
        mRestrictedScreenTop = mUnrestrictedScreenTop;
        mRestrictedScreenWidth = mSystemGestures.screenWidth = mUnrestrictedScreenWidth;
        mRestrictedScreenHeight = mSystemGestures.screenHeight = mUnrestrictedScreenHeight;
        mDockLeft = mContentLeft = mVoiceContentLeft = mStableLeft = mStableFullscreenLeft
                = mCurLeft = mUnrestrictedScreenLeft;
        mDockTop = mContentTop = mVoiceContentTop = mStableTop = mStableFullscreenTop
                = mCurTop = mUnrestrictedScreenTop;
        mDockRight = mContentRight = mVoiceContentRight = mStableRight = mStableFullscreenRight
                = mCurRight = displayWidth - overscanRight;
        mDockBottom = mContentBottom = mVoiceContentBottom = mStableBottom = mStableFullscreenBottom
                = mCurBottom = displayHeight - overscanBottom;
        mDockLayer = 0x10000000;
        mStatusBarLayer = -1;

        // start with the current dock rect, which will be (0,0,displayWidth,displayHeight)
        final Rect pf = mTmpParentFrame;
        final Rect df = mTmpDisplayFrame;
        final Rect of = mTmpOverscanFrame;
        final Rect vf = mTmpVisibleFrame;
        final Rect dcf = mTmpDecorFrame;
        pf.left = df.left = of.left = vf.left = mDockLeft;
        pf.top = df.top = of.top = vf.top = mDockTop;
        pf.right = df.right = of.right = vf.right = mDockRight;
        pf.bottom = df.bottom = of.bottom = vf.bottom = mDockBottom;
        dcf.setEmpty();  // Decor frame N/A for system bars.

        if (isDefaultDisplay) {
            // For purposes of putting out fake window up to steal focus, we will
            // drive nav being hidden only by whether it is requested.
            final int sysui = mLastSystemUiFlags;
            boolean navVisible = (sysui & View.SYSTEM_UI_FLAG_HIDE_NAVIGATION) == 0;
            boolean navTranslucent = (sysui
                    & (View.NAVIGATION_BAR_TRANSLUCENT | View.SYSTEM_UI_TRANSPARENT)) != 0;
            boolean immersive = (sysui & View.SYSTEM_UI_FLAG_IMMERSIVE) != 0;
            boolean immersiveSticky = (sysui & View.SYSTEM_UI_FLAG_IMMERSIVE_STICKY) != 0;
            boolean navAllowedHidden = immersive || immersiveSticky;
            navTranslucent &= !immersiveSticky;  // transient trumps translucent
            boolean isKeyguardShowing = isStatusBarKeyguard() && !mHideLockScreen;
            if (!isKeyguardShowing) {
                navTranslucent &= areTranslucentBarsAllowed();
            }

            // When the navigation bar isn't visible, we put up a fake
            // input window to catch all touch events.  This way we can
            // detect when the user presses anywhere to bring back the nav
            // bar and ensure the application doesn't see the event.
            if (navVisible || navAllowedHidden) {
                if (mHideNavFakeWindow != null) {
                    mHideNavFakeWindow.dismiss();
                    mHideNavFakeWindow = null;
                }
            } else if (mHideNavFakeWindow == null) {
                mHideNavFakeWindow = mWindowManagerFuncs.addFakeWindow(
                        mHandler.getLooper(), mHideNavInputEventReceiverFactory,
                        "hidden nav", WindowManager.LayoutParams.TYPE_HIDDEN_NAV_CONSUMER, 0,
                        0, false, false, true);
            }

            // For purposes of positioning and showing the nav bar, if we have
            // decided that it can't be hidden (because of the screen aspect ratio),
            // then take that into account.
            navVisible |= !canHideNavigationBar();

            boolean updateSysUiVisibility = false;
            if (mNavigationBar != null) {
                boolean transientNavBarShowing = mNavigationBarController.isTransientShowing();
                // Force the navigation bar to its appropriate place and
                // size.  We need to do this directly, instead of relying on
                // it to bubble up from the nav bar, because this needs to
                // change atomically with screen rotations.
                mNavigationBarOnBottom = (!mNavigationBarCanMove || displayWidth < displayHeight);
                if (mNavigationBarOnBottom) {
                    // It's a system nav bar or a portrait screen; nav bar goes on bottom.
                    int top = displayHeight - overscanBottom
                            - mNavigationBarHeightForRotation[displayRotation];
                    mTmpNavigationFrame.set(0, top, displayWidth, displayHeight - overscanBottom);
                    mStableBottom = mStableFullscreenBottom = mTmpNavigationFrame.top;
                    if (transientNavBarShowing) {
                        mNavigationBarController.setBarShowingLw(true);
                    } else if (navVisible) {
                        mNavigationBarController.setBarShowingLw(true);
                        mDockBottom = mTmpNavigationFrame.top;
                        mRestrictedScreenHeight = mDockBottom - mRestrictedScreenTop;
                        mRestrictedOverscanScreenHeight = mDockBottom - mRestrictedOverscanScreenTop;
                    } else {
                        // We currently want to hide the navigation UI.
                        mNavigationBarController.setBarShowingLw(false);
                    }
                    if (navVisible && !navTranslucent && !navAllowedHidden
                            && !mNavigationBar.isAnimatingLw()
                            && !mNavigationBarController.wasRecentlyTranslucent()) {
                        // If the opaque nav bar is currently requested to be visible,
                        // and not in the process of animating on or off, then
                        // we can tell the app that it is covered by it.
                        mSystemBottom = mTmpNavigationFrame.top;
                    }
                } else {
                    // Landscape screen; nav bar goes to the right.
                    int left = displayWidth - overscanRight
                            - mNavigationBarWidthForRotation[displayRotation];
                    mTmpNavigationFrame.set(left, 0, displayWidth - overscanRight, displayHeight);
                    mStableRight = mStableFullscreenRight = mTmpNavigationFrame.left;
                    if (transientNavBarShowing) {
                        mNavigationBarController.setBarShowingLw(true);
                    } else if (navVisible) {
                        mNavigationBarController.setBarShowingLw(true);
                        mDockRight = mTmpNavigationFrame.left;
                        mRestrictedScreenWidth = mDockRight - mRestrictedScreenLeft;
                        mRestrictedOverscanScreenWidth = mDockRight - mRestrictedOverscanScreenLeft;
                    } else {
                        // We currently want to hide the navigation UI.
                        mNavigationBarController.setBarShowingLw(false);
                    }
                    if (navVisible && !navTranslucent && !mNavigationBar.isAnimatingLw()
                            && !mNavigationBarController.wasRecentlyTranslucent()) {
                        // If the nav bar is currently requested to be visible,
                        // and not in the process of animating on or off, then
                        // we can tell the app that it is covered by it.
                        mSystemRight = mTmpNavigationFrame.left;
                    }
                }
                // Make sure the content and current rectangles are updated to
                // account for the restrictions from the navigation bar.
                mContentTop = mVoiceContentTop = mCurTop = mDockTop;
                mContentBottom = mVoiceContentBottom = mCurBottom = mDockBottom;
                mContentLeft = mVoiceContentLeft = mCurLeft = mDockLeft;
                mContentRight = mVoiceContentRight = mCurRight = mDockRight;
                mStatusBarLayer = mNavigationBar.getSurfaceLayer();
                // And compute the final frame.
                mNavigationBar.computeFrameLw(mTmpNavigationFrame, mTmpNavigationFrame,
                        mTmpNavigationFrame, mTmpNavigationFrame, mTmpNavigationFrame, dcf,
                        mTmpNavigationFrame);
                if (DEBUG_LAYOUT) Slog.i(TAG, "mNavigationBar frame: " + mTmpNavigationFrame);
                if (mNavigationBarController.checkHiddenLw()) {
                    updateSysUiVisibility = true;
                }
            }
            if (DEBUG_LAYOUT) Slog.i(TAG, String.format("mDock rect: (%d,%d - %d,%d)",
                    mDockLeft, mDockTop, mDockRight, mDockBottom));

            // decide where the status bar goes ahead of time
            if (mStatusBar != null) {
                // apply any navigation bar insets
                pf.left = df.left = of.left = mUnrestrictedScreenLeft;
                pf.top = df.top = of.top = mUnrestrictedScreenTop;
                pf.right = df.right = of.right = mUnrestrictedScreenWidth + mUnrestrictedScreenLeft;
                pf.bottom = df.bottom = of.bottom = mUnrestrictedScreenHeight
                        + mUnrestrictedScreenTop;
                vf.left = mStableLeft;
                vf.top = mStableTop;
                vf.right = mStableRight;
                vf.bottom = mStableBottom;

                mStatusBarLayer = mStatusBar.getSurfaceLayer();

                // Let the status bar determine its size.
                mStatusBar.computeFrameLw(pf, df, vf, vf, vf, dcf, vf);

                // For layout, the status bar is always at the top with our fixed height.
                mStableTop = mUnrestrictedScreenTop + mStatusBarHeight;

                boolean statusBarTransient = (sysui & View.STATUS_BAR_TRANSIENT) != 0;
                boolean statusBarTranslucent = (sysui
                        & (View.STATUS_BAR_TRANSLUCENT | View.SYSTEM_UI_TRANSPARENT)) != 0;
                if (!isKeyguardShowing) {
                    statusBarTranslucent &= areTranslucentBarsAllowed();
                }

                // If the status bar is hidden, we don't want to cause
                // windows behind it to scroll.
                if (mStatusBar.isVisibleLw() && !statusBarTransient) {
                    // Status bar may go away, so the screen area it occupies
                    // is available to apps but just covering them when the
                    // status bar is visible.
                    mDockTop = mUnrestrictedScreenTop + mStatusBarHeight;

                    mContentTop = mVoiceContentTop = mCurTop = mDockTop;
                    mContentBottom = mVoiceContentBottom = mCurBottom = mDockBottom;
                    mContentLeft = mVoiceContentLeft = mCurLeft = mDockLeft;
                    mContentRight = mVoiceContentRight = mCurRight = mDockRight;

                    if (DEBUG_LAYOUT) Slog.v(TAG, "Status bar: " +
                        String.format(
                            "dock=[%d,%d][%d,%d] content=[%d,%d][%d,%d] cur=[%d,%d][%d,%d]",
                            mDockLeft, mDockTop, mDockRight, mDockBottom,
                            mContentLeft, mContentTop, mContentRight, mContentBottom,
                            mCurLeft, mCurTop, mCurRight, mCurBottom));
                }
                if (mStatusBar.isVisibleLw() && !mStatusBar.isAnimatingLw()
                        && !statusBarTransient && !statusBarTranslucent
                        && !mStatusBarController.wasRecentlyTranslucent()) {
                    // If the opaque status bar is currently requested to be visible,
                    // and not in the process of animating on or off, then
                    // we can tell the app that it is covered by it.
                    mSystemTop = mUnrestrictedScreenTop + mStatusBarHeight;
                }
                if (mStatusBarController.checkHiddenLw()) {
                    updateSysUiVisibility = true;
                }
            }
            if (updateSysUiVisibility) {
                updateSystemUiVisibilityLw();
            }
        }
    }

    /** {@inheritDoc} */
    @Override
    public int getSystemDecorLayerLw() {
        if (mStatusBar != null) return mStatusBar.getSurfaceLayer();
        if (mNavigationBar != null) return mNavigationBar.getSurfaceLayer();
        return 0;
    }

    @Override
    public void getContentRectLw(Rect r) {
        r.set(mContentLeft, mContentTop, mContentRight, mContentBottom);
    }

    void setAttachedWindowFrames(WindowState win, int fl, int adjust, WindowState attached,
            boolean insetDecors, Rect pf, Rect df, Rect of, Rect cf, Rect vf) {
        if (win.getSurfaceLayer() > mDockLayer && attached.getSurfaceLayer() < mDockLayer) {
            // Here's a special case: if this attached window is a panel that is
            // above the dock window, and the window it is attached to is below
            // the dock window, then the frames we computed for the window it is
            // attached to can not be used because the dock is effectively part
            // of the underlying window and the attached window is floating on top
            // of the whole thing.  So, we ignore the attached window and explicitly
            // compute the frames that would be appropriate without the dock.
            df.left = of.left = cf.left = vf.left = mDockLeft;
            df.top = of.top = cf.top = vf.top = mDockTop;
            df.right = of.right = cf.right = vf.right = mDockRight;
            df.bottom = of.bottom = cf.bottom = vf.bottom = mDockBottom;
        } else {
            // The effective display frame of the attached window depends on
            // whether it is taking care of insetting its content.  If not,
            // we need to use the parent's content frame so that the entire
            // window is positioned within that content.  Otherwise we can use
            // the overscan frame and let the attached window take care of
            // positioning its content appropriately.
            if (adjust != SOFT_INPUT_ADJUST_RESIZE) {
                // Set the content frame of the attached window to the parent's decor frame
                // (same as content frame when IME isn't present) if specifically requested by
                // setting {@link WindowManager.LayoutParams#FLAG_LAYOUT_ATTACHED_IN_DECOR} flag.
                // Otherwise, use the overscan frame.
                cf.set((fl & FLAG_LAYOUT_ATTACHED_IN_DECOR) != 0
                        ? attached.getContentFrameLw() : attached.getOverscanFrameLw());
            } else {
                // If the window is resizing, then we want to base the content
                // frame on our attached content frame to resize...  however,
                // things can be tricky if the attached window is NOT in resize
                // mode, in which case its content frame will be larger.
                // Ungh.  So to deal with that, make sure the content frame
                // we end up using is not covering the IM dock.
                cf.set(attached.getContentFrameLw());
                if (attached.isVoiceInteraction()) {
                    if (cf.left < mVoiceContentLeft) cf.left = mVoiceContentLeft;
                    if (cf.top < mVoiceContentTop) cf.top = mVoiceContentTop;
                    if (cf.right > mVoiceContentRight) cf.right = mVoiceContentRight;
                    if (cf.bottom > mVoiceContentBottom) cf.bottom = mVoiceContentBottom;
                } else if (attached.getSurfaceLayer() < mDockLayer) {
                    if (cf.left < mContentLeft) cf.left = mContentLeft;
                    if (cf.top < mContentTop) cf.top = mContentTop;
                    if (cf.right > mContentRight) cf.right = mContentRight;
                    if (cf.bottom > mContentBottom) cf.bottom = mContentBottom;
                }
            }
            df.set(insetDecors ? attached.getDisplayFrameLw() : cf);
            of.set(insetDecors ? attached.getOverscanFrameLw() : cf);
            vf.set(attached.getVisibleFrameLw());
        }
        // The LAYOUT_IN_SCREEN flag is used to determine whether the attached
        // window should be positioned relative to its parent or the entire
        // screen.
        pf.set((fl & FLAG_LAYOUT_IN_SCREEN) == 0
                ? attached.getFrameLw() : df);
    }

    private void applyStableConstraints(int sysui, int fl, Rect r) {
        if ((sysui & View.SYSTEM_UI_FLAG_LAYOUT_STABLE) != 0) {
            // If app is requesting a stable layout, don't let the
            // content insets go below the stable values.
            if ((fl & FLAG_FULLSCREEN) != 0) {
                if (r.left < mStableFullscreenLeft) r.left = mStableFullscreenLeft;
                if (r.top < mStableFullscreenTop) r.top = mStableFullscreenTop;
                if (r.right > mStableFullscreenRight) r.right = mStableFullscreenRight;
                if (r.bottom > mStableFullscreenBottom) r.bottom = mStableFullscreenBottom;
            } else {
                if (r.left < mStableLeft) r.left = mStableLeft;
                if (r.top < mStableTop) r.top = mStableTop;
                if (r.right > mStableRight) r.right = mStableRight;
                if (r.bottom > mStableBottom) r.bottom = mStableBottom;
            }
        }
    }

    /** {@inheritDoc} */
    @Override
    public void layoutWindowLw(WindowState win, WindowState attached) {
        // we've already done the status bar
        final WindowManager.LayoutParams attrs = win.getAttrs();
        if ((win == mStatusBar && (attrs.privateFlags & PRIVATE_FLAG_KEYGUARD) == 0) ||
                win == mNavigationBar) {
            return;
        }
        final boolean isDefaultDisplay = win.isDefaultDisplay();
        final boolean needsToOffsetInputMethodTarget = isDefaultDisplay &&
                (win == mLastInputMethodTargetWindow && mLastInputMethodWindow != null);
        if (needsToOffsetInputMethodTarget) {
            if (DEBUG_LAYOUT) Slog.i(TAG, "Offset ime target window by the last ime window state");
            offsetInputMethodWindowLw(mLastInputMethodWindow);
        }

        final int fl = PolicyControl.getWindowFlags(win, attrs);
        final int sim = attrs.softInputMode;
        final int sysUiFl = PolicyControl.getSystemUiVisibility(win, null);

        final Rect pf = mTmpParentFrame;
        final Rect df = mTmpDisplayFrame;
        final Rect of = mTmpOverscanFrame;
        final Rect cf = mTmpContentFrame;
        final Rect vf = mTmpVisibleFrame;
        final Rect dcf = mTmpDecorFrame;
        final Rect sf = mTmpStableFrame;
        dcf.setEmpty();

        final boolean hasNavBar = (isDefaultDisplay && mHasNavigationBar
                && mNavigationBar != null && mNavigationBar.isVisibleLw());

        final int adjust = sim & SOFT_INPUT_MASK_ADJUST;

        if (isDefaultDisplay) {
            sf.set(mStableLeft, mStableTop, mStableRight, mStableBottom);
        } else {
            sf.set(mOverscanLeft, mOverscanTop, mOverscanRight, mOverscanBottom);
        }

        if (!isDefaultDisplay) {
            if (attached != null) {
                // If this window is attached to another, our display
                // frame is the same as the one we are attached to.
                setAttachedWindowFrames(win, fl, adjust, attached, true, pf, df, of, cf, vf);
            } else {
                // Give the window full screen.
                pf.left = df.left = of.left = cf.left = mOverscanScreenLeft;
                pf.top = df.top = of.top = cf.top = mOverscanScreenTop;
                pf.right = df.right = of.right = cf.right
                        = mOverscanScreenLeft + mOverscanScreenWidth;
                pf.bottom = df.bottom = of.bottom = cf.bottom
                        = mOverscanScreenTop + mOverscanScreenHeight;
            }
        } else  if (attrs.type == TYPE_INPUT_METHOD) {
            pf.left = df.left = of.left = cf.left = vf.left = mDockLeft;
            pf.top = df.top = of.top = cf.top = vf.top = mDockTop;
            pf.right = df.right = of.right = cf.right = vf.right = mDockRight;
            // IM dock windows layout below the nav bar...
            pf.bottom = df.bottom = of.bottom = mUnrestrictedScreenTop + mUnrestrictedScreenHeight;
            // ...with content insets above the nav bar
            cf.bottom = vf.bottom = mStableBottom;
            // IM dock windows always go to the bottom of the screen.
            attrs.gravity = Gravity.BOTTOM;
            mDockLayer = win.getSurfaceLayer();
        } else if (win == mStatusBar && (attrs.privateFlags & PRIVATE_FLAG_KEYGUARD) != 0) {
            pf.left = df.left = of.left = mUnrestrictedScreenLeft;
            pf.top = df.top = of.top = mUnrestrictedScreenTop;
            pf.right = df.right = of.right = mUnrestrictedScreenWidth + mUnrestrictedScreenLeft;
            pf.bottom = df.bottom = of.bottom = mUnrestrictedScreenHeight + mUnrestrictedScreenTop;
            cf.left = vf.left = mStableLeft;
            cf.top = vf.top = mStableTop;
            cf.right = vf.right = mStableRight;
            vf.bottom = mStableBottom;
            cf.bottom = mContentBottom;
        } else {

            // Default policy decor for the default display
            dcf.left = mSystemLeft;
            dcf.top = mSystemTop;
            dcf.right = mSystemRight;
            dcf.bottom = mSystemBottom;
            final boolean inheritTranslucentDecor = (attrs.privateFlags
                    & WindowManager.LayoutParams.PRIVATE_FLAG_INHERIT_TRANSLUCENT_DECOR) != 0;
            final boolean isAppWindow =
                    attrs.type >= WindowManager.LayoutParams.FIRST_APPLICATION_WINDOW &&
                    attrs.type <= WindowManager.LayoutParams.LAST_APPLICATION_WINDOW;
            final boolean topAtRest =
                    win == mTopFullscreenOpaqueWindowState && !win.isAnimatingLw();
            if (isAppWindow && !inheritTranslucentDecor && !topAtRest) {
                if ((sysUiFl & View.SYSTEM_UI_FLAG_FULLSCREEN) == 0
                        && (fl & WindowManager.LayoutParams.FLAG_FULLSCREEN) == 0
                        && (fl & WindowManager.LayoutParams.FLAG_TRANSLUCENT_STATUS) == 0
                        && (fl & WindowManager.LayoutParams.
                                FLAG_DRAWS_SYSTEM_BAR_BACKGROUNDS) == 0) {
                    // Ensure policy decor includes status bar
                    dcf.top = mStableTop;
                }
                if ((fl & WindowManager.LayoutParams.FLAG_TRANSLUCENT_NAVIGATION) == 0
                        && (sysUiFl & View.SYSTEM_UI_FLAG_HIDE_NAVIGATION) == 0
                        && (fl & WindowManager.LayoutParams.
                                FLAG_DRAWS_SYSTEM_BAR_BACKGROUNDS) == 0) {
                    // Ensure policy decor includes navigation bar
                    dcf.bottom = mStableBottom;
                    dcf.right = mStableRight;
                }
            }

            if ((fl & (FLAG_LAYOUT_IN_SCREEN | FLAG_LAYOUT_INSET_DECOR))
                    == (FLAG_LAYOUT_IN_SCREEN | FLAG_LAYOUT_INSET_DECOR)) {
                if (DEBUG_LAYOUT) Slog.v(TAG, "layoutWindowLw(" + attrs.getTitle()
                            + "): IN_SCREEN, INSET_DECOR");
                // This is the case for a normal activity window: we want it
                // to cover all of the screen space, and it can take care of
                // moving its contents to account for screen decorations that
                // intrude into that space.
                if (attached != null) {
                    // If this window is attached to another, our display
                    // frame is the same as the one we are attached to.
                    setAttachedWindowFrames(win, fl, adjust, attached, true, pf, df, of, cf, vf);
                } else {
                    if (attrs.type == TYPE_STATUS_BAR_PANEL
                            || attrs.type == TYPE_STATUS_BAR_SUB_PANEL) {
                        // Status bar panels are the only windows who can go on top of
                        // the status bar.  They are protected by the STATUS_BAR_SERVICE
                        // permission, so they have the same privileges as the status
                        // bar itself.
                        //
                        // However, they should still dodge the navigation bar if it exists.

                        pf.left = df.left = of.left = hasNavBar
                                ? mDockLeft : mUnrestrictedScreenLeft;
                        pf.top = df.top = of.top = mUnrestrictedScreenTop;
                        pf.right = df.right = of.right = hasNavBar
                                ? mRestrictedScreenLeft+mRestrictedScreenWidth
                                : mUnrestrictedScreenLeft + mUnrestrictedScreenWidth;
                        pf.bottom = df.bottom = of.bottom = hasNavBar
                                ? mRestrictedScreenTop+mRestrictedScreenHeight
                                : mUnrestrictedScreenTop + mUnrestrictedScreenHeight;

                        if (DEBUG_LAYOUT) Slog.v(TAG, String.format(
                                        "Laying out status bar window: (%d,%d - %d,%d)",
                                        pf.left, pf.top, pf.right, pf.bottom));
                    } else if ((fl & FLAG_LAYOUT_IN_OVERSCAN) != 0
                            && attrs.type >= WindowManager.LayoutParams.FIRST_APPLICATION_WINDOW
                            && attrs.type <= WindowManager.LayoutParams.LAST_SUB_WINDOW) {
                        // Asking to layout into the overscan region, so give it that pure
                        // unrestricted area.
                        pf.left = df.left = of.left = mOverscanScreenLeft;
                        pf.top = df.top = of.top = mOverscanScreenTop;
                        pf.right = df.right = of.right = mOverscanScreenLeft + mOverscanScreenWidth;
                        pf.bottom = df.bottom = of.bottom = mOverscanScreenTop
                                + mOverscanScreenHeight;
                    } else if (canHideNavigationBar()
                            && (sysUiFl & View.SYSTEM_UI_FLAG_LAYOUT_HIDE_NAVIGATION) != 0
                            && attrs.type >= WindowManager.LayoutParams.FIRST_APPLICATION_WINDOW
                            && attrs.type <= WindowManager.LayoutParams.LAST_SUB_WINDOW) {
                        // Asking for layout as if the nav bar is hidden, lets the
                        // application extend into the unrestricted overscan screen area.  We
                        // only do this for application windows to ensure no window that
                        // can be above the nav bar can do this.
                        pf.left = df.left = mOverscanScreenLeft;
                        pf.top = df.top = mOverscanScreenTop;
                        pf.right = df.right = mOverscanScreenLeft + mOverscanScreenWidth;
                        pf.bottom = df.bottom = mOverscanScreenTop + mOverscanScreenHeight;
                        // We need to tell the app about where the frame inside the overscan
                        // is, so it can inset its content by that amount -- it didn't ask
                        // to actually extend itself into the overscan region.
                        of.left = mUnrestrictedScreenLeft;
                        of.top = mUnrestrictedScreenTop;
                        of.right = mUnrestrictedScreenLeft + mUnrestrictedScreenWidth;
                        of.bottom = mUnrestrictedScreenTop + mUnrestrictedScreenHeight;
                    } else {
                        pf.left = df.left = mRestrictedOverscanScreenLeft;
                        pf.top = df.top = mRestrictedOverscanScreenTop;
                        pf.right = df.right = mRestrictedOverscanScreenLeft
                                + mRestrictedOverscanScreenWidth;
                        pf.bottom = df.bottom = mRestrictedOverscanScreenTop
                                + mRestrictedOverscanScreenHeight;
                        // We need to tell the app about where the frame inside the overscan
                        // is, so it can inset its content by that amount -- it didn't ask
                        // to actually extend itself into the overscan region.
                        of.left = mUnrestrictedScreenLeft;
                        of.top = mUnrestrictedScreenTop;
                        of.right = mUnrestrictedScreenLeft + mUnrestrictedScreenWidth;
                        of.bottom = mUnrestrictedScreenTop + mUnrestrictedScreenHeight;
                    }

                    if ((fl & FLAG_FULLSCREEN) == 0) {
                        if (win.isVoiceInteraction()) {
                            cf.left = mVoiceContentLeft;
                            cf.top = mVoiceContentTop;
                            cf.right = mVoiceContentRight;
                            cf.bottom = mVoiceContentBottom;
                        } else {
                            if (adjust != SOFT_INPUT_ADJUST_RESIZE) {
                                cf.left = mDockLeft;
                                cf.top = mDockTop;
                                cf.right = mDockRight;
                                cf.bottom = mDockBottom;
                            } else {
                                cf.left = mContentLeft;
                                cf.top = mContentTop;
                                cf.right = mContentRight;
                                cf.bottom = mContentBottom;
                            }
                        }
                    } else {
                        // Full screen windows are always given a layout that is as if the
                        // status bar and other transient decors are gone.  This is to avoid
                        // bad states when moving from a window that is not hding the
                        // status bar to one that is.
                        cf.left = mRestrictedScreenLeft;
                        cf.top = mRestrictedScreenTop;
                        cf.right = mRestrictedScreenLeft + mRestrictedScreenWidth;
                        cf.bottom = mRestrictedScreenTop + mRestrictedScreenHeight;
                    }
                    applyStableConstraints(sysUiFl, fl, cf);
                    if (adjust != SOFT_INPUT_ADJUST_NOTHING) {
                        vf.left = mCurLeft;
                        vf.top = mCurTop;
                        vf.right = mCurRight;
                        vf.bottom = mCurBottom;
                    } else {
                        vf.set(cf);
                    }
                }
            } else if ((fl & FLAG_LAYOUT_IN_SCREEN) != 0 || (sysUiFl
                    & (View.SYSTEM_UI_FLAG_LAYOUT_FULLSCREEN
                            | View.SYSTEM_UI_FLAG_LAYOUT_HIDE_NAVIGATION)) != 0) {
                if (DEBUG_LAYOUT) Slog.v(TAG, "layoutWindowLw(" + attrs.getTitle() +
                        "): IN_SCREEN");
                // A window that has requested to fill the entire screen just
                // gets everything, period.
                if (attrs.type == TYPE_STATUS_BAR_PANEL
                        || attrs.type == TYPE_STATUS_BAR_SUB_PANEL) {
                    pf.left = df.left = of.left = cf.left = hasNavBar
                            ? mDockLeft : mUnrestrictedScreenLeft;
                    pf.top = df.top = of.top = cf.top = mUnrestrictedScreenTop;
                    pf.right = df.right = of.right = cf.right = hasNavBar
                                        ? mRestrictedScreenLeft+mRestrictedScreenWidth
                                        : mUnrestrictedScreenLeft + mUnrestrictedScreenWidth;
                    pf.bottom = df.bottom = of.bottom = cf.bottom = hasNavBar
                                          ? mRestrictedScreenTop+mRestrictedScreenHeight
                                          : mUnrestrictedScreenTop + mUnrestrictedScreenHeight;
                    if (DEBUG_LAYOUT) Slog.v(TAG, String.format(
                                    "Laying out IN_SCREEN status bar window: (%d,%d - %d,%d)",
                                    pf.left, pf.top, pf.right, pf.bottom));
                } else if (attrs.type == TYPE_NAVIGATION_BAR
                        || attrs.type == TYPE_NAVIGATION_BAR_PANEL) {
                    // The navigation bar has Real Ultimate Power.
                    pf.left = df.left = of.left = mUnrestrictedScreenLeft;
                    pf.top = df.top = of.top = mUnrestrictedScreenTop;
                    pf.right = df.right = of.right = mUnrestrictedScreenLeft
                            + mUnrestrictedScreenWidth;
                    pf.bottom = df.bottom = of.bottom = mUnrestrictedScreenTop
                            + mUnrestrictedScreenHeight;
                    if (DEBUG_LAYOUT) Slog.v(TAG, String.format(
                                    "Laying out navigation bar window: (%d,%d - %d,%d)",
                                    pf.left, pf.top, pf.right, pf.bottom));
                } else if ((attrs.type == TYPE_SECURE_SYSTEM_OVERLAY
                                || attrs.type == TYPE_BOOT_PROGRESS)
                        && ((fl & FLAG_FULLSCREEN) != 0)) {
                    // Fullscreen secure system overlays get what they ask for.
                    pf.left = df.left = of.left = cf.left = mOverscanScreenLeft;
                    pf.top = df.top = of.top = cf.top = mOverscanScreenTop;
                    pf.right = df.right = of.right = cf.right = mOverscanScreenLeft
                            + mOverscanScreenWidth;
                    pf.bottom = df.bottom = of.bottom = cf.bottom = mOverscanScreenTop
                            + mOverscanScreenHeight;
                } else if (attrs.type == TYPE_BOOT_PROGRESS
                        || attrs.type == TYPE_UNIVERSE_BACKGROUND) {
                    // Boot progress screen always covers entire display.
                    pf.left = df.left = of.left = cf.left = mOverscanScreenLeft;
                    pf.top = df.top = of.top = cf.top = mOverscanScreenTop;
                    pf.right = df.right = of.right = cf.right = mOverscanScreenLeft
                            + mOverscanScreenWidth;
                    pf.bottom = df.bottom = of.bottom = cf.bottom = mOverscanScreenTop
                            + mOverscanScreenHeight;
                } else if (attrs.type == TYPE_WALLPAPER) {
                    // The wallpaper also has Real Ultimate Power, but we want to tell
                    // it about the overscan area.
                    pf.left = df.left = mOverscanScreenLeft;
                    pf.top = df.top = mOverscanScreenTop;
                    pf.right = df.right = mOverscanScreenLeft + mOverscanScreenWidth;
                    pf.bottom = df.bottom = mOverscanScreenTop + mOverscanScreenHeight;
                    of.left = cf.left = mUnrestrictedScreenLeft;
                    of.top = cf.top = mUnrestrictedScreenTop;
                    of.right = cf.right = mUnrestrictedScreenLeft + mUnrestrictedScreenWidth;
                    of.bottom = cf.bottom = mUnrestrictedScreenTop + mUnrestrictedScreenHeight;
                } else if ((fl & FLAG_LAYOUT_IN_OVERSCAN) != 0
                        && attrs.type >= WindowManager.LayoutParams.FIRST_APPLICATION_WINDOW
                        && attrs.type <= WindowManager.LayoutParams.LAST_SUB_WINDOW) {
                    // Asking to layout into the overscan region, so give it that pure
                    // unrestricted area.
                    pf.left = df.left = of.left = cf.left = mOverscanScreenLeft;
                    pf.top = df.top = of.top = cf.top = mOverscanScreenTop;
                    pf.right = df.right = of.right = cf.right
                            = mOverscanScreenLeft + mOverscanScreenWidth;
                    pf.bottom = df.bottom = of.bottom = cf.bottom
                            = mOverscanScreenTop + mOverscanScreenHeight;
                } else if (canHideNavigationBar()
                        && (sysUiFl & View.SYSTEM_UI_FLAG_LAYOUT_HIDE_NAVIGATION) != 0
                        && (attrs.type == TYPE_STATUS_BAR
                            || attrs.type == TYPE_TOAST
                            || (attrs.type >= WindowManager.LayoutParams.FIRST_APPLICATION_WINDOW
                            && attrs.type <= WindowManager.LayoutParams.LAST_SUB_WINDOW))) {
                    // Asking for layout as if the nav bar is hidden, lets the
                    // application extend into the unrestricted screen area.  We
                    // only do this for application windows (or toasts) to ensure no window that
                    // can be above the nav bar can do this.
                    // XXX This assumes that an app asking for this will also
                    // ask for layout in only content.  We can't currently figure out
                    // what the screen would be if only laying out to hide the nav bar.
                    pf.left = df.left = of.left = cf.left = mUnrestrictedScreenLeft;
                    pf.top = df.top = of.top = cf.top = mUnrestrictedScreenTop;
                    pf.right = df.right = of.right = cf.right = mUnrestrictedScreenLeft
                            + mUnrestrictedScreenWidth;
                    pf.bottom = df.bottom = of.bottom = cf.bottom = mUnrestrictedScreenTop
                            + mUnrestrictedScreenHeight;
                } else {
                    pf.left = df.left = of.left = cf.left = mRestrictedScreenLeft;
                    pf.top = df.top = of.top = cf.top = mRestrictedScreenTop;
                    pf.right = df.right = of.right = cf.right = mRestrictedScreenLeft
                            + mRestrictedScreenWidth;
                    pf.bottom = df.bottom = of.bottom = cf.bottom = mRestrictedScreenTop
                            + mRestrictedScreenHeight;
                }

                applyStableConstraints(sysUiFl, fl, cf);

                if (adjust != SOFT_INPUT_ADJUST_NOTHING) {
                    vf.left = mCurLeft;
                    vf.top = mCurTop;
                    vf.right = mCurRight;
                    vf.bottom = mCurBottom;
                } else {
                    vf.set(cf);
                }
            } else if (attached != null) {
                if (DEBUG_LAYOUT) Slog.v(TAG, "layoutWindowLw(" + attrs.getTitle() +
                        "): attached to " + attached);
                // A child window should be placed inside of the same visible
                // frame that its parent had.
                setAttachedWindowFrames(win, fl, adjust, attached, false, pf, df, of, cf, vf);
            } else {
                if (DEBUG_LAYOUT) Slog.v(TAG, "layoutWindowLw(" + attrs.getTitle() +
                        "): normal window");
                // Otherwise, a normal window must be placed inside the content
                // of all screen decorations.
                if (attrs.type == TYPE_STATUS_BAR_PANEL) {
                    // Status bar panels are the only windows who can go on top of
                    // the status bar.  They are protected by the STATUS_BAR_SERVICE
                    // permission, so they have the same privileges as the status
                    // bar itself.
                    pf.left = df.left = of.left = cf.left = mRestrictedScreenLeft;
                    pf.top = df.top = of.top = cf.top = mRestrictedScreenTop;
                    pf.right = df.right = of.right = cf.right = mRestrictedScreenLeft
                            + mRestrictedScreenWidth;
                    pf.bottom = df.bottom = of.bottom = cf.bottom = mRestrictedScreenTop
                            + mRestrictedScreenHeight;
                } else if (attrs.type == TYPE_TOAST || attrs.type == TYPE_SYSTEM_ALERT
                        || attrs.type == TYPE_VOLUME_OVERLAY) {
                    // These dialogs are stable to interim decor changes.
                    pf.left = df.left = of.left = cf.left = mStableLeft;
                    pf.top = df.top = of.top = cf.top = mStableTop;
                    pf.right = df.right = of.right = cf.right = mStableRight;
                    pf.bottom = df.bottom = of.bottom = cf.bottom = mStableBottom;
                } else {
                    pf.left = mContentLeft;
                    pf.top = mContentTop;
                    pf.right = mContentRight;
                    pf.bottom = mContentBottom;
                    if (win.isVoiceInteraction()) {
                        df.left = of.left = cf.left = mVoiceContentLeft;
                        df.top = of.top = cf.top = mVoiceContentTop;
                        df.right = of.right = cf.right = mVoiceContentRight;
                        df.bottom = of.bottom = cf.bottom = mVoiceContentBottom;
                    } else if (adjust != SOFT_INPUT_ADJUST_RESIZE) {
                        df.left = of.left = cf.left = mDockLeft;
                        df.top = of.top = cf.top = mDockTop;
                        df.right = of.right = cf.right = mDockRight;
                        df.bottom = of.bottom = cf.bottom = mDockBottom;
                    } else {
                        df.left = of.left = cf.left = mContentLeft;
                        df.top = of.top = cf.top = mContentTop;
                        df.right = of.right = cf.right = mContentRight;
                        df.bottom = of.bottom = cf.bottom = mContentBottom;
                    }
                    if (adjust != SOFT_INPUT_ADJUST_NOTHING) {
                        vf.left = mCurLeft;
                        vf.top = mCurTop;
                        vf.right = mCurRight;
                        vf.bottom = mCurBottom;
                    } else {
                        vf.set(cf);
                    }
                }
            }
        }

        // TYPE_SYSTEM_ERROR is above the NavigationBar so it can't be allowed to extend over it.
        if ((fl & FLAG_LAYOUT_NO_LIMITS) != 0 && attrs.type != TYPE_SYSTEM_ERROR) {
            df.left = df.top = -10000;
            df.right = df.bottom = 10000;
            if (attrs.type != TYPE_WALLPAPER) {
                of.left = of.top = cf.left = cf.top = vf.left = vf.top = -10000;
                of.right = of.bottom = cf.right = cf.bottom = vf.right = vf.bottom = 10000;
            }
        }

        if (DEBUG_LAYOUT) Slog.v(TAG, "Compute frame " + attrs.getTitle()
                + ": sim=#" + Integer.toHexString(sim)
                + " attach=" + attached + " type=" + attrs.type
                + String.format(" flags=0x%08x", fl)
                + " pf=" + pf.toShortString() + " df=" + df.toShortString()
                + " of=" + of.toShortString()
                + " cf=" + cf.toShortString() + " vf=" + vf.toShortString()
                + " dcf=" + dcf.toShortString()
                + " sf=" + sf.toShortString());

        win.computeFrameLw(pf, df, of, cf, vf, dcf, sf);

        // Dock windows carve out the bottom of the screen, so normal windows
        // can't appear underneath them.
        if (attrs.type == TYPE_INPUT_METHOD && win.isVisibleOrBehindKeyguardLw()
                && !win.getGivenInsetsPendingLw()) {
            setLastInputMethodWindowLw(null, null);
            offsetInputMethodWindowLw(win);
        }
        if (attrs.type == TYPE_VOICE_INTERACTION && win.isVisibleOrBehindKeyguardLw()
                && !win.getGivenInsetsPendingLw()) {
            offsetVoiceInputWindowLw(win);
        }
    }

    private void offsetInputMethodWindowLw(WindowState win) {
        int top = win.getContentFrameLw().top;
        top += win.getGivenContentInsetsLw().top;
        if (mContentBottom > top) {
            mContentBottom = top;
        }
        if (mVoiceContentBottom > top) {
            mVoiceContentBottom = top;
        }
        top = win.getVisibleFrameLw().top;
        top += win.getGivenVisibleInsetsLw().top;
        if (mCurBottom > top) {
            mCurBottom = top;
        }
        if (DEBUG_LAYOUT) Slog.v(TAG, "Input method: mDockBottom="
                + mDockBottom + " mContentBottom="
                + mContentBottom + " mCurBottom=" + mCurBottom);
    }

    private void offsetVoiceInputWindowLw(WindowState win) {
        final int gravity = win.getAttrs().gravity;
        switch (gravity&((Gravity.AXIS_PULL_BEFORE|Gravity.AXIS_PULL_AFTER)
                << Gravity.AXIS_X_SHIFT)) {
            case Gravity.AXIS_PULL_BEFORE<<Gravity.AXIS_X_SHIFT: {
                int right = win.getContentFrameLw().right - win.getGivenContentInsetsLw().right;
                if (mVoiceContentLeft < right) {
                    mVoiceContentLeft = right;
                }
            } break;
            case Gravity.AXIS_PULL_AFTER<<Gravity.AXIS_X_SHIFT: {
                int left = win.getContentFrameLw().left - win.getGivenContentInsetsLw().left;
                if (mVoiceContentRight < left) {
                    mVoiceContentRight = left;
                }
            } break;
        }
        switch (gravity&((Gravity.AXIS_PULL_BEFORE|Gravity.AXIS_PULL_AFTER)
                << Gravity.AXIS_Y_SHIFT)) {
            case Gravity.AXIS_PULL_BEFORE<<Gravity.AXIS_Y_SHIFT: {
                int bottom = win.getContentFrameLw().bottom - win.getGivenContentInsetsLw().bottom;
                if (mVoiceContentTop < bottom) {
                    mVoiceContentTop = bottom;
                }
            } break;
            case Gravity.AXIS_PULL_AFTER<<Gravity.AXIS_Y_SHIFT: {
                int top = win.getContentFrameLw().top - win.getGivenContentInsetsLw().top;
                if (mVoiceContentBottom < top) {
                    mVoiceContentBottom = top;
                }
            } break;
        }
    }

    /** {@inheritDoc} */
    @Override
    public void finishLayoutLw() {
        return;
    }

    /** {@inheritDoc} */
    @Override
    public void beginPostLayoutPolicyLw(int displayWidth, int displayHeight) {
        mTopFullscreenOpaqueWindowState = null;
        mAppsToBeHidden.clear();
        mAppsThatDismissKeyguard.clear();
        mForceStatusBar = false;
        mForceStatusBarFromKeyguard = false;
        mForcingShowNavBar = false;
        mForcingShowNavBarLayer = -1;

        mHideLockScreen = false;
        mAllowLockscreenWhenOn = false;
        mDismissKeyguard = DISMISS_KEYGUARD_NONE;
        mShowingLockscreen = false;
        mShowingDream = false;
        mWinShowWhenLocked = null;
        mKeyguardSecure = isKeyguardSecure();
        mKeyguardSecureIncludingHidden = mKeyguardSecure
                && (mKeyguardDelegate != null && mKeyguardDelegate.isShowing());
    }

    /** {@inheritDoc} */
    @Override
    public void applyPostLayoutPolicyLw(WindowState win, WindowManager.LayoutParams attrs,
            WindowState attached) {

        if (DEBUG_LAYOUT) Slog.i(TAG, "Win " + win + ": isVisibleOrBehindKeyguardLw="
                + win.isVisibleOrBehindKeyguardLw());
        final int fl = PolicyControl.getWindowFlags(win, attrs);
        if (mTopFullscreenOpaqueWindowState == null
                && win.isVisibleLw() && attrs.type == TYPE_INPUT_METHOD) {
            mForcingShowNavBar = true;
            mForcingShowNavBarLayer = win.getSurfaceLayer();
        }
        if (attrs.type == TYPE_STATUS_BAR && (attrs.privateFlags & PRIVATE_FLAG_KEYGUARD) != 0) {
            mForceStatusBarFromKeyguard = true;
        }
        if (mTopFullscreenOpaqueWindowState == null &&
                win.isVisibleOrBehindKeyguardLw() && !win.isGoneForLayoutLw()) {
            if ((fl & FLAG_FORCE_NOT_FULLSCREEN) != 0) {
                if ((attrs.privateFlags & PRIVATE_FLAG_KEYGUARD) != 0) {
                    mForceStatusBarFromKeyguard = true;
                } else {
                    mForceStatusBar = true;
                }
            }
            if ((attrs.privateFlags & PRIVATE_FLAG_KEYGUARD) != 0) {
                mShowingLockscreen = true;
            }
            boolean appWindow = attrs.type >= FIRST_APPLICATION_WINDOW
                    && attrs.type < FIRST_SYSTEM_WINDOW;
            if (attrs.type == TYPE_DREAM) {
                // If the lockscreen was showing when the dream started then wait
                // for the dream to draw before hiding the lockscreen.
                if (!mDreamingLockscreen
                        || (win.isVisibleLw() && win.hasDrawnLw())) {
                    mShowingDream = true;
                    appWindow = true;
                }
            }

            final boolean showWhenLocked = (fl & FLAG_SHOW_WHEN_LOCKED) != 0;
            final boolean dismissKeyguard = (fl & FLAG_DISMISS_KEYGUARD) != 0;
            final IApplicationToken appToken = win.getAppToken();

            // For app windows that are not attached, we decide if all windows in the app they
            // represent should be hidden or if we should hide the lockscreen. For attached app
            // windows we defer the decision to the window it is attached to.
            if (appWindow && attached == null) {
                if (showWhenLocked) {
                    // Remove any previous windows with the same appToken.
                    mAppsToBeHidden.remove(appToken);
                    mAppsThatDismissKeyguard.remove(appToken);
                    if (mAppsToBeHidden.isEmpty()) {
                        if (dismissKeyguard && !mKeyguardSecure) {
                            mAppsThatDismissKeyguard.add(appToken);
                        } else {
                            mWinShowWhenLocked = win;
                            mHideLockScreen = true;
                            mForceStatusBarFromKeyguard = false;
                        }
                    }
                } else if (dismissKeyguard) {
                    if (mKeyguardSecure) {
                        mAppsToBeHidden.add(appToken);
                    } else {
                        mAppsToBeHidden.remove(appToken);
                    }
                    mAppsThatDismissKeyguard.add(appToken);
                } else {
                    mAppsToBeHidden.add(appToken);
                }
                if (attrs.x == 0 && attrs.y == 0
                        && attrs.width == WindowManager.LayoutParams.MATCH_PARENT
                        && attrs.height == WindowManager.LayoutParams.MATCH_PARENT) {
                    if (DEBUG_LAYOUT) Slog.v(TAG, "Fullscreen window: " + win);
                    mTopFullscreenOpaqueWindowState = win;
                    if (!mAppsThatDismissKeyguard.isEmpty() &&
                            mDismissKeyguard == DISMISS_KEYGUARD_NONE) {
                        if (DEBUG_LAYOUT) Slog.v(TAG,
                                "Setting mDismissKeyguard true by win " + win);
                        mDismissKeyguard = mWinDismissingKeyguard == win ?
                                DISMISS_KEYGUARD_CONTINUE : DISMISS_KEYGUARD_START;
                        mWinDismissingKeyguard = win;
                        mForceStatusBarFromKeyguard = mShowingLockscreen && mKeyguardSecure;
                    } else if (mAppsToBeHidden.isEmpty() && showWhenLocked) {
                        if (DEBUG_LAYOUT) Slog.v(TAG,
                                "Setting mHideLockScreen to true by win " + win);
                        mHideLockScreen = true;
                        mForceStatusBarFromKeyguard = false;
                    }
                    if ((fl & FLAG_ALLOW_LOCK_WHILE_SCREEN_ON) != 0) {
                        mAllowLockscreenWhenOn = true;
                    }
                }

                if (mWinShowWhenLocked != null &&
                        mWinShowWhenLocked.getAppToken() != win.getAppToken()) {
                    win.hideLw(false);
                }
            }
        }
    }

    /** {@inheritDoc} */
    @Override
    public int finishPostLayoutPolicyLw() {
        if (mWinShowWhenLocked != null &&
                mWinShowWhenLocked != mTopFullscreenOpaqueWindowState) {
            // A dialog is dismissing the keyguard. Put the wallpaper behind it and hide the
            // fullscreen window.
            // TODO: Make sure FLAG_SHOW_WALLPAPER is restored when dialog is dismissed. Or not.
            mWinShowWhenLocked.getAttrs().flags |= FLAG_SHOW_WALLPAPER;
            mTopFullscreenOpaqueWindowState.hideLw(false);
            mTopFullscreenOpaqueWindowState = mWinShowWhenLocked;
        }

        int changes = 0;
        boolean topIsFullscreen = false;

        final WindowManager.LayoutParams lp = (mTopFullscreenOpaqueWindowState != null)
                ? mTopFullscreenOpaqueWindowState.getAttrs()
                : null;

        // If we are not currently showing a dream then remember the current
        // lockscreen state.  We will use this to determine whether the dream
        // started while the lockscreen was showing and remember this state
        // while the dream is showing.
        if (!mShowingDream) {
            mDreamingLockscreen = mShowingLockscreen;
        }

        if (mStatusBar != null) {
            if (DEBUG_LAYOUT) Slog.i(TAG, "force=" + mForceStatusBar
                    + " forcefkg=" + mForceStatusBarFromKeyguard
                    + " top=" + mTopFullscreenOpaqueWindowState);
            if (mForceStatusBar || mForceStatusBarFromKeyguard) {
                if (DEBUG_LAYOUT) Slog.v(TAG, "Showing status bar: forced");
                if (mStatusBarController.setBarShowingLw(true)) {
                    changes |= FINISH_LAYOUT_REDO_LAYOUT;
                }
                // Maintain fullscreen layout until incoming animation is complete.
                topIsFullscreen = mTopIsFullscreen && mStatusBar.isAnimatingLw();
                // Transient status bar on the lockscreen is not allowed
                if (mForceStatusBarFromKeyguard && mStatusBarController.isTransientShowing()) {
                    mStatusBarController.updateVisibilityLw(false /*transientAllowed*/,
                            mLastSystemUiFlags, mLastSystemUiFlags);
                }
            } else if (mTopFullscreenOpaqueWindowState != null) {
                final int fl = PolicyControl.getWindowFlags(null, lp);
                if (localLOGV) {
                    Slog.d(TAG, "frame: " + mTopFullscreenOpaqueWindowState.getFrameLw()
                            + " shown frame: " + mTopFullscreenOpaqueWindowState.getShownFrameLw());
                    Slog.d(TAG, "attr: " + mTopFullscreenOpaqueWindowState.getAttrs()
                            + " lp.flags=0x" + Integer.toHexString(fl));
                }
                topIsFullscreen = (fl & WindowManager.LayoutParams.FLAG_FULLSCREEN) != 0
                        || (mLastSystemUiFlags & View.SYSTEM_UI_FLAG_FULLSCREEN) != 0;
                // The subtle difference between the window for mTopFullscreenOpaqueWindowState
                // and mTopIsFullscreen is that that mTopIsFullscreen is set only if the window
                // has the FLAG_FULLSCREEN set.  Not sure if there is another way that to be the
                // case though.
                if (mStatusBarController.isTransientShowing()) {
                    if (mStatusBarController.setBarShowingLw(true)) {
                        changes |= FINISH_LAYOUT_REDO_LAYOUT;
                    }
                } else if (topIsFullscreen) {
                    if (DEBUG_LAYOUT) Slog.v(TAG, "** HIDING status bar");
                    if (mStatusBarController.setBarShowingLw(false)) {
                        changes |= FINISH_LAYOUT_REDO_LAYOUT;
                    } else {
                        if (DEBUG_LAYOUT) Slog.v(TAG, "Status bar already hiding");
                    }
                } else {
                    if (DEBUG_LAYOUT) Slog.v(TAG, "** SHOWING status bar: top is not fullscreen");
                    if (mStatusBarController.setBarShowingLw(true)) {
                        changes |= FINISH_LAYOUT_REDO_LAYOUT;
                    }
                }
            }
        }

        if (mTopIsFullscreen != topIsFullscreen) {
            if (!topIsFullscreen) {
                // Force another layout when status bar becomes fully shown.
                changes |= FINISH_LAYOUT_REDO_LAYOUT;
            }
            mTopIsFullscreen = topIsFullscreen;
        }

        // Hide the key guard if a visible window explicitly specifies that it wants to be
        // displayed when the screen is locked.
        if (mKeyguardDelegate != null && mStatusBar != null) {
            if (localLOGV) Slog.v(TAG, "finishPostLayoutPolicyLw: mHideKeyguard="
                    + mHideLockScreen);
            if (mDismissKeyguard != DISMISS_KEYGUARD_NONE && !mKeyguardSecure) {
                mKeyguardHidden = true;
                if (setKeyguardOccludedLw(true)) {
                    changes |= FINISH_LAYOUT_REDO_LAYOUT
                            | FINISH_LAYOUT_REDO_CONFIG
                            | FINISH_LAYOUT_REDO_WALLPAPER;
                }
                if (mKeyguardDelegate.isShowing()) {
                    mHandler.post(new Runnable() {
                        @Override
                        public void run() {
                            mKeyguardDelegate.keyguardDone(false, false);
                        }
                    });
                }
            } else if (mHideLockScreen) {
                mKeyguardHidden = true;
                if (setKeyguardOccludedLw(true)) {
                    changes |= FINISH_LAYOUT_REDO_LAYOUT
                            | FINISH_LAYOUT_REDO_CONFIG
                            | FINISH_LAYOUT_REDO_WALLPAPER;
                }
            } else if (mDismissKeyguard != DISMISS_KEYGUARD_NONE) {
                // This is the case of keyguard isSecure() and not mHideLockScreen.
                if (mDismissKeyguard == DISMISS_KEYGUARD_START) {
                    // Only launch the next keyguard unlock window once per window.
                    mKeyguardHidden = false;
                    if (setKeyguardOccludedLw(false)) {
                        changes |= FINISH_LAYOUT_REDO_LAYOUT
                                | FINISH_LAYOUT_REDO_CONFIG
                                | FINISH_LAYOUT_REDO_WALLPAPER;
                    }
                    mHandler.post(new Runnable() {
                        @Override
                        public void run() {
                            mKeyguardDelegate.dismiss();
                        }
                    });
                }
            } else {
                mWinDismissingKeyguard = null;
                mKeyguardHidden = false;
                if (setKeyguardOccludedLw(false)) {
                    changes |= FINISH_LAYOUT_REDO_LAYOUT
                            | FINISH_LAYOUT_REDO_CONFIG
                            | FINISH_LAYOUT_REDO_WALLPAPER;
                }
            }
        }

        if ((updateSystemUiVisibilityLw()&SYSTEM_UI_CHANGING_LAYOUT) != 0) {
            // If the navigation bar has been hidden or shown, we need to do another
            // layout pass to update that window.
            changes |= FINISH_LAYOUT_REDO_LAYOUT;
        }

        // update since mAllowLockscreenWhenOn might have changed
        updateLockScreenTimeout();
        return changes;
    }

    /**
     * Updates the occluded state of the Keyguard.
     *
     * @return Whether the flags have changed and we have to redo the layout.
     */
    private boolean setKeyguardOccludedLw(boolean isOccluded) {
        boolean wasOccluded = mKeyguardOccluded;
        boolean showing = mKeyguardDelegate.isShowing();
        if (wasOccluded && !isOccluded && showing) {
            mKeyguardOccluded = false;
            mKeyguardDelegate.setOccluded(false);
            mStatusBar.getAttrs().privateFlags |= PRIVATE_FLAG_KEYGUARD;
            mStatusBar.getAttrs().flags |= FLAG_SHOW_WALLPAPER;
            return true;
        } else if (!wasOccluded && isOccluded && showing) {
            mKeyguardOccluded = true;
            mKeyguardDelegate.setOccluded(true);
            mStatusBar.getAttrs().privateFlags &= ~PRIVATE_FLAG_KEYGUARD;
            mStatusBar.getAttrs().flags &= ~FLAG_SHOW_WALLPAPER;
            return true;
        } else {
            return false;
        }
    }

    private boolean isStatusBarKeyguard() {
        return mStatusBar != null
                && (mStatusBar.getAttrs().privateFlags & PRIVATE_FLAG_KEYGUARD) != 0;
    }

    @Override
    public boolean allowAppAnimationsLw() {
        if (isStatusBarKeyguard() || mShowingDream) {
            // If keyguard or dreams is currently visible, no reason to animate behind it.
            return false;
        }
        return true;
    }

    @Override
    public int focusChangedLw(WindowState lastFocus, WindowState newFocus) {
        mFocusedWindow = newFocus;
        if ((updateSystemUiVisibilityLw()&SYSTEM_UI_CHANGING_LAYOUT) != 0) {
            // If the navigation bar has been hidden or shown, we need to do another
            // layout pass to update that window.
            return FINISH_LAYOUT_REDO_LAYOUT;
        }
        return 0;
    }

    /** {@inheritDoc} */
    @Override
    public void notifyLidSwitchChanged(long whenNanos, boolean lidOpen) {
        // lid changed state
        final int newLidState = lidOpen ? LID_OPEN : LID_CLOSED;
        if (newLidState == mLidState) {
            return;
        }

        mLidState = newLidState;
        applyLidSwitchState();
        updateRotation(true);

        if (lidOpen) {
            wakeUp(SystemClock.uptimeMillis(), mAllowTheaterModeWakeFromLidSwitch);
        } else if (!mLidControlsSleep) {
            mPowerManager.userActivity(SystemClock.uptimeMillis(), false);
        }
    }

    @Override
    public void notifyCameraLensCoverSwitchChanged(long whenNanos, boolean lensCovered) {
        int lensCoverState = lensCovered ? CAMERA_LENS_COVERED : CAMERA_LENS_UNCOVERED;
        if (mCameraLensCoverState == lensCoverState) {
            return;
        }
        if (mCameraLensCoverState == CAMERA_LENS_COVERED &&
                lensCoverState == CAMERA_LENS_UNCOVERED) {
            Intent intent;
            final boolean keyguardActive = mKeyguardDelegate == null ? false :
                    mKeyguardDelegate.isShowing();
            if (keyguardActive) {
                intent = new Intent(MediaStore.INTENT_ACTION_STILL_IMAGE_CAMERA_SECURE);
            } else {
                intent = new Intent(MediaStore.INTENT_ACTION_STILL_IMAGE_CAMERA);
            }
            wakeUp(whenNanos / 1000000, mAllowTheaterModeWakeFromCameraLens);
            mContext.startActivityAsUser(intent, UserHandle.CURRENT_OR_SELF);
        }
        mCameraLensCoverState = lensCoverState;
    }

    void setHdmiPlugged(boolean plugged) {
        if (mHdmiPlugged != plugged) {
            mHdmiPlugged = plugged;
            updateRotation(true, true);
            Intent intent = new Intent(ACTION_HDMI_PLUGGED);
            intent.addFlags(Intent.FLAG_RECEIVER_REGISTERED_ONLY_BEFORE_BOOT);
            intent.putExtra(EXTRA_HDMI_PLUGGED_STATE, plugged);
            mContext.sendStickyBroadcastAsUser(intent, UserHandle.ALL);
        }
    }

    void initializeHdmiState() {
        boolean plugged = false;
        // watch for HDMI plug messages if the hdmi switch exists
        if (new File("/sys/devices/virtual/switch/hdmi/state").exists()) {
            mHDMIObserver.startObserving("DEVPATH=/devices/virtual/switch/hdmi");

            final String filename = "/sys/class/switch/hdmi/state";
            FileReader reader = null;
            try {
                reader = new FileReader(filename);
                char[] buf = new char[15];
                int n = reader.read(buf);
                if (n > 1) {
                    plugged = 0 != Integer.parseInt(new String(buf, 0, n-1));
                }
            } catch (IOException ex) {
                Slog.w(TAG, "Couldn't read hdmi state from " + filename + ": " + ex);
            } catch (NumberFormatException ex) {
                Slog.w(TAG, "Couldn't read hdmi state from " + filename + ": " + ex);
            } finally {
                if (reader != null) {
                    try {
                        reader.close();
                    } catch (IOException ex) {
                    }
                }
            }
        }
        // This dance forces the code in setHdmiPlugged to run.
        // Always do this so the sticky intent is stuck (to false) if there is no hdmi.
        mHdmiPlugged = !plugged;
        setHdmiPlugged(!mHdmiPlugged);
    }

    final Object mScreenshotLock = new Object();
    ServiceConnection mScreenshotConnection = null;

    final Runnable mScreenshotTimeout = new Runnable() {
        @Override public void run() {
            synchronized (mScreenshotLock) {
                if (mScreenshotConnection != null) {
                    mContext.unbindService(mScreenshotConnection);
                    mScreenshotConnection = null;
                }
            }
        }
    };

    // Assume this is called from the Handler thread.
    private void takeScreenshot() {
        synchronized (mScreenshotLock) {
            if (mScreenshotConnection != null) {
                return;
            }
            ComponentName cn = new ComponentName("com.android.systemui",
                    "com.android.systemui.screenshot.TakeScreenshotService");
            Intent intent = new Intent();
            intent.setComponent(cn);
            ServiceConnection conn = new ServiceConnection() {
                @Override
                public void onServiceConnected(ComponentName name, IBinder service) {
                    synchronized (mScreenshotLock) {
                        if (mScreenshotConnection != this) {
                            return;
                        }
                        Messenger messenger = new Messenger(service);
                        Message msg = Message.obtain(null, 1);
                        final ServiceConnection myConn = this;
                        Handler h = new Handler(mHandler.getLooper()) {
                            @Override
                            public void handleMessage(Message msg) {
                                synchronized (mScreenshotLock) {
                                    if (mScreenshotConnection == myConn) {
                                        mContext.unbindService(mScreenshotConnection);
                                        mScreenshotConnection = null;
                                        mHandler.removeCallbacks(mScreenshotTimeout);
                                    }
                                }
                            }
                        };
                        msg.replyTo = new Messenger(h);
                        msg.arg1 = msg.arg2 = 0;
                        if (mStatusBar != null && mStatusBar.isVisibleLw())
                            msg.arg1 = 1;
                        if (mNavigationBar != null && mNavigationBar.isVisibleLw())
                            msg.arg2 = 1;
                        try {
                            messenger.send(msg);
                        } catch (RemoteException e) {
                        }
                    }
                }
                @Override
                public void onServiceDisconnected(ComponentName name) {}
            };
            if (mContext.bindServiceAsUser(
                    intent, conn, Context.BIND_AUTO_CREATE, UserHandle.CURRENT)) {
                mScreenshotConnection = conn;
                mHandler.postDelayed(mScreenshotTimeout, 10000);
            }
        }
    }

    private final Runnable mQuickBootPowerLongPress = new Runnable() {

        public void run() {

            Intent intent = new Intent("org.codeaurora.action.QUICKBOOT");
            intent.putExtra("mode", 1);
            try {
                mContext.startActivityAsUser(intent,UserHandle.CURRENT);
            } catch (ActivityNotFoundException e) {
                e.printStackTrace();
                releaseQuickBootWakeLock();
                return;
            }

            BroadcastReceiver broadcastReceiver = new BroadcastReceiver() {

                public void onReceive(Context context, Intent intent) {

                    synchronized (mQuickBootLock) {
                        mQuickBootLock.notifyAll();
                    }
                }
            };

            IntentFilter filter = new IntentFilter("org.codeaurora.quickboot.poweron_start");
            mContext.registerReceiver(broadcastReceiver,filter,
                    "android.permission.DEVICE_POWER",null);

            synchronized (mQuickBootLock) {
                try {
                    mQuickBootLock.wait(QUICKBOOT_LAUNCH_TIMEOUT);
                } catch (InterruptedException e) {
                    e.printStackTrace();
                }
            }

            releaseQuickBootWakeLock();
        }
    };

    private void acquireQuickBootWakeLock() {
        if (!mQuickBootWakeLock.isHeld())  {
            mQuickBootWakeLock.acquire();
        }
    }

    private void releaseQuickBootWakeLock() {
        if (mQuickBootWakeLock.isHeld()) {
            mQuickBootWakeLock.release();
        }
    }

    /** {@inheritDoc} */
    @Override
    public int interceptKeyBeforeQueueing(KeyEvent event, int policyFlags) {
        if (!mSystemBooted) {
            // If we have not yet booted, don't let key events do anything.
            return 0;
        }

        final boolean interactive = (policyFlags & FLAG_INTERACTIVE) != 0;
        final boolean down = event.getAction() == KeyEvent.ACTION_DOWN;
        final boolean canceled = event.isCanceled();
        final int keyCode = event.getKeyCode();

        if (SystemProperties.getInt("sys.quickboot.enable", 0) == 1) {

            if (keyCode == KeyEvent.KEYCODE_POWER && !interactive) {
                if(down){
                    acquireQuickBootWakeLock();
                    mHandler.postDelayed(mQuickBootPowerLongPress, mLongPressPoweronTime);
                } else {
                    releaseQuickBootWakeLock();
                    mHandler.removeCallbacks(mQuickBootPowerLongPress);
                }
            }
            // ignore this event
            return 0;
        }

        final boolean isInjected = (policyFlags & WindowManagerPolicy.FLAG_INJECTED) != 0;

        // If screen is off then we treat the case where the keyguard is open but hidden
        // the same as if it were open and in front.
        // This will prevent any keys other than the power button from waking the screen
        // when the keyguard is hidden by another activity.
        final boolean keyguardActive = (mKeyguardDelegate == null ? false :
                                            (interactive ?
                                                isKeyguardShowingAndNotOccluded() :
                                                mKeyguardDelegate.isShowing()));

        if (DEBUG_INPUT) {
            Log.d(TAG, "interceptKeyTq keycode=" + keyCode
                    + " interactive=" + interactive + " keyguardActive=" + keyguardActive
                    + " policyFlags=" + Integer.toHexString(policyFlags));
        }

        // Basic policy based on interactive state.
        int result;
        boolean isWakeKey = (policyFlags & WindowManagerPolicy.FLAG_WAKE) != 0
                || event.isWakeKey();
        if (interactive || (isInjected && !isWakeKey)) {
            // When the device is interactive or the key is injected pass the
            // key to the application.
            result = ACTION_PASS_TO_USER;
            isWakeKey = false;
        } else if (!interactive && shouldDispatchInputWhenNonInteractive()) {
            // If we're currently dozing with the screen on and the keyguard showing, pass the key
            // to the application but preserve its wake key status to make sure we still move
            // from dozing to fully interactive if we would normally go from off to fully
            // interactive.
            result = ACTION_PASS_TO_USER;
        } else {
            // When the screen is off and the key is not injected, determine whether
            // to wake the device but don't pass the key to the application.
            result = 0;
            if (isWakeKey && (!down || !isWakeKeyWhenScreenOff(keyCode))) {
                isWakeKey = false;
            }
        }

        // If the key would be handled globally, just return the result, don't worry about special
        // key processing.
        if (isValidGlobalKey(keyCode)
                && mGlobalKeyManager.shouldHandleGlobalKey(keyCode, event)) {
            if (isWakeKey) {
                wakeUp(event.getEventTime(), mAllowTheaterModeWakeFromKey);
            }
            return result;
        }

        boolean useHapticFeedback = down
                && (policyFlags & WindowManagerPolicy.FLAG_VIRTUAL) != 0
                && event.getRepeatCount() == 0;

        // Handle special keys.
        switch (keyCode) {
            case KeyEvent.KEYCODE_VOLUME_DOWN:
            case KeyEvent.KEYCODE_VOLUME_UP:
            case KeyEvent.KEYCODE_VOLUME_MUTE: {
                if (keyCode == KeyEvent.KEYCODE_VOLUME_DOWN) {
                    if (down) {
                        if (interactive && !mScreenshotChordVolumeDownKeyTriggered
                                && (event.getFlags() & KeyEvent.FLAG_FALLBACK) == 0) {
                            mScreenshotChordVolumeDownKeyTriggered = true;
                            mScreenshotChordVolumeDownKeyTime = event.getDownTime();
                            mScreenshotChordVolumeDownKeyConsumed = false;
                            cancelPendingPowerKeyAction();
                            interceptScreenshotChord();
                        }
                    } else {
                        mScreenshotChordVolumeDownKeyTriggered = false;
                        cancelPendingScreenshotChordAction();
                    }
                } else if (keyCode == KeyEvent.KEYCODE_VOLUME_UP) {
                    if (down) {
                        if (interactive && !mScreenshotChordVolumeUpKeyTriggered
                                && (event.getFlags() & KeyEvent.FLAG_FALLBACK) == 0) {
                            mVolumeUpKeyTriggered = true;
                            mVolumeUpKeyTime = event.getDownTime();
                            mVolumeUpKeyConsumedByScreenshotChord = false;
<<<<<<< HEAD
=======
                            mScreenshotChordVolumeUpKeyTriggered = true;
>>>>>>> 23a90283
                            cancelPendingPowerKeyAction();
                            interceptScreenshotLog();
                        }
                    } else {
                        mScreenshotChordVolumeUpKeyTriggered = false;
                        cancelPendingScreenshotChordAction();
                    }
                }
                if (down) {
                    TelecomManager telecomManager = getTelecommService();
                    if (telecomManager != null) {
                        if (telecomManager.isRinging()) {
                            // If an incoming call is ringing, either VOLUME key means
                            // "silence ringer".  We handle these keys here, rather than
                            // in the InCallScreen, to make sure we'll respond to them
                            // even if the InCallScreen hasn't come to the foreground yet.
                            // Look for the DOWN event here, to agree with the "fallback"
                            // behavior in the InCallScreen.
                            Log.i(TAG, "interceptKeyBeforeQueueing:"
                                  + " VOLUME key-down while ringing: Silence ringer!");

                            // Silence the ringer.  (It's safe to call this
                            // even if the ringer has already been silenced.)
                            telecomManager.silenceRinger();

                            // And *don't* pass this key thru to the current activity
                            // (which is probably the InCallScreen.)
                            result &= ~ACTION_PASS_TO_USER;
                            break;
                        }
                        if (telecomManager.isInCall()
                                && (result & ACTION_PASS_TO_USER) == 0) {
                            // If we are in call but we decided not to pass the key to
                            // the application, just pass it to the session service.

                            MediaSessionLegacyHelper.getHelper(mContext)
                                    .sendVolumeKeyEvent(event, false);
                            break;
                        }
                    }

                    if ((result & ACTION_PASS_TO_USER) == 0) {
                        // If we aren't passing to the user and no one else
                        // handled it send it to the session manager to figure
                        // out.
                        MediaSessionLegacyHelper.getHelper(mContext)
                                .sendVolumeKeyEvent(event, true);
                        break;
                    }
                }
                break;
            }

            case KeyEvent.KEYCODE_ENDCALL: {
                result &= ~ACTION_PASS_TO_USER;
                if (down) {
                    TelecomManager telecomManager = getTelecommService();
                    boolean hungUp = false;
                    if (telecomManager != null) {
                        hungUp = telecomManager.endCall();
                    }
                    if (interactive && !hungUp) {
                        mEndCallKeyHandled = false;
                        mHandler.postDelayed(mEndCallLongPress,
                                ViewConfiguration.get(mContext).getDeviceGlobalActionKeyTimeout());
                    } else {
                        mEndCallKeyHandled = true;
                    }
                } else {
                    if (!mEndCallKeyHandled) {
                        mHandler.removeCallbacks(mEndCallLongPress);
                        if (!canceled) {
                            if ((mEndcallBehavior
                                    & Settings.System.END_BUTTON_BEHAVIOR_HOME) != 0) {
                                if (goHome()) {
                                    break;
                                }
                            }
                            if ((mEndcallBehavior
                                    & Settings.System.END_BUTTON_BEHAVIOR_SLEEP) != 0) {
                                mPowerManager.goToSleep(event.getEventTime(),
                                        PowerManager.GO_TO_SLEEP_REASON_POWER_BUTTON, 0);
                                isWakeKey = false;
                            }
                        }
                    }
                }
                break;
            }

            case KeyEvent.KEYCODE_POWER: {
                result &= ~ACTION_PASS_TO_USER;
                isWakeKey = false; // wake-up will be handled separately
                if (down) {
<<<<<<< HEAD
                    boolean panic = mImmersiveModeConfirmation.onPowerKeyDown(interactive,
                            event.getDownTime(), isImmersiveMode(mLastSystemUiFlags));
                    if (panic) {
                        mHandler.post(mRequestTransientNav);
                    }
                    if (interactive && !mPowerKeyTriggered
                            && (event.getFlags() & KeyEvent.FLAG_FALLBACK) == 0) {
                        mPowerKeyTriggered = true;
                        mPowerKeyTime = event.getDownTime();
                        interceptScreenshotChord();
                        interceptScreenshotLog();
                    }

                    TelecomManager telecomManager = getTelecommService();
                    boolean hungUp = false;
                    if (telecomManager != null) {
                        if (telecomManager.isRinging()) {
                            // Pressing Power while there's a ringing incoming
                            // call should silence the ringer.
                            telecomManager.silenceRinger();
                        } else if ((mIncallPowerBehavior
                                & Settings.Secure.INCALL_POWER_BUTTON_BEHAVIOR_HANGUP) != 0
                                && telecomManager.isInCall() && interactive) {
                            // Otherwise, if "Power button ends call" is enabled,
                            // the Power button will hang up any current active call.
                            hungUp = telecomManager.endCall();
                        }
                    }
                    interceptPowerKeyDown(!interactive || hungUp
                            || mVolumeDownKeyTriggered || mVolumeUpKeyTriggered);
=======
                    interceptPowerKeyDown(event, interactive);
>>>>>>> 23a90283
                } else {
                    interceptPowerKeyUp(event, interactive, canceled);
                }
                break;
            }

            case KeyEvent.KEYCODE_SLEEP: {
                result &= ~ACTION_PASS_TO_USER;
                if (!mPowerManager.isInteractive()) {
                    useHapticFeedback = false; // suppress feedback if already non-interactive
                }
                mPowerManager.goToSleep(event.getEventTime(),
                        PowerManager.GO_TO_SLEEP_REASON_POWER_BUTTON, 0);
                isWakeKey = false;
                break;
            }

            case KeyEvent.KEYCODE_WAKEUP: {
                result &= ~ACTION_PASS_TO_USER;
                isWakeKey = true;
                break;
            }

            case KeyEvent.KEYCODE_MEDIA_PLAY:
            case KeyEvent.KEYCODE_MEDIA_PAUSE:
            case KeyEvent.KEYCODE_MEDIA_PLAY_PAUSE:
            case KeyEvent.KEYCODE_HEADSETHOOK:
            case KeyEvent.KEYCODE_MUTE:
            case KeyEvent.KEYCODE_MEDIA_STOP:
            case KeyEvent.KEYCODE_MEDIA_NEXT:
            case KeyEvent.KEYCODE_MEDIA_PREVIOUS:
            case KeyEvent.KEYCODE_MEDIA_REWIND:
            case KeyEvent.KEYCODE_MEDIA_RECORD:
            case KeyEvent.KEYCODE_MEDIA_FAST_FORWARD:
            case KeyEvent.KEYCODE_MEDIA_AUDIO_TRACK: {
                if (MediaSessionLegacyHelper.getHelper(mContext).isGlobalPriorityActive()) {
                    // If the global session is active pass all media keys to it
                    // instead of the active window.
                    result &= ~ACTION_PASS_TO_USER;
                }
                if ((result & ACTION_PASS_TO_USER) == 0) {
                    // Only do this if we would otherwise not pass it to the user. In that
                    // case, the PhoneWindow class will do the same thing, except it will
                    // only do it if the showing app doesn't process the key on its own.
                    // Note that we need to make a copy of the key event here because the
                    // original key event will be recycled when we return.
                    mBroadcastWakeLock.acquire();
                    Message msg = mHandler.obtainMessage(MSG_DISPATCH_MEDIA_KEY_WITH_WAKE_LOCK,
                            new KeyEvent(event));
                    msg.setAsynchronous(true);
                    msg.sendToTarget();
                }
                break;
            }

            case KeyEvent.KEYCODE_CALL: {
                if (down) {
                    TelecomManager telecomManager = getTelecommService();
                    if (telecomManager != null) {
                        if (telecomManager.isRinging()) {
                            Log.i(TAG, "interceptKeyBeforeQueueing:"
                                  + " CALL key-down while ringing: Answer the call!");
                            telecomManager.acceptRingingCall();

                            // And *don't* pass this key thru to the current activity
                            // (which is presumably the InCallScreen.)
                            result &= ~ACTION_PASS_TO_USER;
                        }
                    }
                }
                break;
            }
            case KeyEvent.KEYCODE_VOICE_ASSIST: {
                // Only do this if we would otherwise not pass it to the user. In that case,
                // interceptKeyBeforeDispatching would apply a similar but different policy in
                // order to invoke voice assist actions. Note that we need to make a copy of the
                // key event here because the original key event will be recycled when we return.
                if ((result & ACTION_PASS_TO_USER) == 0 && !down) {
                    mBroadcastWakeLock.acquire();
                    Message msg = mHandler.obtainMessage(MSG_LAUNCH_VOICE_ASSIST_WITH_WAKE_LOCK,
                            keyguardActive ? 1 : 0, 0);
                    msg.setAsynchronous(true);
                    msg.sendToTarget();
                }
            }
        }

        if (useHapticFeedback) {
            performHapticFeedbackLw(null, HapticFeedbackConstants.VIRTUAL_KEY, false);
        }

        if (isWakeKey) {
            wakeUp(event.getEventTime(), mAllowTheaterModeWakeFromKey);
        }

        return result;
    }

    /**
     * Returns true if the key can have global actions attached to it.
     * We reserve all power management keys for the system since they require
     * very careful handling.
     */
    private static boolean isValidGlobalKey(int keyCode) {
        switch (keyCode) {
            case KeyEvent.KEYCODE_POWER:
            case KeyEvent.KEYCODE_WAKEUP:
            case KeyEvent.KEYCODE_SLEEP:
                return false;
            default:
                return true;
        }
    }

    /**
     * When the screen is off we ignore some keys that might otherwise typically
     * be considered wake keys.  We filter them out here.
     *
     * {@link KeyEvent#KEYCODE_POWER} is notably absent from this list because it
     * is always considered a wake key.
     */
    private boolean isWakeKeyWhenScreenOff(int keyCode) {
        switch (keyCode) {
            // ignore volume keys unless docked
            case KeyEvent.KEYCODE_VOLUME_UP:
            case KeyEvent.KEYCODE_VOLUME_DOWN:
            case KeyEvent.KEYCODE_VOLUME_MUTE:
                return mDockMode != Intent.EXTRA_DOCK_STATE_UNDOCKED;

            // ignore media and camera keys
            case KeyEvent.KEYCODE_MUTE:
            case KeyEvent.KEYCODE_HEADSETHOOK:
            case KeyEvent.KEYCODE_MEDIA_PLAY:
            case KeyEvent.KEYCODE_MEDIA_PAUSE:
            case KeyEvent.KEYCODE_MEDIA_PLAY_PAUSE:
            case KeyEvent.KEYCODE_MEDIA_STOP:
            case KeyEvent.KEYCODE_MEDIA_NEXT:
            case KeyEvent.KEYCODE_MEDIA_PREVIOUS:
            case KeyEvent.KEYCODE_MEDIA_REWIND:
            case KeyEvent.KEYCODE_MEDIA_RECORD:
            case KeyEvent.KEYCODE_MEDIA_FAST_FORWARD:
            case KeyEvent.KEYCODE_MEDIA_AUDIO_TRACK:
            case KeyEvent.KEYCODE_CAMERA:
            case KeyEvent.KEYCODE_FOCUS:
                return false;
        }
        return true;
    }


    /** {@inheritDoc} */
    @Override
    public int interceptMotionBeforeQueueingNonInteractive(long whenNanos, int policyFlags) {
        if ((policyFlags & FLAG_WAKE) != 0) {
            if (wakeUp(whenNanos / 1000000, mAllowTheaterModeWakeFromMotion)) {
                return 0;
            }
        }

        if (shouldDispatchInputWhenNonInteractive()) {
            return ACTION_PASS_TO_USER;
        }

        // If we have not passed the action up and we are in theater mode without dreaming,
        // there will be no dream to intercept the touch and wake into ambient.  The device should
        // wake up in this case.
        if (isTheaterModeEnabled() && (policyFlags & FLAG_WAKE) != 0) {
            wakeUp(whenNanos / 1000000, mAllowTheaterModeWakeFromMotionWhenNotDreaming);
        }

        return 0;
    }

    private boolean shouldDispatchInputWhenNonInteractive() {
        // Send events to keyguard while the screen is on.
        if (isKeyguardShowingAndNotOccluded() && mDisplay != null
                && mDisplay.getState() != Display.STATE_OFF) {
            return true;
        }

        // Send events to a dozing dream even if the screen is off since the dream
        // is in control of the state of the screen.
        IDreamManager dreamManager = getDreamManager();

        try {
            if (dreamManager != null && dreamManager.isDreaming()) {
                return true;
            }
        } catch (RemoteException e) {
            Slog.e(TAG, "RemoteException when checking if dreaming", e);
        }

        // Otherwise, consume events since the user can't see what is being
        // interacted with.
        return false;
    }

    void dispatchMediaKeyWithWakeLock(KeyEvent event) {
        if (DEBUG_INPUT) {
            Slog.d(TAG, "dispatchMediaKeyWithWakeLock: " + event);
        }

        if (mHavePendingMediaKeyRepeatWithWakeLock) {
            if (DEBUG_INPUT) {
                Slog.d(TAG, "dispatchMediaKeyWithWakeLock: canceled repeat");
            }

            mHandler.removeMessages(MSG_DISPATCH_MEDIA_KEY_REPEAT_WITH_WAKE_LOCK);
            mHavePendingMediaKeyRepeatWithWakeLock = false;
            mBroadcastWakeLock.release(); // pending repeat was holding onto the wake lock
        }

        dispatchMediaKeyWithWakeLockToAudioService(event);

        if (event.getAction() == KeyEvent.ACTION_DOWN
                && event.getRepeatCount() == 0) {
            mHavePendingMediaKeyRepeatWithWakeLock = true;

            Message msg = mHandler.obtainMessage(
                    MSG_DISPATCH_MEDIA_KEY_REPEAT_WITH_WAKE_LOCK, event);
            msg.setAsynchronous(true);
            mHandler.sendMessageDelayed(msg, ViewConfiguration.getKeyRepeatTimeout());
        } else {
            mBroadcastWakeLock.release();
        }
    }

    void dispatchMediaKeyRepeatWithWakeLock(KeyEvent event) {
        mHavePendingMediaKeyRepeatWithWakeLock = false;

        KeyEvent repeatEvent = KeyEvent.changeTimeRepeat(event,
                SystemClock.uptimeMillis(), 1, event.getFlags() | KeyEvent.FLAG_LONG_PRESS);
        if (DEBUG_INPUT) {
            Slog.d(TAG, "dispatchMediaKeyRepeatWithWakeLock: " + repeatEvent);
        }

        dispatchMediaKeyWithWakeLockToAudioService(repeatEvent);
        mBroadcastWakeLock.release();
    }

    void dispatchMediaKeyWithWakeLockToAudioService(KeyEvent event) {
        if (ActivityManagerNative.isSystemReady()) {
            MediaSessionLegacyHelper.getHelper(mContext).sendMediaButtonEvent(event, true);
        }
    }

    void launchVoiceAssistWithWakeLock(boolean keyguardActive) {
        Intent voiceIntent =
            new Intent(RecognizerIntent.ACTION_VOICE_SEARCH_HANDS_FREE);
        voiceIntent.putExtra(RecognizerIntent.EXTRA_SECURE, keyguardActive);
        mContext.startActivityAsUser(voiceIntent, UserHandle.CURRENT_OR_SELF);
        mBroadcastWakeLock.release();
    }

    BroadcastReceiver mDockReceiver = new BroadcastReceiver() {
        @Override
        public void onReceive(Context context, Intent intent) {
            if (Intent.ACTION_DOCK_EVENT.equals(intent.getAction())) {
                mDockMode = intent.getIntExtra(Intent.EXTRA_DOCK_STATE,
                        Intent.EXTRA_DOCK_STATE_UNDOCKED);
            } else {
                try {
                    IUiModeManager uiModeService = IUiModeManager.Stub.asInterface(
                            ServiceManager.getService(Context.UI_MODE_SERVICE));
                    mUiMode = uiModeService.getCurrentModeType();
                } catch (RemoteException e) {
                }
            }
            updateRotation(true);
            synchronized (mLock) {
                updateOrientationListenerLp();
            }
        }
    };

    BroadcastReceiver mDreamReceiver = new BroadcastReceiver() {
        @Override
        public void onReceive(Context context, Intent intent) {
            if (Intent.ACTION_DREAMING_STARTED.equals(intent.getAction())) {
                if (mKeyguardDelegate != null) {
                    mKeyguardDelegate.onDreamingStarted();
                }
            } else if (Intent.ACTION_DREAMING_STOPPED.equals(intent.getAction())) {
                if (mKeyguardDelegate != null) {
                    mKeyguardDelegate.onDreamingStopped();
                }
            }
        }
    };

    BroadcastReceiver mMultiuserReceiver = new BroadcastReceiver() {
        @Override
        public void onReceive(Context context, Intent intent) {
            if (Intent.ACTION_USER_SWITCHED.equals(intent.getAction())) {
                // tickle the settings observer: this first ensures that we're
                // observing the relevant settings for the newly-active user,
                // and then updates our own bookkeeping based on the now-
                // current user.
                mSettingsObserver.onChange(false);

                // force a re-application of focused window sysui visibility.
                // the window may never have been shown for this user
                // e.g. the keyguard when going through the new-user setup flow
                synchronized (mWindowManagerFuncs.getWindowManagerLock()) {
                    mLastSystemUiFlags = 0;
                    updateSystemUiVisibilityLw();
                }
            }
        }
    };

    private final Runnable mRequestTransientNav = new Runnable() {
        @Override
        public void run() {
            requestTransientBars(mNavigationBar);
        }
    };

    private void requestTransientBars(WindowState swipeTarget) {
        synchronized (mWindowManagerFuncs.getWindowManagerLock()) {
            if (!isUserSetupComplete()) {
                // Swipe-up for navigation bar is disabled during setup
                return;
            }
            boolean sb = mStatusBarController.checkShowTransientBarLw();
            boolean nb = mNavigationBarController.checkShowTransientBarLw();
            if (sb || nb) {
                WindowState barTarget = sb ? mStatusBar : mNavigationBar;
                if (sb ^ nb && barTarget != swipeTarget) {
                    if (DEBUG) Slog.d(TAG, "Not showing transient bar, wrong swipe target");
                    return;
                }
                if (sb) mStatusBarController.showTransient();
                if (nb) mNavigationBarController.showTransient();
                mImmersiveModeConfirmation.confirmCurrentPrompt();
                updateSystemUiVisibilityLw();
            }
        }
    }

    BroadcastReceiver mWifiDisplayReceiver = new BroadcastReceiver() {
        public void onReceive(Context context, Intent intent) {
        String action = intent.getAction();
            if (action.equals(ACTION_WIFI_DISPLAY_VIDEO)) {
                int state = intent.getIntExtra("state", 0);
                if(state == 1) {
                    mWifiDisplayConnected = true;
                } else {
                    mWifiDisplayConnected = false;
                }
                mWifiDisplayCustomRotation =
                        intent.getIntExtra("wfd_UIBC_rot", -1);
                updateRotation(true);
            }
        }
    };

    private void disableQbCharger() {
        if (SystemProperties.getInt("sys.quickboot.enable", 0) == 1) {
            SystemProperties.set("sys.qbcharger.enable", "false");
        }
    }

    // Called on the PowerManager's Notifier thread.
    @Override
    public void goingToSleep(int why) {
        EventLog.writeEvent(70000, 0);
        if (DEBUG_WAKEUP) Slog.i(TAG, "Going to sleep...");

        // We must get this work done here because the power manager will drop
        // the wake lock and let the system suspend once this function returns.
        synchronized (mLock) {
            mAwake = false;
            mKeyguardDrawComplete = false;
            updateWakeGestureListenerLp();
            updateOrientationListenerLp();
            updateLockScreenTimeout();
        }

        if (mKeyguardDelegate != null) {
            mKeyguardDelegate.onScreenTurnedOff(why);
        }
    }

    private void wakeUpFromPowerKey(long eventTime) {
        wakeUp(eventTime, mAllowTheaterModeWakeFromPowerKey);
    }

    private boolean wakeUp(long wakeTime, boolean wakeInTheaterMode) {
        if (!wakeInTheaterMode && isTheaterModeEnabled()) {
            return false;
        }

        mPowerManager.wakeUp(wakeTime);
        return true;
    }

    // Called on the PowerManager's Notifier thread.
    @Override
    public void wakingUp() {
        EventLog.writeEvent(70000, 1);
        if (DEBUG_WAKEUP) Slog.i(TAG, "Waking up...");

        // To disable qbcharger process when screen turning on
        disableQbCharger();

        // Since goToSleep performs these functions synchronously, we must
        // do the same here.  We cannot post this work to a handler because
        // that might cause it to become reordered with respect to what
        // may happen in a future call to goToSleep.
        synchronized (mLock) {
            mAwake = true;
            mKeyguardDrawComplete = false;
            if (mKeyguardDelegate != null) {
                mHandler.removeMessages(MSG_KEYGUARD_DRAWN_TIMEOUT);
                mHandler.sendEmptyMessageDelayed(MSG_KEYGUARD_DRAWN_TIMEOUT, 1000);
            }

            updateWakeGestureListenerLp();
            updateOrientationListenerLp();
            updateLockScreenTimeout();
        }

        if (mKeyguardDelegate != null) {
            mKeyguardDelegate.onScreenTurnedOn(mKeyguardDelegateCallback);
            // ... eventually calls finishKeyguardDrawn
        } else {
            if (DEBUG_WAKEUP) Slog.d(TAG, "null mKeyguardDelegate: setting mKeyguardDrawComplete.");
            finishKeyguardDrawn();
        }
    }

    private void finishKeyguardDrawn() {
        synchronized (mLock) {
            if (!mAwake || mKeyguardDrawComplete) {
                return; // spurious
            }

            mKeyguardDrawComplete = true;
            if (mKeyguardDelegate != null) {
                mHandler.removeMessages(MSG_KEYGUARD_DRAWN_TIMEOUT);
            }
        }

        finishScreenTurningOn();
    }

    // Called on the DisplayManager's DisplayPowerController thread.
    @Override
    public void screenTurnedOff() {
        if (DEBUG_WAKEUP) Slog.i(TAG, "Screen turned off...");

        synchronized (mLock) {
            mScreenOnEarly = false;
            mScreenOnFully = false;
            mWindowManagerDrawComplete = false;
            mScreenOnListener = null;
            updateOrientationListenerLp();
        }
    }

    // Called on the DisplayManager's DisplayPowerController thread.
    @Override
    public void screenTurningOn(final ScreenOnListener screenOnListener) {
        if (DEBUG_WAKEUP) Slog.i(TAG, "Screen turning on...");

        synchronized (mLock) {
            mScreenOnEarly = true;
            mScreenOnFully = false;
            mWindowManagerDrawComplete = false;
            mScreenOnListener = screenOnListener;
            updateOrientationListenerLp();
        }

        mWindowManagerInternal.waitForAllWindowsDrawn(mWindowManagerDrawCallback,
                WAITING_FOR_DRAWN_TIMEOUT);
        // ... eventually calls finishWindowsDrawn
    }

    private void finishWindowsDrawn() {
        synchronized (mLock) {
            if (!mScreenOnEarly || mWindowManagerDrawComplete) {
                return; // spurious
            }

            mWindowManagerDrawComplete = true;
        }

        finishScreenTurningOn();
    }

    private void finishScreenTurningOn() {
        final ScreenOnListener listener;
        final boolean enableScreen;
        synchronized (mLock) {
            if (DEBUG_WAKEUP) Slog.d(TAG,
                    "finishScreenTurningOn: mAwake=" + mAwake
                            + ", mScreenOnEarly=" + mScreenOnEarly
                            + ", mScreenOnFully=" + mScreenOnFully
                            + ", mKeyguardDrawComplete=" + mKeyguardDrawComplete
                            + ", mWindowManagerDrawComplete=" + mWindowManagerDrawComplete);

            if (mScreenOnFully || !mScreenOnEarly || !mWindowManagerDrawComplete
                    || (mAwake && !mKeyguardDrawComplete)) {
                return; // spurious or not ready yet
            }

            if (DEBUG_WAKEUP) Slog.i(TAG, "Finished screen turning on...");
            listener = mScreenOnListener;
            mScreenOnListener = null;
            mScreenOnFully = true;

            // Remember the first time we draw the keyguard so we know when we're done with
            // the main part of booting and can enable the screen and hide boot messages.
            if (!mKeyguardDrawnOnce && mAwake) {
                mKeyguardDrawnOnce = true;
                enableScreen = true;
                if (mBootMessageNeedsHiding) {
                    mBootMessageNeedsHiding = false;
                    hideBootMessages();
                }
            } else {
                enableScreen = false;
            }
        }

        if (listener != null) {
            listener.onScreenOn();
        }

        if (enableScreen) {
            try {
                mWindowManager.enableScreenIfNeeded();
            } catch (RemoteException unhandled) {
            }
        }
    }

    private void handleHideBootMessage() {
        synchronized (mLock) {
            if (!mKeyguardDrawnOnce) {
                mBootMessageNeedsHiding = true;
                return; // keyguard hasn't drawn the first time yet, not done booting
            }
        }

        if (mBootMsgDialog != null) {
            if (DEBUG_WAKEUP) Slog.d(TAG, "handleHideBootMessage: dismissing");
            mBootMsgDialog.dismiss();
            mBootMsgDialog = null;
        }
    }

    @Override
    public boolean isScreenOn() {
        return mScreenOnFully;
    }

    /** {@inheritDoc} */
    @Override
    public void enableKeyguard(boolean enabled) {
        if (mKeyguardDelegate != null) {
            mKeyguardDelegate.setKeyguardEnabled(enabled);
        }
    }

    /** {@inheritDoc} */
    @Override
    public void exitKeyguardSecurely(OnKeyguardExitResult callback) {
        if (mKeyguardDelegate != null) {
            mKeyguardDelegate.verifyUnlock(callback);
        }
    }

    private boolean isKeyguardShowingAndNotOccluded() {
        if (mKeyguardDelegate == null) return false;
        return mKeyguardDelegate.isShowing() && !mKeyguardOccluded;
    }

    /** {@inheritDoc} */
    @Override
    public boolean isKeyguardLocked() {
        return keyguardOn();
    }

    /** {@inheritDoc} */
    @Override
    public boolean isKeyguardSecure() {
        if (mKeyguardDelegate == null) return false;
        return mKeyguardDelegate.isSecure();
    }

    /** {@inheritDoc} */
    @Override
    public boolean inKeyguardRestrictedKeyInputMode() {
        if (mKeyguardDelegate == null) return false;
        return mKeyguardDelegate.isInputRestricted();
    }

    @Override
    public void dismissKeyguardLw() {
        if (mKeyguardDelegate != null && mKeyguardDelegate.isShowing()) {
            if (DEBUG_KEYGUARD) Slog.d(TAG, "PWM.dismissKeyguardLw");
            mHandler.post(new Runnable() {
                @Override
                public void run() {
                    // ask the keyguard to prompt the user to authenticate if necessary
                    mKeyguardDelegate.dismiss();
                }
            });
        }
    }

    public void notifyActivityDrawnForKeyguardLw() {
        if (mKeyguardDelegate != null) {
            mHandler.post(new Runnable() {
                @Override
                public void run() {
                    mKeyguardDelegate.onActivityDrawn();
                }
            });
        }
    }

    @Override
    public boolean isKeyguardDrawnLw() {
        synchronized (mLock) {
            return mKeyguardDrawnOnce;
        }
    }

    @Override
    public void startKeyguardExitAnimation(long startTime, long fadeoutDuration) {
        if (mKeyguardDelegate != null) {
            if (DEBUG_KEYGUARD) Slog.d(TAG, "PWM.startKeyguardExitAnimation");
            mKeyguardDelegate.startKeyguardExitAnimation(startTime, fadeoutDuration);
        }
    }

    void sendCloseSystemWindows() {
        sendCloseSystemWindows(mContext, null);
    }

    void sendCloseSystemWindows(String reason) {
        sendCloseSystemWindows(mContext, reason);
    }

    static void sendCloseSystemWindows(Context context, String reason) {
        if (ActivityManagerNative.isSystemReady()) {
            try {
                ActivityManagerNative.getDefault().closeSystemDialogs(reason);
            } catch (RemoteException e) {
            }
        }
    }

    @Override
    public int rotationForOrientationLw(int orientation, int lastRotation) {
        if (false) {
            Slog.v(TAG, "rotationForOrientationLw(orient="
                        + orientation + ", last=" + lastRotation
                        + "); user=" + mUserRotation + " "
                        + ((mUserRotationMode == WindowManagerPolicy.USER_ROTATION_LOCKED)
                            ? "USER_ROTATION_LOCKED" : "")
                        );
        }

        if (mForceDefaultOrientation) {
            return mPanelOrientation;
        }

        synchronized (mLock) {
            int sensorRotation = mOrientationListener.getProposedRotation(); // may be -1
            if (sensorRotation < 0) {
                sensorRotation = lastRotation;
            }

            final int preferredRotation;
            if (mLidState == LID_OPEN && mLidOpenRotation >= 0) {
                // Ignore sensor when lid switch is open and rotation is forced.
                preferredRotation = mLidOpenRotation;
            } else if (mDockMode == Intent.EXTRA_DOCK_STATE_CAR
                    && (mCarDockEnablesAccelerometer || mCarDockRotation >= 0)) {
                // Ignore sensor when in car dock unless explicitly enabled.
                // This case can override the behavior of NOSENSOR, and can also
                // enable 180 degree rotation while docked.
                preferredRotation = mCarDockEnablesAccelerometer
                        ? sensorRotation : mCarDockRotation;
            } else if ((mDockMode == Intent.EXTRA_DOCK_STATE_DESK
                    || mDockMode == Intent.EXTRA_DOCK_STATE_LE_DESK
                    || mDockMode == Intent.EXTRA_DOCK_STATE_HE_DESK)
                    && (mDeskDockEnablesAccelerometer || mDeskDockRotation >= 0)) {
                // Ignore sensor when in desk dock unless explicitly enabled.
                // This case can override the behavior of NOSENSOR, and can also
                // enable 180 degree rotation while docked.
                preferredRotation = mDeskDockEnablesAccelerometer
                        ? sensorRotation : mDeskDockRotation;
            } else if ((mHdmiPlugged || mWifiDisplayConnected) && mDemoHdmiRotationLock) {
                // Ignore sensor when plugged into HDMI when demo HDMI rotation lock enabled.
                // Note that the dock orientation overrides the HDMI orientation.
                preferredRotation = mDemoHdmiRotation;
            } else if ( mWifiDisplayConnected && (mWifiDisplayCustomRotation > -1)) {
                // Ignore sensor when WFD is active and UIBC rotation is enabled
                preferredRotation = mWifiDisplayCustomRotation;
            } else if (mHdmiPlugged && mDockMode == Intent.EXTRA_DOCK_STATE_UNDOCKED
                    && mUndockedHdmiRotation >= 0) {
                // Ignore sensor when plugged into HDMI and an undocked orientation has
                // been specified in the configuration (only for legacy devices without
                // full multi-display support).
                // Note that the dock orientation overrides the HDMI orientation.
                preferredRotation = mUndockedHdmiRotation;
            } else if (mDemoRotationLock) {
                // Ignore sensor when demo rotation lock is enabled.
                // Note that the dock orientation and HDMI rotation lock override this.
                preferredRotation = mDemoRotation;
            } else if (orientation == ActivityInfo.SCREEN_ORIENTATION_LOCKED) {
                // Application just wants to remain locked in the last rotation.
                preferredRotation = lastRotation;
            } else if (!mSupportAutoRotation) {
                // If we don't support auto-rotation then bail out here and ignore
                // the sensor and any rotation lock settings.
                preferredRotation = -1;
            } else if ((mUserRotationMode == WindowManagerPolicy.USER_ROTATION_FREE
                            && (orientation == ActivityInfo.SCREEN_ORIENTATION_USER
                                    || orientation == ActivityInfo.SCREEN_ORIENTATION_UNSPECIFIED
                                    || orientation == ActivityInfo.SCREEN_ORIENTATION_USER_LANDSCAPE
                                    || orientation == ActivityInfo.SCREEN_ORIENTATION_USER_PORTRAIT
                                    || orientation == ActivityInfo.SCREEN_ORIENTATION_FULL_USER))
                    || orientation == ActivityInfo.SCREEN_ORIENTATION_SENSOR
                    || orientation == ActivityInfo.SCREEN_ORIENTATION_FULL_SENSOR
                    || orientation == ActivityInfo.SCREEN_ORIENTATION_SENSOR_LANDSCAPE
                    || orientation == ActivityInfo.SCREEN_ORIENTATION_SENSOR_PORTRAIT) {
                // Otherwise, use sensor only if requested by the application or enabled
                // by default for USER or UNSPECIFIED modes.  Does not apply to NOSENSOR.
                if (mAllowAllRotations < 0) {
                    // Can't read this during init() because the context doesn't
                    // have display metrics at that time so we cannot determine
                    // tablet vs. phone then.
                    mAllowAllRotations = mContext.getResources().getBoolean(
                            com.android.internal.R.bool.config_allowAllRotations) ? 1 : 0;
                }
                if (sensorRotation != Surface.ROTATION_180
                        || mAllowAllRotations == 1
                        || orientation == ActivityInfo.SCREEN_ORIENTATION_FULL_SENSOR
                        || orientation == ActivityInfo.SCREEN_ORIENTATION_FULL_USER) {
                    preferredRotation = sensorRotation;
                } else {
                    preferredRotation = lastRotation;
                }
            } else if (mUserRotationMode == WindowManagerPolicy.USER_ROTATION_LOCKED
                    && orientation != ActivityInfo.SCREEN_ORIENTATION_NOSENSOR) {
                // Apply rotation lock.  Does not apply to NOSENSOR.
                // The idea is that the user rotation expresses a weak preference for the direction
                // of gravity and as NOSENSOR is never affected by gravity, then neither should
                // NOSENSOR be affected by rotation lock (although it will be affected by docks).
                preferredRotation = mUserRotation;
            } else {
                // No overriding preference.
                // We will do exactly what the application asked us to do.
                preferredRotation = -1;
            }

            switch (orientation) {
                case ActivityInfo.SCREEN_ORIENTATION_PORTRAIT:
                    // Return portrait unless overridden.
                    if (isAnyPortrait(preferredRotation)) {
                        return preferredRotation;
                    }
                    return mPortraitRotation;

                case ActivityInfo.SCREEN_ORIENTATION_LANDSCAPE:
                    // Return landscape unless overridden.
                    if (isLandscapeOrSeascape(preferredRotation)) {
                        return preferredRotation;
                    }
                    return mLandscapeRotation;

                case ActivityInfo.SCREEN_ORIENTATION_REVERSE_PORTRAIT:
                    // Return reverse portrait unless overridden.
                    if (isAnyPortrait(preferredRotation)) {
                        return preferredRotation;
                    }
                    return mUpsideDownRotation;

                case ActivityInfo.SCREEN_ORIENTATION_REVERSE_LANDSCAPE:
                    // Return seascape unless overridden.
                    if (isLandscapeOrSeascape(preferredRotation)) {
                        return preferredRotation;
                    }
                    return mSeascapeRotation;

                case ActivityInfo.SCREEN_ORIENTATION_SENSOR_LANDSCAPE:
                case ActivityInfo.SCREEN_ORIENTATION_USER_LANDSCAPE:
                    // Return either landscape rotation.
                    if (isLandscapeOrSeascape(preferredRotation)) {
                        return preferredRotation;
                    }
                    if (isLandscapeOrSeascape(lastRotation)) {
                        return lastRotation;
                    }
                    return mLandscapeRotation;

                case ActivityInfo.SCREEN_ORIENTATION_SENSOR_PORTRAIT:
                case ActivityInfo.SCREEN_ORIENTATION_USER_PORTRAIT:
                    // Return either portrait rotation.
                    if (isAnyPortrait(preferredRotation)) {
                        return preferredRotation;
                    }
                    if (isAnyPortrait(lastRotation)) {
                        return lastRotation;
                    }
                    return mPortraitRotation;
                default:
                    // For USER, UNSPECIFIED, NOSENSOR, SENSOR and FULL_SENSOR,
                    // just return the preferred orientation we already calculated.
                    if (preferredRotation >= 0) {
                        return preferredRotation;
                    }
                    return mPanelOrientation;
            }
        }
    }

    @Override
    public boolean rotationHasCompatibleMetricsLw(int orientation, int rotation) {
        switch (orientation) {
            case ActivityInfo.SCREEN_ORIENTATION_PORTRAIT:
            case ActivityInfo.SCREEN_ORIENTATION_REVERSE_PORTRAIT:
            case ActivityInfo.SCREEN_ORIENTATION_SENSOR_PORTRAIT:
                return isAnyPortrait(rotation);

            case ActivityInfo.SCREEN_ORIENTATION_LANDSCAPE:
            case ActivityInfo.SCREEN_ORIENTATION_REVERSE_LANDSCAPE:
            case ActivityInfo.SCREEN_ORIENTATION_SENSOR_LANDSCAPE:
                return isLandscapeOrSeascape(rotation);

            default:
                return true;
        }
    }

    @Override
    public void setRotationLw(int rotation) {
        mOrientationListener.setCurrentRotation(rotation);
    }

    private boolean isLandscapeOrSeascape(int rotation) {
        return rotation == mLandscapeRotation || rotation == mSeascapeRotation;
    }

    private boolean isAnyPortrait(int rotation) {
        return rotation == mPortraitRotation || rotation == mUpsideDownRotation;
    }

    @Override
    public int getUserRotationMode() {
        return Settings.System.getIntForUser(mContext.getContentResolver(),
                Settings.System.ACCELEROMETER_ROTATION, 0, UserHandle.USER_CURRENT) != 0 ?
                        WindowManagerPolicy.USER_ROTATION_FREE :
                                WindowManagerPolicy.USER_ROTATION_LOCKED;
    }

    // User rotation: to be used when all else fails in assigning an orientation to the device
    @Override
    public void setUserRotationMode(int mode, int rot) {
        ContentResolver res = mContext.getContentResolver();

        // mUserRotationMode and mUserRotation will be assigned by the content observer
        if (mode == WindowManagerPolicy.USER_ROTATION_LOCKED) {
            Settings.System.putIntForUser(res,
                    Settings.System.USER_ROTATION,
                    rot,
                    UserHandle.USER_CURRENT);
            Settings.System.putIntForUser(res,
                    Settings.System.ACCELEROMETER_ROTATION,
                    0,
                    UserHandle.USER_CURRENT);
        } else {
            Settings.System.putIntForUser(res,
                    Settings.System.ACCELEROMETER_ROTATION,
                    1,
                    UserHandle.USER_CURRENT);
        }
    }

    @Override
    public void setSafeMode(boolean safeMode) {
        mSafeMode = safeMode;
        performHapticFeedbackLw(null, safeMode
                ? HapticFeedbackConstants.SAFE_MODE_ENABLED
                : HapticFeedbackConstants.SAFE_MODE_DISABLED, true);
    }

    static long[] getLongIntArray(Resources r, int resid) {
        int[] ar = r.getIntArray(resid);
        if (ar == null) {
            return null;
        }
        long[] out = new long[ar.length];
        for (int i=0; i<ar.length; i++) {
            out[i] = ar[i];
        }
        return out;
    }

    /** {@inheritDoc} */
    @Override
    public void systemReady() {
        mKeyguardDelegate = new KeyguardServiceDelegate(mContext);
        mKeyguardDelegate.onSystemReady();

        readCameraLensCoverState();
        updateUiMode();
        synchronized (mLock) {
            updateOrientationListenerLp();
            mSystemReady = true;
            mHandler.post(new Runnable() {
                @Override
                public void run() {
                    updateSettings();
                }
            });
        }
    }

    /** {@inheritDoc} */
    @Override
    public void systemBooted() {
        if (mKeyguardDelegate != null) {
            mKeyguardDelegate.bindService(mContext);
            mKeyguardDelegate.onBootCompleted();
        }
        synchronized (mLock) {
            mSystemBooted = true;
        }
        wakingUp();
        screenTurningOn(null);
    }

    ProgressDialog mBootMsgDialog = null;

    /** {@inheritDoc} */
    @Override
    public void showBootMessage(final CharSequence msg, final boolean always) {
        mHandler.post(new Runnable() {
            @Override public void run() {
                if (mBootMsgDialog == null) {
                    int theme;
                    if (mContext.getPackageManager().hasSystemFeature(
                            PackageManager.FEATURE_WATCH)) {
                        theme = com.android.internal.R.style.Theme_Micro_Dialog_Alert;
                    } else if (mContext.getPackageManager().hasSystemFeature(
                            PackageManager.FEATURE_TELEVISION)) {
                        theme = com.android.internal.R.style.Theme_Leanback_Dialog_Alert;
                    } else {
                        theme = 0;
                    }

                    mBootMsgDialog = new ProgressDialog(mContext, theme) {
                        // This dialog will consume all events coming in to
                        // it, to avoid it trying to do things too early in boot.
                        @Override public boolean dispatchKeyEvent(KeyEvent event) {
                            return true;
                        }
                        @Override public boolean dispatchKeyShortcutEvent(KeyEvent event) {
                            return true;
                        }
                        @Override public boolean dispatchTouchEvent(MotionEvent ev) {
                            return true;
                        }
                        @Override public boolean dispatchTrackballEvent(MotionEvent ev) {
                            return true;
                        }
                        @Override public boolean dispatchGenericMotionEvent(MotionEvent ev) {
                            return true;
                        }
                        @Override public boolean dispatchPopulateAccessibilityEvent(
                                AccessibilityEvent event) {
                            return true;
                        }
                    };
                    if (mContext.getPackageManager().isUpgrade()) {
                        mBootMsgDialog.setTitle(R.string.android_upgrading_title);
                    } else {
                        mBootMsgDialog.setTitle(R.string.android_start_title);
                    }
                    mBootMsgDialog.setProgressStyle(ProgressDialog.STYLE_SPINNER);
                    mBootMsgDialog.setIndeterminate(true);
                    mBootMsgDialog.getWindow().setType(
                            WindowManager.LayoutParams.TYPE_BOOT_PROGRESS);
                    mBootMsgDialog.getWindow().addFlags(
                            WindowManager.LayoutParams.FLAG_DIM_BEHIND
                            | WindowManager.LayoutParams.FLAG_LAYOUT_IN_SCREEN);
                    mBootMsgDialog.getWindow().setDimAmount(1);
                    WindowManager.LayoutParams lp = mBootMsgDialog.getWindow().getAttributes();
                    lp.screenOrientation = ActivityInfo.SCREEN_ORIENTATION_NOSENSOR;
                    mBootMsgDialog.getWindow().setAttributes(lp);
                    mBootMsgDialog.setCancelable(false);
                    mBootMsgDialog.show();
                }
                mBootMsgDialog.setMessage(msg);
            }
        });
    }

    /** {@inheritDoc} */
    @Override
    public void hideBootMessages() {
        mHandler.sendEmptyMessage(MSG_HIDE_BOOT_MESSAGE);
    }

    /** {@inheritDoc} */
    @Override
    public void userActivity() {
        // ***************************************
        // NOTE NOTE NOTE NOTE NOTE NOTE NOTE NOTE
        // ***************************************
        // THIS IS CALLED FROM DEEP IN THE POWER MANAGER
        // WITH ITS LOCKS HELD.
        //
        // This code must be VERY careful about the locks
        // it acquires.
        // In fact, the current code acquires way too many,
        // and probably has lurking deadlocks.

        synchronized (mScreenLockTimeout) {
            if (mLockScreenTimerActive) {
                // reset the timer
                mHandler.removeCallbacks(mScreenLockTimeout);
                mHandler.postDelayed(mScreenLockTimeout, mLockScreenTimeout);
            }
        }
    }

    class ScreenLockTimeout implements Runnable {
        Bundle options;

        @Override
        public void run() {
            synchronized (this) {
                if (localLOGV) Log.v(TAG, "mScreenLockTimeout activating keyguard");
                if (mKeyguardDelegate != null) {
                    mKeyguardDelegate.doKeyguardTimeout(options);
                }
                mLockScreenTimerActive = false;
                options = null;
            }
        }

        public void setLockOptions(Bundle options) {
            this.options = options;
        }
    }

    ScreenLockTimeout mScreenLockTimeout = new ScreenLockTimeout();

    @Override
    public void lockNow(Bundle options) {
        mContext.enforceCallingOrSelfPermission(android.Manifest.permission.DEVICE_POWER, null);
        mHandler.removeCallbacks(mScreenLockTimeout);
        if (options != null) {
            // In case multiple calls are made to lockNow, we don't wipe out the options
            // until the runnable actually executes.
            mScreenLockTimeout.setLockOptions(options);
        }
        mHandler.post(mScreenLockTimeout);
    }

    private void updateLockScreenTimeout() {
        synchronized (mScreenLockTimeout) {
            boolean enable = (mAllowLockscreenWhenOn && mAwake &&
                    mKeyguardDelegate != null && mKeyguardDelegate.isSecure());
            if (mLockScreenTimerActive != enable) {
                if (enable) {
                    if (localLOGV) Log.v(TAG, "setting lockscreen timer");
                    mHandler.postDelayed(mScreenLockTimeout, mLockScreenTimeout);
                } else {
                    if (localLOGV) Log.v(TAG, "clearing lockscreen timer");
                    mHandler.removeCallbacks(mScreenLockTimeout);
                }
                mLockScreenTimerActive = enable;
            }
        }
    }

    /** {@inheritDoc} */
    @Override
    public void enableScreenAfterBoot() {
        readLidState();
        applyLidSwitchState();
        updateRotation(true);
    }

    private void applyLidSwitchState() {
        if (mLidState == LID_CLOSED && mLidControlsSleep) {
            mPowerManager.goToSleep(SystemClock.uptimeMillis(),
                    PowerManager.GO_TO_SLEEP_REASON_LID_SWITCH,
                    PowerManager.GO_TO_SLEEP_FLAG_NO_DOZE);
        }

        synchronized (mLock) {
            updateWakeGestureListenerLp();
        }
    }

    void updateUiMode() {
        if (mUiModeManager == null) {
            mUiModeManager = IUiModeManager.Stub.asInterface(
                    ServiceManager.getService(Context.UI_MODE_SERVICE));
        }
        try {
            mUiMode = mUiModeManager.getCurrentModeType();
        } catch (RemoteException e) {
        }
    }

    void updateRotation(boolean alwaysSendConfiguration) {
        try {
            //set orientation on WindowManager
            mWindowManager.updateRotation(alwaysSendConfiguration, false);
        } catch (RemoteException e) {
            // Ignore
        }
    }

    void updateRotation(boolean alwaysSendConfiguration, boolean forceRelayout) {
        try {
            //set orientation on WindowManager
            mWindowManager.updateRotation(alwaysSendConfiguration, forceRelayout);
        } catch (RemoteException e) {
            // Ignore
        }
    }

    /**
     * Return an Intent to launch the currently active dock app as home.  Returns
     * null if the standard home should be launched, which is the case if any of the following is
     * true:
     * <ul>
     *  <li>The device is not in either car mode or desk mode
     *  <li>The device is in car mode but ENABLE_CAR_DOCK_HOME_CAPTURE is false
     *  <li>The device is in desk mode but ENABLE_DESK_DOCK_HOME_CAPTURE is false
     *  <li>The device is in car mode but there's no CAR_DOCK app with METADATA_DOCK_HOME
     *  <li>The device is in desk mode but there's no DESK_DOCK app with METADATA_DOCK_HOME
     * </ul>
     * @return A dock intent.
     */
    Intent createHomeDockIntent() {
        Intent intent = null;

        // What home does is based on the mode, not the dock state.  That
        // is, when in car mode you should be taken to car home regardless
        // of whether we are actually in a car dock.
        if (mUiMode == Configuration.UI_MODE_TYPE_CAR) {
            if (ENABLE_CAR_DOCK_HOME_CAPTURE) {
                intent = mCarDockIntent;
            }
        } else if (mUiMode == Configuration.UI_MODE_TYPE_DESK) {
            if (ENABLE_DESK_DOCK_HOME_CAPTURE) {
                intent = mDeskDockIntent;
            }
        } else if (mUiMode == Configuration.UI_MODE_TYPE_WATCH
                && (mDockMode == Intent.EXTRA_DOCK_STATE_DESK
                        || mDockMode == Intent.EXTRA_DOCK_STATE_HE_DESK
                        || mDockMode == Intent.EXTRA_DOCK_STATE_LE_DESK)) {
            // Always launch dock home from home when watch is docked, if it exists.
            intent = mDeskDockIntent;
        }

        if (intent == null) {
            return null;
        }

        ActivityInfo ai = null;
        ResolveInfo info = mContext.getPackageManager().resolveActivityAsUser(
                intent,
                PackageManager.MATCH_DEFAULT_ONLY | PackageManager.GET_META_DATA,
                mCurrentUserId);
        if (info != null) {
            ai = info.activityInfo;
        }
        if (ai != null
                && ai.metaData != null
                && ai.metaData.getBoolean(Intent.METADATA_DOCK_HOME)) {
            intent = new Intent(intent);
            intent.setClassName(ai.packageName, ai.name);
            return intent;
        }

        return null;
    }

    void startDockOrHome() {
        awakenDreams();

        Intent dock = createHomeDockIntent();
        if (dock != null) {
            try {
                mContext.startActivityAsUser(dock, UserHandle.CURRENT);
                return;
            } catch (ActivityNotFoundException e) {
            }
        }

        mContext.startActivityAsUser(mHomeIntent, UserHandle.CURRENT);
    }

    /**
     * goes to the home screen
     * @return whether it did anything
     */
    boolean goHome() {
        if (false) {
            // This code always brings home to the front.
            try {
                ActivityManagerNative.getDefault().stopAppSwitches();
            } catch (RemoteException e) {
            }
            sendCloseSystemWindows();
            startDockOrHome();
        } else {
            // This code brings home to the front or, if it is already
            // at the front, puts the device to sleep.
            try {
                if (SystemProperties.getInt("persist.sys.uts-test-mode", 0) == 1) {
                    /// Roll back EndcallBehavior as the cupcake design to pass P1 lab entry.
                    Log.d(TAG, "UTS-TEST-MODE");
                } else {
                    ActivityManagerNative.getDefault().stopAppSwitches();
                    sendCloseSystemWindows();
                    Intent dock = createHomeDockIntent();
                    if (dock != null) {
                        int result = ActivityManagerNative.getDefault()
                                .startActivityAsUser(null, null, dock,
                                        dock.resolveTypeIfNeeded(mContext.getContentResolver()),
                                        null, null, 0,
                                        ActivityManager.START_FLAG_ONLY_IF_NEEDED,
                                        null, null, UserHandle.USER_CURRENT);
                        if (result == ActivityManager.START_RETURN_INTENT_TO_CALLER) {
                            return false;
                        }
                    }
                }
                int result = ActivityManagerNative.getDefault()
                        .startActivityAsUser(null, null, mHomeIntent,
                                mHomeIntent.resolveTypeIfNeeded(mContext.getContentResolver()),
                                null, null, 0,
                                ActivityManager.START_FLAG_ONLY_IF_NEEDED,
                                null, null, UserHandle.USER_CURRENT);
                if (result == ActivityManager.START_RETURN_INTENT_TO_CALLER) {
                    return false;
                }
            } catch (RemoteException ex) {
                // bummer, the activity manager, which is in this process, is dead
            }
        }
        return true;
    }

    @Override
    public void setCurrentOrientationLw(int newOrientation) {
        synchronized (mLock) {
            if (newOrientation != mCurrentAppOrientation) {
                mCurrentAppOrientation = newOrientation;
                updateOrientationListenerLp();
            }
        }
    }

    private void performAuditoryFeedbackForAccessibilityIfNeed() {
        if (!isGlobalAccessibilityGestureEnabled()) {
            return;
        }
        AudioManager audioManager = (AudioManager) mContext.getSystemService(
                Context.AUDIO_SERVICE);
        if (audioManager.isSilentMode()) {
            return;
        }
        Ringtone ringTone = RingtoneManager.getRingtone(mContext,
                Settings.System.DEFAULT_NOTIFICATION_URI);
        ringTone.setStreamType(AudioManager.STREAM_MUSIC);
        ringTone.play();
    }

    private boolean isTheaterModeEnabled() {
        return Settings.Global.getInt(mContext.getContentResolver(),
                Settings.Global.THEATER_MODE_ON, 0) == 1;
    }

    private boolean isGlobalAccessibilityGestureEnabled() {
        return Settings.Global.getInt(mContext.getContentResolver(),
                Settings.Global.ENABLE_ACCESSIBILITY_GLOBAL_GESTURE_ENABLED, 0) == 1;
    }

    @Override
    public boolean performHapticFeedbackLw(WindowState win, int effectId, boolean always) {
        if (!mVibrator.hasVibrator()) {
            return false;
        }
        final boolean hapticsDisabled = Settings.System.getIntForUser(mContext.getContentResolver(),
                Settings.System.HAPTIC_FEEDBACK_ENABLED, 0, UserHandle.USER_CURRENT) == 0;
        if (hapticsDisabled && !always) {
            return false;
        }
        long[] pattern = null;
        switch (effectId) {
            case HapticFeedbackConstants.LONG_PRESS:
                pattern = mLongPressVibePattern;
                break;
            case HapticFeedbackConstants.VIRTUAL_KEY:
                pattern = mVirtualKeyVibePattern;
                break;
            case HapticFeedbackConstants.KEYBOARD_TAP:
                pattern = mKeyboardTapVibePattern;
                break;
            case HapticFeedbackConstants.CLOCK_TICK:
                pattern = mClockTickVibePattern;
                break;
            case HapticFeedbackConstants.CALENDAR_DATE:
                pattern = mCalendarDateVibePattern;
                break;
            case HapticFeedbackConstants.SAFE_MODE_DISABLED:
                pattern = mSafeModeDisabledVibePattern;
                break;
            case HapticFeedbackConstants.SAFE_MODE_ENABLED:
                pattern = mSafeModeEnabledVibePattern;
                break;
            default:
                return false;
        }
        int owningUid;
        String owningPackage;
        if (win != null) {
            owningUid = win.getOwningUid();
            owningPackage = win.getOwningPackage();
        } else {
            owningUid = android.os.Process.myUid();
            owningPackage = mContext.getOpPackageName();
        }
        if (pattern.length == 1) {
            // One-shot vibration
            mVibrator.vibrate(owningUid, owningPackage, pattern[0], VIBRATION_ATTRIBUTES);
        } else {
            // Pattern vibration
            mVibrator.vibrate(owningUid, owningPackage, pattern, -1, VIBRATION_ATTRIBUTES);
        }
        return true;
    }

    @Override
    public void keepScreenOnStartedLw() {
    }

    @Override
    public void keepScreenOnStoppedLw() {
        if (isKeyguardShowingAndNotOccluded()) {
            mPowerManager.userActivity(SystemClock.uptimeMillis(), false);
        }
    }

    private int updateSystemUiVisibilityLw() {
        // If there is no window focused, there will be nobody to handle the events
        // anyway, so just hang on in whatever state we're in until things settle down.
        final WindowState win = mFocusedWindow != null ? mFocusedWindow
                : mTopFullscreenOpaqueWindowState;
        if (win == null) {
            return 0;
        }
        if ((win.getAttrs().privateFlags & PRIVATE_FLAG_KEYGUARD) != 0 && mHideLockScreen == true) {
            // We are updating at a point where the keyguard has gotten
            // focus, but we were last in a state where the top window is
            // hiding it.  This is probably because the keyguard as been
            // shown while the top window was displayed, so we want to ignore
            // it here because this is just a very transient change and it
            // will quickly lose focus once it correctly gets hidden.
            return 0;
        }

        int tmpVisibility = PolicyControl.getSystemUiVisibility(win, null)
                & ~mResettingSystemUiFlags
                & ~mForceClearedSystemUiFlags;
        if (mForcingShowNavBar && win.getSurfaceLayer() < mForcingShowNavBarLayer) {
            tmpVisibility &= ~PolicyControl.adjustClearableFlags(win, View.SYSTEM_UI_CLEARABLE_FLAGS);
        }
        final int visibility = updateSystemBarsLw(win, mLastSystemUiFlags, tmpVisibility);
        final int diff = visibility ^ mLastSystemUiFlags;
        final boolean needsMenu = win.getNeedsMenuLw(mTopFullscreenOpaqueWindowState);
        if (diff == 0 && mLastFocusNeedsMenu == needsMenu
                && mFocusedApp == win.getAppToken()) {
            return 0;
        }
        mLastSystemUiFlags = visibility;
        mLastFocusNeedsMenu = needsMenu;
        mFocusedApp = win.getAppToken();
        mHandler.post(new Runnable() {
                @Override
                public void run() {
                    try {
                        IStatusBarService statusbar = getStatusBarService();
                        if (statusbar != null) {
                            statusbar.setSystemUiVisibility(visibility, 0xffffffff, win.toString());
                            statusbar.topAppWindowChanged(needsMenu);
                        }
                    } catch (RemoteException e) {
                        // re-acquire status bar service next time it is needed.
                        mStatusBarService = null;
                    }
                }
            });
        return diff;
    }

    private int updateSystemBarsLw(WindowState win, int oldVis, int vis) {
        // apply translucent bar vis flags
        WindowState transWin = isStatusBarKeyguard() && !mHideLockScreen
                ? mStatusBar
                : mTopFullscreenOpaqueWindowState;
        vis = mStatusBarController.applyTranslucentFlagLw(transWin, vis, oldVis);
        vis = mNavigationBarController.applyTranslucentFlagLw(transWin, vis, oldVis);

        // prevent status bar interaction from clearing certain flags
        boolean statusBarHasFocus = win.getAttrs().type == TYPE_STATUS_BAR;
        if (statusBarHasFocus && !isStatusBarKeyguard()) {
            int flags = View.SYSTEM_UI_FLAG_FULLSCREEN
                    | View.SYSTEM_UI_FLAG_HIDE_NAVIGATION
                    | View.SYSTEM_UI_FLAG_IMMERSIVE
                    | View.SYSTEM_UI_FLAG_IMMERSIVE_STICKY;
            if (mHideLockScreen) {
                flags |= View.STATUS_BAR_TRANSLUCENT | View.NAVIGATION_BAR_TRANSLUCENT;
            }
            vis = (vis & ~flags) | (oldVis & flags);
        }

        if (!areTranslucentBarsAllowed() && transWin != mStatusBar) {
            vis &= ~(View.NAVIGATION_BAR_TRANSLUCENT | View.STATUS_BAR_TRANSLUCENT
                    | View.SYSTEM_UI_TRANSPARENT);
        }

        // update status bar
        boolean immersiveSticky =
                (vis & View.SYSTEM_UI_FLAG_IMMERSIVE_STICKY) != 0;
        boolean hideStatusBarWM =
                mTopFullscreenOpaqueWindowState != null &&
                (PolicyControl.getWindowFlags(mTopFullscreenOpaqueWindowState, null)
                        & WindowManager.LayoutParams.FLAG_FULLSCREEN) != 0;
        boolean hideStatusBarSysui =
                (vis & View.SYSTEM_UI_FLAG_FULLSCREEN) != 0;
        boolean hideNavBarSysui =
                (vis & View.SYSTEM_UI_FLAG_HIDE_NAVIGATION) != 0;

        boolean transientStatusBarAllowed =
                mStatusBar != null && (
                hideStatusBarWM
                || (hideStatusBarSysui && immersiveSticky)
                || statusBarHasFocus);

        boolean transientNavBarAllowed =
                mNavigationBar != null &&
                hideNavBarSysui && immersiveSticky;

        boolean denyTransientStatus = mStatusBarController.isTransientShowRequested()
                && !transientStatusBarAllowed && hideStatusBarSysui;
        boolean denyTransientNav = mNavigationBarController.isTransientShowRequested()
                && !transientNavBarAllowed;
        if (denyTransientStatus || denyTransientNav) {
            // clear the clearable flags instead
            clearClearableFlagsLw();
        }

        vis = mStatusBarController.updateVisibilityLw(transientStatusBarAllowed, oldVis, vis);

        // update navigation bar
        boolean oldImmersiveMode = isImmersiveMode(oldVis);
        boolean newImmersiveMode = isImmersiveMode(vis);
        if (win != null && oldImmersiveMode != newImmersiveMode) {
            final String pkg = win.getOwningPackage();
            mImmersiveModeConfirmation.immersiveModeChanged(pkg, newImmersiveMode,
                    isUserSetupComplete());
        }

        vis = mNavigationBarController.updateVisibilityLw(transientNavBarAllowed, oldVis, vis);

        return vis;
    }

    private void clearClearableFlagsLw() {
        int newVal = mResettingSystemUiFlags | View.SYSTEM_UI_CLEARABLE_FLAGS;
        if (newVal != mResettingSystemUiFlags) {
            mResettingSystemUiFlags = newVal;
            mWindowManagerFuncs.reevaluateStatusBarVisibility();
        }
    }

    private boolean isImmersiveMode(int vis) {
        final int flags = View.SYSTEM_UI_FLAG_IMMERSIVE | View.SYSTEM_UI_FLAG_IMMERSIVE_STICKY;
        return mNavigationBar != null
                && (vis & View.SYSTEM_UI_FLAG_HIDE_NAVIGATION) != 0
                && (vis & flags) != 0
                && canHideNavigationBar();
    }

    /**
     * @return whether the navigation or status bar can be made translucent
     *
     * This should return true unless touch exploration is not enabled or
     * R.boolean.config_enableTranslucentDecor is false.
     */
    private boolean areTranslucentBarsAllowed() {
        return mTranslucentDecorEnabled
                && !mAccessibilityManager.isTouchExplorationEnabled();
    }

    // Use this instead of checking config_showNavigationBar so that it can be consistently
    // overridden by qemu.hw.mainkeys in the emulator.
    @Override
    public boolean hasNavigationBar() {
        return mHasNavigationBar;
    }

    @Override
    public void setLastInputMethodWindowLw(WindowState ime, WindowState target) {
        mLastInputMethodWindow = ime;
        mLastInputMethodTargetWindow = target;
    }

    @Override
    public int getInputMethodWindowVisibleHeightLw() {
        return mDockBottom - mCurBottom;
    }

    @Override
    public void setCurrentUserLw(int newUserId) {
        mCurrentUserId = newUserId;
        if (mKeyguardDelegate != null) {
            mKeyguardDelegate.setCurrentUser(newUserId);
        }
        if (mStatusBarService != null) {
            try {
                mStatusBarService.setCurrentUser(newUserId);
            } catch (RemoteException e) {
                // oh well
            }
        }
        setLastInputMethodWindowLw(null, null);
    }

    @Override
    public boolean canMagnifyWindow(int windowType) {
        switch (windowType) {
            case WindowManager.LayoutParams.TYPE_INPUT_METHOD:
            case WindowManager.LayoutParams.TYPE_INPUT_METHOD_DIALOG:
            case WindowManager.LayoutParams.TYPE_NAVIGATION_BAR:
            case WindowManager.LayoutParams.TYPE_MAGNIFICATION_OVERLAY: {
                return false;
            }
        }
        return true;
    }

    @Override
    public boolean isTopLevelWindow(int windowType) {
        if (windowType >= WindowManager.LayoutParams.FIRST_SUB_WINDOW
                && windowType <= WindowManager.LayoutParams.LAST_SUB_WINDOW) {
            return (windowType == WindowManager.LayoutParams.TYPE_APPLICATION_ATTACHED_DIALOG);
        }
        return true;
    }

    @Override
    public void dump(String prefix, PrintWriter pw, String[] args) {
        pw.print(prefix); pw.print("mSafeMode="); pw.print(mSafeMode);
                pw.print(" mSystemReady="); pw.print(mSystemReady);
                pw.print(" mSystemBooted="); pw.println(mSystemBooted);
        pw.print(prefix); pw.print("mLidState="); pw.print(mLidState);
                pw.print(" mLidOpenRotation="); pw.print(mLidOpenRotation);
                pw.print(" mCameraLensCoverState="); pw.print(mCameraLensCoverState);
                pw.print(" mHdmiPlugged="); pw.println(mHdmiPlugged);
        if (mLastSystemUiFlags != 0 || mResettingSystemUiFlags != 0
                || mForceClearedSystemUiFlags != 0) {
            pw.print(prefix); pw.print("mLastSystemUiFlags=0x");
                    pw.print(Integer.toHexString(mLastSystemUiFlags));
                    pw.print(" mResettingSystemUiFlags=0x");
                    pw.print(Integer.toHexString(mResettingSystemUiFlags));
                    pw.print(" mForceClearedSystemUiFlags=0x");
                    pw.println(Integer.toHexString(mForceClearedSystemUiFlags));
        }
        if (mLastFocusNeedsMenu) {
            pw.print(prefix); pw.print("mLastFocusNeedsMenu=");
                    pw.println(mLastFocusNeedsMenu);
        }
        pw.print(prefix); pw.print("mWakeGestureEnabledSetting=");
                pw.println(mWakeGestureEnabledSetting);

        pw.print(prefix); pw.print("mSupportAutoRotation="); pw.println(mSupportAutoRotation);
        pw.print(prefix); pw.print("mUiMode="); pw.print(mUiMode);
                pw.print(" mDockMode="); pw.print(mDockMode);
                pw.print(" mCarDockRotation="); pw.print(mCarDockRotation);
                pw.print(" mDeskDockRotation="); pw.println(mDeskDockRotation);
        pw.print(prefix); pw.print("mUserRotationMode="); pw.print(mUserRotationMode);
                pw.print(" mUserRotation="); pw.print(mUserRotation);
                pw.print(" mAllowAllRotations="); pw.println(mAllowAllRotations);
        pw.print(prefix); pw.print("mCurrentAppOrientation="); pw.println(mCurrentAppOrientation);
        pw.print(prefix); pw.print("mCarDockEnablesAccelerometer=");
                pw.print(mCarDockEnablesAccelerometer);
                pw.print(" mDeskDockEnablesAccelerometer=");
                pw.println(mDeskDockEnablesAccelerometer);
        pw.print(prefix); pw.print("mLidKeyboardAccessibility=");
                pw.print(mLidKeyboardAccessibility);
                pw.print(" mLidNavigationAccessibility="); pw.print(mLidNavigationAccessibility);
                pw.print(" mLidControlsSleep="); pw.println(mLidControlsSleep);
        pw.print(prefix);
                pw.print("mShortPressOnPowerBehavior="); pw.print(mShortPressOnPowerBehavior);
                pw.print(" mLongPressOnPowerBehavior="); pw.println(mLongPressOnPowerBehavior);
        pw.print(prefix);
                pw.print("mDoublePressOnPowerBehavior="); pw.print(mDoublePressOnPowerBehavior);
                pw.print(" mTriplePressOnPowerBehavior="); pw.println(mTriplePressOnPowerBehavior);
        pw.print(prefix); pw.print("mHasSoftInput="); pw.println(mHasSoftInput);
        pw.print(prefix); pw.print("mAwake="); pw.println(mAwake);
        pw.print(prefix); pw.print("mScreenOnEarly="); pw.print(mScreenOnEarly);
                pw.print(" mScreenOnFully="); pw.println(mScreenOnFully);
        pw.print(prefix); pw.print("mKeyguardDrawComplete="); pw.print(mKeyguardDrawComplete);
                pw.print(" mWindowManagerDrawComplete="); pw.println(mWindowManagerDrawComplete);
        pw.print(prefix); pw.print("mOrientationSensorEnabled=");
                pw.println(mOrientationSensorEnabled);
        pw.print(prefix); pw.print("mOverscanScreen=("); pw.print(mOverscanScreenLeft);
                pw.print(","); pw.print(mOverscanScreenTop);
                pw.print(") "); pw.print(mOverscanScreenWidth);
                pw.print("x"); pw.println(mOverscanScreenHeight);
        if (mOverscanLeft != 0 || mOverscanTop != 0
                || mOverscanRight != 0 || mOverscanBottom != 0) {
            pw.print(prefix); pw.print("mOverscan left="); pw.print(mOverscanLeft);
                    pw.print(" top="); pw.print(mOverscanTop);
                    pw.print(" right="); pw.print(mOverscanRight);
                    pw.print(" bottom="); pw.println(mOverscanBottom);
        }
        pw.print(prefix); pw.print("mRestrictedOverscanScreen=(");
                pw.print(mRestrictedOverscanScreenLeft);
                pw.print(","); pw.print(mRestrictedOverscanScreenTop);
                pw.print(") "); pw.print(mRestrictedOverscanScreenWidth);
                pw.print("x"); pw.println(mRestrictedOverscanScreenHeight);
        pw.print(prefix); pw.print("mUnrestrictedScreen=("); pw.print(mUnrestrictedScreenLeft);
                pw.print(","); pw.print(mUnrestrictedScreenTop);
                pw.print(") "); pw.print(mUnrestrictedScreenWidth);
                pw.print("x"); pw.println(mUnrestrictedScreenHeight);
        pw.print(prefix); pw.print("mRestrictedScreen=("); pw.print(mRestrictedScreenLeft);
                pw.print(","); pw.print(mRestrictedScreenTop);
                pw.print(") "); pw.print(mRestrictedScreenWidth);
                pw.print("x"); pw.println(mRestrictedScreenHeight);
        pw.print(prefix); pw.print("mStableFullscreen=("); pw.print(mStableFullscreenLeft);
                pw.print(","); pw.print(mStableFullscreenTop);
                pw.print(")-("); pw.print(mStableFullscreenRight);
                pw.print(","); pw.print(mStableFullscreenBottom); pw.println(")");
        pw.print(prefix); pw.print("mStable=("); pw.print(mStableLeft);
                pw.print(","); pw.print(mStableTop);
                pw.print(")-("); pw.print(mStableRight);
                pw.print(","); pw.print(mStableBottom); pw.println(")");
        pw.print(prefix); pw.print("mSystem=("); pw.print(mSystemLeft);
                pw.print(","); pw.print(mSystemTop);
                pw.print(")-("); pw.print(mSystemRight);
                pw.print(","); pw.print(mSystemBottom); pw.println(")");
        pw.print(prefix); pw.print("mCur=("); pw.print(mCurLeft);
                pw.print(","); pw.print(mCurTop);
                pw.print(")-("); pw.print(mCurRight);
                pw.print(","); pw.print(mCurBottom); pw.println(")");
        pw.print(prefix); pw.print("mContent=("); pw.print(mContentLeft);
                pw.print(","); pw.print(mContentTop);
                pw.print(")-("); pw.print(mContentRight);
                pw.print(","); pw.print(mContentBottom); pw.println(")");
        pw.print(prefix); pw.print("mVoiceContent=("); pw.print(mVoiceContentLeft);
                pw.print(","); pw.print(mVoiceContentTop);
                pw.print(")-("); pw.print(mVoiceContentRight);
                pw.print(","); pw.print(mVoiceContentBottom); pw.println(")");
        pw.print(prefix); pw.print("mDock=("); pw.print(mDockLeft);
                pw.print(","); pw.print(mDockTop);
                pw.print(")-("); pw.print(mDockRight);
                pw.print(","); pw.print(mDockBottom); pw.println(")");
        pw.print(prefix); pw.print("mDockLayer="); pw.print(mDockLayer);
                pw.print(" mStatusBarLayer="); pw.println(mStatusBarLayer);
        pw.print(prefix); pw.print("mShowingLockscreen="); pw.print(mShowingLockscreen);
                pw.print(" mShowingDream="); pw.print(mShowingDream);
                pw.print(" mDreamingLockscreen="); pw.println(mDreamingLockscreen);
        if (mLastInputMethodWindow != null) {
            pw.print(prefix); pw.print("mLastInputMethodWindow=");
                    pw.println(mLastInputMethodWindow);
        }
        if (mLastInputMethodTargetWindow != null) {
            pw.print(prefix); pw.print("mLastInputMethodTargetWindow=");
                    pw.println(mLastInputMethodTargetWindow);
        }
        if (mStatusBar != null) {
            pw.print(prefix); pw.print("mStatusBar=");
                    pw.println(mStatusBar);
            pw.print(prefix); pw.print("isStatusBarKeyguard=");
                    pw.print(isStatusBarKeyguard());
        }
        if (mNavigationBar != null) {
            pw.print(prefix); pw.print("mNavigationBar=");
                    pw.println(mNavigationBar);
        }
        if (mFocusedWindow != null) {
            pw.print(prefix); pw.print("mFocusedWindow=");
                    pw.println(mFocusedWindow);
        }
        if (mFocusedApp != null) {
            pw.print(prefix); pw.print("mFocusedApp=");
                    pw.println(mFocusedApp);
        }
        if (mWinDismissingKeyguard != null) {
            pw.print(prefix); pw.print("mWinDismissingKeyguard=");
                    pw.println(mWinDismissingKeyguard);
        }
        if (mTopFullscreenOpaqueWindowState != null) {
            pw.print(prefix); pw.print("mTopFullscreenOpaqueWindowState=");
                    pw.println(mTopFullscreenOpaqueWindowState);
        }
        if (mForcingShowNavBar) {
            pw.print(prefix); pw.print("mForcingShowNavBar=");
                    pw.println(mForcingShowNavBar); pw.print( "mForcingShowNavBarLayer=");
                    pw.println(mForcingShowNavBarLayer);
        }
        pw.print(prefix); pw.print("mTopIsFullscreen="); pw.print(mTopIsFullscreen);
                pw.print(" mHideLockScreen="); pw.println(mHideLockScreen);
        pw.print(prefix); pw.print("mForceStatusBar="); pw.print(mForceStatusBar);
                pw.print(" mForceStatusBarFromKeyguard=");
                pw.println(mForceStatusBarFromKeyguard);
        pw.print(prefix); pw.print("mDismissKeyguard="); pw.print(mDismissKeyguard);
                pw.print(" mWinDismissingKeyguard="); pw.print(mWinDismissingKeyguard);
                pw.print(" mHomePressed="); pw.println(mHomePressed);
        pw.print(prefix); pw.print("mAllowLockscreenWhenOn="); pw.print(mAllowLockscreenWhenOn);
                pw.print(" mLockScreenTimeout="); pw.print(mLockScreenTimeout);
                pw.print(" mLockScreenTimerActive="); pw.println(mLockScreenTimerActive);
        pw.print(prefix); pw.print("mEndcallBehavior="); pw.print(mEndcallBehavior);
                pw.print(" mIncallPowerBehavior="); pw.print(mIncallPowerBehavior);
                pw.print(" mLongPressOnHomeBehavior="); pw.println(mLongPressOnHomeBehavior);
        pw.print(prefix); pw.print("mLandscapeRotation="); pw.print(mLandscapeRotation);
                pw.print(" mSeascapeRotation="); pw.println(mSeascapeRotation);
        pw.print(prefix); pw.print("mPortraitRotation="); pw.print(mPortraitRotation);
                pw.print(" mUpsideDownRotation="); pw.println(mUpsideDownRotation);
        pw.print(prefix); pw.print("mDemoHdmiRotation="); pw.print(mDemoHdmiRotation);
                pw.print(" mDemoHdmiRotationLock="); pw.println(mDemoHdmiRotationLock);
        pw.print(prefix); pw.print("mUndockedHdmiRotation="); pw.println(mUndockedHdmiRotation);

        mGlobalKeyManager.dump(prefix, pw);
        mStatusBarController.dump(pw, prefix);
        mNavigationBarController.dump(pw, prefix);
        PolicyControl.dump(prefix, pw);

        if (mWakeGestureListener != null) {
            mWakeGestureListener.dump(pw, prefix);
        }
        if (mOrientationListener != null) {
            mOrientationListener.dump(pw, prefix);
        }
    }
}<|MERGE_RESOLUTION|>--- conflicted
+++ resolved
@@ -586,10 +586,7 @@
     ShortcutManager mShortcutManager;
     PowerManager.WakeLock mBroadcastWakeLock;
     PowerManager.WakeLock mQuickBootWakeLock;
-<<<<<<< HEAD
-=======
     PowerManager.WakeLock mPowerKeyWakeLock;
->>>>>>> 23a90283
     boolean mHavePendingMediaKeyRepeatWithWakeLock;
 
     private int mCurrentUserId;
@@ -617,11 +614,8 @@
     private static final int MSG_LAUNCH_VOICE_ASSIST_WITH_WAKE_LOCK = 12;
     boolean mWifiDisplayConnected = false;
     int     mWifiDisplayCustomRotation = -1;
-<<<<<<< HEAD
-=======
     private static final int MSG_POWER_DELAYED_PRESS = 13;
     private static final int MSG_POWER_LONG_PRESS = 14;
->>>>>>> 23a90283
 
     private class PolicyHandler extends Handler {
         @Override
@@ -1282,11 +1276,8 @@
                 "PhoneWindowManager.mQuickBootWakeLock");
         mLongPressPoweronTime = SystemProperties.getInt("ro.quickboot.press_duration",
                 DEFAULT_LONG_PRESS_POWERON_TIME);
-<<<<<<< HEAD
-=======
         mPowerKeyWakeLock = mPowerManager.newWakeLock(PowerManager.PARTIAL_WAKE_LOCK,
                 "PhoneWindowManager.mPowerKeyWakeLock");
->>>>>>> 23a90283
         mEnableShiftMenuBugReports = "1".equals(SystemProperties.get("ro.debuggable"));
         mSupportAutoRotation = mContext.getResources().getBoolean(
                 com.android.internal.R.bool.config_supportAutoRotation);
@@ -2510,20 +2501,6 @@
                     && mScreenshotChordVolumeDownKeyConsumed) {
                 if (!down) {
                     mScreenshotChordVolumeDownKeyConsumed = false;
-                }
-                return -1;
-            }
-            if (mVolumeUpKeyTriggered && !mPowerKeyTriggered) {
-                final long now = SystemClock.uptimeMillis();
-                final long timeoutTime = mVolumeUpKeyTime + SCREENSHOT_CHORD_DEBOUNCE_DELAY_MILLIS;
-                if (now < timeoutTime) {
-                    return timeoutTime - now;
-                }
-            }
-            if (keyCode == KeyEvent.KEYCODE_VOLUME_UP
-                    && mVolumeUpKeyConsumedByScreenshotChord) {
-                if (!down) {
-                    mVolumeUpKeyConsumedByScreenshotChord = false;
                 }
                 return -1;
             }
@@ -4751,10 +4728,7 @@
                             mVolumeUpKeyTriggered = true;
                             mVolumeUpKeyTime = event.getDownTime();
                             mVolumeUpKeyConsumedByScreenshotChord = false;
-<<<<<<< HEAD
-=======
                             mScreenshotChordVolumeUpKeyTriggered = true;
->>>>>>> 23a90283
                             cancelPendingPowerKeyAction();
                             interceptScreenshotLog();
                         }
@@ -4849,40 +4823,7 @@
                 result &= ~ACTION_PASS_TO_USER;
                 isWakeKey = false; // wake-up will be handled separately
                 if (down) {
-<<<<<<< HEAD
-                    boolean panic = mImmersiveModeConfirmation.onPowerKeyDown(interactive,
-                            event.getDownTime(), isImmersiveMode(mLastSystemUiFlags));
-                    if (panic) {
-                        mHandler.post(mRequestTransientNav);
-                    }
-                    if (interactive && !mPowerKeyTriggered
-                            && (event.getFlags() & KeyEvent.FLAG_FALLBACK) == 0) {
-                        mPowerKeyTriggered = true;
-                        mPowerKeyTime = event.getDownTime();
-                        interceptScreenshotChord();
-                        interceptScreenshotLog();
-                    }
-
-                    TelecomManager telecomManager = getTelecommService();
-                    boolean hungUp = false;
-                    if (telecomManager != null) {
-                        if (telecomManager.isRinging()) {
-                            // Pressing Power while there's a ringing incoming
-                            // call should silence the ringer.
-                            telecomManager.silenceRinger();
-                        } else if ((mIncallPowerBehavior
-                                & Settings.Secure.INCALL_POWER_BUTTON_BEHAVIOR_HANGUP) != 0
-                                && telecomManager.isInCall() && interactive) {
-                            // Otherwise, if "Power button ends call" is enabled,
-                            // the Power button will hang up any current active call.
-                            hungUp = telecomManager.endCall();
-                        }
-                    }
-                    interceptPowerKeyDown(!interactive || hungUp
-                            || mVolumeDownKeyTriggered || mVolumeUpKeyTriggered);
-=======
                     interceptPowerKeyDown(event, interactive);
->>>>>>> 23a90283
                 } else {
                     interceptPowerKeyUp(event, interactive, canceled);
                 }
