/*
 * Copyright (C) 2014 The Android Open Source Project
 *
 * Licensed under the Apache License, Version 2.0 (the "License");
 * you may not use this file except in compliance with the License.
 * You may obtain a copy of the License at
 *
 *      http://www.apache.org/licenses/LICENSE-2.0
 *
 * Unless required by applicable law or agreed to in writing, software
 * distributed under the License is distributed on an "AS IS" BASIS,
 * WITHOUT WARRANTIES OR CONDITIONS OF ANY KIND, either express or implied.
 * See the License for the specific language governing permissions and
 * limitations under the License.
 */

package android.telecom;

import com.android.internal.telecom.IConnectionService;
import com.android.internal.telecom.IVideoCallback;
import com.android.internal.telecom.IVideoProvider;

import android.annotation.SystemApi;
import android.net.Uri;
import android.os.IBinder;
import android.os.RemoteException;
import android.view.Surface;

import java.util.ArrayList;
import java.util.Collections;
import java.util.List;
import java.util.Set;
import java.util.concurrent.ConcurrentHashMap;

/**
 * A connection provided to a {@link ConnectionService} by another {@code ConnectionService}
 * running in a different process.
 *
 * @see ConnectionService#createRemoteOutgoingConnection(PhoneAccountHandle, ConnectionRequest)
 * @see ConnectionService#createRemoteIncomingConnection(PhoneAccountHandle, ConnectionRequest)
 * @hide
 */
@SystemApi
public final class RemoteConnection {

    public static abstract class Callback {
        /**
         * Invoked when the state of this {@code RemoteConnection} has changed. See
         * {@link #getState()}.
         *
         * @param connection The {@code RemoteConnection} invoking this method.
         * @param state The new state of the {@code RemoteConnection}.
         */
        public void onStateChanged(RemoteConnection connection, int state) {}

        /**
         * Invoked when this {@code RemoteConnection} is disconnected.
         *
         * @param connection The {@code RemoteConnection} invoking this method.
         * @param disconnectCause The ({@see DisconnectCause}) associated with this failed
         *     connection.
         */
        public void onDisconnected(
                RemoteConnection connection,
                DisconnectCause disconnectCause) {}

        /**
         * Invoked when this {@code RemoteConnection} is requesting ringback. See
         * {@link #isRingbackRequested()}.
         *
         * @param connection The {@code RemoteConnection} invoking this method.
         * @param ringback Whether the {@code RemoteConnection} is requesting ringback.
         */
        public void onRingbackRequested(RemoteConnection connection, boolean ringback) {}

        /** @hide */
        @Deprecated public void onCallCapabilitiesChanged(
                RemoteConnection connection,
                int callCapabilities) {}

        /**
         * Indicates that the call capabilities of this {@code RemoteConnection} have changed.
         * See {@link #getConnectionCapabilities()}.
         *
         * @param connection The {@code RemoteConnection} invoking this method.
         * @param connectionCapabilities The new capabilities of the {@code RemoteConnection}.
         */
        public void onConnectionCapabilitiesChanged(
                RemoteConnection connection,
                int connectionCapabilities) {}

        /**
         * Indicates that the call properties of this {@code RemoteConnection} have changed.
         * See {@link #getCallProperties()}.
         *
         * @param connection The {@code RemoteConnection} invoking this method.
         * @param callProperties The new call properties of the {@code RemoteConnection}.
         */
        public void onCallPropertiesChanged(RemoteConnection connection, int callProperties) {}

        /**
         * Indicates that the call properties of this {@code RemoteConnection} have changed.
         * See {@link #getCallProperties()}.
         *
         * @param connection The {@code RemoteConnection} invoking this method.
         * @param callProperties The new call properties of the {@code RemoteConnection}.
         */
        public void onCallPropertiesChanged(RemoteConnection connection, int callProperties) {}

        /**
         * Invoked when the post-dial sequence in the outgoing {@code Connection} has reached a
         * pause character. This causes the post-dial signals to stop pending user confirmation. An
         * implementation should present this choice to the user and invoke
         * {@link RemoteConnection#postDialContinue(boolean)} when the user makes the choice.
         *
         * @param connection The {@code RemoteConnection} invoking this method.
         * @param remainingPostDialSequence The post-dial characters that remain to be sent.
         */
        public void onPostDialWait(RemoteConnection connection, String remainingPostDialSequence) {}

        /**
         * Invoked when the post-dial sequence in the outgoing {@code Connection} has processed
         * a character.
         *
         * @param connection The {@code RemoteConnection} invoking this method.
         * @param nextChar The character being processed.
         */
        public void onPostDialChar(RemoteConnection connection, char nextChar) {}

        /**
         * Indicates that the VOIP audio status of this {@code RemoteConnection} has changed.
         * See {@link #isVoipAudioMode()}.
         *
         * @param connection The {@code RemoteConnection} invoking this method.
         * @param isVoip Whether the new audio state of the {@code RemoteConnection} is VOIP.
         */
        public void onVoipAudioChanged(RemoteConnection connection, boolean isVoip) {}

        /**
         * Indicates that the status hints of this {@code RemoteConnection} have changed. See
         * {@link #getStatusHints()} ()}.
         *
         * @param connection The {@code RemoteConnection} invoking this method.
         * @param statusHints The new status hints of the {@code RemoteConnection}.
         */
        public void onStatusHintsChanged(RemoteConnection connection, StatusHints statusHints) {}

        /**
         * Indicates that the address (e.g., phone number) of this {@code RemoteConnection} has
         * changed. See {@link #getAddress()} and {@link #getAddressPresentation()}.
         *
         * @param connection The {@code RemoteConnection} invoking this method.
         * @param address The new address of the {@code RemoteConnection}.
         * @param presentation The presentation requirements for the address.
         *        See {@link TelecomManager} for valid values.
         */
        public void onAddressChanged(RemoteConnection connection, Uri address, int presentation) {}

        /**
         * Indicates that the caller display name of this {@code RemoteConnection} has changed.
         * See {@link #getCallerDisplayName()} and {@link #getCallerDisplayNamePresentation()}.
         *
         * @param connection The {@code RemoteConnection} invoking this method.
         * @param callerDisplayName The new caller display name of the {@code RemoteConnection}.
         * @param presentation The presentation requirements for the handle.
         *        See {@link TelecomManager} for valid values.
         */
        public void onCallerDisplayNameChanged(
                RemoteConnection connection, String callerDisplayName, int presentation) {}

        /**
         * Indicates that the video state of this {@code RemoteConnection} has changed.
         * See {@link #getVideoState()}.
         *
         * @param connection The {@code RemoteConnection} invoking this method.
         * @param videoState The new video state of the {@code RemoteConnection}.
         * @hide
         */
        public void onVideoStateChanged(RemoteConnection connection, int videoState) {}

        /**
         * Indicates that the call substate of this {@code RemoteConnection} has changed.
         * See {@link #getCallSubstate()}.
         *
         * @param connection The {@code RemoteConnection} invoking this method.
         * @param callSubstate The new call substate of the {@code RemoteConnection}.
         * @hide
         */
        public void onCallSubstateChanged(RemoteConnection connection, int callSubstate) {}

        /**
         * Indicates that this {@code RemoteConnection} has been destroyed. No further requests
         * should be made to the {@code RemoteConnection}, and references to it should be cleared.
         *
         * @param connection The {@code RemoteConnection} invoking this method.
         */
        public void onDestroyed(RemoteConnection connection) {}

        /**
         * Indicates that the {@code RemoteConnection}s with which this {@code RemoteConnection}
         * may be asked to create a conference has changed.
         *
         * @param connection The {@code RemoteConnection} invoking this method.
         * @param conferenceableConnections The {@code RemoteConnection}s with which this
         *         {@code RemoteConnection} may be asked to create a conference.
         */
        public void onConferenceableConnectionsChanged(
                RemoteConnection connection,
                List<RemoteConnection> conferenceableConnections) {}

        /**
         * Indicates that the {@code VideoProvider} associated with this {@code RemoteConnection}
         * has changed.
         *
         * @param connection The {@code RemoteConnection} invoking this method.
         * @param videoProvider The new {@code VideoProvider} associated with this
         *         {@code RemoteConnection}.
         * @hide
         */
        public void onVideoProviderChanged(
                RemoteConnection connection, VideoProvider videoProvider) {}

        /**
         * Indicates that the {@code RemoteConference} that this {@code RemoteConnection} is a part
         * of has changed.
         *
         * @param connection The {@code RemoteConnection} invoking this method.
         * @param conference The {@code RemoteConference} of which this {@code RemoteConnection} is
         *         a part, which may be {@code null}.
         */
        public void onConferenceChanged(
                RemoteConnection connection,
                RemoteConference conference) {}

        /** @hide */
        public void setPhoneAccountHandle(
                RemoteConnection connection,
                PhoneAccountHandle pHandle) {}
    }

    /** {@hide} */
    public static class VideoProvider {

        public abstract static class Listener {
            public void onReceiveSessionModifyRequest(
                    VideoProvider videoProvider,
                    VideoProfile videoProfile) {}

            public void onReceiveSessionModifyResponse(
                    VideoProvider videoProvider,
                    int status,
                    VideoProfile requestedProfile,
                    VideoProfile responseProfile) {}

            public void onHandleCallSessionEvent(VideoProvider videoProvider, int event) {}

            public void onPeerDimensionsChanged(VideoProvider videoProvider, int width, int height) {}

            public void onCallDataUsageChanged(VideoProvider videoProvider, long dataUsage) {}

            public void onCameraCapabilitiesChanged(
                    VideoProvider videoProvider,
                    CameraCapabilities cameraCapabilities) {}

            public void onVideoQualityChanged(VideoProvider videoProvider, int videoQuality) {}
        }

        private final IVideoCallback mVideoCallbackDelegate = new IVideoCallback() {
            @Override
            public void receiveSessionModifyRequest(VideoProfile videoProfile) {
                for (Listener l : mListeners) {
                    l.onReceiveSessionModifyRequest(VideoProvider.this, videoProfile);
                }
            }

            @Override
            public void receiveSessionModifyResponse(int status, VideoProfile requestedProfile,
                    VideoProfile responseProfile) {
                for (Listener l : mListeners) {
                    l.onReceiveSessionModifyResponse(
                            VideoProvider.this,
                            status,
                            requestedProfile,
                            responseProfile);
                }
            }

            @Override
            public void handleCallSessionEvent(int event) {
                for (Listener l : mListeners) {
                    l.onHandleCallSessionEvent(VideoProvider.this, event);
                }
            }

            @Override
            public void changePeerDimensions(int width, int height) {
                for (Listener l : mListeners) {
                    l.onPeerDimensionsChanged(VideoProvider.this, width, height);
                }
            }

            @Override
            public void changeCallDataUsage(long dataUsage) {
                for (Listener l : mListeners) {
                    l.onCallDataUsageChanged(VideoProvider.this, dataUsage);
                }
            }

            @Override
            public void changeCameraCapabilities(CameraCapabilities cameraCapabilities) {
                for (Listener l : mListeners) {
                    l.onCameraCapabilitiesChanged(VideoProvider.this, cameraCapabilities);
                }
            }

            @Override
            public void changeVideoQuality(int videoQuality) {
                for (Listener l : mListeners) {
                    l.onVideoQualityChanged(VideoProvider.this, videoQuality);
                }
            }

            @Override
            public IBinder asBinder() {
                return null;
            }
        };

        private final VideoCallbackServant mVideoCallbackServant =
                new VideoCallbackServant(mVideoCallbackDelegate);

        private final IVideoProvider mVideoProviderBinder;

        /**
         * ConcurrentHashMap constructor params: 8 is initial table size, 0.9f is
         * load factor before resizing, 1 means we only expect a single thread to
         * access the map so make only a single shard
         */
        private final Set<Listener> mListeners = Collections.newSetFromMap(
                new ConcurrentHashMap<Listener, Boolean>(8, 0.9f, 1));

        public VideoProvider(IVideoProvider videoProviderBinder) {
            mVideoProviderBinder = videoProviderBinder;
            try {
                mVideoProviderBinder.setVideoCallback(mVideoCallbackServant.getStub().asBinder());
            } catch (RemoteException e) {
            }
        }

        public void addListener(Listener l) {
            mListeners.add(l);
        }

        public void removeListener(Listener l) {
            mListeners.remove(l);
        }

        public void setCamera(String cameraId) {
            try {
                mVideoProviderBinder.setCamera(cameraId);
            } catch (RemoteException e) {
            }
        }

        public void setPreviewSurface(Surface surface) {
            try {
                mVideoProviderBinder.setPreviewSurface(surface);
            } catch (RemoteException e) {
            }
        }

        public void setDisplaySurface(Surface surface) {
            try {
                mVideoProviderBinder.setDisplaySurface(surface);
            } catch (RemoteException e) {
            }
        }

        public void setDeviceOrientation(int rotation) {
            try {
                mVideoProviderBinder.setDeviceOrientation(rotation);
            } catch (RemoteException e) {
            }
        }

        public void setZoom(float value) {
            try {
                mVideoProviderBinder.setZoom(value);
            } catch (RemoteException e) {
            }
        }

        public void sendSessionModifyRequest(VideoProfile reqProfile) {
            try {
                mVideoProviderBinder.sendSessionModifyRequest(reqProfile);
            } catch (RemoteException e) {
            }
        }

        public void sendSessionModifyResponse(VideoProfile responseProfile) {
            try {
                mVideoProviderBinder.sendSessionModifyResponse(responseProfile);
            } catch (RemoteException e) {
            }
        }

        public void requestCameraCapabilities() {
            try {
                mVideoProviderBinder.requestCameraCapabilities();
            } catch (RemoteException e) {
            }
        }

        public void requestCallDataUsage() {
            try {
                mVideoProviderBinder.requestCallDataUsage();
            } catch (RemoteException e) {
            }
        }

        public void setPauseImage(String uri) {
            try {
                mVideoProviderBinder.setPauseImage(uri);
            } catch (RemoteException e) {
            }
        }
    }

    private IConnectionService mConnectionService;
    private final String mConnectionId;
    /**
     * ConcurrentHashMap constructor params: 8 is initial table size, 0.9f is
     * load factor before resizing, 1 means we only expect a single thread to
     * access the map so make only a single shard
     */
    private final Set<Callback> mCallbacks = Collections.newSetFromMap(
            new ConcurrentHashMap<Callback, Boolean>(8, 0.9f, 1));
    private final List<RemoteConnection> mConferenceableConnections = new ArrayList<>();
    private final List<RemoteConnection> mUnmodifiableconferenceableConnections =
            Collections.unmodifiableList(mConferenceableConnections);

    private int mState = Connection.STATE_NEW;
    private DisconnectCause mDisconnectCause;
    private boolean mRingbackRequested;
    private boolean mConnected;
<<<<<<< HEAD
    private int mCallCapabilities;
=======
    private int mConnectionCapabilities;
>>>>>>> 073b8a01
    private int mCallProperties;
    private int mVideoState;
    private int mCallSubstate;
    private VideoProvider mVideoProvider;
    private boolean mIsVoipAudioMode;
    private StatusHints mStatusHints;
    private Uri mAddress;
    private int mAddressPresentation;
    private String mCallerDisplayName;
    private int mCallerDisplayNamePresentation;
    private RemoteConference mConference;

    /**
     * @hide
     */
    RemoteConnection(
            String id,
            IConnectionService connectionService,
            ConnectionRequest request) {
        mConnectionId = id;
        mConnectionService = connectionService;
        mConnected = true;
        mState = Connection.STATE_INITIALIZING;
    }

    /**
     * @hide
     */
    RemoteConnection(String callId, IConnectionService connectionService,
            ParcelableConnection connection) {
        mConnectionId = callId;
        mConnectionService = connectionService;
        mConnected = true;
        mState = connection.getState();
        mDisconnectCause = connection.getDisconnectCause();
        mRingbackRequested = connection.isRingbackRequested();
<<<<<<< HEAD
        mCallCapabilities = connection.getCapabilities();
=======
        mConnectionCapabilities = connection.getConnectionCapabilities();
>>>>>>> 073b8a01
        mVideoState = connection.getVideoState();
        mVideoProvider = new RemoteConnection.VideoProvider(connection.getVideoProvider());
        mIsVoipAudioMode = connection.getIsVoipAudioMode();
        mStatusHints = connection.getStatusHints();
        mAddress = connection.getHandle();
        mAddressPresentation = connection.getHandlePresentation();
        mCallerDisplayName = connection.getCallerDisplayName();
        mCallerDisplayNamePresentation = connection.getCallerDisplayNamePresentation();
        mConference = null;
    }

    /**
     * Create a RemoteConnection which is used for failed connections. Note that using it for any
     * "real" purpose will almost certainly fail. Callers should note the failure and act
     * accordingly (moving on to another RemoteConnection, for example)
     *
     * @param disconnectCause The reason for the failed connection.
     * @hide
     */
    RemoteConnection(DisconnectCause disconnectCause) {
        mConnectionId = "NULL";
        mConnected = false;
        mState = Connection.STATE_DISCONNECTED;
        mDisconnectCause = disconnectCause;
    }

    /**
     * Adds a callback to this {@code RemoteConnection}.
     *
     * @param callback A {@code Callback}.
     */
    public void registerCallback(Callback callback) {
        mCallbacks.add(callback);
    }

    /**
     * Removes a callback from this {@code RemoteConnection}.
     *
     * @param callback A {@code Callback}.
     */
    public void unregisterCallback(Callback callback) {
        if (callback != null) {
            mCallbacks.remove(callback);
        }
    }

    /**
     * Obtains the state of this {@code RemoteConnection}.
     *
     * @return A state value, chosen from the {@code STATE_*} constants.
     */
    public int getState() {
        return mState;
    }

    /**
     * Obtains the reason why this {@code RemoteConnection} may have been disconnected.
     *
     * @return For a {@link Connection#STATE_DISCONNECTED} {@code RemoteConnection}, the
     *         disconnect cause expressed as a code chosen from among those declared in
     *         {@link DisconnectCause}.
     */
    public DisconnectCause getDisconnectCause() {
        return mDisconnectCause;
    }

    /**
     * Obtains the capabilities of this {@code RemoteConnection}.
     *
     * @return A bitmask of the capabilities of the {@code RemoteConnection}, as defined in
     *         the {@code CAPABILITY_*} constants in class {@link Connection}.
     */
    public int getConnectionCapabilities() {
        return mConnectionCapabilities;
    }

    /**
     * @return A bitmask of the properties of the {@code RemoteConnection}, as defined in
     *         {@link CallProperties}.
     */
    public int getCallProperties() {
        return mCallProperties;
    }

    /**
<<<<<<< HEAD
     * @return A bitmask of the properties of the {@code RemoteConnection}, as defined in
     *         {@link CallProperties}.
     */
    public int getCallProperties() {
        return mCallProperties;
    }

    /**
=======
     * Determines if the audio mode of this {@code RemoteConnection} is VOIP.
     *
>>>>>>> 073b8a01
     * @return {@code true} if the {@code RemoteConnection}'s current audio mode is VOIP.
     */
    public boolean isVoipAudioMode() {
        return mIsVoipAudioMode;
    }

    /**
     * Obtains status hints pertaining to this {@code RemoteConnection}.
     *
     * @return The current {@link StatusHints} of this {@code RemoteConnection},
     *         or {@code null} if none have been set.
     */
    public StatusHints getStatusHints() {
        return mStatusHints;
    }

    /**
     * Obtains the address of this {@code RemoteConnection}.
     *
     * @return The address (e.g., phone number) to which the {@code RemoteConnection}
     *         is currently connected.
     */
    public Uri getAddress() {
        return mAddress;
    }

    /**
     * Obtains the presentation requirements for the address of this {@code RemoteConnection}.
     *
     * @return The presentation requirements for the address. See
     *         {@link TelecomManager} for valid values.
     */
    public int getAddressPresentation() {
        return mAddressPresentation;
    }

    /**
     * Obtains the display name for this {@code RemoteConnection}'s caller.
     *
     * @return The display name for the caller.
     */
    public CharSequence getCallerDisplayName() {
        return mCallerDisplayName;
    }

    /**
     * Obtains the presentation requirements for this {@code RemoteConnection}'s
     * caller's display name.
     *
     * @return The presentation requirements for the caller display name. See
     *         {@link TelecomManager} for valid values.
     */
    public int getCallerDisplayNamePresentation() {
        return mCallerDisplayNamePresentation;
    }

    /**
     * Obtains the video state of this {@code RemoteConnection}.
     *
     * @return The video state of the {@code RemoteConnection}. See {@link VideoProfile.VideoState}.
     * @hide
     */
    public int getVideoState() {
        return mVideoState;
    }

    /**
     * @return The call substate of the {@code RemoteConnection}. See
     * @hide
     */
    public int getCallSubstate() {
        return mCallSubstate;
    }

    /**
<<<<<<< HEAD
=======
     * Obtains the video provider of this {@code RemoteConnection}.
     *
>>>>>>> 073b8a01
     * @return The video provider associated with this {@code RemoteConnection}.
     * @hide
     */
    public final VideoProvider getVideoProvider() {
        return mVideoProvider;
    }

    /**
     * Determines whether this {@code RemoteConnection} is requesting ringback.
     *
     * @return Whether the {@code RemoteConnection} is requesting that the framework play a
     *         ringback tone on its behalf.
     */
    public boolean isRingbackRequested() {
        return false;
    }

    /**
     * Instructs this {@code RemoteConnection} to abort.
     */
    public void abort() {
        try {
            if (mConnected) {
                mConnectionService.abort(mConnectionId);
            }
        } catch (RemoteException ignored) {
        }
    }

    /**
     * Instructs this {@link Connection#STATE_RINGING} {@code RemoteConnection} to answer.
     */
    public void answer() {
        try {
            if (mConnected) {
                mConnectionService.answer(mConnectionId);
            }
        } catch (RemoteException ignored) {
        }
    }

    /**
     * Instructs this {@link Connection#STATE_RINGING} {@code RemoteConnection} to answer.
     * @param videoState The video state in which to answer the call.
     * @hide
     */
    public void answer(int videoState) {
        try {
            if (mConnected) {
                mConnectionService.answerVideo(mConnectionId, videoState);
            }
        } catch (RemoteException ignored) {
        }
    }

    /**
     * Instructs this {@link Connection#STATE_RINGING} {@code RemoteConnection} to reject.
     */
    public void reject() {
        try {
            if (mConnected) {
                mConnectionService.reject(mConnectionId);
            }
        } catch (RemoteException ignored) {
        }
    }

    /**
     * Instructs this {@code RemoteConnection} to go on hold.
     */
    public void hold() {
        try {
            if (mConnected) {
                mConnectionService.hold(mConnectionId);
            }
        } catch (RemoteException ignored) {
        }
    }

    /**
     * Instructs this {@link Connection#STATE_HOLDING} call to release from hold.
     */
    public void unhold() {
        try {
            if (mConnected) {
                mConnectionService.unhold(mConnectionId);
            }
        } catch (RemoteException ignored) {
        }
    }

    /**
     * Instructs this {@code RemoteConnection} to disconnect.
     */
    public void disconnect() {
        try {
            if (mConnected) {
                mConnectionService.disconnect(mConnectionId);
            }
        } catch (RemoteException ignored) {
        }
    }

    /**
     * Instructs this {@code RemoteConnection} to play a dual-tone multi-frequency signaling
     * (DTMF) tone.
     *
     * Any other currently playing DTMF tone in the specified call is immediately stopped.
     *
     * @param digit A character representing the DTMF digit for which to play the tone. This
     *         value must be one of {@code '0'} through {@code '9'}, {@code '*'} or {@code '#'}.
     */
    public void playDtmfTone(char digit) {
        try {
            if (mConnected) {
                mConnectionService.playDtmfTone(mConnectionId, digit);
            }
        } catch (RemoteException ignored) {
        }
    }

    /**
     * Instructs this {@code RemoteConnection} to stop any dual-tone multi-frequency signaling
     * (DTMF) tone currently playing.
     *
     * DTMF tones are played by calling {@link #playDtmfTone(char)}. If no DTMF tone is
     * currently playing, this method will do nothing.
     */
    public void stopDtmfTone() {
        try {
            if (mConnected) {
                mConnectionService.stopDtmfTone(mConnectionId);
            }
        } catch (RemoteException ignored) {
        }
    }

    /**
     * Instructs this {@code RemoteConnection} to continue playing a post-dial DTMF string.
     *
     * A post-dial DTMF string is a string of digits following the first instance of either
     * {@link TelecomManager#DTMF_CHARACTER_WAIT} or {@link TelecomManager#DTMF_CHARACTER_PAUSE}.
     * These digits are immediately sent as DTMF tones to the recipient as soon as the
     * connection is made.
     *
     * If the DTMF string contains a {@link TelecomManager#DTMF_CHARACTER_PAUSE} symbol, this
     * {@code RemoteConnection} will temporarily pause playing the tones for a pre-defined period
     * of time.
     *
     * If the DTMF string contains a {@link TelecomManager#DTMF_CHARACTER_WAIT} symbol, this
     * {@code RemoteConnection} will pause playing the tones and notify callbacks via
     * {@link Callback#onPostDialWait(RemoteConnection, String)}. At this point, the in-call app
     * should display to the user an indication of this state and an affordance to continue
     * the postdial sequence. When the user decides to continue the postdial sequence, the in-call
     * app should invoke the {@link #postDialContinue(boolean)} method.
     *
     * @param proceed Whether or not to continue with the post-dial sequence.
     */
    public void postDialContinue(boolean proceed) {
        try {
            if (mConnected) {
                mConnectionService.onPostDialContinue(mConnectionId, proceed);
            }
        } catch (RemoteException ignored) {
        }
    }

    /**
     * Set the audio state of this {@code RemoteConnection}.
     *
     * @param state The audio state of this {@code RemoteConnection}.
     */
    public void setAudioState(AudioState state) {
        try {
            if (mConnected) {
                mConnectionService.onAudioStateChanged(mConnectionId, state);
            }
        } catch (RemoteException ignored) {
        }
    }

    /**
     * Obtain the {@code RemoteConnection}s with which this {@code RemoteConnection} may be
     * successfully asked to create a conference with.
     *
     * @return The {@code RemoteConnection}s with which this {@code RemoteConnection} may be
     *         merged into a {@link RemoteConference}.
     */
    public List<RemoteConnection> getConferenceableConnections() {
        return mUnmodifiableconferenceableConnections;
    }

    /**
     * Obtain the {@code RemoteConference} that this {@code RemoteConnection} may be a part
     * of, or {@code null} if there is no such {@code RemoteConference}.
     *
     * @return A {@code RemoteConference} or {@code null};
     */
    public RemoteConference getConference() {
        return mConference;
    }

    /** {@hide} */
    String getId() {
        return mConnectionId;
    }

    /** {@hide} */
    IConnectionService getConnectionService() {
        return mConnectionService;
    }

    /**
     * @hide
     */
    void setState(int state) {
        if (mState != state) {
            mState = state;
            for (Callback c: mCallbacks) {
                c.onStateChanged(this, state);
            }
        }
    }

    /**
     * @hide
     */
    void setDisconnected(DisconnectCause disconnectCause) {
        if (mState != Connection.STATE_DISCONNECTED) {
            mState = Connection.STATE_DISCONNECTED;
            mDisconnectCause = disconnectCause;

            for (Callback c : mCallbacks) {
                c.onDisconnected(this, mDisconnectCause);
            }
        }
    }

    /**
     * @hide
     */
    void setRingbackRequested(boolean ringback) {
        if (mRingbackRequested != ringback) {
            mRingbackRequested = ringback;
            for (Callback c : mCallbacks) {
                c.onRingbackRequested(this, ringback);
            }
        }
    }

    /**
     * @hide
     */
    void setConnectionCapabilities(int connectionCapabilities) {
        mConnectionCapabilities = connectionCapabilities;
        for (Callback c : mCallbacks) {
            c.onConnectionCapabilitiesChanged(this, connectionCapabilities);
            c.onCallCapabilitiesChanged(this, connectionCapabilities);
        }
    }

    /**
     * @hide
     */
    void setCallProperties(int callProperties) {
        mCallProperties = callProperties;
        for (Callback c : mCallbacks) {
            c.onCallPropertiesChanged(this, callProperties);
        }
    }

    /**
     * @hide
     */
    void setCallProperties(int callProperties) {
        mCallProperties = callProperties;
        for (Callback c : mCallbacks) {
            c.onCallPropertiesChanged(this, callProperties);
        }
    }

    /**
     * @hide
     */
    void setDestroyed() {
        if (!mCallbacks.isEmpty()) {
            // Make sure that the callbacks are notified that the call is destroyed first.
            if (mState != Connection.STATE_DISCONNECTED) {
                setDisconnected(
                        new DisconnectCause(DisconnectCause.ERROR, "Connection destroyed."));
            }

            for (Callback c : mCallbacks) {
                c.onDestroyed(this);
            }
            mCallbacks.clear();

            mConnected = false;
        }
    }

    /**
     * @hide
     */
    void setPostDialWait(String remainingDigits) {
        for (Callback c : mCallbacks) {
            c.onPostDialWait(this, remainingDigits);
        }
    }

    /**
     * @hide
     */
    void onPostDialChar(char nextChar) {
        for (Callback c : mCallbacks) {
            c.onPostDialChar(this, nextChar);
        }
    }

    /**
     * @hide
     */
    void setVideoState(int videoState) {
        mVideoState = videoState;
        for (Callback c : mCallbacks) {
            c.onVideoStateChanged(this, videoState);
        }
    }

    /**
     * @hide
     */
    void setCallSubstate(int callSubstate) {
        mCallSubstate = callSubstate;
        for (Callback c : mCallbacks) {
            c.onCallSubstateChanged(this, callSubstate);
        }
    }

    /**
     * @hide
     */
    void setVideoProvider(VideoProvider videoProvider) {
        mVideoProvider = videoProvider;
        for (Callback c : mCallbacks) {
            c.onVideoProviderChanged(this, videoProvider);
        }
    }

    /** @hide */
    void setIsVoipAudioMode(boolean isVoip) {
        mIsVoipAudioMode = isVoip;
        for (Callback c : mCallbacks) {
            c.onVoipAudioChanged(this, isVoip);
        }
    }

    /** @hide */
    void setStatusHints(StatusHints statusHints) {
        mStatusHints = statusHints;
        for (Callback c : mCallbacks) {
            c.onStatusHintsChanged(this, statusHints);
        }
    }

    /** @hide */
    void setAddress(Uri address, int presentation) {
        mAddress = address;
        mAddressPresentation = presentation;
        for (Callback c : mCallbacks) {
            c.onAddressChanged(this, address, presentation);
        }
    }

    /** @hide */
    void setCallerDisplayName(String callerDisplayName, int presentation) {
        mCallerDisplayName = callerDisplayName;
        mCallerDisplayNamePresentation = presentation;
        for (Callback c : mCallbacks) {
            c.onCallerDisplayNameChanged(this, callerDisplayName, presentation);
        }
    }

    /** @hide */
    void setConferenceableConnections(List<RemoteConnection> conferenceableConnections) {
        mConferenceableConnections.clear();
        mConferenceableConnections.addAll(conferenceableConnections);
        for (Callback c : mCallbacks) {
            c.onConferenceableConnectionsChanged(this, mUnmodifiableconferenceableConnections);
        }
    }

    /** @hide */
    void setConference(RemoteConference conference) {
        if (mConference != conference) {
            mConference = conference;
            for (Callback c : mCallbacks) {
                c.onConferenceChanged(this, conference);
            }
        }
    }

    /** @hide */
    void setPhoneAccountHandle(PhoneAccountHandle pHandle) {
        for (Callback c : mCallbacks) {
            c.setPhoneAccountHandle(this, pHandle);
        }
    }

    /**
     * Create a RemoteConnection represents a failure, and which will be in
     * {@link Connection#STATE_DISCONNECTED}. Attempting to use it for anything will almost
     * certainly result in bad things happening. Do not do this.
     *
     * @return a failed {@link RemoteConnection}
     *
     * @hide
     */
    public static RemoteConnection failure(DisconnectCause disconnectCause) {
        return new RemoteConnection(disconnectCause);
    }
}<|MERGE_RESOLUTION|>--- conflicted
+++ resolved
@@ -99,15 +99,6 @@
         public void onCallPropertiesChanged(RemoteConnection connection, int callProperties) {}
 
         /**
-         * Indicates that the call properties of this {@code RemoteConnection} have changed.
-         * See {@link #getCallProperties()}.
-         *
-         * @param connection The {@code RemoteConnection} invoking this method.
-         * @param callProperties The new call properties of the {@code RemoteConnection}.
-         */
-        public void onCallPropertiesChanged(RemoteConnection connection, int callProperties) {}
-
-        /**
          * Invoked when the post-dial sequence in the outgoing {@code Connection} has reached a
          * pause character. This causes the post-dial signals to stop pending user confirmation. An
          * implementation should present this choice to the user and invoke
@@ -443,11 +434,7 @@
     private DisconnectCause mDisconnectCause;
     private boolean mRingbackRequested;
     private boolean mConnected;
-<<<<<<< HEAD
-    private int mCallCapabilities;
-=======
     private int mConnectionCapabilities;
->>>>>>> 073b8a01
     private int mCallProperties;
     private int mVideoState;
     private int mCallSubstate;
@@ -484,11 +471,7 @@
         mState = connection.getState();
         mDisconnectCause = connection.getDisconnectCause();
         mRingbackRequested = connection.isRingbackRequested();
-<<<<<<< HEAD
-        mCallCapabilities = connection.getCapabilities();
-=======
         mConnectionCapabilities = connection.getConnectionCapabilities();
->>>>>>> 073b8a01
         mVideoState = connection.getVideoState();
         mVideoProvider = new RemoteConnection.VideoProvider(connection.getVideoProvider());
         mIsVoipAudioMode = connection.getIsVoipAudioMode();
@@ -574,19 +557,8 @@
     }
 
     /**
-<<<<<<< HEAD
-     * @return A bitmask of the properties of the {@code RemoteConnection}, as defined in
-     *         {@link CallProperties}.
-     */
-    public int getCallProperties() {
-        return mCallProperties;
-    }
-
-    /**
-=======
      * Determines if the audio mode of this {@code RemoteConnection} is VOIP.
      *
->>>>>>> 073b8a01
      * @return {@code true} if the {@code RemoteConnection}'s current audio mode is VOIP.
      */
     public boolean isVoipAudioMode() {
@@ -662,11 +634,8 @@
     }
 
     /**
-<<<<<<< HEAD
-=======
      * Obtains the video provider of this {@code RemoteConnection}.
      *
->>>>>>> 073b8a01
      * @return The video provider associated with this {@code RemoteConnection}.
      * @hide
      */
@@ -941,16 +910,6 @@
     /**
      * @hide
      */
-    void setCallProperties(int callProperties) {
-        mCallProperties = callProperties;
-        for (Callback c : mCallbacks) {
-            c.onCallPropertiesChanged(this, callProperties);
-        }
-    }
-
-    /**
-     * @hide
-     */
     void setDestroyed() {
         if (!mCallbacks.isEmpty()) {
             // Make sure that the callbacks are notified that the call is destroyed first.
