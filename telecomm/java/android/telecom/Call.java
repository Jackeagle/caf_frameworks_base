--- conflicted
+++ resolved
@@ -208,8 +208,6 @@
         private final StatusHints mStatusHints;
         private final Bundle mExtras;
         private final int mCallSubstate;
-<<<<<<< HEAD
-=======
 
         /**
          * Whether the supplied capabilities  supports the specified capability.
@@ -288,7 +286,6 @@
             builder.append("]");
             return builder.toString();
         }
->>>>>>> 073b8a01
 
         /**
          * @return The handle (e.g., phone number) to which the {@code Call} is currently
