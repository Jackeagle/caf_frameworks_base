/*
 * Copyright (C) 2014 The Android Open Source Project
 *
 * Licensed under the Apache License, Version 2.0 (the "License");
 * you may not use this file except in compliance with the License.
 * You may obtain a copy of the License at
 *
 *      http://www.apache.org/licenses/LICENSE-2.0
 *
 * Unless required by applicable law or agreed to in writing, software
 * distributed under the License is distributed on an "AS IS" BASIS,
 * WITHOUT WARRANTIES OR CONDITIONS OF ANY KIND, either express or implied.
 * See the License for the specific language governing permissions and
 * limitations under the License.
 */

package android.telecom;

import android.annotation.SystemApi;
import android.net.Uri;
import android.os.Bundle;
import android.os.Handler;

import java.lang.String;
import java.util.ArrayList;
import java.util.Arrays;
import java.util.Collections;
import java.util.List;
import java.util.Map;
import java.util.Objects;
import java.util.concurrent.CopyOnWriteArrayList;

/**
 * Represents an ongoing phone call that the in-call app should present to the user.
 */
public final class Call {
    /**
     * The state of a {@code Call} when newly created.
     */
    public static final int STATE_NEW = 0;

    /**
     * The state of an outgoing {@code Call} when dialing the remote number, but not yet connected.
     */
    public static final int STATE_DIALING = 1;

    /**
     * The state of an incoming {@code Call} when ringing locally, but not yet connected.
     */
    public static final int STATE_RINGING = 2;

    /**
     * The state of a {@code Call} when in a holding state.
     */
    public static final int STATE_HOLDING = 3;

    /**
     * The state of a {@code Call} when actively supporting conversation.
     */
    public static final int STATE_ACTIVE = 4;

    /**
     * The state of a {@code Call} when no further voice or other communication is being
     * transmitted, the remote side has been or will inevitably be informed that the {@code Call}
     * is no longer active, and the local data transport has or inevitably will release resources
     * associated with this {@code Call}.
     */
    public static final int STATE_DISCONNECTED = 7;

    /**
     * The state of an outgoing {@code Call} when waiting on user to select a
     * {@link PhoneAccount} through which to place the call.
     */
    public static final int STATE_SELECT_PHONE_ACCOUNT = 8;

    /**
     * @hide
     * @deprecated use STATE_SELECT_PHONE_ACCOUNT.
     */
    @Deprecated
    @SystemApi
    public static final int STATE_PRE_DIAL_WAIT = STATE_SELECT_PHONE_ACCOUNT;

    /**
     * The initial state of an outgoing {@code Call}.
     * Common transitions are to {@link #STATE_DIALING} state for a successful call or
     * {@link #STATE_DISCONNECTED} if it failed.
     */
    public static final int STATE_CONNECTING = 9;

    /**
     * The state of a {@code Call} when the user has initiated a disconnection of the call, but the
     * call has not yet been disconnected by the underlying {@code ConnectionService}.  The next
     * state of the call is (potentially) {@link #STATE_DISCONNECTED}.
     */
    public static final int STATE_DISCONNECTING = 10;

    /**
     * The state of an external call which is in the process of being pulled from a remote device to
     * the local device.
     * <p>
     * A call can only be in this state if the {@link Details#PROPERTY_IS_EXTERNAL_CALL} property
     * and {@link Details#CAPABILITY_CAN_PULL_CALL} capability are set on the call.
     * <p>
     * An {@link InCallService} will only see this state if it has the
     * {@link TelecomManager#METADATA_INCLUDE_EXTERNAL_CALLS} metadata set to {@code true} in its
     * manifest.
     */
    public static final int STATE_PULLING_CALL = 11;

    /**
     * The key to retrieve the optional {@code PhoneAccount}s Telecom can bundle with its Call
     * extras. Used to pass the phone accounts to display on the front end to the user in order to
     * select phone accounts to (for example) place a call.
     */
    public static final String AVAILABLE_PHONE_ACCOUNTS = "selectPhoneAccountAccounts";

    public static class Details {

        /** Call can currently be put on hold or unheld. */
        public static final int CAPABILITY_HOLD = 0x00000001;

        /** Call supports the hold feature. */
        public static final int CAPABILITY_SUPPORT_HOLD = 0x00000002;

        /**
         * Calls within a conference can be merged. A {@link ConnectionService} has the option to
         * add a {@link Conference} call before the child {@link Connection}s are merged. This is how
         * CDMA-based {@link Connection}s are implemented. For these unmerged {@link Conference}s, this
         * capability allows a merge button to be shown while the conference call is in the foreground
         * of the in-call UI.
         * <p>
         * This is only intended for use by a {@link Conference}.
         */
        public static final int CAPABILITY_MERGE_CONFERENCE = 0x00000004;

        /**
         * Calls within a conference can be swapped between foreground and background.
         * See {@link #CAPABILITY_MERGE_CONFERENCE} for additional information.
         * <p>
         * This is only intended for use by a {@link Conference}.
         */
        public static final int CAPABILITY_SWAP_CONFERENCE = 0x00000008;

        /**
         * @hide
         */
        public static final int CAPABILITY_UNUSED_1 = 0x00000010;

        /** Call supports responding via text option. */
        public static final int CAPABILITY_RESPOND_VIA_TEXT = 0x00000020;

        /** Call can be muted. */
        public static final int CAPABILITY_MUTE = 0x00000040;

        /**
         * Call supports conference call management. This capability only applies to {@link Conference}
         * calls which can have {@link Connection}s as children.
         */
        public static final int CAPABILITY_MANAGE_CONFERENCE = 0x00000080;

        /**
         * Local device supports receiving video.
         */
        public static final int CAPABILITY_SUPPORTS_VT_LOCAL_RX = 0x00000100;

        /**
         * Local device supports transmitting video.
         */
        public static final int CAPABILITY_SUPPORTS_VT_LOCAL_TX = 0x00000200;

        /**
         * Local device supports bidirectional video calling.
         */
        public static final int CAPABILITY_SUPPORTS_VT_LOCAL_BIDIRECTIONAL =
                CAPABILITY_SUPPORTS_VT_LOCAL_RX | CAPABILITY_SUPPORTS_VT_LOCAL_TX;

        /**
         * Remote device supports receiving video.
         */
        public static final int CAPABILITY_SUPPORTS_VT_REMOTE_RX = 0x00000400;

        /**
         * Remote device supports transmitting video.
         */
        public static final int CAPABILITY_SUPPORTS_VT_REMOTE_TX = 0x00000800;

        /**
         * Remote device supports bidirectional video calling.
         */
        public static final int CAPABILITY_SUPPORTS_VT_REMOTE_BIDIRECTIONAL =
                CAPABILITY_SUPPORTS_VT_REMOTE_RX | CAPABILITY_SUPPORTS_VT_REMOTE_TX;

        /**
         * Call is able to be separated from its parent {@code Conference}, if any.
         */
        public static final int CAPABILITY_SEPARATE_FROM_CONFERENCE = 0x00001000;

        /**
         * Call is able to be individually disconnected when in a {@code Conference}.
         */
        public static final int CAPABILITY_DISCONNECT_FROM_CONFERENCE = 0x00002000;

        /**
         * Speed up audio setup for MT call.
         * @hide
         */
        public static final int CAPABILITY_SPEED_UP_MT_AUDIO = 0x00040000;

        /**
         * Call can be upgraded to a video call.
         * @hide
         */
        public static final int CAPABILITY_CAN_UPGRADE_TO_VIDEO = 0x00080000;

        /**
         * For video calls, indicates whether the outgoing video for the call can be paused using
         * the {@link android.telecom.VideoProfile#STATE_PAUSED} VideoState.
         */
        public static final int CAPABILITY_CAN_PAUSE_VIDEO = 0x00100000;

        /**
         * Call sends responses through connection.
         * @hide
         */
        public static final int CAPABILITY_CAN_SEND_RESPONSE_VIA_CONNECTION = 0x00200000;

        /**
         * When set, prevents a video {@code Call} from being downgraded to an audio-only call.
         * <p>
         * Should be set when the VideoState has the {@link VideoProfile#STATE_TX_ENABLED} or
         * {@link VideoProfile#STATE_RX_ENABLED} bits set to indicate that the connection cannot be
         * downgraded from a video call back to a VideoState of
         * {@link VideoProfile#STATE_AUDIO_ONLY}.
         * <p>
         * Intuitively, a call which can be downgraded to audio should also have local and remote
         * video
         * capabilities (see {@link #CAPABILITY_SUPPORTS_VT_LOCAL_BIDIRECTIONAL} and
         * {@link #CAPABILITY_SUPPORTS_VT_REMOTE_BIDIRECTIONAL}).
         */
        public static final int CAPABILITY_CANNOT_DOWNGRADE_VIDEO_TO_AUDIO = 0x00400000;

        /**
         * When set for an external call, indicates that this {@code Call} can be pulled from a
         * remote device to the current device.
         * <p>
         * Should only be set on a {@code Call} where {@link #PROPERTY_IS_EXTERNAL_CALL} is set.
         * <p>
         * An {@link InCallService} will only see calls with this capability if it has the
         * {@link TelecomManager#METADATA_INCLUDE_EXTERNAL_CALLS} metadata set to {@code true}
         * in its manifest.
         * <p>
         * See {@link Connection#CAPABILITY_CAN_PULL_CALL} and
         * {@link Connection#PROPERTY_IS_EXTERNAL_CALL}.
         */
        public static final int CAPABILITY_CAN_PULL_CALL = 0x00800000;

        /**
         * Call has voice privacy capability.
         * @hide
         */
        public static final int CAPABILITY_VOICE_PRIVACY = 0x01000000;

        /**
         * Add participant in an active or conference call option
         * @hide
         */
        public static final int CAPABILITY_ADD_PARTICIPANT = 0x02000000;

        //******************************************************************************************
        // Next CAPABILITY value: 0x04000000
        //******************************************************************************************

        /**
         * Whether the call is currently a conference.
         */
        public static final int PROPERTY_CONFERENCE = 0x00000001;

        /**
         * Whether the call is a generic conference, where we do not know the precise state of
         * participants in the conference (eg. on CDMA).
         */
        public static final int PROPERTY_GENERIC_CONFERENCE = 0x00000002;

        /**
         * Whether the call is made while the device is in emergency callback mode.
         */
        public static final int PROPERTY_EMERGENCY_CALLBACK_MODE = 0x00000004;

        /**
         * Connection is using WIFI.
         */
        public static final int PROPERTY_WIFI = 0x00000008;

        /**
         * Call is using high definition audio.
         */
        public static final int PROPERTY_HIGH_DEF_AUDIO = 0x00000010;

        /**
         * Whether the call is associated with the work profile.
         */
        public static final int PROPERTY_ENTERPRISE_CALL = 0x00000020;

        /**
         * When set, indicates that this {@code Call} does not actually exist locally for the
         * {@link ConnectionService}.
         * <p>
         * Consider, for example, a scenario where a user has two phones with the same phone number.
         * When a user places a call on one device, the telephony stack can represent that call on
         * the other device by adding it to the {@link ConnectionService} with the
         * {@link Connection#PROPERTY_IS_EXTERNAL_CALL} property set.
         * <p>
         * An {@link InCallService} will only see calls with this property if it has the
         * {@link TelecomManager#METADATA_INCLUDE_EXTERNAL_CALLS} metadata set to {@code true}
         * in its manifest.
         * <p>
         * See {@link Connection#PROPERTY_IS_EXTERNAL_CALL}.
         */
        public static final int PROPERTY_IS_EXTERNAL_CALL = 0x00000040;

        /**
<<<<<<< HEAD
         * Whether the call was forwarded from another party (GSM only)
         * @hide
         */
        public static final int PROPERTY_WAS_FORWARDED = 0x00000080;

        /**
         * Whether the call is held remotely
         * @hide
         */
        public static final int PROPERTY_HELD_REMOTELY = 0x00000100;

        /**
         * Whether the dialing state is waiting for the busy remote side
         * @hide
         */
        public static final int PROPERTY_DIALING_IS_WAITING = 0x00000200;

        /**
         * Whether an additional call came in and was forwarded while the call was active
         * @hide
         */
        public static final int PROPERTY_ADDITIONAL_CALL_FORWARDED = 0x00000400;

        /**
         * Whether incoming calls are barred at the remote side
         * @hide
         */
        public static final int PROPERTY_REMOTE_INCOMING_CALLS_BARRED = 0x00000800;
=======
         * Indicates that the call has CDMA Enhanced Voice Privacy enabled.
         */
        public static final int PROPERTY_HAS_CDMA_VOICE_PRIVACY = 0x00000080;
>>>>>>> 0a857ee2

        //******************************************************************************************
        // Next PROPERTY value: 0x00001000
        //******************************************************************************************

        private final String mTelecomCallId;
        private final Uri mHandle;
        private final int mHandlePresentation;
        private final String mCallerDisplayName;
        private final int mCallerDisplayNamePresentation;
        private final PhoneAccountHandle mAccountHandle;
        private final int mCallCapabilities;
        private final int mCallProperties;
        private final DisconnectCause mDisconnectCause;
        private final long mConnectTimeMillis;
        private final GatewayInfo mGatewayInfo;
        private final int mVideoState;
        private final StatusHints mStatusHints;
        private final Bundle mExtras;
        private final Bundle mIntentExtras;

        /**
         * Whether the supplied capabilities  supports the specified capability.
         *
         * @param capabilities A bit field of capabilities.
         * @param capability The capability to check capabilities for.
         * @return Whether the specified capability is supported.
         */
        public static boolean can(int capabilities, int capability) {
            return (capabilities & capability) == capability;
        }

        /**
         * Whether the capabilities of this {@code Details} supports the specified capability.
         *
         * @param capability The capability to check capabilities for.
         * @return Whether the specified capability is supported.
         */
        public boolean can(int capability) {
            return can(mCallCapabilities, capability);
        }

        /**
         * Render a set of capability bits ({@code CAPABILITY_*}) as a human readable string.
         *
         * @param capabilities A capability bit field.
         * @return A human readable string representation.
         */
        public static String capabilitiesToString(int capabilities) {
            StringBuilder builder = new StringBuilder();
            builder.append("[Capabilities:");
            if (can(capabilities, CAPABILITY_HOLD)) {
                builder.append(" CAPABILITY_HOLD");
            }
            if (can(capabilities, CAPABILITY_SUPPORT_HOLD)) {
                builder.append(" CAPABILITY_SUPPORT_HOLD");
            }
            if (can(capabilities, CAPABILITY_MERGE_CONFERENCE)) {
                builder.append(" CAPABILITY_MERGE_CONFERENCE");
            }
            if (can(capabilities, CAPABILITY_SWAP_CONFERENCE)) {
                builder.append(" CAPABILITY_SWAP_CONFERENCE");
            }
            if (can(capabilities, CAPABILITY_RESPOND_VIA_TEXT)) {
                builder.append(" CAPABILITY_RESPOND_VIA_TEXT");
            }
            if (can(capabilities, CAPABILITY_MUTE)) {
                builder.append(" CAPABILITY_MUTE");
            }
            if (can(capabilities, CAPABILITY_MANAGE_CONFERENCE)) {
                builder.append(" CAPABILITY_MANAGE_CONFERENCE");
            }
            if (can(capabilities, CAPABILITY_SUPPORTS_VT_LOCAL_RX)) {
                builder.append(" CAPABILITY_SUPPORTS_VT_LOCAL_RX");
            }
            if (can(capabilities, CAPABILITY_SUPPORTS_VT_LOCAL_TX)) {
                builder.append(" CAPABILITY_SUPPORTS_VT_LOCAL_TX");
            }
            if (can(capabilities, CAPABILITY_SUPPORTS_VT_LOCAL_BIDIRECTIONAL)) {
                builder.append(" CAPABILITY_SUPPORTS_VT_LOCAL_BIDIRECTIONAL");
            }
            if (can(capabilities, CAPABILITY_SUPPORTS_VT_REMOTE_RX)) {
                builder.append(" CAPABILITY_SUPPORTS_VT_REMOTE_RX");
            }
            if (can(capabilities, CAPABILITY_SUPPORTS_VT_REMOTE_TX)) {
                builder.append(" CAPABILITY_SUPPORTS_VT_REMOTE_TX");
            }
            if (can(capabilities, CAPABILITY_CANNOT_DOWNGRADE_VIDEO_TO_AUDIO)) {
                builder.append(" CAPABILITY_CANNOT_DOWNGRADE_VIDEO_TO_AUDIO");
            }
            if (can(capabilities, CAPABILITY_SUPPORTS_VT_REMOTE_BIDIRECTIONAL)) {
                builder.append(" CAPABILITY_SUPPORTS_VT_REMOTE_BIDIRECTIONAL");
            }
            if (can(capabilities, CAPABILITY_SPEED_UP_MT_AUDIO)) {
                builder.append(" CAPABILITY_SPEED_UP_MT_AUDIO");
            }
            if (can(capabilities, CAPABILITY_CAN_UPGRADE_TO_VIDEO)) {
                builder.append(" CAPABILITY_CAN_UPGRADE_TO_VIDEO");
            }
            if (can(capabilities, CAPABILITY_CAN_PAUSE_VIDEO)) {
                builder.append(" CAPABILITY_CAN_PAUSE_VIDEO");
            }
            if (can(capabilities, CAPABILITY_CAN_PULL_CALL)) {
                builder.append(" CAPABILITY_CAN_PULL_CALL");
            }
            if (can(capabilities, CAPABILITY_VOICE_PRIVACY)) {
                builder.append(" CAPABILITY_VOICE_PRIVACY");
            }
            if (can(capabilities, CAPABILITY_ADD_PARTICIPANT)) {
                builder.append(" CAPABILITY_ADD_PARTICIPANT");
            }
            builder.append("]");
            return builder.toString();
        }

        /**
         * Whether the supplied properties includes the specified property.
         *
         * @param properties A bit field of properties.
         * @param property The property to check properties for.
         * @return Whether the specified property is supported.
         */
        public static boolean hasProperty(int properties, int property) {
            return (properties & property) == property;
        }

        /**
         * Whether the properties of this {@code Details} includes the specified property.
         *
         * @param property The property to check properties for.
         * @return Whether the specified property is supported.
         */
        public boolean hasProperty(int property) {
            return hasProperty(mCallProperties, property);
        }

        /**
         * Render a set of property bits ({@code PROPERTY_*}) as a human readable string.
         *
         * @param properties A property bit field.
         * @return A human readable string representation.
         */
        public static String propertiesToString(int properties) {
            StringBuilder builder = new StringBuilder();
            builder.append("[Properties:");
            if (hasProperty(properties, PROPERTY_CONFERENCE)) {
                builder.append(" PROPERTY_CONFERENCE");
            }
            if (hasProperty(properties, PROPERTY_GENERIC_CONFERENCE)) {
                builder.append(" PROPERTY_GENERIC_CONFERENCE");
            }
            if (hasProperty(properties, PROPERTY_WIFI)) {
                builder.append(" PROPERTY_WIFI");
            }
            if (hasProperty(properties, PROPERTY_HIGH_DEF_AUDIO)) {
                builder.append(" PROPERTY_HIGH_DEF_AUDIO");
            }
            if (hasProperty(properties, PROPERTY_EMERGENCY_CALLBACK_MODE)) {
                builder.append(" PROPERTY_EMERGENCY_CALLBACK_MODE");
            }
            if (hasProperty(properties, PROPERTY_IS_EXTERNAL_CALL)) {
                builder.append(" PROPERTY_IS_EXTERNAL_CALL");
            }
<<<<<<< HEAD
            if (hasProperty(properties, PROPERTY_WAS_FORWARDED)) {
                builder.append(" PROPERTY_WAS_FORWARDED");
            }
            if (hasProperty(properties, PROPERTY_HELD_REMOTELY)) {
                builder.append(" PROPERTY_HELD_REMOTELY");
            }
            if (hasProperty(properties, PROPERTY_DIALING_IS_WAITING)) {
                builder.append(" PROPERTY_DIALING_IS_WAITING");
            }
            if (hasProperty(properties, PROPERTY_ADDITIONAL_CALL_FORWARDED)) {
                builder.append(" PROPERTY_ADDITIONAL_CALL_FORWARDED");
            }
            if (hasProperty(properties, PROPERTY_REMOTE_INCOMING_CALLS_BARRED)) {
                builder.append(" PROPERTY_REMOTE_INCOMING_CALLS_BARRED");
            }

=======
            if(hasProperty(properties, PROPERTY_HAS_CDMA_VOICE_PRIVACY)) {
                builder.append(" PROPERTY_HAS_CDMA_VOICE_PRIVACY");
            }
>>>>>>> 0a857ee2
            builder.append("]");
            return builder.toString();
        }

        /** {@hide} */
        public String getTelecomCallId() {
            return mTelecomCallId;
        }

        /**
         * @return The handle (e.g., phone number) to which the {@code Call} is currently
         * connected.
         */
        public Uri getHandle() {
            return mHandle;
        }

        /**
         * @return The presentation requirements for the handle. See
         * {@link TelecomManager} for valid values.
         */
        public int getHandlePresentation() {
            return mHandlePresentation;
        }

        /**
         * @return The display name for the caller.
         */
        public String getCallerDisplayName() {
            return mCallerDisplayName;
        }

        /**
         * @return The presentation requirements for the caller display name. See
         * {@link TelecomManager} for valid values.
         */
        public int getCallerDisplayNamePresentation() {
            return mCallerDisplayNamePresentation;
        }

        /**
         * @return The {@code PhoneAccountHandle} whereby the {@code Call} is currently being
         * routed.
         */
        public PhoneAccountHandle getAccountHandle() {
            return mAccountHandle;
        }

        /**
         * @return A bitmask of the capabilities of the {@code Call}, as defined by the various
         *         {@code CAPABILITY_*} constants in this class.
         */
        public int getCallCapabilities() {
            return mCallCapabilities;
        }

        /**
         * @return A bitmask of the properties of the {@code Call}, as defined by the various
         *         {@code PROPERTY_*} constants in this class.
         */
        public int getCallProperties() {
            return mCallProperties;
        }

        /**
         * @return For a {@link #STATE_DISCONNECTED} {@code Call}, the disconnect cause expressed
         * by {@link android.telecom.DisconnectCause}.
         */
        public DisconnectCause getDisconnectCause() {
            return mDisconnectCause;
        }

        /**
         * @return The time the {@code Call} has been connected. This information is updated
         * periodically, but user interfaces should not rely on this to display any "call time
         * clock".
         */
        public final long getConnectTimeMillis() {
            return mConnectTimeMillis;
        }

        /**
         * @return Information about any calling gateway the {@code Call} may be using.
         */
        public GatewayInfo getGatewayInfo() {
            return mGatewayInfo;
        }

        /**
         * @return The video state of the {@code Call}.
         */
        public int getVideoState() {
            return mVideoState;
        }

        /**
         * @return The current {@link android.telecom.StatusHints}, or {@code null} if none
         * have been set.
         */
        public StatusHints getStatusHints() {
            return mStatusHints;
        }

        /**
         * @return The extras associated with this call.
         */
        public Bundle getExtras() {
            return mExtras;
        }

        /**
         * @return The extras used with the original intent to place this call.
         */
        public Bundle getIntentExtras() {
            return mIntentExtras;
        }

        @Override
        public boolean equals(Object o) {
            if (o instanceof Details) {
                Details d = (Details) o;
                return
                        Objects.equals(mHandle, d.mHandle) &&
                        Objects.equals(mHandlePresentation, d.mHandlePresentation) &&
                        Objects.equals(mCallerDisplayName, d.mCallerDisplayName) &&
                        Objects.equals(mCallerDisplayNamePresentation,
                                d.mCallerDisplayNamePresentation) &&
                        Objects.equals(mAccountHandle, d.mAccountHandle) &&
                        Objects.equals(mCallCapabilities, d.mCallCapabilities) &&
                        Objects.equals(mCallProperties, d.mCallProperties) &&
                        Objects.equals(mDisconnectCause, d.mDisconnectCause) &&
                        Objects.equals(mConnectTimeMillis, d.mConnectTimeMillis) &&
                        Objects.equals(mGatewayInfo, d.mGatewayInfo) &&
                        Objects.equals(mVideoState, d.mVideoState) &&
                        Objects.equals(mStatusHints, d.mStatusHints) &&
                        areBundlesEqual(mExtras, d.mExtras) &&
                        areBundlesEqual(mIntentExtras, d.mIntentExtras);
            }
            return false;
        }

        @Override
        public int hashCode() {
            return
                    Objects.hashCode(mHandle) +
                    Objects.hashCode(mHandlePresentation) +
                    Objects.hashCode(mCallerDisplayName) +
                    Objects.hashCode(mCallerDisplayNamePresentation) +
                    Objects.hashCode(mAccountHandle) +
                    Objects.hashCode(mCallCapabilities) +
                    Objects.hashCode(mCallProperties) +
                    Objects.hashCode(mDisconnectCause) +
                    Objects.hashCode(mConnectTimeMillis) +
                    Objects.hashCode(mGatewayInfo) +
                    Objects.hashCode(mVideoState) +
                    Objects.hashCode(mStatusHints) +
                    Objects.hashCode(mExtras) +
                    Objects.hashCode(mIntentExtras);
        }

        /** {@hide} */
        public Details(
                String telecomCallId,
                Uri handle,
                int handlePresentation,
                String callerDisplayName,
                int callerDisplayNamePresentation,
                PhoneAccountHandle accountHandle,
                int capabilities,
                int properties,
                DisconnectCause disconnectCause,
                long connectTimeMillis,
                GatewayInfo gatewayInfo,
                int videoState,
                StatusHints statusHints,
                Bundle extras,
                Bundle intentExtras) {
            mTelecomCallId = telecomCallId;
            mHandle = handle;
            mHandlePresentation = handlePresentation;
            mCallerDisplayName = callerDisplayName;
            mCallerDisplayNamePresentation = callerDisplayNamePresentation;
            mAccountHandle = accountHandle;
            mCallCapabilities = capabilities;
            mCallProperties = properties;
            mDisconnectCause = disconnectCause;
            mConnectTimeMillis = connectTimeMillis;
            mGatewayInfo = gatewayInfo;
            mVideoState = videoState;
            mStatusHints = statusHints;
            mExtras = extras;
            mIntentExtras = intentExtras;
        }

        /** {@hide} */
        public static Details createFromParcelableCall(ParcelableCall parcelableCall) {
            return new Details(
                    parcelableCall.getId(),
                    parcelableCall.getHandle(),
                    parcelableCall.getHandlePresentation(),
                    parcelableCall.getCallerDisplayName(),
                    parcelableCall.getCallerDisplayNamePresentation(),
                    parcelableCall.getAccountHandle(),
                    parcelableCall.getCapabilities(),
                    parcelableCall.getProperties(),
                    parcelableCall.getDisconnectCause(),
                    parcelableCall.getConnectTimeMillis(),
                    parcelableCall.getGatewayInfo(),
                    parcelableCall.getVideoState(),
                    parcelableCall.getStatusHints(),
                    parcelableCall.getExtras(),
                    parcelableCall.getIntentExtras());
        }

        @Override
        public String toString() {
            StringBuilder sb = new StringBuilder();
            sb.append("[pa: ");
            sb.append(mAccountHandle);
            sb.append(", hdl: ");
            sb.append(Log.pii(mHandle));
            sb.append(", caps: ");
            sb.append(capabilitiesToString(mCallCapabilities));
            sb.append(", props: ");
            sb.append(propertiesToString(mCallProperties));
            sb.append("]");
            return sb.toString();
        }
    }

    /**
     * Defines callbacks which inform the {@link InCallService} of changes to a {@link Call}.
     * These callbacks can originate from the Telecom framework, or a {@link ConnectionService}
     * implementation.
     * <p>
     * You can handle these callbacks by extending the {@link Callback} class and overriding the
     * callbacks that your {@link InCallService} is interested in.  The callback methods include the
     * {@link Call} for which the callback applies, allowing reuse of a single instance of your
     * {@link Callback} implementation, if desired.
     * <p>
     * Use {@link Call#registerCallback(Callback)} to register your callback(s).  Ensure
     * {@link Call#unregisterCallback(Callback)} is called when you no longer require callbacks
     * (typically in {@link InCallService#onCallRemoved(Call)}).
     * Note: Callbacks which occur before you call {@link Call#registerCallback(Callback)} will not
     * reach your implementation of {@link Callback}, so it is important to register your callback
     * as soon as your {@link InCallService} is notified of a new call via
     * {@link InCallService#onCallAdded(Call)}.
     */
    public static abstract class Callback {
        /**
         * Invoked when the state of this {@code Call} has changed. See {@link #getState()}.
         *
         * @param call The {@code Call} invoking this method.
         * @param state The new state of the {@code Call}.
         */
        public void onStateChanged(Call call, int state) {}

        /**
         * Invoked when the parent of this {@code Call} has changed. See {@link #getParent()}.
         *
         * @param call The {@code Call} invoking this method.
         * @param parent The new parent of the {@code Call}.
         */
        public void onParentChanged(Call call, Call parent) {}

        /**
         * Invoked when the children of this {@code Call} have changed. See {@link #getChildren()}.
         *
         * @param call The {@code Call} invoking this method.
         * @param children The new children of the {@code Call}.
         */
        public void onChildrenChanged(Call call, List<Call> children) {}

        /**
         * Invoked when the details of this {@code Call} have changed. See {@link #getDetails()}.
         *
         * @param call The {@code Call} invoking this method.
         * @param details A {@code Details} object describing the {@code Call}.
         */
        public void onDetailsChanged(Call call, Details details) {}

        /**
         * Invoked when the text messages that can be used as responses to the incoming
         * {@code Call} are loaded from the relevant database.
         * See {@link #getCannedTextResponses()}.
         *
         * @param call The {@code Call} invoking this method.
         * @param cannedTextResponses The text messages useable as responses.
         */
        public void onCannedTextResponsesLoaded(Call call, List<String> cannedTextResponses) {}

        /**
         * Invoked when the post-dial sequence in the outgoing {@code Call} has reached a pause
         * character. This causes the post-dial signals to stop pending user confirmation. An
         * implementation should present this choice to the user and invoke
         * {@link #postDialContinue(boolean)} when the user makes the choice.
         *
         * @param call The {@code Call} invoking this method.
         * @param remainingPostDialSequence The post-dial characters that remain to be sent.
         */
        public void onPostDialWait(Call call, String remainingPostDialSequence) {}

        /**
         * Invoked when the {@code Call.VideoCall} of the {@code Call} has changed.
         *
         * @param call The {@code Call} invoking this method.
         * @param videoCall The {@code Call.VideoCall} associated with the {@code Call}.
         */
        public void onVideoCallChanged(Call call, InCallService.VideoCall videoCall) {}

        /**
         * Invoked when the {@code Call} is destroyed. Clients should refrain from cleaning
         * up their UI for the {@code Call} in response to state transitions. Specifically,
         * clients should not assume that a {@link #onStateChanged(Call, int)} with a state of
         * {@link #STATE_DISCONNECTED} is the final notification the {@code Call} will send. Rather,
         * clients should wait for this method to be invoked.
         *
         * @param call The {@code Call} being destroyed.
         */
        public void onCallDestroyed(Call call) {}

        /**
         * Invoked upon changes to the set of {@code Call}s with which this {@code Call} can be
         * conferenced.
         *
         * @param call The {@code Call} being updated.
         * @param conferenceableCalls The {@code Call}s with which this {@code Call} can be
         *          conferenced.
         */
        public void onConferenceableCallsChanged(Call call, List<Call> conferenceableCalls) {}

        /**
         * Invoked when a {@link Call} receives an event from its associated {@link Connection}.
         * <p>
         * Where possible, the Call should make an attempt to handle {@link Connection} events which
         * are part of the {@code android.telecom.*} namespace.  The Call should ignore any events
         * it does not wish to handle.  Unexpected events should be handled gracefully, as it is
         * possible that a {@link ConnectionService} has defined its own Connection events which a
         * Call is not aware of.
         * <p>
         * See {@link Connection#sendConnectionEvent(String, Bundle)}.
         *
         * @param call The {@code Call} receiving the event.
         * @param event The event.
         * @param extras Extras associated with the connection event.
         */
        public void onConnectionEvent(Call call, String event, Bundle extras) {}
    }

    /**
     * @deprecated Use {@code Call.Callback} instead.
     * @hide
     */
    @Deprecated
    @SystemApi
    public static abstract class Listener extends Callback { }

    private final Phone mPhone;
    private final String mTelecomCallId;
    private final InCallAdapter mInCallAdapter;
    private final List<String> mChildrenIds = new ArrayList<>();
    private final List<Call> mChildren = new ArrayList<>();
    private final List<Call> mUnmodifiableChildren = Collections.unmodifiableList(mChildren);
    private final List<CallbackRecord<Callback>> mCallbackRecords = new CopyOnWriteArrayList<>();
    private final List<Call> mConferenceableCalls = new ArrayList<>();
    private final List<Call> mUnmodifiableConferenceableCalls =
            Collections.unmodifiableList(mConferenceableCalls);

    private boolean mChildrenCached;
    private String mParentId = null;
    private int mState;
    private List<String> mCannedTextResponses = null;
    private String mRemainingPostDialSequence;
    private VideoCallImpl mVideoCallImpl;
    private Details mDetails;
    private Bundle mExtras;

    /**
     * Obtains the post-dial sequence remaining to be emitted by this {@code Call}, if any.
     *
     * @return The remaining post-dial sequence, or {@code null} if there is no post-dial sequence
     * remaining or this {@code Call} is not in a post-dial state.
     */
    public String getRemainingPostDialSequence() {
        return mRemainingPostDialSequence;
    }

    /**
     * Instructs this {@link #STATE_RINGING} {@code Call} to answer.
     * @param videoState The video state in which to answer the call.
     */
    public void answer(int videoState) {
        mInCallAdapter.answerCall(mTelecomCallId, videoState);
    }

    /**
     * Instructs this {@link #STATE_RINGING} {@code Call} to reject.
     *
     * @param rejectWithMessage Whether to reject with a text message.
     * @param textMessage An optional text message with which to respond.
     */
    public void reject(boolean rejectWithMessage, String textMessage) {
        mInCallAdapter.rejectCall(mTelecomCallId, rejectWithMessage, textMessage);
    }

    /**
     * Instructs this {@code Call} to disconnect.
     */
    public void disconnect() {
        mInCallAdapter.disconnectCall(mTelecomCallId);
    }

    /**
     * Instructs this {@code Call} to go on hold.
     */
    public void hold() {
        mInCallAdapter.holdCall(mTelecomCallId);
    }

    /**
     * Instructs this {@link #STATE_HOLDING} call to release from hold.
     */
    public void unhold() {
        mInCallAdapter.unholdCall(mTelecomCallId);
    }

    /**
     * Instructs this {@code Call} to play a dual-tone multi-frequency signaling (DTMF) tone.
     *
     * Any other currently playing DTMF tone in the specified call is immediately stopped.
     *
     * @param digit A character representing the DTMF digit for which to play the tone. This
     *         value must be one of {@code '0'} through {@code '9'}, {@code '*'} or {@code '#'}.
     */
    public void playDtmfTone(char digit) {
        mInCallAdapter.playDtmfTone(mTelecomCallId, digit);
    }

    /**
     * Instructs this {@code Call} to stop any dual-tone multi-frequency signaling (DTMF) tone
     * currently playing.
     *
     * DTMF tones are played by calling {@link #playDtmfTone(char)}. If no DTMF tone is
     * currently playing, this method will do nothing.
     */
    public void stopDtmfTone() {
        mInCallAdapter.stopDtmfTone(mTelecomCallId);
    }

    /**
     * Instructs this {@code Call} to continue playing a post-dial DTMF string.
     *
     * A post-dial DTMF string is a string of digits entered after a phone number, when dialed,
     * that are immediately sent as DTMF tones to the recipient as soon as the connection is made.
     *
     * If the DTMF string contains a {@link TelecomManager#DTMF_CHARACTER_PAUSE} symbol, this
     * {@code Call} will temporarily pause playing the tones for a pre-defined period of time.
     *
     * If the DTMF string contains a {@link TelecomManager#DTMF_CHARACTER_WAIT} symbol, this
     * {@code Call} will pause playing the tones and notify callbacks via
     * {@link Callback#onPostDialWait(Call, String)}. At this point, the in-call app
     * should display to the user an indication of this state and an affordance to continue
     * the postdial sequence. When the user decides to continue the postdial sequence, the in-call
     * app should invoke the {@link #postDialContinue(boolean)} method.
     *
     * @param proceed Whether or not to continue with the post-dial sequence.
     */
    public void postDialContinue(boolean proceed) {
        mInCallAdapter.postDialContinue(mTelecomCallId, proceed);
    }

    /**
     * Notifies this {@code Call} that an account has been selected and to proceed with placing
     * an outgoing call. Optionally sets this account as the default account.
     */
    public void phoneAccountSelected(PhoneAccountHandle accountHandle, boolean setDefault) {
        mInCallAdapter.phoneAccountSelected(mTelecomCallId, accountHandle, setDefault);

    }

    /**
     * Instructs this {@code Call} to enter a conference.
     *
     * @param callToConferenceWith The other call with which to conference.
     */
    public void conference(Call callToConferenceWith) {
        if (callToConferenceWith != null) {
            mInCallAdapter.conference(mTelecomCallId, callToConferenceWith.mTelecomCallId);
        }
    }

    /**
     * Instructs this {@code Call} to split from any conference call with which it may be
     * connected.
     */
    public void splitFromConference() {
        mInCallAdapter.splitFromConference(mTelecomCallId);
    }

    /**
     * Merges the calls within this conference. See {@link Details#CAPABILITY_MERGE_CONFERENCE}.
     */
    public void mergeConference() {
        mInCallAdapter.mergeConference(mTelecomCallId);
    }

    /**
     * Swaps the calls within this conference. See {@link Details#CAPABILITY_SWAP_CONFERENCE}.
     */
    public void swapConference() {
        mInCallAdapter.swapConference(mTelecomCallId);
    }

    /**
     * Initiates a request to the {@link ConnectionService} to pull an external call to the local
     * device.
     * <p>
     * Calls to this method are ignored if the call does not have the
     * {@link Call.Details#PROPERTY_IS_EXTERNAL_CALL} property set.
     * <p>
     * An {@link InCallService} will only see calls which support this method if it has the
     * {@link TelecomManager#METADATA_INCLUDE_EXTERNAL_CALLS} metadata set to {@code true}
     * in its manifest.
     */
    public void pullExternalCall() {
        // If this isn't an external call, ignore the request.
        if (!mDetails.hasProperty(Details.PROPERTY_IS_EXTERNAL_CALL)) {
            return;
        }

        mInCallAdapter.pullExternalCall(mTelecomCallId);
    }

    /**
     * Sends a {@code Call} event from this {@code Call} to the associated {@link Connection} in
     * the {@link ConnectionService}.
     * <p>
     * Call events are used to communicate point in time information from an {@link InCallService}
     * to a {@link ConnectionService}.  A {@link ConnectionService} implementation could define
     * events which enable the {@link InCallService}, for example, toggle a unique feature of the
     * {@link ConnectionService}.
     * <p>
     * A {@link ConnectionService} can communicate to the {@link InCallService} using
     * {@link Connection#sendConnectionEvent(String, Bundle)}.
     * <p>
     * Events are exposed to {@link ConnectionService} implementations via
     * {@link android.telecom.Connection#onCallEvent(String, Bundle)}.
     * <p>
     * No assumptions should be made as to how a {@link ConnectionService} will handle these events.
     * The {@link InCallService} must assume that the {@link ConnectionService} could chose to
     * ignore some events altogether.
     * <p>
     * Events should be fully qualified (e.g., {@code com.example.event.MY_EVENT}) to avoid
     * conflicts between {@link InCallService} implementations.  Further, {@link InCallService}
     * implementations shall not re-purpose events in the {@code android.*} namespace, nor shall
     * they define their own event types in this namespace.  When defining a custom event type,
     * ensure the contents of the extras {@link Bundle} is clearly defined.  Extra keys for this
     * bundle should be named similar to the event type (e.g. {@code com.example.extra.MY_EXTRA}).
     * <p>
     * When defining events and the associated extras, it is important to keep their behavior
     * consistent when the associated {@link InCallService} is updated.  Support for deprecated
     * events/extras should me maintained to ensure backwards compatibility with older
     * {@link ConnectionService} implementations which were built to support the older behavior.
     *
     * @param event The connection event.
     * @param extras Bundle containing extra information associated with the event.
     */
    public void sendCallEvent(String event, Bundle extras) {
        mInCallAdapter.sendCallEvent(mTelecomCallId, event, extras);
    }

    /**
     * Adds some extras to this {@link Call}.  Existing keys are replaced and new ones are
     * added.
     * <p>
     * No assumptions should be made as to how an In-Call UI or service will handle these
     * extras.  Keys should be fully qualified (e.g., com.example.MY_EXTRA) to avoid conflicts.
     *
     * @param extras The extras to add.
     */
    public final void putExtras(Bundle extras) {
        if (extras == null) {
            return;
        }

        if (mExtras == null) {
            mExtras = new Bundle();
        }
        mExtras.putAll(extras);
        mInCallAdapter.putExtras(mTelecomCallId, extras);
    }

    /**
     * Adds a boolean extra to this {@link Call}.
     *
     * @param key The extra key.
     * @param value The value.
     * @hide
     */
    public final void putExtra(String key, boolean value) {
        if (mExtras == null) {
            mExtras = new Bundle();
        }
        mExtras.putBoolean(key, value);
        mInCallAdapter.putExtra(mTelecomCallId, key, value);
    }

    /**
     * Adds an integer extra to this {@link Call}.
     *
     * @param key The extra key.
     * @param value The value.
     * @hide
     */
    public final void putExtra(String key, int value) {
        if (mExtras == null) {
            mExtras = new Bundle();
        }
        mExtras.putInt(key, value);
        mInCallAdapter.putExtra(mTelecomCallId, key, value);
    }

    /**
     * Adds a string extra to this {@link Call}.
     *
     * @param key The extra key.
     * @param value The value.
     * @hide
     */
    public final void putExtra(String key, String value) {
        if (mExtras == null) {
            mExtras = new Bundle();
        }
        mExtras.putString(key, value);
        mInCallAdapter.putExtra(mTelecomCallId, key, value);
    }

    /**
     * Removes extras from this {@link Call}.
     *
     * @param keys The keys of the extras to remove.
     */
    public final void removeExtras(List<String> keys) {
        if (mExtras != null) {
            for (String key : keys) {
                mExtras.remove(key);
            }
            if (mExtras.size() == 0) {
                mExtras = null;
            }
        }
        mInCallAdapter.removeExtras(mTelecomCallId, keys);
    }

    /**
     * Removes extras from this {@link Call}.
     *
     * @param keys The keys of the extras to remove.
     */
    public final void removeExtras(String ... keys) {
        removeExtras(Arrays.asList(keys));
    }

    /**
     * Obtains the parent of this {@code Call} in a conference, if any.
     *
     * @return The parent {@code Call}, or {@code null} if this {@code Call} is not a
     * child of any conference {@code Call}s.
     */
    public Call getParent() {
        if (mParentId != null) {
            return mPhone.internalGetCallByTelecomId(mParentId);
        }
        return null;
    }

    /**
     * Obtains the children of this conference {@code Call}, if any.
     *
     * @return The children of this {@code Call} if this {@code Call} is a conference, or an empty
     * {@code List} otherwise.
     */
    public List<Call> getChildren() {
        if (!mChildrenCached) {
            mChildrenCached = true;
            mChildren.clear();

            for(String id : mChildrenIds) {
                Call call = mPhone.internalGetCallByTelecomId(id);
                if (call == null) {
                    // At least one child was still not found, so do not save true for "cached"
                    mChildrenCached = false;
                } else {
                    mChildren.add(call);
                }
            }
        }

        return mUnmodifiableChildren;
    }

    /**
     * Returns the list of {@code Call}s with which this {@code Call} is allowed to conference.
     *
     * @return The list of conferenceable {@code Call}s.
     */
    public List<Call> getConferenceableCalls() {
        return mUnmodifiableConferenceableCalls;
    }

    /**
     * Obtains the state of this {@code Call}.
     *
     * @return A state value, chosen from the {@code STATE_*} constants.
     */
    public int getState() {
        return mState;
    }

    /**
     * Obtains a list of canned, pre-configured message responses to present to the user as
     * ways of rejecting this {@code Call} using via a text message.
     *
     * @see #reject(boolean, String)
     *
     * @return A list of canned text message responses.
     */
    public List<String> getCannedTextResponses() {
        return mCannedTextResponses;
    }

    /**
     * Obtains an object that can be used to display video from this {@code Call}.
     *
     * @return An {@code Call.VideoCall}.
     */
    public InCallService.VideoCall getVideoCall() {
        return mVideoCallImpl;
    }

    /**
     * Obtains an object containing call details.
     *
     * @return A {@link Details} object. Depending on the state of the {@code Call}, the
     * result may be {@code null}.
     */
    public Details getDetails() {
        return mDetails;
    }

    /**
     * Registers a callback to this {@code Call}.
     *
     * @param callback A {@code Callback}.
     */
    public void registerCallback(Callback callback) {
        registerCallback(callback, new Handler());
    }

    /**
     * Registers a callback to this {@code Call}.
     *
     * @param callback A {@code Callback}.
     * @param handler A handler which command and status changes will be delivered to.
     */
    public void registerCallback(Callback callback, Handler handler) {
        unregisterCallback(callback);
        // Don't allow new callback registration if the call is already being destroyed.
        if (callback != null && handler != null && mState != STATE_DISCONNECTED) {
            mCallbackRecords.add(new CallbackRecord<Callback>(callback, handler));
        }
    }

    /**
     * Unregisters a callback from this {@code Call}.
     *
     * @param callback A {@code Callback}.
     */
    public void unregisterCallback(Callback callback) {
        // Don't allow callback deregistration if the call is already being destroyed.
        if (callback != null && mState != STATE_DISCONNECTED) {
            for (CallbackRecord<Callback> record : mCallbackRecords) {
                if (record.getCallback() == callback) {
                    mCallbackRecords.remove(record);
                    break;
                }
            }
        }
    }

    @Override
    public String toString() {
        return new StringBuilder().
                append("Call [id: ").
                append(mTelecomCallId).
                append(", state: ").
                append(stateToString(mState)).
                append(", details: ").
                append(mDetails).
                append("]").toString();
    }

    /**
     * @param state An integer value of a {@code STATE_*} constant.
     * @return A string representation of the value.
     */
    private static String stateToString(int state) {
        switch (state) {
            case STATE_NEW:
                return "NEW";
            case STATE_RINGING:
                return "RINGING";
            case STATE_DIALING:
                return "DIALING";
            case STATE_ACTIVE:
                return "ACTIVE";
            case STATE_HOLDING:
                return "HOLDING";
            case STATE_DISCONNECTED:
                return "DISCONNECTED";
            case STATE_CONNECTING:
                return "CONNECTING";
            case STATE_DISCONNECTING:
                return "DISCONNECTING";
            case STATE_SELECT_PHONE_ACCOUNT:
                return "SELECT_PHONE_ACCOUNT";
            default:
                Log.w(Call.class, "Unknown state %d", state);
                return "UNKNOWN";
        }
    }

    /**
     * Adds a listener to this {@code Call}.
     *
     * @param listener A {@code Listener}.
     * @deprecated Use {@link #registerCallback} instead.
     * @hide
     */
    @Deprecated
    @SystemApi
    public void addListener(Listener listener) {
        registerCallback(listener);
    }

    /**
     * Removes a listener from this {@code Call}.
     *
     * @param listener A {@code Listener}.
     * @deprecated Use {@link #unregisterCallback} instead.
     * @hide
     */
    @Deprecated
    @SystemApi
    public void removeListener(Listener listener) {
        unregisterCallback(listener);
    }

    /** {@hide} */
    Call(Phone phone, String telecomCallId, InCallAdapter inCallAdapter) {
        mPhone = phone;
        mTelecomCallId = telecomCallId;
        mInCallAdapter = inCallAdapter;
        mState = STATE_NEW;
    }

    /** {@hide} */
    Call(Phone phone, String telecomCallId, InCallAdapter inCallAdapter, int state) {
        mPhone = phone;
        mTelecomCallId = telecomCallId;
        mInCallAdapter = inCallAdapter;
        mState = state;
    }

    /** {@hide} */
    final String internalGetCallId() {
        return mTelecomCallId;
    }

    /** {@hide} */
    final void internalUpdate(ParcelableCall parcelableCall, Map<String, Call> callIdMap) {
        // First, we update the internal state as far as possible before firing any updates.
        Details details = Details.createFromParcelableCall(parcelableCall);
        boolean detailsChanged = !Objects.equals(mDetails, details);
        if (detailsChanged) {
            mDetails = details;
        }

        boolean cannedTextResponsesChanged = false;
        if (mCannedTextResponses == null && parcelableCall.getCannedSmsResponses() != null
                && !parcelableCall.getCannedSmsResponses().isEmpty()) {
            mCannedTextResponses =
                    Collections.unmodifiableList(parcelableCall.getCannedSmsResponses());
            cannedTextResponsesChanged = true;
        }

        VideoCallImpl newVideoCallImpl = parcelableCall.getVideoCallImpl();
        boolean videoCallChanged = parcelableCall.isVideoCallProviderChanged() &&
                !Objects.equals(mVideoCallImpl, newVideoCallImpl);
        if (videoCallChanged) {
            mVideoCallImpl = newVideoCallImpl;
        }
        if (mVideoCallImpl != null) {
            mVideoCallImpl.setVideoState(getDetails().getVideoState());
        }

        int state = parcelableCall.getState();
        boolean stateChanged = mState != state;
        if (stateChanged) {
            mState = state;
        }

        String parentId = parcelableCall.getParentCallId();
        boolean parentChanged = !Objects.equals(mParentId, parentId);
        if (parentChanged) {
            mParentId = parentId;
        }

        List<String> childCallIds = parcelableCall.getChildCallIds();
        boolean childrenChanged = !Objects.equals(childCallIds, mChildrenIds);
        if (childrenChanged) {
            mChildrenIds.clear();
            mChildrenIds.addAll(parcelableCall.getChildCallIds());
            mChildrenCached = false;
        }

        List<String> conferenceableCallIds = parcelableCall.getConferenceableCallIds();
        List<Call> conferenceableCalls = new ArrayList<Call>(conferenceableCallIds.size());
        for (String otherId : conferenceableCallIds) {
            if (callIdMap.containsKey(otherId)) {
                conferenceableCalls.add(callIdMap.get(otherId));
            }
        }

        if (!Objects.equals(mConferenceableCalls, conferenceableCalls)) {
            mConferenceableCalls.clear();
            mConferenceableCalls.addAll(conferenceableCalls);
            fireConferenceableCallsChanged();
        }

        // Now we fire updates, ensuring that any client who listens to any of these notifications
        // gets the most up-to-date state.

        if (stateChanged) {
            fireStateChanged(mState);
        }
        if (detailsChanged) {
            fireDetailsChanged(mDetails);
        }
        if (cannedTextResponsesChanged) {
            fireCannedTextResponsesLoaded(mCannedTextResponses);
        }
        if (videoCallChanged) {
            fireVideoCallChanged(mVideoCallImpl);
        }
        if (parentChanged) {
            fireParentChanged(getParent());
        }
        if (childrenChanged) {
            fireChildrenChanged(getChildren());
        }

        // If we have transitioned to DISCONNECTED, that means we need to notify clients and
        // remove ourselves from the Phone. Note that we do this after completing all state updates
        // so a client can cleanly transition all their UI to the state appropriate for a
        // DISCONNECTED Call while still relying on the existence of that Call in the Phone's list.
        if (mState == STATE_DISCONNECTED) {
            fireCallDestroyed();
        }
    }

    /** {@hide} */
    final void internalSetPostDialWait(String remaining) {
        mRemainingPostDialSequence = remaining;
        firePostDialWait(mRemainingPostDialSequence);
    }

    /** {@hide} */
    final void internalSetDisconnected() {
        if (mState != Call.STATE_DISCONNECTED) {
            mState = Call.STATE_DISCONNECTED;
            fireStateChanged(mState);
            fireCallDestroyed();
        }
    }

    /** {@hide} */
    final void internalOnConnectionEvent(String event, Bundle extras) {
        fireOnConnectionEvent(event, extras);
    }

    private void fireStateChanged(final int newState) {
        for (CallbackRecord<Callback> record : mCallbackRecords) {
            final Call call = this;
            final Callback callback = record.getCallback();
            record.getHandler().post(new Runnable() {
                @Override
                public void run() {
                    callback.onStateChanged(call, newState);
                }
            });
        }
    }

    private void fireParentChanged(final Call newParent) {
        for (CallbackRecord<Callback> record : mCallbackRecords) {
            final Call call = this;
            final Callback callback = record.getCallback();
            record.getHandler().post(new Runnable() {
                @Override
                public void run() {
                    callback.onParentChanged(call, newParent);
                }
            });
        }
    }

    private void fireChildrenChanged(final List<Call> children) {
        for (CallbackRecord<Callback> record : mCallbackRecords) {
            final Call call = this;
            final Callback callback = record.getCallback();
            record.getHandler().post(new Runnable() {
                @Override
                public void run() {
                    callback.onChildrenChanged(call, children);
                }
            });
        }
    }

    private void fireDetailsChanged(final Details details) {
        for (CallbackRecord<Callback> record : mCallbackRecords) {
            final Call call = this;
            final Callback callback = record.getCallback();
            record.getHandler().post(new Runnable() {
                @Override
                public void run() {
                    callback.onDetailsChanged(call, details);
                }
            });
        }
    }

    private void fireCannedTextResponsesLoaded(final List<String> cannedTextResponses) {
        for (CallbackRecord<Callback> record : mCallbackRecords) {
            final Call call = this;
            final Callback callback = record.getCallback();
            record.getHandler().post(new Runnable() {
                @Override
                public void run() {
                    callback.onCannedTextResponsesLoaded(call, cannedTextResponses);
                }
            });
        }
    }

    private void fireVideoCallChanged(final InCallService.VideoCall videoCall) {
        for (CallbackRecord<Callback> record : mCallbackRecords) {
            final Call call = this;
            final Callback callback = record.getCallback();
            record.getHandler().post(new Runnable() {
                @Override
                public void run() {
                    callback.onVideoCallChanged(call, videoCall);
                }
            });
        }
    }

    private void firePostDialWait(final String remainingPostDialSequence) {
        for (CallbackRecord<Callback> record : mCallbackRecords) {
            final Call call = this;
            final Callback callback = record.getCallback();
            record.getHandler().post(new Runnable() {
                @Override
                public void run() {
                    callback.onPostDialWait(call, remainingPostDialSequence);
                }
            });
        }
    }

    private void fireCallDestroyed() {
        /**
         * To preserve the ordering of the Call's onCallDestroyed callback and Phone's
         * onCallRemoved callback, we remove this call from the Phone's record
         * only once all of the registered onCallDestroyed callbacks are executed.
         * All the callbacks get removed from our records as a part of this operation
         * since onCallDestroyed is the final callback.
         */
        final Call call = this;
        if (mCallbackRecords.isEmpty()) {
            // No callbacks registered, remove the call from Phone's record.
            mPhone.internalRemoveCall(call);
        }
        for (final CallbackRecord<Callback> record : mCallbackRecords) {
            final Callback callback = record.getCallback();
            record.getHandler().post(new Runnable() {
                @Override
                public void run() {
                    boolean isFinalRemoval = false;
                    RuntimeException toThrow = null;
                    try {
                        callback.onCallDestroyed(call);
                    } catch (RuntimeException e) {
                            toThrow = e;
                    }
                    synchronized(Call.this) {
                        mCallbackRecords.remove(record);
                        if (mCallbackRecords.isEmpty()) {
                            isFinalRemoval = true;
                        }
                    }
                    if (isFinalRemoval) {
                        mPhone.internalRemoveCall(call);
                    }
                    if (toThrow != null) {
                        throw toThrow;
                    }
                }
            });
        }
    }

    private void fireConferenceableCallsChanged() {
        for (CallbackRecord<Callback> record : mCallbackRecords) {
            final Call call = this;
            final Callback callback = record.getCallback();
            record.getHandler().post(new Runnable() {
                @Override
                public void run() {
                    callback.onConferenceableCallsChanged(call, mUnmodifiableConferenceableCalls);
                }
            });
        }
    }

    /**
     * Notifies listeners of an incoming connection event.
     * <p>
     * Connection events are issued via {@link Connection#sendConnectionEvent(String, Bundle)}.
     *
     * @param event
     * @param extras
     */
    private void fireOnConnectionEvent(final String event, final Bundle extras) {
        for (CallbackRecord<Callback> record : mCallbackRecords) {
            final Call call = this;
            final Callback callback = record.getCallback();
            record.getHandler().post(new Runnable() {
                @Override
                public void run() {
                    callback.onConnectionEvent(call, event, extras);
                }
            });
        }
    }

    /**
     * Determines if two bundles are equal.
     *
     * @param bundle The original bundle.
     * @param newBundle The bundle to compare with.
     * @retrun {@code true} if the bundles are equal, {@code false} otherwise.
     */
    private static boolean areBundlesEqual(Bundle bundle, Bundle newBundle) {
        if (bundle == null || newBundle == null) {
            return bundle == newBundle;
        }

        if (bundle.size() != newBundle.size()) {
            return false;
        }

        for(String key : bundle.keySet()) {
            if (key != null) {
                final Object value = bundle.get(key);
                final Object newValue = newBundle.get(key);
                if (!Objects.equals(value, newValue)) {
                    return false;
                }
            }
        }
        return true;
    }
}<|MERGE_RESOLUTION|>--- conflicted
+++ resolved
@@ -320,7 +320,6 @@
         public static final int PROPERTY_IS_EXTERNAL_CALL = 0x00000040;
 
         /**
-<<<<<<< HEAD
          * Whether the call was forwarded from another party (GSM only)
          * @hide
          */
@@ -349,11 +348,11 @@
          * @hide
          */
         public static final int PROPERTY_REMOTE_INCOMING_CALLS_BARRED = 0x00000800;
-=======
+
+        /**
          * Indicates that the call has CDMA Enhanced Voice Privacy enabled.
          */
         public static final int PROPERTY_HAS_CDMA_VOICE_PRIVACY = 0x00000080;
->>>>>>> 0a857ee2
 
         //******************************************************************************************
         // Next PROPERTY value: 0x00001000
@@ -517,7 +516,6 @@
             if (hasProperty(properties, PROPERTY_IS_EXTERNAL_CALL)) {
                 builder.append(" PROPERTY_IS_EXTERNAL_CALL");
             }
-<<<<<<< HEAD
             if (hasProperty(properties, PROPERTY_WAS_FORWARDED)) {
                 builder.append(" PROPERTY_WAS_FORWARDED");
             }
@@ -533,12 +531,9 @@
             if (hasProperty(properties, PROPERTY_REMOTE_INCOMING_CALLS_BARRED)) {
                 builder.append(" PROPERTY_REMOTE_INCOMING_CALLS_BARRED");
             }
-
-=======
-            if(hasProperty(properties, PROPERTY_HAS_CDMA_VOICE_PRIVACY)) {
+            if (hasProperty(properties, PROPERTY_HAS_CDMA_VOICE_PRIVACY)) {
                 builder.append(" PROPERTY_HAS_CDMA_VOICE_PRIVACY");
             }
->>>>>>> 0a857ee2
             builder.append("]");
             return builder.toString();
         }
