/*
 * Copyright (C) 2014 The Android Open Source Project
 *
 * Licensed under the Apache License, Version 2.0 (the "License");
 * you may not use this file except in compliance with the License.
 * You may obtain a copy of the License at
 *
 *      http://www.apache.org/licenses/LICENSE-2.0
 *
 * Unless required by applicable law or agreed to in writing, software
 * distributed under the License is distributed on an "AS IS" BASIS,
 * WITHOUT WARRANTIES OR CONDITIONS OF ANY KIND, either express or implied.
 * See the License for the specific language governing permissions and
 * limitations under the License
 */

package android.telecom;

import android.annotation.UnsupportedAppUsage;
import android.net.Uri;
import android.os.Build;
import android.os.Handler;
import android.os.IBinder;
import android.os.Looper;
import android.os.Message;
import android.os.RemoteException;
import android.telecom.InCallService.VideoCall;
import android.view.Surface;

import com.android.internal.annotations.VisibleForTesting;
import com.android.internal.os.SomeArgs;
import com.android.internal.telecom.IVideoCallback;
import com.android.internal.telecom.IVideoProvider;

/**
 * Implementation of a Video Call, which allows InCallUi to communicate commands to the underlying
 * {@link Connection.VideoProvider}, and direct callbacks from the
 * {@link Connection.VideoProvider} to the appropriate {@link VideoCall.Listener}.
 *
 * {@hide}
 */
public class VideoCallImpl extends VideoCall {

    private final IVideoProvider mVideoProvider;
    private final VideoCallListenerBinder mBinder;
    private VideoCall.Callback mCallback;
    private int mVideoQuality = VideoProfile.QUALITY_UNKNOWN;
    private int mVideoState = VideoProfile.STATE_AUDIO_ONLY;
    private final String mCallingPackageName;

    private int mTargetSdkVersion;

    private IBinder.DeathRecipient mDeathRecipient = new IBinder.DeathRecipient() {
        @Override
        public void binderDied() {
            mVideoProvider.asBinder().unlinkToDeath(this, 0);
        }
    };

    /**
     * IVideoCallback stub implementation.
     */
    private final class VideoCallListenerBinder extends IVideoCallback.Stub {
        @Override
        public void receiveSessionModifyRequest(VideoProfile videoProfile) {
            if (mHandler == null) {
                return;
            }
            mHandler.obtainMessage(MessageHandler.MSG_RECEIVE_SESSION_MODIFY_REQUEST,
                    videoProfile).sendToTarget();

        }

        @Override
        public void receiveSessionModifyResponse(int status, VideoProfile requestProfile,
                VideoProfile responseProfile) {
            if (mHandler == null) {
                return;
            }
            SomeArgs args = SomeArgs.obtain();
            args.arg1 = status;
            args.arg2 = requestProfile;
            args.arg3 = responseProfile;
            mHandler.obtainMessage(MessageHandler.MSG_RECEIVE_SESSION_MODIFY_RESPONSE, args)
                    .sendToTarget();
        }

        @Override
        public void handleCallSessionEvent(int event) {
            if (mHandler == null) {
                return;
            }
            mHandler.obtainMessage(MessageHandler.MSG_HANDLE_CALL_SESSION_EVENT, event)
                    .sendToTarget();
        }

        @Override
        public void changePeerDimensions(int width, int height) {
            if (mHandler == null) {
                return;
            }
            SomeArgs args = SomeArgs.obtain();
            args.arg1 = width;
            args.arg2 = height;
            mHandler.obtainMessage(MessageHandler.MSG_CHANGE_PEER_DIMENSIONS, args).sendToTarget();
        }

        @Override
        public void changeVideoQuality(int videoQuality) {
            if (mHandler == null) {
                return;
            }
            mHandler.obtainMessage(MessageHandler.MSG_CHANGE_VIDEO_QUALITY, videoQuality, 0)
                    .sendToTarget();
        }

        @Override
        public void changeCallDataUsage(long dataUsage) {
            if (mHandler == null) {
                return;
            }
            mHandler.obtainMessage(MessageHandler.MSG_CHANGE_CALL_DATA_USAGE, dataUsage)
                    .sendToTarget();
        }

        @Override
        public void changeCameraCapabilities(VideoProfile.CameraCapabilities cameraCapabilities) {
            if (mHandler == null) {
                return;
            }
            mHandler.obtainMessage(MessageHandler.MSG_CHANGE_CAMERA_CAPABILITIES,
                    cameraCapabilities).sendToTarget();
        }
    }

    /** Default handler used to consolidate binder method calls onto a single thread. */
    private final class MessageHandler extends Handler {
        private static final int MSG_RECEIVE_SESSION_MODIFY_REQUEST = 1;
        private static final int MSG_RECEIVE_SESSION_MODIFY_RESPONSE = 2;
        private static final int MSG_HANDLE_CALL_SESSION_EVENT = 3;
        private static final int MSG_CHANGE_PEER_DIMENSIONS = 4;
        private static final int MSG_CHANGE_CALL_DATA_USAGE = 5;
        private static final int MSG_CHANGE_CAMERA_CAPABILITIES = 6;
        private static final int MSG_CHANGE_VIDEO_QUALITY = 7;

        public MessageHandler(Looper looper) {
            super(looper);
        }

        @Override
        public void handleMessage(Message msg) {
            if (mCallback == null) {
                return;
            }

            SomeArgs args;
            switch (msg.what) {
                case MSG_RECEIVE_SESSION_MODIFY_REQUEST:
                    mCallback.onSessionModifyRequestReceived((VideoProfile) msg.obj);
                    break;
                case MSG_RECEIVE_SESSION_MODIFY_RESPONSE:
                    args = (SomeArgs) msg.obj;
                    try {
                        int status = (int) args.arg1;
                        VideoProfile requestProfile = (VideoProfile) args.arg2;
                        VideoProfile responseProfile = (VideoProfile) args.arg3;

                        mCallback.onSessionModifyResponseReceived(
                                status, requestProfile, responseProfile);
                    } finally {
                        args.recycle();
                    }
                    break;
                case MSG_HANDLE_CALL_SESSION_EVENT:
                    mCallback.onCallSessionEvent((int) msg.obj);
                    break;
                case MSG_CHANGE_PEER_DIMENSIONS:
                    args = (SomeArgs) msg.obj;
                    try {
                        int width = (int) args.arg1;
                        int height = (int) args.arg2;
                        mCallback.onPeerDimensionsChanged(width, height);
                    } finally {
                        args.recycle();
                    }
                    break;
                case MSG_CHANGE_CALL_DATA_USAGE:
                    mCallback.onCallDataUsageChanged((long) msg.obj);
                    break;
                case MSG_CHANGE_CAMERA_CAPABILITIES:
                    mCallback.onCameraCapabilitiesChanged(
                            (VideoProfile.CameraCapabilities) msg.obj);
                    break;
                case MSG_CHANGE_VIDEO_QUALITY:
                    mVideoQuality = msg.arg1;
                    mCallback.onVideoQualityChanged(msg.arg1);
                    break;
                default:
                    break;
            }
        }
    };

    private Handler mHandler;

    VideoCallImpl(IVideoProvider videoProvider, String callingPackageName, int targetSdkVersion)
            throws RemoteException {
        mVideoProvider = videoProvider;
        mVideoProvider.asBinder().linkToDeath(mDeathRecipient, 0);

        mBinder = new VideoCallListenerBinder();
        mVideoProvider.addVideoCallback(mBinder);
        mCallingPackageName = callingPackageName;
        setTargetSdkVersion(targetSdkVersion);
    }

    @VisibleForTesting
    public void setTargetSdkVersion(int sdkVersion) {
        mTargetSdkVersion = sdkVersion;
    }

<<<<<<< HEAD
    @UnsupportedAppUsage
=======
    @UnsupportedAppUsage(maxTargetSdk = Build.VERSION_CODES.P, trackingBug = 127403196)
>>>>>>> 825827da
    public void destroy() {
        unregisterCallback(mCallback);
    }

    /** {@inheritDoc} */
    public void registerCallback(VideoCall.Callback callback) {
        registerCallback(callback, null);
    }

    /** {@inheritDoc} */
    public void registerCallback(VideoCall.Callback callback, Handler handler) {
        mCallback = callback;
        if (handler == null) {
            mHandler = new MessageHandler(Looper.getMainLooper());
        } else {
            mHandler = new MessageHandler(handler.getLooper());
        }
    }

    /** {@inheritDoc} */
    public void unregisterCallback(VideoCall.Callback callback) {
        if (callback != mCallback) {
            return;
        }

        mCallback = null;
        try {
            mVideoProvider.removeVideoCallback(mBinder);
        } catch (RemoteException e) {
        }
    }

    /** {@inheritDoc} */
    public void setCamera(String cameraId) {
        try {
            Log.w(this, "setCamera: cameraId=%s, calling=%s", cameraId, mCallingPackageName);
            mVideoProvider.setCamera(cameraId, mCallingPackageName, mTargetSdkVersion);
        } catch (RemoteException e) {
        }
    }

    /** {@inheritDoc} */
    public void setPreviewSurface(Surface surface) {
        try {
            mVideoProvider.setPreviewSurface(surface);
        } catch (RemoteException e) {
        }
    }

    /** {@inheritDoc} */
    public void setDisplaySurface(Surface surface) {
        try {
            mVideoProvider.setDisplaySurface(surface);
        } catch (RemoteException e) {
        }
    }

    /** {@inheritDoc} */
    public void setDeviceOrientation(int rotation) {
        try {
            mVideoProvider.setDeviceOrientation(rotation);
        } catch (RemoteException e) {
        }
    }

    /** {@inheritDoc} */
    public void setZoom(float value) {
        try {
            mVideoProvider.setZoom(value);
        } catch (RemoteException e) {
        }
    }

    /**
     * Sends a session modification request to the video provider.
     * <p>
     * The {@link InCallService} will create the {@code requestProfile} based on the current
     * video state (i.e. {@link Call.Details#getVideoState()}).  It is, however, possible that the
     * video state maintained by the {@link InCallService} could get out of sync with what is known
     * by the {@link android.telecom.Connection.VideoProvider}.  To remove ambiguity, the
     * {@link VideoCallImpl} passes along the pre-modify video profile to the {@code VideoProvider}
     * to ensure it has full context of the requested change.
     *
     * @param requestProfile The requested video profile.
     */
    public void sendSessionModifyRequest(VideoProfile requestProfile) {
        try {
            VideoProfile originalProfile = new VideoProfile(mVideoState, mVideoQuality);

            mVideoProvider.sendSessionModifyRequest(originalProfile, requestProfile);
        } catch (RemoteException e) {
        }
    }

    /** {@inheritDoc} */
    public void sendSessionModifyResponse(VideoProfile responseProfile) {
        try {
            mVideoProvider.sendSessionModifyResponse(responseProfile);
        } catch (RemoteException e) {
        }
    }

    /** {@inheritDoc} */
    public void requestCameraCapabilities() {
        try {
            mVideoProvider.requestCameraCapabilities();
        } catch (RemoteException e) {
        }
    }

    /** {@inheritDoc} */
    public void requestCallDataUsage() {
        try {
            mVideoProvider.requestCallDataUsage();
        } catch (RemoteException e) {
        }
    }

    /** {@inheritDoc} */
    public void setPauseImage(Uri uri) {
        try {
            mVideoProvider.setPauseImage(uri);
        } catch (RemoteException e) {
        }
    }

    /**
     * Sets the video state for the current video call.
     * @param videoState the new video state.
     */
    public void setVideoState(int videoState) {
        mVideoState = videoState;
    }
}<|MERGE_RESOLUTION|>--- conflicted
+++ resolved
@@ -219,11 +219,7 @@
         mTargetSdkVersion = sdkVersion;
     }
 
-<<<<<<< HEAD
-    @UnsupportedAppUsage
-=======
     @UnsupportedAppUsage(maxTargetSdk = Build.VERSION_CODES.P, trackingBug = 127403196)
->>>>>>> 825827da
     public void destroy() {
         unregisterCallback(mCallback);
     }
