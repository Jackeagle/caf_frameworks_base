/*
 * Copyright (C) 2014 The Android Open Source Project
 *
 * Licensed under the Apache License, Version 2.0 (the "License");
 * you may not use this file except in compliance with the License.
 * You may obtain a copy of the License at
 *
 *      http://www.apache.org/licenses/LICENSE-2.0
 *
 * Unless required by applicable law or agreed to in writing, software
 * distributed under the License is distributed on an "AS IS" BASIS,
 * WITHOUT WARRANTIES OR CONDITIONS OF ANY KIND, either express or implied.
 * See the License for the specific language governing permissions and
 * limitations under the License.
 */

package android.telecom;

import com.android.internal.os.SomeArgs;
import com.android.internal.telecom.IVideoCallback;
import com.android.internal.telecom.IVideoProvider;

import android.annotation.NonNull;
import android.annotation.Nullable;
import android.annotation.SystemApi;
import android.annotation.UnsupportedAppUsage;
import android.app.Notification;
import android.bluetooth.BluetoothDevice;
import android.content.Intent;
import android.hardware.camera2.CameraManager;
import android.net.Uri;
import android.os.Binder;
import android.os.Bundle;
import android.os.Handler;
import android.os.IBinder;
import android.os.Looper;
import android.os.Message;
import android.os.ParcelFileDescriptor;
import android.os.RemoteException;
import android.os.SystemClock;
import android.telephony.ServiceState;
import android.telephony.TelephonyManager;
import android.util.ArraySet;
import android.view.Surface;

import java.io.FileInputStream;
import java.io.FileOutputStream;
import java.io.IOException;
import java.io.InputStreamReader;
import java.io.OutputStreamWriter;
import java.nio.channels.Channels;
import java.util.ArrayList;
import java.util.Arrays;
import java.util.Collections;
import java.util.List;
import java.util.Set;
import java.util.concurrent.ConcurrentHashMap;

/**
 * Represents a phone call or connection to a remote endpoint that carries voice and/or video
 * traffic.
 * <p>
 * Implementations create a custom subclass of {@code Connection} and return it to the framework
 * as the return value of
 * {@link ConnectionService#onCreateIncomingConnection(PhoneAccountHandle, ConnectionRequest)}
 * or
 * {@link ConnectionService#onCreateOutgoingConnection(PhoneAccountHandle, ConnectionRequest)}.
 * Implementations are then responsible for updating the state of the {@code Connection}, and
 * must call {@link #destroy()} to signal to the framework that the {@code Connection} is no
 * longer used and associated resources may be recovered.
 * <p>
 * Subclasses of {@code Connection} override the {@code on*} methods to provide the the
 * {@link ConnectionService}'s implementation of calling functionality.  The {@code on*} methods are
 * called by Telecom to inform an instance of a {@code Connection} of actions specific to that
 * {@code Connection} instance.
 * <p>
 * Basic call support requires overriding the following methods: {@link #onAnswer()},
 * {@link #onDisconnect()}, {@link #onReject()}, {@link #onAbort()}
 * <p>
 * Where a {@code Connection} has {@link #CAPABILITY_SUPPORT_HOLD}, the {@link #onHold()} and
 * {@link #onUnhold()} methods should be overridden to provide hold support for the
 * {@code Connection}.
 * <p>
 * Where a {@code Connection} supports a variation of video calling (e.g. the
 * {@code CAPABILITY_SUPPORTS_VT_*} capability bits), {@link #onAnswer(int)} should be overridden
 * to support answering a call as a video call.
 * <p>
 * Where a {@code Connection} has {@link #PROPERTY_IS_EXTERNAL_CALL} and
 * {@link #CAPABILITY_CAN_PULL_CALL}, {@link #onPullExternalCall()} should be overridden to provide
 * support for pulling the external call.
 * <p>
 * Where a {@code Connection} supports conference calling {@link #onSeparate()} should be
 * overridden.
 * <p>
 * There are a number of other {@code on*} methods which a {@code Connection} can choose to
 * implement, depending on whether it is concerned with the associated calls from Telecom.  If,
 * for example, call events from a {@link InCallService} are handled,
 * {@link #onCallEvent(String, Bundle)} should be overridden.  Another example is
 * {@link #onExtrasChanged(Bundle)}, which should be overridden if the {@code Connection} wishes to
 * make use of extra information provided via the {@link Call#putExtras(Bundle)} and
 * {@link Call#removeExtras(String...)} methods.
 */
public abstract class Connection extends Conferenceable {

    /**
     * The connection is initializing. This is generally the first state for a {@code Connection}
     * returned by a {@link ConnectionService}.
     */
    public static final int STATE_INITIALIZING = 0;

    /**
     * The connection is new and not connected.
     */
    public static final int STATE_NEW = 1;

    /**
     * An incoming connection is in the ringing state. During this state, the user's ringer or
     * vibration feature will be activated.
     */
    public static final int STATE_RINGING = 2;

    /**
     * An outgoing connection is in the dialing state. In this state the other party has not yet
     * answered the call and the user traditionally hears a ringback tone.
     */
    public static final int STATE_DIALING = 3;

    /**
     * A connection is active. Both parties are connected to the call and can actively communicate.
     */
    public static final int STATE_ACTIVE = 4;

    /**
     * A connection is on hold.
     */
    public static final int STATE_HOLDING = 5;

    /**
     * A connection has been disconnected. This is the final state once the user has been
     * disconnected from a call either locally, remotely or by an error in the service.
     */
    public static final int STATE_DISCONNECTED = 6;

    /**
     * The state of an external connection which is in the process of being pulled from a remote
     * device to the local device.
     * <p>
     * A connection can only be in this state if the {@link #PROPERTY_IS_EXTERNAL_CALL} property and
     * {@link #CAPABILITY_CAN_PULL_CALL} capability bits are set on the connection.
     */
    public static final int STATE_PULLING_CALL = 7;

    /**
     * Connection can currently be put on hold or unheld. This is distinct from
     * {@link #CAPABILITY_SUPPORT_HOLD} in that although a connection may support 'hold' most times,
     * it does not at the moment support the function. This can be true while the call is in the
     * state {@link #STATE_DIALING}, for example. During this condition, an in-call UI may
     * display a disabled 'hold' button.
     */
    public static final int CAPABILITY_HOLD = 0x00000001;

    /** Connection supports the hold feature. */
    public static final int CAPABILITY_SUPPORT_HOLD = 0x00000002;

    /**
     * Connections within a conference can be merged. A {@link ConnectionService} has the option to
     * add a {@link Conference} before the child {@link Connection}s are merged. This is how
     * CDMA-based {@link Connection}s are implemented. For these unmerged {@link Conference}s, this
     * capability allows a merge button to be shown while the conference is in the foreground
     * of the in-call UI.
     * <p>
     * This is only intended for use by a {@link Conference}.
     */
    public static final int CAPABILITY_MERGE_CONFERENCE = 0x00000004;

    /**
     * Connections within a conference can be swapped between foreground and background.
     * See {@link #CAPABILITY_MERGE_CONFERENCE} for additional information.
     * <p>
     * This is only intended for use by a {@link Conference}.
     */
    public static final int CAPABILITY_SWAP_CONFERENCE = 0x00000008;

    /**
     * @hide
     */
    public static final int CAPABILITY_UNUSED = 0x00000010;

    /** Connection supports responding via text option. */
    public static final int CAPABILITY_RESPOND_VIA_TEXT = 0x00000020;

    /** Connection can be muted. */
    public static final int CAPABILITY_MUTE = 0x00000040;

    /**
     * Connection supports conference management. This capability only applies to
     * {@link Conference}s which can have {@link Connection}s as children.
     */
    public static final int CAPABILITY_MANAGE_CONFERENCE = 0x00000080;

    /**
     * Local device supports receiving video.
     */
    public static final int CAPABILITY_SUPPORTS_VT_LOCAL_RX = 0x00000100;

    /**
     * Local device supports transmitting video.
     */
    public static final int CAPABILITY_SUPPORTS_VT_LOCAL_TX = 0x00000200;

    /**
     * Local device supports bidirectional video calling.
     */
    public static final int CAPABILITY_SUPPORTS_VT_LOCAL_BIDIRECTIONAL =
            CAPABILITY_SUPPORTS_VT_LOCAL_RX | CAPABILITY_SUPPORTS_VT_LOCAL_TX;

    /**
     * Remote device supports receiving video.
     */
    public static final int CAPABILITY_SUPPORTS_VT_REMOTE_RX = 0x00000400;

    /**
     * Remote device supports transmitting video.
     */
    public static final int CAPABILITY_SUPPORTS_VT_REMOTE_TX = 0x00000800;

    /**
     * Remote device supports bidirectional video calling.
     */
    public static final int CAPABILITY_SUPPORTS_VT_REMOTE_BIDIRECTIONAL =
            CAPABILITY_SUPPORTS_VT_REMOTE_RX | CAPABILITY_SUPPORTS_VT_REMOTE_TX;

    /**
     * Connection is able to be separated from its parent {@code Conference}, if any.
     */
    public static final int CAPABILITY_SEPARATE_FROM_CONFERENCE = 0x00001000;

    /**
     * Connection is able to be individually disconnected when in a {@code Conference}.
     */
    public static final int CAPABILITY_DISCONNECT_FROM_CONFERENCE = 0x00002000;

    /**
     * Un-used.
     * @hide
     */
    public static final int CAPABILITY_UNUSED_2 = 0x00004000;

    /**
     * Un-used.
     * @hide
     */
    public static final int CAPABILITY_UNUSED_3 = 0x00008000;

    /**
     * Un-used.
     * @hide
     */
    public static final int CAPABILITY_UNUSED_4 = 0x00010000;

    /**
     * Un-used.
     * @hide
     */
    public static final int CAPABILITY_UNUSED_5 = 0x00020000;

    /**
     * Speed up audio setup for MT call.
     * @hide
     */
    public static final int CAPABILITY_SPEED_UP_MT_AUDIO = 0x00040000;

    /**
     * Call can be upgraded to a video call.
     * @deprecated Use {@link #CAPABILITY_SUPPORTS_VT_LOCAL_BIDIRECTIONAL} and
     * {@link #CAPABILITY_SUPPORTS_VT_REMOTE_BIDIRECTIONAL} to indicate for a call whether or not
     * video calling is supported.
     */
    public static final int CAPABILITY_CAN_UPGRADE_TO_VIDEO = 0x00080000;

    /**
     * For video calls, indicates whether the outgoing video for the call can be paused using
     * the {@link android.telecom.VideoProfile#STATE_PAUSED} VideoState.
     */
    public static final int CAPABILITY_CAN_PAUSE_VIDEO = 0x00100000;

    /**
     * For a conference, indicates the conference will not have child connections.
     * <p>
     * An example of a conference with child connections is a GSM conference call, where the radio
     * retains connections to the individual participants of the conference.  Another example is an
     * IMS conference call where conference event package functionality is supported; in this case
     * the conference server ensures the radio is aware of the participants in the conference, which
     * are represented by child connections.
     * <p>
     * An example of a conference with no child connections is an IMS conference call with no
     * conference event package support.  Such a conference is represented by the radio as a single
     * connection to the IMS conference server.
     * <p>
     * Indicating whether a conference has children or not is important to help user interfaces
     * visually represent a conference.  A conference with no children, for example, will have the
     * conference connection shown in the list of calls on a Bluetooth device, where if the
     * conference has children, only the children will be shown in the list of calls on a Bluetooth
     * device.
     * @hide
     */
    public static final int CAPABILITY_CONFERENCE_HAS_NO_CHILDREN = 0x00200000;

    /**
     * Indicates that the connection itself wants to handle any sort of reply response, rather than
     * relying on SMS.
     */
    public static final int CAPABILITY_CAN_SEND_RESPONSE_VIA_CONNECTION = 0x00400000;

    /**
     * When set, prevents a video call from being downgraded to an audio-only call.
     * <p>
     * Should be set when the VideoState has the {@link VideoProfile#STATE_TX_ENABLED} or
     * {@link VideoProfile#STATE_RX_ENABLED} bits set to indicate that the connection cannot be
     * downgraded from a video call back to a VideoState of
     * {@link VideoProfile#STATE_AUDIO_ONLY}.
     * <p>
     * Intuitively, a call which can be downgraded to audio should also have local and remote
     * video
     * capabilities (see {@link #CAPABILITY_SUPPORTS_VT_LOCAL_BIDIRECTIONAL} and
     * {@link #CAPABILITY_SUPPORTS_VT_REMOTE_BIDIRECTIONAL}).
     */
    public static final int CAPABILITY_CANNOT_DOWNGRADE_VIDEO_TO_AUDIO = 0x00800000;

    /**
     * When set for an external connection, indicates that this {@code Connection} can be pulled
     * from a remote device to the current device.
     * <p>
     * Should only be set on a {@code Connection} where {@link #PROPERTY_IS_EXTERNAL_CALL}
     * is set.
     */
    public static final int CAPABILITY_CAN_PULL_CALL = 0x01000000;

    /**
     * Add participant in an active or conference call option
     *
     * @hide
     */
    public static final int CAPABILITY_ADD_PARTICIPANT = 0x04000000;

    /** Call supports the deflect feature. */
    public static final int CAPABILITY_SUPPORT_DEFLECT = 0x02000000;

    /**
     * Remote device supports RTT.
     * @hide
     */

    public static final int CAPABILITY_SUPPORTS_RTT_REMOTE = 0x08000000;

    //**********************************************************************************************
    // Next CAPABILITY value: 0x10000000
    //**********************************************************************************************

    /**
     * Indicates that the current device callback number should be shown.
     *
     * @hide
     */
    public static final int PROPERTY_EMERGENCY_CALLBACK_MODE = 1<<0;

    /**
     * Whether the call is a generic conference, where we do not know the precise state of
     * participants in the conference (eg. on CDMA).
     *
     * @hide
     */
    public static final int PROPERTY_GENERIC_CONFERENCE = 1<<1;

    /**
     * Connection is using high definition audio.
     * @hide
     */
    public static final int PROPERTY_HIGH_DEF_AUDIO = 1<<2;

    /**
     * Connection is using WIFI.
     * @hide
     */
    public static final int PROPERTY_WIFI = 1<<3;

    /**
     * When set, indicates that the {@code Connection} does not actually exist locally for the
     * {@link ConnectionService}.
     * <p>
     * Consider, for example, a scenario where a user has two devices with the same phone number.
     * When a user places a call on one devices, the telephony stack can represent that call on the
     * other device by adding is to the {@link ConnectionService} with the
     * {@link #PROPERTY_IS_EXTERNAL_CALL} capability set.
     * <p>
     * An {@link ConnectionService} should not assume that all {@link InCallService}s will handle
     * external connections.  Only those {@link InCallService}s which have the
     * {@link TelecomManager#METADATA_INCLUDE_EXTERNAL_CALLS} metadata set to {@code true} in its
     * manifest will see external connections.
     */
    public static final int PROPERTY_IS_EXTERNAL_CALL = 1<<4;

    /**
     * Indicates that the connection has CDMA Enhanced Voice Privacy enabled.
     */
    public static final int PROPERTY_HAS_CDMA_VOICE_PRIVACY = 1<<5;

    /**
     * Indicates that the connection represents a downgraded IMS conference.
     * @hide
     */
    public static final int PROPERTY_IS_DOWNGRADED_CONFERENCE = 1<<6;

    /**
     * Set by the framework to indicate that the {@link Connection} originated from a self-managed
     * {@link ConnectionService}.
     * <p>
     * See {@link PhoneAccount#CAPABILITY_SELF_MANAGED}.
     */
    public static final int PROPERTY_SELF_MANAGED = 1<<7;

    /**
     * Set by the framework to indicate that a connection has an active RTT session associated with
     * it.
     */
    public static final int PROPERTY_IS_RTT = 1 << 8;

    /**
     * Set by the framework to indicate that a connection is using assisted dialing.
     * @hide
     */
    public static final int PROPERTY_ASSISTED_DIALING_USED = 1 << 9;

    /**
     * Set by the framework to indicate that the network has identified a Connection as an emergency
     * call.
     * @hide
     */
    public static final int PROPERTY_NETWORK_IDENTIFIED_EMERGENCY_CALL = 1 << 10;

    //**********************************************************************************************
    // Next PROPERTY value: 1<<10
    //**********************************************************************************************

    /**
     * Connection extra key used to store the last forwarded number associated with the current
     * connection.  Used to communicate to the user interface that the connection was forwarded via
     * the specified number.
     */
    public static final String EXTRA_LAST_FORWARDED_NUMBER =
            "android.telecom.extra.LAST_FORWARDED_NUMBER";

    /**
     * Connection extra key used to store a child number associated with the current connection.
     * Used to communicate to the user interface that the connection was received via
     * a child address (i.e. phone number) associated with the {@link PhoneAccount}'s primary
     * address.
     */
    public static final String EXTRA_CHILD_ADDRESS = "android.telecom.extra.CHILD_ADDRESS";

    /**
     * Connection extra key used to store the subject for an incoming call.  The user interface can
     * query this extra and display its contents for incoming calls.  Will only be used if the
     * {@link PhoneAccount} supports the capability {@link PhoneAccount#CAPABILITY_CALL_SUBJECT}.
     */
    public static final String EXTRA_CALL_SUBJECT = "android.telecom.extra.CALL_SUBJECT";

    /**
     * Boolean connection extra key set on a {@link Connection} in
     * {@link Connection#STATE_RINGING} state to indicate that answering the call will cause the
     * current active foreground call to be dropped.
     */
    public static final String EXTRA_ANSWERING_DROPS_FG_CALL =
            "android.telecom.extra.ANSWERING_DROPS_FG_CALL";

    /**
     * String connection extra key set on a {@link Connection} in {@link Connection#STATE_RINGING}
     * state to indicate the name of the third-party app which is responsible for the current
     * foreground call.
     * <p>
     * Used when {@link #EXTRA_ANSWERING_DROPS_FG_CALL} is true to ensure that the default Phone app
     * is able to inform the user that answering the new incoming call will cause a call owned by
     * another app to be dropped when the incoming call is answered.
     */
    public static final String EXTRA_ANSWERING_DROPS_FG_CALL_APP_NAME =
            "android.telecom.extra.ANSWERING_DROPS_FG_CALL_APP_NAME";

    /**
     * Boolean connection extra key on a {@link Connection} which indicates that adding an
     * additional call is disallowed.
     * @hide
     */
    public static final String EXTRA_DISABLE_ADD_CALL =
            "android.telecom.extra.DISABLE_ADD_CALL";

    /**
     * String connection extra key on a {@link Connection} or {@link Conference} which contains the
     * original Connection ID associated with the connection.  Used in
     * {@link RemoteConnectionService} to track the Connection ID which was originally assigned to a
     * connection/conference added via
     * {@link ConnectionService#addExistingConnection(PhoneAccountHandle, Connection)} and
     * {@link ConnectionService#addConference(Conference)} APIs.  This is important to pass to
     * Telecom for when it deals with RemoteConnections.  When the ConnectionManager wraps the
     * {@link RemoteConnection} and {@link RemoteConference} and adds it to Telecom, there needs to
     * be a way to ensure that we don't add the connection again as a duplicate.
     * <p>
     * For example, the TelephonyCS calls addExistingConnection for a Connection with ID
     * {@code TelephonyCS@1}.  The ConnectionManager learns of this via
     * {@link ConnectionService#onRemoteExistingConnectionAdded(RemoteConnection)}, and wraps this
     * in a new {@link Connection} which it adds to Telecom via
     * {@link ConnectionService#addExistingConnection(PhoneAccountHandle, Connection)}.  As part of
     * this process, the wrapped RemoteConnection gets assigned a new ID (e.g. {@code ConnMan@1}).
     * The TelephonyCS will ALSO try to add the existing connection to Telecom, except with the
     * ID it originally referred to the connection as.  Thus Telecom needs to know that the
     * Connection with ID {@code ConnMan@1} is really the same as {@code TelephonyCS@1}.
     * @hide
     */
    public static final String EXTRA_ORIGINAL_CONNECTION_ID =
            "android.telecom.extra.ORIGINAL_CONNECTION_ID";

    /**
     * Integer connection extra key on a {@link Connection} to indicate that there is an updated
     * call property
     * @hide
     */
    public static final String EXTRA_CALL_PROPERTY =
            "android.telecom.extra.EXTRA_CALL_PROPERTY";

    /**
     * Connection event used to inform Telecom that it should play the on hold tone.  This is used
     * to play a tone when the peer puts the current call on hold.  Sent to Telecom via
     * {@link #sendConnectionEvent(String, Bundle)}.
     * @hide
     */
    public static final String EVENT_ON_HOLD_TONE_START =
            "android.telecom.event.ON_HOLD_TONE_START";

    /**
     * Connection event used to inform Telecom that it should stop the on hold tone.  This is used
     * to stop a tone when the peer puts the current call on hold.  Sent to Telecom via
     * {@link #sendConnectionEvent(String, Bundle)}.
     * @hide
     */
    public static final String EVENT_ON_HOLD_TONE_END =
            "android.telecom.event.ON_HOLD_TONE_END";

    /**
     * Connection event used to inform {@link InCallService}s when pulling of an external call has
     * failed.  The user interface should inform the user of the error.
     * <p>
     * Expected to be used by the {@link ConnectionService} when the {@link Call#pullExternalCall()}
     * API is called on a {@link Call} with the properties
     * {@link Call.Details#PROPERTY_IS_EXTERNAL_CALL} and
     * {@link Call.Details#CAPABILITY_CAN_PULL_CALL}, but the {@link ConnectionService} could not
     * pull the external call due to an error condition.
     * <p>
     * Sent via {@link #sendConnectionEvent(String, Bundle)}.  The {@link Bundle} parameter is
     * expected to be null when this connection event is used.
     */
    public static final String EVENT_CALL_PULL_FAILED = "android.telecom.event.CALL_PULL_FAILED";

    /**
     * Connection event used to inform {@link InCallService}s when the merging of two calls has
     * failed. The User Interface should use this message to inform the user of the error.
     * <p>
     * Sent via {@link #sendConnectionEvent(String, Bundle)}.  The {@link Bundle} parameter is
     * expected to be null when this connection event is used.
     */
    public static final String EVENT_CALL_MERGE_FAILED = "android.telecom.event.CALL_MERGE_FAILED";

    /**
     * Connection event used to inform {@link InCallService}s when the process of merging a
     * Connection into a conference has begun.
     * <p>
     * Sent via {@link #sendConnectionEvent(String, Bundle)}.  The {@link Bundle} parameter is
     * expected to be null when this connection event is used.
     * @hide
     */
    public static final String EVENT_MERGE_START = "android.telecom.event.MERGE_START";

    /**
     * Connection event used to inform {@link InCallService}s when the process of merging a
     * Connection into a conference has completed.
     * <p>
     * Sent via {@link #sendConnectionEvent(String, Bundle)}.  The {@link Bundle} parameter is
     * expected to be null when this connection event is used.
     * @hide
     */
    public static final String EVENT_MERGE_COMPLETE = "android.telecom.event.MERGE_COMPLETE";

    /**
     * Connection event used to inform {@link InCallService}s when a call has been put on hold by
     * the remote party.
     * <p>
     * This is different than the {@link Connection#STATE_HOLDING} state which indicates that the
     * call is being held locally on the device.  When a capable {@link ConnectionService} receives
     * signalling to indicate that the remote party has put the call on hold, it can send this
     * connection event.
     * @hide
     */
    public static final String EVENT_CALL_REMOTELY_HELD =
            "android.telecom.event.CALL_REMOTELY_HELD";

    /**
     * Connection event used to inform {@link InCallService}s when a call which was remotely held
     * (see {@link #EVENT_CALL_REMOTELY_HELD}) has been un-held by the remote party.
     * <p>
     * This is different than the {@link Connection#STATE_HOLDING} state which indicates that the
     * call is being held locally on the device.  When a capable {@link ConnectionService} receives
     * signalling to indicate that the remote party has taken the call off hold, it can send this
     * connection event.
     * @hide
     */
    public static final String EVENT_CALL_REMOTELY_UNHELD =
            "android.telecom.event.CALL_REMOTELY_UNHELD";

    /**
     * Connection event used to inform an {@link InCallService} which initiated a call handover via
     * {@link Call#EVENT_REQUEST_HANDOVER} that the handover from this {@link Connection} has
     * successfully completed.
     * @hide
     * @deprecated Use {@link Call#handoverTo(PhoneAccountHandle, int, Bundle)} and its associated
     * APIs instead.
     */
    public static final String EVENT_HANDOVER_COMPLETE =
            "android.telecom.event.HANDOVER_COMPLETE";

    /**
     * Connection event used to inform an {@link InCallService} which initiated a call handover via
     * {@link Call#EVENT_REQUEST_HANDOVER} that the handover from this {@link Connection} has failed
     * to complete.
     * @hide
     * @deprecated Use {@link Call#handoverTo(PhoneAccountHandle, int, Bundle)} and its associated
     * APIs instead.
     */
    public static final String EVENT_HANDOVER_FAILED =
            "android.telecom.event.HANDOVER_FAILED";

    /**
<<<<<<< HEAD
     * Connection event used to inform an {@link InCallService} that the call session property
     * has changed
     * @hide
     */
    public static final String EVENT_CALL_PROPERTY_CHANGED =
            "android.telecom.event.EVENT_CALL_PROPERTY_CHANGED";
=======
     * Connection extra key used to store SIP invite fields for an incoming call for IMS calls
     */
    public static final String EXTRA_SIP_INVITE = "android.telecom.extra.SIP_INVITE";
>>>>>>> de843449

    // Flag controlling whether PII is emitted into the logs
    private static final boolean PII_DEBUG = Log.isLoggable(android.util.Log.DEBUG);

    /**
     * Indicates that the connection has speech from remote user for a RTT call when set.
     * If the property is unset, that indicates silence from remote user
     *
     * @hide
     */
    public static final int PROPERTY_RTT_AUDIO_SPEECH = 0x1;

    /**
     * Whether the given capabilities support the specified capability.
     *
     * @param capabilities A capability bit field.
     * @param capability The capability to check capabilities for.
     * @return Whether the specified capability is supported.
     * @hide
     */
    public static boolean can(int capabilities, int capability) {
        return (capabilities & capability) == capability;
    }

    /**
     * Whether the capabilities of this {@code Connection} supports the specified capability.
     *
     * @param capability The capability to check capabilities for.
     * @return Whether the specified capability is supported.
     * @hide
     */
    public boolean can(int capability) {
        return can(mConnectionCapabilities, capability);
    }

    /**
     * Removes the specified capability from the set of capabilities of this {@code Connection}.
     *
     * @param capability The capability to remove from the set.
     * @hide
     */
    public void removeCapability(int capability) {
        mConnectionCapabilities &= ~capability;
    }

    /**
     * Adds the specified capability to the set of capabilities of this {@code Connection}.
     *
     * @param capability The capability to add to the set.
     * @hide
     */
    public void addCapability(int capability) {
        mConnectionCapabilities |= capability;
    }

    /**
     * Renders a set of capability bits ({@code CAPABILITY_*}) as a human readable string.
     *
     * @param capabilities A capability bit field.
     * @return A human readable string representation.
     */
    public static String capabilitiesToString(int capabilities) {
        return capabilitiesToStringInternal(capabilities, true /* isLong */);
    }

    /**
     * Renders a set of capability bits ({@code CAPABILITY_*}) as a *short* human readable
     * string.
     *
     * @param capabilities A capability bit field.
     * @return A human readable string representation.
     * @hide
     */
    public static String capabilitiesToStringShort(int capabilities) {
        return capabilitiesToStringInternal(capabilities, false /* isLong */);
    }

    private static String capabilitiesToStringInternal(int capabilities, boolean isLong) {
        StringBuilder builder = new StringBuilder();
        builder.append("[");
        if (isLong) {
            builder.append("Capabilities:");
        }

        if (can(capabilities, CAPABILITY_HOLD)) {
            builder.append(isLong ? " CAPABILITY_HOLD" : " hld");
        }
        if (can(capabilities, CAPABILITY_SUPPORT_HOLD)) {
            builder.append(isLong ? " CAPABILITY_SUPPORT_HOLD" : " sup_hld");
        }
        if (can(capabilities, CAPABILITY_MERGE_CONFERENCE)) {
            builder.append(isLong ? " CAPABILITY_MERGE_CONFERENCE" : " mrg_cnf");
        }
        if (can(capabilities, CAPABILITY_SWAP_CONFERENCE)) {
            builder.append(isLong ? " CAPABILITY_SWAP_CONFERENCE" : " swp_cnf");
        }
        if (can(capabilities, CAPABILITY_RESPOND_VIA_TEXT)) {
            builder.append(isLong ? " CAPABILITY_RESPOND_VIA_TEXT" : " txt");
        }
        if (can(capabilities, CAPABILITY_MUTE)) {
            builder.append(isLong ? " CAPABILITY_MUTE" : " mut");
        }
        if (can(capabilities, CAPABILITY_MANAGE_CONFERENCE)) {
            builder.append(isLong ? " CAPABILITY_MANAGE_CONFERENCE" : " mng_cnf");
        }
        if (can(capabilities, CAPABILITY_SUPPORTS_VT_LOCAL_RX)) {
            builder.append(isLong ? " CAPABILITY_SUPPORTS_VT_LOCAL_RX" : " VTlrx");
        }
        if (can(capabilities, CAPABILITY_SUPPORTS_VT_LOCAL_TX)) {
            builder.append(isLong ? " CAPABILITY_SUPPORTS_VT_LOCAL_TX" : " VTltx");
        }
        if (can(capabilities, CAPABILITY_SUPPORTS_VT_LOCAL_BIDIRECTIONAL)) {
            builder.append(isLong ? " CAPABILITY_SUPPORTS_VT_LOCAL_BIDIRECTIONAL" : " VTlbi");
        }
        if (can(capabilities, CAPABILITY_SUPPORTS_VT_REMOTE_RX)) {
            builder.append(isLong ? " CAPABILITY_SUPPORTS_VT_REMOTE_RX" : " VTrrx");
        }
        if (can(capabilities, CAPABILITY_SUPPORTS_VT_REMOTE_TX)) {
            builder.append(isLong ? " CAPABILITY_SUPPORTS_VT_REMOTE_TX" : " VTrtx");
        }
        if (can(capabilities, CAPABILITY_SUPPORTS_VT_REMOTE_BIDIRECTIONAL)) {
            builder.append(isLong ? " CAPABILITY_SUPPORTS_VT_REMOTE_BIDIRECTIONAL" : " VTrbi");
        }
        if (can(capabilities, CAPABILITY_CANNOT_DOWNGRADE_VIDEO_TO_AUDIO)) {
            builder.append(isLong ? " CAPABILITY_CANNOT_DOWNGRADE_VIDEO_TO_AUDIO" : " !v2a");
        }
        if (can(capabilities, CAPABILITY_SPEED_UP_MT_AUDIO)) {
            builder.append(isLong ? " CAPABILITY_SPEED_UP_MT_AUDIO" : " spd_aud");
        }
        if (can(capabilities, CAPABILITY_CAN_UPGRADE_TO_VIDEO)) {
            builder.append(isLong ? " CAPABILITY_CAN_UPGRADE_TO_VIDEO" : " a2v");
        }
        if (can(capabilities, CAPABILITY_CAN_PAUSE_VIDEO)) {
            builder.append(isLong ? " CAPABILITY_CAN_PAUSE_VIDEO" : " paus_VT");
        }
        if (can(capabilities, CAPABILITY_CONFERENCE_HAS_NO_CHILDREN)) {
            builder.append(isLong ? " CAPABILITY_SINGLE_PARTY_CONFERENCE" : " 1p_cnf");
        }
        if (can(capabilities, CAPABILITY_CAN_SEND_RESPONSE_VIA_CONNECTION)) {
            builder.append(isLong ? " CAPABILITY_CAN_SEND_RESPONSE_VIA_CONNECTION" : " rsp_by_con");
        }
        if (can(capabilities, CAPABILITY_CAN_PULL_CALL)) {
            builder.append(isLong ? " CAPABILITY_CAN_PULL_CALL" : " pull");
        }
        if (can(capabilities, CAPABILITY_SUPPORT_DEFLECT)) {
            builder.append(isLong ? " CAPABILITY_SUPPORT_DEFLECT" : " sup_def");
        }
        if (can(capabilities, CAPABILITY_SUPPORTS_RTT_REMOTE)) {
            builder.append(isLong ? " CAPABILITY_SUPPORTS_RTT_REMOTE" : " sup_rtt");
        }
        builder.append("]");
        return builder.toString();
    }

    /**
     * Renders a set of property bits ({@code PROPERTY_*}) as a human readable string.
     *
     * @param properties A property bit field.
     * @return A human readable string representation.
     */
    public static String propertiesToString(int properties) {
        return propertiesToStringInternal(properties, true /* isLong */);
    }

    /**
     * Renders a set of property bits ({@code PROPERTY_*}) as a *short* human readable string.
     *
     * @param properties A property bit field.
     * @return A human readable string representation.
     * @hide
     */
    public static String propertiesToStringShort(int properties) {
        return propertiesToStringInternal(properties, false /* isLong */);
    }

    private static String propertiesToStringInternal(int properties, boolean isLong) {
        StringBuilder builder = new StringBuilder();
        builder.append("[");
        if (isLong) {
            builder.append("Properties:");
        }

        if (can(properties, PROPERTY_SELF_MANAGED)) {
            builder.append(isLong ? " PROPERTY_SELF_MANAGED" : " self_mng");
        }

        if (can(properties, PROPERTY_EMERGENCY_CALLBACK_MODE)) {
            builder.append(isLong ? " PROPERTY_EMERGENCY_CALLBACK_MODE" : " ecbm");
        }

        if (can(properties, PROPERTY_HIGH_DEF_AUDIO)) {
            builder.append(isLong ? " PROPERTY_HIGH_DEF_AUDIO" : " HD");
        }

        if (can(properties, PROPERTY_WIFI)) {
            builder.append(isLong ? " PROPERTY_WIFI" : " wifi");
        }

        if (can(properties, PROPERTY_GENERIC_CONFERENCE)) {
            builder.append(isLong ? " PROPERTY_GENERIC_CONFERENCE" : " gen_conf");
        }

        if (can(properties, PROPERTY_IS_EXTERNAL_CALL)) {
            builder.append(isLong ? " PROPERTY_IS_EXTERNAL_CALL" : " xtrnl");
        }

        if (can(properties, PROPERTY_HAS_CDMA_VOICE_PRIVACY)) {
            builder.append(isLong ? " PROPERTY_HAS_CDMA_VOICE_PRIVACY" : " priv");
        }

        if (can(properties, PROPERTY_IS_RTT)) {
            builder.append(isLong ? " PROPERTY_IS_RTT" : " rtt");
        }

        if (can(properties, PROPERTY_NETWORK_IDENTIFIED_EMERGENCY_CALL)) {
            builder.append(isLong ? " PROPERTY_NETWORK_IDENTIFIED_EMERGENCY_CALL" : " ecall");
        }

        builder.append("]");
        return builder.toString();
    }

    /** @hide */
    public abstract static class Listener {
        public void onStateChanged(Connection c, int state) {}
        public void onAddressChanged(Connection c, Uri newAddress, int presentation) {}
        public void onCallerDisplayNameChanged(
                Connection c, String callerDisplayName, int presentation) {}
        public void onVideoStateChanged(Connection c, int videoState) {}
        public void onDisconnected(Connection c, DisconnectCause disconnectCause) {}
        public void onPostDialWait(Connection c, String remaining) {}
        public void onPostDialChar(Connection c, char nextChar) {}
        public void onRingbackRequested(Connection c, boolean ringback) {}
        public void onDestroyed(Connection c) {}
        public void onConnectionCapabilitiesChanged(Connection c, int capabilities) {}
        public void onConnectionPropertiesChanged(Connection c, int properties) {}
        public void onSupportedAudioRoutesChanged(Connection c, int supportedAudioRoutes) {}
        public void onVideoProviderChanged(
                Connection c, VideoProvider videoProvider) {}
        public void onAudioModeIsVoipChanged(Connection c, boolean isVoip) {}
        public void onStatusHintsChanged(Connection c, StatusHints statusHints) {}
        public void onConferenceablesChanged(
                Connection c, List<Conferenceable> conferenceables) {}
        public void onConferenceChanged(Connection c, Conference conference) {}
        /** @hide */
        public void onConferenceParticipantsChanged(Connection c,
                List<ConferenceParticipant> participants) {}
        public void onConferenceStarted() {}
        public void onConferenceMergeFailed(Connection c) {}
        public void onExtrasChanged(Connection c, Bundle extras) {}
        public void onExtrasRemoved(Connection c, List<String> keys) {}
        public void onConnectionEvent(Connection c, String event, Bundle extras) {}
        /** @hide */
        public void onConferenceSupportedChanged(Connection c, boolean isConferenceSupported) {}
        public void onAudioRouteChanged(Connection c, int audioRoute, String bluetoothAddress) {}
        public void onRttInitiationSuccess(Connection c) {}
        public void onRttInitiationFailure(Connection c, int reason) {}
        public void onRttSessionRemotelyTerminated(Connection c) {}
        public void onRemoteRttRequest(Connection c) {}
        /** @hide */
        public void onPhoneAccountChanged(Connection c, PhoneAccountHandle pHandle) {}
        public void onConnectionTimeReset(Connection c) {}
    }

    /**
     * Provides methods to read and write RTT data to/from the in-call app.
     */
    public static final class RttTextStream {
        private static final int READ_BUFFER_SIZE = 1000;
        private final InputStreamReader mPipeFromInCall;
        private final OutputStreamWriter mPipeToInCall;
        private final ParcelFileDescriptor mFdFromInCall;
        private final ParcelFileDescriptor mFdToInCall;

        private final FileInputStream mFromInCallFileInputStream;
        private char[] mReadBuffer = new char[READ_BUFFER_SIZE];

        /**
         * @hide
         */
        public RttTextStream(ParcelFileDescriptor toInCall, ParcelFileDescriptor fromInCall) {
            mFdFromInCall = fromInCall;
            mFdToInCall = toInCall;
            mFromInCallFileInputStream = new FileInputStream(fromInCall.getFileDescriptor());

            // Wrap the FileInputStream in a Channel so that it's interruptible.
            mPipeFromInCall = new InputStreamReader(
                    Channels.newInputStream(Channels.newChannel(mFromInCallFileInputStream)));
            mPipeToInCall = new OutputStreamWriter(
                    new FileOutputStream(toInCall.getFileDescriptor()));
        }

        /**
         * Writes the string {@param input} into the text stream to the UI for this RTT call. Since
         * RTT transmits text in real-time, this method should be called as often as text snippets
         * are received from the remote user, even if it is only one character.
         * <p>
         * This method is not thread-safe -- calling it from multiple threads simultaneously may
         * lead to interleaved text.
         *
         * @param input The message to send to the in-call app.
         */
        public void write(String input) throws IOException {
            mPipeToInCall.write(input);
            mPipeToInCall.flush();
        }


        /**
         * Reads a string from the in-call app, blocking if there is no data available. Returns
         * {@code null} if the RTT conversation has been terminated and there is no further data
         * to read.
         * <p>
         * This method is not thread-safe -- calling it from multiple threads simultaneously may
         * lead to interleaved text.
         *
         * @return A string containing text entered by the user, or {@code null} if the
         * conversation has been terminated or if there was an error while reading.
         */
        public String read() throws IOException {
            int numRead = mPipeFromInCall.read(mReadBuffer, 0, READ_BUFFER_SIZE);
            if (numRead < 0) {
                return null;
            }
            return new String(mReadBuffer, 0, numRead);
        }

        /**
         * Non-blocking version of {@link #read()}. Returns {@code null} if there is nothing to
         * be read.
         *
         * @return A string containing text entered by the user, or {@code null} if the user has
         * not entered any new text yet.
         */
        public String readImmediately() throws IOException {
            if (mFromInCallFileInputStream.available() > 0) {
                return read();
            } else {
                return null;
            }
        }

        /** @hide */
        public ParcelFileDescriptor getFdFromInCall() {
            return mFdFromInCall;
        }

        /** @hide */
        public ParcelFileDescriptor getFdToInCall() {
            return mFdToInCall;
        }
    }

    /**
     * Provides constants to represent the results of responses to session modify requests sent via
     * {@link Call#sendRttRequest()}
     */
    public static final class RttModifyStatus {
        private RttModifyStatus() {}
        /**
         * Session modify request was successful.
         */
        public static final int SESSION_MODIFY_REQUEST_SUCCESS = 1;

        /**
         * Session modify request failed.
         */
        public static final int SESSION_MODIFY_REQUEST_FAIL = 2;

        /**
         * Session modify request ignored due to invalid parameters.
         */
        public static final int SESSION_MODIFY_REQUEST_INVALID = 3;

        /**
         * Session modify request timed out.
         */
        public static final int SESSION_MODIFY_REQUEST_TIMED_OUT = 4;

        /**
         * Session modify request rejected by remote user.
         */
        public static final int SESSION_MODIFY_REQUEST_REJECTED_BY_REMOTE = 5;
    }

    /**
     * Provides a means of controlling the video session associated with a {@link Connection}.
     * <p>
     * Implementations create a custom subclass of {@link VideoProvider} and the
     * {@link ConnectionService} creates an instance sets it on the {@link Connection} using
     * {@link Connection#setVideoProvider(VideoProvider)}.  Any connection which supports video
     * should set the {@link VideoProvider}.
     * <p>
     * The {@link VideoProvider} serves two primary purposes: it provides a means for Telecom and
     * {@link InCallService} implementations to issue requests related to the video session;
     * it provides a means for the {@link ConnectionService} to report events and information
     * related to the video session to Telecom and the {@link InCallService} implementations.
     * <p>
     * {@link InCallService} implementations interact with the {@link VideoProvider} via
     * {@link android.telecom.InCallService.VideoCall}.
     */
    public static abstract class VideoProvider {
        /**
         * Video is not being received (no protocol pause was issued).
         * @see #handleCallSessionEvent(int)
         */
        public static final int SESSION_EVENT_RX_PAUSE = 1;

        /**
         * Video reception has resumed after a {@link #SESSION_EVENT_RX_PAUSE}.
         * @see #handleCallSessionEvent(int)
         */
        public static final int SESSION_EVENT_RX_RESUME = 2;

        /**
         * Video transmission has begun. This occurs after a negotiated start of video transmission
         * when the underlying protocol has actually begun transmitting video to the remote party.
         * @see #handleCallSessionEvent(int)
         */
        public static final int SESSION_EVENT_TX_START = 3;

        /**
         * Video transmission has stopped. This occurs after a negotiated stop of video transmission
         * when the underlying protocol has actually stopped transmitting video to the remote party.
         * @see #handleCallSessionEvent(int)
         */
        public static final int SESSION_EVENT_TX_STOP = 4;

        /**
         * A camera failure has occurred for the selected camera.  The {@link VideoProvider} can use
         * this as a cue to inform the user the camera is not available.
         * @see #handleCallSessionEvent(int)
         */
        public static final int SESSION_EVENT_CAMERA_FAILURE = 5;

        /**
         * Issued after {@link #SESSION_EVENT_CAMERA_FAILURE} when the camera is once again ready
         * for operation.  The {@link VideoProvider} can use this as a cue to inform the user that
         * the camera has become available again.
         * @see #handleCallSessionEvent(int)
         */
        public static final int SESSION_EVENT_CAMERA_READY = 6;

        /**
         * Session event raised by Telecom when
         * {@link android.telecom.InCallService.VideoCall#setCamera(String)} is called and the
         * caller does not have the necessary {@link android.Manifest.permission#CAMERA} permission.
         * @see #handleCallSessionEvent(int)
         */
        public static final int SESSION_EVENT_CAMERA_PERMISSION_ERROR = 7;

        /**
         * Session modify request was successful.
         * @see #receiveSessionModifyResponse(int, VideoProfile, VideoProfile)
         */
        public static final int SESSION_MODIFY_REQUEST_SUCCESS = 1;

        /**
         * Session modify request failed.
         * @see #receiveSessionModifyResponse(int, VideoProfile, VideoProfile)
         */
        public static final int SESSION_MODIFY_REQUEST_FAIL = 2;

        /**
         * Session modify request ignored due to invalid parameters.
         * @see #receiveSessionModifyResponse(int, VideoProfile, VideoProfile)
         */
        public static final int SESSION_MODIFY_REQUEST_INVALID = 3;

        /**
         * Session modify request timed out.
         * @see #receiveSessionModifyResponse(int, VideoProfile, VideoProfile)
         */
        public static final int SESSION_MODIFY_REQUEST_TIMED_OUT = 4;

        /**
         * Session modify request rejected by remote user.
         * @see #receiveSessionModifyResponse(int, VideoProfile, VideoProfile)
         */
        public static final int SESSION_MODIFY_REQUEST_REJECTED_BY_REMOTE = 5;

        private static final int MSG_ADD_VIDEO_CALLBACK = 1;
        private static final int MSG_SET_CAMERA = 2;
        private static final int MSG_SET_PREVIEW_SURFACE = 3;
        private static final int MSG_SET_DISPLAY_SURFACE = 4;
        private static final int MSG_SET_DEVICE_ORIENTATION = 5;
        private static final int MSG_SET_ZOOM = 6;
        private static final int MSG_SEND_SESSION_MODIFY_REQUEST = 7;
        private static final int MSG_SEND_SESSION_MODIFY_RESPONSE = 8;
        private static final int MSG_REQUEST_CAMERA_CAPABILITIES = 9;
        private static final int MSG_REQUEST_CONNECTION_DATA_USAGE = 10;
        private static final int MSG_SET_PAUSE_IMAGE = 11;
        private static final int MSG_REMOVE_VIDEO_CALLBACK = 12;

        private static final String SESSION_EVENT_RX_PAUSE_STR = "RX_PAUSE";
        private static final String SESSION_EVENT_RX_RESUME_STR = "RX_RESUME";
        private static final String SESSION_EVENT_TX_START_STR = "TX_START";
        private static final String SESSION_EVENT_TX_STOP_STR = "TX_STOP";
        private static final String SESSION_EVENT_CAMERA_FAILURE_STR = "CAMERA_FAIL";
        private static final String SESSION_EVENT_CAMERA_READY_STR = "CAMERA_READY";
        private static final String SESSION_EVENT_CAMERA_PERMISSION_ERROR_STR =
                "CAMERA_PERMISSION_ERROR";
        private static final String SESSION_EVENT_UNKNOWN_STR = "UNKNOWN";

        private VideoProvider.VideoProviderHandler mMessageHandler;
        private final VideoProvider.VideoProviderBinder mBinder;

        /**
         * Stores a list of the video callbacks, keyed by IBinder.
         *
         * ConcurrentHashMap constructor params: 8 is initial table size, 0.9f is
         * load factor before resizing, 1 means we only expect a single thread to
         * access the map so make only a single shard
         */
        private ConcurrentHashMap<IBinder, IVideoCallback> mVideoCallbacks =
                new ConcurrentHashMap<IBinder, IVideoCallback>(8, 0.9f, 1);

        /**
         * Default handler used to consolidate binder method calls onto a single thread.
         */
        private final class VideoProviderHandler extends Handler {
            public VideoProviderHandler() {
                super();
            }

            public VideoProviderHandler(Looper looper) {
                super(looper);
            }

            @Override
            public void handleMessage(Message msg) {
                switch (msg.what) {
                    case MSG_ADD_VIDEO_CALLBACK: {
                        IBinder binder = (IBinder) msg.obj;
                        IVideoCallback callback = IVideoCallback.Stub
                                .asInterface((IBinder) msg.obj);
                        if (callback == null) {
                            Log.w(this, "addVideoProvider - skipped; callback is null.");
                            break;
                        }

                        if (mVideoCallbacks.containsKey(binder)) {
                            Log.i(this, "addVideoProvider - skipped; already present.");
                            break;
                        }
                        mVideoCallbacks.put(binder, callback);
                        break;
                    }
                    case MSG_REMOVE_VIDEO_CALLBACK: {
                        IBinder binder = (IBinder) msg.obj;
                        IVideoCallback callback = IVideoCallback.Stub
                                .asInterface((IBinder) msg.obj);
                        if (!mVideoCallbacks.containsKey(binder)) {
                            Log.i(this, "removeVideoProvider - skipped; not present.");
                            break;
                        }
                        mVideoCallbacks.remove(binder);
                        break;
                    }
                    case MSG_SET_CAMERA:
                    {
                        SomeArgs args = (SomeArgs) msg.obj;
                        try {
                            onSetCamera((String) args.arg1);
                            onSetCamera((String) args.arg1, (String) args.arg2, args.argi1,
                                    args.argi2, args.argi3);
                        } finally {
                            args.recycle();
                        }
                    }
                    break;
                    case MSG_SET_PREVIEW_SURFACE:
                        onSetPreviewSurface((Surface) msg.obj);
                        break;
                    case MSG_SET_DISPLAY_SURFACE:
                        onSetDisplaySurface((Surface) msg.obj);
                        break;
                    case MSG_SET_DEVICE_ORIENTATION:
                        onSetDeviceOrientation(msg.arg1);
                        break;
                    case MSG_SET_ZOOM:
                        onSetZoom((Float) msg.obj);
                        break;
                    case MSG_SEND_SESSION_MODIFY_REQUEST: {
                        SomeArgs args = (SomeArgs) msg.obj;
                        try {
                            onSendSessionModifyRequest((VideoProfile) args.arg1,
                                    (VideoProfile) args.arg2);
                        } finally {
                            args.recycle();
                        }
                        break;
                    }
                    case MSG_SEND_SESSION_MODIFY_RESPONSE:
                        onSendSessionModifyResponse((VideoProfile) msg.obj);
                        break;
                    case MSG_REQUEST_CAMERA_CAPABILITIES:
                        onRequestCameraCapabilities();
                        break;
                    case MSG_REQUEST_CONNECTION_DATA_USAGE:
                        onRequestConnectionDataUsage();
                        break;
                    case MSG_SET_PAUSE_IMAGE:
                        onSetPauseImage((Uri) msg.obj);
                        break;
                    default:
                        break;
                }
            }
        }

        /**
         * IVideoProvider stub implementation.
         */
        private final class VideoProviderBinder extends IVideoProvider.Stub {
            public void addVideoCallback(IBinder videoCallbackBinder) {
                mMessageHandler.obtainMessage(
                        MSG_ADD_VIDEO_CALLBACK, videoCallbackBinder).sendToTarget();
            }

            public void removeVideoCallback(IBinder videoCallbackBinder) {
                mMessageHandler.obtainMessage(
                        MSG_REMOVE_VIDEO_CALLBACK, videoCallbackBinder).sendToTarget();
            }

            public void setCamera(String cameraId, String callingPackageName,
                                  int targetSdkVersion) {

                SomeArgs args = SomeArgs.obtain();
                args.arg1 = cameraId;
                // Propagate the calling package; originally determined in
                // android.telecom.InCallService.VideoCall#setCamera(String) from the calling
                // process.
                args.arg2 = callingPackageName;
                // Pass along the uid and pid of the calling app; this gets lost when we put the
                // message onto the handler.  These are required for Telecom to perform a permission
                // check to see if the calling app is able to use the camera.
                args.argi1 = Binder.getCallingUid();
                args.argi2 = Binder.getCallingPid();
                // Pass along the target SDK version of the calling InCallService.  This is used to
                // maintain backwards compatibility of the API for older callers.
                args.argi3 = targetSdkVersion;
                mMessageHandler.obtainMessage(MSG_SET_CAMERA, args).sendToTarget();
            }

            public void setPreviewSurface(Surface surface) {
                mMessageHandler.obtainMessage(MSG_SET_PREVIEW_SURFACE, surface).sendToTarget();
            }

            public void setDisplaySurface(Surface surface) {
                mMessageHandler.obtainMessage(MSG_SET_DISPLAY_SURFACE, surface).sendToTarget();
            }

            public void setDeviceOrientation(int rotation) {
                mMessageHandler.obtainMessage(
                        MSG_SET_DEVICE_ORIENTATION, rotation, 0).sendToTarget();
            }

            public void setZoom(float value) {
                mMessageHandler.obtainMessage(MSG_SET_ZOOM, value).sendToTarget();
            }

            public void sendSessionModifyRequest(VideoProfile fromProfile, VideoProfile toProfile) {
                SomeArgs args = SomeArgs.obtain();
                args.arg1 = fromProfile;
                args.arg2 = toProfile;
                mMessageHandler.obtainMessage(MSG_SEND_SESSION_MODIFY_REQUEST, args).sendToTarget();
            }

            public void sendSessionModifyResponse(VideoProfile responseProfile) {
                mMessageHandler.obtainMessage(
                        MSG_SEND_SESSION_MODIFY_RESPONSE, responseProfile).sendToTarget();
            }

            public void requestCameraCapabilities() {
                mMessageHandler.obtainMessage(MSG_REQUEST_CAMERA_CAPABILITIES).sendToTarget();
            }

            public void requestCallDataUsage() {
                mMessageHandler.obtainMessage(MSG_REQUEST_CONNECTION_DATA_USAGE).sendToTarget();
            }

            public void setPauseImage(Uri uri) {
                mMessageHandler.obtainMessage(MSG_SET_PAUSE_IMAGE, uri).sendToTarget();
            }
        }

        public VideoProvider() {
            mBinder = new VideoProvider.VideoProviderBinder();
            mMessageHandler = new VideoProvider.VideoProviderHandler(Looper.getMainLooper());
        }

        /**
         * Creates an instance of the {@link VideoProvider}, specifying the looper to use.
         *
         * @param looper The looper.
         * @hide
         */
        @UnsupportedAppUsage
        public VideoProvider(Looper looper) {
            mBinder = new VideoProvider.VideoProviderBinder();
            mMessageHandler = new VideoProvider.VideoProviderHandler(looper);
        }

        /**
         * Returns binder object which can be used across IPC methods.
         * @hide
         */
        public final IVideoProvider getInterface() {
            return mBinder;
        }

        /**
         * Sets the camera to be used for the outgoing video.
         * <p>
         * The {@link VideoProvider} should respond by communicating the capabilities of the chosen
         * camera via
         * {@link VideoProvider#changeCameraCapabilities(VideoProfile.CameraCapabilities)}.
         * <p>
         * Sent from the {@link InCallService} via
         * {@link InCallService.VideoCall#setCamera(String)}.
         *
         * @param cameraId The id of the camera (use ids as reported by
         * {@link CameraManager#getCameraIdList()}).
         */
        public abstract void onSetCamera(String cameraId);

        /**
         * Sets the camera to be used for the outgoing video.
         * <p>
         * The {@link VideoProvider} should respond by communicating the capabilities of the chosen
         * camera via
         * {@link VideoProvider#changeCameraCapabilities(VideoProfile.CameraCapabilities)}.
         * <p>
         * This prototype is used internally to ensure that the calling package name, UID and PID
         * are sent to Telecom so that can perform a camera permission check on the caller.
         * <p>
         * Sent from the {@link InCallService} via
         * {@link InCallService.VideoCall#setCamera(String)}.
         *
         * @param cameraId The id of the camera (use ids as reported by
         * {@link CameraManager#getCameraIdList()}).
         * @param callingPackageName The AppOpps package name of the caller.
         * @param callingUid The UID of the caller.
         * @param callingPid The PID of the caller.
         * @param targetSdkVersion The target SDK version of the caller.
         * @hide
         */
        public void onSetCamera(String cameraId, String callingPackageName, int callingUid,
                int callingPid, int targetSdkVersion) {}

        /**
         * Sets the surface to be used for displaying a preview of what the user's camera is
         * currently capturing.  When video transmission is enabled, this is the video signal which
         * is sent to the remote device.
         * <p>
         * Sent from the {@link InCallService} via
         * {@link InCallService.VideoCall#setPreviewSurface(Surface)}.
         *
         * @param surface The {@link Surface}.
         */
        public abstract void onSetPreviewSurface(Surface surface);

        /**
         * Sets the surface to be used for displaying the video received from the remote device.
         * <p>
         * Sent from the {@link InCallService} via
         * {@link InCallService.VideoCall#setDisplaySurface(Surface)}.
         *
         * @param surface The {@link Surface}.
         */
        public abstract void onSetDisplaySurface(Surface surface);

        /**
         * Sets the device orientation, in degrees.  Assumes that a standard portrait orientation of
         * the device is 0 degrees.
         * <p>
         * Sent from the {@link InCallService} via
         * {@link InCallService.VideoCall#setDeviceOrientation(int)}.
         *
         * @param rotation The device orientation, in degrees.
         */
        public abstract void onSetDeviceOrientation(int rotation);

        /**
         * Sets camera zoom ratio.
         * <p>
         * Sent from the {@link InCallService} via {@link InCallService.VideoCall#setZoom(float)}.
         *
         * @param value The camera zoom ratio.
         */
        public abstract void onSetZoom(float value);

        /**
         * Issues a request to modify the properties of the current video session.
         * <p>
         * Example scenarios include: requesting an audio-only call to be upgraded to a
         * bi-directional video call, turning on or off the user's camera, sending a pause signal
         * when the {@link InCallService} is no longer the foreground application.
         * <p>
         * If the {@link VideoProvider} determines a request to be invalid, it should call
         * {@link #receiveSessionModifyResponse(int, VideoProfile, VideoProfile)} to report the
         * invalid request back to the {@link InCallService}.
         * <p>
         * Where a request requires confirmation from the user of the peer device, the
         * {@link VideoProvider} must communicate the request to the peer device and handle the
         * user's response.  {@link #receiveSessionModifyResponse(int, VideoProfile, VideoProfile)}
         * is used to inform the {@link InCallService} of the result of the request.
         * <p>
         * Sent from the {@link InCallService} via
         * {@link InCallService.VideoCall#sendSessionModifyRequest(VideoProfile)}.
         *
         * @param fromProfile The video profile prior to the request.
         * @param toProfile The video profile with the requested changes made.
         */
        public abstract void onSendSessionModifyRequest(VideoProfile fromProfile,
                VideoProfile toProfile);

        /**
         * Provides a response to a request to change the current video session properties.
         * <p>
         * For example, if the peer requests and upgrade from an audio-only call to a bi-directional
         * video call, could decline the request and keep the call as audio-only.
         * In such a scenario, the {@code responseProfile} would have a video state of
         * {@link VideoProfile#STATE_AUDIO_ONLY}.  If the user had decided to accept the request,
         * the video state would be {@link VideoProfile#STATE_BIDIRECTIONAL}.
         * <p>
         * Sent from the {@link InCallService} via
         * {@link InCallService.VideoCall#sendSessionModifyResponse(VideoProfile)} in response to
         * a {@link InCallService.VideoCall.Callback#onSessionModifyRequestReceived(VideoProfile)}
         * callback.
         *
         * @param responseProfile The response video profile.
         */
        public abstract void onSendSessionModifyResponse(VideoProfile responseProfile);

        /**
         * Issues a request to the {@link VideoProvider} to retrieve the camera capabilities.
         * <p>
         * The {@link VideoProvider} should respond by communicating the capabilities of the chosen
         * camera via
         * {@link VideoProvider#changeCameraCapabilities(VideoProfile.CameraCapabilities)}.
         * <p>
         * Sent from the {@link InCallService} via
         * {@link InCallService.VideoCall#requestCameraCapabilities()}.
         */
        public abstract void onRequestCameraCapabilities();

        /**
         * Issues a request to the {@link VideoProvider} to retrieve the current data usage for the
         * video component of the current {@link Connection}.
         * <p>
         * The {@link VideoProvider} should respond by communicating current data usage, in bytes,
         * via {@link VideoProvider#setCallDataUsage(long)}.
         * <p>
         * Sent from the {@link InCallService} via
         * {@link InCallService.VideoCall#requestCallDataUsage()}.
         */
        public abstract void onRequestConnectionDataUsage();

        /**
         * Provides the {@link VideoProvider} with the {@link Uri} of an image to be displayed to
         * the peer device when the video signal is paused.
         * <p>
         * Sent from the {@link InCallService} via
         * {@link InCallService.VideoCall#setPauseImage(Uri)}.
         *
         * @param uri URI of image to display.
         */
        public abstract void onSetPauseImage(Uri uri);

        /**
         * Used to inform listening {@link InCallService} implementations when the
         * {@link VideoProvider} receives a session modification request.
         * <p>
         * Received by the {@link InCallService} via
         * {@link InCallService.VideoCall.Callback#onSessionModifyRequestReceived(VideoProfile)},
         *
         * @param videoProfile The requested video profile.
         * @see #onSendSessionModifyRequest(VideoProfile, VideoProfile)
         */
        public void receiveSessionModifyRequest(VideoProfile videoProfile) {
            if (mVideoCallbacks != null) {
                for (IVideoCallback callback : mVideoCallbacks.values()) {
                    try {
                        callback.receiveSessionModifyRequest(videoProfile);
                    } catch (RemoteException ignored) {
                        Log.w(this, "receiveSessionModifyRequest callback failed", ignored);
                    }
                }
            }
        }

        /**
         * Used to inform listening {@link InCallService} implementations when the
         * {@link VideoProvider} receives a response to a session modification request.
         * <p>
         * Received by the {@link InCallService} via
         * {@link InCallService.VideoCall.Callback#onSessionModifyResponseReceived(int,
         * VideoProfile, VideoProfile)}.
         *
         * @param status Status of the session modify request.  Valid values are
         *               {@link VideoProvider#SESSION_MODIFY_REQUEST_SUCCESS},
         *               {@link VideoProvider#SESSION_MODIFY_REQUEST_FAIL},
         *               {@link VideoProvider#SESSION_MODIFY_REQUEST_INVALID},
         *               {@link VideoProvider#SESSION_MODIFY_REQUEST_TIMED_OUT},
         *               {@link VideoProvider#SESSION_MODIFY_REQUEST_REJECTED_BY_REMOTE}
         * @param requestedProfile The original request which was sent to the peer device.
         * @param responseProfile The actual profile changes agreed to by the peer device.
         * @see #onSendSessionModifyRequest(VideoProfile, VideoProfile)
         */
        public void receiveSessionModifyResponse(int status,
                VideoProfile requestedProfile, VideoProfile responseProfile) {
            if (mVideoCallbacks != null) {
                for (IVideoCallback callback : mVideoCallbacks.values()) {
                    try {
                        callback.receiveSessionModifyResponse(status, requestedProfile,
                                responseProfile);
                    } catch (RemoteException ignored) {
                        Log.w(this, "receiveSessionModifyResponse callback failed", ignored);
                    }
                }
            }
        }

        /**
         * Used to inform listening {@link InCallService} implementations when the
         * {@link VideoProvider} reports a call session event.
         * <p>
         * Received by the {@link InCallService} via
         * {@link InCallService.VideoCall.Callback#onCallSessionEvent(int)}.
         *
         * @param event The event.  Valid values are: {@link VideoProvider#SESSION_EVENT_RX_PAUSE},
         *      {@link VideoProvider#SESSION_EVENT_RX_RESUME},
         *      {@link VideoProvider#SESSION_EVENT_TX_START},
         *      {@link VideoProvider#SESSION_EVENT_TX_STOP},
         *      {@link VideoProvider#SESSION_EVENT_CAMERA_FAILURE},
         *      {@link VideoProvider#SESSION_EVENT_CAMERA_READY},
         *      {@link VideoProvider#SESSION_EVENT_CAMERA_FAILURE}.
         */
        public void handleCallSessionEvent(int event) {
            if (mVideoCallbacks != null) {
                for (IVideoCallback callback : mVideoCallbacks.values()) {
                    try {
                        callback.handleCallSessionEvent(event);
                    } catch (RemoteException ignored) {
                        Log.w(this, "handleCallSessionEvent callback failed", ignored);
                    }
                }
            }
        }

        /**
         * Used to inform listening {@link InCallService} implementations when the dimensions of the
         * peer's video have changed.
         * <p>
         * This could occur if, for example, the peer rotates their device, changing the aspect
         * ratio of the video, or if the user switches between the back and front cameras.
         * <p>
         * Received by the {@link InCallService} via
         * {@link InCallService.VideoCall.Callback#onPeerDimensionsChanged(int, int)}.
         *
         * @param width  The updated peer video width.
         * @param height The updated peer video height.
         */
        public void changePeerDimensions(int width, int height) {
            if (mVideoCallbacks != null) {
                for (IVideoCallback callback : mVideoCallbacks.values()) {
                    try {
                        callback.changePeerDimensions(width, height);
                    } catch (RemoteException ignored) {
                        Log.w(this, "changePeerDimensions callback failed", ignored);
                    }
                }
            }
        }

        /**
         * Used to inform listening {@link InCallService} implementations when the data usage of the
         * video associated with the current {@link Connection} has changed.
         * <p>
         * This could be in response to a preview request via
         * {@link #onRequestConnectionDataUsage()}, or as a periodic update by the
         * {@link VideoProvider}.  Where periodic updates of data usage are provided, they should be
         * provided at most for every 1 MB of data transferred and no more than once every 10 sec.
         * <p>
         * Received by the {@link InCallService} via
         * {@link InCallService.VideoCall.Callback#onCallDataUsageChanged(long)}.
         *
         * @param dataUsage The updated data usage (in bytes).  Reported as the cumulative bytes
         *                  used since the start of the call.
         */
        public void setCallDataUsage(long dataUsage) {
            if (mVideoCallbacks != null) {
                for (IVideoCallback callback : mVideoCallbacks.values()) {
                    try {
                        callback.changeCallDataUsage(dataUsage);
                    } catch (RemoteException ignored) {
                        Log.w(this, "setCallDataUsage callback failed", ignored);
                    }
                }
            }
        }

        /**
         * @see #setCallDataUsage(long)
         *
         * @param dataUsage The updated data usage (in byes).
         * @deprecated - Use {@link #setCallDataUsage(long)} instead.
         * @hide
         */
        public void changeCallDataUsage(long dataUsage) {
            setCallDataUsage(dataUsage);
        }

        /**
         * Used to inform listening {@link InCallService} implementations when the capabilities of
         * the current camera have changed.
         * <p>
         * The {@link VideoProvider} should call this in response to
         * {@link VideoProvider#onRequestCameraCapabilities()}, or when the current camera is
         * changed via {@link VideoProvider#onSetCamera(String)}.
         * <p>
         * Received by the {@link InCallService} via
         * {@link InCallService.VideoCall.Callback#onCameraCapabilitiesChanged(
         * VideoProfile.CameraCapabilities)}.
         *
         * @param cameraCapabilities The new camera capabilities.
         */
        public void changeCameraCapabilities(VideoProfile.CameraCapabilities cameraCapabilities) {
            if (mVideoCallbacks != null) {
                for (IVideoCallback callback : mVideoCallbacks.values()) {
                    try {
                        callback.changeCameraCapabilities(cameraCapabilities);
                    } catch (RemoteException ignored) {
                        Log.w(this, "changeCameraCapabilities callback failed", ignored);
                    }
                }
            }
        }

        /**
         * Used to inform listening {@link InCallService} implementations when the video quality
         * of the call has changed.
         * <p>
         * Received by the {@link InCallService} via
         * {@link InCallService.VideoCall.Callback#onVideoQualityChanged(int)}.
         *
         * @param videoQuality The updated video quality.  Valid values:
         *      {@link VideoProfile#QUALITY_HIGH},
         *      {@link VideoProfile#QUALITY_MEDIUM},
         *      {@link VideoProfile#QUALITY_LOW},
         *      {@link VideoProfile#QUALITY_DEFAULT}.
         */
        public void changeVideoQuality(int videoQuality) {
            if (mVideoCallbacks != null) {
                for (IVideoCallback callback : mVideoCallbacks.values()) {
                    try {
                        callback.changeVideoQuality(videoQuality);
                    } catch (RemoteException ignored) {
                        Log.w(this, "changeVideoQuality callback failed", ignored);
                    }
                }
            }
        }

        /**
         * Returns a string representation of a call session event.
         *
         * @param event A call session event passed to {@link #handleCallSessionEvent(int)}.
         * @return String representation of the call session event.
         * @hide
         */
        public static String sessionEventToString(int event) {
            switch (event) {
                case SESSION_EVENT_CAMERA_FAILURE:
                    return SESSION_EVENT_CAMERA_FAILURE_STR;
                case SESSION_EVENT_CAMERA_READY:
                    return SESSION_EVENT_CAMERA_READY_STR;
                case SESSION_EVENT_RX_PAUSE:
                    return SESSION_EVENT_RX_PAUSE_STR;
                case SESSION_EVENT_RX_RESUME:
                    return SESSION_EVENT_RX_RESUME_STR;
                case SESSION_EVENT_TX_START:
                    return SESSION_EVENT_TX_START_STR;
                case SESSION_EVENT_TX_STOP:
                    return SESSION_EVENT_TX_STOP_STR;
                case SESSION_EVENT_CAMERA_PERMISSION_ERROR:
                    return SESSION_EVENT_CAMERA_PERMISSION_ERROR_STR;
                default:
                    return SESSION_EVENT_UNKNOWN_STR + " " + event;
            }
        }
    }

    private final Listener mConnectionDeathListener = new Listener() {
        @Override
        public void onDestroyed(Connection c) {
            if (mConferenceables.remove(c)) {
                fireOnConferenceableConnectionsChanged();
            }
        }
    };

    private final Conference.Listener mConferenceDeathListener = new Conference.Listener() {
        @Override
        public void onDestroyed(Conference c) {
            if (mConferenceables.remove(c)) {
                fireOnConferenceableConnectionsChanged();
            }
        }
    };

    /**
     * ConcurrentHashMap constructor params: 8 is initial table size, 0.9f is
     * load factor before resizing, 1 means we only expect a single thread to
     * access the map so make only a single shard
     */
    private final Set<Listener> mListeners = Collections.newSetFromMap(
            new ConcurrentHashMap<Listener, Boolean>(8, 0.9f, 1));
    private final List<Conferenceable> mConferenceables = new ArrayList<>();
    private final List<Conferenceable> mUnmodifiableConferenceables =
            Collections.unmodifiableList(mConferenceables);

    // The internal telecom call ID associated with this connection.
    private String mTelecomCallId;
    // The PhoneAccountHandle associated with this connection.
    private PhoneAccountHandle mPhoneAccountHandle;
    private int mState = STATE_NEW;
    private CallAudioState mCallAudioState;
    private Uri mAddress;
    private int mAddressPresentation;
    private String mCallerDisplayName;
    private int mCallerDisplayNamePresentation;
    private boolean mRingbackRequested = false;
    private int mConnectionCapabilities;
    private int mConnectionProperties;
    private int mSupportedAudioRoutes = CallAudioState.ROUTE_ALL;
    private VideoProvider mVideoProvider;
    private boolean mAudioModeIsVoip;
    private long mConnectTimeMillis = Conference.CONNECT_TIME_NOT_SPECIFIED;
    private long mConnectElapsedTimeMillis = Conference.CONNECT_TIME_NOT_SPECIFIED;
    private StatusHints mStatusHints;
    private int mVideoState;
    private DisconnectCause mDisconnectCause;
    private Conference mConference;
    private ConnectionService mConnectionService;
    private Bundle mExtras;
    private final Object mExtrasLock = new Object();

    /**
     * Tracks the key set for the extras bundle provided on the last invocation of
     * {@link #setExtras(Bundle)}.  Used so that on subsequent invocations we can remove any extras
     * keys which were set previously but are no longer present in the replacement Bundle.
     */
    private Set<String> mPreviousExtraKeys;

    /**
     * Create a new Connection.
     */
    public Connection() {}

    /**
     * Returns the Telecom internal call ID associated with this connection.  Should only be used
     * for debugging and tracing purposes.
     *
     * @return The Telecom call ID.
     * @hide
     */
    public final String getTelecomCallId() {
        return mTelecomCallId;
    }

    /**
     * @return The address (e.g., phone number) to which this Connection is currently communicating.
     */
    public final Uri getAddress() {
        return mAddress;
    }

    /**
     * @return The presentation requirements for the address.
     *         See {@link TelecomManager} for valid values.
     */
    public final int getAddressPresentation() {
        return mAddressPresentation;
    }

    /**
     * @return The caller display name (CNAP).
     */
    public final String getCallerDisplayName() {
        return mCallerDisplayName;
    }

    /**
     * @return The presentation requirements for the handle.
     *         See {@link TelecomManager} for valid values.
     */
    public final int getCallerDisplayNamePresentation() {
        return mCallerDisplayNamePresentation;
    }

    /**
     * @return The state of this Connection.
     */
    public final int getState() {
        return mState;
    }

    /**
     * Returns the video state of the connection.
     * Valid values: {@link VideoProfile#STATE_AUDIO_ONLY},
     * {@link VideoProfile#STATE_BIDIRECTIONAL},
     * {@link VideoProfile#STATE_TX_ENABLED},
     * {@link VideoProfile#STATE_RX_ENABLED}.
     *
     * @return The video state of the connection.
     * @hide
     */
    public final int getVideoState() {
        return mVideoState;
    }

    /**
     * @return The audio state of the connection, describing how its audio is currently
     *         being routed by the system. This is {@code null} if this Connection
     *         does not directly know about its audio state.
     * @deprecated Use {@link #getCallAudioState()} instead.
     * @hide
     */
    @SystemApi
    @Deprecated
    public final AudioState getAudioState() {
        if (mCallAudioState == null) {
          return null;
        }
        return new AudioState(mCallAudioState);
    }

    /**
     * @return The audio state of the connection, describing how its audio is currently
     *         being routed by the system. This is {@code null} if this Connection
     *         does not directly know about its audio state.
     */
    public final CallAudioState getCallAudioState() {
        return mCallAudioState;
    }

    /**
     * @return The conference that this connection is a part of.  Null if it is not part of any
     *         conference.
     */
    public final Conference getConference() {
        return mConference;
    }

    /**
     * Returns whether this connection is requesting that the system play a ringback tone
     * on its behalf.
     */
    public final boolean isRingbackRequested() {
        return mRingbackRequested;
    }

    /**
     * @return True if the connection's audio mode is VOIP.
     */
    public final boolean getAudioModeIsVoip() {
        return mAudioModeIsVoip;
    }

    /**
     * Retrieves the connection start time of the {@code Connnection}, if specified.  A value of
     * {@link Conference#CONNECT_TIME_NOT_SPECIFIED} indicates that Telecom should determine the
     * start time of the conference.
     *
     * @return The time at which the {@code Connnection} was connected.
     *
     * @hide
     */
    public final long getConnectTimeMillis() {
        return mConnectTimeMillis;
    }

    /**
     * Retrieves the connection start time of the {@link Connection}, if specified.  A value of
     * {@link Conference#CONNECT_TIME_NOT_SPECIFIED} indicates that Telecom should determine the
     * start time of the conference.
     *
     * Based on the value of {@link SystemClock#elapsedRealtime()}, which ensures that wall-clock
     * changes do not impact the call duration.
     *
     * @return The time at which the {@link Connection} was connected.
     *
     * @hide
     */
    public final long getConnectElapsedTimeMillis() {
        return mConnectElapsedTimeMillis;
    }

    /**
     * Returns RIL voice radio technology used for current connection.
     *
     * @return the RIL voice radio technology used for current connection,
     *         see {@code RIL_RADIO_TECHNOLOGY_*} in {@link android.telephony.ServiceState}.
     *
     * @hide
     */
    public final @ServiceState.RilRadioTechnology int getCallRadioTech() {
        int voiceNetworkType = TelephonyManager.NETWORK_TYPE_UNKNOWN;
        Bundle extras = getExtras();
        if (extras != null) {
            voiceNetworkType = extras.getInt(TelecomManager.EXTRA_CALL_NETWORK_TYPE,
                    TelephonyManager.NETWORK_TYPE_UNKNOWN);
        }
        return ServiceState.networkTypeToRilRadioTechnology(voiceNetworkType);
    }

    /**
     * @return The status hints for this connection.
     */
    public final StatusHints getStatusHints() {
        return mStatusHints;
    }

    /**
     * Returns the extras associated with this connection.
     * <p>
     * Extras should be updated using {@link #putExtras(Bundle)}.
     * <p>
     * Telecom or an {@link InCallService} can also update the extras via
     * {@link android.telecom.Call#putExtras(Bundle)}, and
     * {@link Call#removeExtras(List)}.
     * <p>
     * The connection is notified of changes to the extras made by Telecom or an
     * {@link InCallService} by {@link #onExtrasChanged(Bundle)}.
     *
     * @return The extras associated with this connection.
     */
    public final Bundle getExtras() {
        Bundle extras = null;
        synchronized (mExtrasLock) {
            if (mExtras != null) {
                extras = new Bundle(mExtras);
            }
        }
        return extras;
    }

    /**
     * Assign a listener to be notified of state changes.
     *
     * @param l A listener.
     * @return This Connection.
     *
     * @hide
     */
    public final Connection addConnectionListener(Listener l) {
        mListeners.add(l);
        return this;
    }

    /**
     * Remove a previously assigned listener that was being notified of state changes.
     *
     * @param l A Listener.
     * @return This Connection.
     *
     * @hide
     */
    public final Connection removeConnectionListener(Listener l) {
        if (l != null) {
            mListeners.remove(l);
        }
        return this;
    }

    /**
     * @return The {@link DisconnectCause} for this connection.
     */
    public final DisconnectCause getDisconnectCause() {
        return mDisconnectCause;
    }

    /**
     * Sets the telecom call ID associated with this Connection.  The Telecom Call ID should be used
     * ONLY for debugging purposes.
     *
     * @param callId The telecom call ID.
     * @hide
     */
    public void setTelecomCallId(String callId) {
        mTelecomCallId = callId;
    }

    /**
     * Inform this Connection that the state of its audio output has been changed externally.
     *
     * @param state The new audio state.
     * @hide
     */
    final void setCallAudioState(CallAudioState state) {
        checkImmutable();
        Log.d(this, "setAudioState %s", state);
        mCallAudioState = state;
        onAudioStateChanged(getAudioState());
        onCallAudioStateChanged(state);
    }

    /**
     * @param state An integer value of a {@code STATE_*} constant.
     * @return A string representation of the value.
     */
    public static String stateToString(int state) {
        switch (state) {
            case STATE_INITIALIZING:
                return "INITIALIZING";
            case STATE_NEW:
                return "NEW";
            case STATE_RINGING:
                return "RINGING";
            case STATE_DIALING:
                return "DIALING";
            case STATE_PULLING_CALL:
                return "PULLING_CALL";
            case STATE_ACTIVE:
                return "ACTIVE";
            case STATE_HOLDING:
                return "HOLDING";
            case STATE_DISCONNECTED:
                return "DISCONNECTED";
            default:
                Log.wtf(Connection.class, "Unknown state %d", state);
                return "UNKNOWN";
        }
    }

    /**
     * Returns the connection's capabilities, as a bit mask of the {@code CAPABILITY_*} constants.
     */
    public final int getConnectionCapabilities() {
        return mConnectionCapabilities;
    }

    /**
     * Returns the connection's properties, as a bit mask of the {@code PROPERTY_*} constants.
     */
    public final int getConnectionProperties() {
        return mConnectionProperties;
    }

    /**
     * Returns the connection's supported audio routes.
     *
     * @hide
     */
    public final int getSupportedAudioRoutes() {
        return mSupportedAudioRoutes;
    }

    /**
     * Sets the value of the {@link #getAddress()} property.
     *
     * @param address The new address.
     * @param presentation The presentation requirements for the address.
     *        See {@link TelecomManager} for valid values.
     */
    public final void setAddress(Uri address, int presentation) {
        checkImmutable();
        Log.d(this, "setAddress %s", address);
        mAddress = address;
        mAddressPresentation = presentation;
        for (Listener l : mListeners) {
            l.onAddressChanged(this, address, presentation);
        }
    }

    /**
     * Sets the caller display name (CNAP).
     *
     * @param callerDisplayName The new display name.
     * @param presentation The presentation requirements for the handle.
     *        See {@link TelecomManager} for valid values.
     */
    public final void setCallerDisplayName(String callerDisplayName, int presentation) {
        checkImmutable();
        Log.d(this, "setCallerDisplayName %s", callerDisplayName);
        mCallerDisplayName = callerDisplayName;
        mCallerDisplayNamePresentation = presentation;
        for (Listener l : mListeners) {
            l.onCallerDisplayNameChanged(this, callerDisplayName, presentation);
        }
    }

    /**
     * Set the video state for the connection.
     * Valid values: {@link VideoProfile#STATE_AUDIO_ONLY},
     * {@link VideoProfile#STATE_BIDIRECTIONAL},
     * {@link VideoProfile#STATE_TX_ENABLED},
     * {@link VideoProfile#STATE_RX_ENABLED}.
     *
     * @param videoState The new video state.
     */
    public final void setVideoState(int videoState) {
        checkImmutable();
        Log.d(this, "setVideoState %d", videoState);
        mVideoState = videoState;
        for (Listener l : mListeners) {
            l.onVideoStateChanged(this, mVideoState);
        }
    }

    /**
     * Sets state to active (e.g., an ongoing connection where two or more parties can actively
     * communicate).
     */
    public final void setActive() {
        checkImmutable();
        setRingbackRequested(false);
        setState(STATE_ACTIVE);
    }

    /**
     * Sets state to ringing (e.g., an inbound ringing connection).
     */
    public final void setRinging() {
        checkImmutable();
        setState(STATE_RINGING);
    }

    /**
     * Sets state to initializing (this Connection is not yet ready to be used).
     */
    public final void setInitializing() {
        checkImmutable();
        setState(STATE_INITIALIZING);
    }

    /**
     * Sets state to initialized (the Connection has been set up and is now ready to be used).
     */
    public final void setInitialized() {
        checkImmutable();
        setState(STATE_NEW);
    }

    /**
     * Sets state to dialing (e.g., dialing an outbound connection).
     */
    public final void setDialing() {
        checkImmutable();
        setState(STATE_DIALING);
    }

    /**
     * Sets state to pulling (e.g. the connection is being pulled to the local device from another
     * device).  Only applicable for {@link Connection}s with
     * {@link Connection#PROPERTY_IS_EXTERNAL_CALL} and {@link Connection#CAPABILITY_CAN_PULL_CALL}.
     */
    public final void setPulling() {
        checkImmutable();
        setState(STATE_PULLING_CALL);
    }

    /**
     * Sets state to be on hold.
     */
    public final void setOnHold() {
        checkImmutable();
        setState(STATE_HOLDING);
    }

    /**
     * Sets the video connection provider.
     * @param videoProvider The video provider.
     */
    public final void setVideoProvider(VideoProvider videoProvider) {
        checkImmutable();
        mVideoProvider = videoProvider;
        for (Listener l : mListeners) {
            l.onVideoProviderChanged(this, videoProvider);
        }
    }

    public final VideoProvider getVideoProvider() {
        return mVideoProvider;
    }

    /**
     * Sets state to disconnected.
     *
     * @param disconnectCause The reason for the disconnection, as specified by
     *         {@link DisconnectCause}.
     */
    public final void setDisconnected(DisconnectCause disconnectCause) {
        checkImmutable();
        mDisconnectCause = disconnectCause;
        setState(STATE_DISCONNECTED);
        Log.d(this, "Disconnected with cause %s", disconnectCause);
        for (Listener l : mListeners) {
            l.onDisconnected(this, disconnectCause);
        }
    }

    /**
     * Informs listeners that this {@code Connection} is in a post-dial wait state. This is done
     * when (a) the {@code Connection} is issuing a DTMF sequence; (b) it has encountered a "wait"
     * character; and (c) it wishes to inform the In-Call app that it is waiting for the end-user
     * to send an {@link #onPostDialContinue(boolean)} signal.
     *
     * @param remaining The DTMF character sequence remaining to be emitted once the
     *         {@link #onPostDialContinue(boolean)} is received, including any "wait" characters
     *         that remaining sequence may contain.
     */
    public final void setPostDialWait(String remaining) {
        checkImmutable();
        for (Listener l : mListeners) {
            l.onPostDialWait(this, remaining);
        }
    }

    /**
     * Informs listeners that this {@code Connection} has processed a character in the post-dial
     * started state. This is done when (a) the {@code Connection} is issuing a DTMF sequence;
     * and (b) it wishes to signal Telecom to play the corresponding DTMF tone locally.
     *
     * @param nextChar The DTMF character that was just processed by the {@code Connection}.
     */
    public final void setNextPostDialChar(char nextChar) {
        checkImmutable();
        for (Listener l : mListeners) {
            l.onPostDialChar(this, nextChar);
        }
    }

    /**
     * Requests that the framework play a ringback tone. This is to be invoked by implementations
     * that do not play a ringback tone themselves in the connection's audio stream.
     *
     * @param ringback Whether the ringback tone is to be played.
     */
    public final void setRingbackRequested(boolean ringback) {
        checkImmutable();
        if (mRingbackRequested != ringback) {
            mRingbackRequested = ringback;
            for (Listener l : mListeners) {
                l.onRingbackRequested(this, ringback);
            }
        }
    }

    /**
     * Sets the connection's capabilities as a bit mask of the {@code CAPABILITY_*} constants.
     *
     * @param connectionCapabilities The new connection capabilities.
     */
    public final void setConnectionCapabilities(int connectionCapabilities) {
        checkImmutable();
        if (mConnectionCapabilities != connectionCapabilities) {
            mConnectionCapabilities = connectionCapabilities;
            for (Listener l : mListeners) {
                l.onConnectionCapabilitiesChanged(this, mConnectionCapabilities);
            }
        }
    }

    /**
     * Sets the connection's properties as a bit mask of the {@code PROPERTY_*} constants.
     *
     * @param connectionProperties The new connection properties.
     */
    public final void setConnectionProperties(int connectionProperties) {
        checkImmutable();
        if (mConnectionProperties != connectionProperties) {
            mConnectionProperties = connectionProperties;
            for (Listener l : mListeners) {
                l.onConnectionPropertiesChanged(this, mConnectionProperties);
            }
        }
    }

    /**
     * Sets the supported audio routes.
     *
     * @param supportedAudioRoutes the supported audio routes as a bitmask.
     *                             See {@link CallAudioState}
     * @hide
     */
    public final void setSupportedAudioRoutes(int supportedAudioRoutes) {
        if ((supportedAudioRoutes
                & (CallAudioState.ROUTE_EARPIECE | CallAudioState.ROUTE_SPEAKER)) == 0) {
            throw new IllegalArgumentException(
                    "supported audio routes must include either speaker or earpiece");
        }

        if (mSupportedAudioRoutes != supportedAudioRoutes) {
            mSupportedAudioRoutes = supportedAudioRoutes;
            for (Listener l : mListeners) {
                l.onSupportedAudioRoutesChanged(this, mSupportedAudioRoutes);
            }
        }
    }

    /**
     * Tears down the Connection object.
     */
    public final void destroy() {
        for (Listener l : mListeners) {
            l.onDestroyed(this);
        }
    }

    /**
     * Requests that the framework use VOIP audio mode for this connection.
     *
     * @param isVoip True if the audio mode is VOIP.
     */
    public final void setAudioModeIsVoip(boolean isVoip) {
        checkImmutable();
        mAudioModeIsVoip = isVoip;
        for (Listener l : mListeners) {
            l.onAudioModeIsVoipChanged(this, isVoip);
        }
    }

    /**
     * Sets the time at which a call became active on this Connection. This is set only
     * when a conference call becomes active on this connection.
     *
     * @param connectTimeMillis The connection time, in milliseconds.  Should be set using a value
     *                          obtained from {@link System#currentTimeMillis()}.
     *
     * @hide
     */
    public final void setConnectTimeMillis(long connectTimeMillis) {
        mConnectTimeMillis = connectTimeMillis;
    }

    /**
     * Sets the time at which a call became active on this Connection. This is set only
     * when a conference call becomes active on this connection.
     *
     * @param connectElapsedTimeMillis The connection time, in milliseconds.  Stored in the format
     *                              {@link SystemClock#elapsedRealtime()}.
     *
     * @hide
     */
    public final void setConnectionStartElapsedRealTime(long connectElapsedTimeMillis) {
        mConnectElapsedTimeMillis = connectElapsedTimeMillis;
    }

    /**
     * Sets RIL voice radio technology used for current connection.
     *
     * @param vrat the RIL Voice Radio Technology used for current connection,
     *             see {@code RIL_RADIO_TECHNOLOGY_*} in {@link android.telephony.ServiceState}.
     *
     * @hide
     */
    public final void setCallRadioTech(@ServiceState.RilRadioTechnology int vrat) {
        putExtra(TelecomManager.EXTRA_CALL_NETWORK_TYPE,
                ServiceState.rilRadioTechnologyToNetworkType(vrat));
        // Propagates the call radio technology to its parent {@link android.telecom.Conference}
        // This action only covers non-IMS CS conference calls.
        // For IMS PS call conference call, it can be updated via its host connection
        // {@link #Listener.onExtrasChanged} event.
        if (getConference() != null) {
            getConference().setCallRadioTech(vrat);
        }
    }

    /**
     * Sets the label and icon status to display in the in-call UI.
     *
     * @param statusHints The status label and icon to set.
     */
    public final void setStatusHints(StatusHints statusHints) {
        checkImmutable();
        mStatusHints = statusHints;
        for (Listener l : mListeners) {
            l.onStatusHintsChanged(this, statusHints);
        }
    }

    /**
     * Sets the connections with which this connection can be conferenced.
     *
     * @param conferenceableConnections The set of connections this connection can conference with.
     */
    public final void setConferenceableConnections(List<Connection> conferenceableConnections) {
        checkImmutable();
        clearConferenceableList();
        for (Connection c : conferenceableConnections) {
            // If statement checks for duplicates in input. It makes it N^2 but we're dealing with a
            // small amount of items here.
            if (!mConferenceables.contains(c)) {
                c.addConnectionListener(mConnectionDeathListener);
                mConferenceables.add(c);
            }
        }
        fireOnConferenceableConnectionsChanged();
    }

    /**
     * Similar to {@link #setConferenceableConnections(java.util.List)}, sets a list of connections
     * or conferences with which this connection can be conferenced.
     *
     * @param conferenceables The conferenceables.
     */
    public final void setConferenceables(List<Conferenceable> conferenceables) {
        clearConferenceableList();
        for (Conferenceable c : conferenceables) {
            // If statement checks for duplicates in input. It makes it N^2 but we're dealing with a
            // small amount of items here.
            if (!mConferenceables.contains(c)) {
                if (c instanceof Connection) {
                    Connection connection = (Connection) c;
                    connection.addConnectionListener(mConnectionDeathListener);
                } else if (c instanceof Conference) {
                    Conference conference = (Conference) c;
                    conference.addListener(mConferenceDeathListener);
                }
                mConferenceables.add(c);
            }
        }
        fireOnConferenceableConnectionsChanged();
    }

    /**
     * @hide
     * Resets the cdma connection time.
     */
    public final void resetConnectionTime() {
        for (Listener l : mListeners) {
            l.onConnectionTimeReset(this);
        }
    }

    /**
     * Returns the connections or conferences with which this connection can be conferenced.
     */
    public final List<Conferenceable> getConferenceables() {
        return mUnmodifiableConferenceables;
    }

    /**
     * @hide
     */
    public final void setConnectionService(ConnectionService connectionService) {
        checkImmutable();
        if (mConnectionService != null) {
            Log.e(this, new Exception(), "Trying to set ConnectionService on a connection " +
                    "which is already associated with another ConnectionService.");
        } else {
            mConnectionService = connectionService;
        }
    }

    /**
     * @hide
     */
    public final void unsetConnectionService(ConnectionService connectionService) {
        if (mConnectionService != connectionService) {
            Log.e(this, new Exception(), "Trying to remove ConnectionService from a Connection " +
                    "that does not belong to the ConnectionService.");
        } else {
            mConnectionService = null;
        }
    }

    /**
     * @hide
     */
    public final ConnectionService getConnectionService() {
        return mConnectionService;
    }

    /**
     * Sets the conference that this connection is a part of. This will fail if the connection is
     * already part of a conference. {@link #resetConference} to un-set the conference first.
     *
     * @param conference The conference.
     * @return {@code true} if the conference was successfully set.
     * @hide
     */
    public final boolean setConference(Conference conference) {
        checkImmutable();
        // We check to see if it is already part of another conference.
        if (mConference == null) {
            mConference = conference;
            if (mConnectionService != null && mConnectionService.containsConference(conference)) {
                fireConferenceChanged();
            }
            return true;
        }
        return false;
    }

    /**
     * Resets the conference that this connection is a part of.
     * @hide
     */
    public final void resetConference() {
        if (mConference != null) {
            Log.d(this, "Conference reset");
            mConference = null;
            fireConferenceChanged();
        }
    }

    /**
     * Set some extras that can be associated with this {@code Connection}.
     * <p>
     * New or existing keys are replaced in the {@code Connection} extras.  Keys which are no longer
     * in the new extras, but were present the last time {@code setExtras} was called are removed.
     * <p>
     * Alternatively you may use the {@link #putExtras(Bundle)}, and
     * {@link #removeExtras(String...)} methods to modify the extras.
     * <p>
     * No assumptions should be made as to how an In-Call UI or service will handle these extras.
     * Keys should be fully qualified (e.g., com.example.MY_EXTRA) to avoid conflicts.
     *
     * @param extras The extras associated with this {@code Connection}.
     */
    public final void setExtras(@Nullable Bundle extras) {
        checkImmutable();

        // Add/replace any new or changed extras values.
        putExtras(extras);

        // If we have used "setExtras" in the past, compare the key set from the last invocation to
        // the current one and remove any keys that went away.
        if (mPreviousExtraKeys != null) {
            List<String> toRemove = new ArrayList<String>();
            for (String oldKey : mPreviousExtraKeys) {
                if (extras == null || !extras.containsKey(oldKey)) {
                    toRemove.add(oldKey);
                }
            }
            if (!toRemove.isEmpty()) {
                removeExtras(toRemove);
            }
        }

        // Track the keys the last time set called setExtras.  This way, the next time setExtras is
        // called we can see if the caller has removed any extras values.
        if (mPreviousExtraKeys == null) {
            mPreviousExtraKeys = new ArraySet<String>();
        }
        mPreviousExtraKeys.clear();
        if (extras != null) {
            mPreviousExtraKeys.addAll(extras.keySet());
        }
    }

    /**
     * Adds some extras to this {@code Connection}.  Existing keys are replaced and new ones are
     * added.
     * <p>
     * No assumptions should be made as to how an In-Call UI or service will handle these extras.
     * Keys should be fully qualified (e.g., com.example.MY_EXTRA) to avoid conflicts.
     *
     * @param extras The extras to add.
     */
    public final void putExtras(@NonNull Bundle extras) {
        checkImmutable();
        if (extras == null) {
            return;
        }
        // Creating a duplicate bundle so we don't have to synchronize on mExtrasLock while calling
        // the listeners.
        Bundle listenerExtras;
        synchronized (mExtrasLock) {
            if (mExtras == null) {
                mExtras = new Bundle();
            }
            mExtras.putAll(extras);
            listenerExtras = new Bundle(mExtras);
        }
        for (Listener l : mListeners) {
            // Create a new clone of the extras for each listener so that they don't clobber
            // each other
            l.onExtrasChanged(this, new Bundle(listenerExtras));
        }
    }

    /**
     * Adds a boolean extra to this {@code Connection}.
     *
     * @param key The extra key.
     * @param value The value.
     * @hide
     */
    public final void putExtra(String key, boolean value) {
        Bundle newExtras = new Bundle();
        newExtras.putBoolean(key, value);
        putExtras(newExtras);
    }

    /**
     * Adds an integer extra to this {@code Connection}.
     *
     * @param key The extra key.
     * @param value The value.
     * @hide
     */
    public final void putExtra(String key, int value) {
        Bundle newExtras = new Bundle();
        newExtras.putInt(key, value);
        putExtras(newExtras);
    }

    /**
     * Adds a string extra to this {@code Connection}.
     *
     * @param key The extra key.
     * @param value The value.
     * @hide
     */
    public final void putExtra(String key, String value) {
        Bundle newExtras = new Bundle();
        newExtras.putString(key, value);
        putExtras(newExtras);
    }

    /**
     * Removes extras from this {@code Connection}.
     *
     * @param keys The keys of the extras to remove.
     */
    public final void removeExtras(List<String> keys) {
        synchronized (mExtrasLock) {
            if (mExtras != null) {
                for (String key : keys) {
                    mExtras.remove(key);
                }
            }
        }
        List<String> unmodifiableKeys = Collections.unmodifiableList(keys);
        for (Listener l : mListeners) {
            l.onExtrasRemoved(this, unmodifiableKeys);
        }
    }

    /**
     * Removes extras from this {@code Connection}.
     *
     * @param keys The keys of the extras to remove.
     */
    public final void removeExtras(String ... keys) {
        removeExtras(Arrays.asList(keys));
    }

    /**
     * Sets the audio route (speaker, bluetooth, etc...).  When this request is honored, there will
     * be change to the {@link #getCallAudioState()}.
     * <p>
     * Used by self-managed {@link ConnectionService}s which wish to change the audio route for a
     * self-managed {@link Connection} (see {@link PhoneAccount#CAPABILITY_SELF_MANAGED}.)
     * <p>
     * See also {@link InCallService#setAudioRoute(int)}.
     *
     * @param route The audio route to use (one of {@link CallAudioState#ROUTE_BLUETOOTH},
     *              {@link CallAudioState#ROUTE_EARPIECE}, {@link CallAudioState#ROUTE_SPEAKER}, or
     *              {@link CallAudioState#ROUTE_WIRED_HEADSET}).
     */
    public final void setAudioRoute(int route) {
        for (Listener l : mListeners) {
            l.onAudioRouteChanged(this, route, null);
        }
    }

    /**
     * Request audio routing to a specific bluetooth device. Calling this method may result in
     * the device routing audio to a different bluetooth device than the one specified if the
     * bluetooth stack is unable to route audio to the requested device.
     * A list of available devices can be obtained via
     * {@link CallAudioState#getSupportedBluetoothDevices()}
     *
     * <p>
     * Used by self-managed {@link ConnectionService}s which wish to use bluetooth audio for a
     * self-managed {@link Connection} (see {@link PhoneAccount#CAPABILITY_SELF_MANAGED}.)
     * <p>
     * See also {@link InCallService#requestBluetoothAudio(BluetoothDevice)}
     * @param bluetoothDevice The bluetooth device to connect to.
     */
    public void requestBluetoothAudio(@NonNull BluetoothDevice bluetoothDevice) {
        for (Listener l : mListeners) {
            l.onAudioRouteChanged(this, CallAudioState.ROUTE_BLUETOOTH,
                    bluetoothDevice.getAddress());
        }
    }

    /**
     * Informs listeners that a previously requested RTT session via
     * {@link ConnectionRequest#isRequestingRtt()} or
     * {@link #onStartRtt(RttTextStream)} has succeeded.
     */
    public final void sendRttInitiationSuccess() {
        mListeners.forEach((l) -> l.onRttInitiationSuccess(Connection.this));
    }

    /**
     * Informs listeners that a previously requested RTT session via
     * {@link ConnectionRequest#isRequestingRtt()} or {@link #onStartRtt(RttTextStream)}
     * has failed.
     * @param reason One of the reason codes defined in {@link RttModifyStatus}, with the
     *               exception of {@link RttModifyStatus#SESSION_MODIFY_REQUEST_SUCCESS}.
     */
    public final void sendRttInitiationFailure(int reason) {
        mListeners.forEach((l) -> l.onRttInitiationFailure(Connection.this, reason));
    }

    /**
     * Informs listeners that a currently active RTT session has been terminated by the remote
     * side of the coll.
     */
    public final void sendRttSessionRemotelyTerminated() {
        mListeners.forEach((l) -> l.onRttSessionRemotelyTerminated(Connection.this));
    }

    /**
     * Informs listeners that the remote side of the call has requested an upgrade to include an
     * RTT session in the call.
     */
    public final void sendRemoteRttRequest() {
        mListeners.forEach((l) -> l.onRemoteRttRequest(Connection.this));
    }

    /**
     * Notifies this Connection that the {@link #getAudioState()} property has a new value.
     *
     * @param state The new connection audio state.
     * @deprecated Use {@link #onCallAudioStateChanged(CallAudioState)} instead.
     * @hide
     */
    @SystemApi
    @Deprecated
    public void onAudioStateChanged(AudioState state) {}

    /**
     * Notifies this Connection that the {@link #getCallAudioState()} property has a new value.
     *
     * @param state The new connection audio state.
     */
    public void onCallAudioStateChanged(CallAudioState state) {}

    /**
     * Notifies this Connection of an internal state change. This method is called after the
     * state is changed.
     *
     * @param state The new state, one of the {@code STATE_*} constants.
     */
    public void onStateChanged(int state) {}

    /**
     * Notifies this Connection of a request to play a DTMF tone.
     *
     * @param c A DTMF character.
     */
    public void onPlayDtmfTone(char c) {}

    /**
     * Notifies this Connection of a request to stop any currently playing DTMF tones.
     */
    public void onStopDtmfTone() {}

    /**
     * Notifies this Connection of a request to disconnect.
     */
    public void onDisconnect() {}

    /**
     * Notifies this Connection of a request to disconnect a participant of the conference managed
     * by the connection.
     *
     * @param endpoint the {@link Uri} of the participant to disconnect.
     * @hide
     */
    public void onDisconnectConferenceParticipant(Uri endpoint) {}

    /**
     * Notifies this Connection of a request to separate from its parent conference.
     */
    public void onSeparate() {}

    /**
     * Notifies this Connection of a request to abort.
     */
    public void onAbort() {}

    /**
     * Notifies this Connection of a request to hold.
     */
    public void onHold() {}

    /**
     * Notifies this Connection of a request to exit a hold state.
     */
    public void onUnhold() {}

    /**
     * Notifies this Connection, which is in {@link #STATE_RINGING}, of
     * a request to accept.
     * <p>
     * For managed {@link ConnectionService}s, this will be called when the user answers a call via
     * the default dialer's {@link InCallService}.
     * <p>
     * Although a self-managed {@link ConnectionService} provides its own incoming call UI, the
     * Telecom framework may request that the call is answered in the following circumstances:
     * <ul>
     *     <li>The user chooses to answer an incoming call via a Bluetooth device.</li>
     *     <li>A car mode {@link InCallService} is in use which has declared
     *     {@link TelecomManager#METADATA_INCLUDE_SELF_MANAGED_CALLS} in its manifest.  Such an
     *     {@link InCallService} will be able to see calls from self-managed
     *     {@link ConnectionService}s, and will be able to display an incoming call UI on their
     *     behalf.</li>
     * </ul>
     * @param videoState The video state in which to answer the connection.
     */
    public void onAnswer(int videoState) {}

    /**
     * Notifies this Connection, which is in {@link #STATE_RINGING}, of
     * a request to accept.
     * <p>
     * For managed {@link ConnectionService}s, this will be called when the user answers a call via
     * the default dialer's {@link InCallService}.
     * <p>
     * Although a self-managed {@link ConnectionService} provides its own incoming call UI, the
     * Telecom framework may request that the call is answered in the following circumstances:
     * <ul>
     *     <li>The user chooses to answer an incoming call via a Bluetooth device.</li>
     *     <li>A car mode {@link InCallService} is in use which has declared
     *     {@link TelecomManager#METADATA_INCLUDE_SELF_MANAGED_CALLS} in its manifest.  Such an
     *     {@link InCallService} will be able to see calls from self-managed
     *     {@link ConnectionService}s, and will be able to display an incoming call UI on their
     *     behalf.</li>
     * </ul>
     */
    public void onAnswer() {
        onAnswer(VideoProfile.STATE_AUDIO_ONLY);
    }

    /**
     * Notifies this Connection, which is in {@link #STATE_RINGING}, of
     * a request to deflect.
     */
    public void onDeflect(Uri address) {}

    /**
     * Notifies this Connection, which is in {@link #STATE_RINGING}, of
     * a request to reject.
     * <p>
     * For managed {@link ConnectionService}s, this will be called when the user rejects a call via
     * the default dialer's {@link InCallService}.
     * <p>
     * Although a self-managed {@link ConnectionService} provides its own incoming call UI, the
     * Telecom framework may request that the call is rejected in the following circumstances:
     * <ul>
     *     <li>The user chooses to reject an incoming call via a Bluetooth device.</li>
     *     <li>A car mode {@link InCallService} is in use which has declared
     *     {@link TelecomManager#METADATA_INCLUDE_SELF_MANAGED_CALLS} in its manifest.  Such an
     *     {@link InCallService} will be able to see calls from self-managed
     *     {@link ConnectionService}s, and will be able to display an incoming call UI on their
     *     behalf.</li>
     * </ul>
     */
    public void onReject() {}

    /**
     * Notifies this Connection, which is in {@link #STATE_RINGING}, of
     * a request to reject with a message.
     */
    public void onReject(String replyMessage) {}

    /**
     * Notifies this Connection of a request to silence the ringer.
     * <p>
     * The ringer may be silenced by any of the following methods:
     * <ul>
     *     <li>{@link TelecomManager#silenceRinger()}</li>
     *     <li>The user presses the volume-down button while a call is ringing.</li>
     * </ul>
     * <p>
     * Self-managed {@link ConnectionService} implementations should override this method in their
     * {@link Connection} implementation and implement logic to silence their app's ringtone.  If
     * your app set the ringtone as part of the incoming call {@link Notification} (see
     * {@link #onShowIncomingCallUi()}), it should re-post the notification now, except call
     * {@link android.app.Notification.Builder#setOnlyAlertOnce(boolean)} with {@code true}.  This
     * will ensure the ringtone sound associated with your {@link android.app.NotificationChannel}
     * stops playing.
     */
    public void onSilence() {}

    /**
     * Notifies this Connection whether the user wishes to proceed with the post-dial DTMF codes.
     */
    public void onPostDialContinue(boolean proceed) {}

    /**
     * Notifies this Connection of a request to pull an external call to the local device.
     * <p>
     * The {@link InCallService} issues a request to pull an external call to the local device via
     * {@link Call#pullExternalCall()}.
     * <p>
     * For a Connection to be pulled, both the {@link Connection#CAPABILITY_CAN_PULL_CALL}
     * capability and {@link Connection#PROPERTY_IS_EXTERNAL_CALL} property bits must be set.
     * <p>
     * For more information on external calls, see {@link Connection#PROPERTY_IS_EXTERNAL_CALL}.
     */
    public void onPullExternalCall() {}

    /**
     * Notifies this Connection of a {@link Call} event initiated from an {@link InCallService}.
     * <p>
     * The {@link InCallService} issues a Call event via {@link Call#sendCallEvent(String, Bundle)}.
     * <p>
     * Where possible, the Connection should make an attempt to handle {@link Call} events which
     * are part of the {@code android.telecom.*} namespace.  The Connection should ignore any events
     * it does not wish to handle.  Unexpected events should be handled gracefully, as it is
     * possible that a {@link InCallService} has defined its own Call events which a Connection is
     * not aware of.
     * <p>
     * See also {@link Call#sendCallEvent(String, Bundle)}.
     *
     * @param event The call event.
     * @param extras Extras associated with the call event.
     */
    public void onCallEvent(String event, Bundle extras) {}

    /**
     * Notifies this {@link Connection} that a handover has completed.
     * <p>
     * A handover is initiated with {@link android.telecom.Call#handoverTo(PhoneAccountHandle, int,
     * Bundle)} on the initiating side of the handover, and
     * {@link TelecomManager#acceptHandover(Uri, int, PhoneAccountHandle)}.
     */
    public void onHandoverComplete() {}

    /**
     * Notifies this {@link Connection} of a change to the extras made outside the
     * {@link ConnectionService}.
     * <p>
     * These extras changes can originate from Telecom itself, or from an {@link InCallService} via
     * the {@link android.telecom.Call#putExtras(Bundle)} and
     * {@link Call#removeExtras(List)}.
     *
     * @param extras The new extras bundle.
     */
    public void onExtrasChanged(Bundle extras) {}

    /**
     * Notifies this {@link Connection} that its {@link ConnectionService} is responsible for
     * displaying its incoming call user interface for the {@link Connection}.
     * <p>
     * Will only be called for incoming calls added via a self-managed {@link ConnectionService}
     * (see {@link PhoneAccount#CAPABILITY_SELF_MANAGED}), where the {@link ConnectionService}
     * should show its own incoming call user interface.
     * <p>
     * Where there are ongoing calls in other self-managed {@link ConnectionService}s, or in a
     * regular {@link ConnectionService}, and it is not possible to hold these other calls, the
     * Telecom framework will display its own incoming call user interface to allow the user to
     * choose whether to answer the new incoming call and disconnect other ongoing calls, or to
     * reject the new incoming call.
     * <p>
     * You should trigger the display of the incoming call user interface for your application by
     * showing a {@link Notification} with a full-screen {@link Intent} specified.
     *
     * In your application code, you should create a {@link android.app.NotificationChannel} for
     * incoming call notifications from your app:
     * <pre><code>
     * NotificationChannel channel = new NotificationChannel(YOUR_CHANNEL_ID, "Incoming Calls",
     *          NotificationManager.IMPORTANCE_MAX);
     * // other channel setup stuff goes here.
     *
     * // We'll use the default system ringtone for our incoming call notification channel.  You can
     * // use your own audio resource here.
     * Uri ringtoneUri = RingtoneManager.getDefaultUri(RingtoneManager.TYPE_RINGTONE);
     * channel.setSound(ringtoneUri, new AudioAttributes.Builder()
     *          // Setting the AudioAttributes is important as it identifies the purpose of your
     *          // notification sound.
     *          .setUsage(AudioAttributes.USAGE_NOTIFICATION_RINGTONE)
     *          .setContentType(AudioAttributes.CONTENT_TYPE_SONIFICATION)
     *      .build());
     *
     * NotificationManager mgr = getSystemService(NotificationManager.class);
     * mgr.createNotificationChannel(channel);
     * </code></pre>
     * When it comes time to post a notification for your incoming call, ensure it uses your
     * incoming call {@link android.app.NotificationChannel}.
     * <pre><code>
     *     // Create an intent which triggers your fullscreen incoming call user interface.
     *     Intent intent = new Intent(Intent.ACTION_MAIN, null);
     *     intent.setFlags(Intent.FLAG_ACTIVITY_NO_USER_ACTION | Intent.FLAG_ACTIVITY_NEW_TASK);
     *     intent.setClass(context, YourIncomingCallActivity.class);
     *     PendingIntent pendingIntent = PendingIntent.getActivity(context, 1, intent, 0);
     *
     *     // Build the notification as an ongoing high priority item; this ensures it will show as
     *     // a heads up notification which slides down over top of the current content.
     *     final Notification.Builder builder = new Notification.Builder(context);
     *     builder.setOngoing(true);
     *     builder.setPriority(Notification.PRIORITY_HIGH);
     *
     *     // Set notification content intent to take user to fullscreen UI if user taps on the
     *     // notification body.
     *     builder.setContentIntent(pendingIntent);
     *     // Set full screen intent to trigger display of the fullscreen UI when the notification
     *     // manager deems it appropriate.
     *     builder.setFullScreenIntent(pendingIntent, true);
     *
     *     // Setup notification content.
     *     builder.setSmallIcon( yourIconResourceId );
     *     builder.setContentTitle("Your notification title");
     *     builder.setContentText("Your notification content.");
     *
     *     // Set notification as insistent to cause your ringtone to loop.
     *     Notification notification = builder.build();
     *     notification.flags |= Notification.FLAG_INSISTENT;
     *
     *     // Use builder.addAction(..) to add buttons to answer or reject the call.
     *     NotificationManager notificationManager = mContext.getSystemService(
     *         NotificationManager.class);
     *     notificationManager.notify(YOUR_CHANNEL_ID, YOUR_TAG, YOUR_ID, notification);
     * </code></pre>
     */
    public void onShowIncomingCallUi() {}

    /**
     * Notifies this {@link Connection} that the user has requested an RTT session.
     * The connection service should call {@link #sendRttInitiationSuccess} or
     * {@link #sendRttInitiationFailure} to inform Telecom of the success or failure of the
     * request, respectively.
     * @param rttTextStream The object that should be used to send text to or receive text from
     *                      the in-call app.
     */
    public void onStartRtt(@NonNull RttTextStream rttTextStream) {}

    /**
     * Notifies this {@link Connection} that it should terminate any existing RTT communication
     * channel. No response to Telecom is needed for this method.
     */
    public void onStopRtt() {}

    /**
     * Notifies this connection of a response to a previous remotely-initiated RTT upgrade
     * request sent via {@link #sendRemoteRttRequest}. Acceptance of the request is
     * indicated by the supplied {@link RttTextStream} being non-null, and rejection is
     * indicated by {@code rttTextStream} being {@code null}
     * @param rttTextStream The object that should be used to send text to or receive text from
     *                      the in-call app.
     */
    public void handleRttUpgradeResponse(@Nullable RttTextStream rttTextStream) {}

    static String toLogSafePhoneNumber(String number) {
        // For unknown number, log empty string.
        if (number == null) {
            return "";
        }

        if (PII_DEBUG) {
            // When PII_DEBUG is true we emit PII.
            return number;
        }

        // Do exactly same thing as Uri#toSafeString() does, which will enable us to compare
        // sanitized phone numbers.
        StringBuilder builder = new StringBuilder();
        for (int i = 0; i < number.length(); i++) {
            char c = number.charAt(i);
            if (c == '-' || c == '@' || c == '.') {
                builder.append(c);
            } else {
                builder.append('x');
            }
        }
        return builder.toString();
    }

    private void setState(int state) {
        checkImmutable();
        if (mState == STATE_DISCONNECTED && mState != state) {
            Log.d(this, "Connection already DISCONNECTED; cannot transition out of this state.");
            return;
        }
        if (mState != state) {
            Log.d(this, "setState: %s", stateToString(state));
            mState = state;
            onStateChanged(state);
            for (Listener l : mListeners) {
                l.onStateChanged(this, state);
            }
        }
    }

    private static class FailureSignalingConnection extends Connection {
        private boolean mImmutable = false;
        public FailureSignalingConnection(DisconnectCause disconnectCause) {
            setDisconnected(disconnectCause);
            mImmutable = true;
        }

        public void checkImmutable() {
            if (mImmutable) {
                throw new UnsupportedOperationException("Connection is immutable");
            }
        }
    }

    /**
     * Return a {@code Connection} which represents a failed connection attempt. The returned
     * {@code Connection} will have a {@link android.telecom.DisconnectCause} and as specified,
     * and a {@link #getState()} of {@link #STATE_DISCONNECTED}.
     * <p>
     * The returned {@code Connection} can be assumed to {@link #destroy()} itself when appropriate,
     * so users of this method need not maintain a reference to its return value to destroy it.
     *
     * @param disconnectCause The disconnect cause, ({@see android.telecomm.DisconnectCause}).
     * @return A {@code Connection} which indicates failure.
     */
    public static Connection createFailedConnection(DisconnectCause disconnectCause) {
        return new FailureSignalingConnection(disconnectCause);
    }

    /**
     * Override to throw an {@link UnsupportedOperationException} if this {@code Connection} is
     * not intended to be mutated, e.g., if it is a marker for failure. Only for framework use;
     * this should never be un-@hide-den.
     *
     * @hide
     */
    public void checkImmutable() {}

    /**
     * Return a {@code Connection} which represents a canceled connection attempt. The returned
     * {@code Connection} will have state {@link #STATE_DISCONNECTED}, and cannot be moved out of
     * that state. This connection should not be used for anything, and no other
     * {@code Connection}s should be attempted.
     * <p>
     * so users of this method need not maintain a reference to its return value to destroy it.
     *
     * @return A {@code Connection} which indicates that the underlying connection should
     * be canceled.
     */
    public static Connection createCanceledConnection() {
        return new FailureSignalingConnection(new DisconnectCause(DisconnectCause.CANCELED));
    }

    private final void fireOnConferenceableConnectionsChanged() {
        for (Listener l : mListeners) {
            l.onConferenceablesChanged(this, getConferenceables());
        }
    }

    private final void fireConferenceChanged() {
        for (Listener l : mListeners) {
            l.onConferenceChanged(this, mConference);
        }
    }

    private final void clearConferenceableList() {
        for (Conferenceable c : mConferenceables) {
            if (c instanceof Connection) {
                Connection connection = (Connection) c;
                connection.removeConnectionListener(mConnectionDeathListener);
            } else if (c instanceof Conference) {
                Conference conference = (Conference) c;
                conference.removeListener(mConferenceDeathListener);
            }
        }
        mConferenceables.clear();
    }

    /**
     * Handles a change to extras received from Telecom.
     *
     * @param extras The new extras.
     * @hide
     */
    final void handleExtrasChanged(Bundle extras) {
        Bundle b = null;
        synchronized (mExtrasLock) {
            mExtras = extras;
            if (mExtras != null) {
                b = new Bundle(mExtras);
            }
        }
        onExtrasChanged(b);
    }

    /**
     * Notifies listeners that the merge request failed.
     *
     * @hide
     */
    protected final void notifyConferenceMergeFailed() {
        for (Listener l : mListeners) {
            l.onConferenceMergeFailed(this);
        }
    }

    /**
     * Notifies listeners of a change to conference participant(s).
     *
     * @param conferenceParticipants The participants.
     * @hide
     */
    protected final void updateConferenceParticipants(
            List<ConferenceParticipant> conferenceParticipants) {
        for (Listener l : mListeners) {
            l.onConferenceParticipantsChanged(this, conferenceParticipants);
        }
    }

    /**
     * Notifies listeners that a conference call has been started.
     * @hide
     */
    protected void notifyConferenceStarted() {
        for (Listener l : mListeners) {
            l.onConferenceStarted();
        }
    }

    /**
     * Notifies listeners when a change has occurred to the Connection which impacts its ability to
     * be a part of a conference call.
     * @param isConferenceSupported {@code true} if the connection supports being part of a
     *      conference call, {@code false} otherwise.
     * @hide
     */
    protected void notifyConferenceSupportedChanged(boolean isConferenceSupported) {
        for (Listener l : mListeners) {
            l.onConferenceSupportedChanged(this, isConferenceSupported);
        }
    }

    /**
     * Notifies listeners when phone account is changed. For example, when the PhoneAccount is
     * changed due to an emergency call being redialed.
     * @param pHandle The new PhoneAccountHandle for this connection.
     * @hide
     */
    public void notifyPhoneAccountChanged(PhoneAccountHandle pHandle) {
        for (Listener l : mListeners) {
            l.onPhoneAccountChanged(this, pHandle);
        }
    }

    /**
     * Sets the {@link PhoneAccountHandle} associated with this connection.
     *
     * @hide
     */
    public void setPhoneAccountHandle(PhoneAccountHandle phoneAccountHandle) {
        if (mPhoneAccountHandle != phoneAccountHandle) {
            mPhoneAccountHandle = phoneAccountHandle;
            notifyPhoneAccountChanged(phoneAccountHandle);
        }
    }

    /**
     * Returns the {@link PhoneAccountHandle} associated with this connection.
     *
     * @hide
     */
    public PhoneAccountHandle getPhoneAccountHandle() {
        return mPhoneAccountHandle;
    }

    /**
     * Sends an event associated with this {@code Connection} with associated event extras to the
     * {@link InCallService}.
     * <p>
     * Connection events are used to communicate point in time information from a
     * {@link ConnectionService} to a {@link InCallService} implementations.  An example of a
     * custom connection event includes notifying the UI when a WIFI call has been handed over to
     * LTE, which the InCall UI might use to inform the user that billing charges may apply.  The
     * Android Telephony framework will send the {@link #EVENT_CALL_MERGE_FAILED} connection event
     * when a call to {@link Call#mergeConference()} has failed to complete successfully.  A
     * connection event could also be used to trigger UI in the {@link InCallService} which prompts
     * the user to make a choice (e.g. whether they want to incur roaming costs for making a call),
     * which is communicated back via {@link Call#sendCallEvent(String, Bundle)}.
     * <p>
     * Events are exposed to {@link InCallService} implementations via
     * {@link Call.Callback#onConnectionEvent(Call, String, Bundle)}.
     * <p>
     * No assumptions should be made as to how an In-Call UI or service will handle these events.
     * The {@link ConnectionService} must assume that the In-Call UI could even chose to ignore
     * some events altogether.
     * <p>
     * Events should be fully qualified (e.g. {@code com.example.event.MY_EVENT}) to avoid
     * conflicts between {@link ConnectionService} implementations.  Further, custom
     * {@link ConnectionService} implementations shall not re-purpose events in the
     * {@code android.*} namespace, nor shall they define new event types in this namespace.  When
     * defining a custom event type, ensure the contents of the extras {@link Bundle} is clearly
     * defined.  Extra keys for this bundle should be named similar to the event type (e.g.
     * {@code com.example.extra.MY_EXTRA}).
     * <p>
     *  When defining events and the associated extras, it is important to keep their behavior
     * consistent when the associated {@link ConnectionService} is updated.  Support for deprecated
     * events/extras should me maintained to ensure backwards compatibility with older
     * {@link InCallService} implementations which were built to support the older behavior.
     *
     * @param event The connection event.
     * @param extras Optional bundle containing extra information associated with the event.
     */
    public void sendConnectionEvent(String event, Bundle extras) {
        for (Listener l : mListeners) {
            l.onConnectionEvent(this, event, extras);
        }
    }
}<|MERGE_RESOLUTION|>--- conflicted
+++ resolved
@@ -637,18 +637,17 @@
             "android.telecom.event.HANDOVER_FAILED";
 
     /**
-<<<<<<< HEAD
+     * Connection extra key used to store SIP invite fields for an incoming call for IMS calls
+     */
+    public static final String EXTRA_SIP_INVITE = "android.telecom.extra.SIP_INVITE";
+
+    /**
      * Connection event used to inform an {@link InCallService} that the call session property
      * has changed
      * @hide
      */
     public static final String EVENT_CALL_PROPERTY_CHANGED =
             "android.telecom.event.EVENT_CALL_PROPERTY_CHANGED";
-=======
-     * Connection extra key used to store SIP invite fields for an incoming call for IMS calls
-     */
-    public static final String EXTRA_SIP_INVITE = "android.telecom.extra.SIP_INVITE";
->>>>>>> de843449
 
     // Flag controlling whether PII is emitted into the logs
     private static final boolean PII_DEBUG = Log.isLoggable(android.util.Log.DEBUG);
