--- conflicted
+++ resolved
@@ -34,11 +34,7 @@
 public final class ParcelableConnection implements Parcelable {
     private final PhoneAccountHandle mPhoneAccount;
     private final int mState;
-<<<<<<< HEAD
-    private final int mCapabilities;
-=======
     private final int mConnectionCapabilities;
->>>>>>> 073b8a01
     private final int mProperties;
     private final Uri mAddress;
     private final int mAddressPresentation;
@@ -73,11 +69,7 @@
             int callSubstate) {
         mPhoneAccount = phoneAccount;
         mState = state;
-<<<<<<< HEAD
-        mCapabilities = capabilities;
-=======
         mConnectionCapabilities = capabilities;
->>>>>>> 073b8a01
         mProperties = properties;
         mAddress = address;
         mAddressPresentation = addressPresentation;
@@ -110,10 +102,6 @@
         return mProperties;
     }
 
-    public int getProperties() {
-        return mProperties;
-    }
-
     public Uri getHandle() {
         return mAddress;
     }
@@ -170,11 +158,7 @@
                 .append(", state:")
                 .append(mState)
                 .append(", capabilities:")
-<<<<<<< HEAD
-                .append(PhoneCapabilities.toString(mCapabilities))
-=======
                 .append(Connection.capabilitiesToString(mConnectionCapabilities))
->>>>>>> 073b8a01
                 .append(", properties:")
                 .append(Integer.toHexString(mProperties))
                 .toString();
@@ -241,11 +225,7 @@
     public void writeToParcel(Parcel destination, int flags) {
         destination.writeParcelable(mPhoneAccount, 0);
         destination.writeInt(mState);
-<<<<<<< HEAD
-        destination.writeInt(mCapabilities);
-=======
         destination.writeInt(mConnectionCapabilities);
->>>>>>> 073b8a01
         destination.writeInt(mProperties);
         destination.writeParcelable(mAddress, 0);
         destination.writeInt(mAddressPresentation);
