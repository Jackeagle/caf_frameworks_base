--- conflicted
+++ resolved
@@ -706,11 +706,7 @@
     Res_value value;
     ResTable_config config;
     uint32_t typeSpecFlags;
-<<<<<<< HEAD
-    ssize_t block = res.getResource(ident, &value, false, density, &typeSpecFlags, &config);
-=======
-    ssize_t block = res.getResource(ref, &value, false, &typeSpecFlags, &config);
->>>>>>> 44ffc93b
+    ssize_t block = res.getResource(ref, &value, false, density, &typeSpecFlags, &config);
 #if THROW_ON_BAD_ID
     if (block == BAD_INDEX) {
         jniThrowException(env, "java/lang/IllegalStateException", "Bad resource!");
@@ -1110,7 +1106,7 @@
             uint32_t redirect = res.lookupRedirectionMap(resid);
             if (redirect != 0) {
                 REDIRECT_NOISY(LOGW("deep REDIRECT 0x%08x => 0x%08x\n", resid, redirect));
-                ssize_t newBlock = res.getResource(redirect, &value, true, &typeSetFlags, &config);
+                ssize_t newBlock = res.getResource(redirect, &value, true, config.density, &typeSetFlags, &config);
                 if (newBlock >= 0) {
                     newBlock = res.resolveReference(&value, newBlock, &redirect, &typeSetFlags, &config);
 #if THROW_ON_BAD_ID
@@ -1392,7 +1388,7 @@
             uint32_t redirect = res.lookupRedirectionMap(resid);
             if (redirect != 0) {
                 REDIRECT_NOISY(LOGW("array REDIRECT 0x%08x => 0x%08x\n", resid, redirect));
-                ssize_t newBlock = res.getResource(redirect, &value, true, &typeSetFlags, &config);
+                ssize_t newBlock = res.getResource(redirect, &value, true, config.density, &typeSetFlags, &config);
                 if (newBlock >= 0) {
                     newBlock = res.resolveReference(&value, newBlock, &redirect, &typeSetFlags, &config);
 #if THROW_ON_BAD_ID
