--- conflicted
+++ resolved
@@ -230,11 +230,8 @@
 # TODO: clean up Minikin so it doesn't need the freetype include
 
 LOCAL_STATIC_LIBRARIES := \
-<<<<<<< HEAD
     libgif \
-=======
     libseccomp_policy \
->>>>>>> fde0a410
 
 LOCAL_SHARED_LIBRARIES := \
     libmemtrack \
