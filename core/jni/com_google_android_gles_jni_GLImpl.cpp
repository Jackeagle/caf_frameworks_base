/* //device/libs/android_runtime/com_google_android_gles_jni_GLImpl.cpp
**
** Copyright 2006, The Android Open Source Project
**
** Licensed under the Apache License, Version 2.0 (the "License"); 
** you may not use this file except in compliance with the License. 
** You may obtain a copy of the License at 
**
**     http://www.apache.org/licenses/LICENSE-2.0 
**
** Unless required by applicable law or agreed to in writing, software 
** distributed under the License is distributed on an "AS IS" BASIS, 
** WITHOUT WARRANTIES OR CONDITIONS OF ANY KIND, either express or implied. 
** See the License for the specific language governing permissions and 
** limitations under the License.
*/

// This source file is automatically generated

#include <android_runtime/AndroidRuntime.h>
#include <utils/misc.h>

#include <assert.h>
#include <GLES/gl.h>
#include <GLES/glext.h>

/* special calls implemented in Android's GLES wrapper used to more
 * efficiently bound-check passed arrays */
extern "C" {
GL_API void GL_APIENTRY glColorPointerBounds(GLint size, GLenum type, GLsizei stride,
        const GLvoid *ptr, GLsizei count);
GL_API void GL_APIENTRY glNormalPointerBounds(GLenum type, GLsizei stride,
        const GLvoid *pointer, GLsizei count);
GL_API void GL_APIENTRY glTexCoordPointerBounds(GLint size, GLenum type,
        GLsizei stride, const GLvoid *pointer, GLsizei count);
GL_API void GL_APIENTRY glVertexPointerBounds(GLint size, GLenum type,
        GLsizei stride, const GLvoid *pointer, GLsizei count);
}

static int initialized = 0;

static jclass nioAccessClass;
static jclass bufferClass;
static jclass OOMEClass;
static jclass UOEClass;
static jclass IAEClass;
static jclass AIOOBEClass;
static jclass G11ImplClass;
static jmethodID getBasePointerID;
static jmethodID getBaseArrayID;
static jmethodID getBaseArrayOffsetID;
static jmethodID allowIndirectBuffersID;
static jfieldID positionID;
static jfieldID limitID;
static jfieldID elementSizeShiftID;

/* Cache method IDs each time the class is loaded. */

static void
nativeClassInitBuffer(JNIEnv *_env)
{
    jclass nioAccessClassLocal = _env->FindClass("java/nio/NIOAccess");
    nioAccessClass = (jclass) _env->NewGlobalRef(nioAccessClassLocal);

    jclass bufferClassLocal = _env->FindClass("java/nio/Buffer");
    bufferClass = (jclass) _env->NewGlobalRef(bufferClassLocal);

    jclass g11impClassLocal = _env->FindClass("com/google/android/gles_jni/GLImpl");
    G11ImplClass = (jclass) _env->NewGlobalRef(g11impClassLocal);

    getBasePointerID = _env->GetStaticMethodID(nioAccessClass,
            "getBasePointer", "(Ljava/nio/Buffer;)J");
    getBaseArrayID = _env->GetStaticMethodID(nioAccessClass,
            "getBaseArray", "(Ljava/nio/Buffer;)Ljava/lang/Object;");
    getBaseArrayOffsetID = _env->GetStaticMethodID(nioAccessClass,
            "getBaseArrayOffset", "(Ljava/nio/Buffer;)I");
    allowIndirectBuffersID = _env->GetStaticMethodID(g11impClassLocal,
            "allowIndirectBuffers", "(Ljava/lang/String;)Z");
    positionID = _env->GetFieldID(bufferClass, "position", "I");
    limitID = _env->GetFieldID(bufferClass, "limit", "I");
    elementSizeShiftID =
        _env->GetFieldID(bufferClass, "_elementSizeShift", "I");
}

static void
nativeClassInit(JNIEnv *_env, jclass glImplClass)
{
    nativeClassInitBuffer(_env);

    jclass IAEClassLocal =
        _env->FindClass("java/lang/IllegalArgumentException");
    jclass OOMEClassLocal =
         _env->FindClass("java/lang/OutOfMemoryError");
    jclass UOEClassLocal =
         _env->FindClass("java/lang/UnsupportedOperationException");
    jclass AIOOBEClassLocal =
         _env->FindClass("java/lang/ArrayIndexOutOfBoundsException");

    IAEClass = (jclass) _env->NewGlobalRef(IAEClassLocal);
    OOMEClass = (jclass) _env->NewGlobalRef(OOMEClassLocal);
    UOEClass = (jclass) _env->NewGlobalRef(UOEClassLocal);
    AIOOBEClass = (jclass) _env->NewGlobalRef(AIOOBEClassLocal);
}

static void *
getPointer(JNIEnv *_env, jobject buffer, jarray *array, jint *remaining)
{
    jint position;
    jint limit;
    jint elementSizeShift;
    jlong pointer;
    jint offset;
    void *data;

    position = _env->GetIntField(buffer, positionID);
    limit = _env->GetIntField(buffer, limitID);
    elementSizeShift = _env->GetIntField(buffer, elementSizeShiftID);
    *remaining = (limit - position) << elementSizeShift;
    pointer = _env->CallStaticLongMethod(nioAccessClass,
            getBasePointerID, buffer);
    if (pointer != 0L) {
        *array = NULL;
        return (void *) (jint) pointer;
    }
    
    *array = (jarray) _env->CallStaticObjectMethod(nioAccessClass,
            getBaseArrayID, buffer);
    if (*array == NULL) {
        return (void*) NULL;
    }
    offset = _env->CallStaticIntMethod(nioAccessClass,
            getBaseArrayOffsetID, buffer);
    data = _env->GetPrimitiveArrayCritical(*array, (jboolean *) 0);
    
    return (void *) ((char *) data + offset);
}

static void
releasePointer(JNIEnv *_env, jarray array, void *data, jboolean commit)
{
    _env->ReleasePrimitiveArrayCritical(array, data,
					   commit ? 0 : JNI_ABORT);
}

extern "C" {
extern char*  __progname;
}

static bool
allowIndirectBuffers(JNIEnv *_env) {
    static jint sIndirectBufferCompatability;
    if (sIndirectBufferCompatability == 0) {
        jobject appName = _env->NewStringUTF(::__progname);
        sIndirectBufferCompatability = _env->CallStaticBooleanMethod(G11ImplClass, allowIndirectBuffersID, appName) ? 2 : 1;
    }
    return sIndirectBufferCompatability == 2;
}

static void *
getDirectBufferPointer(JNIEnv *_env, jobject buffer) {
    if (!buffer) {
        return NULL;
    }
    void* buf = _env->GetDirectBufferAddress(buffer);
    if (buf) {
        jint position = _env->GetIntField(buffer, positionID);
        jint elementSizeShift = _env->GetIntField(buffer, elementSizeShiftID);
        buf = ((char*) buf) + (position << elementSizeShift);
    } else {
        if (allowIndirectBuffers(_env)) {
            jarray array = 0;
            jint remaining;
            buf = getPointer(_env, buffer, &array, &remaining);
            if (array) {
                releasePointer(_env, array, buf, 0);
            }
        } else {
            _env->ThrowNew(IAEClass, "Must use a native order direct Buffer");
        }
    }
    return buf;
}

static int
getNumCompressedTextureFormats() {
    int numCompressedTextureFormats = 0;
    glGetIntegerv(GL_NUM_COMPRESSED_TEXTURE_FORMATS, &numCompressedTextureFormats);
    return numCompressedTextureFormats;
}

// --------------------------------------------------------------------------

/* void glActiveTexture ( GLenum texture ) */
static void
android_glActiveTexture__I
  (JNIEnv *_env, jobject _this, jint texture) {
    glActiveTexture(
        (GLenum)texture
    );
}

/* void glAlphaFunc ( GLenum func, GLclampf ref ) */
static void
android_glAlphaFunc__IF
  (JNIEnv *_env, jobject _this, jint func, jfloat ref) {
    glAlphaFunc(
        (GLenum)func,
        (GLclampf)ref
    );
}

/* void glAlphaFuncx ( GLenum func, GLclampx ref ) */
static void
android_glAlphaFuncx__II
  (JNIEnv *_env, jobject _this, jint func, jint ref) {
    glAlphaFuncx(
        (GLenum)func,
        (GLclampx)ref
    );
}

/* void glBindTexture ( GLenum target, GLuint texture ) */
static void
android_glBindTexture__II
  (JNIEnv *_env, jobject _this, jint target, jint texture) {
    glBindTexture(
        (GLenum)target,
        (GLuint)texture
    );
}

/* void glBlendFunc ( GLenum sfactor, GLenum dfactor ) */
static void
android_glBlendFunc__II
  (JNIEnv *_env, jobject _this, jint sfactor, jint dfactor) {
    glBlendFunc(
        (GLenum)sfactor,
        (GLenum)dfactor
    );
}

/* void glClear ( GLbitfield mask ) */
static void
android_glClear__I
  (JNIEnv *_env, jobject _this, jint mask) {
    glClear(
        (GLbitfield)mask
    );
}

/* void glClearColor ( GLclampf red, GLclampf green, GLclampf blue, GLclampf alpha ) */
static void
android_glClearColor__FFFF
  (JNIEnv *_env, jobject _this, jfloat red, jfloat green, jfloat blue, jfloat alpha) {
    glClearColor(
        (GLclampf)red,
        (GLclampf)green,
        (GLclampf)blue,
        (GLclampf)alpha
    );
}

/* void glClearColorx ( GLclampx red, GLclampx green, GLclampx blue, GLclampx alpha ) */
static void
android_glClearColorx__IIII
  (JNIEnv *_env, jobject _this, jint red, jint green, jint blue, jint alpha) {
    glClearColorx(
        (GLclampx)red,
        (GLclampx)green,
        (GLclampx)blue,
        (GLclampx)alpha
    );
}

/* void glClearDepthf ( GLclampf depth ) */
static void
android_glClearDepthf__F
  (JNIEnv *_env, jobject _this, jfloat depth) {
    glClearDepthf(
        (GLclampf)depth
    );
}

/* void glClearDepthx ( GLclampx depth ) */
static void
android_glClearDepthx__I
  (JNIEnv *_env, jobject _this, jint depth) {
    glClearDepthx(
        (GLclampx)depth
    );
}

/* void glClearStencil ( GLint s ) */
static void
android_glClearStencil__I
  (JNIEnv *_env, jobject _this, jint s) {
    glClearStencil(
        (GLint)s
    );
}

/* void glClientActiveTexture ( GLenum texture ) */
static void
android_glClientActiveTexture__I
  (JNIEnv *_env, jobject _this, jint texture) {
    glClientActiveTexture(
        (GLenum)texture
    );
}

/* void glColor4f ( GLfloat red, GLfloat green, GLfloat blue, GLfloat alpha ) */
static void
android_glColor4f__FFFF
  (JNIEnv *_env, jobject _this, jfloat red, jfloat green, jfloat blue, jfloat alpha) {
    glColor4f(
        (GLfloat)red,
        (GLfloat)green,
        (GLfloat)blue,
        (GLfloat)alpha
    );
}

/* void glColor4x ( GLfixed red, GLfixed green, GLfixed blue, GLfixed alpha ) */
static void
android_glColor4x__IIII
  (JNIEnv *_env, jobject _this, jint red, jint green, jint blue, jint alpha) {
    glColor4x(
        (GLfixed)red,
        (GLfixed)green,
        (GLfixed)blue,
        (GLfixed)alpha
    );
}

/* void glColorMask ( GLboolean red, GLboolean green, GLboolean blue, GLboolean alpha ) */
static void
android_glColorMask__ZZZZ
  (JNIEnv *_env, jobject _this, jboolean red, jboolean green, jboolean blue, jboolean alpha) {
    glColorMask(
        (GLboolean)red,
        (GLboolean)green,
        (GLboolean)blue,
        (GLboolean)alpha
    );
}

/* void glColorPointer ( GLint size, GLenum type, GLsizei stride, const GLvoid *pointer ) */
static void
android_glColorPointerBounds__IIILjava_nio_Buffer_2I
  (JNIEnv *_env, jobject _this, jint size, jint type, jint stride, jobject pointer_buf, jint remaining) {
    jarray _array = (jarray) 0;
    jint _remaining;
    GLvoid *pointer = (GLvoid *) 0;

<<<<<<< HEAD
    pointer = (GLvoid *)getPointer(_env, pointer_buf, &_array, &_remaining);
=======
    if (pointer_buf) {
        pointer = (GLvoid *) getDirectBufferPointer(_env, pointer_buf);
        if ( ! pointer ) {
            return;
        }
    }
>>>>>>> cf4550c3
    glColorPointerBounds(
        (GLint)size,
        (GLenum)type,
        (GLsizei)stride,
        (GLvoid *)pointer,
        (GLsizei)remaining
    );
    if (_array) {
        releasePointer(_env, _array, pointer, JNI_FALSE);
    }
}

/* void glCompressedTexImage2D ( GLenum target, GLint level, GLenum internalformat, GLsizei width, GLsizei height, GLint border, GLsizei imageSize, const GLvoid *data ) */
static void
android_glCompressedTexImage2D__IIIIIIILjava_nio_Buffer_2
  (JNIEnv *_env, jobject _this, jint target, jint level, jint internalformat, jint width, jint height, jint border, jint imageSize, jobject data_buf) {
    jarray _array = (jarray) 0;
    jint _remaining;
    GLvoid *data = (GLvoid *) 0;

    data = (GLvoid *)getPointer(_env, data_buf, &_array, &_remaining);
    glCompressedTexImage2D(
        (GLenum)target,
        (GLint)level,
        (GLenum)internalformat,
        (GLsizei)width,
        (GLsizei)height,
        (GLint)border,
        (GLsizei)imageSize,
        (GLvoid *)data
    );
    if (_array) {
        releasePointer(_env, _array, data, JNI_FALSE);
    }
}

/* void glCompressedTexSubImage2D ( GLenum target, GLint level, GLint xoffset, GLint yoffset, GLsizei width, GLsizei height, GLenum format, GLsizei imageSize, const GLvoid *data ) */
static void
android_glCompressedTexSubImage2D__IIIIIIIILjava_nio_Buffer_2
  (JNIEnv *_env, jobject _this, jint target, jint level, jint xoffset, jint yoffset, jint width, jint height, jint format, jint imageSize, jobject data_buf) {
    jarray _array = (jarray) 0;
    jint _remaining;
    GLvoid *data = (GLvoid *) 0;

    data = (GLvoid *)getPointer(_env, data_buf, &_array, &_remaining);
    glCompressedTexSubImage2D(
        (GLenum)target,
        (GLint)level,
        (GLint)xoffset,
        (GLint)yoffset,
        (GLsizei)width,
        (GLsizei)height,
        (GLenum)format,
        (GLsizei)imageSize,
        (GLvoid *)data
    );
    if (_array) {
        releasePointer(_env, _array, data, JNI_FALSE);
    }
}

/* void glCopyTexImage2D ( GLenum target, GLint level, GLenum internalformat, GLint x, GLint y, GLsizei width, GLsizei height, GLint border ) */
static void
android_glCopyTexImage2D__IIIIIIII
  (JNIEnv *_env, jobject _this, jint target, jint level, jint internalformat, jint x, jint y, jint width, jint height, jint border) {
    glCopyTexImage2D(
        (GLenum)target,
        (GLint)level,
        (GLenum)internalformat,
        (GLint)x,
        (GLint)y,
        (GLsizei)width,
        (GLsizei)height,
        (GLint)border
    );
}

/* void glCopyTexSubImage2D ( GLenum target, GLint level, GLint xoffset, GLint yoffset, GLint x, GLint y, GLsizei width, GLsizei height ) */
static void
android_glCopyTexSubImage2D__IIIIIIII
  (JNIEnv *_env, jobject _this, jint target, jint level, jint xoffset, jint yoffset, jint x, jint y, jint width, jint height) {
    glCopyTexSubImage2D(
        (GLenum)target,
        (GLint)level,
        (GLint)xoffset,
        (GLint)yoffset,
        (GLint)x,
        (GLint)y,
        (GLsizei)width,
        (GLsizei)height
    );
}

/* void glCullFace ( GLenum mode ) */
static void
android_glCullFace__I
  (JNIEnv *_env, jobject _this, jint mode) {
    glCullFace(
        (GLenum)mode
    );
}

/* void glDeleteTextures ( GLsizei n, const GLuint *textures ) */
static void
android_glDeleteTextures__I_3II
  (JNIEnv *_env, jobject _this, jint n, jintArray textures_ref, jint offset) {
    GLuint *textures_base = (GLuint *) 0;
    jint _remaining;
    GLuint *textures = (GLuint *) 0;

    if (!textures_ref) {
        _env->ThrowNew(IAEClass, "textures == null");
        goto exit;
    }
    if (offset < 0) {
        _env->ThrowNew(IAEClass, "offset < 0");
        goto exit;
    }
    _remaining = _env->GetArrayLength(textures_ref) - offset;
    if (_remaining < n) {
        _env->ThrowNew(IAEClass, "length - offset < n");
        goto exit;
    }
    textures_base = (GLuint *)
        _env->GetPrimitiveArrayCritical(textures_ref, (jboolean *)0);
    textures = textures_base + offset;

    glDeleteTextures(
        (GLsizei)n,
        (GLuint *)textures
    );

exit:
    if (textures_base) {
        _env->ReleasePrimitiveArrayCritical(textures_ref, textures_base,
            JNI_ABORT);
    }
}

/* void glDeleteTextures ( GLsizei n, const GLuint *textures ) */
static void
android_glDeleteTextures__ILjava_nio_IntBuffer_2
  (JNIEnv *_env, jobject _this, jint n, jobject textures_buf) {
    jarray _array = (jarray) 0;
    jint _remaining;
    GLuint *textures = (GLuint *) 0;

    textures = (GLuint *)getPointer(_env, textures_buf, &_array, &_remaining);
    if (_remaining < n) {
        _env->ThrowNew(IAEClass, "remaining() < n");
        goto exit;
    }
    glDeleteTextures(
        (GLsizei)n,
        (GLuint *)textures
    );

exit:
    if (_array) {
        releasePointer(_env, _array, textures, JNI_FALSE);
    }
}

/* void glDepthFunc ( GLenum func ) */
static void
android_glDepthFunc__I
  (JNIEnv *_env, jobject _this, jint func) {
    glDepthFunc(
        (GLenum)func
    );
}

/* void glDepthMask ( GLboolean flag ) */
static void
android_glDepthMask__Z
  (JNIEnv *_env, jobject _this, jboolean flag) {
    glDepthMask(
        (GLboolean)flag
    );
}

/* void glDepthRangef ( GLclampf zNear, GLclampf zFar ) */
static void
android_glDepthRangef__FF
  (JNIEnv *_env, jobject _this, jfloat zNear, jfloat zFar) {
    glDepthRangef(
        (GLclampf)zNear,
        (GLclampf)zFar
    );
}

/* void glDepthRangex ( GLclampx zNear, GLclampx zFar ) */
static void
android_glDepthRangex__II
  (JNIEnv *_env, jobject _this, jint zNear, jint zFar) {
    glDepthRangex(
        (GLclampx)zNear,
        (GLclampx)zFar
    );
}

/* void glDisable ( GLenum cap ) */
static void
android_glDisable__I
  (JNIEnv *_env, jobject _this, jint cap) {
    glDisable(
        (GLenum)cap
    );
}

/* void glDisableClientState ( GLenum array ) */
static void
android_glDisableClientState__I
  (JNIEnv *_env, jobject _this, jint array) {
    glDisableClientState(
        (GLenum)array
    );
}

/* void glDrawArrays ( GLenum mode, GLint first, GLsizei count ) */
static void
android_glDrawArrays__III
  (JNIEnv *_env, jobject _this, jint mode, jint first, jint count) {
    glDrawArrays(
        (GLenum)mode,
        (GLint)first,
        (GLsizei)count
    );
}

/* void glDrawElements ( GLenum mode, GLsizei count, GLenum type, const GLvoid *indices ) */
static void
android_glDrawElements__IIILjava_nio_Buffer_2
  (JNIEnv *_env, jobject _this, jint mode, jint count, jint type, jobject indices_buf) {
    jarray _array = (jarray) 0;
    jint _remaining;
    GLvoid *indices = (GLvoid *) 0;

    indices = (GLvoid *)getPointer(_env, indices_buf, &_array, &_remaining);
    if (_remaining < count) {
        _env->ThrowNew(AIOOBEClass, "remaining() < count");
        goto exit;
    }
    glDrawElements(
        (GLenum)mode,
        (GLsizei)count,
        (GLenum)type,
        (GLvoid *)indices
    );

exit:
    if (_array) {
        releasePointer(_env, _array, indices, JNI_FALSE);
    }
}

/* void glEnable ( GLenum cap ) */
static void
android_glEnable__I
  (JNIEnv *_env, jobject _this, jint cap) {
    glEnable(
        (GLenum)cap
    );
}

/* void glEnableClientState ( GLenum array ) */
static void
android_glEnableClientState__I
  (JNIEnv *_env, jobject _this, jint array) {
    glEnableClientState(
        (GLenum)array
    );
}

/* void glFinish ( void ) */
static void
android_glFinish__
  (JNIEnv *_env, jobject _this) {
    glFinish();
}

/* void glFlush ( void ) */
static void
android_glFlush__
  (JNIEnv *_env, jobject _this) {
    glFlush();
}

/* void glFogf ( GLenum pname, GLfloat param ) */
static void
android_glFogf__IF
  (JNIEnv *_env, jobject _this, jint pname, jfloat param) {
    glFogf(
        (GLenum)pname,
        (GLfloat)param
    );
}

/* void glFogfv ( GLenum pname, const GLfloat *params ) */
static void
android_glFogfv__I_3FI
  (JNIEnv *_env, jobject _this, jint pname, jfloatArray params_ref, jint offset) {
    GLfloat *params_base = (GLfloat *) 0;
    jint _remaining;
    GLfloat *params = (GLfloat *) 0;

    if (!params_ref) {
        _env->ThrowNew(IAEClass, "params == null");
        goto exit;
    }
    if (offset < 0) {
        _env->ThrowNew(IAEClass, "offset < 0");
        goto exit;
    }
    _remaining = _env->GetArrayLength(params_ref) - offset;
    int _needed;
    switch (pname) {
#if defined(GL_FOG_MODE)
        case GL_FOG_MODE:
#endif // defined(GL_FOG_MODE)
#if defined(GL_FOG_DENSITY)
        case GL_FOG_DENSITY:
#endif // defined(GL_FOG_DENSITY)
#if defined(GL_FOG_START)
        case GL_FOG_START:
#endif // defined(GL_FOG_START)
#if defined(GL_FOG_END)
        case GL_FOG_END:
#endif // defined(GL_FOG_END)
            _needed = 1;
            break;
#if defined(GL_FOG_COLOR)
        case GL_FOG_COLOR:
#endif // defined(GL_FOG_COLOR)
            _needed = 4;
            break;
        default:
            _needed = 0;
            break;
    }
    if (_remaining < _needed) {
        _env->ThrowNew(IAEClass, "length - offset < needed");
        goto exit;
    }
    params_base = (GLfloat *)
        _env->GetPrimitiveArrayCritical(params_ref, (jboolean *)0);
    params = params_base + offset;

    glFogfv(
        (GLenum)pname,
        (GLfloat *)params
    );

exit:
    if (params_base) {
        _env->ReleasePrimitiveArrayCritical(params_ref, params_base,
            JNI_ABORT);
    }
}

/* void glFogfv ( GLenum pname, const GLfloat *params ) */
static void
android_glFogfv__ILjava_nio_FloatBuffer_2
  (JNIEnv *_env, jobject _this, jint pname, jobject params_buf) {
    jarray _array = (jarray) 0;
    jint _remaining;
    GLfloat *params = (GLfloat *) 0;

    params = (GLfloat *)getPointer(_env, params_buf, &_array, &_remaining);
    int _needed;
    switch (pname) {
#if defined(GL_FOG_MODE)
        case GL_FOG_MODE:
#endif // defined(GL_FOG_MODE)
#if defined(GL_FOG_DENSITY)
        case GL_FOG_DENSITY:
#endif // defined(GL_FOG_DENSITY)
#if defined(GL_FOG_START)
        case GL_FOG_START:
#endif // defined(GL_FOG_START)
#if defined(GL_FOG_END)
        case GL_FOG_END:
#endif // defined(GL_FOG_END)
            _needed = 1;
            break;
#if defined(GL_FOG_COLOR)
        case GL_FOG_COLOR:
#endif // defined(GL_FOG_COLOR)
            _needed = 4;
            break;
        default:
            _needed = 0;
            break;
    }
    if (_remaining < _needed) {
        _env->ThrowNew(IAEClass, "remaining() < needed");
        goto exit;
    }
    glFogfv(
        (GLenum)pname,
        (GLfloat *)params
    );

exit:
    if (_array) {
        releasePointer(_env, _array, params, JNI_FALSE);
    }
}

/* void glFogx ( GLenum pname, GLfixed param ) */
static void
android_glFogx__II
  (JNIEnv *_env, jobject _this, jint pname, jint param) {
    glFogx(
        (GLenum)pname,
        (GLfixed)param
    );
}

/* void glFogxv ( GLenum pname, const GLfixed *params ) */
static void
android_glFogxv__I_3II
  (JNIEnv *_env, jobject _this, jint pname, jintArray params_ref, jint offset) {
    GLfixed *params_base = (GLfixed *) 0;
    jint _remaining;
    GLfixed *params = (GLfixed *) 0;

    if (!params_ref) {
        _env->ThrowNew(IAEClass, "params == null");
        goto exit;
    }
    if (offset < 0) {
        _env->ThrowNew(IAEClass, "offset < 0");
        goto exit;
    }
    _remaining = _env->GetArrayLength(params_ref) - offset;
    int _needed;
    switch (pname) {
#if defined(GL_FOG_MODE)
        case GL_FOG_MODE:
#endif // defined(GL_FOG_MODE)
#if defined(GL_FOG_DENSITY)
        case GL_FOG_DENSITY:
#endif // defined(GL_FOG_DENSITY)
#if defined(GL_FOG_START)
        case GL_FOG_START:
#endif // defined(GL_FOG_START)
#if defined(GL_FOG_END)
        case GL_FOG_END:
#endif // defined(GL_FOG_END)
            _needed = 1;
            break;
#if defined(GL_FOG_COLOR)
        case GL_FOG_COLOR:
#endif // defined(GL_FOG_COLOR)
            _needed = 4;
            break;
        default:
            _needed = 0;
            break;
    }
    if (_remaining < _needed) {
        _env->ThrowNew(IAEClass, "length - offset < needed");
        goto exit;
    }
    params_base = (GLfixed *)
        _env->GetPrimitiveArrayCritical(params_ref, (jboolean *)0);
    params = params_base + offset;

    glFogxv(
        (GLenum)pname,
        (GLfixed *)params
    );

exit:
    if (params_base) {
        _env->ReleasePrimitiveArrayCritical(params_ref, params_base,
            JNI_ABORT);
    }
}

/* void glFogxv ( GLenum pname, const GLfixed *params ) */
static void
android_glFogxv__ILjava_nio_IntBuffer_2
  (JNIEnv *_env, jobject _this, jint pname, jobject params_buf) {
    jarray _array = (jarray) 0;
    jint _remaining;
    GLfixed *params = (GLfixed *) 0;

    params = (GLfixed *)getPointer(_env, params_buf, &_array, &_remaining);
    int _needed;
    switch (pname) {
#if defined(GL_FOG_MODE)
        case GL_FOG_MODE:
#endif // defined(GL_FOG_MODE)
#if defined(GL_FOG_DENSITY)
        case GL_FOG_DENSITY:
#endif // defined(GL_FOG_DENSITY)
#if defined(GL_FOG_START)
        case GL_FOG_START:
#endif // defined(GL_FOG_START)
#if defined(GL_FOG_END)
        case GL_FOG_END:
#endif // defined(GL_FOG_END)
            _needed = 1;
            break;
#if defined(GL_FOG_COLOR)
        case GL_FOG_COLOR:
#endif // defined(GL_FOG_COLOR)
            _needed = 4;
            break;
        default:
            _needed = 0;
            break;
    }
    if (_remaining < _needed) {
        _env->ThrowNew(IAEClass, "remaining() < needed");
        goto exit;
    }
    glFogxv(
        (GLenum)pname,
        (GLfixed *)params
    );

exit:
    if (_array) {
        releasePointer(_env, _array, params, JNI_FALSE);
    }
}

/* void glFrontFace ( GLenum mode ) */
static void
android_glFrontFace__I
  (JNIEnv *_env, jobject _this, jint mode) {
    glFrontFace(
        (GLenum)mode
    );
}

/* void glFrustumf ( GLfloat left, GLfloat right, GLfloat bottom, GLfloat top, GLfloat zNear, GLfloat zFar ) */
static void
android_glFrustumf__FFFFFF
  (JNIEnv *_env, jobject _this, jfloat left, jfloat right, jfloat bottom, jfloat top, jfloat zNear, jfloat zFar) {
    glFrustumf(
        (GLfloat)left,
        (GLfloat)right,
        (GLfloat)bottom,
        (GLfloat)top,
        (GLfloat)zNear,
        (GLfloat)zFar
    );
}

/* void glFrustumx ( GLfixed left, GLfixed right, GLfixed bottom, GLfixed top, GLfixed zNear, GLfixed zFar ) */
static void
android_glFrustumx__IIIIII
  (JNIEnv *_env, jobject _this, jint left, jint right, jint bottom, jint top, jint zNear, jint zFar) {
    glFrustumx(
        (GLfixed)left,
        (GLfixed)right,
        (GLfixed)bottom,
        (GLfixed)top,
        (GLfixed)zNear,
        (GLfixed)zFar
    );
}

/* void glGenTextures ( GLsizei n, GLuint *textures ) */
static void
android_glGenTextures__I_3II
  (JNIEnv *_env, jobject _this, jint n, jintArray textures_ref, jint offset) {
    jint _exception = 0;
    GLuint *textures_base = (GLuint *) 0;
    jint _remaining;
    GLuint *textures = (GLuint *) 0;

    if (!textures_ref) {
        _exception = 1;
        _env->ThrowNew(IAEClass, "textures == null");
        goto exit;
    }
    if (offset < 0) {
        _exception = 1;
        _env->ThrowNew(IAEClass, "offset < 0");
        goto exit;
    }
    _remaining = _env->GetArrayLength(textures_ref) - offset;
    if (_remaining < n) {
        _exception = 1;
        _env->ThrowNew(IAEClass, "length - offset < n");
        goto exit;
    }
    textures_base = (GLuint *)
        _env->GetPrimitiveArrayCritical(textures_ref, (jboolean *)0);
    textures = textures_base + offset;

    glGenTextures(
        (GLsizei)n,
        (GLuint *)textures
    );

exit:
    if (textures_base) {
        _env->ReleasePrimitiveArrayCritical(textures_ref, textures_base,
            _exception ? JNI_ABORT: 0);
    }
}

/* void glGenTextures ( GLsizei n, GLuint *textures ) */
static void
android_glGenTextures__ILjava_nio_IntBuffer_2
  (JNIEnv *_env, jobject _this, jint n, jobject textures_buf) {
    jint _exception = 0;
    jarray _array = (jarray) 0;
    jint _remaining;
    GLuint *textures = (GLuint *) 0;

    textures = (GLuint *)getPointer(_env, textures_buf, &_array, &_remaining);
    if (_remaining < n) {
        _exception = 1;
        _env->ThrowNew(IAEClass, "remaining() < n");
        goto exit;
    }
    glGenTextures(
        (GLsizei)n,
        (GLuint *)textures
    );

exit:
    if (_array) {
        releasePointer(_env, _array, textures, _exception ? JNI_FALSE : JNI_TRUE);
    }
}

/* GLenum glGetError ( void ) */
static jint
android_glGetError__
  (JNIEnv *_env, jobject _this) {
    GLenum _returnValue;
    _returnValue = glGetError();
    return _returnValue;
}

/* void glGetIntegerv ( GLenum pname, GLint *params ) */
static void
android_glGetIntegerv__I_3II
  (JNIEnv *_env, jobject _this, jint pname, jintArray params_ref, jint offset) {
    jint _exception = 0;
    GLint *params_base = (GLint *) 0;
    jint _remaining;
    GLint *params = (GLint *) 0;

    if (!params_ref) {
        _exception = 1;
        _env->ThrowNew(IAEClass, "params == null");
        goto exit;
    }
    if (offset < 0) {
        _exception = 1;
        _env->ThrowNew(IAEClass, "offset < 0");
        goto exit;
    }
    _remaining = _env->GetArrayLength(params_ref) - offset;
    int _needed;
    switch (pname) {
#if defined(GL_ALPHA_BITS)
        case GL_ALPHA_BITS:
#endif // defined(GL_ALPHA_BITS)
#if defined(GL_ALPHA_TEST_FUNC)
        case GL_ALPHA_TEST_FUNC:
#endif // defined(GL_ALPHA_TEST_FUNC)
#if defined(GL_ALPHA_TEST_REF)
        case GL_ALPHA_TEST_REF:
#endif // defined(GL_ALPHA_TEST_REF)
#if defined(GL_BLEND_DST)
        case GL_BLEND_DST:
#endif // defined(GL_BLEND_DST)
#if defined(GL_BLUE_BITS)
        case GL_BLUE_BITS:
#endif // defined(GL_BLUE_BITS)
#if defined(GL_COLOR_ARRAY_BUFFER_BINDING)
        case GL_COLOR_ARRAY_BUFFER_BINDING:
#endif // defined(GL_COLOR_ARRAY_BUFFER_BINDING)
#if defined(GL_COLOR_ARRAY_SIZE)
        case GL_COLOR_ARRAY_SIZE:
#endif // defined(GL_COLOR_ARRAY_SIZE)
#if defined(GL_COLOR_ARRAY_STRIDE)
        case GL_COLOR_ARRAY_STRIDE:
#endif // defined(GL_COLOR_ARRAY_STRIDE)
#if defined(GL_COLOR_ARRAY_TYPE)
        case GL_COLOR_ARRAY_TYPE:
#endif // defined(GL_COLOR_ARRAY_TYPE)
#if defined(GL_CULL_FACE)
        case GL_CULL_FACE:
#endif // defined(GL_CULL_FACE)
#if defined(GL_DEPTH_BITS)
        case GL_DEPTH_BITS:
#endif // defined(GL_DEPTH_BITS)
#if defined(GL_DEPTH_CLEAR_VALUE)
        case GL_DEPTH_CLEAR_VALUE:
#endif // defined(GL_DEPTH_CLEAR_VALUE)
#if defined(GL_DEPTH_FUNC)
        case GL_DEPTH_FUNC:
#endif // defined(GL_DEPTH_FUNC)
#if defined(GL_DEPTH_WRITEMASK)
        case GL_DEPTH_WRITEMASK:
#endif // defined(GL_DEPTH_WRITEMASK)
#if defined(GL_FOG_DENSITY)
        case GL_FOG_DENSITY:
#endif // defined(GL_FOG_DENSITY)
#if defined(GL_FOG_END)
        case GL_FOG_END:
#endif // defined(GL_FOG_END)
#if defined(GL_FOG_MODE)
        case GL_FOG_MODE:
#endif // defined(GL_FOG_MODE)
#if defined(GL_FOG_START)
        case GL_FOG_START:
#endif // defined(GL_FOG_START)
#if defined(GL_FRONT_FACE)
        case GL_FRONT_FACE:
#endif // defined(GL_FRONT_FACE)
#if defined(GL_GREEN_BITS)
        case GL_GREEN_BITS:
#endif // defined(GL_GREEN_BITS)
#if defined(GL_IMPLEMENTATION_COLOR_READ_FORMAT_OES)
        case GL_IMPLEMENTATION_COLOR_READ_FORMAT_OES:
#endif // defined(GL_IMPLEMENTATION_COLOR_READ_FORMAT_OES)
#if defined(GL_IMPLEMENTATION_COLOR_READ_TYPE_OES)
        case GL_IMPLEMENTATION_COLOR_READ_TYPE_OES:
#endif // defined(GL_IMPLEMENTATION_COLOR_READ_TYPE_OES)
#if defined(GL_LIGHT_MODEL_COLOR_CONTROL)
        case GL_LIGHT_MODEL_COLOR_CONTROL:
#endif // defined(GL_LIGHT_MODEL_COLOR_CONTROL)
#if defined(GL_LIGHT_MODEL_LOCAL_VIEWER)
        case GL_LIGHT_MODEL_LOCAL_VIEWER:
#endif // defined(GL_LIGHT_MODEL_LOCAL_VIEWER)
#if defined(GL_LIGHT_MODEL_TWO_SIDE)
        case GL_LIGHT_MODEL_TWO_SIDE:
#endif // defined(GL_LIGHT_MODEL_TWO_SIDE)
#if defined(GL_LINE_SMOOTH_HINT)
        case GL_LINE_SMOOTH_HINT:
#endif // defined(GL_LINE_SMOOTH_HINT)
#if defined(GL_LINE_WIDTH)
        case GL_LINE_WIDTH:
#endif // defined(GL_LINE_WIDTH)
#if defined(GL_LOGIC_OP_MODE)
        case GL_LOGIC_OP_MODE:
#endif // defined(GL_LOGIC_OP_MODE)
#if defined(GL_MATRIX_INDEX_ARRAY_BUFFER_BINDING_OES)
        case GL_MATRIX_INDEX_ARRAY_BUFFER_BINDING_OES:
#endif // defined(GL_MATRIX_INDEX_ARRAY_BUFFER_BINDING_OES)
#if defined(GL_MATRIX_INDEX_ARRAY_SIZE_OES)
        case GL_MATRIX_INDEX_ARRAY_SIZE_OES:
#endif // defined(GL_MATRIX_INDEX_ARRAY_SIZE_OES)
#if defined(GL_MATRIX_INDEX_ARRAY_STRIDE_OES)
        case GL_MATRIX_INDEX_ARRAY_STRIDE_OES:
#endif // defined(GL_MATRIX_INDEX_ARRAY_STRIDE_OES)
#if defined(GL_MATRIX_INDEX_ARRAY_TYPE_OES)
        case GL_MATRIX_INDEX_ARRAY_TYPE_OES:
#endif // defined(GL_MATRIX_INDEX_ARRAY_TYPE_OES)
#if defined(GL_MATRIX_MODE)
        case GL_MATRIX_MODE:
#endif // defined(GL_MATRIX_MODE)
#if defined(GL_MAX_CLIP_PLANES)
        case GL_MAX_CLIP_PLANES:
#endif // defined(GL_MAX_CLIP_PLANES)
#if defined(GL_MAX_ELEMENTS_INDICES)
        case GL_MAX_ELEMENTS_INDICES:
#endif // defined(GL_MAX_ELEMENTS_INDICES)
#if defined(GL_MAX_ELEMENTS_VERTICES)
        case GL_MAX_ELEMENTS_VERTICES:
#endif // defined(GL_MAX_ELEMENTS_VERTICES)
#if defined(GL_MAX_LIGHTS)
        case GL_MAX_LIGHTS:
#endif // defined(GL_MAX_LIGHTS)
#if defined(GL_MAX_MODELVIEW_STACK_DEPTH)
        case GL_MAX_MODELVIEW_STACK_DEPTH:
#endif // defined(GL_MAX_MODELVIEW_STACK_DEPTH)
#if defined(GL_MAX_PALETTE_MATRICES_OES)
        case GL_MAX_PALETTE_MATRICES_OES:
#endif // defined(GL_MAX_PALETTE_MATRICES_OES)
#if defined(GL_MAX_PROJECTION_STACK_DEPTH)
        case GL_MAX_PROJECTION_STACK_DEPTH:
#endif // defined(GL_MAX_PROJECTION_STACK_DEPTH)
#if defined(GL_MAX_TEXTURE_SIZE)
        case GL_MAX_TEXTURE_SIZE:
#endif // defined(GL_MAX_TEXTURE_SIZE)
#if defined(GL_MAX_TEXTURE_STACK_DEPTH)
        case GL_MAX_TEXTURE_STACK_DEPTH:
#endif // defined(GL_MAX_TEXTURE_STACK_DEPTH)
#if defined(GL_MAX_TEXTURE_UNITS)
        case GL_MAX_TEXTURE_UNITS:
#endif // defined(GL_MAX_TEXTURE_UNITS)
#if defined(GL_MAX_VERTEX_UNITS_OES)
        case GL_MAX_VERTEX_UNITS_OES:
#endif // defined(GL_MAX_VERTEX_UNITS_OES)
#if defined(GL_MODELVIEW_STACK_DEPTH)
        case GL_MODELVIEW_STACK_DEPTH:
#endif // defined(GL_MODELVIEW_STACK_DEPTH)
#if defined(GL_NORMAL_ARRAY_BUFFER_BINDING)
        case GL_NORMAL_ARRAY_BUFFER_BINDING:
#endif // defined(GL_NORMAL_ARRAY_BUFFER_BINDING)
#if defined(GL_NORMAL_ARRAY_STRIDE)
        case GL_NORMAL_ARRAY_STRIDE:
#endif // defined(GL_NORMAL_ARRAY_STRIDE)
#if defined(GL_NORMAL_ARRAY_TYPE)
        case GL_NORMAL_ARRAY_TYPE:
#endif // defined(GL_NORMAL_ARRAY_TYPE)
#if defined(GL_NUM_COMPRESSED_TEXTURE_FORMATS)
        case GL_NUM_COMPRESSED_TEXTURE_FORMATS:
#endif // defined(GL_NUM_COMPRESSED_TEXTURE_FORMATS)
#if defined(GL_PACK_ALIGNMENT)
        case GL_PACK_ALIGNMENT:
#endif // defined(GL_PACK_ALIGNMENT)
#if defined(GL_PERSPECTIVE_CORRECTION_HINT)
        case GL_PERSPECTIVE_CORRECTION_HINT:
#endif // defined(GL_PERSPECTIVE_CORRECTION_HINT)
#if defined(GL_POINT_SIZE)
        case GL_POINT_SIZE:
#endif // defined(GL_POINT_SIZE)
#if defined(GL_POINT_SIZE_ARRAY_BUFFER_BINDING_OES)
        case GL_POINT_SIZE_ARRAY_BUFFER_BINDING_OES:
#endif // defined(GL_POINT_SIZE_ARRAY_BUFFER_BINDING_OES)
#if defined(GL_POINT_SIZE_ARRAY_STRIDE_OES)
        case GL_POINT_SIZE_ARRAY_STRIDE_OES:
#endif // defined(GL_POINT_SIZE_ARRAY_STRIDE_OES)
#if defined(GL_POINT_SIZE_ARRAY_TYPE_OES)
        case GL_POINT_SIZE_ARRAY_TYPE_OES:
#endif // defined(GL_POINT_SIZE_ARRAY_TYPE_OES)
#if defined(GL_POINT_SMOOTH_HINT)
        case GL_POINT_SMOOTH_HINT:
#endif // defined(GL_POINT_SMOOTH_HINT)
#if defined(GL_POLYGON_OFFSET_FACTOR)
        case GL_POLYGON_OFFSET_FACTOR:
#endif // defined(GL_POLYGON_OFFSET_FACTOR)
#if defined(GL_POLYGON_OFFSET_UNITS)
        case GL_POLYGON_OFFSET_UNITS:
#endif // defined(GL_POLYGON_OFFSET_UNITS)
#if defined(GL_PROJECTION_STACK_DEPTH)
        case GL_PROJECTION_STACK_DEPTH:
#endif // defined(GL_PROJECTION_STACK_DEPTH)
#if defined(GL_RED_BITS)
        case GL_RED_BITS:
#endif // defined(GL_RED_BITS)
#if defined(GL_SHADE_MODEL)
        case GL_SHADE_MODEL:
#endif // defined(GL_SHADE_MODEL)
#if defined(GL_STENCIL_BITS)
        case GL_STENCIL_BITS:
#endif // defined(GL_STENCIL_BITS)
#if defined(GL_STENCIL_CLEAR_VALUE)
        case GL_STENCIL_CLEAR_VALUE:
#endif // defined(GL_STENCIL_CLEAR_VALUE)
#if defined(GL_STENCIL_FAIL)
        case GL_STENCIL_FAIL:
#endif // defined(GL_STENCIL_FAIL)
#if defined(GL_STENCIL_FUNC)
        case GL_STENCIL_FUNC:
#endif // defined(GL_STENCIL_FUNC)
#if defined(GL_STENCIL_PASS_DEPTH_FAIL)
        case GL_STENCIL_PASS_DEPTH_FAIL:
#endif // defined(GL_STENCIL_PASS_DEPTH_FAIL)
#if defined(GL_STENCIL_PASS_DEPTH_PASS)
        case GL_STENCIL_PASS_DEPTH_PASS:
#endif // defined(GL_STENCIL_PASS_DEPTH_PASS)
#if defined(GL_STENCIL_REF)
        case GL_STENCIL_REF:
#endif // defined(GL_STENCIL_REF)
#if defined(GL_STENCIL_VALUE_MASK)
        case GL_STENCIL_VALUE_MASK:
#endif // defined(GL_STENCIL_VALUE_MASK)
#if defined(GL_STENCIL_WRITEMASK)
        case GL_STENCIL_WRITEMASK:
#endif // defined(GL_STENCIL_WRITEMASK)
#if defined(GL_SUBPIXEL_BITS)
        case GL_SUBPIXEL_BITS:
#endif // defined(GL_SUBPIXEL_BITS)
#if defined(GL_TEXTURE_BINDING_2D)
        case GL_TEXTURE_BINDING_2D:
#endif // defined(GL_TEXTURE_BINDING_2D)
#if defined(GL_TEXTURE_COORD_ARRAY_BUFFER_BINDING)
        case GL_TEXTURE_COORD_ARRAY_BUFFER_BINDING:
#endif // defined(GL_TEXTURE_COORD_ARRAY_BUFFER_BINDING)
#if defined(GL_TEXTURE_COORD_ARRAY_SIZE)
        case GL_TEXTURE_COORD_ARRAY_SIZE:
#endif // defined(GL_TEXTURE_COORD_ARRAY_SIZE)
#if defined(GL_TEXTURE_COORD_ARRAY_STRIDE)
        case GL_TEXTURE_COORD_ARRAY_STRIDE:
#endif // defined(GL_TEXTURE_COORD_ARRAY_STRIDE)
#if defined(GL_TEXTURE_COORD_ARRAY_TYPE)
        case GL_TEXTURE_COORD_ARRAY_TYPE:
#endif // defined(GL_TEXTURE_COORD_ARRAY_TYPE)
#if defined(GL_TEXTURE_STACK_DEPTH)
        case GL_TEXTURE_STACK_DEPTH:
#endif // defined(GL_TEXTURE_STACK_DEPTH)
#if defined(GL_UNPACK_ALIGNMENT)
        case GL_UNPACK_ALIGNMENT:
#endif // defined(GL_UNPACK_ALIGNMENT)
#if defined(GL_VERTEX_ARRAY_BUFFER_BINDING)
        case GL_VERTEX_ARRAY_BUFFER_BINDING:
#endif // defined(GL_VERTEX_ARRAY_BUFFER_BINDING)
#if defined(GL_VERTEX_ARRAY_SIZE)
        case GL_VERTEX_ARRAY_SIZE:
#endif // defined(GL_VERTEX_ARRAY_SIZE)
#if defined(GL_VERTEX_ARRAY_STRIDE)
        case GL_VERTEX_ARRAY_STRIDE:
#endif // defined(GL_VERTEX_ARRAY_STRIDE)
#if defined(GL_VERTEX_ARRAY_TYPE)
        case GL_VERTEX_ARRAY_TYPE:
#endif // defined(GL_VERTEX_ARRAY_TYPE)
#if defined(GL_WEIGHT_ARRAY_BUFFER_BINDING_OES)
        case GL_WEIGHT_ARRAY_BUFFER_BINDING_OES:
#endif // defined(GL_WEIGHT_ARRAY_BUFFER_BINDING_OES)
#if defined(GL_WEIGHT_ARRAY_SIZE_OES)
        case GL_WEIGHT_ARRAY_SIZE_OES:
#endif // defined(GL_WEIGHT_ARRAY_SIZE_OES)
#if defined(GL_WEIGHT_ARRAY_STRIDE_OES)
        case GL_WEIGHT_ARRAY_STRIDE_OES:
#endif // defined(GL_WEIGHT_ARRAY_STRIDE_OES)
#if defined(GL_WEIGHT_ARRAY_TYPE_OES)
        case GL_WEIGHT_ARRAY_TYPE_OES:
#endif // defined(GL_WEIGHT_ARRAY_TYPE_OES)
            _needed = 1;
            break;
#if defined(GL_ALIASED_POINT_SIZE_RANGE)
        case GL_ALIASED_POINT_SIZE_RANGE:
#endif // defined(GL_ALIASED_POINT_SIZE_RANGE)
#if defined(GL_ALIASED_LINE_WIDTH_RANGE)
        case GL_ALIASED_LINE_WIDTH_RANGE:
#endif // defined(GL_ALIASED_LINE_WIDTH_RANGE)
#if defined(GL_DEPTH_RANGE)
        case GL_DEPTH_RANGE:
#endif // defined(GL_DEPTH_RANGE)
#if defined(GL_MAX_VIEWPORT_DIMS)
        case GL_MAX_VIEWPORT_DIMS:
#endif // defined(GL_MAX_VIEWPORT_DIMS)
#if defined(GL_SMOOTH_LINE_WIDTH_RANGE)
        case GL_SMOOTH_LINE_WIDTH_RANGE:
#endif // defined(GL_SMOOTH_LINE_WIDTH_RANGE)
#if defined(GL_SMOOTH_POINT_SIZE_RANGE)
        case GL_SMOOTH_POINT_SIZE_RANGE:
#endif // defined(GL_SMOOTH_POINT_SIZE_RANGE)
            _needed = 2;
            break;
#if defined(GL_COLOR_CLEAR_VALUE)
        case GL_COLOR_CLEAR_VALUE:
#endif // defined(GL_COLOR_CLEAR_VALUE)
#if defined(GL_COLOR_WRITEMASK)
        case GL_COLOR_WRITEMASK:
#endif // defined(GL_COLOR_WRITEMASK)
#if defined(GL_FOG_COLOR)
        case GL_FOG_COLOR:
#endif // defined(GL_FOG_COLOR)
#if defined(GL_LIGHT_MODEL_AMBIENT)
        case GL_LIGHT_MODEL_AMBIENT:
#endif // defined(GL_LIGHT_MODEL_AMBIENT)
#if defined(GL_SCISSOR_BOX)
        case GL_SCISSOR_BOX:
#endif // defined(GL_SCISSOR_BOX)
#if defined(GL_VIEWPORT)
        case GL_VIEWPORT:
#endif // defined(GL_VIEWPORT)
            _needed = 4;
            break;
#if defined(GL_MODELVIEW_MATRIX)
        case GL_MODELVIEW_MATRIX:
#endif // defined(GL_MODELVIEW_MATRIX)
#if defined(GL_MODELVIEW_MATRIX_FLOAT_AS_INT_BITS_OES)
        case GL_MODELVIEW_MATRIX_FLOAT_AS_INT_BITS_OES:
#endif // defined(GL_MODELVIEW_MATRIX_FLOAT_AS_INT_BITS_OES)
#if defined(GL_PROJECTION_MATRIX)
        case GL_PROJECTION_MATRIX:
#endif // defined(GL_PROJECTION_MATRIX)
#if defined(GL_PROJECTION_MATRIX_FLOAT_AS_INT_BITS_OES)
        case GL_PROJECTION_MATRIX_FLOAT_AS_INT_BITS_OES:
#endif // defined(GL_PROJECTION_MATRIX_FLOAT_AS_INT_BITS_OES)
#if defined(GL_TEXTURE_MATRIX)
        case GL_TEXTURE_MATRIX:
#endif // defined(GL_TEXTURE_MATRIX)
#if defined(GL_TEXTURE_MATRIX_FLOAT_AS_INT_BITS_OES)
        case GL_TEXTURE_MATRIX_FLOAT_AS_INT_BITS_OES:
#endif // defined(GL_TEXTURE_MATRIX_FLOAT_AS_INT_BITS_OES)
            _needed = 16;
            break;
#if defined(GL_COMPRESSED_TEXTURE_FORMATS)
        case GL_COMPRESSED_TEXTURE_FORMATS:
#endif // defined(GL_COMPRESSED_TEXTURE_FORMATS)
            _needed = getNumCompressedTextureFormats();
            break;
        default:
            _needed = 0;
            break;
    }
    if (_remaining < _needed) {
        _exception = 1;
        _env->ThrowNew(IAEClass, "length - offset < needed");
        goto exit;
    }
    params_base = (GLint *)
        _env->GetPrimitiveArrayCritical(params_ref, (jboolean *)0);
    params = params_base + offset;

    glGetIntegerv(
        (GLenum)pname,
        (GLint *)params
    );

exit:
    if (params_base) {
        _env->ReleasePrimitiveArrayCritical(params_ref, params_base,
            _exception ? JNI_ABORT: 0);
    }
}

/* void glGetIntegerv ( GLenum pname, GLint *params ) */
static void
android_glGetIntegerv__ILjava_nio_IntBuffer_2
  (JNIEnv *_env, jobject _this, jint pname, jobject params_buf) {
    jint _exception = 0;
    jarray _array = (jarray) 0;
    jint _remaining;
    GLint *params = (GLint *) 0;

    params = (GLint *)getPointer(_env, params_buf, &_array, &_remaining);
    int _needed;
    switch (pname) {
#if defined(GL_ALPHA_BITS)
        case GL_ALPHA_BITS:
#endif // defined(GL_ALPHA_BITS)
#if defined(GL_ALPHA_TEST_FUNC)
        case GL_ALPHA_TEST_FUNC:
#endif // defined(GL_ALPHA_TEST_FUNC)
#if defined(GL_ALPHA_TEST_REF)
        case GL_ALPHA_TEST_REF:
#endif // defined(GL_ALPHA_TEST_REF)
#if defined(GL_BLEND_DST)
        case GL_BLEND_DST:
#endif // defined(GL_BLEND_DST)
#if defined(GL_BLUE_BITS)
        case GL_BLUE_BITS:
#endif // defined(GL_BLUE_BITS)
#if defined(GL_COLOR_ARRAY_BUFFER_BINDING)
        case GL_COLOR_ARRAY_BUFFER_BINDING:
#endif // defined(GL_COLOR_ARRAY_BUFFER_BINDING)
#if defined(GL_COLOR_ARRAY_SIZE)
        case GL_COLOR_ARRAY_SIZE:
#endif // defined(GL_COLOR_ARRAY_SIZE)
#if defined(GL_COLOR_ARRAY_STRIDE)
        case GL_COLOR_ARRAY_STRIDE:
#endif // defined(GL_COLOR_ARRAY_STRIDE)
#if defined(GL_COLOR_ARRAY_TYPE)
        case GL_COLOR_ARRAY_TYPE:
#endif // defined(GL_COLOR_ARRAY_TYPE)
#if defined(GL_CULL_FACE)
        case GL_CULL_FACE:
#endif // defined(GL_CULL_FACE)
#if defined(GL_DEPTH_BITS)
        case GL_DEPTH_BITS:
#endif // defined(GL_DEPTH_BITS)
#if defined(GL_DEPTH_CLEAR_VALUE)
        case GL_DEPTH_CLEAR_VALUE:
#endif // defined(GL_DEPTH_CLEAR_VALUE)
#if defined(GL_DEPTH_FUNC)
        case GL_DEPTH_FUNC:
#endif // defined(GL_DEPTH_FUNC)
#if defined(GL_DEPTH_WRITEMASK)
        case GL_DEPTH_WRITEMASK:
#endif // defined(GL_DEPTH_WRITEMASK)
#if defined(GL_FOG_DENSITY)
        case GL_FOG_DENSITY:
#endif // defined(GL_FOG_DENSITY)
#if defined(GL_FOG_END)
        case GL_FOG_END:
#endif // defined(GL_FOG_END)
#if defined(GL_FOG_MODE)
        case GL_FOG_MODE:
#endif // defined(GL_FOG_MODE)
#if defined(GL_FOG_START)
        case GL_FOG_START:
#endif // defined(GL_FOG_START)
#if defined(GL_FRONT_FACE)
        case GL_FRONT_FACE:
#endif // defined(GL_FRONT_FACE)
#if defined(GL_GREEN_BITS)
        case GL_GREEN_BITS:
#endif // defined(GL_GREEN_BITS)
#if defined(GL_IMPLEMENTATION_COLOR_READ_FORMAT_OES)
        case GL_IMPLEMENTATION_COLOR_READ_FORMAT_OES:
#endif // defined(GL_IMPLEMENTATION_COLOR_READ_FORMAT_OES)
#if defined(GL_IMPLEMENTATION_COLOR_READ_TYPE_OES)
        case GL_IMPLEMENTATION_COLOR_READ_TYPE_OES:
#endif // defined(GL_IMPLEMENTATION_COLOR_READ_TYPE_OES)
#if defined(GL_LIGHT_MODEL_COLOR_CONTROL)
        case GL_LIGHT_MODEL_COLOR_CONTROL:
#endif // defined(GL_LIGHT_MODEL_COLOR_CONTROL)
#if defined(GL_LIGHT_MODEL_LOCAL_VIEWER)
        case GL_LIGHT_MODEL_LOCAL_VIEWER:
#endif // defined(GL_LIGHT_MODEL_LOCAL_VIEWER)
#if defined(GL_LIGHT_MODEL_TWO_SIDE)
        case GL_LIGHT_MODEL_TWO_SIDE:
#endif // defined(GL_LIGHT_MODEL_TWO_SIDE)
#if defined(GL_LINE_SMOOTH_HINT)
        case GL_LINE_SMOOTH_HINT:
#endif // defined(GL_LINE_SMOOTH_HINT)
#if defined(GL_LINE_WIDTH)
        case GL_LINE_WIDTH:
#endif // defined(GL_LINE_WIDTH)
#if defined(GL_LOGIC_OP_MODE)
        case GL_LOGIC_OP_MODE:
#endif // defined(GL_LOGIC_OP_MODE)
#if defined(GL_MATRIX_INDEX_ARRAY_BUFFER_BINDING_OES)
        case GL_MATRIX_INDEX_ARRAY_BUFFER_BINDING_OES:
#endif // defined(GL_MATRIX_INDEX_ARRAY_BUFFER_BINDING_OES)
#if defined(GL_MATRIX_INDEX_ARRAY_SIZE_OES)
        case GL_MATRIX_INDEX_ARRAY_SIZE_OES:
#endif // defined(GL_MATRIX_INDEX_ARRAY_SIZE_OES)
#if defined(GL_MATRIX_INDEX_ARRAY_STRIDE_OES)
        case GL_MATRIX_INDEX_ARRAY_STRIDE_OES:
#endif // defined(GL_MATRIX_INDEX_ARRAY_STRIDE_OES)
#if defined(GL_MATRIX_INDEX_ARRAY_TYPE_OES)
        case GL_MATRIX_INDEX_ARRAY_TYPE_OES:
#endif // defined(GL_MATRIX_INDEX_ARRAY_TYPE_OES)
#if defined(GL_MATRIX_MODE)
        case GL_MATRIX_MODE:
#endif // defined(GL_MATRIX_MODE)
#if defined(GL_MAX_CLIP_PLANES)
        case GL_MAX_CLIP_PLANES:
#endif // defined(GL_MAX_CLIP_PLANES)
#if defined(GL_MAX_ELEMENTS_INDICES)
        case GL_MAX_ELEMENTS_INDICES:
#endif // defined(GL_MAX_ELEMENTS_INDICES)
#if defined(GL_MAX_ELEMENTS_VERTICES)
        case GL_MAX_ELEMENTS_VERTICES:
#endif // defined(GL_MAX_ELEMENTS_VERTICES)
#if defined(GL_MAX_LIGHTS)
        case GL_MAX_LIGHTS:
#endif // defined(GL_MAX_LIGHTS)
#if defined(GL_MAX_MODELVIEW_STACK_DEPTH)
        case GL_MAX_MODELVIEW_STACK_DEPTH:
#endif // defined(GL_MAX_MODELVIEW_STACK_DEPTH)
#if defined(GL_MAX_PALETTE_MATRICES_OES)
        case GL_MAX_PALETTE_MATRICES_OES:
#endif // defined(GL_MAX_PALETTE_MATRICES_OES)
#if defined(GL_MAX_PROJECTION_STACK_DEPTH)
        case GL_MAX_PROJECTION_STACK_DEPTH:
#endif // defined(GL_MAX_PROJECTION_STACK_DEPTH)
#if defined(GL_MAX_TEXTURE_SIZE)
        case GL_MAX_TEXTURE_SIZE:
#endif // defined(GL_MAX_TEXTURE_SIZE)
#if defined(GL_MAX_TEXTURE_STACK_DEPTH)
        case GL_MAX_TEXTURE_STACK_DEPTH:
#endif // defined(GL_MAX_TEXTURE_STACK_DEPTH)
#if defined(GL_MAX_TEXTURE_UNITS)
        case GL_MAX_TEXTURE_UNITS:
#endif // defined(GL_MAX_TEXTURE_UNITS)
#if defined(GL_MAX_VERTEX_UNITS_OES)
        case GL_MAX_VERTEX_UNITS_OES:
#endif // defined(GL_MAX_VERTEX_UNITS_OES)
#if defined(GL_MODELVIEW_STACK_DEPTH)
        case GL_MODELVIEW_STACK_DEPTH:
#endif // defined(GL_MODELVIEW_STACK_DEPTH)
#if defined(GL_NORMAL_ARRAY_BUFFER_BINDING)
        case GL_NORMAL_ARRAY_BUFFER_BINDING:
#endif // defined(GL_NORMAL_ARRAY_BUFFER_BINDING)
#if defined(GL_NORMAL_ARRAY_STRIDE)
        case GL_NORMAL_ARRAY_STRIDE:
#endif // defined(GL_NORMAL_ARRAY_STRIDE)
#if defined(GL_NORMAL_ARRAY_TYPE)
        case GL_NORMAL_ARRAY_TYPE:
#endif // defined(GL_NORMAL_ARRAY_TYPE)
#if defined(GL_NUM_COMPRESSED_TEXTURE_FORMATS)
        case GL_NUM_COMPRESSED_TEXTURE_FORMATS:
#endif // defined(GL_NUM_COMPRESSED_TEXTURE_FORMATS)
#if defined(GL_PACK_ALIGNMENT)
        case GL_PACK_ALIGNMENT:
#endif // defined(GL_PACK_ALIGNMENT)
#if defined(GL_PERSPECTIVE_CORRECTION_HINT)
        case GL_PERSPECTIVE_CORRECTION_HINT:
#endif // defined(GL_PERSPECTIVE_CORRECTION_HINT)
#if defined(GL_POINT_SIZE)
        case GL_POINT_SIZE:
#endif // defined(GL_POINT_SIZE)
#if defined(GL_POINT_SIZE_ARRAY_BUFFER_BINDING_OES)
        case GL_POINT_SIZE_ARRAY_BUFFER_BINDING_OES:
#endif // defined(GL_POINT_SIZE_ARRAY_BUFFER_BINDING_OES)
#if defined(GL_POINT_SIZE_ARRAY_STRIDE_OES)
        case GL_POINT_SIZE_ARRAY_STRIDE_OES:
#endif // defined(GL_POINT_SIZE_ARRAY_STRIDE_OES)
#if defined(GL_POINT_SIZE_ARRAY_TYPE_OES)
        case GL_POINT_SIZE_ARRAY_TYPE_OES:
#endif // defined(GL_POINT_SIZE_ARRAY_TYPE_OES)
#if defined(GL_POINT_SMOOTH_HINT)
        case GL_POINT_SMOOTH_HINT:
#endif // defined(GL_POINT_SMOOTH_HINT)
#if defined(GL_POLYGON_OFFSET_FACTOR)
        case GL_POLYGON_OFFSET_FACTOR:
#endif // defined(GL_POLYGON_OFFSET_FACTOR)
#if defined(GL_POLYGON_OFFSET_UNITS)
        case GL_POLYGON_OFFSET_UNITS:
#endif // defined(GL_POLYGON_OFFSET_UNITS)
#if defined(GL_PROJECTION_STACK_DEPTH)
        case GL_PROJECTION_STACK_DEPTH:
#endif // defined(GL_PROJECTION_STACK_DEPTH)
#if defined(GL_RED_BITS)
        case GL_RED_BITS:
#endif // defined(GL_RED_BITS)
#if defined(GL_SHADE_MODEL)
        case GL_SHADE_MODEL:
#endif // defined(GL_SHADE_MODEL)
#if defined(GL_STENCIL_BITS)
        case GL_STENCIL_BITS:
#endif // defined(GL_STENCIL_BITS)
#if defined(GL_STENCIL_CLEAR_VALUE)
        case GL_STENCIL_CLEAR_VALUE:
#endif // defined(GL_STENCIL_CLEAR_VALUE)
#if defined(GL_STENCIL_FAIL)
        case GL_STENCIL_FAIL:
#endif // defined(GL_STENCIL_FAIL)
#if defined(GL_STENCIL_FUNC)
        case GL_STENCIL_FUNC:
#endif // defined(GL_STENCIL_FUNC)
#if defined(GL_STENCIL_PASS_DEPTH_FAIL)
        case GL_STENCIL_PASS_DEPTH_FAIL:
#endif // defined(GL_STENCIL_PASS_DEPTH_FAIL)
#if defined(GL_STENCIL_PASS_DEPTH_PASS)
        case GL_STENCIL_PASS_DEPTH_PASS:
#endif // defined(GL_STENCIL_PASS_DEPTH_PASS)
#if defined(GL_STENCIL_REF)
        case GL_STENCIL_REF:
#endif // defined(GL_STENCIL_REF)
#if defined(GL_STENCIL_VALUE_MASK)
        case GL_STENCIL_VALUE_MASK:
#endif // defined(GL_STENCIL_VALUE_MASK)
#if defined(GL_STENCIL_WRITEMASK)
        case GL_STENCIL_WRITEMASK:
#endif // defined(GL_STENCIL_WRITEMASK)
#if defined(GL_SUBPIXEL_BITS)
        case GL_SUBPIXEL_BITS:
#endif // defined(GL_SUBPIXEL_BITS)
#if defined(GL_TEXTURE_BINDING_2D)
        case GL_TEXTURE_BINDING_2D:
#endif // defined(GL_TEXTURE_BINDING_2D)
#if defined(GL_TEXTURE_COORD_ARRAY_BUFFER_BINDING)
        case GL_TEXTURE_COORD_ARRAY_BUFFER_BINDING:
#endif // defined(GL_TEXTURE_COORD_ARRAY_BUFFER_BINDING)
#if defined(GL_TEXTURE_COORD_ARRAY_SIZE)
        case GL_TEXTURE_COORD_ARRAY_SIZE:
#endif // defined(GL_TEXTURE_COORD_ARRAY_SIZE)
#if defined(GL_TEXTURE_COORD_ARRAY_STRIDE)
        case GL_TEXTURE_COORD_ARRAY_STRIDE:
#endif // defined(GL_TEXTURE_COORD_ARRAY_STRIDE)
#if defined(GL_TEXTURE_COORD_ARRAY_TYPE)
        case GL_TEXTURE_COORD_ARRAY_TYPE:
#endif // defined(GL_TEXTURE_COORD_ARRAY_TYPE)
#if defined(GL_TEXTURE_STACK_DEPTH)
        case GL_TEXTURE_STACK_DEPTH:
#endif // defined(GL_TEXTURE_STACK_DEPTH)
#if defined(GL_UNPACK_ALIGNMENT)
        case GL_UNPACK_ALIGNMENT:
#endif // defined(GL_UNPACK_ALIGNMENT)
#if defined(GL_VERTEX_ARRAY_BUFFER_BINDING)
        case GL_VERTEX_ARRAY_BUFFER_BINDING:
#endif // defined(GL_VERTEX_ARRAY_BUFFER_BINDING)
#if defined(GL_VERTEX_ARRAY_SIZE)
        case GL_VERTEX_ARRAY_SIZE:
#endif // defined(GL_VERTEX_ARRAY_SIZE)
#if defined(GL_VERTEX_ARRAY_STRIDE)
        case GL_VERTEX_ARRAY_STRIDE:
#endif // defined(GL_VERTEX_ARRAY_STRIDE)
#if defined(GL_VERTEX_ARRAY_TYPE)
        case GL_VERTEX_ARRAY_TYPE:
#endif // defined(GL_VERTEX_ARRAY_TYPE)
#if defined(GL_WEIGHT_ARRAY_BUFFER_BINDING_OES)
        case GL_WEIGHT_ARRAY_BUFFER_BINDING_OES:
#endif // defined(GL_WEIGHT_ARRAY_BUFFER_BINDING_OES)
#if defined(GL_WEIGHT_ARRAY_SIZE_OES)
        case GL_WEIGHT_ARRAY_SIZE_OES:
#endif // defined(GL_WEIGHT_ARRAY_SIZE_OES)
#if defined(GL_WEIGHT_ARRAY_STRIDE_OES)
        case GL_WEIGHT_ARRAY_STRIDE_OES:
#endif // defined(GL_WEIGHT_ARRAY_STRIDE_OES)
#if defined(GL_WEIGHT_ARRAY_TYPE_OES)
        case GL_WEIGHT_ARRAY_TYPE_OES:
#endif // defined(GL_WEIGHT_ARRAY_TYPE_OES)
            _needed = 1;
            break;
#if defined(GL_ALIASED_POINT_SIZE_RANGE)
        case GL_ALIASED_POINT_SIZE_RANGE:
#endif // defined(GL_ALIASED_POINT_SIZE_RANGE)
#if defined(GL_ALIASED_LINE_WIDTH_RANGE)
        case GL_ALIASED_LINE_WIDTH_RANGE:
#endif // defined(GL_ALIASED_LINE_WIDTH_RANGE)
#if defined(GL_DEPTH_RANGE)
        case GL_DEPTH_RANGE:
#endif // defined(GL_DEPTH_RANGE)
#if defined(GL_MAX_VIEWPORT_DIMS)
        case GL_MAX_VIEWPORT_DIMS:
#endif // defined(GL_MAX_VIEWPORT_DIMS)
#if defined(GL_SMOOTH_LINE_WIDTH_RANGE)
        case GL_SMOOTH_LINE_WIDTH_RANGE:
#endif // defined(GL_SMOOTH_LINE_WIDTH_RANGE)
#if defined(GL_SMOOTH_POINT_SIZE_RANGE)
        case GL_SMOOTH_POINT_SIZE_RANGE:
#endif // defined(GL_SMOOTH_POINT_SIZE_RANGE)
            _needed = 2;
            break;
#if defined(GL_COLOR_CLEAR_VALUE)
        case GL_COLOR_CLEAR_VALUE:
#endif // defined(GL_COLOR_CLEAR_VALUE)
#if defined(GL_COLOR_WRITEMASK)
        case GL_COLOR_WRITEMASK:
#endif // defined(GL_COLOR_WRITEMASK)
#if defined(GL_FOG_COLOR)
        case GL_FOG_COLOR:
#endif // defined(GL_FOG_COLOR)
#if defined(GL_LIGHT_MODEL_AMBIENT)
        case GL_LIGHT_MODEL_AMBIENT:
#endif // defined(GL_LIGHT_MODEL_AMBIENT)
#if defined(GL_SCISSOR_BOX)
        case GL_SCISSOR_BOX:
#endif // defined(GL_SCISSOR_BOX)
#if defined(GL_VIEWPORT)
        case GL_VIEWPORT:
#endif // defined(GL_VIEWPORT)
            _needed = 4;
            break;
#if defined(GL_MODELVIEW_MATRIX)
        case GL_MODELVIEW_MATRIX:
#endif // defined(GL_MODELVIEW_MATRIX)
#if defined(GL_MODELVIEW_MATRIX_FLOAT_AS_INT_BITS_OES)
        case GL_MODELVIEW_MATRIX_FLOAT_AS_INT_BITS_OES:
#endif // defined(GL_MODELVIEW_MATRIX_FLOAT_AS_INT_BITS_OES)
#if defined(GL_PROJECTION_MATRIX)
        case GL_PROJECTION_MATRIX:
#endif // defined(GL_PROJECTION_MATRIX)
#if defined(GL_PROJECTION_MATRIX_FLOAT_AS_INT_BITS_OES)
        case GL_PROJECTION_MATRIX_FLOAT_AS_INT_BITS_OES:
#endif // defined(GL_PROJECTION_MATRIX_FLOAT_AS_INT_BITS_OES)
#if defined(GL_TEXTURE_MATRIX)
        case GL_TEXTURE_MATRIX:
#endif // defined(GL_TEXTURE_MATRIX)
#if defined(GL_TEXTURE_MATRIX_FLOAT_AS_INT_BITS_OES)
        case GL_TEXTURE_MATRIX_FLOAT_AS_INT_BITS_OES:
#endif // defined(GL_TEXTURE_MATRIX_FLOAT_AS_INT_BITS_OES)
            _needed = 16;
            break;
#if defined(GL_COMPRESSED_TEXTURE_FORMATS)
        case GL_COMPRESSED_TEXTURE_FORMATS:
#endif // defined(GL_COMPRESSED_TEXTURE_FORMATS)
            _needed = getNumCompressedTextureFormats();
            break;
        default:
            _needed = 0;
            break;
    }
    if (_remaining < _needed) {
        _exception = 1;
        _env->ThrowNew(IAEClass, "remaining() < needed");
        goto exit;
    }
    glGetIntegerv(
        (GLenum)pname,
        (GLint *)params
    );

exit:
    if (_array) {
        releasePointer(_env, _array, params, _exception ? JNI_FALSE : JNI_TRUE);
    }
}

#include <string.h>

/* const GLubyte * glGetString ( GLenum name ) */
static
jstring
android_glGetString
  (JNIEnv *_env, jobject _this, jint name) {
    const char * chars = (const char *)glGetString((GLenum)name);
    jstring output = _env->NewStringUTF(chars);
    return output;
}
/* void glHint ( GLenum target, GLenum mode ) */
static void
android_glHint__II
  (JNIEnv *_env, jobject _this, jint target, jint mode) {
    glHint(
        (GLenum)target,
        (GLenum)mode
    );
}

/* void glLightModelf ( GLenum pname, GLfloat param ) */
static void
android_glLightModelf__IF
  (JNIEnv *_env, jobject _this, jint pname, jfloat param) {
    glLightModelf(
        (GLenum)pname,
        (GLfloat)param
    );
}

/* void glLightModelfv ( GLenum pname, const GLfloat *params ) */
static void
android_glLightModelfv__I_3FI
  (JNIEnv *_env, jobject _this, jint pname, jfloatArray params_ref, jint offset) {
    GLfloat *params_base = (GLfloat *) 0;
    jint _remaining;
    GLfloat *params = (GLfloat *) 0;

    if (!params_ref) {
        _env->ThrowNew(IAEClass, "params == null");
        goto exit;
    }
    if (offset < 0) {
        _env->ThrowNew(IAEClass, "offset < 0");
        goto exit;
    }
    _remaining = _env->GetArrayLength(params_ref) - offset;
    int _needed;
    switch (pname) {
#if defined(GL_LIGHT_MODEL_TWO_SIDE)
        case GL_LIGHT_MODEL_TWO_SIDE:
#endif // defined(GL_LIGHT_MODEL_TWO_SIDE)
            _needed = 1;
            break;
#if defined(GL_LIGHT_MODEL_AMBIENT)
        case GL_LIGHT_MODEL_AMBIENT:
#endif // defined(GL_LIGHT_MODEL_AMBIENT)
            _needed = 4;
            break;
        default:
            _needed = 0;
            break;
    }
    if (_remaining < _needed) {
        _env->ThrowNew(IAEClass, "length - offset < needed");
        goto exit;
    }
    params_base = (GLfloat *)
        _env->GetPrimitiveArrayCritical(params_ref, (jboolean *)0);
    params = params_base + offset;

    glLightModelfv(
        (GLenum)pname,
        (GLfloat *)params
    );

exit:
    if (params_base) {
        _env->ReleasePrimitiveArrayCritical(params_ref, params_base,
            JNI_ABORT);
    }
}

/* void glLightModelfv ( GLenum pname, const GLfloat *params ) */
static void
android_glLightModelfv__ILjava_nio_FloatBuffer_2
  (JNIEnv *_env, jobject _this, jint pname, jobject params_buf) {
    jarray _array = (jarray) 0;
    jint _remaining;
    GLfloat *params = (GLfloat *) 0;

    params = (GLfloat *)getPointer(_env, params_buf, &_array, &_remaining);
    int _needed;
    switch (pname) {
#if defined(GL_LIGHT_MODEL_TWO_SIDE)
        case GL_LIGHT_MODEL_TWO_SIDE:
#endif // defined(GL_LIGHT_MODEL_TWO_SIDE)
            _needed = 1;
            break;
#if defined(GL_LIGHT_MODEL_AMBIENT)
        case GL_LIGHT_MODEL_AMBIENT:
#endif // defined(GL_LIGHT_MODEL_AMBIENT)
            _needed = 4;
            break;
        default:
            _needed = 0;
            break;
    }
    if (_remaining < _needed) {
        _env->ThrowNew(IAEClass, "remaining() < needed");
        goto exit;
    }
    glLightModelfv(
        (GLenum)pname,
        (GLfloat *)params
    );

exit:
    if (_array) {
        releasePointer(_env, _array, params, JNI_FALSE);
    }
}

/* void glLightModelx ( GLenum pname, GLfixed param ) */
static void
android_glLightModelx__II
  (JNIEnv *_env, jobject _this, jint pname, jint param) {
    glLightModelx(
        (GLenum)pname,
        (GLfixed)param
    );
}

/* void glLightModelxv ( GLenum pname, const GLfixed *params ) */
static void
android_glLightModelxv__I_3II
  (JNIEnv *_env, jobject _this, jint pname, jintArray params_ref, jint offset) {
    GLfixed *params_base = (GLfixed *) 0;
    jint _remaining;
    GLfixed *params = (GLfixed *) 0;

    if (!params_ref) {
        _env->ThrowNew(IAEClass, "params == null");
        goto exit;
    }
    if (offset < 0) {
        _env->ThrowNew(IAEClass, "offset < 0");
        goto exit;
    }
    _remaining = _env->GetArrayLength(params_ref) - offset;
    int _needed;
    switch (pname) {
#if defined(GL_LIGHT_MODEL_TWO_SIDE)
        case GL_LIGHT_MODEL_TWO_SIDE:
#endif // defined(GL_LIGHT_MODEL_TWO_SIDE)
            _needed = 1;
            break;
#if defined(GL_LIGHT_MODEL_AMBIENT)
        case GL_LIGHT_MODEL_AMBIENT:
#endif // defined(GL_LIGHT_MODEL_AMBIENT)
            _needed = 4;
            break;
        default:
            _needed = 0;
            break;
    }
    if (_remaining < _needed) {
        _env->ThrowNew(IAEClass, "length - offset < needed");
        goto exit;
    }
    params_base = (GLfixed *)
        _env->GetPrimitiveArrayCritical(params_ref, (jboolean *)0);
    params = params_base + offset;

    glLightModelxv(
        (GLenum)pname,
        (GLfixed *)params
    );

exit:
    if (params_base) {
        _env->ReleasePrimitiveArrayCritical(params_ref, params_base,
            JNI_ABORT);
    }
}

/* void glLightModelxv ( GLenum pname, const GLfixed *params ) */
static void
android_glLightModelxv__ILjava_nio_IntBuffer_2
  (JNIEnv *_env, jobject _this, jint pname, jobject params_buf) {
    jarray _array = (jarray) 0;
    jint _remaining;
    GLfixed *params = (GLfixed *) 0;

    params = (GLfixed *)getPointer(_env, params_buf, &_array, &_remaining);
    int _needed;
    switch (pname) {
#if defined(GL_LIGHT_MODEL_TWO_SIDE)
        case GL_LIGHT_MODEL_TWO_SIDE:
#endif // defined(GL_LIGHT_MODEL_TWO_SIDE)
            _needed = 1;
            break;
#if defined(GL_LIGHT_MODEL_AMBIENT)
        case GL_LIGHT_MODEL_AMBIENT:
#endif // defined(GL_LIGHT_MODEL_AMBIENT)
            _needed = 4;
            break;
        default:
            _needed = 0;
            break;
    }
    if (_remaining < _needed) {
        _env->ThrowNew(IAEClass, "remaining() < needed");
        goto exit;
    }
    glLightModelxv(
        (GLenum)pname,
        (GLfixed *)params
    );

exit:
    if (_array) {
        releasePointer(_env, _array, params, JNI_FALSE);
    }
}

/* void glLightf ( GLenum light, GLenum pname, GLfloat param ) */
static void
android_glLightf__IIF
  (JNIEnv *_env, jobject _this, jint light, jint pname, jfloat param) {
    glLightf(
        (GLenum)light,
        (GLenum)pname,
        (GLfloat)param
    );
}

/* void glLightfv ( GLenum light, GLenum pname, const GLfloat *params ) */
static void
android_glLightfv__II_3FI
  (JNIEnv *_env, jobject _this, jint light, jint pname, jfloatArray params_ref, jint offset) {
    GLfloat *params_base = (GLfloat *) 0;
    jint _remaining;
    GLfloat *params = (GLfloat *) 0;

    if (!params_ref) {
        _env->ThrowNew(IAEClass, "params == null");
        goto exit;
    }
    if (offset < 0) {
        _env->ThrowNew(IAEClass, "offset < 0");
        goto exit;
    }
    _remaining = _env->GetArrayLength(params_ref) - offset;
    int _needed;
    switch (pname) {
#if defined(GL_SPOT_EXPONENT)
        case GL_SPOT_EXPONENT:
#endif // defined(GL_SPOT_EXPONENT)
#if defined(GL_SPOT_CUTOFF)
        case GL_SPOT_CUTOFF:
#endif // defined(GL_SPOT_CUTOFF)
#if defined(GL_CONSTANT_ATTENUATION)
        case GL_CONSTANT_ATTENUATION:
#endif // defined(GL_CONSTANT_ATTENUATION)
#if defined(GL_LINEAR_ATTENUATION)
        case GL_LINEAR_ATTENUATION:
#endif // defined(GL_LINEAR_ATTENUATION)
#if defined(GL_QUADRATIC_ATTENUATION)
        case GL_QUADRATIC_ATTENUATION:
#endif // defined(GL_QUADRATIC_ATTENUATION)
            _needed = 1;
            break;
#if defined(GL_SPOT_DIRECTION)
        case GL_SPOT_DIRECTION:
#endif // defined(GL_SPOT_DIRECTION)
            _needed = 3;
            break;
#if defined(GL_AMBIENT)
        case GL_AMBIENT:
#endif // defined(GL_AMBIENT)
#if defined(GL_DIFFUSE)
        case GL_DIFFUSE:
#endif // defined(GL_DIFFUSE)
#if defined(GL_SPECULAR)
        case GL_SPECULAR:
#endif // defined(GL_SPECULAR)
#if defined(GL_EMISSION)
        case GL_EMISSION:
#endif // defined(GL_EMISSION)
            _needed = 4;
            break;
        default:
            _needed = 0;
            break;
    }
    if (_remaining < _needed) {
        _env->ThrowNew(IAEClass, "length - offset < needed");
        goto exit;
    }
    params_base = (GLfloat *)
        _env->GetPrimitiveArrayCritical(params_ref, (jboolean *)0);
    params = params_base + offset;

    glLightfv(
        (GLenum)light,
        (GLenum)pname,
        (GLfloat *)params
    );

exit:
    if (params_base) {
        _env->ReleasePrimitiveArrayCritical(params_ref, params_base,
            JNI_ABORT);
    }
}

/* void glLightfv ( GLenum light, GLenum pname, const GLfloat *params ) */
static void
android_glLightfv__IILjava_nio_FloatBuffer_2
  (JNIEnv *_env, jobject _this, jint light, jint pname, jobject params_buf) {
    jarray _array = (jarray) 0;
    jint _remaining;
    GLfloat *params = (GLfloat *) 0;

    params = (GLfloat *)getPointer(_env, params_buf, &_array, &_remaining);
    int _needed;
    switch (pname) {
#if defined(GL_SPOT_EXPONENT)
        case GL_SPOT_EXPONENT:
#endif // defined(GL_SPOT_EXPONENT)
#if defined(GL_SPOT_CUTOFF)
        case GL_SPOT_CUTOFF:
#endif // defined(GL_SPOT_CUTOFF)
#if defined(GL_CONSTANT_ATTENUATION)
        case GL_CONSTANT_ATTENUATION:
#endif // defined(GL_CONSTANT_ATTENUATION)
#if defined(GL_LINEAR_ATTENUATION)
        case GL_LINEAR_ATTENUATION:
#endif // defined(GL_LINEAR_ATTENUATION)
#if defined(GL_QUADRATIC_ATTENUATION)
        case GL_QUADRATIC_ATTENUATION:
#endif // defined(GL_QUADRATIC_ATTENUATION)
            _needed = 1;
            break;
#if defined(GL_SPOT_DIRECTION)
        case GL_SPOT_DIRECTION:
#endif // defined(GL_SPOT_DIRECTION)
            _needed = 3;
            break;
#if defined(GL_AMBIENT)
        case GL_AMBIENT:
#endif // defined(GL_AMBIENT)
#if defined(GL_DIFFUSE)
        case GL_DIFFUSE:
#endif // defined(GL_DIFFUSE)
#if defined(GL_SPECULAR)
        case GL_SPECULAR:
#endif // defined(GL_SPECULAR)
#if defined(GL_EMISSION)
        case GL_EMISSION:
#endif // defined(GL_EMISSION)
            _needed = 4;
            break;
        default:
            _needed = 0;
            break;
    }
    if (_remaining < _needed) {
        _env->ThrowNew(IAEClass, "remaining() < needed");
        goto exit;
    }
    glLightfv(
        (GLenum)light,
        (GLenum)pname,
        (GLfloat *)params
    );

exit:
    if (_array) {
        releasePointer(_env, _array, params, JNI_FALSE);
    }
}

/* void glLightx ( GLenum light, GLenum pname, GLfixed param ) */
static void
android_glLightx__III
  (JNIEnv *_env, jobject _this, jint light, jint pname, jint param) {
    glLightx(
        (GLenum)light,
        (GLenum)pname,
        (GLfixed)param
    );
}

/* void glLightxv ( GLenum light, GLenum pname, const GLfixed *params ) */
static void
android_glLightxv__II_3II
  (JNIEnv *_env, jobject _this, jint light, jint pname, jintArray params_ref, jint offset) {
    GLfixed *params_base = (GLfixed *) 0;
    jint _remaining;
    GLfixed *params = (GLfixed *) 0;

    if (!params_ref) {
        _env->ThrowNew(IAEClass, "params == null");
        goto exit;
    }
    if (offset < 0) {
        _env->ThrowNew(IAEClass, "offset < 0");
        goto exit;
    }
    _remaining = _env->GetArrayLength(params_ref) - offset;
    int _needed;
    switch (pname) {
#if defined(GL_SPOT_EXPONENT)
        case GL_SPOT_EXPONENT:
#endif // defined(GL_SPOT_EXPONENT)
#if defined(GL_SPOT_CUTOFF)
        case GL_SPOT_CUTOFF:
#endif // defined(GL_SPOT_CUTOFF)
#if defined(GL_CONSTANT_ATTENUATION)
        case GL_CONSTANT_ATTENUATION:
#endif // defined(GL_CONSTANT_ATTENUATION)
#if defined(GL_LINEAR_ATTENUATION)
        case GL_LINEAR_ATTENUATION:
#endif // defined(GL_LINEAR_ATTENUATION)
#if defined(GL_QUADRATIC_ATTENUATION)
        case GL_QUADRATIC_ATTENUATION:
#endif // defined(GL_QUADRATIC_ATTENUATION)
            _needed = 1;
            break;
#if defined(GL_SPOT_DIRECTION)
        case GL_SPOT_DIRECTION:
#endif // defined(GL_SPOT_DIRECTION)
            _needed = 3;
            break;
#if defined(GL_AMBIENT)
        case GL_AMBIENT:
#endif // defined(GL_AMBIENT)
#if defined(GL_DIFFUSE)
        case GL_DIFFUSE:
#endif // defined(GL_DIFFUSE)
#if defined(GL_SPECULAR)
        case GL_SPECULAR:
#endif // defined(GL_SPECULAR)
#if defined(GL_EMISSION)
        case GL_EMISSION:
#endif // defined(GL_EMISSION)
            _needed = 4;
            break;
        default:
            _needed = 0;
            break;
    }
    if (_remaining < _needed) {
        _env->ThrowNew(IAEClass, "length - offset < needed");
        goto exit;
    }
    params_base = (GLfixed *)
        _env->GetPrimitiveArrayCritical(params_ref, (jboolean *)0);
    params = params_base + offset;

    glLightxv(
        (GLenum)light,
        (GLenum)pname,
        (GLfixed *)params
    );

exit:
    if (params_base) {
        _env->ReleasePrimitiveArrayCritical(params_ref, params_base,
            JNI_ABORT);
    }
}

/* void glLightxv ( GLenum light, GLenum pname, const GLfixed *params ) */
static void
android_glLightxv__IILjava_nio_IntBuffer_2
  (JNIEnv *_env, jobject _this, jint light, jint pname, jobject params_buf) {
    jarray _array = (jarray) 0;
    jint _remaining;
    GLfixed *params = (GLfixed *) 0;

    params = (GLfixed *)getPointer(_env, params_buf, &_array, &_remaining);
    int _needed;
    switch (pname) {
#if defined(GL_SPOT_EXPONENT)
        case GL_SPOT_EXPONENT:
#endif // defined(GL_SPOT_EXPONENT)
#if defined(GL_SPOT_CUTOFF)
        case GL_SPOT_CUTOFF:
#endif // defined(GL_SPOT_CUTOFF)
#if defined(GL_CONSTANT_ATTENUATION)
        case GL_CONSTANT_ATTENUATION:
#endif // defined(GL_CONSTANT_ATTENUATION)
#if defined(GL_LINEAR_ATTENUATION)
        case GL_LINEAR_ATTENUATION:
#endif // defined(GL_LINEAR_ATTENUATION)
#if defined(GL_QUADRATIC_ATTENUATION)
        case GL_QUADRATIC_ATTENUATION:
#endif // defined(GL_QUADRATIC_ATTENUATION)
            _needed = 1;
            break;
#if defined(GL_SPOT_DIRECTION)
        case GL_SPOT_DIRECTION:
#endif // defined(GL_SPOT_DIRECTION)
            _needed = 3;
            break;
#if defined(GL_AMBIENT)
        case GL_AMBIENT:
#endif // defined(GL_AMBIENT)
#if defined(GL_DIFFUSE)
        case GL_DIFFUSE:
#endif // defined(GL_DIFFUSE)
#if defined(GL_SPECULAR)
        case GL_SPECULAR:
#endif // defined(GL_SPECULAR)
#if defined(GL_EMISSION)
        case GL_EMISSION:
#endif // defined(GL_EMISSION)
            _needed = 4;
            break;
        default:
            _needed = 0;
            break;
    }
    if (_remaining < _needed) {
        _env->ThrowNew(IAEClass, "remaining() < needed");
        goto exit;
    }
    glLightxv(
        (GLenum)light,
        (GLenum)pname,
        (GLfixed *)params
    );

exit:
    if (_array) {
        releasePointer(_env, _array, params, JNI_FALSE);
    }
}

/* void glLineWidth ( GLfloat width ) */
static void
android_glLineWidth__F
  (JNIEnv *_env, jobject _this, jfloat width) {
    glLineWidth(
        (GLfloat)width
    );
}

/* void glLineWidthx ( GLfixed width ) */
static void
android_glLineWidthx__I
  (JNIEnv *_env, jobject _this, jint width) {
    glLineWidthx(
        (GLfixed)width
    );
}

/* void glLoadIdentity ( void ) */
static void
android_glLoadIdentity__
  (JNIEnv *_env, jobject _this) {
    glLoadIdentity();
}

/* void glLoadMatrixf ( const GLfloat *m ) */
static void
android_glLoadMatrixf___3FI
  (JNIEnv *_env, jobject _this, jfloatArray m_ref, jint offset) {
    GLfloat *m_base = (GLfloat *) 0;
    jint _remaining;
    GLfloat *m = (GLfloat *) 0;

    if (!m_ref) {
        _env->ThrowNew(IAEClass, "m == null");
        goto exit;
    }
    if (offset < 0) {
        _env->ThrowNew(IAEClass, "offset < 0");
        goto exit;
    }
    _remaining = _env->GetArrayLength(m_ref) - offset;
    m_base = (GLfloat *)
        _env->GetPrimitiveArrayCritical(m_ref, (jboolean *)0);
    m = m_base + offset;

    glLoadMatrixf(
        (GLfloat *)m
    );

exit:
    if (m_base) {
        _env->ReleasePrimitiveArrayCritical(m_ref, m_base,
            JNI_ABORT);
    }
}

/* void glLoadMatrixf ( const GLfloat *m ) */
static void
android_glLoadMatrixf__Ljava_nio_FloatBuffer_2
  (JNIEnv *_env, jobject _this, jobject m_buf) {
    jarray _array = (jarray) 0;
    jint _remaining;
    GLfloat *m = (GLfloat *) 0;

    m = (GLfloat *)getPointer(_env, m_buf, &_array, &_remaining);
    glLoadMatrixf(
        (GLfloat *)m
    );
    if (_array) {
        releasePointer(_env, _array, m, JNI_FALSE);
    }
}

/* void glLoadMatrixx ( const GLfixed *m ) */
static void
android_glLoadMatrixx___3II
  (JNIEnv *_env, jobject _this, jintArray m_ref, jint offset) {
    GLfixed *m_base = (GLfixed *) 0;
    jint _remaining;
    GLfixed *m = (GLfixed *) 0;

    if (!m_ref) {
        _env->ThrowNew(IAEClass, "m == null");
        goto exit;
    }
    if (offset < 0) {
        _env->ThrowNew(IAEClass, "offset < 0");
        goto exit;
    }
    _remaining = _env->GetArrayLength(m_ref) - offset;
    m_base = (GLfixed *)
        _env->GetPrimitiveArrayCritical(m_ref, (jboolean *)0);
    m = m_base + offset;

    glLoadMatrixx(
        (GLfixed *)m
    );

exit:
    if (m_base) {
        _env->ReleasePrimitiveArrayCritical(m_ref, m_base,
            JNI_ABORT);
    }
}

/* void glLoadMatrixx ( const GLfixed *m ) */
static void
android_glLoadMatrixx__Ljava_nio_IntBuffer_2
  (JNIEnv *_env, jobject _this, jobject m_buf) {
    jarray _array = (jarray) 0;
    jint _remaining;
    GLfixed *m = (GLfixed *) 0;

    m = (GLfixed *)getPointer(_env, m_buf, &_array, &_remaining);
    glLoadMatrixx(
        (GLfixed *)m
    );
    if (_array) {
        releasePointer(_env, _array, m, JNI_FALSE);
    }
}

/* void glLogicOp ( GLenum opcode ) */
static void
android_glLogicOp__I
  (JNIEnv *_env, jobject _this, jint opcode) {
    glLogicOp(
        (GLenum)opcode
    );
}

/* void glMaterialf ( GLenum face, GLenum pname, GLfloat param ) */
static void
android_glMaterialf__IIF
  (JNIEnv *_env, jobject _this, jint face, jint pname, jfloat param) {
    glMaterialf(
        (GLenum)face,
        (GLenum)pname,
        (GLfloat)param
    );
}

/* void glMaterialfv ( GLenum face, GLenum pname, const GLfloat *params ) */
static void
android_glMaterialfv__II_3FI
  (JNIEnv *_env, jobject _this, jint face, jint pname, jfloatArray params_ref, jint offset) {
    GLfloat *params_base = (GLfloat *) 0;
    jint _remaining;
    GLfloat *params = (GLfloat *) 0;

    if (!params_ref) {
        _env->ThrowNew(IAEClass, "params == null");
        goto exit;
    }
    if (offset < 0) {
        _env->ThrowNew(IAEClass, "offset < 0");
        goto exit;
    }
    _remaining = _env->GetArrayLength(params_ref) - offset;
    int _needed;
    switch (pname) {
#if defined(GL_SHININESS)
        case GL_SHININESS:
#endif // defined(GL_SHININESS)
            _needed = 1;
            break;
#if defined(GL_AMBIENT)
        case GL_AMBIENT:
#endif // defined(GL_AMBIENT)
#if defined(GL_DIFFUSE)
        case GL_DIFFUSE:
#endif // defined(GL_DIFFUSE)
#if defined(GL_SPECULAR)
        case GL_SPECULAR:
#endif // defined(GL_SPECULAR)
#if defined(GL_EMISSION)
        case GL_EMISSION:
#endif // defined(GL_EMISSION)
#if defined(GL_AMBIENT_AND_DIFFUSE)
        case GL_AMBIENT_AND_DIFFUSE:
#endif // defined(GL_AMBIENT_AND_DIFFUSE)
            _needed = 4;
            break;
        default:
            _needed = 0;
            break;
    }
    if (_remaining < _needed) {
        _env->ThrowNew(IAEClass, "length - offset < needed");
        goto exit;
    }
    params_base = (GLfloat *)
        _env->GetPrimitiveArrayCritical(params_ref, (jboolean *)0);
    params = params_base + offset;

    glMaterialfv(
        (GLenum)face,
        (GLenum)pname,
        (GLfloat *)params
    );

exit:
    if (params_base) {
        _env->ReleasePrimitiveArrayCritical(params_ref, params_base,
            JNI_ABORT);
    }
}

/* void glMaterialfv ( GLenum face, GLenum pname, const GLfloat *params ) */
static void
android_glMaterialfv__IILjava_nio_FloatBuffer_2
  (JNIEnv *_env, jobject _this, jint face, jint pname, jobject params_buf) {
    jarray _array = (jarray) 0;
    jint _remaining;
    GLfloat *params = (GLfloat *) 0;

    params = (GLfloat *)getPointer(_env, params_buf, &_array, &_remaining);
    int _needed;
    switch (pname) {
#if defined(GL_SHININESS)
        case GL_SHININESS:
#endif // defined(GL_SHININESS)
            _needed = 1;
            break;
#if defined(GL_AMBIENT)
        case GL_AMBIENT:
#endif // defined(GL_AMBIENT)
#if defined(GL_DIFFUSE)
        case GL_DIFFUSE:
#endif // defined(GL_DIFFUSE)
#if defined(GL_SPECULAR)
        case GL_SPECULAR:
#endif // defined(GL_SPECULAR)
#if defined(GL_EMISSION)
        case GL_EMISSION:
#endif // defined(GL_EMISSION)
#if defined(GL_AMBIENT_AND_DIFFUSE)
        case GL_AMBIENT_AND_DIFFUSE:
#endif // defined(GL_AMBIENT_AND_DIFFUSE)
            _needed = 4;
            break;
        default:
            _needed = 0;
            break;
    }
    if (_remaining < _needed) {
        _env->ThrowNew(IAEClass, "remaining() < needed");
        goto exit;
    }
    glMaterialfv(
        (GLenum)face,
        (GLenum)pname,
        (GLfloat *)params
    );

exit:
    if (_array) {
        releasePointer(_env, _array, params, JNI_FALSE);
    }
}

/* void glMaterialx ( GLenum face, GLenum pname, GLfixed param ) */
static void
android_glMaterialx__III
  (JNIEnv *_env, jobject _this, jint face, jint pname, jint param) {
    glMaterialx(
        (GLenum)face,
        (GLenum)pname,
        (GLfixed)param
    );
}

/* void glMaterialxv ( GLenum face, GLenum pname, const GLfixed *params ) */
static void
android_glMaterialxv__II_3II
  (JNIEnv *_env, jobject _this, jint face, jint pname, jintArray params_ref, jint offset) {
    GLfixed *params_base = (GLfixed *) 0;
    jint _remaining;
    GLfixed *params = (GLfixed *) 0;

    if (!params_ref) {
        _env->ThrowNew(IAEClass, "params == null");
        goto exit;
    }
    if (offset < 0) {
        _env->ThrowNew(IAEClass, "offset < 0");
        goto exit;
    }
    _remaining = _env->GetArrayLength(params_ref) - offset;
    int _needed;
    switch (pname) {
#if defined(GL_SHININESS)
        case GL_SHININESS:
#endif // defined(GL_SHININESS)
            _needed = 1;
            break;
#if defined(GL_AMBIENT)
        case GL_AMBIENT:
#endif // defined(GL_AMBIENT)
#if defined(GL_DIFFUSE)
        case GL_DIFFUSE:
#endif // defined(GL_DIFFUSE)
#if defined(GL_SPECULAR)
        case GL_SPECULAR:
#endif // defined(GL_SPECULAR)
#if defined(GL_EMISSION)
        case GL_EMISSION:
#endif // defined(GL_EMISSION)
#if defined(GL_AMBIENT_AND_DIFFUSE)
        case GL_AMBIENT_AND_DIFFUSE:
#endif // defined(GL_AMBIENT_AND_DIFFUSE)
            _needed = 4;
            break;
        default:
            _needed = 0;
            break;
    }
    if (_remaining < _needed) {
        _env->ThrowNew(IAEClass, "length - offset < needed");
        goto exit;
    }
    params_base = (GLfixed *)
        _env->GetPrimitiveArrayCritical(params_ref, (jboolean *)0);
    params = params_base + offset;

    glMaterialxv(
        (GLenum)face,
        (GLenum)pname,
        (GLfixed *)params
    );

exit:
    if (params_base) {
        _env->ReleasePrimitiveArrayCritical(params_ref, params_base,
            JNI_ABORT);
    }
}

/* void glMaterialxv ( GLenum face, GLenum pname, const GLfixed *params ) */
static void
android_glMaterialxv__IILjava_nio_IntBuffer_2
  (JNIEnv *_env, jobject _this, jint face, jint pname, jobject params_buf) {
    jarray _array = (jarray) 0;
    jint _remaining;
    GLfixed *params = (GLfixed *) 0;

    params = (GLfixed *)getPointer(_env, params_buf, &_array, &_remaining);
    int _needed;
    switch (pname) {
#if defined(GL_SHININESS)
        case GL_SHININESS:
#endif // defined(GL_SHININESS)
            _needed = 1;
            break;
#if defined(GL_AMBIENT)
        case GL_AMBIENT:
#endif // defined(GL_AMBIENT)
#if defined(GL_DIFFUSE)
        case GL_DIFFUSE:
#endif // defined(GL_DIFFUSE)
#if defined(GL_SPECULAR)
        case GL_SPECULAR:
#endif // defined(GL_SPECULAR)
#if defined(GL_EMISSION)
        case GL_EMISSION:
#endif // defined(GL_EMISSION)
#if defined(GL_AMBIENT_AND_DIFFUSE)
        case GL_AMBIENT_AND_DIFFUSE:
#endif // defined(GL_AMBIENT_AND_DIFFUSE)
            _needed = 4;
            break;
        default:
            _needed = 0;
            break;
    }
    if (_remaining < _needed) {
        _env->ThrowNew(IAEClass, "remaining() < needed");
        goto exit;
    }
    glMaterialxv(
        (GLenum)face,
        (GLenum)pname,
        (GLfixed *)params
    );

exit:
    if (_array) {
        releasePointer(_env, _array, params, JNI_FALSE);
    }
}

/* void glMatrixMode ( GLenum mode ) */
static void
android_glMatrixMode__I
  (JNIEnv *_env, jobject _this, jint mode) {
    glMatrixMode(
        (GLenum)mode
    );
}

/* void glMultMatrixf ( const GLfloat *m ) */
static void
android_glMultMatrixf___3FI
  (JNIEnv *_env, jobject _this, jfloatArray m_ref, jint offset) {
    GLfloat *m_base = (GLfloat *) 0;
    jint _remaining;
    GLfloat *m = (GLfloat *) 0;

    if (!m_ref) {
        _env->ThrowNew(IAEClass, "m == null");
        goto exit;
    }
    if (offset < 0) {
        _env->ThrowNew(IAEClass, "offset < 0");
        goto exit;
    }
    _remaining = _env->GetArrayLength(m_ref) - offset;
    m_base = (GLfloat *)
        _env->GetPrimitiveArrayCritical(m_ref, (jboolean *)0);
    m = m_base + offset;

    glMultMatrixf(
        (GLfloat *)m
    );

exit:
    if (m_base) {
        _env->ReleasePrimitiveArrayCritical(m_ref, m_base,
            JNI_ABORT);
    }
}

/* void glMultMatrixf ( const GLfloat *m ) */
static void
android_glMultMatrixf__Ljava_nio_FloatBuffer_2
  (JNIEnv *_env, jobject _this, jobject m_buf) {
    jarray _array = (jarray) 0;
    jint _remaining;
    GLfloat *m = (GLfloat *) 0;

    m = (GLfloat *)getPointer(_env, m_buf, &_array, &_remaining);
    glMultMatrixf(
        (GLfloat *)m
    );
    if (_array) {
        releasePointer(_env, _array, m, JNI_FALSE);
    }
}

/* void glMultMatrixx ( const GLfixed *m ) */
static void
android_glMultMatrixx___3II
  (JNIEnv *_env, jobject _this, jintArray m_ref, jint offset) {
    GLfixed *m_base = (GLfixed *) 0;
    jint _remaining;
    GLfixed *m = (GLfixed *) 0;

    if (!m_ref) {
        _env->ThrowNew(IAEClass, "m == null");
        goto exit;
    }
    if (offset < 0) {
        _env->ThrowNew(IAEClass, "offset < 0");
        goto exit;
    }
    _remaining = _env->GetArrayLength(m_ref) - offset;
    m_base = (GLfixed *)
        _env->GetPrimitiveArrayCritical(m_ref, (jboolean *)0);
    m = m_base + offset;

    glMultMatrixx(
        (GLfixed *)m
    );

exit:
    if (m_base) {
        _env->ReleasePrimitiveArrayCritical(m_ref, m_base,
            JNI_ABORT);
    }
}

/* void glMultMatrixx ( const GLfixed *m ) */
static void
android_glMultMatrixx__Ljava_nio_IntBuffer_2
  (JNIEnv *_env, jobject _this, jobject m_buf) {
    jarray _array = (jarray) 0;
    jint _remaining;
    GLfixed *m = (GLfixed *) 0;

    m = (GLfixed *)getPointer(_env, m_buf, &_array, &_remaining);
    glMultMatrixx(
        (GLfixed *)m
    );
    if (_array) {
        releasePointer(_env, _array, m, JNI_FALSE);
    }
}

/* void glMultiTexCoord4f ( GLenum target, GLfloat s, GLfloat t, GLfloat r, GLfloat q ) */
static void
android_glMultiTexCoord4f__IFFFF
  (JNIEnv *_env, jobject _this, jint target, jfloat s, jfloat t, jfloat r, jfloat q) {
    glMultiTexCoord4f(
        (GLenum)target,
        (GLfloat)s,
        (GLfloat)t,
        (GLfloat)r,
        (GLfloat)q
    );
}

/* void glMultiTexCoord4x ( GLenum target, GLfixed s, GLfixed t, GLfixed r, GLfixed q ) */
static void
android_glMultiTexCoord4x__IIIII
  (JNIEnv *_env, jobject _this, jint target, jint s, jint t, jint r, jint q) {
    glMultiTexCoord4x(
        (GLenum)target,
        (GLfixed)s,
        (GLfixed)t,
        (GLfixed)r,
        (GLfixed)q
    );
}

/* void glNormal3f ( GLfloat nx, GLfloat ny, GLfloat nz ) */
static void
android_glNormal3f__FFF
  (JNIEnv *_env, jobject _this, jfloat nx, jfloat ny, jfloat nz) {
    glNormal3f(
        (GLfloat)nx,
        (GLfloat)ny,
        (GLfloat)nz
    );
}

/* void glNormal3x ( GLfixed nx, GLfixed ny, GLfixed nz ) */
static void
android_glNormal3x__III
  (JNIEnv *_env, jobject _this, jint nx, jint ny, jint nz) {
    glNormal3x(
        (GLfixed)nx,
        (GLfixed)ny,
        (GLfixed)nz
    );
}

/* void glNormalPointer ( GLenum type, GLsizei stride, const GLvoid *pointer ) */
static void
android_glNormalPointerBounds__IILjava_nio_Buffer_2I
  (JNIEnv *_env, jobject _this, jint type, jint stride, jobject pointer_buf, jint remaining) {
    jarray _array = (jarray) 0;
    jint _remaining;
    GLvoid *pointer = (GLvoid *) 0;

<<<<<<< HEAD
    pointer = (GLvoid *)getPointer(_env, pointer_buf, &_array, &_remaining);
=======
    if (pointer_buf) {
        pointer = (GLvoid *) getDirectBufferPointer(_env, pointer_buf);
        if ( ! pointer ) {
            return;
        }
    }
>>>>>>> cf4550c3
    glNormalPointerBounds(
        (GLenum)type,
        (GLsizei)stride,
        (GLvoid *)pointer,
        (GLsizei)remaining
    );
    if (_array) {
        releasePointer(_env, _array, pointer, JNI_FALSE);
    }
}

/* void glOrthof ( GLfloat left, GLfloat right, GLfloat bottom, GLfloat top, GLfloat zNear, GLfloat zFar ) */
static void
android_glOrthof__FFFFFF
  (JNIEnv *_env, jobject _this, jfloat left, jfloat right, jfloat bottom, jfloat top, jfloat zNear, jfloat zFar) {
    glOrthof(
        (GLfloat)left,
        (GLfloat)right,
        (GLfloat)bottom,
        (GLfloat)top,
        (GLfloat)zNear,
        (GLfloat)zFar
    );
}

/* void glOrthox ( GLfixed left, GLfixed right, GLfixed bottom, GLfixed top, GLfixed zNear, GLfixed zFar ) */
static void
android_glOrthox__IIIIII
  (JNIEnv *_env, jobject _this, jint left, jint right, jint bottom, jint top, jint zNear, jint zFar) {
    glOrthox(
        (GLfixed)left,
        (GLfixed)right,
        (GLfixed)bottom,
        (GLfixed)top,
        (GLfixed)zNear,
        (GLfixed)zFar
    );
}

/* void glPixelStorei ( GLenum pname, GLint param ) */
static void
android_glPixelStorei__II
  (JNIEnv *_env, jobject _this, jint pname, jint param) {
    glPixelStorei(
        (GLenum)pname,
        (GLint)param
    );
}

/* void glPointSize ( GLfloat size ) */
static void
android_glPointSize__F
  (JNIEnv *_env, jobject _this, jfloat size) {
    glPointSize(
        (GLfloat)size
    );
}

/* void glPointSizex ( GLfixed size ) */
static void
android_glPointSizex__I
  (JNIEnv *_env, jobject _this, jint size) {
    glPointSizex(
        (GLfixed)size
    );
}

/* void glPolygonOffset ( GLfloat factor, GLfloat units ) */
static void
android_glPolygonOffset__FF
  (JNIEnv *_env, jobject _this, jfloat factor, jfloat units) {
    glPolygonOffset(
        (GLfloat)factor,
        (GLfloat)units
    );
}

/* void glPolygonOffsetx ( GLfixed factor, GLfixed units ) */
static void
android_glPolygonOffsetx__II
  (JNIEnv *_env, jobject _this, jint factor, jint units) {
    glPolygonOffsetx(
        (GLfixed)factor,
        (GLfixed)units
    );
}

/* void glPopMatrix ( void ) */
static void
android_glPopMatrix__
  (JNIEnv *_env, jobject _this) {
    glPopMatrix();
}

/* void glPushMatrix ( void ) */
static void
android_glPushMatrix__
  (JNIEnv *_env, jobject _this) {
    glPushMatrix();
}

/* void glReadPixels ( GLint x, GLint y, GLsizei width, GLsizei height, GLenum format, GLenum type, GLvoid *pixels ) */
static void
android_glReadPixels__IIIIIILjava_nio_Buffer_2
  (JNIEnv *_env, jobject _this, jint x, jint y, jint width, jint height, jint format, jint type, jobject pixels_buf) {
    jint _exception = 0;
    jarray _array = (jarray) 0;
    jint _remaining;
    GLvoid *pixels = (GLvoid *) 0;

    pixels = (GLvoid *)getPointer(_env, pixels_buf, &_array, &_remaining);
    glReadPixels(
        (GLint)x,
        (GLint)y,
        (GLsizei)width,
        (GLsizei)height,
        (GLenum)format,
        (GLenum)type,
        (GLvoid *)pixels
    );
    if (_array) {
        releasePointer(_env, _array, pixels, _exception ? JNI_FALSE : JNI_TRUE);
    }
}

/* void glRotatef ( GLfloat angle, GLfloat x, GLfloat y, GLfloat z ) */
static void
android_glRotatef__FFFF
  (JNIEnv *_env, jobject _this, jfloat angle, jfloat x, jfloat y, jfloat z) {
    glRotatef(
        (GLfloat)angle,
        (GLfloat)x,
        (GLfloat)y,
        (GLfloat)z
    );
}

/* void glRotatex ( GLfixed angle, GLfixed x, GLfixed y, GLfixed z ) */
static void
android_glRotatex__IIII
  (JNIEnv *_env, jobject _this, jint angle, jint x, jint y, jint z) {
    glRotatex(
        (GLfixed)angle,
        (GLfixed)x,
        (GLfixed)y,
        (GLfixed)z
    );
}

/* void glSampleCoverage ( GLclampf value, GLboolean invert ) */
static void
android_glSampleCoverage__FZ
  (JNIEnv *_env, jobject _this, jfloat value, jboolean invert) {
    glSampleCoverage(
        (GLclampf)value,
        (GLboolean)invert
    );
}

/* void glSampleCoveragex ( GLclampx value, GLboolean invert ) */
static void
android_glSampleCoveragex__IZ
  (JNIEnv *_env, jobject _this, jint value, jboolean invert) {
    glSampleCoveragex(
        (GLclampx)value,
        (GLboolean)invert
    );
}

/* void glScalef ( GLfloat x, GLfloat y, GLfloat z ) */
static void
android_glScalef__FFF
  (JNIEnv *_env, jobject _this, jfloat x, jfloat y, jfloat z) {
    glScalef(
        (GLfloat)x,
        (GLfloat)y,
        (GLfloat)z
    );
}

/* void glScalex ( GLfixed x, GLfixed y, GLfixed z ) */
static void
android_glScalex__III
  (JNIEnv *_env, jobject _this, jint x, jint y, jint z) {
    glScalex(
        (GLfixed)x,
        (GLfixed)y,
        (GLfixed)z
    );
}

/* void glScissor ( GLint x, GLint y, GLsizei width, GLsizei height ) */
static void
android_glScissor__IIII
  (JNIEnv *_env, jobject _this, jint x, jint y, jint width, jint height) {
    glScissor(
        (GLint)x,
        (GLint)y,
        (GLsizei)width,
        (GLsizei)height
    );
}

/* void glShadeModel ( GLenum mode ) */
static void
android_glShadeModel__I
  (JNIEnv *_env, jobject _this, jint mode) {
    glShadeModel(
        (GLenum)mode
    );
}

/* void glStencilFunc ( GLenum func, GLint ref, GLuint mask ) */
static void
android_glStencilFunc__III
  (JNIEnv *_env, jobject _this, jint func, jint ref, jint mask) {
    glStencilFunc(
        (GLenum)func,
        (GLint)ref,
        (GLuint)mask
    );
}

/* void glStencilMask ( GLuint mask ) */
static void
android_glStencilMask__I
  (JNIEnv *_env, jobject _this, jint mask) {
    glStencilMask(
        (GLuint)mask
    );
}

/* void glStencilOp ( GLenum fail, GLenum zfail, GLenum zpass ) */
static void
android_glStencilOp__III
  (JNIEnv *_env, jobject _this, jint fail, jint zfail, jint zpass) {
    glStencilOp(
        (GLenum)fail,
        (GLenum)zfail,
        (GLenum)zpass
    );
}

/* void glTexCoordPointer ( GLint size, GLenum type, GLsizei stride, const GLvoid *pointer ) */
static void
android_glTexCoordPointerBounds__IIILjava_nio_Buffer_2I
  (JNIEnv *_env, jobject _this, jint size, jint type, jint stride, jobject pointer_buf, jint remaining) {
    jarray _array = (jarray) 0;
    jint _remaining;
    GLvoid *pointer = (GLvoid *) 0;

<<<<<<< HEAD
    pointer = (GLvoid *)getPointer(_env, pointer_buf, &_array, &_remaining);
=======
    if (pointer_buf) {
        pointer = (GLvoid *) getDirectBufferPointer(_env, pointer_buf);
        if ( ! pointer ) {
            return;
        }
    }
>>>>>>> cf4550c3
    glTexCoordPointerBounds(
        (GLint)size,
        (GLenum)type,
        (GLsizei)stride,
        (GLvoid *)pointer,
        (GLsizei)remaining
    );
    if (_array) {
        releasePointer(_env, _array, pointer, JNI_FALSE);
    }
}

/* void glTexEnvf ( GLenum target, GLenum pname, GLfloat param ) */
static void
android_glTexEnvf__IIF
  (JNIEnv *_env, jobject _this, jint target, jint pname, jfloat param) {
    glTexEnvf(
        (GLenum)target,
        (GLenum)pname,
        (GLfloat)param
    );
}

/* void glTexEnvfv ( GLenum target, GLenum pname, const GLfloat *params ) */
static void
android_glTexEnvfv__II_3FI
  (JNIEnv *_env, jobject _this, jint target, jint pname, jfloatArray params_ref, jint offset) {
    GLfloat *params_base = (GLfloat *) 0;
    jint _remaining;
    GLfloat *params = (GLfloat *) 0;

    if (!params_ref) {
        _env->ThrowNew(IAEClass, "params == null");
        goto exit;
    }
    if (offset < 0) {
        _env->ThrowNew(IAEClass, "offset < 0");
        goto exit;
    }
    _remaining = _env->GetArrayLength(params_ref) - offset;
    int _needed;
    switch (pname) {
#if defined(GL_TEXTURE_ENV_MODE)
        case GL_TEXTURE_ENV_MODE:
#endif // defined(GL_TEXTURE_ENV_MODE)
#if defined(GL_COMBINE_RGB)
        case GL_COMBINE_RGB:
#endif // defined(GL_COMBINE_RGB)
#if defined(GL_COMBINE_ALPHA)
        case GL_COMBINE_ALPHA:
#endif // defined(GL_COMBINE_ALPHA)
            _needed = 1;
            break;
#if defined(GL_TEXTURE_ENV_COLOR)
        case GL_TEXTURE_ENV_COLOR:
#endif // defined(GL_TEXTURE_ENV_COLOR)
            _needed = 4;
            break;
        default:
            _needed = 0;
            break;
    }
    if (_remaining < _needed) {
        _env->ThrowNew(IAEClass, "length - offset < needed");
        goto exit;
    }
    params_base = (GLfloat *)
        _env->GetPrimitiveArrayCritical(params_ref, (jboolean *)0);
    params = params_base + offset;

    glTexEnvfv(
        (GLenum)target,
        (GLenum)pname,
        (GLfloat *)params
    );

exit:
    if (params_base) {
        _env->ReleasePrimitiveArrayCritical(params_ref, params_base,
            JNI_ABORT);
    }
}

/* void glTexEnvfv ( GLenum target, GLenum pname, const GLfloat *params ) */
static void
android_glTexEnvfv__IILjava_nio_FloatBuffer_2
  (JNIEnv *_env, jobject _this, jint target, jint pname, jobject params_buf) {
    jarray _array = (jarray) 0;
    jint _remaining;
    GLfloat *params = (GLfloat *) 0;

    params = (GLfloat *)getPointer(_env, params_buf, &_array, &_remaining);
    int _needed;
    switch (pname) {
#if defined(GL_TEXTURE_ENV_MODE)
        case GL_TEXTURE_ENV_MODE:
#endif // defined(GL_TEXTURE_ENV_MODE)
#if defined(GL_COMBINE_RGB)
        case GL_COMBINE_RGB:
#endif // defined(GL_COMBINE_RGB)
#if defined(GL_COMBINE_ALPHA)
        case GL_COMBINE_ALPHA:
#endif // defined(GL_COMBINE_ALPHA)
            _needed = 1;
            break;
#if defined(GL_TEXTURE_ENV_COLOR)
        case GL_TEXTURE_ENV_COLOR:
#endif // defined(GL_TEXTURE_ENV_COLOR)
            _needed = 4;
            break;
        default:
            _needed = 0;
            break;
    }
    if (_remaining < _needed) {
        _env->ThrowNew(IAEClass, "remaining() < needed");
        goto exit;
    }
    glTexEnvfv(
        (GLenum)target,
        (GLenum)pname,
        (GLfloat *)params
    );

exit:
    if (_array) {
        releasePointer(_env, _array, params, JNI_FALSE);
    }
}

/* void glTexEnvx ( GLenum target, GLenum pname, GLfixed param ) */
static void
android_glTexEnvx__III
  (JNIEnv *_env, jobject _this, jint target, jint pname, jint param) {
    glTexEnvx(
        (GLenum)target,
        (GLenum)pname,
        (GLfixed)param
    );
}

/* void glTexEnvxv ( GLenum target, GLenum pname, const GLfixed *params ) */
static void
android_glTexEnvxv__II_3II
  (JNIEnv *_env, jobject _this, jint target, jint pname, jintArray params_ref, jint offset) {
    GLfixed *params_base = (GLfixed *) 0;
    jint _remaining;
    GLfixed *params = (GLfixed *) 0;

    if (!params_ref) {
        _env->ThrowNew(IAEClass, "params == null");
        goto exit;
    }
    if (offset < 0) {
        _env->ThrowNew(IAEClass, "offset < 0");
        goto exit;
    }
    _remaining = _env->GetArrayLength(params_ref) - offset;
    int _needed;
    switch (pname) {
#if defined(GL_TEXTURE_ENV_MODE)
        case GL_TEXTURE_ENV_MODE:
#endif // defined(GL_TEXTURE_ENV_MODE)
#if defined(GL_COMBINE_RGB)
        case GL_COMBINE_RGB:
#endif // defined(GL_COMBINE_RGB)
#if defined(GL_COMBINE_ALPHA)
        case GL_COMBINE_ALPHA:
#endif // defined(GL_COMBINE_ALPHA)
            _needed = 1;
            break;
#if defined(GL_TEXTURE_ENV_COLOR)
        case GL_TEXTURE_ENV_COLOR:
#endif // defined(GL_TEXTURE_ENV_COLOR)
            _needed = 4;
            break;
        default:
            _needed = 0;
            break;
    }
    if (_remaining < _needed) {
        _env->ThrowNew(IAEClass, "length - offset < needed");
        goto exit;
    }
    params_base = (GLfixed *)
        _env->GetPrimitiveArrayCritical(params_ref, (jboolean *)0);
    params = params_base + offset;

    glTexEnvxv(
        (GLenum)target,
        (GLenum)pname,
        (GLfixed *)params
    );

exit:
    if (params_base) {
        _env->ReleasePrimitiveArrayCritical(params_ref, params_base,
            JNI_ABORT);
    }
}

/* void glTexEnvxv ( GLenum target, GLenum pname, const GLfixed *params ) */
static void
android_glTexEnvxv__IILjava_nio_IntBuffer_2
  (JNIEnv *_env, jobject _this, jint target, jint pname, jobject params_buf) {
    jarray _array = (jarray) 0;
    jint _remaining;
    GLfixed *params = (GLfixed *) 0;

    params = (GLfixed *)getPointer(_env, params_buf, &_array, &_remaining);
    int _needed;
    switch (pname) {
#if defined(GL_TEXTURE_ENV_MODE)
        case GL_TEXTURE_ENV_MODE:
#endif // defined(GL_TEXTURE_ENV_MODE)
#if defined(GL_COMBINE_RGB)
        case GL_COMBINE_RGB:
#endif // defined(GL_COMBINE_RGB)
#if defined(GL_COMBINE_ALPHA)
        case GL_COMBINE_ALPHA:
#endif // defined(GL_COMBINE_ALPHA)
            _needed = 1;
            break;
#if defined(GL_TEXTURE_ENV_COLOR)
        case GL_TEXTURE_ENV_COLOR:
#endif // defined(GL_TEXTURE_ENV_COLOR)
            _needed = 4;
            break;
        default:
            _needed = 0;
            break;
    }
    if (_remaining < _needed) {
        _env->ThrowNew(IAEClass, "remaining() < needed");
        goto exit;
    }
    glTexEnvxv(
        (GLenum)target,
        (GLenum)pname,
        (GLfixed *)params
    );

exit:
    if (_array) {
        releasePointer(_env, _array, params, JNI_FALSE);
    }
}

/* void glTexImage2D ( GLenum target, GLint level, GLint internalformat, GLsizei width, GLsizei height, GLint border, GLenum format, GLenum type, const GLvoid *pixels ) */
static void
android_glTexImage2D__IIIIIIIILjava_nio_Buffer_2
  (JNIEnv *_env, jobject _this, jint target, jint level, jint internalformat, jint width, jint height, jint border, jint format, jint type, jobject pixels_buf) {
    jarray _array = (jarray) 0;
    jint _remaining;
    GLvoid *pixels = (GLvoid *) 0;

    if (pixels_buf) {
        pixels = (GLvoid *)getPointer(_env, pixels_buf, &_array, &_remaining);
    }
    glTexImage2D(
        (GLenum)target,
        (GLint)level,
        (GLint)internalformat,
        (GLsizei)width,
        (GLsizei)height,
        (GLint)border,
        (GLenum)format,
        (GLenum)type,
        (GLvoid *)pixels
    );
    if (_array) {
        releasePointer(_env, _array, pixels, JNI_FALSE);
    }
}

/* void glTexParameterf ( GLenum target, GLenum pname, GLfloat param ) */
static void
android_glTexParameterf__IIF
  (JNIEnv *_env, jobject _this, jint target, jint pname, jfloat param) {
    glTexParameterf(
        (GLenum)target,
        (GLenum)pname,
        (GLfloat)param
    );
}

/* void glTexParameterx ( GLenum target, GLenum pname, GLfixed param ) */
static void
android_glTexParameterx__III
  (JNIEnv *_env, jobject _this, jint target, jint pname, jint param) {
    glTexParameterx(
        (GLenum)target,
        (GLenum)pname,
        (GLfixed)param
    );
}

/* void glTexSubImage2D ( GLenum target, GLint level, GLint xoffset, GLint yoffset, GLsizei width, GLsizei height, GLenum format, GLenum type, const GLvoid *pixels ) */
static void
android_glTexSubImage2D__IIIIIIIILjava_nio_Buffer_2
  (JNIEnv *_env, jobject _this, jint target, jint level, jint xoffset, jint yoffset, jint width, jint height, jint format, jint type, jobject pixels_buf) {
    jarray _array = (jarray) 0;
    jint _remaining;
    GLvoid *pixels = (GLvoid *) 0;

    if (pixels_buf) {
        pixels = (GLvoid *)getPointer(_env, pixels_buf, &_array, &_remaining);
    }
    glTexSubImage2D(
        (GLenum)target,
        (GLint)level,
        (GLint)xoffset,
        (GLint)yoffset,
        (GLsizei)width,
        (GLsizei)height,
        (GLenum)format,
        (GLenum)type,
        (GLvoid *)pixels
    );
    if (_array) {
        releasePointer(_env, _array, pixels, JNI_FALSE);
    }
}

/* void glTranslatef ( GLfloat x, GLfloat y, GLfloat z ) */
static void
android_glTranslatef__FFF
  (JNIEnv *_env, jobject _this, jfloat x, jfloat y, jfloat z) {
    glTranslatef(
        (GLfloat)x,
        (GLfloat)y,
        (GLfloat)z
    );
}

/* void glTranslatex ( GLfixed x, GLfixed y, GLfixed z ) */
static void
android_glTranslatex__III
  (JNIEnv *_env, jobject _this, jint x, jint y, jint z) {
    glTranslatex(
        (GLfixed)x,
        (GLfixed)y,
        (GLfixed)z
    );
}

/* void glVertexPointer ( GLint size, GLenum type, GLsizei stride, const GLvoid *pointer ) */
static void
android_glVertexPointerBounds__IIILjava_nio_Buffer_2I
  (JNIEnv *_env, jobject _this, jint size, jint type, jint stride, jobject pointer_buf, jint remaining) {
    jarray _array = (jarray) 0;
    jint _remaining;
    GLvoid *pointer = (GLvoid *) 0;

<<<<<<< HEAD
    pointer = (GLvoid *)getPointer(_env, pointer_buf, &_array, &_remaining);
=======
    if (pointer_buf) {
        pointer = (GLvoid *) getDirectBufferPointer(_env, pointer_buf);
        if ( ! pointer ) {
            return;
        }
    }
>>>>>>> cf4550c3
    glVertexPointerBounds(
        (GLint)size,
        (GLenum)type,
        (GLsizei)stride,
        (GLvoid *)pointer,
        (GLsizei)remaining
    );
    if (_array) {
        releasePointer(_env, _array, pointer, JNI_FALSE);
    }
}

/* void glViewport ( GLint x, GLint y, GLsizei width, GLsizei height ) */
static void
android_glViewport__IIII
  (JNIEnv *_env, jobject _this, jint x, jint y, jint width, jint height) {
    glViewport(
        (GLint)x,
        (GLint)y,
        (GLsizei)width,
        (GLsizei)height
    );
}

/* GLbitfield glQueryMatrixxOES ( GLfixed *mantissa, GLint *exponent ) */
static jint
android_glQueryMatrixxOES___3II_3II
  (JNIEnv *_env, jobject _this, jintArray mantissa_ref, jint mantissaOffset, jintArray exponent_ref, jint exponentOffset) {
    jint _exception = 0;
    GLbitfield _returnValue = -1;
    GLfixed *mantissa_base = (GLfixed *) 0;
    jint _mantissaRemaining;
    GLfixed *mantissa = (GLfixed *) 0;
    GLint *exponent_base = (GLint *) 0;
    jint _exponentRemaining;
    GLint *exponent = (GLint *) 0;

    if (!mantissa_ref) {
        _exception = 1;
        _env->ThrowNew(IAEClass, "mantissa == null");
        goto exit;
    }
    if (mantissaOffset < 0) {
        _exception = 1;
        _env->ThrowNew(IAEClass, "mantissaOffset < 0");
        goto exit;
    }
    _mantissaRemaining = _env->GetArrayLength(mantissa_ref) - mantissaOffset;
    if (_mantissaRemaining < 16) {
        _exception = 1;
        _env->ThrowNew(IAEClass, "length - mantissaOffset < 16");
        goto exit;
    }
    mantissa_base = (GLfixed *)
        _env->GetPrimitiveArrayCritical(mantissa_ref, (jboolean *)0);
    mantissa = mantissa_base + mantissaOffset;

    if (!exponent_ref) {
        _exception = 1;
        _env->ThrowNew(IAEClass, "exponent == null");
        goto exit;
    }
    if (exponentOffset < 0) {
        _exception = 1;
        _env->ThrowNew(IAEClass, "exponentOffset < 0");
        goto exit;
    }
    _exponentRemaining = _env->GetArrayLength(exponent_ref) - exponentOffset;
    if (_exponentRemaining < 16) {
        _exception = 1;
        _env->ThrowNew(IAEClass, "length - exponentOffset < 16");
        goto exit;
    }
    exponent_base = (GLint *)
        _env->GetPrimitiveArrayCritical(exponent_ref, (jboolean *)0);
    exponent = exponent_base + exponentOffset;

    _returnValue = glQueryMatrixxOES(
        (GLfixed *)mantissa,
        (GLint *)exponent
    );

exit:
    if (exponent_base) {
        _env->ReleasePrimitiveArrayCritical(exponent_ref, exponent_base,
            _exception ? JNI_ABORT: 0);
    }
    if (mantissa_base) {
        _env->ReleasePrimitiveArrayCritical(mantissa_ref, mantissa_base,
            _exception ? JNI_ABORT: 0);
    }
    return _returnValue;
}

/* GLbitfield glQueryMatrixxOES ( GLfixed *mantissa, GLint *exponent ) */
static jint
android_glQueryMatrixxOES__Ljava_nio_IntBuffer_2Ljava_nio_IntBuffer_2
  (JNIEnv *_env, jobject _this, jobject mantissa_buf, jobject exponent_buf) {
    jint _exception = 0;
    jarray _mantissaArray = (jarray) 0;
    jarray _exponentArray = (jarray) 0;
    GLbitfield _returnValue = -1;
    jint _mantissaRemaining;
    GLfixed *mantissa = (GLfixed *) 0;
    jint _exponentRemaining;
    GLint *exponent = (GLint *) 0;

    mantissa = (GLfixed *)getPointer(_env, mantissa_buf, &_mantissaArray, &_mantissaRemaining);
    if (_mantissaRemaining < 16) {
        _exception = 1;
        _env->ThrowNew(IAEClass, "remaining() < 16");
        goto exit;
    }
    exponent = (GLint *)getPointer(_env, exponent_buf, &_exponentArray, &_exponentRemaining);
    if (_exponentRemaining < 16) {
        _exception = 1;
        _env->ThrowNew(IAEClass, "remaining() < 16");
        goto exit;
    }
    _returnValue = glQueryMatrixxOES(
        (GLfixed *)mantissa,
        (GLint *)exponent
    );

exit:
    if (_mantissaArray) {
        releasePointer(_env, _mantissaArray, exponent, _exception ? JNI_FALSE : JNI_TRUE);
    }
    if (_exponentArray) {
        releasePointer(_env, _exponentArray, mantissa, _exception ? JNI_FALSE : JNI_TRUE);
    }
    return _returnValue;
}

/* void glBindBuffer ( GLenum target, GLuint buffer ) */
static void
android_glBindBuffer__II
  (JNIEnv *_env, jobject _this, jint target, jint buffer) {
    glBindBuffer(
        (GLenum)target,
        (GLuint)buffer
    );
}

/* void glBufferData ( GLenum target, GLsizeiptr size, const GLvoid *data, GLenum usage ) */
static void
android_glBufferData__IILjava_nio_Buffer_2I
  (JNIEnv *_env, jobject _this, jint target, jint size, jobject data_buf, jint usage) {
    jarray _array = (jarray) 0;
    jint _remaining;
    GLvoid *data = (GLvoid *) 0;

    if (data_buf) {
        data = (GLvoid *)getPointer(_env, data_buf, &_array, &_remaining);
    }
    glBufferData(
        (GLenum)target,
        (GLsizeiptr)size,
        (GLvoid *)data,
        (GLenum)usage
    );
    if (_array) {
        releasePointer(_env, _array, data, JNI_FALSE);
    }
}

/* void glBufferSubData ( GLenum target, GLintptr offset, GLsizeiptr size, const GLvoid *data ) */
static void
android_glBufferSubData__IIILjava_nio_Buffer_2
  (JNIEnv *_env, jobject _this, jint target, jint offset, jint size, jobject data_buf) {
    jarray _array = (jarray) 0;
    jint _remaining;
    GLvoid *data = (GLvoid *) 0;

    data = (GLvoid *)getPointer(_env, data_buf, &_array, &_remaining);
    glBufferSubData(
        (GLenum)target,
        (GLintptr)offset,
        (GLsizeiptr)size,
        (GLvoid *)data
    );
    if (_array) {
        releasePointer(_env, _array, data, JNI_FALSE);
    }
}

/* void glClipPlanef ( GLenum plane, const GLfloat *equation ) */
static void
android_glClipPlanef__I_3FI
  (JNIEnv *_env, jobject _this, jint plane, jfloatArray equation_ref, jint offset) {
    GLfloat *equation_base = (GLfloat *) 0;
    jint _remaining;
    GLfloat *equation = (GLfloat *) 0;

    if (!equation_ref) {
        _env->ThrowNew(IAEClass, "equation == null");
        goto exit;
    }
    if (offset < 0) {
        _env->ThrowNew(IAEClass, "offset < 0");
        goto exit;
    }
    _remaining = _env->GetArrayLength(equation_ref) - offset;
    if (_remaining < 4) {
        _env->ThrowNew(IAEClass, "length - offset < 4");
        goto exit;
    }
    equation_base = (GLfloat *)
        _env->GetPrimitiveArrayCritical(equation_ref, (jboolean *)0);
    equation = equation_base + offset;

    glClipPlanef(
        (GLenum)plane,
        (GLfloat *)equation
    );

exit:
    if (equation_base) {
        _env->ReleasePrimitiveArrayCritical(equation_ref, equation_base,
            JNI_ABORT);
    }
}

/* void glClipPlanef ( GLenum plane, const GLfloat *equation ) */
static void
android_glClipPlanef__ILjava_nio_FloatBuffer_2
  (JNIEnv *_env, jobject _this, jint plane, jobject equation_buf) {
    jarray _array = (jarray) 0;
    jint _remaining;
    GLfloat *equation = (GLfloat *) 0;

    equation = (GLfloat *)getPointer(_env, equation_buf, &_array, &_remaining);
    if (_remaining < 4) {
        _env->ThrowNew(IAEClass, "remaining() < 4");
        goto exit;
    }
    glClipPlanef(
        (GLenum)plane,
        (GLfloat *)equation
    );

exit:
    if (_array) {
        releasePointer(_env, _array, equation, JNI_FALSE);
    }
}

/* void glClipPlanex ( GLenum plane, const GLfixed *equation ) */
static void
android_glClipPlanex__I_3II
  (JNIEnv *_env, jobject _this, jint plane, jintArray equation_ref, jint offset) {
    GLfixed *equation_base = (GLfixed *) 0;
    jint _remaining;
    GLfixed *equation = (GLfixed *) 0;

    if (!equation_ref) {
        _env->ThrowNew(IAEClass, "equation == null");
        goto exit;
    }
    if (offset < 0) {
        _env->ThrowNew(IAEClass, "offset < 0");
        goto exit;
    }
    _remaining = _env->GetArrayLength(equation_ref) - offset;
    if (_remaining < 4) {
        _env->ThrowNew(IAEClass, "length - offset < 4");
        goto exit;
    }
    equation_base = (GLfixed *)
        _env->GetPrimitiveArrayCritical(equation_ref, (jboolean *)0);
    equation = equation_base + offset;

    glClipPlanex(
        (GLenum)plane,
        (GLfixed *)equation
    );

exit:
    if (equation_base) {
        _env->ReleasePrimitiveArrayCritical(equation_ref, equation_base,
            JNI_ABORT);
    }
}

/* void glClipPlanex ( GLenum plane, const GLfixed *equation ) */
static void
android_glClipPlanex__ILjava_nio_IntBuffer_2
  (JNIEnv *_env, jobject _this, jint plane, jobject equation_buf) {
    jarray _array = (jarray) 0;
    jint _remaining;
    GLfixed *equation = (GLfixed *) 0;

    equation = (GLfixed *)getPointer(_env, equation_buf, &_array, &_remaining);
    if (_remaining < 4) {
        _env->ThrowNew(IAEClass, "remaining() < 4");
        goto exit;
    }
    glClipPlanex(
        (GLenum)plane,
        (GLfixed *)equation
    );

exit:
    if (_array) {
        releasePointer(_env, _array, equation, JNI_FALSE);
    }
}

/* void glColor4ub ( GLubyte red, GLubyte green, GLubyte blue, GLubyte alpha ) */
static void
android_glColor4ub__BBBB
  (JNIEnv *_env, jobject _this, jbyte red, jbyte green, jbyte blue, jbyte alpha) {
    glColor4ub(
        (GLubyte)red,
        (GLubyte)green,
        (GLubyte)blue,
        (GLubyte)alpha
    );
}

/* void glColorPointer ( GLint size, GLenum type, GLsizei stride, GLint offset ) */
static void
android_glColorPointer__IIII
  (JNIEnv *_env, jobject _this, jint size, jint type, jint stride, jint offset) {
    glColorPointer(
        (GLint)size,
        (GLenum)type,
        (GLsizei)stride,
        (const GLvoid *)offset
    );
}

/* void glDeleteBuffers ( GLsizei n, const GLuint *buffers ) */
static void
android_glDeleteBuffers__I_3II
  (JNIEnv *_env, jobject _this, jint n, jintArray buffers_ref, jint offset) {
    GLuint *buffers_base = (GLuint *) 0;
    jint _remaining;
    GLuint *buffers = (GLuint *) 0;

    if (!buffers_ref) {
        _env->ThrowNew(IAEClass, "buffers == null");
        goto exit;
    }
    if (offset < 0) {
        _env->ThrowNew(IAEClass, "offset < 0");
        goto exit;
    }
    _remaining = _env->GetArrayLength(buffers_ref) - offset;
    if (_remaining < n) {
        _env->ThrowNew(IAEClass, "length - offset < n");
        goto exit;
    }
    buffers_base = (GLuint *)
        _env->GetPrimitiveArrayCritical(buffers_ref, (jboolean *)0);
    buffers = buffers_base + offset;

    glDeleteBuffers(
        (GLsizei)n,
        (GLuint *)buffers
    );

exit:
    if (buffers_base) {
        _env->ReleasePrimitiveArrayCritical(buffers_ref, buffers_base,
            JNI_ABORT);
    }
}

/* void glDeleteBuffers ( GLsizei n, const GLuint *buffers ) */
static void
android_glDeleteBuffers__ILjava_nio_IntBuffer_2
  (JNIEnv *_env, jobject _this, jint n, jobject buffers_buf) {
    jarray _array = (jarray) 0;
    jint _remaining;
    GLuint *buffers = (GLuint *) 0;

    buffers = (GLuint *)getPointer(_env, buffers_buf, &_array, &_remaining);
    if (_remaining < n) {
        _env->ThrowNew(IAEClass, "remaining() < n");
        goto exit;
    }
    glDeleteBuffers(
        (GLsizei)n,
        (GLuint *)buffers
    );

exit:
    if (_array) {
        releasePointer(_env, _array, buffers, JNI_FALSE);
    }
}

/* void glDrawElements ( GLenum mode, GLsizei count, GLenum type, GLint offset ) */
static void
android_glDrawElements__IIII
  (JNIEnv *_env, jobject _this, jint mode, jint count, jint type, jint offset) {
    glDrawElements(
        (GLenum)mode,
        (GLsizei)count,
        (GLenum)type,
        (const GLvoid *)offset
    );
}

/* void glGenBuffers ( GLsizei n, GLuint *buffers ) */
static void
android_glGenBuffers__I_3II
  (JNIEnv *_env, jobject _this, jint n, jintArray buffers_ref, jint offset) {
    jint _exception = 0;
    GLuint *buffers_base = (GLuint *) 0;
    jint _remaining;
    GLuint *buffers = (GLuint *) 0;

    if (!buffers_ref) {
        _exception = 1;
        _env->ThrowNew(IAEClass, "buffers == null");
        goto exit;
    }
    if (offset < 0) {
        _exception = 1;
        _env->ThrowNew(IAEClass, "offset < 0");
        goto exit;
    }
    _remaining = _env->GetArrayLength(buffers_ref) - offset;
    if (_remaining < n) {
        _exception = 1;
        _env->ThrowNew(IAEClass, "length - offset < n");
        goto exit;
    }
    buffers_base = (GLuint *)
        _env->GetPrimitiveArrayCritical(buffers_ref, (jboolean *)0);
    buffers = buffers_base + offset;

    glGenBuffers(
        (GLsizei)n,
        (GLuint *)buffers
    );

exit:
    if (buffers_base) {
        _env->ReleasePrimitiveArrayCritical(buffers_ref, buffers_base,
            _exception ? JNI_ABORT: 0);
    }
}

/* void glGenBuffers ( GLsizei n, GLuint *buffers ) */
static void
android_glGenBuffers__ILjava_nio_IntBuffer_2
  (JNIEnv *_env, jobject _this, jint n, jobject buffers_buf) {
    jint _exception = 0;
    jarray _array = (jarray) 0;
    jint _remaining;
    GLuint *buffers = (GLuint *) 0;

    buffers = (GLuint *)getPointer(_env, buffers_buf, &_array, &_remaining);
    if (_remaining < n) {
        _exception = 1;
        _env->ThrowNew(IAEClass, "remaining() < n");
        goto exit;
    }
    glGenBuffers(
        (GLsizei)n,
        (GLuint *)buffers
    );

exit:
    if (_array) {
        releasePointer(_env, _array, buffers, _exception ? JNI_FALSE : JNI_TRUE);
    }
}

/* void glGetBooleanv ( GLenum pname, GLboolean *params ) */
static void
android_glGetBooleanv__I_3ZI
  (JNIEnv *_env, jobject _this, jint pname, jbooleanArray params_ref, jint offset) {
    jint _exception = 0;
    GLboolean *params_base = (GLboolean *) 0;
    jint _remaining;
    GLboolean *params = (GLboolean *) 0;

    if (!params_ref) {
        _exception = 1;
        _env->ThrowNew(IAEClass, "params == null");
        goto exit;
    }
    if (offset < 0) {
        _exception = 1;
        _env->ThrowNew(IAEClass, "offset < 0");
        goto exit;
    }
    _remaining = _env->GetArrayLength(params_ref) - offset;
    params_base = (GLboolean *)
        _env->GetPrimitiveArrayCritical(params_ref, (jboolean *)0);
    params = params_base + offset;

    glGetBooleanv(
        (GLenum)pname,
        (GLboolean *)params
    );

exit:
    if (params_base) {
        _env->ReleasePrimitiveArrayCritical(params_ref, params_base,
            _exception ? JNI_ABORT: 0);
    }
}

/* void glGetBooleanv ( GLenum pname, GLboolean *params ) */
static void
android_glGetBooleanv__ILjava_nio_IntBuffer_2
  (JNIEnv *_env, jobject _this, jint pname, jobject params_buf) {
    jint _exception = 0;
    jarray _array = (jarray) 0;
    jint _remaining;
    GLboolean *params = (GLboolean *) 0;

    params = (GLboolean *)getPointer(_env, params_buf, &_array, &_remaining);
    glGetBooleanv(
        (GLenum)pname,
        (GLboolean *)params
    );
    if (_array) {
        releasePointer(_env, _array, params, _exception ? JNI_FALSE : JNI_TRUE);
    }
}

/* void glGetBufferParameteriv ( GLenum target, GLenum pname, GLint *params ) */
static void
android_glGetBufferParameteriv__II_3II
  (JNIEnv *_env, jobject _this, jint target, jint pname, jintArray params_ref, jint offset) {
    _env->ThrowNew(UOEClass,
        "glGetBufferParameteriv");
}

/* void glGetBufferParameteriv ( GLenum target, GLenum pname, GLint *params ) */
static void
android_glGetBufferParameteriv__IILjava_nio_IntBuffer_2
  (JNIEnv *_env, jobject _this, jint target, jint pname, jobject params_buf) {
    _env->ThrowNew(UOEClass,
        "glGetBufferParameteriv");
}

/* void glGetClipPlanef ( GLenum pname, GLfloat *eqn ) */
static void
android_glGetClipPlanef__I_3FI
  (JNIEnv *_env, jobject _this, jint pname, jfloatArray eqn_ref, jint offset) {
    jint _exception = 0;
    GLfloat *eqn_base = (GLfloat *) 0;
    jint _remaining;
    GLfloat *eqn = (GLfloat *) 0;

    if (!eqn_ref) {
        _exception = 1;
        _env->ThrowNew(IAEClass, "eqn == null");
        goto exit;
    }
    if (offset < 0) {
        _exception = 1;
        _env->ThrowNew(IAEClass, "offset < 0");
        goto exit;
    }
    _remaining = _env->GetArrayLength(eqn_ref) - offset;
    eqn_base = (GLfloat *)
        _env->GetPrimitiveArrayCritical(eqn_ref, (jboolean *)0);
    eqn = eqn_base + offset;

    glGetClipPlanef(
        (GLenum)pname,
        (GLfloat *)eqn
    );

exit:
    if (eqn_base) {
        _env->ReleasePrimitiveArrayCritical(eqn_ref, eqn_base,
            _exception ? JNI_ABORT: 0);
    }
}

/* void glGetClipPlanef ( GLenum pname, GLfloat *eqn ) */
static void
android_glGetClipPlanef__ILjava_nio_FloatBuffer_2
  (JNIEnv *_env, jobject _this, jint pname, jobject eqn_buf) {
    jint _exception = 0;
    jarray _array = (jarray) 0;
    jint _remaining;
    GLfloat *eqn = (GLfloat *) 0;

    eqn = (GLfloat *)getPointer(_env, eqn_buf, &_array, &_remaining);
    glGetClipPlanef(
        (GLenum)pname,
        (GLfloat *)eqn
    );
    if (_array) {
        releasePointer(_env, _array, eqn, _exception ? JNI_FALSE : JNI_TRUE);
    }
}

/* void glGetClipPlanex ( GLenum pname, GLfixed *eqn ) */
static void
android_glGetClipPlanex__I_3II
  (JNIEnv *_env, jobject _this, jint pname, jintArray eqn_ref, jint offset) {
    jint _exception = 0;
    GLfixed *eqn_base = (GLfixed *) 0;
    jint _remaining;
    GLfixed *eqn = (GLfixed *) 0;

    if (!eqn_ref) {
        _exception = 1;
        _env->ThrowNew(IAEClass, "eqn == null");
        goto exit;
    }
    if (offset < 0) {
        _exception = 1;
        _env->ThrowNew(IAEClass, "offset < 0");
        goto exit;
    }
    _remaining = _env->GetArrayLength(eqn_ref) - offset;
    eqn_base = (GLfixed *)
        _env->GetPrimitiveArrayCritical(eqn_ref, (jboolean *)0);
    eqn = eqn_base + offset;

    glGetClipPlanex(
        (GLenum)pname,
        (GLfixed *)eqn
    );

exit:
    if (eqn_base) {
        _env->ReleasePrimitiveArrayCritical(eqn_ref, eqn_base,
            _exception ? JNI_ABORT: 0);
    }
}

/* void glGetClipPlanex ( GLenum pname, GLfixed *eqn ) */
static void
android_glGetClipPlanex__ILjava_nio_IntBuffer_2
  (JNIEnv *_env, jobject _this, jint pname, jobject eqn_buf) {
    jint _exception = 0;
    jarray _array = (jarray) 0;
    jint _remaining;
    GLfixed *eqn = (GLfixed *) 0;

    eqn = (GLfixed *)getPointer(_env, eqn_buf, &_array, &_remaining);
    glGetClipPlanex(
        (GLenum)pname,
        (GLfixed *)eqn
    );
    if (_array) {
        releasePointer(_env, _array, eqn, _exception ? JNI_FALSE : JNI_TRUE);
    }
}

/* void glGetFixedv ( GLenum pname, GLfixed *params ) */
static void
android_glGetFixedv__I_3II
  (JNIEnv *_env, jobject _this, jint pname, jintArray params_ref, jint offset) {
    jint _exception = 0;
    GLfixed *params_base = (GLfixed *) 0;
    jint _remaining;
    GLfixed *params = (GLfixed *) 0;

    if (!params_ref) {
        _exception = 1;
        _env->ThrowNew(IAEClass, "params == null");
        goto exit;
    }
    if (offset < 0) {
        _exception = 1;
        _env->ThrowNew(IAEClass, "offset < 0");
        goto exit;
    }
    _remaining = _env->GetArrayLength(params_ref) - offset;
    params_base = (GLfixed *)
        _env->GetPrimitiveArrayCritical(params_ref, (jboolean *)0);
    params = params_base + offset;

    glGetFixedv(
        (GLenum)pname,
        (GLfixed *)params
    );

exit:
    if (params_base) {
        _env->ReleasePrimitiveArrayCritical(params_ref, params_base,
            _exception ? JNI_ABORT: 0);
    }
}

/* void glGetFixedv ( GLenum pname, GLfixed *params ) */
static void
android_glGetFixedv__ILjava_nio_IntBuffer_2
  (JNIEnv *_env, jobject _this, jint pname, jobject params_buf) {
    jint _exception = 0;
    jarray _array = (jarray) 0;
    jint _remaining;
    GLfixed *params = (GLfixed *) 0;

    params = (GLfixed *)getPointer(_env, params_buf, &_array, &_remaining);
    glGetFixedv(
        (GLenum)pname,
        (GLfixed *)params
    );
    if (_array) {
        releasePointer(_env, _array, params, _exception ? JNI_FALSE : JNI_TRUE);
    }
}

/* void glGetFloatv ( GLenum pname, GLfloat *params ) */
static void
android_glGetFloatv__I_3FI
  (JNIEnv *_env, jobject _this, jint pname, jfloatArray params_ref, jint offset) {
    jint _exception = 0;
    GLfloat *params_base = (GLfloat *) 0;
    jint _remaining;
    GLfloat *params = (GLfloat *) 0;

    if (!params_ref) {
        _exception = 1;
        _env->ThrowNew(IAEClass, "params == null");
        goto exit;
    }
    if (offset < 0) {
        _exception = 1;
        _env->ThrowNew(IAEClass, "offset < 0");
        goto exit;
    }
    _remaining = _env->GetArrayLength(params_ref) - offset;
    params_base = (GLfloat *)
        _env->GetPrimitiveArrayCritical(params_ref, (jboolean *)0);
    params = params_base + offset;

    glGetFloatv(
        (GLenum)pname,
        (GLfloat *)params
    );

exit:
    if (params_base) {
        _env->ReleasePrimitiveArrayCritical(params_ref, params_base,
            _exception ? JNI_ABORT: 0);
    }
}

/* void glGetFloatv ( GLenum pname, GLfloat *params ) */
static void
android_glGetFloatv__ILjava_nio_FloatBuffer_2
  (JNIEnv *_env, jobject _this, jint pname, jobject params_buf) {
    jint _exception = 0;
    jarray _array = (jarray) 0;
    jint _remaining;
    GLfloat *params = (GLfloat *) 0;

    params = (GLfloat *)getPointer(_env, params_buf, &_array, &_remaining);
    glGetFloatv(
        (GLenum)pname,
        (GLfloat *)params
    );
    if (_array) {
        releasePointer(_env, _array, params, _exception ? JNI_FALSE : JNI_TRUE);
    }
}

/* void glGetLightfv ( GLenum light, GLenum pname, GLfloat *params ) */
static void
android_glGetLightfv__II_3FI
  (JNIEnv *_env, jobject _this, jint light, jint pname, jfloatArray params_ref, jint offset) {
    jint _exception = 0;
    GLfloat *params_base = (GLfloat *) 0;
    jint _remaining;
    GLfloat *params = (GLfloat *) 0;

    if (!params_ref) {
        _exception = 1;
        _env->ThrowNew(IAEClass, "params == null");
        goto exit;
    }
    if (offset < 0) {
        _exception = 1;
        _env->ThrowNew(IAEClass, "offset < 0");
        goto exit;
    }
    _remaining = _env->GetArrayLength(params_ref) - offset;
    int _needed;
    switch (pname) {
#if defined(GL_SPOT_EXPONENT)
        case GL_SPOT_EXPONENT:
#endif // defined(GL_SPOT_EXPONENT)
#if defined(GL_SPOT_CUTOFF)
        case GL_SPOT_CUTOFF:
#endif // defined(GL_SPOT_CUTOFF)
#if defined(GL_CONSTANT_ATTENUATION)
        case GL_CONSTANT_ATTENUATION:
#endif // defined(GL_CONSTANT_ATTENUATION)
#if defined(GL_LINEAR_ATTENUATION)
        case GL_LINEAR_ATTENUATION:
#endif // defined(GL_LINEAR_ATTENUATION)
#if defined(GL_QUADRATIC_ATTENUATION)
        case GL_QUADRATIC_ATTENUATION:
#endif // defined(GL_QUADRATIC_ATTENUATION)
            _needed = 1;
            break;
#if defined(GL_SPOT_DIRECTION)
        case GL_SPOT_DIRECTION:
#endif // defined(GL_SPOT_DIRECTION)
            _needed = 3;
            break;
#if defined(GL_AMBIENT)
        case GL_AMBIENT:
#endif // defined(GL_AMBIENT)
#if defined(GL_DIFFUSE)
        case GL_DIFFUSE:
#endif // defined(GL_DIFFUSE)
#if defined(GL_SPECULAR)
        case GL_SPECULAR:
#endif // defined(GL_SPECULAR)
#if defined(GL_EMISSION)
        case GL_EMISSION:
#endif // defined(GL_EMISSION)
            _needed = 4;
            break;
        default:
            _needed = 0;
            break;
    }
    if (_remaining < _needed) {
        _exception = 1;
        _env->ThrowNew(IAEClass, "length - offset < needed");
        goto exit;
    }
    params_base = (GLfloat *)
        _env->GetPrimitiveArrayCritical(params_ref, (jboolean *)0);
    params = params_base + offset;

    glGetLightfv(
        (GLenum)light,
        (GLenum)pname,
        (GLfloat *)params
    );

exit:
    if (params_base) {
        _env->ReleasePrimitiveArrayCritical(params_ref, params_base,
            _exception ? JNI_ABORT: 0);
    }
}

/* void glGetLightfv ( GLenum light, GLenum pname, GLfloat *params ) */
static void
android_glGetLightfv__IILjava_nio_FloatBuffer_2
  (JNIEnv *_env, jobject _this, jint light, jint pname, jobject params_buf) {
    jint _exception = 0;
    jarray _array = (jarray) 0;
    jint _remaining;
    GLfloat *params = (GLfloat *) 0;

    params = (GLfloat *)getPointer(_env, params_buf, &_array, &_remaining);
    int _needed;
    switch (pname) {
#if defined(GL_SPOT_EXPONENT)
        case GL_SPOT_EXPONENT:
#endif // defined(GL_SPOT_EXPONENT)
#if defined(GL_SPOT_CUTOFF)
        case GL_SPOT_CUTOFF:
#endif // defined(GL_SPOT_CUTOFF)
#if defined(GL_CONSTANT_ATTENUATION)
        case GL_CONSTANT_ATTENUATION:
#endif // defined(GL_CONSTANT_ATTENUATION)
#if defined(GL_LINEAR_ATTENUATION)
        case GL_LINEAR_ATTENUATION:
#endif // defined(GL_LINEAR_ATTENUATION)
#if defined(GL_QUADRATIC_ATTENUATION)
        case GL_QUADRATIC_ATTENUATION:
#endif // defined(GL_QUADRATIC_ATTENUATION)
            _needed = 1;
            break;
#if defined(GL_SPOT_DIRECTION)
        case GL_SPOT_DIRECTION:
#endif // defined(GL_SPOT_DIRECTION)
            _needed = 3;
            break;
#if defined(GL_AMBIENT)
        case GL_AMBIENT:
#endif // defined(GL_AMBIENT)
#if defined(GL_DIFFUSE)
        case GL_DIFFUSE:
#endif // defined(GL_DIFFUSE)
#if defined(GL_SPECULAR)
        case GL_SPECULAR:
#endif // defined(GL_SPECULAR)
#if defined(GL_EMISSION)
        case GL_EMISSION:
#endif // defined(GL_EMISSION)
            _needed = 4;
            break;
        default:
            _needed = 0;
            break;
    }
    if (_remaining < _needed) {
        _exception = 1;
        _env->ThrowNew(IAEClass, "remaining() < needed");
        goto exit;
    }
    glGetLightfv(
        (GLenum)light,
        (GLenum)pname,
        (GLfloat *)params
    );

exit:
    if (_array) {
        releasePointer(_env, _array, params, _exception ? JNI_FALSE : JNI_TRUE);
    }
}

/* void glGetLightxv ( GLenum light, GLenum pname, GLfixed *params ) */
static void
android_glGetLightxv__II_3II
  (JNIEnv *_env, jobject _this, jint light, jint pname, jintArray params_ref, jint offset) {
    jint _exception = 0;
    GLfixed *params_base = (GLfixed *) 0;
    jint _remaining;
    GLfixed *params = (GLfixed *) 0;

    if (!params_ref) {
        _exception = 1;
        _env->ThrowNew(IAEClass, "params == null");
        goto exit;
    }
    if (offset < 0) {
        _exception = 1;
        _env->ThrowNew(IAEClass, "offset < 0");
        goto exit;
    }
    _remaining = _env->GetArrayLength(params_ref) - offset;
    int _needed;
    switch (pname) {
#if defined(GL_SPOT_EXPONENT)
        case GL_SPOT_EXPONENT:
#endif // defined(GL_SPOT_EXPONENT)
#if defined(GL_SPOT_CUTOFF)
        case GL_SPOT_CUTOFF:
#endif // defined(GL_SPOT_CUTOFF)
#if defined(GL_CONSTANT_ATTENUATION)
        case GL_CONSTANT_ATTENUATION:
#endif // defined(GL_CONSTANT_ATTENUATION)
#if defined(GL_LINEAR_ATTENUATION)
        case GL_LINEAR_ATTENUATION:
#endif // defined(GL_LINEAR_ATTENUATION)
#if defined(GL_QUADRATIC_ATTENUATION)
        case GL_QUADRATIC_ATTENUATION:
#endif // defined(GL_QUADRATIC_ATTENUATION)
            _needed = 1;
            break;
#if defined(GL_SPOT_DIRECTION)
        case GL_SPOT_DIRECTION:
#endif // defined(GL_SPOT_DIRECTION)
            _needed = 3;
            break;
#if defined(GL_AMBIENT)
        case GL_AMBIENT:
#endif // defined(GL_AMBIENT)
#if defined(GL_DIFFUSE)
        case GL_DIFFUSE:
#endif // defined(GL_DIFFUSE)
#if defined(GL_SPECULAR)
        case GL_SPECULAR:
#endif // defined(GL_SPECULAR)
#if defined(GL_EMISSION)
        case GL_EMISSION:
#endif // defined(GL_EMISSION)
            _needed = 4;
            break;
        default:
            _needed = 0;
            break;
    }
    if (_remaining < _needed) {
        _exception = 1;
        _env->ThrowNew(IAEClass, "length - offset < needed");
        goto exit;
    }
    params_base = (GLfixed *)
        _env->GetPrimitiveArrayCritical(params_ref, (jboolean *)0);
    params = params_base + offset;

    glGetLightxv(
        (GLenum)light,
        (GLenum)pname,
        (GLfixed *)params
    );

exit:
    if (params_base) {
        _env->ReleasePrimitiveArrayCritical(params_ref, params_base,
            _exception ? JNI_ABORT: 0);
    }
}

/* void glGetLightxv ( GLenum light, GLenum pname, GLfixed *params ) */
static void
android_glGetLightxv__IILjava_nio_IntBuffer_2
  (JNIEnv *_env, jobject _this, jint light, jint pname, jobject params_buf) {
    jint _exception = 0;
    jarray _array = (jarray) 0;
    jint _remaining;
    GLfixed *params = (GLfixed *) 0;

    params = (GLfixed *)getPointer(_env, params_buf, &_array, &_remaining);
    int _needed;
    switch (pname) {
#if defined(GL_SPOT_EXPONENT)
        case GL_SPOT_EXPONENT:
#endif // defined(GL_SPOT_EXPONENT)
#if defined(GL_SPOT_CUTOFF)
        case GL_SPOT_CUTOFF:
#endif // defined(GL_SPOT_CUTOFF)
#if defined(GL_CONSTANT_ATTENUATION)
        case GL_CONSTANT_ATTENUATION:
#endif // defined(GL_CONSTANT_ATTENUATION)
#if defined(GL_LINEAR_ATTENUATION)
        case GL_LINEAR_ATTENUATION:
#endif // defined(GL_LINEAR_ATTENUATION)
#if defined(GL_QUADRATIC_ATTENUATION)
        case GL_QUADRATIC_ATTENUATION:
#endif // defined(GL_QUADRATIC_ATTENUATION)
            _needed = 1;
            break;
#if defined(GL_SPOT_DIRECTION)
        case GL_SPOT_DIRECTION:
#endif // defined(GL_SPOT_DIRECTION)
            _needed = 3;
            break;
#if defined(GL_AMBIENT)
        case GL_AMBIENT:
#endif // defined(GL_AMBIENT)
#if defined(GL_DIFFUSE)
        case GL_DIFFUSE:
#endif // defined(GL_DIFFUSE)
#if defined(GL_SPECULAR)
        case GL_SPECULAR:
#endif // defined(GL_SPECULAR)
#if defined(GL_EMISSION)
        case GL_EMISSION:
#endif // defined(GL_EMISSION)
            _needed = 4;
            break;
        default:
            _needed = 0;
            break;
    }
    if (_remaining < _needed) {
        _exception = 1;
        _env->ThrowNew(IAEClass, "remaining() < needed");
        goto exit;
    }
    glGetLightxv(
        (GLenum)light,
        (GLenum)pname,
        (GLfixed *)params
    );

exit:
    if (_array) {
        releasePointer(_env, _array, params, _exception ? JNI_FALSE : JNI_TRUE);
    }
}

/* void glGetMaterialfv ( GLenum face, GLenum pname, GLfloat *params ) */
static void
android_glGetMaterialfv__II_3FI
  (JNIEnv *_env, jobject _this, jint face, jint pname, jfloatArray params_ref, jint offset) {
    jint _exception = 0;
    GLfloat *params_base = (GLfloat *) 0;
    jint _remaining;
    GLfloat *params = (GLfloat *) 0;

    if (!params_ref) {
        _exception = 1;
        _env->ThrowNew(IAEClass, "params == null");
        goto exit;
    }
    if (offset < 0) {
        _exception = 1;
        _env->ThrowNew(IAEClass, "offset < 0");
        goto exit;
    }
    _remaining = _env->GetArrayLength(params_ref) - offset;
    int _needed;
    switch (pname) {
#if defined(GL_SHININESS)
        case GL_SHININESS:
#endif // defined(GL_SHININESS)
            _needed = 1;
            break;
#if defined(GL_AMBIENT)
        case GL_AMBIENT:
#endif // defined(GL_AMBIENT)
#if defined(GL_DIFFUSE)
        case GL_DIFFUSE:
#endif // defined(GL_DIFFUSE)
#if defined(GL_SPECULAR)
        case GL_SPECULAR:
#endif // defined(GL_SPECULAR)
#if defined(GL_EMISSION)
        case GL_EMISSION:
#endif // defined(GL_EMISSION)
#if defined(GL_AMBIENT_AND_DIFFUSE)
        case GL_AMBIENT_AND_DIFFUSE:
#endif // defined(GL_AMBIENT_AND_DIFFUSE)
            _needed = 4;
            break;
        default:
            _needed = 0;
            break;
    }
    if (_remaining < _needed) {
        _exception = 1;
        _env->ThrowNew(IAEClass, "length - offset < needed");
        goto exit;
    }
    params_base = (GLfloat *)
        _env->GetPrimitiveArrayCritical(params_ref, (jboolean *)0);
    params = params_base + offset;

    glGetMaterialfv(
        (GLenum)face,
        (GLenum)pname,
        (GLfloat *)params
    );

exit:
    if (params_base) {
        _env->ReleasePrimitiveArrayCritical(params_ref, params_base,
            _exception ? JNI_ABORT: 0);
    }
}

/* void glGetMaterialfv ( GLenum face, GLenum pname, GLfloat *params ) */
static void
android_glGetMaterialfv__IILjava_nio_FloatBuffer_2
  (JNIEnv *_env, jobject _this, jint face, jint pname, jobject params_buf) {
    jint _exception = 0;
    jarray _array = (jarray) 0;
    jint _remaining;
    GLfloat *params = (GLfloat *) 0;

    params = (GLfloat *)getPointer(_env, params_buf, &_array, &_remaining);
    int _needed;
    switch (pname) {
#if defined(GL_SHININESS)
        case GL_SHININESS:
#endif // defined(GL_SHININESS)
            _needed = 1;
            break;
#if defined(GL_AMBIENT)
        case GL_AMBIENT:
#endif // defined(GL_AMBIENT)
#if defined(GL_DIFFUSE)
        case GL_DIFFUSE:
#endif // defined(GL_DIFFUSE)
#if defined(GL_SPECULAR)
        case GL_SPECULAR:
#endif // defined(GL_SPECULAR)
#if defined(GL_EMISSION)
        case GL_EMISSION:
#endif // defined(GL_EMISSION)
#if defined(GL_AMBIENT_AND_DIFFUSE)
        case GL_AMBIENT_AND_DIFFUSE:
#endif // defined(GL_AMBIENT_AND_DIFFUSE)
            _needed = 4;
            break;
        default:
            _needed = 0;
            break;
    }
    if (_remaining < _needed) {
        _exception = 1;
        _env->ThrowNew(IAEClass, "remaining() < needed");
        goto exit;
    }
    glGetMaterialfv(
        (GLenum)face,
        (GLenum)pname,
        (GLfloat *)params
    );

exit:
    if (_array) {
        releasePointer(_env, _array, params, _exception ? JNI_FALSE : JNI_TRUE);
    }
}

/* void glGetMaterialxv ( GLenum face, GLenum pname, GLfixed *params ) */
static void
android_glGetMaterialxv__II_3II
  (JNIEnv *_env, jobject _this, jint face, jint pname, jintArray params_ref, jint offset) {
    jint _exception = 0;
    GLfixed *params_base = (GLfixed *) 0;
    jint _remaining;
    GLfixed *params = (GLfixed *) 0;

    if (!params_ref) {
        _exception = 1;
        _env->ThrowNew(IAEClass, "params == null");
        goto exit;
    }
    if (offset < 0) {
        _exception = 1;
        _env->ThrowNew(IAEClass, "offset < 0");
        goto exit;
    }
    _remaining = _env->GetArrayLength(params_ref) - offset;
    int _needed;
    switch (pname) {
#if defined(GL_SHININESS)
        case GL_SHININESS:
#endif // defined(GL_SHININESS)
            _needed = 1;
            break;
#if defined(GL_AMBIENT)
        case GL_AMBIENT:
#endif // defined(GL_AMBIENT)
#if defined(GL_DIFFUSE)
        case GL_DIFFUSE:
#endif // defined(GL_DIFFUSE)
#if defined(GL_SPECULAR)
        case GL_SPECULAR:
#endif // defined(GL_SPECULAR)
#if defined(GL_EMISSION)
        case GL_EMISSION:
#endif // defined(GL_EMISSION)
#if defined(GL_AMBIENT_AND_DIFFUSE)
        case GL_AMBIENT_AND_DIFFUSE:
#endif // defined(GL_AMBIENT_AND_DIFFUSE)
            _needed = 4;
            break;
        default:
            _needed = 0;
            break;
    }
    if (_remaining < _needed) {
        _exception = 1;
        _env->ThrowNew(IAEClass, "length - offset < needed");
        goto exit;
    }
    params_base = (GLfixed *)
        _env->GetPrimitiveArrayCritical(params_ref, (jboolean *)0);
    params = params_base + offset;

    glGetMaterialxv(
        (GLenum)face,
        (GLenum)pname,
        (GLfixed *)params
    );

exit:
    if (params_base) {
        _env->ReleasePrimitiveArrayCritical(params_ref, params_base,
            _exception ? JNI_ABORT: 0);
    }
}

/* void glGetMaterialxv ( GLenum face, GLenum pname, GLfixed *params ) */
static void
android_glGetMaterialxv__IILjava_nio_IntBuffer_2
  (JNIEnv *_env, jobject _this, jint face, jint pname, jobject params_buf) {
    jint _exception = 0;
    jarray _array = (jarray) 0;
    jint _remaining;
    GLfixed *params = (GLfixed *) 0;

    params = (GLfixed *)getPointer(_env, params_buf, &_array, &_remaining);
    int _needed;
    switch (pname) {
#if defined(GL_SHININESS)
        case GL_SHININESS:
#endif // defined(GL_SHININESS)
            _needed = 1;
            break;
#if defined(GL_AMBIENT)
        case GL_AMBIENT:
#endif // defined(GL_AMBIENT)
#if defined(GL_DIFFUSE)
        case GL_DIFFUSE:
#endif // defined(GL_DIFFUSE)
#if defined(GL_SPECULAR)
        case GL_SPECULAR:
#endif // defined(GL_SPECULAR)
#if defined(GL_EMISSION)
        case GL_EMISSION:
#endif // defined(GL_EMISSION)
#if defined(GL_AMBIENT_AND_DIFFUSE)
        case GL_AMBIENT_AND_DIFFUSE:
#endif // defined(GL_AMBIENT_AND_DIFFUSE)
            _needed = 4;
            break;
        default:
            _needed = 0;
            break;
    }
    if (_remaining < _needed) {
        _exception = 1;
        _env->ThrowNew(IAEClass, "remaining() < needed");
        goto exit;
    }
    glGetMaterialxv(
        (GLenum)face,
        (GLenum)pname,
        (GLfixed *)params
    );

exit:
    if (_array) {
        releasePointer(_env, _array, params, _exception ? JNI_FALSE : JNI_TRUE);
    }
}

/* void glGetTexEnviv ( GLenum env, GLenum pname, GLint *params ) */
static void
android_glGetTexEnviv__II_3II
  (JNIEnv *_env, jobject _this, jint env, jint pname, jintArray params_ref, jint offset) {
    jint _exception = 0;
    GLint *params_base = (GLint *) 0;
    jint _remaining;
    GLint *params = (GLint *) 0;

    if (!params_ref) {
        _exception = 1;
        _env->ThrowNew(IAEClass, "params == null");
        goto exit;
    }
    if (offset < 0) {
        _exception = 1;
        _env->ThrowNew(IAEClass, "offset < 0");
        goto exit;
    }
    _remaining = _env->GetArrayLength(params_ref) - offset;
    int _needed;
    switch (pname) {
#if defined(GL_TEXTURE_ENV_MODE)
        case GL_TEXTURE_ENV_MODE:
#endif // defined(GL_TEXTURE_ENV_MODE)
#if defined(GL_COMBINE_RGB)
        case GL_COMBINE_RGB:
#endif // defined(GL_COMBINE_RGB)
#if defined(GL_COMBINE_ALPHA)
        case GL_COMBINE_ALPHA:
#endif // defined(GL_COMBINE_ALPHA)
            _needed = 1;
            break;
#if defined(GL_TEXTURE_ENV_COLOR)
        case GL_TEXTURE_ENV_COLOR:
#endif // defined(GL_TEXTURE_ENV_COLOR)
            _needed = 4;
            break;
        default:
            _needed = 0;
            break;
    }
    if (_remaining < _needed) {
        _exception = 1;
        _env->ThrowNew(IAEClass, "length - offset < needed");
        goto exit;
    }
    params_base = (GLint *)
        _env->GetPrimitiveArrayCritical(params_ref, (jboolean *)0);
    params = params_base + offset;

    glGetTexEnviv(
        (GLenum)env,
        (GLenum)pname,
        (GLint *)params
    );

exit:
    if (params_base) {
        _env->ReleasePrimitiveArrayCritical(params_ref, params_base,
            _exception ? JNI_ABORT: 0);
    }
}

/* void glGetTexEnviv ( GLenum env, GLenum pname, GLint *params ) */
static void
android_glGetTexEnviv__IILjava_nio_IntBuffer_2
  (JNIEnv *_env, jobject _this, jint env, jint pname, jobject params_buf) {
    jint _exception = 0;
    jarray _array = (jarray) 0;
    jint _remaining;
    GLint *params = (GLint *) 0;

    params = (GLint *)getPointer(_env, params_buf, &_array, &_remaining);
    int _needed;
    switch (pname) {
#if defined(GL_TEXTURE_ENV_MODE)
        case GL_TEXTURE_ENV_MODE:
#endif // defined(GL_TEXTURE_ENV_MODE)
#if defined(GL_COMBINE_RGB)
        case GL_COMBINE_RGB:
#endif // defined(GL_COMBINE_RGB)
#if defined(GL_COMBINE_ALPHA)
        case GL_COMBINE_ALPHA:
#endif // defined(GL_COMBINE_ALPHA)
            _needed = 1;
            break;
#if defined(GL_TEXTURE_ENV_COLOR)
        case GL_TEXTURE_ENV_COLOR:
#endif // defined(GL_TEXTURE_ENV_COLOR)
            _needed = 4;
            break;
        default:
            _needed = 0;
            break;
    }
    if (_remaining < _needed) {
        _exception = 1;
        _env->ThrowNew(IAEClass, "remaining() < needed");
        goto exit;
    }
    glGetTexEnviv(
        (GLenum)env,
        (GLenum)pname,
        (GLint *)params
    );

exit:
    if (_array) {
        releasePointer(_env, _array, params, _exception ? JNI_FALSE : JNI_TRUE);
    }
}

/* void glGetTexEnvxv ( GLenum env, GLenum pname, GLfixed *params ) */
static void
android_glGetTexEnvxv__II_3II
  (JNIEnv *_env, jobject _this, jint env, jint pname, jintArray params_ref, jint offset) {
    jint _exception = 0;
    GLfixed *params_base = (GLfixed *) 0;
    jint _remaining;
    GLfixed *params = (GLfixed *) 0;

    if (!params_ref) {
        _exception = 1;
        _env->ThrowNew(IAEClass, "params == null");
        goto exit;
    }
    if (offset < 0) {
        _exception = 1;
        _env->ThrowNew(IAEClass, "offset < 0");
        goto exit;
    }
    _remaining = _env->GetArrayLength(params_ref) - offset;
    int _needed;
    switch (pname) {
#if defined(GL_TEXTURE_ENV_MODE)
        case GL_TEXTURE_ENV_MODE:
#endif // defined(GL_TEXTURE_ENV_MODE)
#if defined(GL_COMBINE_RGB)
        case GL_COMBINE_RGB:
#endif // defined(GL_COMBINE_RGB)
#if defined(GL_COMBINE_ALPHA)
        case GL_COMBINE_ALPHA:
#endif // defined(GL_COMBINE_ALPHA)
            _needed = 1;
            break;
#if defined(GL_TEXTURE_ENV_COLOR)
        case GL_TEXTURE_ENV_COLOR:
#endif // defined(GL_TEXTURE_ENV_COLOR)
            _needed = 4;
            break;
        default:
            _needed = 0;
            break;
    }
    if (_remaining < _needed) {
        _exception = 1;
        _env->ThrowNew(IAEClass, "length - offset < needed");
        goto exit;
    }
    params_base = (GLfixed *)
        _env->GetPrimitiveArrayCritical(params_ref, (jboolean *)0);
    params = params_base + offset;

    glGetTexEnvxv(
        (GLenum)env,
        (GLenum)pname,
        (GLfixed *)params
    );

exit:
    if (params_base) {
        _env->ReleasePrimitiveArrayCritical(params_ref, params_base,
            _exception ? JNI_ABORT: 0);
    }
}

/* void glGetTexEnvxv ( GLenum env, GLenum pname, GLfixed *params ) */
static void
android_glGetTexEnvxv__IILjava_nio_IntBuffer_2
  (JNIEnv *_env, jobject _this, jint env, jint pname, jobject params_buf) {
    jint _exception = 0;
    jarray _array = (jarray) 0;
    jint _remaining;
    GLfixed *params = (GLfixed *) 0;

    params = (GLfixed *)getPointer(_env, params_buf, &_array, &_remaining);
    int _needed;
    switch (pname) {
#if defined(GL_TEXTURE_ENV_MODE)
        case GL_TEXTURE_ENV_MODE:
#endif // defined(GL_TEXTURE_ENV_MODE)
#if defined(GL_COMBINE_RGB)
        case GL_COMBINE_RGB:
#endif // defined(GL_COMBINE_RGB)
#if defined(GL_COMBINE_ALPHA)
        case GL_COMBINE_ALPHA:
#endif // defined(GL_COMBINE_ALPHA)
            _needed = 1;
            break;
#if defined(GL_TEXTURE_ENV_COLOR)
        case GL_TEXTURE_ENV_COLOR:
#endif // defined(GL_TEXTURE_ENV_COLOR)
            _needed = 4;
            break;
        default:
            _needed = 0;
            break;
    }
    if (_remaining < _needed) {
        _exception = 1;
        _env->ThrowNew(IAEClass, "remaining() < needed");
        goto exit;
    }
    glGetTexEnvxv(
        (GLenum)env,
        (GLenum)pname,
        (GLfixed *)params
    );

exit:
    if (_array) {
        releasePointer(_env, _array, params, _exception ? JNI_FALSE : JNI_TRUE);
    }
}

/* void glGetTexParameterfv ( GLenum target, GLenum pname, GLfloat *params ) */
static void
android_glGetTexParameterfv__II_3FI
  (JNIEnv *_env, jobject _this, jint target, jint pname, jfloatArray params_ref, jint offset) {
    jint _exception = 0;
    GLfloat *params_base = (GLfloat *) 0;
    jint _remaining;
    GLfloat *params = (GLfloat *) 0;

    if (!params_ref) {
        _exception = 1;
        _env->ThrowNew(IAEClass, "params == null");
        goto exit;
    }
    if (offset < 0) {
        _exception = 1;
        _env->ThrowNew(IAEClass, "offset < 0");
        goto exit;
    }
    _remaining = _env->GetArrayLength(params_ref) - offset;
    if (_remaining < 1) {
        _exception = 1;
        _env->ThrowNew(IAEClass, "length - offset < 1");
        goto exit;
    }
    params_base = (GLfloat *)
        _env->GetPrimitiveArrayCritical(params_ref, (jboolean *)0);
    params = params_base + offset;

    glGetTexParameterfv(
        (GLenum)target,
        (GLenum)pname,
        (GLfloat *)params
    );

exit:
    if (params_base) {
        _env->ReleasePrimitiveArrayCritical(params_ref, params_base,
            _exception ? JNI_ABORT: 0);
    }
}

/* void glGetTexParameterfv ( GLenum target, GLenum pname, GLfloat *params ) */
static void
android_glGetTexParameterfv__IILjava_nio_FloatBuffer_2
  (JNIEnv *_env, jobject _this, jint target, jint pname, jobject params_buf) {
    jint _exception = 0;
    jarray _array = (jarray) 0;
    jint _remaining;
    GLfloat *params = (GLfloat *) 0;

    params = (GLfloat *)getPointer(_env, params_buf, &_array, &_remaining);
    if (_remaining < 1) {
        _exception = 1;
        _env->ThrowNew(IAEClass, "remaining() < 1");
        goto exit;
    }
    glGetTexParameterfv(
        (GLenum)target,
        (GLenum)pname,
        (GLfloat *)params
    );

exit:
    if (_array) {
        releasePointer(_env, _array, params, _exception ? JNI_FALSE : JNI_TRUE);
    }
}

/* void glGetTexParameteriv ( GLenum target, GLenum pname, GLint *params ) */
static void
android_glGetTexParameteriv__II_3II
  (JNIEnv *_env, jobject _this, jint target, jint pname, jintArray params_ref, jint offset) {
    jint _exception = 0;
    GLint *params_base = (GLint *) 0;
    jint _remaining;
    GLint *params = (GLint *) 0;

    if (!params_ref) {
        _exception = 1;
        _env->ThrowNew(IAEClass, "params == null");
        goto exit;
    }
    if (offset < 0) {
        _exception = 1;
        _env->ThrowNew(IAEClass, "offset < 0");
        goto exit;
    }
    _remaining = _env->GetArrayLength(params_ref) - offset;
    if (_remaining < 1) {
        _exception = 1;
        _env->ThrowNew(IAEClass, "length - offset < 1");
        goto exit;
    }
    params_base = (GLint *)
        _env->GetPrimitiveArrayCritical(params_ref, (jboolean *)0);
    params = params_base + offset;

    glGetTexParameteriv(
        (GLenum)target,
        (GLenum)pname,
        (GLint *)params
    );

exit:
    if (params_base) {
        _env->ReleasePrimitiveArrayCritical(params_ref, params_base,
            _exception ? JNI_ABORT: 0);
    }
}

/* void glGetTexParameteriv ( GLenum target, GLenum pname, GLint *params ) */
static void
android_glGetTexParameteriv__IILjava_nio_IntBuffer_2
  (JNIEnv *_env, jobject _this, jint target, jint pname, jobject params_buf) {
    jint _exception = 0;
    jarray _array = (jarray) 0;
    jint _remaining;
    GLint *params = (GLint *) 0;

    params = (GLint *)getPointer(_env, params_buf, &_array, &_remaining);
    if (_remaining < 1) {
        _exception = 1;
        _env->ThrowNew(IAEClass, "remaining() < 1");
        goto exit;
    }
    glGetTexParameteriv(
        (GLenum)target,
        (GLenum)pname,
        (GLint *)params
    );

exit:
    if (_array) {
        releasePointer(_env, _array, params, _exception ? JNI_FALSE : JNI_TRUE);
    }
}

/* void glGetTexParameterxv ( GLenum target, GLenum pname, GLfixed *params ) */
static void
android_glGetTexParameterxv__II_3II
  (JNIEnv *_env, jobject _this, jint target, jint pname, jintArray params_ref, jint offset) {
    jint _exception = 0;
    GLfixed *params_base = (GLfixed *) 0;
    jint _remaining;
    GLfixed *params = (GLfixed *) 0;

    if (!params_ref) {
        _exception = 1;
        _env->ThrowNew(IAEClass, "params == null");
        goto exit;
    }
    if (offset < 0) {
        _exception = 1;
        _env->ThrowNew(IAEClass, "offset < 0");
        goto exit;
    }
    _remaining = _env->GetArrayLength(params_ref) - offset;
    if (_remaining < 1) {
        _exception = 1;
        _env->ThrowNew(IAEClass, "length - offset < 1");
        goto exit;
    }
    params_base = (GLfixed *)
        _env->GetPrimitiveArrayCritical(params_ref, (jboolean *)0);
    params = params_base + offset;

    glGetTexParameterxv(
        (GLenum)target,
        (GLenum)pname,
        (GLfixed *)params
    );

exit:
    if (params_base) {
        _env->ReleasePrimitiveArrayCritical(params_ref, params_base,
            _exception ? JNI_ABORT: 0);
    }
}

/* void glGetTexParameterxv ( GLenum target, GLenum pname, GLfixed *params ) */
static void
android_glGetTexParameterxv__IILjava_nio_IntBuffer_2
  (JNIEnv *_env, jobject _this, jint target, jint pname, jobject params_buf) {
    jint _exception = 0;
    jarray _array = (jarray) 0;
    jint _remaining;
    GLfixed *params = (GLfixed *) 0;

    params = (GLfixed *)getPointer(_env, params_buf, &_array, &_remaining);
    if (_remaining < 1) {
        _exception = 1;
        _env->ThrowNew(IAEClass, "remaining() < 1");
        goto exit;
    }
    glGetTexParameterxv(
        (GLenum)target,
        (GLenum)pname,
        (GLfixed *)params
    );

exit:
    if (_array) {
        releasePointer(_env, _array, params, _exception ? JNI_FALSE : JNI_TRUE);
    }
}

/* GLboolean glIsBuffer ( GLuint buffer ) */
static jboolean
android_glIsBuffer__I
  (JNIEnv *_env, jobject _this, jint buffer) {
    GLboolean _returnValue;
    _returnValue = glIsBuffer(
        (GLuint)buffer
    );
    return _returnValue;
}

/* GLboolean glIsEnabled ( GLenum cap ) */
static jboolean
android_glIsEnabled__I
  (JNIEnv *_env, jobject _this, jint cap) {
    GLboolean _returnValue;
    _returnValue = glIsEnabled(
        (GLenum)cap
    );
    return _returnValue;
}

/* GLboolean glIsTexture ( GLuint texture ) */
static jboolean
android_glIsTexture__I
  (JNIEnv *_env, jobject _this, jint texture) {
    GLboolean _returnValue;
    _returnValue = glIsTexture(
        (GLuint)texture
    );
    return _returnValue;
}

/* void glNormalPointer ( GLenum type, GLsizei stride, GLint offset ) */
static void
android_glNormalPointer__III
  (JNIEnv *_env, jobject _this, jint type, jint stride, jint offset) {
    glNormalPointer(
        (GLenum)type,
        (GLsizei)stride,
        (const GLvoid *)offset
    );
}

/* void glPointParameterf ( GLenum pname, GLfloat param ) */
static void
android_glPointParameterf__IF
  (JNIEnv *_env, jobject _this, jint pname, jfloat param) {
    glPointParameterf(
        (GLenum)pname,
        (GLfloat)param
    );
}

/* void glPointParameterfv ( GLenum pname, const GLfloat *params ) */
static void
android_glPointParameterfv__I_3FI
  (JNIEnv *_env, jobject _this, jint pname, jfloatArray params_ref, jint offset) {
    GLfloat *params_base = (GLfloat *) 0;
    jint _remaining;
    GLfloat *params = (GLfloat *) 0;

    if (!params_ref) {
        _env->ThrowNew(IAEClass, "params == null");
        goto exit;
    }
    if (offset < 0) {
        _env->ThrowNew(IAEClass, "offset < 0");
        goto exit;
    }
    _remaining = _env->GetArrayLength(params_ref) - offset;
    if (_remaining < 1) {
        _env->ThrowNew(IAEClass, "length - offset < 1");
        goto exit;
    }
    params_base = (GLfloat *)
        _env->GetPrimitiveArrayCritical(params_ref, (jboolean *)0);
    params = params_base + offset;

    glPointParameterfv(
        (GLenum)pname,
        (GLfloat *)params
    );

exit:
    if (params_base) {
        _env->ReleasePrimitiveArrayCritical(params_ref, params_base,
            JNI_ABORT);
    }
}

/* void glPointParameterfv ( GLenum pname, const GLfloat *params ) */
static void
android_glPointParameterfv__ILjava_nio_FloatBuffer_2
  (JNIEnv *_env, jobject _this, jint pname, jobject params_buf) {
    jarray _array = (jarray) 0;
    jint _remaining;
    GLfloat *params = (GLfloat *) 0;

    params = (GLfloat *)getPointer(_env, params_buf, &_array, &_remaining);
    if (_remaining < 1) {
        _env->ThrowNew(IAEClass, "remaining() < 1");
        goto exit;
    }
    glPointParameterfv(
        (GLenum)pname,
        (GLfloat *)params
    );

exit:
    if (_array) {
        releasePointer(_env, _array, params, JNI_FALSE);
    }
}

/* void glPointParameterx ( GLenum pname, GLfixed param ) */
static void
android_glPointParameterx__II
  (JNIEnv *_env, jobject _this, jint pname, jint param) {
    glPointParameterx(
        (GLenum)pname,
        (GLfixed)param
    );
}

/* void glPointParameterxv ( GLenum pname, const GLfixed *params ) */
static void
android_glPointParameterxv__I_3II
  (JNIEnv *_env, jobject _this, jint pname, jintArray params_ref, jint offset) {
    GLfixed *params_base = (GLfixed *) 0;
    jint _remaining;
    GLfixed *params = (GLfixed *) 0;

    if (!params_ref) {
        _env->ThrowNew(IAEClass, "params == null");
        goto exit;
    }
    if (offset < 0) {
        _env->ThrowNew(IAEClass, "offset < 0");
        goto exit;
    }
    _remaining = _env->GetArrayLength(params_ref) - offset;
    if (_remaining < 1) {
        _env->ThrowNew(IAEClass, "length - offset < 1");
        goto exit;
    }
    params_base = (GLfixed *)
        _env->GetPrimitiveArrayCritical(params_ref, (jboolean *)0);
    params = params_base + offset;

    glPointParameterxv(
        (GLenum)pname,
        (GLfixed *)params
    );

exit:
    if (params_base) {
        _env->ReleasePrimitiveArrayCritical(params_ref, params_base,
            JNI_ABORT);
    }
}

/* void glPointParameterxv ( GLenum pname, const GLfixed *params ) */
static void
android_glPointParameterxv__ILjava_nio_IntBuffer_2
  (JNIEnv *_env, jobject _this, jint pname, jobject params_buf) {
    jarray _array = (jarray) 0;
    jint _remaining;
    GLfixed *params = (GLfixed *) 0;

    params = (GLfixed *)getPointer(_env, params_buf, &_array, &_remaining);
    if (_remaining < 1) {
        _env->ThrowNew(IAEClass, "remaining() < 1");
        goto exit;
    }
    glPointParameterxv(
        (GLenum)pname,
        (GLfixed *)params
    );

exit:
    if (_array) {
        releasePointer(_env, _array, params, JNI_FALSE);
    }
}

/* void glPointSizePointerOES ( GLenum type, GLsizei stride, const GLvoid *pointer ) */
static void
android_glPointSizePointerOES__IILjava_nio_Buffer_2
  (JNIEnv *_env, jobject _this, jint type, jint stride, jobject pointer_buf) {
    jarray _array = (jarray) 0;
    jint _remaining;
    GLvoid *pointer = (GLvoid *) 0;

    pointer = (GLvoid *)getPointer(_env, pointer_buf, &_array, &_remaining);
    glPointSizePointerOES(
        (GLenum)type,
        (GLsizei)stride,
        (GLvoid *)pointer
    );
    if (_array) {
        releasePointer(_env, _array, pointer, JNI_FALSE);
    }
}

/* void glTexCoordPointer ( GLint size, GLenum type, GLsizei stride, GLint offset ) */
static void
android_glTexCoordPointer__IIII
  (JNIEnv *_env, jobject _this, jint size, jint type, jint stride, jint offset) {
    glTexCoordPointer(
        (GLint)size,
        (GLenum)type,
        (GLsizei)stride,
        (const GLvoid *)offset
    );
}

/* void glTexEnvi ( GLenum target, GLenum pname, GLint param ) */
static void
android_glTexEnvi__III
  (JNIEnv *_env, jobject _this, jint target, jint pname, jint param) {
    glTexEnvi(
        (GLenum)target,
        (GLenum)pname,
        (GLint)param
    );
}

/* void glTexEnviv ( GLenum target, GLenum pname, const GLint *params ) */
static void
android_glTexEnviv__II_3II
  (JNIEnv *_env, jobject _this, jint target, jint pname, jintArray params_ref, jint offset) {
    GLint *params_base = (GLint *) 0;
    jint _remaining;
    GLint *params = (GLint *) 0;

    if (!params_ref) {
        _env->ThrowNew(IAEClass, "params == null");
        goto exit;
    }
    if (offset < 0) {
        _env->ThrowNew(IAEClass, "offset < 0");
        goto exit;
    }
    _remaining = _env->GetArrayLength(params_ref) - offset;
    int _needed;
    switch (pname) {
#if defined(GL_TEXTURE_ENV_MODE)
        case GL_TEXTURE_ENV_MODE:
#endif // defined(GL_TEXTURE_ENV_MODE)
#if defined(GL_COMBINE_RGB)
        case GL_COMBINE_RGB:
#endif // defined(GL_COMBINE_RGB)
#if defined(GL_COMBINE_ALPHA)
        case GL_COMBINE_ALPHA:
#endif // defined(GL_COMBINE_ALPHA)
            _needed = 1;
            break;
#if defined(GL_TEXTURE_ENV_COLOR)
        case GL_TEXTURE_ENV_COLOR:
#endif // defined(GL_TEXTURE_ENV_COLOR)
            _needed = 4;
            break;
        default:
            _needed = 0;
            break;
    }
    if (_remaining < _needed) {
        _env->ThrowNew(IAEClass, "length - offset < needed");
        goto exit;
    }
    params_base = (GLint *)
        _env->GetPrimitiveArrayCritical(params_ref, (jboolean *)0);
    params = params_base + offset;

    glTexEnviv(
        (GLenum)target,
        (GLenum)pname,
        (GLint *)params
    );

exit:
    if (params_base) {
        _env->ReleasePrimitiveArrayCritical(params_ref, params_base,
            JNI_ABORT);
    }
}

/* void glTexEnviv ( GLenum target, GLenum pname, const GLint *params ) */
static void
android_glTexEnviv__IILjava_nio_IntBuffer_2
  (JNIEnv *_env, jobject _this, jint target, jint pname, jobject params_buf) {
    jarray _array = (jarray) 0;
    jint _remaining;
    GLint *params = (GLint *) 0;

    params = (GLint *)getPointer(_env, params_buf, &_array, &_remaining);
    int _needed;
    switch (pname) {
#if defined(GL_TEXTURE_ENV_MODE)
        case GL_TEXTURE_ENV_MODE:
#endif // defined(GL_TEXTURE_ENV_MODE)
#if defined(GL_COMBINE_RGB)
        case GL_COMBINE_RGB:
#endif // defined(GL_COMBINE_RGB)
#if defined(GL_COMBINE_ALPHA)
        case GL_COMBINE_ALPHA:
#endif // defined(GL_COMBINE_ALPHA)
            _needed = 1;
            break;
#if defined(GL_TEXTURE_ENV_COLOR)
        case GL_TEXTURE_ENV_COLOR:
#endif // defined(GL_TEXTURE_ENV_COLOR)
            _needed = 4;
            break;
        default:
            _needed = 0;
            break;
    }
    if (_remaining < _needed) {
        _env->ThrowNew(IAEClass, "remaining() < needed");
        goto exit;
    }
    glTexEnviv(
        (GLenum)target,
        (GLenum)pname,
        (GLint *)params
    );

exit:
    if (_array) {
        releasePointer(_env, _array, params, JNI_FALSE);
    }
}

/* void glTexParameterfv ( GLenum target, GLenum pname, const GLfloat *params ) */
static void
android_glTexParameterfv__II_3FI
  (JNIEnv *_env, jobject _this, jint target, jint pname, jfloatArray params_ref, jint offset) {
    GLfloat *params_base = (GLfloat *) 0;
    jint _remaining;
    GLfloat *params = (GLfloat *) 0;

    if (!params_ref) {
        _env->ThrowNew(IAEClass, "params == null");
        goto exit;
    }
    if (offset < 0) {
        _env->ThrowNew(IAEClass, "offset < 0");
        goto exit;
    }
    _remaining = _env->GetArrayLength(params_ref) - offset;
    if (_remaining < 1) {
        _env->ThrowNew(IAEClass, "length - offset < 1");
        goto exit;
    }
    params_base = (GLfloat *)
        _env->GetPrimitiveArrayCritical(params_ref, (jboolean *)0);
    params = params_base + offset;

    glTexParameterfv(
        (GLenum)target,
        (GLenum)pname,
        (GLfloat *)params
    );

exit:
    if (params_base) {
        _env->ReleasePrimitiveArrayCritical(params_ref, params_base,
            JNI_ABORT);
    }
}

/* void glTexParameterfv ( GLenum target, GLenum pname, const GLfloat *params ) */
static void
android_glTexParameterfv__IILjava_nio_FloatBuffer_2
  (JNIEnv *_env, jobject _this, jint target, jint pname, jobject params_buf) {
    jarray _array = (jarray) 0;
    jint _remaining;
    GLfloat *params = (GLfloat *) 0;

    params = (GLfloat *)getPointer(_env, params_buf, &_array, &_remaining);
    if (_remaining < 1) {
        _env->ThrowNew(IAEClass, "remaining() < 1");
        goto exit;
    }
    glTexParameterfv(
        (GLenum)target,
        (GLenum)pname,
        (GLfloat *)params
    );

exit:
    if (_array) {
        releasePointer(_env, _array, params, JNI_FALSE);
    }
}

/* void glTexParameteri ( GLenum target, GLenum pname, GLint param ) */
static void
android_glTexParameteri__III
  (JNIEnv *_env, jobject _this, jint target, jint pname, jint param) {
    glTexParameteri(
        (GLenum)target,
        (GLenum)pname,
        (GLint)param
    );
}

/* void glTexParameteriv ( GLenum target, GLenum pname, const GLint *params ) */
static void
android_glTexParameteriv__II_3II
  (JNIEnv *_env, jobject _this, jint target, jint pname, jintArray params_ref, jint offset) {
    GLint *params_base = (GLint *) 0;
    jint _remaining;
    GLint *params = (GLint *) 0;

    if (!params_ref) {
        _env->ThrowNew(IAEClass, "params == null");
        goto exit;
    }
    if (offset < 0) {
        _env->ThrowNew(IAEClass, "offset < 0");
        goto exit;
    }
    _remaining = _env->GetArrayLength(params_ref) - offset;
    if (_remaining < 1) {
        _env->ThrowNew(IAEClass, "length - offset < 1");
        goto exit;
    }
    params_base = (GLint *)
        _env->GetPrimitiveArrayCritical(params_ref, (jboolean *)0);
    params = params_base + offset;

    glTexParameteriv(
        (GLenum)target,
        (GLenum)pname,
        (GLint *)params
    );

exit:
    if (params_base) {
        _env->ReleasePrimitiveArrayCritical(params_ref, params_base,
            JNI_ABORT);
    }
}

/* void glTexParameteriv ( GLenum target, GLenum pname, const GLint *params ) */
static void
android_glTexParameteriv__IILjava_nio_IntBuffer_2
  (JNIEnv *_env, jobject _this, jint target, jint pname, jobject params_buf) {
    jarray _array = (jarray) 0;
    jint _remaining;
    GLint *params = (GLint *) 0;

    params = (GLint *)getPointer(_env, params_buf, &_array, &_remaining);
    if (_remaining < 1) {
        _env->ThrowNew(IAEClass, "remaining() < 1");
        goto exit;
    }
    glTexParameteriv(
        (GLenum)target,
        (GLenum)pname,
        (GLint *)params
    );

exit:
    if (_array) {
        releasePointer(_env, _array, params, JNI_FALSE);
    }
}

/* void glTexParameterxv ( GLenum target, GLenum pname, const GLfixed *params ) */
static void
android_glTexParameterxv__II_3II
  (JNIEnv *_env, jobject _this, jint target, jint pname, jintArray params_ref, jint offset) {
    GLfixed *params_base = (GLfixed *) 0;
    jint _remaining;
    GLfixed *params = (GLfixed *) 0;

    if (!params_ref) {
        _env->ThrowNew(IAEClass, "params == null");
        goto exit;
    }
    if (offset < 0) {
        _env->ThrowNew(IAEClass, "offset < 0");
        goto exit;
    }
    _remaining = _env->GetArrayLength(params_ref) - offset;
    if (_remaining < 1) {
        _env->ThrowNew(IAEClass, "length - offset < 1");
        goto exit;
    }
    params_base = (GLfixed *)
        _env->GetPrimitiveArrayCritical(params_ref, (jboolean *)0);
    params = params_base + offset;

    glTexParameterxv(
        (GLenum)target,
        (GLenum)pname,
        (GLfixed *)params
    );

exit:
    if (params_base) {
        _env->ReleasePrimitiveArrayCritical(params_ref, params_base,
            JNI_ABORT);
    }
}

/* void glTexParameterxv ( GLenum target, GLenum pname, const GLfixed *params ) */
static void
android_glTexParameterxv__IILjava_nio_IntBuffer_2
  (JNIEnv *_env, jobject _this, jint target, jint pname, jobject params_buf) {
    jarray _array = (jarray) 0;
    jint _remaining;
    GLfixed *params = (GLfixed *) 0;

    params = (GLfixed *)getPointer(_env, params_buf, &_array, &_remaining);
    if (_remaining < 1) {
        _env->ThrowNew(IAEClass, "remaining() < 1");
        goto exit;
    }
    glTexParameterxv(
        (GLenum)target,
        (GLenum)pname,
        (GLfixed *)params
    );

exit:
    if (_array) {
        releasePointer(_env, _array, params, JNI_FALSE);
    }
}

/* void glVertexPointer ( GLint size, GLenum type, GLsizei stride, GLint offset ) */
static void
android_glVertexPointer__IIII
  (JNIEnv *_env, jobject _this, jint size, jint type, jint stride, jint offset) {
    glVertexPointer(
        (GLint)size,
        (GLenum)type,
        (GLsizei)stride,
        (const GLvoid *)offset
    );
}

/* void glCurrentPaletteMatrixOES ( GLuint matrixpaletteindex ) */
static void
android_glCurrentPaletteMatrixOES__I
  (JNIEnv *_env, jobject _this, jint matrixpaletteindex) {
    _env->ThrowNew(UOEClass,
        "glCurrentPaletteMatrixOES");
}

/* void glDrawTexfOES ( GLfloat x, GLfloat y, GLfloat z, GLfloat width, GLfloat height ) */
static void
android_glDrawTexfOES__FFFFF
  (JNIEnv *_env, jobject _this, jfloat x, jfloat y, jfloat z, jfloat width, jfloat height) {
    glDrawTexfOES(
        (GLfloat)x,
        (GLfloat)y,
        (GLfloat)z,
        (GLfloat)width,
        (GLfloat)height
    );
}

/* void glDrawTexfvOES ( const GLfloat *coords ) */
static void
android_glDrawTexfvOES___3FI
  (JNIEnv *_env, jobject _this, jfloatArray coords_ref, jint offset) {
    GLfloat *coords_base = (GLfloat *) 0;
    jint _remaining;
    GLfloat *coords = (GLfloat *) 0;

    if (!coords_ref) {
        _env->ThrowNew(IAEClass, "coords == null");
        goto exit;
    }
    if (offset < 0) {
        _env->ThrowNew(IAEClass, "offset < 0");
        goto exit;
    }
    _remaining = _env->GetArrayLength(coords_ref) - offset;
    if (_remaining < 5) {
        _env->ThrowNew(IAEClass, "length - offset < 5");
        goto exit;
    }
    coords_base = (GLfloat *)
        _env->GetPrimitiveArrayCritical(coords_ref, (jboolean *)0);
    coords = coords_base + offset;

    glDrawTexfvOES(
        (GLfloat *)coords
    );

exit:
    if (coords_base) {
        _env->ReleasePrimitiveArrayCritical(coords_ref, coords_base,
            JNI_ABORT);
    }
}

/* void glDrawTexfvOES ( const GLfloat *coords ) */
static void
android_glDrawTexfvOES__Ljava_nio_FloatBuffer_2
  (JNIEnv *_env, jobject _this, jobject coords_buf) {
    jarray _array = (jarray) 0;
    jint _remaining;
    GLfloat *coords = (GLfloat *) 0;

    coords = (GLfloat *)getPointer(_env, coords_buf, &_array, &_remaining);
    if (_remaining < 5) {
        _env->ThrowNew(IAEClass, "remaining() < 5");
        goto exit;
    }
    glDrawTexfvOES(
        (GLfloat *)coords
    );

exit:
    if (_array) {
        releasePointer(_env, _array, coords, JNI_FALSE);
    }
}

/* void glDrawTexiOES ( GLint x, GLint y, GLint z, GLint width, GLint height ) */
static void
android_glDrawTexiOES__IIIII
  (JNIEnv *_env, jobject _this, jint x, jint y, jint z, jint width, jint height) {
    glDrawTexiOES(
        (GLint)x,
        (GLint)y,
        (GLint)z,
        (GLint)width,
        (GLint)height
    );
}

/* void glDrawTexivOES ( const GLint *coords ) */
static void
android_glDrawTexivOES___3II
  (JNIEnv *_env, jobject _this, jintArray coords_ref, jint offset) {
    GLint *coords_base = (GLint *) 0;
    jint _remaining;
    GLint *coords = (GLint *) 0;

    if (!coords_ref) {
        _env->ThrowNew(IAEClass, "coords == null");
        goto exit;
    }
    if (offset < 0) {
        _env->ThrowNew(IAEClass, "offset < 0");
        goto exit;
    }
    _remaining = _env->GetArrayLength(coords_ref) - offset;
    if (_remaining < 5) {
        _env->ThrowNew(IAEClass, "length - offset < 5");
        goto exit;
    }
    coords_base = (GLint *)
        _env->GetPrimitiveArrayCritical(coords_ref, (jboolean *)0);
    coords = coords_base + offset;

    glDrawTexivOES(
        (GLint *)coords
    );

exit:
    if (coords_base) {
        _env->ReleasePrimitiveArrayCritical(coords_ref, coords_base,
            JNI_ABORT);
    }
}

/* void glDrawTexivOES ( const GLint *coords ) */
static void
android_glDrawTexivOES__Ljava_nio_IntBuffer_2
  (JNIEnv *_env, jobject _this, jobject coords_buf) {
    jarray _array = (jarray) 0;
    jint _remaining;
    GLint *coords = (GLint *) 0;

    coords = (GLint *)getPointer(_env, coords_buf, &_array, &_remaining);
    if (_remaining < 5) {
        _env->ThrowNew(IAEClass, "remaining() < 5");
        goto exit;
    }
    glDrawTexivOES(
        (GLint *)coords
    );

exit:
    if (_array) {
        releasePointer(_env, _array, coords, JNI_FALSE);
    }
}

/* void glDrawTexsOES ( GLshort x, GLshort y, GLshort z, GLshort width, GLshort height ) */
static void
android_glDrawTexsOES__SSSSS
  (JNIEnv *_env, jobject _this, jshort x, jshort y, jshort z, jshort width, jshort height) {
    glDrawTexsOES(
        (GLshort)x,
        (GLshort)y,
        (GLshort)z,
        (GLshort)width,
        (GLshort)height
    );
}

/* void glDrawTexsvOES ( const GLshort *coords ) */
static void
android_glDrawTexsvOES___3SI
  (JNIEnv *_env, jobject _this, jshortArray coords_ref, jint offset) {
    GLshort *coords_base = (GLshort *) 0;
    jint _remaining;
    GLshort *coords = (GLshort *) 0;

    if (!coords_ref) {
        _env->ThrowNew(IAEClass, "coords == null");
        goto exit;
    }
    if (offset < 0) {
        _env->ThrowNew(IAEClass, "offset < 0");
        goto exit;
    }
    _remaining = _env->GetArrayLength(coords_ref) - offset;
    if (_remaining < 5) {
        _env->ThrowNew(IAEClass, "length - offset < 5");
        goto exit;
    }
    coords_base = (GLshort *)
        _env->GetPrimitiveArrayCritical(coords_ref, (jboolean *)0);
    coords = coords_base + offset;

    glDrawTexsvOES(
        (GLshort *)coords
    );

exit:
    if (coords_base) {
        _env->ReleasePrimitiveArrayCritical(coords_ref, coords_base,
            JNI_ABORT);
    }
}

/* void glDrawTexsvOES ( const GLshort *coords ) */
static void
android_glDrawTexsvOES__Ljava_nio_ShortBuffer_2
  (JNIEnv *_env, jobject _this, jobject coords_buf) {
    jarray _array = (jarray) 0;
    jint _remaining;
    GLshort *coords = (GLshort *) 0;

    coords = (GLshort *)getPointer(_env, coords_buf, &_array, &_remaining);
    if (_remaining < 5) {
        _env->ThrowNew(IAEClass, "remaining() < 5");
        goto exit;
    }
    glDrawTexsvOES(
        (GLshort *)coords
    );

exit:
    if (_array) {
        releasePointer(_env, _array, coords, JNI_FALSE);
    }
}

/* void glDrawTexxOES ( GLfixed x, GLfixed y, GLfixed z, GLfixed width, GLfixed height ) */
static void
android_glDrawTexxOES__IIIII
  (JNIEnv *_env, jobject _this, jint x, jint y, jint z, jint width, jint height) {
    glDrawTexxOES(
        (GLfixed)x,
        (GLfixed)y,
        (GLfixed)z,
        (GLfixed)width,
        (GLfixed)height
    );
}

/* void glDrawTexxvOES ( const GLfixed *coords ) */
static void
android_glDrawTexxvOES___3II
  (JNIEnv *_env, jobject _this, jintArray coords_ref, jint offset) {
    GLfixed *coords_base = (GLfixed *) 0;
    jint _remaining;
    GLfixed *coords = (GLfixed *) 0;

    if (!coords_ref) {
        _env->ThrowNew(IAEClass, "coords == null");
        goto exit;
    }
    if (offset < 0) {
        _env->ThrowNew(IAEClass, "offset < 0");
        goto exit;
    }
    _remaining = _env->GetArrayLength(coords_ref) - offset;
    if (_remaining < 5) {
        _env->ThrowNew(IAEClass, "length - offset < 5");
        goto exit;
    }
    coords_base = (GLfixed *)
        _env->GetPrimitiveArrayCritical(coords_ref, (jboolean *)0);
    coords = coords_base + offset;

    glDrawTexxvOES(
        (GLfixed *)coords
    );

exit:
    if (coords_base) {
        _env->ReleasePrimitiveArrayCritical(coords_ref, coords_base,
            JNI_ABORT);
    }
}

/* void glDrawTexxvOES ( const GLfixed *coords ) */
static void
android_glDrawTexxvOES__Ljava_nio_IntBuffer_2
  (JNIEnv *_env, jobject _this, jobject coords_buf) {
    jarray _array = (jarray) 0;
    jint _remaining;
    GLfixed *coords = (GLfixed *) 0;

    coords = (GLfixed *)getPointer(_env, coords_buf, &_array, &_remaining);
    if (_remaining < 5) {
        _env->ThrowNew(IAEClass, "remaining() < 5");
        goto exit;
    }
    glDrawTexxvOES(
        (GLfixed *)coords
    );

exit:
    if (_array) {
        releasePointer(_env, _array, coords, JNI_FALSE);
    }
}

/* void glLoadPaletteFromModelViewMatrixOES ( void ) */
static void
android_glLoadPaletteFromModelViewMatrixOES__
  (JNIEnv *_env, jobject _this) {
    _env->ThrowNew(UOEClass,
        "glLoadPaletteFromModelViewMatrixOES");
}

/* void glMatrixIndexPointerOES ( GLint size, GLenum type, GLsizei stride, const GLvoid *pointer ) */
static void
android_glMatrixIndexPointerOES__IIILjava_nio_Buffer_2
  (JNIEnv *_env, jobject _this, jint size, jint type, jint stride, jobject pointer_buf) {
    _env->ThrowNew(UOEClass,
        "glMatrixIndexPointerOES");
}

/* void glMatrixIndexPointerOES ( GLint size, GLenum type, GLsizei stride, GLint offset ) */
static void
android_glMatrixIndexPointerOES__IIII
  (JNIEnv *_env, jobject _this, jint size, jint type, jint stride, jint offset) {
    _env->ThrowNew(UOEClass,
        "glMatrixIndexPointerOES");
}

/* void glWeightPointerOES ( GLint size, GLenum type, GLsizei stride, const GLvoid *pointer ) */
static void
android_glWeightPointerOES__IIILjava_nio_Buffer_2
  (JNIEnv *_env, jobject _this, jint size, jint type, jint stride, jobject pointer_buf) {
    _env->ThrowNew(UOEClass,
        "glWeightPointerOES");
}

/* void glWeightPointerOES ( GLint size, GLenum type, GLsizei stride, GLint offset ) */
static void
android_glWeightPointerOES__IIII
  (JNIEnv *_env, jobject _this, jint size, jint type, jint stride, jint offset) {
    _env->ThrowNew(UOEClass,
        "glWeightPointerOES");
}

/* void glBindFramebufferOES ( GLint target, GLint framebuffer ) */
static void
android_glBindFramebufferOES__II
  (JNIEnv *_env, jobject _this, jint target, jint framebuffer) {
    _env->ThrowNew(UOEClass,
        "glBindFramebufferOES");
}

/* void glBindRenderbufferOES ( GLint target, GLint renderbuffer ) */
static void
android_glBindRenderbufferOES__II
  (JNIEnv *_env, jobject _this, jint target, jint renderbuffer) {
    _env->ThrowNew(UOEClass,
        "glBindRenderbufferOES");
}

/* void glBlendEquation ( GLint mode ) */
static void
android_glBlendEquation__I
  (JNIEnv *_env, jobject _this, jint mode) {
    _env->ThrowNew(UOEClass,
        "glBlendEquation");
}

/* void glBlendEquationSeparate ( GLint modeRGB, GLint modeAlpha ) */
static void
android_glBlendEquationSeparate__II
  (JNIEnv *_env, jobject _this, jint modeRGB, jint modeAlpha) {
    _env->ThrowNew(UOEClass,
        "glBlendEquationSeparate");
}

/* void glBlendFuncSeparate ( GLint srcRGB, GLint dstRGB, GLint srcAlpha, GLint dstAlpha ) */
static void
android_glBlendFuncSeparate__IIII
  (JNIEnv *_env, jobject _this, jint srcRGB, jint dstRGB, jint srcAlpha, jint dstAlpha) {
    _env->ThrowNew(UOEClass,
        "glBlendFuncSeparate");
}

/* GLint glCheckFramebufferStatusOES ( GLint target ) */
static jint
android_glCheckFramebufferStatusOES__I
  (JNIEnv *_env, jobject _this, jint target) {
    _env->ThrowNew(UOEClass,
        "glCheckFramebufferStatusOES");
    return 0;
}

/* void glDeleteFramebuffersOES ( GLint n, GLint *framebuffers ) */
static void
android_glDeleteFramebuffersOES__I_3II
  (JNIEnv *_env, jobject _this, jint n, jintArray framebuffers_ref, jint offset) {
    _env->ThrowNew(UOEClass,
        "glDeleteFramebuffersOES");
}

/* void glDeleteFramebuffersOES ( GLint n, GLint *framebuffers ) */
static void
android_glDeleteFramebuffersOES__ILjava_nio_IntBuffer_2
  (JNIEnv *_env, jobject _this, jint n, jobject framebuffers_buf) {
    _env->ThrowNew(UOEClass,
        "glDeleteFramebuffersOES");
}

/* void glDeleteRenderbuffersOES ( GLint n, GLint *renderbuffers ) */
static void
android_glDeleteRenderbuffersOES__I_3II
  (JNIEnv *_env, jobject _this, jint n, jintArray renderbuffers_ref, jint offset) {
    _env->ThrowNew(UOEClass,
        "glDeleteRenderbuffersOES");
}

/* void glDeleteRenderbuffersOES ( GLint n, GLint *renderbuffers ) */
static void
android_glDeleteRenderbuffersOES__ILjava_nio_IntBuffer_2
  (JNIEnv *_env, jobject _this, jint n, jobject renderbuffers_buf) {
    _env->ThrowNew(UOEClass,
        "glDeleteRenderbuffersOES");
}

/* void glFramebufferRenderbufferOES ( GLint target, GLint attachment, GLint renderbuffertarget, GLint renderbuffer ) */
static void
android_glFramebufferRenderbufferOES__IIII
  (JNIEnv *_env, jobject _this, jint target, jint attachment, jint renderbuffertarget, jint renderbuffer) {
    _env->ThrowNew(UOEClass,
        "glFramebufferRenderbufferOES");
}

/* void glFramebufferTexture2DOES ( GLint target, GLint attachment, GLint textarget, GLint texture, GLint level ) */
static void
android_glFramebufferTexture2DOES__IIIII
  (JNIEnv *_env, jobject _this, jint target, jint attachment, jint textarget, jint texture, jint level) {
    _env->ThrowNew(UOEClass,
        "glFramebufferTexture2DOES");
}

/* void glGenerateMipmapOES ( GLint target ) */
static void
android_glGenerateMipmapOES__I
  (JNIEnv *_env, jobject _this, jint target) {
    _env->ThrowNew(UOEClass,
        "glGenerateMipmapOES");
}

/* void glGenFramebuffersOES ( GLint n, GLint *framebuffers ) */
static void
android_glGenFramebuffersOES__I_3II
  (JNIEnv *_env, jobject _this, jint n, jintArray framebuffers_ref, jint offset) {
    _env->ThrowNew(UOEClass,
        "glGenFramebuffersOES");
}

/* void glGenFramebuffersOES ( GLint n, GLint *framebuffers ) */
static void
android_glGenFramebuffersOES__ILjava_nio_IntBuffer_2
  (JNIEnv *_env, jobject _this, jint n, jobject framebuffers_buf) {
    _env->ThrowNew(UOEClass,
        "glGenFramebuffersOES");
}

/* void glGenRenderbuffersOES ( GLint n, GLint *renderbuffers ) */
static void
android_glGenRenderbuffersOES__I_3II
  (JNIEnv *_env, jobject _this, jint n, jintArray renderbuffers_ref, jint offset) {
    _env->ThrowNew(UOEClass,
        "glGenRenderbuffersOES");
}

/* void glGenRenderbuffersOES ( GLint n, GLint *renderbuffers ) */
static void
android_glGenRenderbuffersOES__ILjava_nio_IntBuffer_2
  (JNIEnv *_env, jobject _this, jint n, jobject renderbuffers_buf) {
    _env->ThrowNew(UOEClass,
        "glGenRenderbuffersOES");
}

/* void glGetFramebufferAttachmentParameterivOES ( GLint target, GLint attachment, GLint pname, GLint *params ) */
static void
android_glGetFramebufferAttachmentParameterivOES__III_3II
  (JNIEnv *_env, jobject _this, jint target, jint attachment, jint pname, jintArray params_ref, jint offset) {
    _env->ThrowNew(UOEClass,
        "glGetFramebufferAttachmentParameterivOES");
}

/* void glGetFramebufferAttachmentParameterivOES ( GLint target, GLint attachment, GLint pname, GLint *params ) */
static void
android_glGetFramebufferAttachmentParameterivOES__IIILjava_nio_IntBuffer_2
  (JNIEnv *_env, jobject _this, jint target, jint attachment, jint pname, jobject params_buf) {
    _env->ThrowNew(UOEClass,
        "glGetFramebufferAttachmentParameterivOES");
}

/* void glGetRenderbufferParameterivOES ( GLint target, GLint pname, GLint *params ) */
static void
android_glGetRenderbufferParameterivOES__II_3II
  (JNIEnv *_env, jobject _this, jint target, jint pname, jintArray params_ref, jint offset) {
    _env->ThrowNew(UOEClass,
        "glGetRenderbufferParameterivOES");
}

/* void glGetRenderbufferParameterivOES ( GLint target, GLint pname, GLint *params ) */
static void
android_glGetRenderbufferParameterivOES__IILjava_nio_IntBuffer_2
  (JNIEnv *_env, jobject _this, jint target, jint pname, jobject params_buf) {
    _env->ThrowNew(UOEClass,
        "glGetRenderbufferParameterivOES");
}

/* void glGetTexGenfv ( GLint coord, GLint pname, GLfloat *params ) */
static void
android_glGetTexGenfv__II_3FI
  (JNIEnv *_env, jobject _this, jint coord, jint pname, jfloatArray params_ref, jint offset) {
    _env->ThrowNew(UOEClass,
        "glGetTexGenfv");
}

/* void glGetTexGenfv ( GLint coord, GLint pname, GLfloat *params ) */
static void
android_glGetTexGenfv__IILjava_nio_FloatBuffer_2
  (JNIEnv *_env, jobject _this, jint coord, jint pname, jobject params_buf) {
    _env->ThrowNew(UOEClass,
        "glGetTexGenfv");
}

/* void glGetTexGeniv ( GLint coord, GLint pname, GLint *params ) */
static void
android_glGetTexGeniv__II_3II
  (JNIEnv *_env, jobject _this, jint coord, jint pname, jintArray params_ref, jint offset) {
    _env->ThrowNew(UOEClass,
        "glGetTexGeniv");
}

/* void glGetTexGeniv ( GLint coord, GLint pname, GLint *params ) */
static void
android_glGetTexGeniv__IILjava_nio_IntBuffer_2
  (JNIEnv *_env, jobject _this, jint coord, jint pname, jobject params_buf) {
    _env->ThrowNew(UOEClass,
        "glGetTexGeniv");
}

/* void glGetTexGenxv ( GLint coord, GLint pname, GLint *params ) */
static void
android_glGetTexGenxv__II_3II
  (JNIEnv *_env, jobject _this, jint coord, jint pname, jintArray params_ref, jint offset) {
    _env->ThrowNew(UOEClass,
        "glGetTexGenxv");
}

/* void glGetTexGenxv ( GLint coord, GLint pname, GLint *params ) */
static void
android_glGetTexGenxv__IILjava_nio_IntBuffer_2
  (JNIEnv *_env, jobject _this, jint coord, jint pname, jobject params_buf) {
    _env->ThrowNew(UOEClass,
        "glGetTexGenxv");
}

/* GLboolean glIsFramebufferOES ( GLint framebuffer ) */
static jboolean
android_glIsFramebufferOES__I
  (JNIEnv *_env, jobject _this, jint framebuffer) {
    _env->ThrowNew(UOEClass,
        "glIsFramebufferOES");
    return JNI_FALSE;
}

/* GLboolean glIsRenderbufferOES ( GLint renderbuffer ) */
static jboolean
android_glIsRenderbufferOES__I
  (JNIEnv *_env, jobject _this, jint renderbuffer) {
    _env->ThrowNew(UOEClass,
        "glIsRenderbufferOES");
    return JNI_FALSE;
}

/* void glRenderbufferStorageOES ( GLint target, GLint internalformat, GLint width, GLint height ) */
static void
android_glRenderbufferStorageOES__IIII
  (JNIEnv *_env, jobject _this, jint target, jint internalformat, jint width, jint height) {
    _env->ThrowNew(UOEClass,
        "glRenderbufferStorageOES");
}

/* void glTexGenf ( GLint coord, GLint pname, GLfloat param ) */
static void
android_glTexGenf__IIF
  (JNIEnv *_env, jobject _this, jint coord, jint pname, jfloat param) {
    _env->ThrowNew(UOEClass,
        "glTexGenf");
}

/* void glTexGenfv ( GLint coord, GLint pname, GLfloat *params ) */
static void
android_glTexGenfv__II_3FI
  (JNIEnv *_env, jobject _this, jint coord, jint pname, jfloatArray params_ref, jint offset) {
    _env->ThrowNew(UOEClass,
        "glTexGenfv");
}

/* void glTexGenfv ( GLint coord, GLint pname, GLfloat *params ) */
static void
android_glTexGenfv__IILjava_nio_FloatBuffer_2
  (JNIEnv *_env, jobject _this, jint coord, jint pname, jobject params_buf) {
    _env->ThrowNew(UOEClass,
        "glTexGenfv");
}

/* void glTexGeni ( GLint coord, GLint pname, GLint param ) */
static void
android_glTexGeni__III
  (JNIEnv *_env, jobject _this, jint coord, jint pname, jint param) {
    _env->ThrowNew(UOEClass,
        "glTexGeni");
}

/* void glTexGeniv ( GLint coord, GLint pname, GLint *params ) */
static void
android_glTexGeniv__II_3II
  (JNIEnv *_env, jobject _this, jint coord, jint pname, jintArray params_ref, jint offset) {
    _env->ThrowNew(UOEClass,
        "glTexGeniv");
}

/* void glTexGeniv ( GLint coord, GLint pname, GLint *params ) */
static void
android_glTexGeniv__IILjava_nio_IntBuffer_2
  (JNIEnv *_env, jobject _this, jint coord, jint pname, jobject params_buf) {
    _env->ThrowNew(UOEClass,
        "glTexGeniv");
}

/* void glTexGenx ( GLint coord, GLint pname, GLint param ) */
static void
android_glTexGenx__III
  (JNIEnv *_env, jobject _this, jint coord, jint pname, jint param) {
    _env->ThrowNew(UOEClass,
        "glTexGenx");
}

/* void glTexGenxv ( GLint coord, GLint pname, GLint *params ) */
static void
android_glTexGenxv__II_3II
  (JNIEnv *_env, jobject _this, jint coord, jint pname, jintArray params_ref, jint offset) {
    _env->ThrowNew(UOEClass,
        "glTexGenxv");
}

/* void glTexGenxv ( GLint coord, GLint pname, GLint *params ) */
static void
android_glTexGenxv__IILjava_nio_IntBuffer_2
  (JNIEnv *_env, jobject _this, jint coord, jint pname, jobject params_buf) {
    _env->ThrowNew(UOEClass,
        "glTexGenxv");
}

static const char *classPathName = "com/google/android/gles_jni/GLImpl";

static JNINativeMethod methods[] = {
{"_nativeClassInit", "()V", (void*)nativeClassInit },
{"glActiveTexture", "(I)V", (void *) android_glActiveTexture__I },
{"glAlphaFunc", "(IF)V", (void *) android_glAlphaFunc__IF },
{"glAlphaFuncx", "(II)V", (void *) android_glAlphaFuncx__II },
{"glBindTexture", "(II)V", (void *) android_glBindTexture__II },
{"glBlendFunc", "(II)V", (void *) android_glBlendFunc__II },
{"glClear", "(I)V", (void *) android_glClear__I },
{"glClearColor", "(FFFF)V", (void *) android_glClearColor__FFFF },
{"glClearColorx", "(IIII)V", (void *) android_glClearColorx__IIII },
{"glClearDepthf", "(F)V", (void *) android_glClearDepthf__F },
{"glClearDepthx", "(I)V", (void *) android_glClearDepthx__I },
{"glClearStencil", "(I)V", (void *) android_glClearStencil__I },
{"glClientActiveTexture", "(I)V", (void *) android_glClientActiveTexture__I },
{"glColor4f", "(FFFF)V", (void *) android_glColor4f__FFFF },
{"glColor4x", "(IIII)V", (void *) android_glColor4x__IIII },
{"glColorMask", "(ZZZZ)V", (void *) android_glColorMask__ZZZZ },
{"glColorPointerBounds", "(IIILjava/nio/Buffer;I)V", (void *) android_glColorPointerBounds__IIILjava_nio_Buffer_2I },
{"glCompressedTexImage2D", "(IIIIIIILjava/nio/Buffer;)V", (void *) android_glCompressedTexImage2D__IIIIIIILjava_nio_Buffer_2 },
{"glCompressedTexSubImage2D", "(IIIIIIIILjava/nio/Buffer;)V", (void *) android_glCompressedTexSubImage2D__IIIIIIIILjava_nio_Buffer_2 },
{"glCopyTexImage2D", "(IIIIIIII)V", (void *) android_glCopyTexImage2D__IIIIIIII },
{"glCopyTexSubImage2D", "(IIIIIIII)V", (void *) android_glCopyTexSubImage2D__IIIIIIII },
{"glCullFace", "(I)V", (void *) android_glCullFace__I },
{"glDeleteTextures", "(I[II)V", (void *) android_glDeleteTextures__I_3II },
{"glDeleteTextures", "(ILjava/nio/IntBuffer;)V", (void *) android_glDeleteTextures__ILjava_nio_IntBuffer_2 },
{"glDepthFunc", "(I)V", (void *) android_glDepthFunc__I },
{"glDepthMask", "(Z)V", (void *) android_glDepthMask__Z },
{"glDepthRangef", "(FF)V", (void *) android_glDepthRangef__FF },
{"glDepthRangex", "(II)V", (void *) android_glDepthRangex__II },
{"glDisable", "(I)V", (void *) android_glDisable__I },
{"glDisableClientState", "(I)V", (void *) android_glDisableClientState__I },
{"glDrawArrays", "(III)V", (void *) android_glDrawArrays__III },
{"glDrawElements", "(IIILjava/nio/Buffer;)V", (void *) android_glDrawElements__IIILjava_nio_Buffer_2 },
{"glEnable", "(I)V", (void *) android_glEnable__I },
{"glEnableClientState", "(I)V", (void *) android_glEnableClientState__I },
{"glFinish", "()V", (void *) android_glFinish__ },
{"glFlush", "()V", (void *) android_glFlush__ },
{"glFogf", "(IF)V", (void *) android_glFogf__IF },
{"glFogfv", "(I[FI)V", (void *) android_glFogfv__I_3FI },
{"glFogfv", "(ILjava/nio/FloatBuffer;)V", (void *) android_glFogfv__ILjava_nio_FloatBuffer_2 },
{"glFogx", "(II)V", (void *) android_glFogx__II },
{"glFogxv", "(I[II)V", (void *) android_glFogxv__I_3II },
{"glFogxv", "(ILjava/nio/IntBuffer;)V", (void *) android_glFogxv__ILjava_nio_IntBuffer_2 },
{"glFrontFace", "(I)V", (void *) android_glFrontFace__I },
{"glFrustumf", "(FFFFFF)V", (void *) android_glFrustumf__FFFFFF },
{"glFrustumx", "(IIIIII)V", (void *) android_glFrustumx__IIIIII },
{"glGenTextures", "(I[II)V", (void *) android_glGenTextures__I_3II },
{"glGenTextures", "(ILjava/nio/IntBuffer;)V", (void *) android_glGenTextures__ILjava_nio_IntBuffer_2 },
{"glGetError", "()I", (void *) android_glGetError__ },
{"glGetIntegerv", "(I[II)V", (void *) android_glGetIntegerv__I_3II },
{"glGetIntegerv", "(ILjava/nio/IntBuffer;)V", (void *) android_glGetIntegerv__ILjava_nio_IntBuffer_2 },
{"_glGetString", "(I)Ljava/lang/String;", (void *) android_glGetString },
{"glHint", "(II)V", (void *) android_glHint__II },
{"glLightModelf", "(IF)V", (void *) android_glLightModelf__IF },
{"glLightModelfv", "(I[FI)V", (void *) android_glLightModelfv__I_3FI },
{"glLightModelfv", "(ILjava/nio/FloatBuffer;)V", (void *) android_glLightModelfv__ILjava_nio_FloatBuffer_2 },
{"glLightModelx", "(II)V", (void *) android_glLightModelx__II },
{"glLightModelxv", "(I[II)V", (void *) android_glLightModelxv__I_3II },
{"glLightModelxv", "(ILjava/nio/IntBuffer;)V", (void *) android_glLightModelxv__ILjava_nio_IntBuffer_2 },
{"glLightf", "(IIF)V", (void *) android_glLightf__IIF },
{"glLightfv", "(II[FI)V", (void *) android_glLightfv__II_3FI },
{"glLightfv", "(IILjava/nio/FloatBuffer;)V", (void *) android_glLightfv__IILjava_nio_FloatBuffer_2 },
{"glLightx", "(III)V", (void *) android_glLightx__III },
{"glLightxv", "(II[II)V", (void *) android_glLightxv__II_3II },
{"glLightxv", "(IILjava/nio/IntBuffer;)V", (void *) android_glLightxv__IILjava_nio_IntBuffer_2 },
{"glLineWidth", "(F)V", (void *) android_glLineWidth__F },
{"glLineWidthx", "(I)V", (void *) android_glLineWidthx__I },
{"glLoadIdentity", "()V", (void *) android_glLoadIdentity__ },
{"glLoadMatrixf", "([FI)V", (void *) android_glLoadMatrixf___3FI },
{"glLoadMatrixf", "(Ljava/nio/FloatBuffer;)V", (void *) android_glLoadMatrixf__Ljava_nio_FloatBuffer_2 },
{"glLoadMatrixx", "([II)V", (void *) android_glLoadMatrixx___3II },
{"glLoadMatrixx", "(Ljava/nio/IntBuffer;)V", (void *) android_glLoadMatrixx__Ljava_nio_IntBuffer_2 },
{"glLogicOp", "(I)V", (void *) android_glLogicOp__I },
{"glMaterialf", "(IIF)V", (void *) android_glMaterialf__IIF },
{"glMaterialfv", "(II[FI)V", (void *) android_glMaterialfv__II_3FI },
{"glMaterialfv", "(IILjava/nio/FloatBuffer;)V", (void *) android_glMaterialfv__IILjava_nio_FloatBuffer_2 },
{"glMaterialx", "(III)V", (void *) android_glMaterialx__III },
{"glMaterialxv", "(II[II)V", (void *) android_glMaterialxv__II_3II },
{"glMaterialxv", "(IILjava/nio/IntBuffer;)V", (void *) android_glMaterialxv__IILjava_nio_IntBuffer_2 },
{"glMatrixMode", "(I)V", (void *) android_glMatrixMode__I },
{"glMultMatrixf", "([FI)V", (void *) android_glMultMatrixf___3FI },
{"glMultMatrixf", "(Ljava/nio/FloatBuffer;)V", (void *) android_glMultMatrixf__Ljava_nio_FloatBuffer_2 },
{"glMultMatrixx", "([II)V", (void *) android_glMultMatrixx___3II },
{"glMultMatrixx", "(Ljava/nio/IntBuffer;)V", (void *) android_glMultMatrixx__Ljava_nio_IntBuffer_2 },
{"glMultiTexCoord4f", "(IFFFF)V", (void *) android_glMultiTexCoord4f__IFFFF },
{"glMultiTexCoord4x", "(IIIII)V", (void *) android_glMultiTexCoord4x__IIIII },
{"glNormal3f", "(FFF)V", (void *) android_glNormal3f__FFF },
{"glNormal3x", "(III)V", (void *) android_glNormal3x__III },
{"glNormalPointerBounds", "(IILjava/nio/Buffer;I)V", (void *) android_glNormalPointerBounds__IILjava_nio_Buffer_2I },
{"glOrthof", "(FFFFFF)V", (void *) android_glOrthof__FFFFFF },
{"glOrthox", "(IIIIII)V", (void *) android_glOrthox__IIIIII },
{"glPixelStorei", "(II)V", (void *) android_glPixelStorei__II },
{"glPointSize", "(F)V", (void *) android_glPointSize__F },
{"glPointSizex", "(I)V", (void *) android_glPointSizex__I },
{"glPolygonOffset", "(FF)V", (void *) android_glPolygonOffset__FF },
{"glPolygonOffsetx", "(II)V", (void *) android_glPolygonOffsetx__II },
{"glPopMatrix", "()V", (void *) android_glPopMatrix__ },
{"glPushMatrix", "()V", (void *) android_glPushMatrix__ },
{"glReadPixels", "(IIIIIILjava/nio/Buffer;)V", (void *) android_glReadPixels__IIIIIILjava_nio_Buffer_2 },
{"glRotatef", "(FFFF)V", (void *) android_glRotatef__FFFF },
{"glRotatex", "(IIII)V", (void *) android_glRotatex__IIII },
{"glSampleCoverage", "(FZ)V", (void *) android_glSampleCoverage__FZ },
{"glSampleCoveragex", "(IZ)V", (void *) android_glSampleCoveragex__IZ },
{"glScalef", "(FFF)V", (void *) android_glScalef__FFF },
{"glScalex", "(III)V", (void *) android_glScalex__III },
{"glScissor", "(IIII)V", (void *) android_glScissor__IIII },
{"glShadeModel", "(I)V", (void *) android_glShadeModel__I },
{"glStencilFunc", "(III)V", (void *) android_glStencilFunc__III },
{"glStencilMask", "(I)V", (void *) android_glStencilMask__I },
{"glStencilOp", "(III)V", (void *) android_glStencilOp__III },
{"glTexCoordPointerBounds", "(IIILjava/nio/Buffer;I)V", (void *) android_glTexCoordPointerBounds__IIILjava_nio_Buffer_2I },
{"glTexEnvf", "(IIF)V", (void *) android_glTexEnvf__IIF },
{"glTexEnvfv", "(II[FI)V", (void *) android_glTexEnvfv__II_3FI },
{"glTexEnvfv", "(IILjava/nio/FloatBuffer;)V", (void *) android_glTexEnvfv__IILjava_nio_FloatBuffer_2 },
{"glTexEnvx", "(III)V", (void *) android_glTexEnvx__III },
{"glTexEnvxv", "(II[II)V", (void *) android_glTexEnvxv__II_3II },
{"glTexEnvxv", "(IILjava/nio/IntBuffer;)V", (void *) android_glTexEnvxv__IILjava_nio_IntBuffer_2 },
{"glTexImage2D", "(IIIIIIIILjava/nio/Buffer;)V", (void *) android_glTexImage2D__IIIIIIIILjava_nio_Buffer_2 },
{"glTexParameterf", "(IIF)V", (void *) android_glTexParameterf__IIF },
{"glTexParameterx", "(III)V", (void *) android_glTexParameterx__III },
{"glTexSubImage2D", "(IIIIIIIILjava/nio/Buffer;)V", (void *) android_glTexSubImage2D__IIIIIIIILjava_nio_Buffer_2 },
{"glTranslatef", "(FFF)V", (void *) android_glTranslatef__FFF },
{"glTranslatex", "(III)V", (void *) android_glTranslatex__III },
{"glVertexPointerBounds", "(IIILjava/nio/Buffer;I)V", (void *) android_glVertexPointerBounds__IIILjava_nio_Buffer_2I },
{"glViewport", "(IIII)V", (void *) android_glViewport__IIII },
{"glQueryMatrixxOES", "([II[II)I", (void *) android_glQueryMatrixxOES___3II_3II },
{"glQueryMatrixxOES", "(Ljava/nio/IntBuffer;Ljava/nio/IntBuffer;)I", (void *) android_glQueryMatrixxOES__Ljava_nio_IntBuffer_2Ljava_nio_IntBuffer_2 },
{"glBindBuffer", "(II)V", (void *) android_glBindBuffer__II },
{"glBufferData", "(IILjava/nio/Buffer;I)V", (void *) android_glBufferData__IILjava_nio_Buffer_2I },
{"glBufferSubData", "(IIILjava/nio/Buffer;)V", (void *) android_glBufferSubData__IIILjava_nio_Buffer_2 },
{"glClipPlanef", "(I[FI)V", (void *) android_glClipPlanef__I_3FI },
{"glClipPlanef", "(ILjava/nio/FloatBuffer;)V", (void *) android_glClipPlanef__ILjava_nio_FloatBuffer_2 },
{"glClipPlanex", "(I[II)V", (void *) android_glClipPlanex__I_3II },
{"glClipPlanex", "(ILjava/nio/IntBuffer;)V", (void *) android_glClipPlanex__ILjava_nio_IntBuffer_2 },
{"glColor4ub", "(BBBB)V", (void *) android_glColor4ub__BBBB },
{"glColorPointer", "(IIII)V", (void *) android_glColorPointer__IIII },
{"glDeleteBuffers", "(I[II)V", (void *) android_glDeleteBuffers__I_3II },
{"glDeleteBuffers", "(ILjava/nio/IntBuffer;)V", (void *) android_glDeleteBuffers__ILjava_nio_IntBuffer_2 },
{"glDrawElements", "(IIII)V", (void *) android_glDrawElements__IIII },
{"glGenBuffers", "(I[II)V", (void *) android_glGenBuffers__I_3II },
{"glGenBuffers", "(ILjava/nio/IntBuffer;)V", (void *) android_glGenBuffers__ILjava_nio_IntBuffer_2 },
{"glGetBooleanv", "(I[ZI)V", (void *) android_glGetBooleanv__I_3ZI },
{"glGetBooleanv", "(ILjava/nio/IntBuffer;)V", (void *) android_glGetBooleanv__ILjava_nio_IntBuffer_2 },
{"glGetBufferParameteriv", "(II[II)V", (void *) android_glGetBufferParameteriv__II_3II },
{"glGetBufferParameteriv", "(IILjava/nio/IntBuffer;)V", (void *) android_glGetBufferParameteriv__IILjava_nio_IntBuffer_2 },
{"glGetClipPlanef", "(I[FI)V", (void *) android_glGetClipPlanef__I_3FI },
{"glGetClipPlanef", "(ILjava/nio/FloatBuffer;)V", (void *) android_glGetClipPlanef__ILjava_nio_FloatBuffer_2 },
{"glGetClipPlanex", "(I[II)V", (void *) android_glGetClipPlanex__I_3II },
{"glGetClipPlanex", "(ILjava/nio/IntBuffer;)V", (void *) android_glGetClipPlanex__ILjava_nio_IntBuffer_2 },
{"glGetFixedv", "(I[II)V", (void *) android_glGetFixedv__I_3II },
{"glGetFixedv", "(ILjava/nio/IntBuffer;)V", (void *) android_glGetFixedv__ILjava_nio_IntBuffer_2 },
{"glGetFloatv", "(I[FI)V", (void *) android_glGetFloatv__I_3FI },
{"glGetFloatv", "(ILjava/nio/FloatBuffer;)V", (void *) android_glGetFloatv__ILjava_nio_FloatBuffer_2 },
{"glGetLightfv", "(II[FI)V", (void *) android_glGetLightfv__II_3FI },
{"glGetLightfv", "(IILjava/nio/FloatBuffer;)V", (void *) android_glGetLightfv__IILjava_nio_FloatBuffer_2 },
{"glGetLightxv", "(II[II)V", (void *) android_glGetLightxv__II_3II },
{"glGetLightxv", "(IILjava/nio/IntBuffer;)V", (void *) android_glGetLightxv__IILjava_nio_IntBuffer_2 },
{"glGetMaterialfv", "(II[FI)V", (void *) android_glGetMaterialfv__II_3FI },
{"glGetMaterialfv", "(IILjava/nio/FloatBuffer;)V", (void *) android_glGetMaterialfv__IILjava_nio_FloatBuffer_2 },
{"glGetMaterialxv", "(II[II)V", (void *) android_glGetMaterialxv__II_3II },
{"glGetMaterialxv", "(IILjava/nio/IntBuffer;)V", (void *) android_glGetMaterialxv__IILjava_nio_IntBuffer_2 },
{"glGetTexEnviv", "(II[II)V", (void *) android_glGetTexEnviv__II_3II },
{"glGetTexEnviv", "(IILjava/nio/IntBuffer;)V", (void *) android_glGetTexEnviv__IILjava_nio_IntBuffer_2 },
{"glGetTexEnvxv", "(II[II)V", (void *) android_glGetTexEnvxv__II_3II },
{"glGetTexEnvxv", "(IILjava/nio/IntBuffer;)V", (void *) android_glGetTexEnvxv__IILjava_nio_IntBuffer_2 },
{"glGetTexParameterfv", "(II[FI)V", (void *) android_glGetTexParameterfv__II_3FI },
{"glGetTexParameterfv", "(IILjava/nio/FloatBuffer;)V", (void *) android_glGetTexParameterfv__IILjava_nio_FloatBuffer_2 },
{"glGetTexParameteriv", "(II[II)V", (void *) android_glGetTexParameteriv__II_3II },
{"glGetTexParameteriv", "(IILjava/nio/IntBuffer;)V", (void *) android_glGetTexParameteriv__IILjava_nio_IntBuffer_2 },
{"glGetTexParameterxv", "(II[II)V", (void *) android_glGetTexParameterxv__II_3II },
{"glGetTexParameterxv", "(IILjava/nio/IntBuffer;)V", (void *) android_glGetTexParameterxv__IILjava_nio_IntBuffer_2 },
{"glIsBuffer", "(I)Z", (void *) android_glIsBuffer__I },
{"glIsEnabled", "(I)Z", (void *) android_glIsEnabled__I },
{"glIsTexture", "(I)Z", (void *) android_glIsTexture__I },
{"glNormalPointer", "(III)V", (void *) android_glNormalPointer__III },
{"glPointParameterf", "(IF)V", (void *) android_glPointParameterf__IF },
{"glPointParameterfv", "(I[FI)V", (void *) android_glPointParameterfv__I_3FI },
{"glPointParameterfv", "(ILjava/nio/FloatBuffer;)V", (void *) android_glPointParameterfv__ILjava_nio_FloatBuffer_2 },
{"glPointParameterx", "(II)V", (void *) android_glPointParameterx__II },
{"glPointParameterxv", "(I[II)V", (void *) android_glPointParameterxv__I_3II },
{"glPointParameterxv", "(ILjava/nio/IntBuffer;)V", (void *) android_glPointParameterxv__ILjava_nio_IntBuffer_2 },
{"glPointSizePointerOES", "(IILjava/nio/Buffer;)V", (void *) android_glPointSizePointerOES__IILjava_nio_Buffer_2 },
{"glTexCoordPointer", "(IIII)V", (void *) android_glTexCoordPointer__IIII },
{"glTexEnvi", "(III)V", (void *) android_glTexEnvi__III },
{"glTexEnviv", "(II[II)V", (void *) android_glTexEnviv__II_3II },
{"glTexEnviv", "(IILjava/nio/IntBuffer;)V", (void *) android_glTexEnviv__IILjava_nio_IntBuffer_2 },
{"glTexParameterfv", "(II[FI)V", (void *) android_glTexParameterfv__II_3FI },
{"glTexParameterfv", "(IILjava/nio/FloatBuffer;)V", (void *) android_glTexParameterfv__IILjava_nio_FloatBuffer_2 },
{"glTexParameteri", "(III)V", (void *) android_glTexParameteri__III },
{"glTexParameteriv", "(II[II)V", (void *) android_glTexParameteriv__II_3II },
{"glTexParameteriv", "(IILjava/nio/IntBuffer;)V", (void *) android_glTexParameteriv__IILjava_nio_IntBuffer_2 },
{"glTexParameterxv", "(II[II)V", (void *) android_glTexParameterxv__II_3II },
{"glTexParameterxv", "(IILjava/nio/IntBuffer;)V", (void *) android_glTexParameterxv__IILjava_nio_IntBuffer_2 },
{"glVertexPointer", "(IIII)V", (void *) android_glVertexPointer__IIII },
{"glCurrentPaletteMatrixOES", "(I)V", (void *) android_glCurrentPaletteMatrixOES__I },
{"glDrawTexfOES", "(FFFFF)V", (void *) android_glDrawTexfOES__FFFFF },
{"glDrawTexfvOES", "([FI)V", (void *) android_glDrawTexfvOES___3FI },
{"glDrawTexfvOES", "(Ljava/nio/FloatBuffer;)V", (void *) android_glDrawTexfvOES__Ljava_nio_FloatBuffer_2 },
{"glDrawTexiOES", "(IIIII)V", (void *) android_glDrawTexiOES__IIIII },
{"glDrawTexivOES", "([II)V", (void *) android_glDrawTexivOES___3II },
{"glDrawTexivOES", "(Ljava/nio/IntBuffer;)V", (void *) android_glDrawTexivOES__Ljava_nio_IntBuffer_2 },
{"glDrawTexsOES", "(SSSSS)V", (void *) android_glDrawTexsOES__SSSSS },
{"glDrawTexsvOES", "([SI)V", (void *) android_glDrawTexsvOES___3SI },
{"glDrawTexsvOES", "(Ljava/nio/ShortBuffer;)V", (void *) android_glDrawTexsvOES__Ljava_nio_ShortBuffer_2 },
{"glDrawTexxOES", "(IIIII)V", (void *) android_glDrawTexxOES__IIIII },
{"glDrawTexxvOES", "([II)V", (void *) android_glDrawTexxvOES___3II },
{"glDrawTexxvOES", "(Ljava/nio/IntBuffer;)V", (void *) android_glDrawTexxvOES__Ljava_nio_IntBuffer_2 },
{"glLoadPaletteFromModelViewMatrixOES", "()V", (void *) android_glLoadPaletteFromModelViewMatrixOES__ },
{"glMatrixIndexPointerOES", "(IIILjava/nio/Buffer;)V", (void *) android_glMatrixIndexPointerOES__IIILjava_nio_Buffer_2 },
{"glMatrixIndexPointerOES", "(IIII)V", (void *) android_glMatrixIndexPointerOES__IIII },
{"glWeightPointerOES", "(IIILjava/nio/Buffer;)V", (void *) android_glWeightPointerOES__IIILjava_nio_Buffer_2 },
{"glWeightPointerOES", "(IIII)V", (void *) android_glWeightPointerOES__IIII },
{"glBindFramebufferOES", "(II)V", (void *) android_glBindFramebufferOES__II },
{"glBindRenderbufferOES", "(II)V", (void *) android_glBindRenderbufferOES__II },
{"glBlendEquation", "(I)V", (void *) android_glBlendEquation__I },
{"glBlendEquationSeparate", "(II)V", (void *) android_glBlendEquationSeparate__II },
{"glBlendFuncSeparate", "(IIII)V", (void *) android_glBlendFuncSeparate__IIII },
{"glCheckFramebufferStatusOES", "(I)I", (void *) android_glCheckFramebufferStatusOES__I },
{"glDeleteFramebuffersOES", "(I[II)V", (void *) android_glDeleteFramebuffersOES__I_3II },
{"glDeleteFramebuffersOES", "(ILjava/nio/IntBuffer;)V", (void *) android_glDeleteFramebuffersOES__ILjava_nio_IntBuffer_2 },
{"glDeleteRenderbuffersOES", "(I[II)V", (void *) android_glDeleteRenderbuffersOES__I_3II },
{"glDeleteRenderbuffersOES", "(ILjava/nio/IntBuffer;)V", (void *) android_glDeleteRenderbuffersOES__ILjava_nio_IntBuffer_2 },
{"glFramebufferRenderbufferOES", "(IIII)V", (void *) android_glFramebufferRenderbufferOES__IIII },
{"glFramebufferTexture2DOES", "(IIIII)V", (void *) android_glFramebufferTexture2DOES__IIIII },
{"glGenerateMipmapOES", "(I)V", (void *) android_glGenerateMipmapOES__I },
{"glGenFramebuffersOES", "(I[II)V", (void *) android_glGenFramebuffersOES__I_3II },
{"glGenFramebuffersOES", "(ILjava/nio/IntBuffer;)V", (void *) android_glGenFramebuffersOES__ILjava_nio_IntBuffer_2 },
{"glGenRenderbuffersOES", "(I[II)V", (void *) android_glGenRenderbuffersOES__I_3II },
{"glGenRenderbuffersOES", "(ILjava/nio/IntBuffer;)V", (void *) android_glGenRenderbuffersOES__ILjava_nio_IntBuffer_2 },
{"glGetFramebufferAttachmentParameterivOES", "(III[II)V", (void *) android_glGetFramebufferAttachmentParameterivOES__III_3II },
{"glGetFramebufferAttachmentParameterivOES", "(IIILjava/nio/IntBuffer;)V", (void *) android_glGetFramebufferAttachmentParameterivOES__IIILjava_nio_IntBuffer_2 },
{"glGetRenderbufferParameterivOES", "(II[II)V", (void *) android_glGetRenderbufferParameterivOES__II_3II },
{"glGetRenderbufferParameterivOES", "(IILjava/nio/IntBuffer;)V", (void *) android_glGetRenderbufferParameterivOES__IILjava_nio_IntBuffer_2 },
{"glGetTexGenfv", "(II[FI)V", (void *) android_glGetTexGenfv__II_3FI },
{"glGetTexGenfv", "(IILjava/nio/FloatBuffer;)V", (void *) android_glGetTexGenfv__IILjava_nio_FloatBuffer_2 },
{"glGetTexGeniv", "(II[II)V", (void *) android_glGetTexGeniv__II_3II },
{"glGetTexGeniv", "(IILjava/nio/IntBuffer;)V", (void *) android_glGetTexGeniv__IILjava_nio_IntBuffer_2 },
{"glGetTexGenxv", "(II[II)V", (void *) android_glGetTexGenxv__II_3II },
{"glGetTexGenxv", "(IILjava/nio/IntBuffer;)V", (void *) android_glGetTexGenxv__IILjava_nio_IntBuffer_2 },
{"glIsFramebufferOES", "(I)Z", (void *) android_glIsFramebufferOES__I },
{"glIsRenderbufferOES", "(I)Z", (void *) android_glIsRenderbufferOES__I },
{"glRenderbufferStorageOES", "(IIII)V", (void *) android_glRenderbufferStorageOES__IIII },
{"glTexGenf", "(IIF)V", (void *) android_glTexGenf__IIF },
{"glTexGenfv", "(II[FI)V", (void *) android_glTexGenfv__II_3FI },
{"glTexGenfv", "(IILjava/nio/FloatBuffer;)V", (void *) android_glTexGenfv__IILjava_nio_FloatBuffer_2 },
{"glTexGeni", "(III)V", (void *) android_glTexGeni__III },
{"glTexGeniv", "(II[II)V", (void *) android_glTexGeniv__II_3II },
{"glTexGeniv", "(IILjava/nio/IntBuffer;)V", (void *) android_glTexGeniv__IILjava_nio_IntBuffer_2 },
{"glTexGenx", "(III)V", (void *) android_glTexGenx__III },
{"glTexGenxv", "(II[II)V", (void *) android_glTexGenxv__II_3II },
{"glTexGenxv", "(IILjava/nio/IntBuffer;)V", (void *) android_glTexGenxv__IILjava_nio_IntBuffer_2 },
};

int register_com_google_android_gles_jni_GLImpl(JNIEnv *_env)
{
    int err;
    err = android::AndroidRuntime::registerNativeMethods(_env, classPathName, methods, NELEM(methods));
    return err;
}<|MERGE_RESOLUTION|>--- conflicted
+++ resolved
@@ -352,16 +352,15 @@
     jint _remaining;
     GLvoid *pointer = (GLvoid *) 0;
 
-<<<<<<< HEAD
-    pointer = (GLvoid *)getPointer(_env, pointer_buf, &_array, &_remaining);
-=======
     if (pointer_buf) {
         pointer = (GLvoid *) getDirectBufferPointer(_env, pointer_buf);
         if ( ! pointer ) {
             return;
         }
     }
->>>>>>> cf4550c3
+
+    pointer = (GLvoid *)getPointer(_env, pointer_buf, &_array, &_remaining);
+
     glColorPointerBounds(
         (GLint)size,
         (GLenum)type,
@@ -2832,16 +2831,15 @@
     jint _remaining;
     GLvoid *pointer = (GLvoid *) 0;
 
-<<<<<<< HEAD
-    pointer = (GLvoid *)getPointer(_env, pointer_buf, &_array, &_remaining);
-=======
     if (pointer_buf) {
         pointer = (GLvoid *) getDirectBufferPointer(_env, pointer_buf);
         if ( ! pointer ) {
             return;
         }
     }
->>>>>>> cf4550c3
+
+    pointer = (GLvoid *)getPointer(_env, pointer_buf, &_array, &_remaining);
+
     glNormalPointerBounds(
         (GLenum)type,
         (GLsizei)stride,
@@ -3093,16 +3091,15 @@
     jint _remaining;
     GLvoid *pointer = (GLvoid *) 0;
 
-<<<<<<< HEAD
-    pointer = (GLvoid *)getPointer(_env, pointer_buf, &_array, &_remaining);
-=======
     if (pointer_buf) {
         pointer = (GLvoid *) getDirectBufferPointer(_env, pointer_buf);
         if ( ! pointer ) {
             return;
         }
     }
->>>>>>> cf4550c3
+
+    pointer = (GLvoid *)getPointer(_env, pointer_buf, &_array, &_remaining);
+
     glTexCoordPointerBounds(
         (GLint)size,
         (GLenum)type,
@@ -3457,16 +3454,15 @@
     jint _remaining;
     GLvoid *pointer = (GLvoid *) 0;
 
-<<<<<<< HEAD
-    pointer = (GLvoid *)getPointer(_env, pointer_buf, &_array, &_remaining);
-=======
     if (pointer_buf) {
         pointer = (GLvoid *) getDirectBufferPointer(_env, pointer_buf);
         if ( ! pointer ) {
             return;
         }
     }
->>>>>>> cf4550c3
+
+    pointer = (GLvoid *)getPointer(_env, pointer_buf, &_array, &_remaining);
+
     glVertexPointerBounds(
         (GLint)size,
         (GLenum)type,
