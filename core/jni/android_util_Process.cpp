--- conflicted
+++ resolved
@@ -227,10 +227,7 @@
         cmdline[rc] = 0;
         close(fd);
     }
-<<<<<<< HEAD
-=======
-
->>>>>>> a16a12a2
+
     if (grp == ANDROID_TGROUP_BG_NONINTERACT) {
         LOGD("setProcessGroup: vvv pid %d (%s)", pid, cmdline);
     } else {
