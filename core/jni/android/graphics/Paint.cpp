/* libs/android_runtime/android/graphics/Paint.cpp
**
** Copyright 2006, The Android Open Source Project
**
** Licensed under the Apache License, Version 2.0 (the "License");
** you may not use this file except in compliance with the License.
** You may obtain a copy of the License at
**
**     http://www.apache.org/licenses/LICENSE-2.0
**
** Unless required by applicable law or agreed to in writing, software
** distributed under the License is distributed on an "AS IS" BASIS,
** WITHOUT WARRANTIES OR CONDITIONS OF ANY KIND, either express or implied.
** See the License for the specific language governing permissions and
** limitations under the License.
*/

#define LOG_TAG "Paint"

#include <utils/Log.h>

#include "jni.h"
#include "GraphicsJNI.h"
#include "core_jni_helpers.h"
#include <nativehelper/ScopedStringChars.h>
#include <nativehelper/ScopedUtfChars.h>
#include <nativehelper/ScopedPrimitiveArray.h>

#include "SkBlurDrawLooper.h"
#include "SkColorFilter.h"
#include "SkFont.h"
#include "SkFontMetrics.h"
#include "SkFontTypes.h"
#include "SkMaskFilter.h"
#include "SkPath.h"
#include "SkPathEffect.h"
#include "SkShader.h"
#include "SkBlendMode.h"
#include "unicode/uloc.h"
#include "unicode/ushape.h"
#include "utils/Blur.h"

#include <hwui/MinikinSkia.h>
#include <hwui/MinikinUtils.h>
#include <hwui/Paint.h>
#include <hwui/Typeface.h>
#include <minikin/GraphemeBreak.h>
#include <minikin/LocaleList.h>
#include <minikin/Measurement.h>
#include <minikin/MinikinPaint.h>
#include <unicode/utf16.h>

#include <cassert>
#include <cstring>
#include <memory>
#include <vector>

namespace android {

struct JMetricsID {
    jfieldID    top;
    jfieldID    ascent;
    jfieldID    descent;
    jfieldID    bottom;
    jfieldID    leading;
};

static jclass   gFontMetrics_class;
static JMetricsID gFontMetrics_fieldID;

static jclass   gFontMetricsInt_class;
static JMetricsID gFontMetricsInt_fieldID;

static void getPosTextPath(const SkFont& font, const uint16_t glyphs[], int count,
                           const SkPoint pos[], SkPath* dst) {
    dst->reset();
    struct Rec {
        SkPath* fDst;
        const SkPoint* fPos;
    } rec = { dst, pos };
    font.getPaths(glyphs, count, [](const SkPath* src, const SkMatrix& mx, void* ctx) {
        Rec* rec = (Rec*)ctx;
        if (src) {
            SkMatrix tmp(mx);
            tmp.postTranslate(rec->fPos->fX, rec->fPos->fY);
            rec->fDst->addPath(*src, tmp);
        }
        rec->fPos += 1;
    }, &rec);
}

namespace PaintGlue {
    enum MoveOpt {
        AFTER, AT_OR_AFTER, BEFORE, AT_OR_BEFORE, AT
    };

    static void deletePaint(Paint* paint) {
        delete paint;
    }

    static jlong getNativeFinalizer(JNIEnv*, jobject) {
        return static_cast<jlong>(reinterpret_cast<uintptr_t>(&deletePaint));
    }

    static jlong init(JNIEnv* env, jobject) {
        return reinterpret_cast<jlong>(new Paint);
    }

    static jlong initWithPaint(JNIEnv* env, jobject clazz, jlong paintHandle) {
        Paint* paint = reinterpret_cast<Paint*>(paintHandle);
        Paint* obj = new Paint(*paint);
        return reinterpret_cast<jlong>(obj);
    }

    static int breakText(JNIEnv* env, const Paint& paint, const Typeface* typeface,
            const jchar text[], int count, float maxWidth, jint bidiFlags, jfloatArray jmeasured,
            const bool forwardScan) {
        size_t measuredCount = 0;
        float measured = 0;

        std::unique_ptr<float[]> advancesArray(new float[count]);
        MinikinUtils::measureText(&paint, static_cast<minikin::Bidi>(bidiFlags), typeface, text,
                0, count, count, advancesArray.get());

        for (int i = 0; i < count; i++) {
            // traverse in the given direction
            int index = forwardScan ? i : (count - i - 1);
            float width = advancesArray[index];
            if (measured + width > maxWidth) {
                break;
            }
            // properly handle clusters when scanning backwards
            if (forwardScan || width != 0.0f) {
                measuredCount = i + 1;
            }
            measured += width;
        }

        if (jmeasured && env->GetArrayLength(jmeasured) > 0) {
            AutoJavaFloatArray autoMeasured(env, jmeasured, 1);
            jfloat* array = autoMeasured.ptr();
            array[0] = measured;
        }
        return measuredCount;
    }

    static jint breakTextC(JNIEnv* env, jobject clazz, jlong paintHandle, jcharArray jtext,
            jint index, jint count, jfloat maxWidth, jint bidiFlags, jfloatArray jmeasuredWidth) {
        NPE_CHECK_RETURN_ZERO(env, jtext);

        Paint* paint = reinterpret_cast<Paint*>(paintHandle);
        const Typeface* typeface = paint->getAndroidTypeface();

        bool forwardTextDirection;
        if (count < 0) {
            forwardTextDirection = false;
            count = -count;
        }
        else {
            forwardTextDirection = true;
        }

        if ((index < 0) || (index + count > env->GetArrayLength(jtext))) {
            doThrowAIOOBE(env);
            return 0;
        }

        const jchar* text = env->GetCharArrayElements(jtext, nullptr);
        count = breakText(env, *paint, typeface, text + index, count, maxWidth,
                          bidiFlags, jmeasuredWidth, forwardTextDirection);
        env->ReleaseCharArrayElements(jtext, const_cast<jchar*>(text),
                                      JNI_ABORT);
        return count;
    }

    static jint breakTextS(JNIEnv* env, jobject clazz, jlong paintHandle, jstring jtext,
            jboolean forwards, jfloat maxWidth, jint bidiFlags, jfloatArray jmeasuredWidth) {
        NPE_CHECK_RETURN_ZERO(env, jtext);

        Paint* paint = reinterpret_cast<Paint*>(paintHandle);
        const Typeface* typeface = paint->getAndroidTypeface();

        int count = env->GetStringLength(jtext);
        const jchar* text = env->GetStringChars(jtext, nullptr);
        count = breakText(env, *paint, typeface, text, count, maxWidth, bidiFlags, jmeasuredWidth, forwards);
        env->ReleaseStringChars(jtext, text);
        return count;
    }

    static jfloat doTextAdvances(JNIEnv *env, Paint *paint, const Typeface* typeface,
            const jchar *text, jint start, jint count, jint contextCount, jint bidiFlags,
            jfloatArray advances, jint advancesIndex) {
        NPE_CHECK_RETURN_ZERO(env, text);

        if ((start | count | contextCount | advancesIndex) < 0 || contextCount < count) {
            doThrowAIOOBE(env);
            return 0;
        }
        if (count == 0) {
            return 0;
        }
        if (advances) {
            size_t advancesLength = env->GetArrayLength(advances);
            if ((size_t)(count  + advancesIndex) > advancesLength) {
                doThrowAIOOBE(env);
                return 0;
            }
        }
        std::unique_ptr<jfloat[]> advancesArray;
        if (advances) {
            advancesArray.reset(new jfloat[count]);
        }
        const float advance = MinikinUtils::measureText(paint,
                static_cast<minikin::Bidi>(bidiFlags), typeface, text, start, count, contextCount,
                advancesArray.get());
        if (advances) {
            env->SetFloatArrayRegion(advances, advancesIndex, count, advancesArray.get());
        }
        return advance;
    }

    static jfloat getTextAdvances___CIIIII_FI(JNIEnv* env, jobject clazz, jlong paintHandle,
            jcharArray text, jint index, jint count, jint contextIndex, jint contextCount,
            jint bidiFlags, jfloatArray advances, jint advancesIndex) {
        Paint* paint = reinterpret_cast<Paint*>(paintHandle);
        const Typeface* typeface = paint->getAndroidTypeface();
        jchar* textArray = env->GetCharArrayElements(text, nullptr);
        jfloat result = doTextAdvances(env, paint, typeface, textArray + contextIndex,
                index - contextIndex, count, contextCount, bidiFlags, advances, advancesIndex);
        env->ReleaseCharArrayElements(text, textArray, JNI_ABORT);
        return result;
    }

    static jfloat getTextAdvances__StringIIIII_FI(JNIEnv* env, jobject clazz, jlong paintHandle,
            jstring text, jint start, jint end, jint contextStart, jint contextEnd, jint bidiFlags,
            jfloatArray advances, jint advancesIndex) {
        Paint* paint = reinterpret_cast<Paint*>(paintHandle);
        const Typeface* typeface = paint->getAndroidTypeface();
        const jchar* textArray = env->GetStringChars(text, nullptr);
        jfloat result = doTextAdvances(env, paint, typeface, textArray + contextStart,
                start - contextStart, end - start, contextEnd - contextStart, bidiFlags,
                advances, advancesIndex);
        env->ReleaseStringChars(text, textArray);
        return result;
    }

    static jint doTextRunCursor(JNIEnv *env, Paint* paint, const Typeface* typeface,
            const jchar *text, jint start, jint count, jint dir, jint offset, jint opt) {
        minikin::GraphemeBreak::MoveOpt moveOpt = minikin::GraphemeBreak::MoveOpt(opt);
        minikin::Bidi bidiFlags = dir == 1 ? minikin::Bidi::FORCE_RTL : minikin::Bidi::FORCE_LTR;
        std::unique_ptr<float[]> advancesArray(new float[count]);
        MinikinUtils::measureText(paint, bidiFlags, typeface, text, start, count, start + count,
                advancesArray.get());
        size_t result = minikin::GraphemeBreak::getTextRunCursor(advancesArray.get(), text,
                start, count, offset, moveOpt);
        return static_cast<jint>(result);
    }

    static jint getTextRunCursor___C(JNIEnv* env, jobject clazz, jlong paintHandle, jcharArray text,
            jint contextStart, jint contextCount, jint dir, jint offset, jint cursorOpt) {
        Paint* paint = reinterpret_cast<Paint*>(paintHandle);
        const Typeface* typeface = paint->getAndroidTypeface();
        jchar* textArray = env->GetCharArrayElements(text, nullptr);
        jint result = doTextRunCursor(env, paint, typeface, textArray,
                contextStart, contextCount, dir, offset, cursorOpt);
        env->ReleaseCharArrayElements(text, textArray, JNI_ABORT);
        return result;
    }

    static jint getTextRunCursor__String(JNIEnv* env, jobject clazz, jlong paintHandle,
            jstring text, jint contextStart, jint contextEnd, jint dir, jint offset,
            jint cursorOpt) {
        Paint* paint = reinterpret_cast<Paint*>(paintHandle);
        const Typeface* typeface = paint->getAndroidTypeface();
        const jchar* textArray = env->GetStringChars(text, nullptr);
        jint result = doTextRunCursor(env, paint, typeface, textArray,
                contextStart, contextEnd - contextStart, dir, offset, cursorOpt);
        env->ReleaseStringChars(text, textArray);
        return result;
    }

    class GetTextFunctor {
    public:
        GetTextFunctor(const minikin::Layout& layout, SkPath* path, jfloat x, jfloat y,
                    Paint* paint, uint16_t* glyphs, SkPoint* pos)
                : layout(layout), path(path), x(x), y(y), paint(paint), glyphs(glyphs), pos(pos) {
        }

        void operator()(size_t start, size_t end) {
            for (size_t i = start; i < end; i++) {
                glyphs[i] = layout.getGlyphId(i);
                pos[i].fX = x + layout.getX(i);
                pos[i].fY = y + layout.getY(i);
            }
            const SkFont& font = paint->getSkFont();
            if (start == 0) {
                getPosTextPath(font, glyphs, end, pos, path);
            } else {
                getPosTextPath(font, glyphs + start, end - start, pos + start, &tmpPath);
                path->addPath(tmpPath);
            }
        }
    private:
        const minikin::Layout& layout;
        SkPath* path;
        jfloat x;
        jfloat y;
        Paint* paint;
        uint16_t* glyphs;
        SkPoint* pos;
        SkPath tmpPath;
    };

    static void getTextPath(JNIEnv* env, Paint* paint, const Typeface* typeface, const jchar* text,
            jint count, jint bidiFlags, jfloat x, jfloat y, SkPath* path) {
        minikin::Layout layout = MinikinUtils::doLayout(
                paint, static_cast<minikin::Bidi>(bidiFlags), typeface,
                text, count,  // text buffer
                0, count,  // draw range
                0, count,  // context range
                nullptr);
        size_t nGlyphs = layout.nGlyphs();
        uint16_t* glyphs = new uint16_t[nGlyphs];
        SkPoint* pos = new SkPoint[nGlyphs];

        x += MinikinUtils::xOffsetForTextAlign(paint, layout);
        Paint::Align align = paint->getTextAlign();
        paint->setTextAlign(Paint::kLeft_Align);
        GetTextFunctor f(layout, path, x, y, paint, glyphs, pos);
        MinikinUtils::forFontRun(layout, paint, f);
        paint->setTextAlign(align);
        delete[] glyphs;
        delete[] pos;
    }

    static void getTextPath___C(JNIEnv* env, jobject clazz, jlong paintHandle, jint bidiFlags,
            jcharArray text, jint index, jint count, jfloat x, jfloat y, jlong pathHandle) {
        Paint* paint = reinterpret_cast<Paint*>(paintHandle);
        const Typeface* typeface = paint->getAndroidTypeface();
        SkPath* path = reinterpret_cast<SkPath*>(pathHandle);
        const jchar* textArray = env->GetCharArrayElements(text, nullptr);
        getTextPath(env, paint, typeface, textArray + index, count, bidiFlags, x, y, path);
        env->ReleaseCharArrayElements(text, const_cast<jchar*>(textArray), JNI_ABORT);
    }

    static void getTextPath__String(JNIEnv* env, jobject clazz, jlong paintHandle, jint bidiFlags,
            jstring text, jint start, jint end, jfloat x, jfloat y, jlong pathHandle) {
        Paint* paint = reinterpret_cast<Paint*>(paintHandle);
        const Typeface* typeface = paint->getAndroidTypeface();
        SkPath* path = reinterpret_cast<SkPath*>(pathHandle);
        const jchar* textArray = env->GetStringChars(text, nullptr);
        getTextPath(env, paint, typeface, textArray + start, end - start, bidiFlags, x, y, path);
        env->ReleaseStringChars(text, textArray);
    }

    static void doTextBounds(JNIEnv* env, const jchar* text, int count, jobject bounds,
            const Paint& paint, const Typeface* typeface, jint bidiFlags) {
        SkRect  r;
        SkIRect ir;

        minikin::Layout layout = MinikinUtils::doLayout(&paint,
                static_cast<minikin::Bidi>(bidiFlags), typeface,
                text, count,  // text buffer
                0, count,  // draw range
                0, count,  // context range
                nullptr);
        minikin::MinikinRect rect;
        layout.getBounds(&rect);
        r.fLeft = rect.mLeft;
        r.fTop = rect.mTop;
        r.fRight = rect.mRight;
        r.fBottom = rect.mBottom;
        r.roundOut(&ir);
        GraphicsJNI::irect_to_jrect(ir, env, bounds);
    }

    static void getStringBounds(JNIEnv* env, jobject, jlong paintHandle, jstring text, jint start,
            jint end, jint bidiFlags, jobject bounds) {
        const Paint* paint = reinterpret_cast<Paint*>(paintHandle);
        const Typeface* typeface = paint->getAndroidTypeface();
        const jchar* textArray = env->GetStringChars(text, nullptr);
        doTextBounds(env, textArray + start, end - start, bounds, *paint, typeface, bidiFlags);
        env->ReleaseStringChars(text, textArray);
    }

    static void getCharArrayBounds(JNIEnv* env, jobject, jlong paintHandle, jcharArray text,
            jint index, jint count, jint bidiFlags, jobject bounds) {
        const Paint* paint = reinterpret_cast<Paint*>(paintHandle);
        const Typeface* typeface = paint->getAndroidTypeface();
        const jchar* textArray = env->GetCharArrayElements(text, nullptr);
        doTextBounds(env, textArray + index, count, bounds, *paint, typeface, bidiFlags);
        env->ReleaseCharArrayElements(text, const_cast<jchar*>(textArray),
                                      JNI_ABORT);
    }

    // Returns true if the given string is exact one pair of regional indicators.
    static bool isFlag(const jchar* str, size_t length) {
        const jchar RI_LEAD_SURROGATE = 0xD83C;
        const jchar RI_TRAIL_SURROGATE_MIN = 0xDDE6;
        const jchar RI_TRAIL_SURROGATE_MAX = 0xDDFF;

        if (length != 4) {
            return false;
        }
        if (str[0] != RI_LEAD_SURROGATE || str[2] != RI_LEAD_SURROGATE) {
            return false;
        }
        return RI_TRAIL_SURROGATE_MIN <= str[1] && str[1] <= RI_TRAIL_SURROGATE_MAX &&
            RI_TRAIL_SURROGATE_MIN <= str[3] && str[3] <= RI_TRAIL_SURROGATE_MAX;
    }

    static jboolean layoutContainsNotdef(const minikin::Layout& layout) {
        for (size_t i = 0; i < layout.nGlyphs(); i++) {
            if (layout.getGlyphId(i) == 0) {
                return true;
            }
        }
        return false;
    }

    // Don't count glyphs that are the recommended "space" glyph and are zero width.
    // This logic makes assumptions about HarfBuzz layout, but does correctly handle
    // cases where ligatures form and zero width space glyphs are left in as
    // placeholders.
    static size_t countNonSpaceGlyphs(const minikin::Layout& layout) {
        size_t count = 0;
        static unsigned int kSpaceGlyphId = 3;
        for (size_t i = 0; i < layout.nGlyphs(); i++) {
            if (layout.getGlyphId(i) != kSpaceGlyphId || layout.getCharAdvance(i) != 0.0) {
                count++;
            }
        }
        return count;
    }

    static jboolean hasGlyph(JNIEnv *env, jclass, jlong paintHandle, jint bidiFlags,
            jstring string) {
        const Paint* paint = reinterpret_cast<Paint*>(paintHandle);
        const Typeface* typeface = paint->getAndroidTypeface();
        ScopedStringChars str(env, string);

        /* Start by rejecting unsupported base code point and variation selector pairs. */
        size_t nChars = 0;
        const uint32_t kStartOfString = 0xFFFFFFFF;
        uint32_t prevCp = kStartOfString;
        for (size_t i = 0; i < str.size(); i++) {
            jchar cu = str[i];
            uint32_t cp = cu;
            if (U16_IS_TRAIL(cu)) {
                // invalid UTF-16, unpaired trailing surrogate
                return false;
            } else if (U16_IS_LEAD(cu)) {
                if (i + 1 == str.size()) {
                    // invalid UTF-16, unpaired leading surrogate at end of string
                    return false;
                }
                i++;
                jchar cu2 = str[i];
                if (!U16_IS_TRAIL(cu2)) {
                    // invalid UTF-16, unpaired leading surrogate
                    return false;
                }
                cp = U16_GET_SUPPLEMENTARY(cu, cu2);
            }

            if (prevCp != kStartOfString &&
                ((0xFE00 <= cp && cp <= 0xFE0F) || (0xE0100 <= cp && cp <= 0xE01EF))) {
                bool hasVS = MinikinUtils::hasVariationSelector(typeface, prevCp, cp);
                if (!hasVS) {
                    // No font has a glyph for the code point and variation selector pair.
                    return false;
                } else if (nChars == 1 && i + 1 == str.size()) {
                    // The string is just a codepoint and a VS, we have an authoritative answer
                    return true;
                }
            }
            nChars++;
            prevCp = cp;
        }
        minikin::Layout layout = MinikinUtils::doLayout(paint,
                static_cast<minikin::Bidi>(bidiFlags), typeface,
                str.get(), str.size(),  // text buffer
                0, str.size(),  // draw range
                0, str.size(),  // context range
                nullptr);
        size_t nGlyphs = countNonSpaceGlyphs(layout);
        if (nGlyphs != 1 && nChars > 1) {
            // multiple-character input, and was not a ligature
            // TODO: handle ZWJ/ZWNJ characters specially so we can detect certain ligatures
            // in joining scripts, such as Arabic and Mongolian.
            return false;
        }

        if (nGlyphs == 0 || layoutContainsNotdef(layout)) {
            return false;  // The collection doesn't have a glyph.
        }

        if (nChars == 2 && isFlag(str.get(), str.size())) {
            // Some font may have a special glyph for unsupported regional indicator pairs.
            // To return false for this case, need to compare the glyph id with the one of ZZ
            // since ZZ is reserved for unknown or invalid territory.
            // U+1F1FF (REGIONAL INDICATOR SYMBOL LETTER Z) is \uD83C\uDDFF in UTF16.
            static const jchar ZZ_FLAG_STR[] = { 0xD83C, 0xDDFF, 0xD83C, 0xDDFF };
            minikin::Layout zzLayout = MinikinUtils::doLayout(paint,
                    static_cast<minikin::Bidi>(bidiFlags), typeface,
                    ZZ_FLAG_STR, 4,  // text buffer
                    0, 4,  // draw range
                    0, 4,  // context range
                    nullptr);
            if (zzLayout.nGlyphs() != 1 || layoutContainsNotdef(zzLayout)) {
                // The font collection doesn't have a glyph for unknown flag. Just return true.
                return true;
            }
            return zzLayout.getGlyphId(0) != layout.getGlyphId(0);
        }
        return true;
    }

    static jfloat doRunAdvance(const Paint* paint, const Typeface* typeface, const jchar buf[],
            jint start, jint count, jint bufSize, jboolean isRtl, jint offset) {
        minikin::Bidi bidiFlags = isRtl ? minikin::Bidi::FORCE_RTL : minikin::Bidi::FORCE_LTR;
        if (offset == start + count) {
            return MinikinUtils::measureText(paint, bidiFlags, typeface, buf, start, count,
                    bufSize, nullptr);
        }
        std::unique_ptr<float[]> advancesArray(new float[count]);
        MinikinUtils::measureText(paint, bidiFlags, typeface, buf, start, count, bufSize,
                advancesArray.get());
        return minikin::getRunAdvance(advancesArray.get(), buf, start, count, offset);
    }

    static jfloat getRunAdvance___CIIIIZI_F(JNIEnv *env, jclass, jlong paintHandle, jcharArray text,
            jint start, jint end, jint contextStart, jint contextEnd, jboolean isRtl, jint offset) {
        const Paint* paint = reinterpret_cast<Paint*>(paintHandle);
        const Typeface* typeface = paint->getAndroidTypeface();
        ScopedCharArrayRO textArray(env, text);
        jfloat result = doRunAdvance(paint, typeface, textArray.get() + contextStart,
                start - contextStart, end - start, contextEnd - contextStart, isRtl,
                offset - contextStart);
        return result;
    }

    static jint doOffsetForAdvance(const Paint* paint, const Typeface* typeface, const jchar buf[],
            jint start, jint count, jint bufSize, jboolean isRtl, jfloat advance) {
        minikin::Bidi bidiFlags = isRtl ? minikin::Bidi::FORCE_RTL : minikin::Bidi::FORCE_LTR;
        std::unique_ptr<float[]> advancesArray(new float[count]);
        MinikinUtils::measureText(paint, bidiFlags, typeface, buf, start, count, bufSize,
                advancesArray.get());
        return minikin::getOffsetForAdvance(advancesArray.get(), buf, start, count, advance);
    }

    static jint getOffsetForAdvance___CIIIIZF_I(JNIEnv *env, jclass, jlong paintHandle,
            jcharArray text, jint start, jint end, jint contextStart, jint contextEnd,
            jboolean isRtl, jfloat advance) {
        const Paint* paint = reinterpret_cast<Paint*>(paintHandle);
        const Typeface* typeface = paint->getAndroidTypeface();
        ScopedCharArrayRO textArray(env, text);
        jint result = doOffsetForAdvance(paint, typeface, textArray.get() + contextStart,
                start - contextStart, end - start, contextEnd - contextStart, isRtl, advance);
        result += contextStart;
        return result;
    }

    // ------------------ @FastNative ---------------------------

    static jint setTextLocales(JNIEnv* env, jobject clazz, jlong objHandle, jstring locales) {
        Paint* obj = reinterpret_cast<Paint*>(objHandle);
        ScopedUtfChars localesChars(env, locales);
        jint minikinLocaleListId = minikin::registerLocaleList(localesChars.c_str());
        obj->setMinikinLocaleListId(minikinLocaleListId);
        return minikinLocaleListId;
    }

    static void setFontFeatureSettings(JNIEnv* env, jobject clazz, jlong paintHandle, jstring settings) {
        Paint* paint = reinterpret_cast<Paint*>(paintHandle);
        if (!settings) {
            paint->setFontFeatureSettings(std::string());
        } else {
            ScopedUtfChars settingsChars(env, settings);
            paint->setFontFeatureSettings(std::string(settingsChars.c_str(), settingsChars.size()));
        }
    }

    static SkScalar getMetricsInternal(jlong paintHandle, SkFontMetrics *metrics) {
        const int kElegantTop = 2500;
        const int kElegantBottom = -1000;
        const int kElegantAscent = 1900;
        const int kElegantDescent = -500;
        const int kElegantLeading = 0;
        Paint* paint = reinterpret_cast<Paint*>(paintHandle);
        SkFont* font = &paint->getSkFont();
        const Typeface* typeface = paint->getAndroidTypeface();
        typeface = Typeface::resolveDefault(typeface);
        minikin::FakedFont baseFont = typeface->fFontCollection->baseFontFaked(typeface->fStyle);
        float saveSkewX = font->getSkewX();
        bool savefakeBold = font->isEmbolden();
        MinikinFontSkia::populateSkFont(font, baseFont.font->typeface().get(), baseFont.fakery);
        SkScalar spacing = font->getMetrics(metrics);
        // The populateSkPaint call may have changed fake bold / text skew
        // because we want to measure with those effects applied, so now
        // restore the original settings.
        font->setSkewX(saveSkewX);
        font->setEmbolden(savefakeBold);
        if (paint->getFamilyVariant() == minikin::FamilyVariant::ELEGANT) {
            SkScalar size = font->getSize();
            metrics->fTop = -size * kElegantTop / 2048;
            metrics->fBottom = -size * kElegantBottom / 2048;
            metrics->fAscent = -size * kElegantAscent / 2048;
            metrics->fDescent = -size * kElegantDescent / 2048;
            metrics->fLeading = size * kElegantLeading / 2048;
            spacing = metrics->fDescent - metrics->fAscent + metrics->fLeading;
        }
        return spacing;
    }

    static jfloat getFontMetrics(JNIEnv* env, jobject, jlong paintHandle, jobject metricsObj) {
        SkFontMetrics metrics;
        SkScalar spacing = getMetricsInternal(paintHandle, &metrics);

        if (metricsObj) {
            SkASSERT(env->IsInstanceOf(metricsObj, gFontMetrics_class));
            env->SetFloatField(metricsObj, gFontMetrics_fieldID.top, SkScalarToFloat(metrics.fTop));
            env->SetFloatField(metricsObj, gFontMetrics_fieldID.ascent, SkScalarToFloat(metrics.fAscent));
            env->SetFloatField(metricsObj, gFontMetrics_fieldID.descent, SkScalarToFloat(metrics.fDescent));
            env->SetFloatField(metricsObj, gFontMetrics_fieldID.bottom, SkScalarToFloat(metrics.fBottom));
            env->SetFloatField(metricsObj, gFontMetrics_fieldID.leading, SkScalarToFloat(metrics.fLeading));
        }
        return SkScalarToFloat(spacing);
    }

    static jint getFontMetricsInt(JNIEnv* env, jobject, jlong paintHandle, jobject metricsObj) {
        SkFontMetrics metrics;

        getMetricsInternal(paintHandle, &metrics);
        int ascent = SkScalarRoundToInt(metrics.fAscent);
        int descent = SkScalarRoundToInt(metrics.fDescent);
        int leading = SkScalarRoundToInt(metrics.fLeading);

        if (metricsObj) {
            SkASSERT(env->IsInstanceOf(metricsObj, gFontMetricsInt_class));
            env->SetIntField(metricsObj, gFontMetricsInt_fieldID.top, SkScalarFloorToInt(metrics.fTop));
            env->SetIntField(metricsObj, gFontMetricsInt_fieldID.ascent, ascent);
            env->SetIntField(metricsObj, gFontMetricsInt_fieldID.descent, descent);
            env->SetIntField(metricsObj, gFontMetricsInt_fieldID.bottom, SkScalarCeilToInt(metrics.fBottom));
            env->SetIntField(metricsObj, gFontMetricsInt_fieldID.leading, leading);
        }
        return descent - ascent + leading;
    }


    // ------------------ @CriticalNative ---------------------------

    static void reset(jlong objHandle) {
        reinterpret_cast<Paint*>(objHandle)->reset();
    }

    static void assign(jlong dstPaintHandle, jlong srcPaintHandle) {
        Paint* dst = reinterpret_cast<Paint*>(dstPaintHandle);
        const Paint* src = reinterpret_cast<Paint*>(srcPaintHandle);
        *dst = *src;
    }

    static jint getFlags(jlong paintHandle) {
        uint32_t flags = reinterpret_cast<Paint*>(paintHandle)->getJavaFlags();
        return static_cast<jint>(flags);
    }

    static void setFlags(jlong paintHandle, jint flags) {
        reinterpret_cast<Paint*>(paintHandle)->setJavaFlags(flags);
    }

    static jint getHinting(jlong paintHandle) {
        return (SkFontHinting)reinterpret_cast<Paint*>(paintHandle)->getSkFont().getHinting()
                == kNo_SkFontHinting ? 0 : 1;
    }

    static void setHinting(jlong paintHandle, jint mode) {
        reinterpret_cast<Paint*>(paintHandle)->getSkFont().setHinting(
                mode == 0 ? kNo_SkFontHinting : kNormal_SkFontHinting);
    }

    static void setAntiAlias(jlong paintHandle, jboolean aa) {
        reinterpret_cast<Paint*>(paintHandle)->setAntiAlias(aa);
    }

    static void setLinearText(jlong paintHandle, jboolean linearText) {
        reinterpret_cast<Paint*>(paintHandle)->getSkFont().setLinearMetrics(linearText);
    }

    static void setSubpixelText(jlong paintHandle, jboolean subpixelText) {
        reinterpret_cast<Paint*>(paintHandle)->getSkFont().setSubpixel(subpixelText);
    }

    static void setUnderlineText(jlong paintHandle, jboolean underlineText) {
        reinterpret_cast<Paint*>(paintHandle)->setUnderline(underlineText);
    }

    static void setStrikeThruText(jlong paintHandle, jboolean strikeThruText) {
        reinterpret_cast<Paint*>(paintHandle)->setStrikeThru(strikeThruText);
    }

    static void setFakeBoldText(jlong paintHandle, jboolean fakeBoldText) {
        reinterpret_cast<Paint*>(paintHandle)->getSkFont().setEmbolden(fakeBoldText);
    }

    static void setFilterBitmap(jlong paintHandle, jboolean filterBitmap) {
        reinterpret_cast<Paint*>(paintHandle)->setFilterQuality(
                filterBitmap ? kLow_SkFilterQuality : kNone_SkFilterQuality);
    }

    static void setDither(jlong paintHandle, jboolean dither) {
        reinterpret_cast<Paint*>(paintHandle)->setDither(dither);
    }

    static jint getStyle(jlong objHandle) {
        Paint* obj = reinterpret_cast<Paint*>(objHandle);
        return static_cast<jint>(obj->getStyle());
    }

    static void setStyle(jlong objHandle, jint styleHandle) {
        Paint* obj = reinterpret_cast<Paint*>(objHandle);
        Paint::Style style = static_cast<Paint::Style>(styleHandle);
        obj->setStyle(style);
    }

<<<<<<< HEAD
    static void setColor(jlong paintHandle, jlong colorSpaceHandle,
            jfloat r, jfloat g, jfloat b, jfloat a) {
        sk_sp<SkColorSpace> cs = GraphicsJNI::getNativeColorSpace(colorSpaceHandle);
        SkColor4f color = SkColor4f{r, g, b, a};
        reinterpret_cast<Paint*>(paintHandle)->setColor4f(color, cs.get());
=======
    static void setColorLong(jlong paintHandle, jlong colorSpaceHandle,
            jlong colorLong) {
        SkColor4f color = GraphicsJNI::convertColorLong(colorLong);
        sk_sp<SkColorSpace> cs = GraphicsJNI::getNativeColorSpace(colorSpaceHandle);
        reinterpret_cast<Paint*>(paintHandle)->setColor4f(color, cs.get());
    }

    static void setColor(jlong paintHandle, jint color) {
        reinterpret_cast<Paint*>(paintHandle)->setColor(color);
>>>>>>> 825827da
    }

    static void setAlpha(jlong paintHandle, jint a) {
        reinterpret_cast<Paint*>(paintHandle)->setAlpha(a);
    }

    static jfloat getStrokeWidth(jlong paintHandle) {
        return SkScalarToFloat(reinterpret_cast<Paint*>(paintHandle)->getStrokeWidth());
    }

    static void setStrokeWidth(jlong paintHandle, jfloat width) {
        reinterpret_cast<Paint*>(paintHandle)->setStrokeWidth(width);
    }

    static jfloat getStrokeMiter(jlong paintHandle) {
        return SkScalarToFloat(reinterpret_cast<Paint*>(paintHandle)->getStrokeMiter());
    }

    static void setStrokeMiter(jlong paintHandle, jfloat miter) {
        reinterpret_cast<Paint*>(paintHandle)->setStrokeMiter(miter);
    }

    static jint getStrokeCap(jlong objHandle) {
        Paint* obj = reinterpret_cast<Paint*>(objHandle);
        return static_cast<jint>(obj->getStrokeCap());
    }

    static void setStrokeCap(jlong objHandle, jint capHandle) {
        Paint* obj = reinterpret_cast<Paint*>(objHandle);
        Paint::Cap cap = static_cast<Paint::Cap>(capHandle);
        obj->setStrokeCap(cap);
    }

    static jint getStrokeJoin(jlong objHandle) {
        Paint* obj = reinterpret_cast<Paint*>(objHandle);
        return static_cast<jint>(obj->getStrokeJoin());
    }

    static void setStrokeJoin(jlong objHandle, jint joinHandle) {
        Paint* obj = reinterpret_cast<Paint*>(objHandle);
        Paint::Join join = (Paint::Join) joinHandle;
        obj->setStrokeJoin(join);
    }

    static jboolean getFillPath(jlong objHandle, jlong srcHandle, jlong dstHandle) {
        Paint* obj = reinterpret_cast<Paint*>(objHandle);
        SkPath* src = reinterpret_cast<SkPath*>(srcHandle);
        SkPath* dst = reinterpret_cast<SkPath*>(dstHandle);
        return obj->getFillPath(*src, dst) ? JNI_TRUE : JNI_FALSE;
    }

    static jlong setShader(jlong objHandle, jlong shaderHandle) {
        Paint* obj = reinterpret_cast<Paint*>(objHandle);
        SkShader* shader = reinterpret_cast<SkShader*>(shaderHandle);
        obj->setShader(sk_ref_sp(shader));
        return reinterpret_cast<jlong>(obj->getShader());
    }

    static jlong setColorFilter(jlong objHandle, jlong filterHandle) {
        Paint* obj = reinterpret_cast<Paint *>(objHandle);
        SkColorFilter* filter  = reinterpret_cast<SkColorFilter *>(filterHandle);
        obj->setColorFilter(sk_ref_sp(filter));
        return reinterpret_cast<jlong>(obj->getColorFilter());
    }

    static void setXfermode(jlong paintHandle, jint xfermodeHandle) {
        // validate that the Java enum values match our expectations
        static_assert(0 == static_cast<int>(SkBlendMode::kClear), "xfermode_mismatch");
        static_assert(1 == static_cast<int>(SkBlendMode::kSrc), "xfermode_mismatch");
        static_assert(2 == static_cast<int>(SkBlendMode::kDst), "xfermode_mismatch");
        static_assert(3 == static_cast<int>(SkBlendMode::kSrcOver), "xfermode_mismatch");
        static_assert(4 == static_cast<int>(SkBlendMode::kDstOver), "xfermode_mismatch");
        static_assert(5 == static_cast<int>(SkBlendMode::kSrcIn), "xfermode_mismatch");
        static_assert(6 == static_cast<int>(SkBlendMode::kDstIn), "xfermode_mismatch");
        static_assert(7 == static_cast<int>(SkBlendMode::kSrcOut), "xfermode_mismatch");
        static_assert(8 == static_cast<int>(SkBlendMode::kDstOut), "xfermode_mismatch");
        static_assert(9 == static_cast<int>(SkBlendMode::kSrcATop), "xfermode_mismatch");
        static_assert(10 == static_cast<int>(SkBlendMode::kDstATop), "xfermode_mismatch");
        static_assert(11 == static_cast<int>(SkBlendMode::kXor), "xfermode_mismatch");
        static_assert(12 == static_cast<int>(SkBlendMode::kPlus), "xfermode_mismatch");
        static_assert(13 == static_cast<int>(SkBlendMode::kModulate), "xfermode_mismatch");
        static_assert(14 == static_cast<int>(SkBlendMode::kScreen), "xfermode_mismatch");
        static_assert(15 == static_cast<int>(SkBlendMode::kOverlay), "xfermode_mismatch");
        static_assert(16 == static_cast<int>(SkBlendMode::kDarken), "xfermode_mismatch");
        static_assert(17 == static_cast<int>(SkBlendMode::kLighten), "xfermode_mismatch");
        static_assert(18 == static_cast<int>(SkBlendMode::kColorDodge), "xfermode mismatch");
        static_assert(19 == static_cast<int>(SkBlendMode::kColorBurn), "xfermode mismatch");
        static_assert(20 == static_cast<int>(SkBlendMode::kHardLight), "xfermode mismatch");
        static_assert(21 == static_cast<int>(SkBlendMode::kSoftLight), "xfermode mismatch");
        static_assert(22 == static_cast<int>(SkBlendMode::kDifference), "xfermode mismatch");
        static_assert(23 == static_cast<int>(SkBlendMode::kExclusion), "xfermode mismatch");
        static_assert(24 == static_cast<int>(SkBlendMode::kMultiply), "xfermode mismatch");
        static_assert(25 == static_cast<int>(SkBlendMode::kHue), "xfermode mismatch");
        static_assert(26 == static_cast<int>(SkBlendMode::kSaturation), "xfermode mismatch");
        static_assert(27 == static_cast<int>(SkBlendMode::kColor), "xfermode mismatch");
        static_assert(28 == static_cast<int>(SkBlendMode::kLuminosity), "xfermode mismatch");

        SkBlendMode mode = static_cast<SkBlendMode>(xfermodeHandle);
        Paint* paint = reinterpret_cast<Paint*>(paintHandle);
        paint->setBlendMode(mode);
    }

    static jlong setPathEffect(jlong objHandle, jlong effectHandle) {
        Paint* obj = reinterpret_cast<Paint*>(objHandle);
        SkPathEffect* effect  = reinterpret_cast<SkPathEffect*>(effectHandle);
        obj->setPathEffect(sk_ref_sp(effect));
        return reinterpret_cast<jlong>(obj->getPathEffect());
    }

    static jlong setMaskFilter(jlong objHandle, jlong maskfilterHandle) {
        Paint* obj = reinterpret_cast<Paint*>(objHandle);
        SkMaskFilter* maskfilter  = reinterpret_cast<SkMaskFilter*>(maskfilterHandle);
        obj->setMaskFilter(sk_ref_sp(maskfilter));
        return reinterpret_cast<jlong>(obj->getMaskFilter());
    }

    static void setTypeface(jlong objHandle, jlong typefaceHandle) {
        Paint* paint = reinterpret_cast<Paint*>(objHandle);
        paint->setAndroidTypeface(reinterpret_cast<Typeface*>(typefaceHandle));
    }

    static jint getTextAlign(jlong objHandle) {
        Paint* obj = reinterpret_cast<Paint*>(objHandle);
        return static_cast<jint>(obj->getTextAlign());
    }

    static void setTextAlign(jlong objHandle, jint alignHandle) {
        Paint* obj = reinterpret_cast<Paint*>(objHandle);
        Paint::Align align = static_cast<Paint::Align>(alignHandle);
        obj->setTextAlign(align);
    }

    static void setTextLocalesByMinikinLocaleListId(jlong objHandle,
            jint minikinLocaleListId) {
        Paint* obj = reinterpret_cast<Paint*>(objHandle);
        obj->setMinikinLocaleListId(minikinLocaleListId);
    }

    static jboolean isElegantTextHeight(jlong paintHandle) {
        Paint* obj = reinterpret_cast<Paint*>(paintHandle);
        return obj->getFamilyVariant() == minikin::FamilyVariant::ELEGANT;
    }

    static void setElegantTextHeight(jlong paintHandle, jboolean aa) {
        Paint* obj = reinterpret_cast<Paint*>(paintHandle);
        obj->setFamilyVariant(
                aa ? minikin::FamilyVariant::ELEGANT : minikin::FamilyVariant::DEFAULT);
    }

    static jfloat getTextSize(jlong paintHandle) {
        return SkScalarToFloat(reinterpret_cast<Paint*>(paintHandle)->getSkFont().getSize());
    }

    static void setTextSize(jlong paintHandle, jfloat textSize) {
        if (textSize >= 0) {
            reinterpret_cast<Paint*>(paintHandle)->getSkFont().setSize(textSize);
        }
    }

    static jfloat getTextScaleX(jlong paintHandle) {
        return SkScalarToFloat(reinterpret_cast<Paint*>(paintHandle)->getSkFont().getScaleX());
    }

    static void setTextScaleX(jlong paintHandle, jfloat scaleX) {
        reinterpret_cast<Paint*>(paintHandle)->getSkFont().setScaleX(scaleX);
    }

    static jfloat getTextSkewX(jlong paintHandle) {
        return SkScalarToFloat(reinterpret_cast<Paint*>(paintHandle)->getSkFont().getSkewX());
    }

    static void setTextSkewX(jlong paintHandle, jfloat skewX) {
        reinterpret_cast<Paint*>(paintHandle)->getSkFont().setSkewX(skewX);
    }

    static jfloat getLetterSpacing(jlong paintHandle) {
        Paint* paint = reinterpret_cast<Paint*>(paintHandle);
        return paint->getLetterSpacing();
    }

    static void setLetterSpacing(jlong paintHandle, jfloat letterSpacing) {
        Paint* paint = reinterpret_cast<Paint*>(paintHandle);
        paint->setLetterSpacing(letterSpacing);
    }

    static jfloat getWordSpacing(jlong paintHandle) {
        Paint* paint = reinterpret_cast<Paint*>(paintHandle);
        return paint->getWordSpacing();
    }

    static void setWordSpacing(jlong paintHandle, jfloat wordSpacing) {
        Paint* paint = reinterpret_cast<Paint*>(paintHandle);
        paint->setWordSpacing(wordSpacing);
    }

    static jint getStartHyphenEdit(jlong paintHandle, jint hyphen) {
        Paint* paint = reinterpret_cast<Paint*>(paintHandle);
        return static_cast<jint>(paint->getStartHyphenEdit());
    }

    static jint getEndHyphenEdit(jlong paintHandle, jint hyphen) {
        Paint* paint = reinterpret_cast<Paint*>(paintHandle);
        return static_cast<jint>(paint->getEndHyphenEdit());
    }

    static void setStartHyphenEdit(jlong paintHandle, jint hyphen) {
        Paint* paint = reinterpret_cast<Paint*>(paintHandle);
        paint->setStartHyphenEdit((uint32_t)hyphen);
    }

    static void setEndHyphenEdit(jlong paintHandle, jint hyphen) {
        Paint* paint = reinterpret_cast<Paint*>(paintHandle);
        paint->setEndHyphenEdit((uint32_t)hyphen);
    }

    static jfloat ascent(jlong paintHandle) {
        SkFontMetrics metrics;
        getMetricsInternal(paintHandle, &metrics);
        return SkScalarToFloat(metrics.fAscent);
    }

    static jfloat descent(jlong paintHandle) {
        SkFontMetrics metrics;
        getMetricsInternal(paintHandle, &metrics);
        return SkScalarToFloat(metrics.fDescent);
    }

    static jfloat getUnderlinePosition(jlong paintHandle) {
        SkFontMetrics metrics;
        getMetricsInternal(paintHandle, &metrics);
        SkScalar position;
        if (metrics.hasUnderlinePosition(&position)) {
            return SkScalarToFloat(position);
        } else {
            const SkScalar textSize = reinterpret_cast<Paint*>(paintHandle)->getSkFont().getSize();
            return SkScalarToFloat(Paint::kStdUnderline_Top * textSize);
        }
    }

    static jfloat getUnderlineThickness(jlong paintHandle) {
        SkFontMetrics metrics;
        getMetricsInternal(paintHandle, &metrics);
        SkScalar thickness;
        if (metrics.hasUnderlineThickness(&thickness)) {
            return SkScalarToFloat(thickness);
        } else {
            const SkScalar textSize = reinterpret_cast<Paint*>(paintHandle)->getSkFont().getSize();
            return SkScalarToFloat(Paint::kStdUnderline_Thickness * textSize);
        }
    }

    static jfloat getStrikeThruPosition(jlong paintHandle) {
        const SkScalar textSize = reinterpret_cast<Paint*>(paintHandle)->getSkFont().getSize();
        return SkScalarToFloat(Paint::kStdStrikeThru_Top * textSize);
    }

    static jfloat getStrikeThruThickness(jlong paintHandle) {
        const SkScalar textSize = reinterpret_cast<Paint*>(paintHandle)->getSkFont().getSize();
        return SkScalarToFloat(Paint::kStdStrikeThru_Thickness * textSize);
    }

    static void setShadowLayer(jlong paintHandle, jfloat radius,
                               jfloat dx, jfloat dy, jlong colorSpaceHandle,
<<<<<<< HEAD
                               jfloat r, jfloat g, jfloat b, jfloat a) {
        sk_sp<SkColorSpace> cs = GraphicsJNI::getNativeColorSpace(colorSpaceHandle);
        SkColor4f color = SkColor4f{r, g, b, a};
=======
                               jlong colorLong) {
        SkColor4f color = GraphicsJNI::convertColorLong(colorLong);
        sk_sp<SkColorSpace> cs = GraphicsJNI::getNativeColorSpace(colorSpaceHandle);
>>>>>>> 825827da

        Paint* paint = reinterpret_cast<Paint*>(paintHandle);
        if (radius <= 0) {
            paint->setLooper(nullptr);
        }
        else {
            SkScalar sigma = android::uirenderer::Blur::convertRadiusToSigma(radius);
            paint->setLooper(SkBlurDrawLooper::Make(color, cs.get(), sigma, dx, dy));
        }
    }

    static jboolean hasShadowLayer(jlong paintHandle) {
        Paint* paint = reinterpret_cast<Paint*>(paintHandle);
        return paint->getLooper() && paint->getLooper()->asABlurShadow(nullptr);
    }

    static jboolean equalsForTextMeasurement(jlong lPaint, jlong rPaint) {
        if (lPaint == rPaint) {
            return true;
        }
        Paint* leftPaint = reinterpret_cast<Paint*>(lPaint);
        Paint* rightPaint = reinterpret_cast<Paint*>(rPaint);

        const Typeface* leftTypeface = Typeface::resolveDefault(leftPaint->getAndroidTypeface());
        const Typeface* rightTypeface = Typeface::resolveDefault(rightPaint->getAndroidTypeface());
        minikin::MinikinPaint leftMinikinPaint
                = MinikinUtils::prepareMinikinPaint(leftPaint, leftTypeface);
        minikin::MinikinPaint rightMinikinPaint
                = MinikinUtils::prepareMinikinPaint(rightPaint, rightTypeface);

        return leftMinikinPaint == rightMinikinPaint;
    }

}; // namespace PaintGlue

static const JNINativeMethod methods[] = {
    {"nGetNativeFinalizer", "()J", (void*) PaintGlue::getNativeFinalizer},
    {"nInit","()J", (void*) PaintGlue::init},
    {"nInitWithPaint","(J)J", (void*) PaintGlue::initWithPaint},
    {"nBreakText","(J[CIIFI[F)I", (void*) PaintGlue::breakTextC},
    {"nBreakText","(JLjava/lang/String;ZFI[F)I", (void*) PaintGlue::breakTextS},
    {"nGetTextAdvances","(J[CIIIII[FI)F",
            (void*) PaintGlue::getTextAdvances___CIIIII_FI},
    {"nGetTextAdvances","(JLjava/lang/String;IIIII[FI)F",
            (void*) PaintGlue::getTextAdvances__StringIIIII_FI},

    {"nGetTextRunCursor", "(J[CIIIII)I", (void*) PaintGlue::getTextRunCursor___C},
    {"nGetTextRunCursor", "(JLjava/lang/String;IIIII)I",
            (void*) PaintGlue::getTextRunCursor__String},
    {"nGetTextPath", "(JI[CIIFFJ)V", (void*) PaintGlue::getTextPath___C},
    {"nGetTextPath", "(JILjava/lang/String;IIFFJ)V", (void*) PaintGlue::getTextPath__String},
    {"nGetStringBounds", "(JLjava/lang/String;IIILandroid/graphics/Rect;)V",
            (void*) PaintGlue::getStringBounds },
    {"nGetCharArrayBounds", "(J[CIIILandroid/graphics/Rect;)V",
            (void*) PaintGlue::getCharArrayBounds },
    {"nHasGlyph", "(JILjava/lang/String;)Z", (void*) PaintGlue::hasGlyph },
    {"nGetRunAdvance", "(J[CIIIIZI)F", (void*) PaintGlue::getRunAdvance___CIIIIZI_F},
    {"nGetOffsetForAdvance", "(J[CIIIIZF)I",
            (void*) PaintGlue::getOffsetForAdvance___CIIIIZF_I},

    // --------------- @FastNative ----------------------

    {"nSetTextLocales","(JLjava/lang/String;)I", (void*) PaintGlue::setTextLocales},
    {"nSetFontFeatureSettings","(JLjava/lang/String;)V",
                (void*) PaintGlue::setFontFeatureSettings},
    {"nGetFontMetrics", "(JLandroid/graphics/Paint$FontMetrics;)F",
                (void*)PaintGlue::getFontMetrics},
    {"nGetFontMetricsInt", "(JLandroid/graphics/Paint$FontMetricsInt;)I",
            (void*)PaintGlue::getFontMetricsInt},

    // --------------- @CriticalNative ------------------

    {"nReset","(J)V", (void*) PaintGlue::reset},
    {"nSet","(JJ)V", (void*) PaintGlue::assign},
    {"nGetFlags","(J)I", (void*) PaintGlue::getFlags},
    {"nSetFlags","(JI)V", (void*) PaintGlue::setFlags},
    {"nGetHinting","(J)I", (void*) PaintGlue::getHinting},
    {"nSetHinting","(JI)V", (void*) PaintGlue::setHinting},
    {"nSetAntiAlias","(JZ)V", (void*) PaintGlue::setAntiAlias},
    {"nSetSubpixelText","(JZ)V", (void*) PaintGlue::setSubpixelText},
    {"nSetLinearText","(JZ)V", (void*) PaintGlue::setLinearText},
    {"nSetUnderlineText","(JZ)V", (void*) PaintGlue::setUnderlineText},
    {"nSetStrikeThruText","(JZ)V", (void*) PaintGlue::setStrikeThruText},
    {"nSetFakeBoldText","(JZ)V", (void*) PaintGlue::setFakeBoldText},
    {"nSetFilterBitmap","(JZ)V", (void*) PaintGlue::setFilterBitmap},
    {"nSetDither","(JZ)V", (void*) PaintGlue::setDither},
    {"nGetStyle","(J)I", (void*) PaintGlue::getStyle},
    {"nSetStyle","(JI)V", (void*) PaintGlue::setStyle},
<<<<<<< HEAD
    {"nSetColor","(JJFFFF)V", (void*) PaintGlue::setColor},
=======
    {"nSetColor","(JI)V", (void*) PaintGlue::setColor},
    {"nSetColor","(JJJ)V", (void*) PaintGlue::setColorLong},
>>>>>>> 825827da
    {"nSetAlpha","(JI)V", (void*) PaintGlue::setAlpha},
    {"nGetStrokeWidth","(J)F", (void*) PaintGlue::getStrokeWidth},
    {"nSetStrokeWidth","(JF)V", (void*) PaintGlue::setStrokeWidth},
    {"nGetStrokeMiter","(J)F", (void*) PaintGlue::getStrokeMiter},
    {"nSetStrokeMiter","(JF)V", (void*) PaintGlue::setStrokeMiter},
    {"nGetStrokeCap","(J)I", (void*) PaintGlue::getStrokeCap},
    {"nSetStrokeCap","(JI)V", (void*) PaintGlue::setStrokeCap},
    {"nGetStrokeJoin","(J)I", (void*) PaintGlue::getStrokeJoin},
    {"nSetStrokeJoin","(JI)V", (void*) PaintGlue::setStrokeJoin},
    {"nGetFillPath","(JJJ)Z", (void*) PaintGlue::getFillPath},
    {"nSetShader","(JJ)J", (void*) PaintGlue::setShader},
    {"nSetColorFilter","(JJ)J", (void*) PaintGlue::setColorFilter},
    {"nSetXfermode","(JI)V", (void*) PaintGlue::setXfermode},
    {"nSetPathEffect","(JJ)J", (void*) PaintGlue::setPathEffect},
    {"nSetMaskFilter","(JJ)J", (void*) PaintGlue::setMaskFilter},
    {"nSetTypeface","(JJ)V", (void*) PaintGlue::setTypeface},
    {"nGetTextAlign","(J)I", (void*) PaintGlue::getTextAlign},
    {"nSetTextAlign","(JI)V", (void*) PaintGlue::setTextAlign},
    {"nSetTextLocalesByMinikinLocaleListId","(JI)V",
            (void*) PaintGlue::setTextLocalesByMinikinLocaleListId},
    {"nIsElegantTextHeight","(J)Z", (void*) PaintGlue::isElegantTextHeight},
    {"nSetElegantTextHeight","(JZ)V", (void*) PaintGlue::setElegantTextHeight},
    {"nGetTextSize","(J)F", (void*) PaintGlue::getTextSize},
    {"nSetTextSize","(JF)V", (void*) PaintGlue::setTextSize},
    {"nGetTextScaleX","(J)F", (void*) PaintGlue::getTextScaleX},
    {"nSetTextScaleX","(JF)V", (void*) PaintGlue::setTextScaleX},
    {"nGetTextSkewX","(J)F", (void*) PaintGlue::getTextSkewX},
    {"nSetTextSkewX","(JF)V", (void*) PaintGlue::setTextSkewX},
    {"nGetLetterSpacing","(J)F", (void*) PaintGlue::getLetterSpacing},
    {"nSetLetterSpacing","(JF)V", (void*) PaintGlue::setLetterSpacing},
    {"nGetWordSpacing","(J)F", (void*) PaintGlue::getWordSpacing},
    {"nSetWordSpacing","(JF)V", (void*) PaintGlue::setWordSpacing},
    {"nGetStartHyphenEdit", "(J)I", (void*) PaintGlue::getStartHyphenEdit},
    {"nGetEndHyphenEdit", "(J)I", (void*) PaintGlue::getEndHyphenEdit},
    {"nSetStartHyphenEdit", "(JI)V", (void*) PaintGlue::setStartHyphenEdit},
    {"nSetEndHyphenEdit", "(JI)V", (void*) PaintGlue::setEndHyphenEdit},
    {"nAscent","(J)F", (void*) PaintGlue::ascent},
    {"nDescent","(J)F", (void*) PaintGlue::descent},
    {"nGetUnderlinePosition","(J)F", (void*) PaintGlue::getUnderlinePosition},
    {"nGetUnderlineThickness","(J)F", (void*) PaintGlue::getUnderlineThickness},
    {"nGetStrikeThruPosition","(J)F", (void*) PaintGlue::getStrikeThruPosition},
    {"nGetStrikeThruThickness","(J)F", (void*) PaintGlue::getStrikeThruThickness},
<<<<<<< HEAD
    {"nSetShadowLayer", "(JFFFJFFFF)V", (void*)PaintGlue::setShadowLayer},
=======
    {"nSetShadowLayer", "(JFFFJJ)V", (void*)PaintGlue::setShadowLayer},
>>>>>>> 825827da
    {"nHasShadowLayer", "(J)Z", (void*)PaintGlue::hasShadowLayer},
    {"nEqualsForTextMeasurement", "(JJ)Z", (void*)PaintGlue::equalsForTextMeasurement},
};

int register_android_graphics_Paint(JNIEnv* env) {
    gFontMetrics_class = FindClassOrDie(env, "android/graphics/Paint$FontMetrics");
    gFontMetrics_class = MakeGlobalRefOrDie(env, gFontMetrics_class);

    gFontMetrics_fieldID.top = GetFieldIDOrDie(env, gFontMetrics_class, "top", "F");
    gFontMetrics_fieldID.ascent = GetFieldIDOrDie(env, gFontMetrics_class, "ascent", "F");
    gFontMetrics_fieldID.descent = GetFieldIDOrDie(env, gFontMetrics_class, "descent", "F");
    gFontMetrics_fieldID.bottom = GetFieldIDOrDie(env, gFontMetrics_class, "bottom", "F");
    gFontMetrics_fieldID.leading = GetFieldIDOrDie(env, gFontMetrics_class, "leading", "F");

    gFontMetricsInt_class = FindClassOrDie(env, "android/graphics/Paint$FontMetricsInt");
    gFontMetricsInt_class = MakeGlobalRefOrDie(env, gFontMetricsInt_class);

    gFontMetricsInt_fieldID.top = GetFieldIDOrDie(env, gFontMetricsInt_class, "top", "I");
    gFontMetricsInt_fieldID.ascent = GetFieldIDOrDie(env, gFontMetricsInt_class, "ascent", "I");
    gFontMetricsInt_fieldID.descent = GetFieldIDOrDie(env, gFontMetricsInt_class, "descent", "I");
    gFontMetricsInt_fieldID.bottom = GetFieldIDOrDie(env, gFontMetricsInt_class, "bottom", "I");
    gFontMetricsInt_fieldID.leading = GetFieldIDOrDie(env, gFontMetricsInt_class, "leading", "I");

    return RegisterMethodsOrDie(env, "android/graphics/Paint", methods, NELEM(methods));
}

}<|MERGE_RESOLUTION|>--- conflicted
+++ resolved
@@ -723,13 +723,6 @@
         obj->setStyle(style);
     }
 
-<<<<<<< HEAD
-    static void setColor(jlong paintHandle, jlong colorSpaceHandle,
-            jfloat r, jfloat g, jfloat b, jfloat a) {
-        sk_sp<SkColorSpace> cs = GraphicsJNI::getNativeColorSpace(colorSpaceHandle);
-        SkColor4f color = SkColor4f{r, g, b, a};
-        reinterpret_cast<Paint*>(paintHandle)->setColor4f(color, cs.get());
-=======
     static void setColorLong(jlong paintHandle, jlong colorSpaceHandle,
             jlong colorLong) {
         SkColor4f color = GraphicsJNI::convertColorLong(colorLong);
@@ -739,7 +732,6 @@
 
     static void setColor(jlong paintHandle, jint color) {
         reinterpret_cast<Paint*>(paintHandle)->setColor(color);
->>>>>>> 825827da
     }
 
     static void setAlpha(jlong paintHandle, jint a) {
@@ -1003,15 +995,9 @@
 
     static void setShadowLayer(jlong paintHandle, jfloat radius,
                                jfloat dx, jfloat dy, jlong colorSpaceHandle,
-<<<<<<< HEAD
-                               jfloat r, jfloat g, jfloat b, jfloat a) {
-        sk_sp<SkColorSpace> cs = GraphicsJNI::getNativeColorSpace(colorSpaceHandle);
-        SkColor4f color = SkColor4f{r, g, b, a};
-=======
                                jlong colorLong) {
         SkColor4f color = GraphicsJNI::convertColorLong(colorLong);
         sk_sp<SkColorSpace> cs = GraphicsJNI::getNativeColorSpace(colorSpaceHandle);
->>>>>>> 825827da
 
         Paint* paint = reinterpret_cast<Paint*>(paintHandle);
         if (radius <= 0) {
@@ -1100,12 +1086,8 @@
     {"nSetDither","(JZ)V", (void*) PaintGlue::setDither},
     {"nGetStyle","(J)I", (void*) PaintGlue::getStyle},
     {"nSetStyle","(JI)V", (void*) PaintGlue::setStyle},
-<<<<<<< HEAD
-    {"nSetColor","(JJFFFF)V", (void*) PaintGlue::setColor},
-=======
     {"nSetColor","(JI)V", (void*) PaintGlue::setColor},
     {"nSetColor","(JJJ)V", (void*) PaintGlue::setColorLong},
->>>>>>> 825827da
     {"nSetAlpha","(JI)V", (void*) PaintGlue::setAlpha},
     {"nGetStrokeWidth","(J)F", (void*) PaintGlue::getStrokeWidth},
     {"nSetStrokeWidth","(JF)V", (void*) PaintGlue::setStrokeWidth},
@@ -1148,11 +1130,7 @@
     {"nGetUnderlineThickness","(J)F", (void*) PaintGlue::getUnderlineThickness},
     {"nGetStrikeThruPosition","(J)F", (void*) PaintGlue::getStrikeThruPosition},
     {"nGetStrikeThruThickness","(J)F", (void*) PaintGlue::getStrikeThruThickness},
-<<<<<<< HEAD
-    {"nSetShadowLayer", "(JFFFJFFFF)V", (void*)PaintGlue::setShadowLayer},
-=======
     {"nSetShadowLayer", "(JFFFJJ)V", (void*)PaintGlue::setShadowLayer},
->>>>>>> 825827da
     {"nHasShadowLayer", "(J)Z", (void*)PaintGlue::hasShadowLayer},
     {"nEqualsForTextMeasurement", "(JJ)Z", (void*)PaintGlue::equalsForTextMeasurement},
 };
