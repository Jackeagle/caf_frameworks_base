--- conflicted
+++ resolved
@@ -254,23 +254,6 @@
 // Flag to pass to the runtime when using the apex image.
 static const char* kApexImageOption = "-Ximage:/system/framework/apex.art";
 
-// Namespace for Android Runtime flags applied during boot time.
-static const char* RUNTIME_NATIVE_BOOT_NAMESPACE = "runtime_native_boot";
-// Feature flag name to enable/disable generational garbage collection in ART's
-// Concurrent Copying (CC) garbage collector.
-static const char* ENABLE_GENERATIONAL_CC = "enable_generational_cc";
-// Runtime option enabling generational garbage collection in ART's Concurrent
-// Copying (CC) garbage collector.
-static const char* kGenerationalCCRuntimeOption = "-Xgc:generational_cc";
-// Runtime option disabling generational garbage collection in ART's Concurrent
-// Copying (CC) garbage collector.
-static const char* kNoGenerationalCCRuntimeOption = "-Xgc:nogenerational_cc";
-
-// Feature flag name for running the JIT in Zygote experiment, b/119800099.
-static const char* ENABLE_APEX_IMAGE = "enable_apex_image";
-// Flag to pass to the runtime when using the apex image.
-static const char* kApexImageOption = "-Ximage:/system/framework/apex.art";
-
 static AndroidRuntime* gCurRuntime = NULL;
 
 /*
@@ -1146,15 +1129,12 @@
         return;
     }
 
-<<<<<<< HEAD
-=======
     const char* tzdataRootDir = getenv("ANDROID_TZDATA_ROOT");
     if (tzdataRootDir == NULL) {
         LOG_FATAL("No tz data directory specified with ANDROID_TZDATA_ROOT environment variable.");
         return;
     }
 
->>>>>>> 825827da
     //const char* kernelHack = getenv("LD_ASSUME_KERNEL");
     //ALOGD("Found LD_ASSUME_KERNEL='%s'\n", kernelHack);
 
