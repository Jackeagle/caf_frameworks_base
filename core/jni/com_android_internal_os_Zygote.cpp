--- conflicted
+++ resolved
@@ -25,8 +25,6 @@
 
 #define LOG_TAG "Zygote"
 #define ATRACE_TAG ATRACE_TAG_DALVIK
-
-#include <async_safe/log.h>
 
 #include <async_safe/log.h>
 
@@ -74,11 +72,8 @@
 #include <android-base/unique_fd.h>
 #include <cutils/fs.h>
 #include <cutils/multiuser.h>
-<<<<<<< HEAD
 #include <cutils/properties.h>
 #include <cutils/sched_policy.h>
-=======
->>>>>>> 825827da
 #include <private/android_filesystem_config.h>
 #include <utils/String8.h>
 #include <utils/Trace.h>
@@ -120,12 +115,8 @@
 
 static const char kIsolatedStorage[] = "persist.sys.isolated_storage";
 static const char kIsolatedStorageSnapshot[] = "sys.isolated_storage_snapshot";
-<<<<<<< HEAD
-static const char kZygoteClassName[] = "com/android/internal/os/Zygote";
-=======
 
 static constexpr const char* kZygoteClassName = "com/android/internal/os/Zygote";
->>>>>>> 825827da
 static jclass gZygoteClass;
 static jmethodID gCallPostForkSystemServerHooks;
 static jmethodID gCallPostForkChildHooks;
@@ -370,11 +361,7 @@
   }
 
   if (usaps_removed > 0) {
-<<<<<<< HEAD
-    if (write(gUsapPoolEventFD, &usaps_removed, sizeof(usaps_removed)) == -1) {
-=======
     if (TEMP_FAILURE_RETRY(write(gUsapPoolEventFD, &usaps_removed, sizeof(usaps_removed))) == -1) {
->>>>>>> 825827da
       // If this write fails something went terribly wrong.  We will now kill
       // the zygote and let the system bring it back up.
       async_safe_format_log(ANDROID_LOG_ERROR, LOG_TAG,
@@ -502,7 +489,6 @@
     if (getrlimit(RLIMIT_CORE, &rl) == -1) {
       ALOGE("getrlimit(RLIMIT_CORE) failed");
     } else {
-<<<<<<< HEAD
       char prop_value[PROPERTY_VALUE_MAX];
       property_get("persist.debug.trace", prop_value, "0");
       if (prop_value[0] == '1') {
@@ -511,9 +497,6 @@
       } else {
         rl.rlim_cur = 0;
       }
-=======
-      rl.rlim_cur = 0;
->>>>>>> 825827da
       if (setrlimit(RLIMIT_CORE, &rl) == -1) {
         ALOGE("setrlimit(RLIMIT_CORE) failed");
       }
@@ -618,7 +601,8 @@
 }
 
 static int UnmountTree(const char* path) {
-<<<<<<< HEAD
+  ATRACE_CALL();
+
   size_t path_len = strlen(path);
 
   FILE* fp = setmntent("/proc/mounts", "r");
@@ -627,18 +611,6 @@
     return -errno;
   }
 
-=======
-  ATRACE_CALL();
-
-  size_t path_len = strlen(path);
-
-  FILE* fp = setmntent("/proc/mounts", "r");
-  if (fp == nullptr) {
-    ALOGE("Error opening /proc/mounts: %s", strerror(errno));
-    return -errno;
-  }
-
->>>>>>> 825827da
   // Some volumes can be stacked on each other, so force unmount in
   // reverse order to give us the best chance of success.
   std::list<std::string> to_unmount;
@@ -673,11 +645,8 @@
 }
 
 static void CreatePkgSandboxTarget(userid_t user_id, fail_fn_t fail_fn) {
-<<<<<<< HEAD
-=======
   ATRACE_CALL();
 
->>>>>>> 825827da
   // Create /mnt/user/0/package
   std::string pkg_sandbox_dir = StringPrintf("/mnt/user/%d", user_id);
   CreateDir(pkg_sandbox_dir, 0751, AID_ROOT, AID_ROOT, fail_fn);
@@ -701,11 +670,8 @@
                                 uid_t uid,
                                 const char* dir_name,
                                 fail_fn_t fail_fn) {
-<<<<<<< HEAD
-=======
   ATRACE_CALL();
 
->>>>>>> 825827da
   std::string mnt_source_dir = StringPrintf("%s/Android/%s/%s",
       mnt_source_root.c_str(), dir_name, package_name.c_str());
 
@@ -718,11 +684,8 @@
 static void CreateSubDirs(int parent_fd, const std::string& parent_path,
                           const std::vector<std::string>& sub_dirs,
                           fail_fn_t fail_fn) {
-<<<<<<< HEAD
-=======
   ATRACE_CALL();
 
->>>>>>> 825827da
   for (auto& dir_name : sub_dirs) {
     struct stat sb;
     if (TEMP_FAILURE_RETRY(fstatat(parent_fd, dir_name.c_str(), &sb, 0)) == 0) {
@@ -747,11 +710,8 @@
                                   const std::vector<std::string>& package_names,
                                   bool create_sandbox_dir,
                                   fail_fn_t fail_fn) {
-<<<<<<< HEAD
-=======
   ATRACE_CALL();
 
->>>>>>> 825827da
   std::string android_dir = StringPrintf("%s/Android", path.c_str());
   android::base::unique_fd android_fd(open(android_dir.c_str(),
                                            O_RDONLY | O_DIRECTORY | O_CLOEXEC));
@@ -789,13 +749,13 @@
     if (data_fd.get() < 0) {
       fail_fn(CREATE_ERROR("Failed to openat %s/%s: %s",
                            android_dir.c_str(), dir_name.c_str(), strerror(errno)));
-<<<<<<< HEAD
     }
     CreateSubDirs(data_fd.get(), data_dir, package_names, fail_fn);
   }
 }
 
 static void CreatePkgSandboxSource(const std::string& sandbox_source, fail_fn_t fail_fn) {
+  ATRACE_CALL();
 
   struct stat sb;
   if (TEMP_FAILURE_RETRY(stat(sandbox_source.c_str(), &sb)) == 0) {
@@ -804,22 +764,6 @@
     } else if (TEMP_FAILURE_RETRY(unlink(sandbox_source.c_str())) == -1) {
       fail_fn(CREATE_ERROR("Failed to unlink %s: %s",
                            sandbox_source.c_str(), strerror(errno)));
-=======
-    }
-    CreateSubDirs(data_fd.get(), data_dir, package_names, fail_fn);
-  }
-}
-
-static void CreatePkgSandboxSource(const std::string& sandbox_source, fail_fn_t fail_fn) {
-  ATRACE_CALL();
-
-  struct stat sb;
-  if (TEMP_FAILURE_RETRY(stat(sandbox_source.c_str(), &sb)) == 0) {
-    if (S_ISDIR(sb.st_mode)) {
-      return;
-    } else if (TEMP_FAILURE_RETRY(unlink(sandbox_source.c_str())) == -1) {
-      fail_fn(CREATE_ERROR("Failed to unlink %s: %s",
-                           sandbox_source.c_str(), strerror(errno)));
     }
   } else if (errno != ENOENT) {
     fail_fn(CREATE_ERROR("Failed to stat %s: %s",
@@ -852,42 +796,8 @@
     if (label == "emulated") {
       StringAppendF(&mnt_source, "/%d", user_id);
       StringAppendF(&mnt_target, "/%d", user_id);
->>>>>>> 825827da
-    }
-  } else if (errno != ENOENT) {
-    fail_fn(CREATE_ERROR("Failed to stat %s: %s",
-                         sandbox_source.c_str(), strerror(errno)));
-  }
-  if (TEMP_FAILURE_RETRY(mkdir(sandbox_source.c_str(), 0700)) == -1 && errno != EEXIST) {
-    fail_fn(CREATE_ERROR("Failed to mkdir %s: %s",
-                         sandbox_source.c_str(), strerror(errno)));
-  }
-}
-
-<<<<<<< HEAD
-static void PreparePkgSpecificDirs(const std::vector<std::string>& package_names,
-                                   bool mount_all_obbs, const std::string& sandbox_id,
-                                   userid_t user_id, uid_t uid, fail_fn_t fail_fn) {
-  std::unique_ptr<DIR, decltype(&closedir)> dirp(opendir("/storage"), closedir);
-  if (!dirp) {
-    fail_fn(CREATE_ERROR("Failed to opendir /storage: %s", strerror(errno)));
-  }
-  struct dirent* ent;
-  while ((ent = readdir(dirp.get()))) {
-    if (!strcmp(ent->d_name, ".") || !strcmp(ent->d_name, "..") || !strcmp(ent->d_name, "self")) {
-      continue;
-    }
-    std::string label(ent->d_name);
-
-    std::string mnt_source = StringPrintf("/mnt/runtime/write/%s", label.c_str());
-    std::string mnt_target = StringPrintf("/storage/%s", label.c_str());
-    if (label == "emulated") {
-      StringAppendF(&mnt_source, "/%d", user_id);
-      StringAppendF(&mnt_target, "/%d", user_id);
-    }
-
-=======
->>>>>>> 825827da
+    }
+
     if (TEMP_FAILURE_RETRY(access(mnt_source.c_str(), F_OK)) == -1) {
       ALOGE("Can't access %s: %s", mnt_source.c_str(), strerror(errno));
       continue;
@@ -926,11 +836,8 @@
                                      userid_t user_id,
                                      const std::string& sandbox_id,
                                      fail_fn_t fail_fn) {
-<<<<<<< HEAD
-=======
   ATRACE_CALL();
 
->>>>>>> 825827da
   std::string obb_mount_dir = StringPrintf("/mnt/user/%d/obb_mount", user_id);
   std::string obb_mount_file = StringPrintf("%s/%s", obb_mount_dir.c_str(), sandbox_id.c_str());
   if (mount_mode == MOUNT_EXTERNAL_INSTALLER) {
@@ -968,10 +875,7 @@
         const std::string& sandbox_id,
         fail_fn_t fail_fn) {
   // See storage config details at http://source.android.com/tech/storage/
-<<<<<<< HEAD
-=======
   ATRACE_CALL();
->>>>>>> 825827da
 
   String8 storage_source;
   if (mount_mode == MOUNT_EXTERNAL_DEFAULT) {
@@ -1158,7 +1062,6 @@
       process_name = scoped_managed_process_name_ptr->c_str();
     }
   }
-<<<<<<< HEAD
 
   const std::string& error_msg =
       (process_name == nullptr) ? msg : StringPrintf("(%s) %s", process_name, msg.c_str());
@@ -1189,43 +1092,10 @@
   } else {
     ScopedUtfChars scoped_string_chars(env, managed_string);
 
-=======
-
-  const std::string& error_msg =
-      (process_name == nullptr) ? msg : StringPrintf("(%s) %s", process_name, msg.c_str());
-
-  env->FatalError(error_msg.c_str());
-  __builtin_unreachable();
-}
-
-/**
- * A helper method for converting managed strings to native strings.  A fatal
- * error is generated if a problem is encountered in extracting a non-null
- * string.
- *
- * @param env  Managed runtime environment
- * @param process_name  A native representation of the process name
- * @param managed_process_name  A managed representation of the process name
- * @param managed_string  The managed string to extract
- *
- * @return An empty option if the managed string is null.  A optional-wrapped
- * string otherwise.
- */
-static std::optional<std::string> ExtractJString(JNIEnv* env,
-                                                 const char* process_name,
-                                                 jstring managed_process_name,
-                                                 jstring managed_string) {
-  if (managed_string == nullptr) {
-    return std::nullopt;
-  } else {
-    ScopedUtfChars scoped_string_chars(env, managed_string);
-
->>>>>>> 825827da
     if (scoped_string_chars.c_str() != nullptr) {
       return std::optional<std::string>(scoped_string_chars.c_str());
     } else {
       ZygoteFailure(env, process_name, managed_process_name, "Failed to extract JString.");
-<<<<<<< HEAD
     }
   }
 }
@@ -1263,8 +1133,6 @@
 
     } else {
       ZygoteFailure(env, process_name, managed_process_name, "Failed to extract JIntArray.");
-=======
->>>>>>> 825827da
     }
   }
 }
@@ -1276,46 +1144,6 @@
  * @param env  Managed runtime environment
  * @param process_name  A native representation of the process name
  * @param managed_process_name  A managed representation of the process name
-<<<<<<< HEAD
-=======
- * @param managed_array  The managed integer array to extract
- *
- * @return An empty option if the managed array is null.  A optional-wrapped
- * vector otherwise.
- */
-static std::optional<std::vector<int>> ExtractJIntArray(JNIEnv* env,
-                                                        const char* process_name,
-                                                        jstring managed_process_name,
-                                                        jintArray managed_array) {
-  if (managed_array == nullptr) {
-    return std::nullopt;
-  } else {
-    ScopedIntArrayRO managed_array_handle(env, managed_array);
-
-    if (managed_array_handle.get() != nullptr) {
-      std::vector<int> native_array;
-      native_array.reserve(managed_array_handle.size());
-
-      for (size_t array_index = 0; array_index < managed_array_handle.size(); ++array_index) {
-        native_array.push_back(managed_array_handle[array_index]);
-      }
-
-      return std::move(native_array);
-
-    } else {
-      ZygoteFailure(env, process_name, managed_process_name, "Failed to extract JIntArray.");
-    }
-  }
-}
-
-/**
- * A helper method for converting managed string arrays to native vectors.  A
- * fatal error is generated if a problem is encountered in extracting a non-null array.
- *
- * @param env  Managed runtime environment
- * @param process_name  A native representation of the process name
- * @param managed_process_name  A managed representation of the process name
->>>>>>> 825827da
  * @param managed_array  The managed string array to extract
  *
  * @return An empty option if the managed array is null.  A optional-wrapped
@@ -1363,7 +1191,6 @@
 
   if (sigprocmask(SIG_BLOCK, &sigs, nullptr) == -1) {
     fail_fn(CREATE_ERROR("Failed to block signal %s: %s", strsignal(signum), strerror(errno)));
-<<<<<<< HEAD
   }
 }
 
@@ -1386,30 +1213,6 @@
   }
 }
 
-=======
-  }
-}
-
-
-/**
- * A utility function for unblocking signals.
- *
- * @param signum  Signal number to unblock
- * @param fail_fn  Fatal error reporting function
- *
- * @see ZygoteFailure
- */
-static void UnblockSignal(int signum, fail_fn_t fail_fn) {
-  sigset_t sigs;
-  sigemptyset(&sigs);
-  sigaddset(&sigs, signum);
-
-  if (sigprocmask(SIG_UNBLOCK, &sigs, nullptr) == -1) {
-    fail_fn(CREATE_ERROR("Failed to un-block signal %s: %s", strsignal(signum), strerror(errno)));
-  }
-}
-
->>>>>>> 825827da
 static void ClearUsapTable() {
   for (UsapTableEntry& entry : gUsapTable) {
     entry.Clear();
@@ -1618,37 +1421,6 @@
   }
 
   SetCapabilities(permitted_capabilities, effective_capabilities, permitted_capabilities, fail_fn);
-<<<<<<< HEAD
-
-  SetSchedulerPolicy(fail_fn);
-
-  __android_log_close();
-  stats_log_close();
-
-  const char* se_info_ptr = se_info.has_value() ? se_info.value().c_str() : nullptr;
-  const char* nice_name_ptr = nice_name.has_value() ? nice_name.value().c_str() : nullptr;
-
-  if (selinux_android_setcontext(uid, is_system_server, se_info_ptr, nice_name_ptr) == -1) {
-    fail_fn(CREATE_ERROR("selinux_android_setcontext(%d, %d, \"%s\", \"%s\") failed",
-                         uid, is_system_server, se_info_ptr, nice_name_ptr));
-  }
-
-  // Make it easier to debug audit logs by setting the main thread's name to the
-  // nice name rather than "app_process".
-  if (nice_name.has_value()) {
-    SetThreadName(nice_name.value());
-  } else if (is_system_server) {
-    SetThreadName("system_server");
-  }
-
-  // Unset the SIGCHLD handler, but keep ignoring SIGHUP (rationale in SetSignalHandlers).
-  UnsetChldSignalHandler();
-
-  if (is_system_server) {
-    env->CallStaticVoidMethod(gZygoteClass, gCallPostForkSystemServerHooks);
-    if (env->ExceptionCheck()) {
-      fail_fn("Error calling post fork system server hooks.");
-=======
 
   SetSchedulerPolicy(fail_fn);
 
@@ -1687,7 +1459,6 @@
       // Be robust here. The Java code will attempt to create the classloader
       // at a later point (but may not have rights to use AoT artifacts).
       env->ExceptionClear();
->>>>>>> 825827da
     }
 
     // TODO(oth): Remove hardcoded label here (b/117874058).
@@ -1822,7 +1593,6 @@
   // Much like money in the banana stand, there should always be an entry
   // in the USAP table.
   __builtin_unreachable();
-<<<<<<< HEAD
 }
 
 /**
@@ -1862,47 +1632,6 @@
   return fd_vec;
 }
 
-=======
-}
-
-/**
- * Invalidates the entry in the USAPTable corresponding to the provided
- * process ID if it is present.  If an entry was removed the USAP pool
- * count is decremented.
- *
- * @param usap_pid  Process ID of the USAP entry to invalidate
- * @return True if an entry was invalidated; false otherwise
- */
-static bool RemoveUsapTableEntry(pid_t usap_pid) {
-  for (UsapTableEntry& entry : gUsapTable) {
-    if (entry.ClearForPID(usap_pid)) {
-      --gUsapPoolCount;
-      return true;
-    }
-  }
-
-  return false;
-}
-
-/**
- * @return A vector of the read pipe FDs for each of the active USAPs.
- */
-std::vector<int> MakeUsapPipeReadFDVector() {
-  std::vector<int> fd_vec;
-  fd_vec.reserve(gUsapTable.size());
-
-  for (UsapTableEntry& entry : gUsapTable) {
-    auto entry_values = entry.GetValues();
-
-    if (entry_values.has_value()) {
-      fd_vec.push_back(entry_values.value().read_pipe_fd);
-    }
-  }
-
-  return fd_vec;
-}
-
->>>>>>> 825827da
 }  // anonymous namespace
 
 namespace android {
