--- conflicted
+++ resolved
@@ -318,8 +318,6 @@
     // Whether battery saver is enabled.
     optional bool enabled = 1;
 
-<<<<<<< HEAD
-=======
     enum StateEnum {
         STATE_UNKNOWN = 0;
         STATE_OFF = 1;
@@ -330,7 +328,6 @@
     }
     optional StateEnum state = 18;
 
->>>>>>> 825827da
     // Whether full battery saver is enabled.
     optional bool is_full_enabled = 14;
 
@@ -385,9 +382,5 @@
     // using elapsed realtime as the timebase.
     optional int64 last_adaptive_battery_saver_changed_externally_elapsed = 17;
 
-<<<<<<< HEAD
-    // Next tag: 18
-=======
     // Next tag: 19
->>>>>>> 825827da
 }