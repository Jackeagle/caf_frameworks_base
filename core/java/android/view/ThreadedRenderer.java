/*
 * Copyright (C) 2013 The Android Open Source Project
 *
 * Licensed under the Apache License, Version 2.0 (the "License");
 * you may not use this file except in compliance with the License.
 * You may obtain a copy of the License at
 *
 *      http://www.apache.org/licenses/LICENSE-2.0
 *
 * Unless required by applicable law or agreed to in writing, software
 * distributed under the License is distributed on an "AS IS" BASIS,
 * WITHOUT WARRANTIES OR CONDITIONS OF ANY KIND, either express or implied.
 * See the License for the specific language governing permissions and
 * limitations under the License.
 */

package android.view;

import android.annotation.NonNull;
import android.content.Context;
import android.content.res.TypedArray;
import android.graphics.HardwareRenderer;
import android.graphics.Point;
import android.graphics.RecordingCanvas;
import android.graphics.Rect;
import android.graphics.RenderNode;
import android.os.SystemProperties;
import android.os.Trace;
import android.view.Surface.OutOfResourcesException;
import android.view.View.AttachInfo;
import android.view.animation.AnimationUtils;

import com.android.internal.R;

import java.io.FileDescriptor;
import java.io.PrintWriter;

/**
 * Threaded renderer that proxies the rendering to a render thread. Most calls
 * are currently synchronous.
 *
 * The UI thread can block on the RenderThread, but RenderThread must never
 * block on the UI thread.
 *
 * ThreadedRenderer creates an instance of RenderProxy. RenderProxy in turn creates
 * and manages a CanvasContext on the RenderThread. The CanvasContext is fully managed
 * by the lifecycle of the RenderProxy.
 *
 * Note that although currently the EGL context & surfaces are created & managed
 * by the render thread, the goal is to move that into a shared structure that can
 * be managed by both threads. EGLSurface creation & deletion should ideally be
 * done on the UI thread and not the RenderThread to avoid stalling the
 * RenderThread with surface buffer allocation.
 *
 * @hide
 */
public final class ThreadedRenderer extends HardwareRenderer {
    /**
     * System property used to enable or disable threaded rendering profiling.
     * The default value of this property is assumed to be false.
     *
     * When profiling is enabled, the adb shell dumpsys gfxinfo command will
     * output extra information about the time taken to execute by the last
     * frames.
     *
     * Possible values:
     * "true", to enable profiling
     * "visual_bars", to enable profiling and visualize the results on screen
     * "false", to disable profiling
     *
     * @see #PROFILE_PROPERTY_VISUALIZE_BARS
     *
     * @hide
     */
    public static final String PROFILE_PROPERTY = "debug.hwui.profile";

    /**
     * Value for {@link #PROFILE_PROPERTY}. When the property is set to this
     * value, profiling data will be visualized on screen as a bar chart.
     *
     * @hide
     */
    public static final String PROFILE_PROPERTY_VISUALIZE_BARS = "visual_bars";

    /**
     * System property used to specify the number of frames to be used
     * when doing threaded rendering profiling.
     * The default value of this property is #PROFILE_MAX_FRAMES.
     *
     * When profiling is enabled, the adb shell dumpsys gfxinfo command will
     * output extra information about the time taken to execute by the last
     * frames.
     *
     * Possible values:
     * "60", to set the limit of frames to 60
     */
    static final String PROFILE_MAXFRAMES_PROPERTY = "debug.hwui.profile.maxframes";

    /**
     * System property used to debug EGL configuration choice.
     *
     * Possible values:
     * "choice", print the chosen configuration only
     * "all", print all possible configurations
     */
    static final String PRINT_CONFIG_PROPERTY = "debug.hwui.print_config";

    /**
     * Turn on to draw dirty regions every other frame.
     *
     * Possible values:
     * "true", to enable dirty regions debugging
     * "false", to disable dirty regions debugging
     *
     * @hide
     */
    public static final String DEBUG_DIRTY_REGIONS_PROPERTY = "debug.hwui.show_dirty_regions";

    /**
     * Turn on to flash hardware layers when they update.
     *
     * Possible values:
     * "true", to enable hardware layers updates debugging
     * "false", to disable hardware layers updates debugging
     *
     * @hide
     */
    public static final String DEBUG_SHOW_LAYERS_UPDATES_PROPERTY =
            "debug.hwui.show_layers_updates";

    /**
     * Controls overdraw debugging.
     *
     * Possible values:
     * "false", to disable overdraw debugging
     * "show", to show overdraw areas on screen
     * "count", to display an overdraw counter
     *
     * @hide
     */
    public static final String DEBUG_OVERDRAW_PROPERTY = "debug.hwui.overdraw";

    /**
     * Value for {@link #DEBUG_OVERDRAW_PROPERTY}. When the property is set to this
     * value, overdraw will be shown on screen by coloring pixels.
     *
     * @hide
     */
    public static final String OVERDRAW_PROPERTY_SHOW = "show";

    /**
     * Turn on to debug non-rectangular clip operations.
     *
     * Possible values:
     * "hide", to disable this debug mode
     * "highlight", highlight drawing commands tested against a non-rectangular clip
     * "stencil", renders the clip region on screen when set
     *
     * @hide
     */
    public static final String DEBUG_SHOW_NON_RECTANGULAR_CLIP_PROPERTY =
            "debug.hwui.show_non_rect_clip";

    /**
     * Sets the FPS devisor to lower the FPS.
     *
     * Sets a positive integer as a divisor. 1 (the default value) menas the full FPS, and 2
     * means half the full FPS.
     *
     *
     * @hide
     */
    public static final String DEBUG_FPS_DIVISOR = "debug.hwui.fps_divisor";

    /**
     * Forces smart-dark to be always on.
     * @hide
     */
    public static final String DEBUG_FORCE_DARK = "debug.hwui.force_dark";

    public static int EGL_CONTEXT_PRIORITY_HIGH_IMG = 0x3101;
    public static int EGL_CONTEXT_PRIORITY_MEDIUM_IMG = 0x3102;
    public static int EGL_CONTEXT_PRIORITY_LOW_IMG = 0x3103;

    static {
        // Try to check OpenGL support early if possible.
        isAvailable();
    }

    /**
     * A process can set this flag to false to prevent the use of threaded
     * rendering.
     *
     * @hide
     */
    public static boolean sRendererDisabled = false;

    /**
     * Further threaded renderer disabling for the system process.
     *
     * @hide
     */
    public static boolean sSystemRendererDisabled = false;

    /**
     * Invoke this method to disable threaded rendering in the current process.
     *
     * @hide
     */
    public static void disable(boolean system) {
        sRendererDisabled = true;
        if (system) {
            sSystemRendererDisabled = true;
        }
    }

    public static boolean sTrimForeground = false;

    /**
     * Controls whether or not the renderer should aggressively trim
     * memory. Note that this must not be set for any process that uses
     * WebView! This should be only used by system_process or similar
     * that do not go into the background.
     */
    public static void enableForegroundTrimming() {
        sTrimForeground = true;
    }

    private static Boolean sSupportsOpenGL;

    /**
     * Indicates whether threaded rendering is available under any form for
     * the view hierarchy.
     *
     * @return True if the view hierarchy can potentially be defer rendered,
     *         false otherwise
     */
    public static boolean isAvailable() {
        if (sSupportsOpenGL != null) {
            return sSupportsOpenGL.booleanValue();
        }
        if (SystemProperties.getInt("ro.kernel.qemu", 0) == 0) {
            // Device is not an emulator.
            sSupportsOpenGL = true;
            return true;
        }
        int qemu_gles = SystemProperties.getInt("qemu.gles", -1);
        if (qemu_gles == -1) {
            // In this case, the value of the qemu.gles property is not ready
            // because the SurfaceFlinger service may not start at this point.
            return false;
        }
        // In the emulator this property will be set > 0 when OpenGL ES 2.0 is
        // enabled, 0 otherwise. On old emulator versions it will be undefined.
        sSupportsOpenGL = qemu_gles > 0;
        return sSupportsOpenGL.booleanValue();
    }

    /**
     * Creates a threaded renderer using OpenGL.
     *
     * @param translucent True if the surface is translucent, false otherwise
     *
     * @return A threaded renderer backed by OpenGL.
     */
    public static ThreadedRenderer create(Context context, boolean translucent, String name) {
        ThreadedRenderer renderer = null;
        if (isAvailable()) {
            renderer = new ThreadedRenderer(context, translucent, name);
        }
        return renderer;
    }

    private static final String[] VISUALIZERS = {
        PROFILE_PROPERTY_VISUALIZE_BARS,
    };

    // Size of the rendered content.
    private int mWidth, mHeight;

    // Actual size of the drawing surface.
    private int mSurfaceWidth, mSurfaceHeight;

    // Insets between the drawing surface and rendered content. These are
    // applied as translation when updating the root render node.
    private int mInsetTop, mInsetLeft;

    // Whether the surface has insets. Used to protect opacity.
    private boolean mHasInsets;

    // Light properties specified by the theme.
    private final float mLightY;
    private final float mLightZ;
    private final float mLightRadius;

    private boolean mInitialized = false;
    private boolean mRootNodeNeedsUpdate;

    private boolean mEnabled;
    private boolean mRequested = true;
<<<<<<< HEAD
=======

    private FrameDrawingCallback mNextRtFrameCallback;
>>>>>>> de843449

    ThreadedRenderer(Context context, boolean translucent, String name) {
        super();
        setName(name);
        setOpaque(!translucent);

        final TypedArray a = context.obtainStyledAttributes(null, R.styleable.Lighting, 0, 0);
        mLightY = a.getDimension(R.styleable.Lighting_lightY, 0);
        mLightZ = a.getDimension(R.styleable.Lighting_lightZ, 0);
        mLightRadius = a.getDimension(R.styleable.Lighting_lightRadius, 0);
        float ambientShadowAlpha = a.getFloat(R.styleable.Lighting_ambientShadowAlpha, 0);
        float spotShadowAlpha = a.getFloat(R.styleable.Lighting_spotShadowAlpha, 0);
        a.recycle();
        setLightSourceAlpha(ambientShadowAlpha, spotShadowAlpha);
    }

    @Override
    public void destroy() {
        mInitialized = false;
        updateEnabledState(null);
        super.destroy();
    }

    /**
     * Indicates whether threaded rendering is currently enabled.
     *
     * @return True if threaded rendering  is in use, false otherwise.
     */
    boolean isEnabled() {
        return mEnabled;
    }

    /**
     * Indicates whether threaded rendering  is currently enabled.
     *
     * @param enabled True if the threaded renderer is in use, false otherwise.
     */
    void setEnabled(boolean enabled) {
        mEnabled = enabled;
    }

    /**
     * Indicates whether threaded rendering is currently request but not
     * necessarily enabled yet.
     *
     * @return True if requested, false otherwise.
     */
    boolean isRequested() {
        return mRequested;
    }

    /**
     * Indicates whether threaded rendering is currently requested but not
     * necessarily enabled yet.
     */
    void setRequested(boolean requested) {
        mRequested = requested;
    }

    private void updateEnabledState(Surface surface) {
        if (surface == null || !surface.isValid()) {
            setEnabled(false);
        } else {
            setEnabled(mInitialized);
        }
    }

    /**
     * Initializes the threaded renderer for the specified surface.
     *
     * @param surface The surface to render
     *
     * @return True if the initialization was successful, false otherwise.
     */
    boolean initialize(Surface surface) throws OutOfResourcesException {
        boolean status = !mInitialized;
        mInitialized = true;
        updateEnabledState(surface);
        setSurface(surface);
        return status;
    }

    /**
     * Initializes the threaded renderer for the specified surface and setup the
     * renderer for drawing, if needed. This is invoked when the ViewAncestor has
     * potentially lost the threaded renderer. The threaded renderer should be
     * reinitialized and setup when the render {@link #isRequested()} and
     * {@link #isEnabled()}.
     *
     * @param width The width of the drawing surface.
     * @param height The height of the drawing surface.
     * @param attachInfo Information about the window.
     * @param surface The surface to render
     * @param surfaceInsets The drawing surface insets to apply
     *
     * @return true if the surface was initialized, false otherwise. Returning
     *         false might mean that the surface was already initialized.
     */
    boolean initializeIfNeeded(int width, int height, View.AttachInfo attachInfo,
            Surface surface, Rect surfaceInsets) throws OutOfResourcesException {
        if (isRequested()) {
            // We lost the gl context, so recreate it.
            if (!isEnabled()) {
                if (initialize(surface)) {
                    setup(width, height, attachInfo, surfaceInsets);
                    return true;
                }
            }
        }
        return false;
    }

    /**
     * Updates the threaded renderer for the specified surface.
     *
     * @param surface The surface to render
     */
    void updateSurface(Surface surface) throws OutOfResourcesException {
        updateEnabledState(surface);
        setSurface(surface);
    }

    @Override
    public void setSurface(Surface surface) {
        // TODO: Do we ever pass a non-null but isValid() = false surface?
        // This is here to be super conservative for ViewRootImpl
        if (surface != null && surface.isValid()) {
            super.setSurface(surface);
        } else {
            super.setSurface(null);
        }
<<<<<<< HEAD
=======
    }

    /**
     * Registers a callback to be executed when the next frame is being drawn on RenderThread. This
     * callback will be executed on a RenderThread worker thread, and only used for the next frame
     * and thus it will only fire once.
     *
     * @param callback The callback to register.
     */
    void registerRtFrameCallback(FrameDrawingCallback callback) {
        mNextRtFrameCallback = callback;
>>>>>>> de843449
    }

    /**
     * Destroys all hardware rendering resources associated with the specified
     * view hierarchy.
     *
     * @param view The root of the view hierarchy
     */
    void destroyHardwareResources(View view) {
        destroyResources(view);
        destroyHardwareResources();
    }

    private static void destroyResources(View view) {
        view.destroyHardwareResources();
    }

    /**
     * Sets up the renderer for drawing.
     *
     * @param width The width of the drawing surface.
     * @param height The height of the drawing surface.
     * @param attachInfo Information about the window.
     * @param surfaceInsets The drawing surface insets to apply
     */
    void setup(int width, int height, AttachInfo attachInfo, Rect surfaceInsets) {
        mWidth = width;
        mHeight = height;

        if (surfaceInsets != null && (surfaceInsets.left != 0 || surfaceInsets.right != 0
                || surfaceInsets.top != 0 || surfaceInsets.bottom != 0)) {
            mHasInsets = true;
            mInsetLeft = surfaceInsets.left;
            mInsetTop = surfaceInsets.top;
            mSurfaceWidth = width + mInsetLeft + surfaceInsets.right;
            mSurfaceHeight = height + mInsetTop + surfaceInsets.bottom;

            // If the surface has insets, it can't be opaque.
            setOpaque(false);
        } else {
            mHasInsets = false;
            mInsetLeft = 0;
            mInsetTop = 0;
            mSurfaceWidth = width;
            mSurfaceHeight = height;
        }

        mRootNode.setLeftTopRightBottom(-mInsetLeft, -mInsetTop, mSurfaceWidth, mSurfaceHeight);

        setLightCenter(attachInfo);
    }

    /**
     * Updates the light position based on the position of the window.
     *
     * @param attachInfo Information about the window.
     */
    void setLightCenter(AttachInfo attachInfo) {
        // Adjust light position for window offsets.
        final Point displaySize = attachInfo.mPoint;
        attachInfo.mDisplay.getRealSize(displaySize);
        final float lightX = displaySize.x / 2f - attachInfo.mWindowLeft;
        final float lightY = mLightY - attachInfo.mWindowTop;
        setLightSourceGeometry(lightX, lightY, mLightZ, mLightRadius);
    }

    /**
     * Gets the current width of the surface. This is the width that the surface
     * was last set to in a call to {@link #setup(int, int, View.AttachInfo, Rect)}.
     *
     * @return the current width of the surface
     */
    int getWidth() {
        return mWidth;
    }

    /**
     * Gets the current height of the surface. This is the height that the surface
     * was last set to in a call to {@link #setup(int, int, View.AttachInfo, Rect)}.
     *
     * @return the current width of the surface
     */
    int getHeight() {
        return mHeight;
    }

    /**
     * Outputs extra debugging information in the specified file descriptor.
     */
    void dumpGfxInfo(PrintWriter pw, FileDescriptor fd, String[] args) {
        pw.flush();
        // If there's no arguments, eg 'dumpsys gfxinfo', then dump everything.
        // If there's a targetted package, eg 'dumpsys gfxinfo com.android.systemui', then only
        // dump the summary information
        int flags = (args == null || args.length == 0) ? FLAG_DUMP_ALL : 0;
        for (int i = 0; i < args.length; i++) {
            switch (args[i]) {
                case "framestats":
                    flags |= FLAG_DUMP_FRAMESTATS;
                    break;
                case "reset":
                    flags |= FLAG_DUMP_RESET;
                    break;
                case "-a": // magic option passed when dumping a bugreport.
                    flags = FLAG_DUMP_ALL;
                    break;
            }
        }
        dumpProfileInfo(fd, flags);
    }

    @Override
    public boolean loadSystemProperties() {
        boolean changed = super.loadSystemProperties();
        if (changed) {
            invalidateRoot();
        }
        return changed;
    }

    private void updateViewTreeDisplayList(View view) {
        view.mPrivateFlags |= View.PFLAG_DRAWN;
        view.mRecreateDisplayList = (view.mPrivateFlags & View.PFLAG_INVALIDATED)
                == View.PFLAG_INVALIDATED;
        view.mPrivateFlags &= ~View.PFLAG_INVALIDATED;
        view.updateDisplayListIfDirty();
        view.mRecreateDisplayList = false;
    }

    private void updateRootDisplayList(View view, DrawCallbacks callbacks) {
        Trace.traceBegin(Trace.TRACE_TAG_VIEW, "Record View#draw()");
        updateViewTreeDisplayList(view);

<<<<<<< HEAD
=======
        // Consume and set the frame callback after we dispatch draw to the view above, but before
        // onPostDraw below which may reset the callback for the next frame.  This ensures that
        // updates to the frame callback during scroll handling will also apply in this frame.
        final FrameDrawingCallback callback = mNextRtFrameCallback;
        mNextRtFrameCallback = null;
        if (callback != null) {
            setFrameCallback(callback);
        }

>>>>>>> de843449
        if (mRootNodeNeedsUpdate || !mRootNode.hasDisplayList()) {
            RecordingCanvas canvas = mRootNode.startRecording(mSurfaceWidth, mSurfaceHeight);
            try {
                final int saveCount = canvas.save();
                canvas.translate(mInsetLeft, mInsetTop);
                callbacks.onPreDraw(canvas);

                canvas.enableZ();
                canvas.drawRenderNode(view.updateDisplayListIfDirty());
                canvas.disableZ();

                callbacks.onPostDraw(canvas);
                canvas.restoreToCount(saveCount);
                mRootNodeNeedsUpdate = false;
            } finally {
                mRootNode.endRecording();
            }
        }
        Trace.traceEnd(Trace.TRACE_TAG_VIEW);
    }

    /**
     * Interface used to receive callbacks whenever a view is drawn by
     * a threaded renderer instance.
     */
    interface DrawCallbacks {
        /**
         * Invoked before a view is drawn by a threaded renderer.
         * This method can be used to apply transformations to the
         * canvas but no drawing command should be issued.
         *
         * @param canvas The Canvas used to render the view.
         */
        void onPreDraw(RecordingCanvas canvas);

        /**
         * Invoked after a view is drawn by a threaded renderer.
         * It is safe to invoke drawing commands from this method.
         *
         * @param canvas The Canvas used to render the view.
         */
        void onPostDraw(RecordingCanvas canvas);
    }

    /**
     *  Indicates that the content drawn by DrawCallbacks needs to
     *  be updated, which will be done by the next call to draw()
     */
    void invalidateRoot() {
        mRootNodeNeedsUpdate = true;
    }

    /**
     * Draws the specified view.
     *
     * @param view The view to draw.
     * @param attachInfo AttachInfo tied to the specified view.
     */
<<<<<<< HEAD
    void draw(View view, AttachInfo attachInfo, DrawCallbacks callbacks,
            FrameDrawingCallback frameDrawingCallback) {
=======
    void draw(View view, AttachInfo attachInfo, DrawCallbacks callbacks) {
>>>>>>> de843449
        final Choreographer choreographer = attachInfo.mViewRootImpl.mChoreographer;
        choreographer.mFrameInfo.markDrawStart();

        updateRootDisplayList(view, callbacks);

        // register animating rendernodes which started animating prior to renderer
        // creation, which is typical for animators started prior to first draw
        if (attachInfo.mPendingAnimatingRenderNodes != null) {
            final int count = attachInfo.mPendingAnimatingRenderNodes.size();
            for (int i = 0; i < count; i++) {
                registerAnimatingRenderNode(
                        attachInfo.mPendingAnimatingRenderNodes.get(i));
            }
            attachInfo.mPendingAnimatingRenderNodes.clear();
            // We don't need this anymore as subsequent calls to
            // ViewRootImpl#attachRenderNodeAnimator will go directly to us.
            attachInfo.mPendingAnimatingRenderNodes = null;
        }

<<<<<<< HEAD
        if (frameDrawingCallback != null) {
            setFrameCallback(frameDrawingCallback);
        }
=======
>>>>>>> de843449
        int syncResult = syncAndDrawFrame(choreographer.mFrameInfo);
        if ((syncResult & SYNC_LOST_SURFACE_REWARD_IF_FOUND) != 0) {
            setEnabled(false);
            attachInfo.mViewRootImpl.mSurface.release();
            // Invalidate since we failed to draw. This should fetch a Surface
            // if it is still needed or do nothing if we are no longer drawing
            attachInfo.mViewRootImpl.invalidate();
        }
        if ((syncResult & SYNC_REDRAW_REQUESTED) != 0) {
            attachInfo.mViewRootImpl.invalidate();
        }
    }

    /** The root of everything */
    public @NonNull RenderNode getRootNode() {
        return mRootNode;
    }

    /**
     * Basic synchronous renderer. Currently only used to render the Magnifier, so use with care.
     * TODO: deduplicate against ThreadedRenderer.
     *
     * @hide
     */
    public static class SimpleRenderer extends HardwareRenderer {
        private final float mLightY, mLightZ, mLightRadius;

        public SimpleRenderer(final Context context, final String name, final Surface surface) {
            super();
            setName(name);
            setOpaque(false);
            setSurface(surface);
            final TypedArray a = context.obtainStyledAttributes(null, R.styleable.Lighting, 0, 0);
            mLightY = a.getDimension(R.styleable.Lighting_lightY, 0);
            mLightZ = a.getDimension(R.styleable.Lighting_lightZ, 0);
            mLightRadius = a.getDimension(R.styleable.Lighting_lightRadius, 0);
            final float ambientShadowAlpha = a.getFloat(R.styleable.Lighting_ambientShadowAlpha, 0);
            final float spotShadowAlpha = a.getFloat(R.styleable.Lighting_spotShadowAlpha, 0);
            a.recycle();
            setLightSourceAlpha(ambientShadowAlpha, spotShadowAlpha);
        }

        /**
         * Set the light center.
         */
        public void setLightCenter(final Display display,
                final int windowLeft, final int windowTop) {
            // Adjust light position for window offsets.
            final Point displaySize = new Point();
            display.getRealSize(displaySize);
            final float lightX = displaySize.x / 2f - windowLeft;
            final float lightY = mLightY - windowTop;

            setLightSourceGeometry(lightX, lightY, mLightZ, mLightRadius);
        }

        public RenderNode getRootNode() {
            return mRootNode;
        }

        /**
         * Draw the surface.
         */
        public void draw(final FrameDrawingCallback callback) {
            final long vsync = AnimationUtils.currentAnimationTimeMillis() * 1000000L;
            if (callback != null) {
                setFrameCallback(callback);
            }
            syncAndDrawFrame(vsync);
        }
    }
}<|MERGE_RESOLUTION|>--- conflicted
+++ resolved
@@ -298,11 +298,8 @@
 
     private boolean mEnabled;
     private boolean mRequested = true;
-<<<<<<< HEAD
-=======
 
     private FrameDrawingCallback mNextRtFrameCallback;
->>>>>>> de843449
 
     ThreadedRenderer(Context context, boolean translucent, String name) {
         super();
@@ -434,8 +431,6 @@
         } else {
             super.setSurface(null);
         }
-<<<<<<< HEAD
-=======
     }
 
     /**
@@ -447,7 +442,6 @@
      */
     void registerRtFrameCallback(FrameDrawingCallback callback) {
         mNextRtFrameCallback = callback;
->>>>>>> de843449
     }
 
     /**
@@ -581,8 +575,6 @@
         Trace.traceBegin(Trace.TRACE_TAG_VIEW, "Record View#draw()");
         updateViewTreeDisplayList(view);
 
-<<<<<<< HEAD
-=======
         // Consume and set the frame callback after we dispatch draw to the view above, but before
         // onPostDraw below which may reset the callback for the next frame.  This ensures that
         // updates to the frame callback during scroll handling will also apply in this frame.
@@ -592,7 +584,6 @@
             setFrameCallback(callback);
         }
 
->>>>>>> de843449
         if (mRootNodeNeedsUpdate || !mRootNode.hasDisplayList()) {
             RecordingCanvas canvas = mRootNode.startRecording(mSurfaceWidth, mSurfaceHeight);
             try {
@@ -651,12 +642,7 @@
      * @param view The view to draw.
      * @param attachInfo AttachInfo tied to the specified view.
      */
-<<<<<<< HEAD
-    void draw(View view, AttachInfo attachInfo, DrawCallbacks callbacks,
-            FrameDrawingCallback frameDrawingCallback) {
-=======
     void draw(View view, AttachInfo attachInfo, DrawCallbacks callbacks) {
->>>>>>> de843449
         final Choreographer choreographer = attachInfo.mViewRootImpl.mChoreographer;
         choreographer.mFrameInfo.markDrawStart();
 
@@ -676,12 +662,6 @@
             attachInfo.mPendingAnimatingRenderNodes = null;
         }
 
-<<<<<<< HEAD
-        if (frameDrawingCallback != null) {
-            setFrameCallback(frameDrawingCallback);
-        }
-=======
->>>>>>> de843449
         int syncResult = syncAndDrawFrame(choreographer.mFrameInfo);
         if ((syncResult & SYNC_LOST_SURFACE_REWARD_IF_FOUND) != 0) {
             setEnabled(false);
