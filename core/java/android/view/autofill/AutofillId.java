/*
 * Copyright (C) 2017 The Android Open Source Project
 *
 * Licensed under the Apache License, Version 2.0 (the "License");
 * you may not use this file except in compliance with the License.
 * You may obtain a copy of the License at
 *
 *      http://www.apache.org/licenses/LICENSE-2.0
 *
 * Unless required by applicable law or agreed to in writing, software
 * distributed under the License is distributed on an "AS IS" BASIS,
 * WITHOUT WARRANTIES OR CONDITIONS OF ANY KIND, either express or implied.
 * See the License for the specific language governing permissions and
 * limitations under the License.
 */
package android.view.autofill;

import android.annotation.NonNull;
import android.annotation.TestApi;
import android.os.Parcel;
import android.os.Parcelable;
import android.view.View;

/**
 * A unique identifier for an autofill node inside an {@link android.app.Activity}.
 */
public final class AutofillId implements Parcelable {

    /** @hide */
    public static final int NO_SESSION = 0;

    private static final int FLAG_IS_VIRTUAL_INT = 0x1;
    private static final int FLAG_IS_VIRTUAL_LONG = 0x2;
    private static final int FLAG_HAS_SESSION = 0x4;

    private final int mViewId;
    private final int mFlags;
    private final int mVirtualIntId;
    private final long mVirtualLongId;
    private final int mSessionId;

    /** @hide */
    @TestApi
    public AutofillId(int id) {
        this(/* flags= */ 0, id, View.NO_ID, NO_SESSION);
<<<<<<< HEAD
=======
    }

    /** @hide */
    @TestApi
    public AutofillId(@NonNull AutofillId hostId, int virtualChildId) {
        this(FLAG_IS_VIRTUAL_INT, hostId.mViewId, virtualChildId, NO_SESSION);
>>>>>>> 825827da
    }

    /** @hide */
    @TestApi
<<<<<<< HEAD
    public AutofillId(@NonNull AutofillId parent, int virtualChildId) {
        this(FLAG_IS_VIRTUAL_INT, parent.mViewId, virtualChildId, NO_SESSION);
=======
    public AutofillId(int hostId, int virtualChildId) {
        this(FLAG_IS_VIRTUAL_INT, hostId, virtualChildId, NO_SESSION);
>>>>>>> 825827da
    }

    /** @hide */
    @TestApi
<<<<<<< HEAD
    public AutofillId(int parentId, int virtualChildId) {
        this(FLAG_IS_VIRTUAL_INT, parentId, virtualChildId, NO_SESSION);
    }

    /** @hide */
    @TestApi
    public AutofillId(@NonNull AutofillId parent, long virtualChildId, int sessionId) {
        this(FLAG_IS_VIRTUAL_LONG | FLAG_HAS_SESSION, parent.mViewId, virtualChildId, sessionId);
=======
    public AutofillId(@NonNull AutofillId hostId, long virtualChildId, int sessionId) {
        this(FLAG_IS_VIRTUAL_LONG | FLAG_HAS_SESSION, hostId.mViewId, virtualChildId, sessionId);
>>>>>>> 825827da
    }

    private AutofillId(int flags, int parentId, long virtualChildId, int sessionId) {
        mFlags = flags;
        mViewId = parentId;
        mVirtualIntId = ((flags & FLAG_IS_VIRTUAL_INT) != 0) ? (int) virtualChildId : View.NO_ID;
        mVirtualLongId = ((flags & FLAG_IS_VIRTUAL_LONG) != 0) ? virtualChildId : View.NO_ID;
        mSessionId = sessionId;
    }

    /** @hide */
    public int getViewId() {
        return mViewId;
    }

    /**
     * Gets the virtual child id.
     *
     * <p>Should only be used on subsystems where such id is represented by an {@code int}
     * (Assist and Autofill).
     *
     * @hide
     */
    public int getVirtualChildIntId() {
        return mVirtualIntId;
    }

    /**
     * Gets the virtual child id.
     *
     * <p>Should only be used on subsystems where such id is represented by a {@code long}
     * (ContentCapture).
     *
     * @hide
     */
    public long getVirtualChildLongId() {
        return mVirtualLongId;
    }

    /**
     * Checks whether this node represents a virtual child, whose id is represented by an
     * {@code int}.
     *
     * <p>Should only be used on subsystems where such id is represented by an {@code int}
     * (Assist and Autofill).
     *
     * @hide
     */
    public boolean isVirtualInt() {
        return (mFlags & FLAG_IS_VIRTUAL_INT) != 0;
    }

    /**
     * Checks whether this node represents a virtual child, whose id is represented by an
     * {@code long}.
     *
     * <p>Should only be used on subsystems where such id is represented by a {@code long}
     * (ContentCapture).
     *
     * @hide
     */
    public boolean isVirtualLong() {
        return (mFlags & FLAG_IS_VIRTUAL_LONG) != 0;
    }

    /**
     * Checks whether this node represents a non-virtual child.
     *
     * @hide
     */
    public boolean isNonVirtual() {
        return !isVirtualInt() && !isVirtualLong();
    }

    private boolean hasSession() {
        return (mFlags & FLAG_HAS_SESSION) != 0;
    }

    /** @hide */
    public int getSessionId() {
        return mSessionId;
    }

    /////////////////////////////////
    //  Object "contract" methods. //
    /////////////////////////////////

    @Override
    public int hashCode() {
        final int prime = 31;
        int result = 1;
        result = prime * result + mViewId;
        result = prime * result + mVirtualIntId;
        result = prime * result + (int) (mVirtualLongId ^ (mVirtualLongId >>> 32));
        result = prime * result + mSessionId;
        return result;
    }

    @Override
    public boolean equals(Object obj) {
        if (this == obj) return true;
        if (obj == null) return false;
        if (getClass() != obj.getClass()) return false;
        final AutofillId other = (AutofillId) obj;
        if (mViewId != other.mViewId) return false;
        if (mVirtualIntId != other.mVirtualIntId) return false;
        if (mVirtualLongId != other.mVirtualLongId) return false;
        if (mSessionId != other.mSessionId) return false;
        return true;
    }

    @Override
    public String toString() {
        final StringBuilder builder = new StringBuilder().append(mViewId);
        if (isVirtualInt()) {
            builder.append(':').append(mVirtualIntId);
        } else if (isVirtualLong()) {
            builder.append(':').append(mVirtualLongId);
        }

        if (hasSession()) {
            builder.append('@').append(mSessionId);
        }
        return builder.toString();
    }

    @Override
    public int describeContents() {
        return 0;
    }

    @Override
    public void writeToParcel(Parcel parcel, int flags) {
        parcel.writeInt(mViewId);
        parcel.writeInt(mFlags);
        if (hasSession()) {
            parcel.writeInt(mSessionId);
        }
        if (isVirtualInt()) {
            parcel.writeInt(mVirtualIntId);
        } else if (isVirtualLong()) {
            parcel.writeLong(mVirtualLongId);
        }
    }

    public static final @android.annotation.NonNull Parcelable.Creator<AutofillId> CREATOR =
            new Parcelable.Creator<AutofillId>() {
        @Override
        public AutofillId createFromParcel(Parcel source) {
            final int viewId = source.readInt();
            final int flags = source.readInt();
            final int sessionId = (flags & FLAG_HAS_SESSION) != 0 ? source.readInt() : NO_SESSION;
            if ((flags & FLAG_IS_VIRTUAL_INT) != 0) {
                return new AutofillId(flags, viewId, source.readInt(), sessionId);
            }
            if ((flags & FLAG_IS_VIRTUAL_LONG) != 0) {
                return new AutofillId(flags, viewId, source.readLong(), sessionId);
            }
            return new AutofillId(flags, viewId, View.NO_ID, sessionId);
        }

        @Override
        public AutofillId[] newArray(int size) {
            return new AutofillId[size];
        }
    };
}<|MERGE_RESOLUTION|>--- conflicted
+++ resolved
@@ -43,43 +43,24 @@
     @TestApi
     public AutofillId(int id) {
         this(/* flags= */ 0, id, View.NO_ID, NO_SESSION);
-<<<<<<< HEAD
-=======
     }
 
     /** @hide */
     @TestApi
     public AutofillId(@NonNull AutofillId hostId, int virtualChildId) {
         this(FLAG_IS_VIRTUAL_INT, hostId.mViewId, virtualChildId, NO_SESSION);
->>>>>>> 825827da
-    }
-
-    /** @hide */
-    @TestApi
-<<<<<<< HEAD
-    public AutofillId(@NonNull AutofillId parent, int virtualChildId) {
-        this(FLAG_IS_VIRTUAL_INT, parent.mViewId, virtualChildId, NO_SESSION);
-=======
+    }
+
+    /** @hide */
+    @TestApi
     public AutofillId(int hostId, int virtualChildId) {
         this(FLAG_IS_VIRTUAL_INT, hostId, virtualChildId, NO_SESSION);
->>>>>>> 825827da
-    }
-
-    /** @hide */
-    @TestApi
-<<<<<<< HEAD
-    public AutofillId(int parentId, int virtualChildId) {
-        this(FLAG_IS_VIRTUAL_INT, parentId, virtualChildId, NO_SESSION);
-    }
-
-    /** @hide */
-    @TestApi
-    public AutofillId(@NonNull AutofillId parent, long virtualChildId, int sessionId) {
-        this(FLAG_IS_VIRTUAL_LONG | FLAG_HAS_SESSION, parent.mViewId, virtualChildId, sessionId);
-=======
+    }
+
+    /** @hide */
+    @TestApi
     public AutofillId(@NonNull AutofillId hostId, long virtualChildId, int sessionId) {
         this(FLAG_IS_VIRTUAL_LONG | FLAG_HAS_SESSION, hostId.mViewId, virtualChildId, sessionId);
->>>>>>> 825827da
     }
 
     private AutofillId(int flags, int parentId, long virtualChildId, int sessionId) {
