--- conflicted
+++ resolved
@@ -26,11 +26,8 @@
 import android.annotation.SystemService;
 import android.annotation.TestApi;
 import android.annotation.UnsupportedAppUsage;
-<<<<<<< HEAD
-=======
 import android.app.ActivityThread;
 import android.content.ContentResolver;
->>>>>>> de843449
 import android.content.Context;
 import android.content.pm.PackageManager;
 import android.graphics.Rect;
@@ -83,10 +80,6 @@
 import java.io.FileDescriptor;
 import java.io.PrintWriter;
 import java.lang.reflect.Proxy;
-<<<<<<< HEAD
-import java.util.ArrayList;
-=======
->>>>>>> de843449
 import java.util.Arrays;
 import java.util.Collections;
 import java.util.Comparator;
@@ -243,7 +236,15 @@
 
     static final String PENDING_EVENT_COUNTER = "aq:imm";
 
-<<<<<<< HEAD
+    private static final int NOT_A_SUBTYPE_ID = -1;
+
+    /**
+     * A constant that represents Voice IME.
+     *
+     * @see InputMethodSubtype#getMode()
+     */
+    private static final String SUBTYPE_MODE_VOICE = "voice";
+
     /**
      * Ensures that {@link #sInstance} becomes non-{@code null} for application that have directly
      * or indirectly relied on {@link #sInstance} via reflection or something like that.
@@ -285,58 +286,6 @@
         forContextInternal(Display.DEFAULT_DISPLAY, Looper.getMainLooper());
     }
 
-=======
-    private static final int NOT_A_SUBTYPE_ID = -1;
-
-    /**
-     * A constant that represents Voice IME.
-     *
-     * @see InputMethodSubtype#getMode()
-     */
-    private static final String SUBTYPE_MODE_VOICE = "voice";
-
-    /**
-     * Ensures that {@link #sInstance} becomes non-{@code null} for application that have directly
-     * or indirectly relied on {@link #sInstance} via reflection or something like that.
-     *
-     * <p>Here are scenarios we know and there could be more scenarios we are not
-     * aware of right know.</p>
-     *
-     * <ul>
-     *     <li>Apps that directly access {@link #sInstance} via reflection, which is currently
-     *     allowed because of {@link UnsupportedAppUsage} annotation.  Currently
-     *     {@link android.view.WindowManagerGlobal#getWindowSession()} is likely to guarantee that
-     *     {@link #sInstance} is not {@code null} when such an app is accessing it, but removing
-     *     that code from {@link android.view.WindowManagerGlobal#getWindowSession()} can reveal
-     *     untested code paths in their apps, which probably happen in an early startup time of that
-     *     app.</li>
-     *     <li>Apps that directly access {@link #peekInstance()} via reflection, which is currently
-     *     allowed because of {@link UnsupportedAppUsage} annotation.  Currently
-     *     {@link android.view.WindowManagerGlobal#getWindowSession()} is likely to guarantee that
-     *     {@link #peekInstance()} returns non-{@code null} object when such an app is calling
-     *     {@link #peekInstance()}, but removing that code from
-     *     {@link android.view.WindowManagerGlobal#getWindowSession()} can reveal untested code
-     *     paths in their apps, which probably happen in an early startup time of that app. The good
-     *     news is that unlike {@link #sInstance}'s case we can at least work around this scenario
-     *     by changing the semantics of {@link #peekInstance()}, which is currently defined as
-     *     "retrieve the global {@link InputMethodManager} instance, if it exists" to something that
-     *     always returns non-{@code null} {@link InputMethodManager}.  However, introducing such an
-     *     workaround can also trigger different compatibility issues if {@link #peekInstance()} was
-     *     called before {@link android.view.WindowManagerGlobal#getWindowSession()} and it expected
-     *     {@link #peekInstance()} to return {@code null} as written in the JavaDoc.</li>
-     * </ul>
-     *
-     * <p>Since this is purely a compatibility hack, this method must be used only from
-     * {@link android.view.WindowManagerGlobal#getWindowSession()} and {@link #getInstance()}.</p>
-     *
-     * <p>TODO(Bug 116157766): Remove this method once we clean up {@link UnsupportedAppUsage}.</p>
-     * @hide
-     */
-    public static void ensureDefaultInstanceForDefaultDisplayIfNecessary() {
-        forContextInternal(Display.DEFAULT_DISPLAY, Looper.getMainLooper());
-    }
-
->>>>>>> de843449
     private static final Object sLock = new Object();
 
     /**
@@ -2146,16 +2095,6 @@
     @Deprecated
     public void setInputMethod(IBinder token, String id) {
         if (token == null) {
-<<<<<<< HEAD
-            // Note: null token is allowed for callers that have WRITE_SECURE_SETTINGS permission.
-            // Thus we cannot always rely on InputMethodPrivilegedOperationsRegistry unfortunately.
-            // TODO(Bug 114488811): Consider deprecating null token rule.
-            try {
-                mService.setInputMethod(token, id);
-            } catch (RemoteException e) {
-                throw e.rethrowFromSystemServer();
-            }
-=======
             // There are still some system components that rely on this undocumented behavior
             // regarding null IME token with WRITE_SECURE_SETTINGS.  Provide a fallback logic as a
             // temporary remedy.
@@ -2200,7 +2139,6 @@
             Settings.Secure.putInt(resolver, Settings.Secure.SELECTED_INPUT_METHOD_SUBTYPE,
                     NOT_A_SUBTYPE_ID);
             Settings.Secure.putString(resolver, Settings.Secure.DEFAULT_INPUT_METHOD, id);
->>>>>>> de843449
             return;
         }
         InputMethodPrivilegedOperationsRegistry.get(token).setInputMethod(id);
@@ -2226,24 +2164,11 @@
      * the service. APIs in this class are intended for app developers interacting with the IME.
      */
     @Deprecated
-<<<<<<< HEAD
-    public void setInputMethodAndSubtype(IBinder token, String id, InputMethodSubtype subtype) {
-        if (token == null) {
-            // Note: null token is allowed for callers that have WRITE_SECURE_SETTINGS permission.
-            // Thus we cannot always rely on InputMethodPrivilegedOperationsRegistry unfortunately.
-            // TODO(Bug 114488811): Consider deprecating null token rule.
-            try {
-                mService.setInputMethodAndSubtype(token, id, subtype);
-            } catch (RemoteException e) {
-                throw e.rethrowFromSystemServer();
-            }
-=======
     public void setInputMethodAndSubtype(@NonNull IBinder token, String id,
             InputMethodSubtype subtype) {
         if (token == null) {
             Log.e(TAG, "setInputMethodAndSubtype() does not accept null token on Android Q "
                     + "and later.");
->>>>>>> de843449
             return;
         }
         InputMethodPrivilegedOperationsRegistry.get(token).setInputMethodAndSubtype(id, subtype);
@@ -2492,21 +2417,13 @@
      * @param displayId The ID of the display where the chooser dialog should be shown.
      * @hide
      */
-<<<<<<< HEAD
-    public void showInputMethodPicker(boolean showAuxiliarySubtypes) {
-=======
     @RequiresPermission(WRITE_SECURE_SETTINGS)
     public void showInputMethodPickerFromSystem(boolean showAuxiliarySubtypes, int displayId) {
->>>>>>> de843449
         final int mode = showAuxiliarySubtypes
                 ? SHOW_IM_PICKER_MODE_INCLUDE_AUXILIARY_SUBTYPES
                 : SHOW_IM_PICKER_MODE_EXCLUDE_AUXILIARY_SUBTYPES;
         try {
-<<<<<<< HEAD
-            mService.showInputMethodPickerFromClient(mClient, mode);
-=======
             mService.showInputMethodPickerFromSystem(mClient, mode, displayId);
->>>>>>> de843449
         } catch (RemoteException e) {
             throw e.rethrowFromSystemServer();
         }
@@ -2653,19 +2570,6 @@
      */
     @Deprecated
     public boolean switchToLastInputMethod(IBinder imeToken) {
-<<<<<<< HEAD
-        if (imeToken == null) {
-            // Note: null token is allowed for callers that have WRITE_SECURE_SETTINGS permission.
-            // Thus we cannot always rely on InputMethodPrivilegedOperationsRegistry unfortunately.
-            // TODO(Bug 114488811): Consider deprecating null token rule.
-            try {
-                return mService.switchToPreviousInputMethod(imeToken);
-            } catch (RemoteException e) {
-                throw e.rethrowFromSystemServer();
-            }
-        }
-=======
->>>>>>> de843449
         return InputMethodPrivilegedOperationsRegistry.get(imeToken).switchToPreviousInputMethod();
     }
 
@@ -2684,19 +2588,6 @@
      */
     @Deprecated
     public boolean switchToNextInputMethod(IBinder imeToken, boolean onlyCurrentIme) {
-<<<<<<< HEAD
-        if (imeToken == null) {
-            // Note: null token is allowed for callers that have WRITE_SECURE_SETTINGS permission.
-            // Thus we cannot always rely on InputMethodPrivilegedOperationsRegistry unfortunately.
-            // TODO(Bug 114488811): Consider deprecating null token rule.
-            try {
-                return mService.switchToNextInputMethod(imeToken, onlyCurrentIme);
-            } catch (RemoteException e) {
-                throw e.rethrowFromSystemServer();
-            }
-        }
-=======
->>>>>>> de843449
         return InputMethodPrivilegedOperationsRegistry.get(imeToken)
                 .switchToNextInputMethod(onlyCurrentIme);
     }
