/*
 * Copyright (C) 2014 The Android Open Source Project
 *
 * Licensed under the Apache License, Version 2.0 (the "License");
 * you may not use this file except in compliance with the License.
 * You may obtain a copy of the License at
 *
 *      http://www.apache.org/licenses/LICENSE-2.0
 *
 * Unless required by applicable law or agreed to in writing, software
 * distributed under the License is distributed on an "AS IS" BASIS,
 * WITHOUT WARRANTIES OR CONDITIONS OF ANY KIND, either express or implied.
 * See the License for the specific language governing permissions and
 * limitations under the License.
 */


package android.view;

import android.annotation.NonNull;
<<<<<<< HEAD
=======
import android.annotation.IntDef;
>>>>>>> de843449
import android.annotation.Nullable;
import android.annotation.UnsupportedAppUsage;
import android.graphics.Insets;
import android.graphics.Rect;
import android.view.inputmethod.InputMethod;

import com.android.internal.util.Preconditions;

import java.lang.annotation.Retention;
import java.lang.annotation.RetentionPolicy;
import java.util.Objects;

/**
 * Describes a set of insets for window content.
 *
 * <p>WindowInsets are immutable and may be expanded to include more inset types in the future.
 * To adjust insets, use one of the supplied clone methods to obtain a new WindowInsets instance
 * with the adjusted properties.</p>
 *
 * <p>Note: Before {@link android.os.Build.VERSION_CODES#P P}, WindowInsets instances were only
 * immutable during a single layout pass (i.e. would return the same values between
 * {@link View#onApplyWindowInsets} and {@link View#onLayout}, but could return other values
 * otherwise). Starting with {@link android.os.Build.VERSION_CODES#P P}, WindowInsets are
 * always immutable and implement equality.
 *
 * @see View.OnApplyWindowInsetsListener
 * @see View#onApplyWindowInsets(WindowInsets)
 */
public final class WindowInsets {

    @NonNull private final Insets mSystemWindowInsets;
    @NonNull private final Insets mWindowDecorInsets;
    @NonNull private final Insets mStableInsets;
    @Nullable private Rect mTempRect;
    private final boolean mIsRound;
    @Nullable private final DisplayCutout mDisplayCutout;

    /**
     * In multi-window we force show the navigation bar. Because we don't want that the surface size
     * changes in this mode, we instead have a flag whether the navigation bar size should always
     * be consumed, so the app is treated like there is no virtual navigation bar at all.
     */
    private final boolean mAlwaysConsumeNavBar;

    private final boolean mSystemWindowInsetsConsumed;
    private final boolean mWindowDecorInsetsConsumed;
    private final boolean mStableInsetsConsumed;
    private final boolean mDisplayCutoutConsumed;

    /**
     * Since new insets may be added in the future that existing apps couldn't
     * know about, this fully empty constant shouldn't be made available to apps
     * since it would allow them to inadvertently consume unknown insets by returning it.
     * @hide
     */
    @UnsupportedAppUsage
    public static final WindowInsets CONSUMED;

    static {
        CONSUMED = new WindowInsets((Insets) null, null, null, false, false, null);
    }

    /**
     * Construct a new WindowInsets from individual insets.
     *
     * A {@code null} inset indicates that the respective inset is consumed.
     *
     * @hide
     */
    public WindowInsets(Rect systemWindowInsets, Rect windowDecorInsets, Rect stableInsets,
            boolean isRound, boolean alwaysConsumeNavBar, DisplayCutout displayCutout) {
        this(insetsOrNull(systemWindowInsets), insetsOrNull(windowDecorInsets),
                insetsOrNull(stableInsets), isRound, alwaysConsumeNavBar, displayCutout);
    }

    private WindowInsets(Insets systemWindowInsets, Insets windowDecorInsets,
            Insets stableInsets, boolean isRound, boolean alwaysConsumeNavBar,
            DisplayCutout displayCutout) {
        mSystemWindowInsetsConsumed = systemWindowInsets == null;
        mSystemWindowInsets = mSystemWindowInsetsConsumed ? Insets.NONE : systemWindowInsets;

        mWindowDecorInsetsConsumed = windowDecorInsets == null;
        mWindowDecorInsets = mWindowDecorInsetsConsumed ? Insets.NONE : windowDecorInsets;

        mStableInsetsConsumed = stableInsets == null;
        mStableInsets = mStableInsetsConsumed ? Insets.NONE : stableInsets;

        mIsRound = isRound;
        mAlwaysConsumeNavBar = alwaysConsumeNavBar;

        mDisplayCutoutConsumed = displayCutout == null;
        mDisplayCutout = (mDisplayCutoutConsumed || displayCutout.isEmpty())
                ? null : displayCutout;
    }

    /**
     * Construct a new WindowInsets, copying all values from a source WindowInsets.
     *
     * @param src Source to copy insets from
     */
    public WindowInsets(WindowInsets src) {
        this(src.mSystemWindowInsetsConsumed ? null : src.mSystemWindowInsets,
                src.mWindowDecorInsetsConsumed ? null : src.mWindowDecorInsets,
                src.mStableInsetsConsumed ? null : src.mStableInsets,
                src.mIsRound, src.mAlwaysConsumeNavBar,
                displayCutoutCopyConstructorArgument(src));
    }

    private static DisplayCutout displayCutoutCopyConstructorArgument(WindowInsets w) {
        if (w.mDisplayCutoutConsumed) {
            return null;
        } else if (w.mDisplayCutout == null) {
            return DisplayCutout.NO_CUTOUT;
        } else {
            return w.mDisplayCutout;
        }
    }

    /** @hide */
    @UnsupportedAppUsage
    public WindowInsets(Rect systemWindowInsets) {
        this(systemWindowInsets, null, null, false, false, null);
    }

    /**
     * Used to provide a safe copy of the system window insets to pass through
     * to the existing fitSystemWindows method and other similar internals.
     * @hide
     *
     * @deprecated use {@link #getSystemWindowInsets()} instead.
     */
    @Deprecated
    @NonNull
    public Rect getSystemWindowInsetsAsRect() {
        if (mTempRect == null) {
            mTempRect = new Rect();
        }
        mTempRect.set(mSystemWindowInsets.left, mSystemWindowInsets.top,
                mSystemWindowInsets.right, mSystemWindowInsets.bottom);
        return mTempRect;
    }

    /**
     * Returns the system window insets in pixels.
     *
     * <p>The system window inset represents the area of a full-screen window that is
     * partially or fully obscured by the status bar, navigation bar, IME or other system windows.
     * </p>
     *
     * @return The system window insets
     */
    @NonNull
    public Insets getSystemWindowInsets() {
        return mSystemWindowInsets;
    }

    /**
     * Returns the left system window inset in pixels.
     *
     * <p>The system window inset represents the area of a full-screen window that is
     * partially or fully obscured by the status bar, navigation bar, IME or other system windows.
     * </p>
     *
     * @return The left system window inset
     */
    public int getSystemWindowInsetLeft() {
        return mSystemWindowInsets.left;
    }

    /**
     * Returns the top system window inset in pixels.
     *
     * <p>The system window inset represents the area of a full-screen window that is
     * partially or fully obscured by the status bar, navigation bar, IME or other system windows.
     * </p>
     *
     * @return The top system window inset
     */
    public int getSystemWindowInsetTop() {
        return mSystemWindowInsets.top;
    }

    /**
     * Returns the right system window inset in pixels.
     *
     * <p>The system window inset represents the area of a full-screen window that is
     * partially or fully obscured by the status bar, navigation bar, IME or other system windows.
     * </p>
     *
     * @return The right system window inset
     */
    public int getSystemWindowInsetRight() {
        return mSystemWindowInsets.right;
    }

    /**
     * Returns the bottom system window inset in pixels.
     *
     * <p>The system window inset represents the area of a full-screen window that is
     * partially or fully obscured by the status bar, navigation bar, IME or other system windows.
     * </p>
     *
     * @return The bottom system window inset
     */
    public int getSystemWindowInsetBottom() {
        return mSystemWindowInsets.bottom;
    }

    /**
     * Returns the left window decor inset in pixels.
     *
     * <p>The window decor inset represents the area of the window content area that is
     * partially or fully obscured by decorations within the window provided by the framework.
     * This can include action bars, title bars, toolbars, etc.</p>
     *
     * @return The left window decor inset
     * @hide pending API
     */
    public int getWindowDecorInsetLeft() {
        return mWindowDecorInsets.left;
    }

    /**
     * Returns the top window decor inset in pixels.
     *
     * <p>The window decor inset represents the area of the window content area that is
     * partially or fully obscured by decorations within the window provided by the framework.
     * This can include action bars, title bars, toolbars, etc.</p>
     *
     * @return The top window decor inset
     * @hide pending API
     */
    public int getWindowDecorInsetTop() {
        return mWindowDecorInsets.top;
    }

    /**
     * Returns the right window decor inset in pixels.
     *
     * <p>The window decor inset represents the area of the window content area that is
     * partially or fully obscured by decorations within the window provided by the framework.
     * This can include action bars, title bars, toolbars, etc.</p>
     *
     * @return The right window decor inset
     * @hide pending API
     */
    public int getWindowDecorInsetRight() {
        return mWindowDecorInsets.right;
    }

    /**
     * Returns the bottom window decor inset in pixels.
     *
     * <p>The window decor inset represents the area of the window content area that is
     * partially or fully obscured by decorations within the window provided by the framework.
     * This can include action bars, title bars, toolbars, etc.</p>
     *
     * @return The bottom window decor inset
     * @hide pending API
     */
    public int getWindowDecorInsetBottom() {
        return mWindowDecorInsets.bottom;
    }

    /**
     * Returns true if this WindowInsets has nonzero system window insets.
     *
     * <p>The system window inset represents the area of a full-screen window that is
     * partially or fully obscured by the status bar, navigation bar, IME or other system windows.
     * </p>
     *
     * @return true if any of the system window inset values are nonzero
     */
    public boolean hasSystemWindowInsets() {
        return mSystemWindowInsets.left != 0 || mSystemWindowInsets.top != 0 ||
                mSystemWindowInsets.right != 0 || mSystemWindowInsets.bottom != 0;
    }

    /**
     * Returns true if this WindowInsets has nonzero window decor insets.
     *
     * <p>The window decor inset represents the area of the window content area that is
     * partially or fully obscured by decorations within the window provided by the framework.
     * This can include action bars, title bars, toolbars, etc.</p>
     *
     * @return true if any of the window decor inset values are nonzero
     * @hide pending API
     */
    public boolean hasWindowDecorInsets() {
        return mWindowDecorInsets.left != 0 || mWindowDecorInsets.top != 0 ||
                mWindowDecorInsets.right != 0 || mWindowDecorInsets.bottom != 0;
    }

    /**
     * Returns true if this WindowInsets has any nonzero insets.
     *
     * @return true if any inset values are nonzero
     */
    public boolean hasInsets() {
        return hasSystemWindowInsets() || hasWindowDecorInsets() || hasStableInsets()
                || mDisplayCutout != null;
    }

    /**
     * Returns the display cutout if there is one.
     *
     * @return the display cutout or null if there is none
     * @see DisplayCutout
     */
    @Nullable
    public DisplayCutout getDisplayCutout() {
        return mDisplayCutout;
    }

    /**
     * Returns a copy of this WindowInsets with the cutout fully consumed.
     *
     * @return A modified copy of this WindowInsets
     */
    @NonNull
    public WindowInsets consumeDisplayCutout() {
        return new WindowInsets(mSystemWindowInsetsConsumed ? null : mSystemWindowInsets,
                mWindowDecorInsetsConsumed ? null : mWindowDecorInsets,
                mStableInsetsConsumed ? null : mStableInsets,
                mIsRound, mAlwaysConsumeNavBar,
                null /* displayCutout */);
    }


    /**
     * Check if these insets have been fully consumed.
     *
     * <p>Insets are considered "consumed" if the applicable <code>consume*</code> methods
     * have been called such that all insets have been set to zero. This affects propagation of
     * insets through the view hierarchy; insets that have not been fully consumed will continue
     * to propagate down to child views.</p>
     *
     * <p>The result of this method is equivalent to the return value of
     * {@link View#fitSystemWindows(android.graphics.Rect)}.</p>
     *
     * @return true if the insets have been fully consumed.
     */
    public boolean isConsumed() {
        return mSystemWindowInsetsConsumed && mWindowDecorInsetsConsumed && mStableInsetsConsumed
                && mDisplayCutoutConsumed;
    }

    /**
     * Returns true if the associated window has a round shape.
     *
     * <p>A round window's left, top, right and bottom edges reach all the way to the
     * associated edges of the window but the corners may not be visible. Views responding
     * to round insets should take care to not lay out critical elements within the corners
     * where they may not be accessible.</p>
     *
     * @return True if the window is round
     */
    public boolean isRound() {
        return mIsRound;
    }

    /**
     * Returns a copy of this WindowInsets with the system window insets fully consumed.
     *
     * @return A modified copy of this WindowInsets
     */
    @NonNull
    public WindowInsets consumeSystemWindowInsets() {
        return new WindowInsets(null /* systemWindowInsets */,
                mWindowDecorInsetsConsumed ? null : mWindowDecorInsets,
                mStableInsetsConsumed ? null : mStableInsets,
                mIsRound, mAlwaysConsumeNavBar,
                displayCutoutCopyConstructorArgument(this));
    }

    // TODO(b/119190588): replace @code with @link below
    /**
     * Returns a copy of this WindowInsets with selected system window insets replaced
     * with new values.
     *
     * <p>Note: If the system window insets are already consumed, this method will return them
     * unchanged on {@link android.os.Build.VERSION_CODES#Q Q} and later. Prior to
     * {@link android.os.Build.VERSION_CODES#Q Q}, the new values were applied regardless of
     * whether they were consumed, and this method returns invalid non-zero consumed insets.
     *
     * @param left New left inset in pixels
     * @param top New top inset in pixels
     * @param right New right inset in pixels
     * @param bottom New bottom inset in pixels
     * @return A modified copy of this WindowInsets
     * @deprecated use {@code Builder#Builder(WindowInsets)} with
     *             {@link Builder#setSystemWindowInsets(Insets)} instead.
     */
    @Deprecated
    @NonNull
    public WindowInsets replaceSystemWindowInsets(int left, int top, int right, int bottom) {
        // Compat edge case: what should this do if the insets have already been consumed?
        // On platforms prior to Q, the behavior was to override the insets with non-zero values,
        // but leave them consumed, which is invalid (consumed insets must be zero).
        // The behavior is now keeping them consumed and discarding the new insets.
        if (mSystemWindowInsetsConsumed) {
            return this;
        }
        return new Builder(this).setSystemWindowInsets(Insets.of(left, top, right, bottom)).build();
    }

    // TODO(b/119190588): replace @code with @link below
    /**
     * Returns a copy of this WindowInsets with selected system window insets replaced
     * with new values.
     *
     * <p>Note: If the system window insets are already consumed, this method will return them
     * unchanged on {@link android.os.Build.VERSION_CODES#Q Q} and later. Prior to
     * {@link android.os.Build.VERSION_CODES#Q Q}, the new values were applied regardless of
     * whether they were consumed, and this method returns invalid non-zero consumed insets.
     *
     * @param systemWindowInsets New system window insets. Each field is the inset in pixels
     *                           for that edge
     * @return A modified copy of this WindowInsets
     * @deprecated use {@code Builder#Builder(WindowInsets)} with
     *             {@link Builder#setSystemWindowInsets(Insets)} instead.
     */
    @Deprecated
    @NonNull
    public WindowInsets replaceSystemWindowInsets(Rect systemWindowInsets) {
        return replaceSystemWindowInsets(systemWindowInsets.left, systemWindowInsets.top,
                systemWindowInsets.right, systemWindowInsets.bottom);
    }

    /**
     * @hide
     */
    @NonNull
    public WindowInsets consumeWindowDecorInsets() {
        return new WindowInsets(mSystemWindowInsetsConsumed ? null : mSystemWindowInsets,
                null /* windowDecorInsets */,
                mStableInsetsConsumed ? null : mStableInsets,
                mIsRound, mAlwaysConsumeNavBar,
                displayCutoutCopyConstructorArgument(this));
    }

    /**
     * Returns the stable insets in pixels.
     *
     * <p>The stable inset represents the area of a full-screen window that <b>may</b> be
     * partially or fully obscured by the system UI elements.  This value does not change
     * based on the visibility state of those elements; for example, if the status bar is
     * normally shown, but temporarily hidden, the stable inset will still provide the inset
     * associated with the status bar being shown.</p>
     *
     * @return The stable insets
     */
    @NonNull
    public Insets getStableInsets() {
        return mStableInsets;
    }

    /**
     * Returns the top stable inset in pixels.
     *
     * <p>The stable inset represents the area of a full-screen window that <b>may</b> be
     * partially or fully obscured by the system UI elements.  This value does not change
     * based on the visibility state of those elements; for example, if the status bar is
     * normally shown, but temporarily hidden, the stable inset will still provide the inset
     * associated with the status bar being shown.</p>
     *
     * @return The top stable inset
     */
    public int getStableInsetTop() {
        return mStableInsets.top;
    }

    /**
     * Returns the left stable inset in pixels.
     *
     * <p>The stable inset represents the area of a full-screen window that <b>may</b> be
     * partially or fully obscured by the system UI elements.  This value does not change
     * based on the visibility state of those elements; for example, if the status bar is
     * normally shown, but temporarily hidden, the stable inset will still provide the inset
     * associated with the status bar being shown.</p>
     *
     * @return The left stable inset
     */
    public int getStableInsetLeft() {
        return mStableInsets.left;
    }

    /**
     * Returns the right stable inset in pixels.
     *
     * <p>The stable inset represents the area of a full-screen window that <b>may</b> be
     * partially or fully obscured by the system UI elements.  This value does not change
     * based on the visibility state of those elements; for example, if the status bar is
     * normally shown, but temporarily hidden, the stable inset will still provide the inset
     * associated with the status bar being shown.</p>
     *
     * @return The right stable inset
     */
    public int getStableInsetRight() {
        return mStableInsets.right;
    }

    /**
     * Returns the bottom stable inset in pixels.
     *
     * <p>The stable inset represents the area of a full-screen window that <b>may</b> be
     * partially or fully obscured by the system UI elements.  This value does not change
     * based on the visibility state of those elements; for example, if the status bar is
     * normally shown, but temporarily hidden, the stable inset will still provide the inset
     * associated with the status bar being shown.</p>
     *
     * @return The bottom stable inset
     */
    public int getStableInsetBottom() {
        return mStableInsets.bottom;
    }

    /**
     * Returns true if this WindowInsets has nonzero stable insets.
     *
     * <p>The stable inset represents the area of a full-screen window that <b>may</b> be
     * partially or fully obscured by the system UI elements.  This value does not change
     * based on the visibility state of those elements; for example, if the status bar is
     * normally shown, but temporarily hidden, the stable inset will still provide the inset
     * associated with the status bar being shown.</p>
     *
     * @return true if any of the stable inset values are nonzero
     */
    public boolean hasStableInsets() {
        return mStableInsets.top != 0 || mStableInsets.left != 0 || mStableInsets.right != 0
                || mStableInsets.bottom != 0;
    }

    /**
     * Returns a copy of this WindowInsets with the stable insets fully consumed.
     *
     * @return A modified copy of this WindowInsets
     */
    @NonNull
    public WindowInsets consumeStableInsets() {
        return new WindowInsets(mSystemWindowInsetsConsumed ? null : mSystemWindowInsets,
                mWindowDecorInsetsConsumed ? null : mWindowDecorInsets,
                null /* stableInsets */,
                mIsRound, mAlwaysConsumeNavBar,
                displayCutoutCopyConstructorArgument(this));
    }

    /**
     * @hide
     */
    public boolean shouldAlwaysConsumeNavBar() {
        return mAlwaysConsumeNavBar;
    }

    @Override
    public String toString() {
        return "WindowInsets{systemWindowInsets=" + mSystemWindowInsets
                + " windowDecorInsets=" + mWindowDecorInsets
                + " stableInsets=" + mStableInsets
                + (mDisplayCutout != null ? " cutout=" + mDisplayCutout : "")
                + (isRound() ? " round" : "")
                + "}";
    }

    /**
     * Returns a copy of this instance inset in the given directions.
     *
     * @see #inset(int, int, int, int)
     * @deprecated use {@link #inset(Insets)}
     * @hide
     */
    @Deprecated
    @NonNull
    public WindowInsets inset(Rect r) {
        return inset(r.left, r.top, r.right, r.bottom);
    }

    /**
     * Returns a copy of this instance inset in the given directions.
     *
     * @see #inset(int, int, int, int)
     * @hide
     */
    @NonNull
    public WindowInsets inset(Insets insets) {
        return inset(insets.left, insets.top, insets.right, insets.bottom);
    }

    /**
     * Returns a copy of this instance inset in the given directions.
     *
     * This is intended for dispatching insets to areas of the window that are smaller than the
     * current area.
     *
     * <p>Example:
     * <pre>
     * childView.dispatchApplyWindowInsets(insets.inset(
     *         childMarginLeft, childMarginTop, childMarginBottom, childMarginRight));
     * </pre>
     *
     * @param left the amount of insets to remove from the left. Must be non-negative.
     * @param top the amount of insets to remove from the top. Must be non-negative.
     * @param right the amount of insets to remove from the right. Must be non-negative.
     * @param bottom the amount of insets to remove from the bottom. Must be non-negative.
     *
     * @return the inset insets
     */
    @NonNull
    public WindowInsets inset(int left, int top, int right, int bottom) {
        Preconditions.checkArgumentNonnegative(left);
        Preconditions.checkArgumentNonnegative(top);
        Preconditions.checkArgumentNonnegative(right);
        Preconditions.checkArgumentNonnegative(bottom);

        return new WindowInsets(
                mSystemWindowInsetsConsumed ? null :
                        insetInsets(mSystemWindowInsets, left, top, right, bottom),
                mWindowDecorInsetsConsumed ? null :
                        insetInsets(mWindowDecorInsets, left, top, right, bottom),
                mStableInsetsConsumed ? null :
                        insetInsets(mStableInsets, left, top, right, bottom),
                mIsRound, mAlwaysConsumeNavBar,
                mDisplayCutoutConsumed
                        ? null :
                        mDisplayCutout == null
                                ? DisplayCutout.NO_CUTOUT
                                : mDisplayCutout.inset(left, top, right, bottom));
    }

    @Override
    public boolean equals(Object o) {
        if (this == o) return true;
        if (o == null || !(o instanceof WindowInsets)) return false;
        WindowInsets that = (WindowInsets) o;
        return mIsRound == that.mIsRound
                && mAlwaysConsumeNavBar == that.mAlwaysConsumeNavBar
                && mSystemWindowInsetsConsumed == that.mSystemWindowInsetsConsumed
                && mWindowDecorInsetsConsumed == that.mWindowDecorInsetsConsumed
                && mStableInsetsConsumed == that.mStableInsetsConsumed
                && mDisplayCutoutConsumed == that.mDisplayCutoutConsumed
                && Objects.equals(mSystemWindowInsets, that.mSystemWindowInsets)
                && Objects.equals(mWindowDecorInsets, that.mWindowDecorInsets)
                && Objects.equals(mStableInsets, that.mStableInsets)
                && Objects.equals(mDisplayCutout, that.mDisplayCutout);
    }

    @Override
    public int hashCode() {
        return Objects.hash(mSystemWindowInsets, mWindowDecorInsets, mStableInsets, mIsRound,
                mDisplayCutout, mAlwaysConsumeNavBar, mSystemWindowInsetsConsumed,
                mWindowDecorInsetsConsumed, mStableInsetsConsumed, mDisplayCutoutConsumed);
    }

    private static Insets insetInsets(Insets insets, int left, int top, int right, int bottom) {
        int newLeft = Math.max(0, insets.left - left);
        int newTop = Math.max(0, insets.top - top);
        int newRight = Math.max(0, insets.right - right);
        int newBottom = Math.max(0, insets.bottom - bottom);
        if (newLeft == left && newTop == top && newRight == right && newBottom == bottom) {
            return insets;
        }
        return Insets.of(newLeft, newTop, newRight, newBottom);
    }

    private static Insets insetsOrNull(Rect insets) {
        return insets != null ? Insets.of(insets) : null;
    }

    /**
     * @return whether system window insets have been consumed.
     */
    boolean isSystemWindowInsetsConsumed() {
        return mSystemWindowInsetsConsumed;
    }

    /**
     * Builder for WindowInsets.
     */
    public static class Builder {

        private Insets mSystemWindowInsets;
        private Insets mStableInsets;
        private DisplayCutout mDisplayCutout;

        private Insets mWindowDecorInsets;
        private boolean mIsRound;
        private boolean mAlwaysConsumeNavBar;

        /**
         * Creates a builder where all insets are initially consumed.
         */
        public Builder() {
        }

        /**
         * Creates a builder where all insets are initialized from {@link WindowInsets}.
         *
         * @param insets the instance to initialize from.
         */
        public Builder(WindowInsets insets) {
            mSystemWindowInsets = insets.mSystemWindowInsetsConsumed ? null
                    : insets.mSystemWindowInsets;
            mStableInsets = insets.mStableInsetsConsumed ? null : insets.mStableInsets;
            mDisplayCutout = displayCutoutCopyConstructorArgument(insets);
            mWindowDecorInsets =  insets.mWindowDecorInsetsConsumed ? null
                    : insets.mWindowDecorInsets;
            mIsRound = insets.mIsRound;
            mAlwaysConsumeNavBar = insets.mAlwaysConsumeNavBar;
        }

        /**
         * Sets system window insets in pixels.
         *
         * <p>The system window inset represents the area of a full-screen window that is
         * partially or fully obscured by the status bar, navigation bar, IME or other system
         * windows.</p>
         *
         * @see #getSystemWindowInsets()
         * @return itself
         */
        @NonNull
        public Builder setSystemWindowInsets(@NonNull Insets systemWindowInsets) {
            Preconditions.checkNotNull(systemWindowInsets);
            mSystemWindowInsets = systemWindowInsets;
            return this;
        }

        /**
         * Sets the stable insets in pixels.
         *
         * <p>The stable inset represents the area of a full-screen window that <b>may</b> be
         * partially or fully obscured by the system UI elements.  This value does not change
         * based on the visibility state of those elements; for example, if the status bar is
         * normally shown, but temporarily hidden, the stable inset will still provide the inset
         * associated with the status bar being shown.</p>
         *
         * @see #getStableInsets()
         * @return itself
         */
        @NonNull
        public Builder setStableInsets(@NonNull Insets stableInsets) {
            Preconditions.checkNotNull(stableInsets);
            mStableInsets = stableInsets;
            return this;
        }

        /**
         * Sets the display cutout.
         *
         * @see #getDisplayCutout()
         * @param displayCutout the display cutout or null if there is none
         * @return itself
         */
        @NonNull
        public Builder setDisplayCutout(@Nullable DisplayCutout displayCutout) {
            mDisplayCutout = displayCutout != null ? displayCutout : DisplayCutout.NO_CUTOUT;
            return this;
        }

        /** @hide */
        @NonNull
        public Builder setWindowDecorInsets(@NonNull Insets windowDecorInsets) {
            Preconditions.checkNotNull(windowDecorInsets);
            mWindowDecorInsets = windowDecorInsets;
            return this;
        }

        /** @hide */
        @NonNull
        public Builder setRound(boolean round) {
            mIsRound = round;
            return this;
        }

        /** @hide */
        @NonNull
        public Builder setAlwaysConsumeNavBar(boolean alwaysConsumeNavBar) {
            mAlwaysConsumeNavBar = alwaysConsumeNavBar;
            return this;
        }

        /**
         * Builds a {@link WindowInsets} instance.
         *
         * @return the {@link WindowInsets} instance.
         */
        @NonNull
        public WindowInsets build() {
            return new WindowInsets(mSystemWindowInsets, mWindowDecorInsets, mStableInsets,
                    mIsRound, mAlwaysConsumeNavBar, mDisplayCutout);
        }
    }
<<<<<<< HEAD
=======

    /**
     * Class that defines different types of sources causing window insets.
     * @hide pending unhide
     */
    public static final class Type {

        static final int TOP_BAR = 0x1;
        static final int IME = 0x2;
        static final int SIDE_BARS = 0x4;
        static final int WINDOW_DECOR = 0x8;

        private Type() {
        }

        /** @hide */
        @Retention(RetentionPolicy.SOURCE)
        @IntDef(flag = true, value = { TOP_BAR, IME, SIDE_BARS, WINDOW_DECOR })
        public @interface InsetType {
        }

        /**
         * @return An inset type representing the top bar of a window, which can be the status
         *         bar on handheld-like devices as well as a caption bar.
         */
        public static @InsetType int topBar() {
            return TOP_BAR;
        }

        /**
         * @return An inset type representing the window of an {@link InputMethod}.
         */
        public static @InsetType int ime() {
            return IME;
        }

        /**
         * @return An inset type representing any system bars that are not {@link #topBar()}.
         */
        public static @InsetType int sideBars() {
            return SIDE_BARS;
        }

        /**
         * @return An inset type representing decor that is being app-controlled.
         */
        public static @InsetType int windowDecor() {
            return WINDOW_DECOR;
        }

        /**
         * @return All system bars. Includes {@link #topBar()} as well as {@link #sideBars()}, but
         *         not {@link #ime()}.
         */
        public static @InsetType int systemBars() {
            return TOP_BAR | SIDE_BARS;
        }

        /**
         * @return All inset types combined.
         */
        public static @InsetType int all() {
            return 0xFFFFFFFF;
        }
    }
>>>>>>> de843449
}<|MERGE_RESOLUTION|>--- conflicted
+++ resolved
@@ -18,10 +18,7 @@
 package android.view;
 
 import android.annotation.NonNull;
-<<<<<<< HEAD
-=======
 import android.annotation.IntDef;
->>>>>>> de843449
 import android.annotation.Nullable;
 import android.annotation.UnsupportedAppUsage;
 import android.graphics.Insets;
@@ -814,8 +811,6 @@
                     mIsRound, mAlwaysConsumeNavBar, mDisplayCutout);
         }
     }
-<<<<<<< HEAD
-=======
 
     /**
      * Class that defines different types of sources causing window insets.
@@ -881,5 +876,4 @@
             return 0xFFFFFFFF;
         }
     }
->>>>>>> de843449
 }