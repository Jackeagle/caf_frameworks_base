/*
 * Copyright (C) 2007 The Android Open Source Project
 *
 * Licensed under the Apache License, Version 2.0 (the "License");
 * you may not use this file except in compliance with the License.
 * You may obtain a copy of the License at
 *
 *      http://www.apache.org/licenses/LICENSE-2.0
 *
 * Unless required by applicable law or agreed to in writing, software
 * distributed under the License is distributed on an "AS IS" BASIS,
 * WITHOUT WARRANTIES OR CONDITIONS OF ANY KIND, either express or implied.
 * See the License for the specific language governing permissions and
 * limitations under the License.
 */

package android.view;

import android.annotation.IntDef;
<<<<<<< HEAD
=======
import android.annotation.NonNull;
>>>>>>> 825827da
import android.annotation.UnsupportedAppUsage;
import android.content.res.CompatibilityInfo.Translator;
import android.graphics.Canvas;
import android.graphics.GraphicBuffer;
import android.graphics.Matrix;
import android.graphics.RecordingCanvas;
import android.graphics.Rect;
import android.graphics.RenderNode;
import android.graphics.SurfaceTexture;
import android.os.Parcel;
import android.os.Parcelable;
import android.util.Log;

import dalvik.system.CloseGuard;

import java.lang.annotation.Retention;
import java.lang.annotation.RetentionPolicy;

/**
 * Handle onto a raw buffer that is being managed by the screen compositor.
 *
 * <p>A Surface is generally created by or from a consumer of image buffers (such as a
 * {@link android.graphics.SurfaceTexture}, {@link android.media.MediaRecorder}, or
 * {@link android.renderscript.Allocation}), and is handed to some kind of producer (such as
 * {@link android.opengl.EGL14#eglCreateWindowSurface(android.opengl.EGLDisplay,android.opengl.EGLConfig,java.lang.Object,int[],int) OpenGL},
 * {@link android.media.MediaPlayer#setSurface MediaPlayer}, or
 * {@link android.hardware.camera2.CameraDevice#createCaptureSession CameraDevice}) to draw
 * into.</p>
 *
 * <p><strong>Note:</strong> A Surface acts like a
 * {@link java.lang.ref.WeakReference weak reference} to the consumer it is associated with. By
 * itself it will not keep its parent consumer from being reclaimed.</p>
 */
public class Surface implements Parcelable {
    private static final String TAG = "Surface";

    private static native long nativeCreateFromSurfaceTexture(SurfaceTexture surfaceTexture)
            throws OutOfResourcesException;

    private static native long nativeCreateFromSurfaceControl(long surfaceControlNativeObject);
    private static native long nativeGetFromSurfaceControl(long surfaceObject,
            long surfaceControlNativeObject);

    private static native long nativeLockCanvas(long nativeObject, Canvas canvas, Rect dirty)
            throws OutOfResourcesException;
    private static native void nativeUnlockCanvasAndPost(long nativeObject, Canvas canvas);

    @UnsupportedAppUsage
    private static native void nativeRelease(long nativeObject);
    private static native boolean nativeIsValid(long nativeObject);
    private static native boolean nativeIsConsumerRunningBehind(long nativeObject);
    private static native long nativeReadFromParcel(long nativeObject, Parcel source);
    private static native void nativeWriteToParcel(long nativeObject, Parcel dest);

    private static native void nativeAllocateBuffers(long nativeObject);

    private static native int nativeGetWidth(long nativeObject);
    private static native int nativeGetHeight(long nativeObject);

    private static native long nativeGetNextFrameNumber(long nativeObject);
    private static native int nativeSetScalingMode(long nativeObject, int scalingMode);
    private static native int nativeForceScopedDisconnect(long nativeObject);
    private static native int nativeAttachAndQueueBuffer(long nativeObject, GraphicBuffer buffer);

    private static native int nativeSetSharedBufferModeEnabled(long nativeObject, boolean enabled);
    private static native int nativeSetAutoRefreshEnabled(long nativeObject, boolean enabled);

    public static final @android.annotation.NonNull Parcelable.Creator<Surface> CREATOR =
            new Parcelable.Creator<Surface>() {
        @Override
        public Surface createFromParcel(Parcel source) {
            try {
                Surface s = new Surface();
                s.readFromParcel(source);
                return s;
            } catch (Exception e) {
                Log.e(TAG, "Exception creating surface from parcel", e);
                return null;
            }
        }

        @Override
        public Surface[] newArray(int size) {
            return new Surface[size];
        }
    };

    private final CloseGuard mCloseGuard = CloseGuard.get();

    // Guarded state.
    @UnsupportedAppUsage
    final Object mLock = new Object(); // protects the native state
    @UnsupportedAppUsage
    private String mName;
    @UnsupportedAppUsage
    long mNativeObject; // package scope only for SurfaceControl access
    @UnsupportedAppUsage
    private long mLockedObject;
    private int mGenerationId; // incremented each time mNativeObject changes
    private final Canvas mCanvas = new CompatibleCanvas();

    // A matrix to scale the matrix set by application. This is set to null for
    // non compatibility mode.
    private Matrix mCompatibleMatrix;

    private HwuiContext mHwuiContext;

    private boolean mIsSingleBuffered;
    private boolean mIsSharedBufferModeEnabled;
    private boolean mIsAutoRefreshEnabled;

    /** @hide */
    @Retention(RetentionPolicy.SOURCE)
    @IntDef(prefix = { "SCALING_MODE_" }, value = {
            SCALING_MODE_FREEZE,
            SCALING_MODE_SCALE_TO_WINDOW,
            SCALING_MODE_SCALE_CROP,
            SCALING_MODE_NO_SCALE_CROP
    })
    public @interface ScalingMode {}
    // From system/window.h
    /** @hide */
    public static final int SCALING_MODE_FREEZE = 0;
    /** @hide */
    public static final int SCALING_MODE_SCALE_TO_WINDOW = 1;
    /** @hide */
    public static final int SCALING_MODE_SCALE_CROP = 2;
    /** @hide */
    public static final int SCALING_MODE_NO_SCALE_CROP = 3;

    /** @hide */
    @IntDef(prefix = { "ROTATION_" }, value = {
            ROTATION_0,
            ROTATION_90,
            ROTATION_180,
            ROTATION_270
    })
    @Retention(RetentionPolicy.SOURCE)
    public @interface Rotation {}

    /**
     * Rotation constant: 0 degree rotation (natural orientation)
     */
    public static final int ROTATION_0 = 0;

    /**
     * Rotation constant: 90 degree rotation.
     */
    public static final int ROTATION_90 = 1;

    /**
     * Rotation constant: 180 degree rotation.
     */
    public static final int ROTATION_180 = 2;

    /**
     * Rotation constant: 270 degree rotation.
     */
    public static final int ROTATION_270 = 3;

    /**
     * Create an empty surface, which will later be filled in by readFromParcel().
     * @hide
     */
    @UnsupportedAppUsage
    public Surface() {
    }

    /**
     * Create a Surface assosciated with a given {@link SurfaceControl}. Buffers submitted to this
     * surface will be displayed by the system compositor according to the parameters
     * specified by the control. Multiple surfaces may be constructed from one SurfaceControl,
     * but only one can be connected (e.g. have an active EGL context) at a time.
     *
     * @param from The SurfaceControl to assosciate this Surface with
     */
<<<<<<< HEAD
    public Surface(SurfaceControl from) {
=======
    public Surface(@NonNull SurfaceControl from) {
>>>>>>> 825827da
        copyFrom(from);
    }

    /**
     * Create Surface from a {@link SurfaceTexture}.
     *
     * Images drawn to the Surface will be made available to the {@link
     * SurfaceTexture}, which can attach them to an OpenGL ES texture via {@link
     * SurfaceTexture#updateTexImage}.
     *
     * Please note that holding onto the Surface created here is not enough to
     * keep the provided SurfaceTexture from being reclaimed.  In that sense,
     * the Surface will act like a
     * {@link java.lang.ref.WeakReference weak reference} to the SurfaceTexture.
     *
     * @param surfaceTexture The {@link SurfaceTexture} that is updated by this
     * Surface.
     * @throws OutOfResourcesException if the surface could not be created.
     */
    public Surface(SurfaceTexture surfaceTexture) {
        if (surfaceTexture == null) {
            throw new IllegalArgumentException("surfaceTexture must not be null");
        }
        mIsSingleBuffered = surfaceTexture.isSingleBuffered();
        synchronized (mLock) {
            mName = surfaceTexture.toString();
            setNativeObjectLocked(nativeCreateFromSurfaceTexture(surfaceTexture));
        }
    }

    /* called from android_view_Surface_createFromIGraphicBufferProducer() */
    @UnsupportedAppUsage
    private Surface(long nativeObject) {
        synchronized (mLock) {
            setNativeObjectLocked(nativeObject);
        }
    }

    @Override
    protected void finalize() throws Throwable {
        try {
            if (mCloseGuard != null) {
                mCloseGuard.warnIfOpen();
            }
            release();
        } finally {
            super.finalize();
        }
    }

    /**
     * Release the local reference to the server-side surface.
     * Always call release() when you're done with a Surface.
     * This will make the surface invalid.
     */
    public void release() {
        synchronized (mLock) {
            if (mNativeObject != 0) {
                nativeRelease(mNativeObject);
                setNativeObjectLocked(0);
            }
            if (mHwuiContext != null) {
                mHwuiContext.destroy();
                mHwuiContext = null;
            }
        }
    }

    /**
     * Free all server-side state associated with this surface and
     * release this object's reference.  This method can only be
     * called from the process that created the service.
     * @hide
     */
    @UnsupportedAppUsage
    public void destroy() {
        release();
    }

    /**
     * Destroys the HwuiContext without completely
     * releasing the Surface.
     * @hide
     */
    public void hwuiDestroy() {
        if (mHwuiContext != null) {
            mHwuiContext.destroy();
            mHwuiContext = null;
        }
    }

    /**
     * Returns true if this object holds a valid surface.
     *
     * @return True if it holds a physical surface, so lockCanvas() will succeed.
     * Otherwise returns false.
     */
    public boolean isValid() {
        synchronized (mLock) {
            if (mNativeObject == 0) return false;
            return nativeIsValid(mNativeObject);
        }
    }

    /**
     * Gets the generation number of this surface, incremented each time
     * the native surface contained within this object changes.
     *
     * @return The current generation number.
     * @hide
     */
    public int getGenerationId() {
        synchronized (mLock) {
            return mGenerationId;
        }
    }

    /**
     * Returns the next frame number which will be dequeued for rendering.
     * Intended for use with SurfaceFlinger's deferred transactions API.
     *
     * @hide
     */
    @UnsupportedAppUsage
    public long getNextFrameNumber() {
        synchronized (mLock) {
            checkNotReleasedLocked();
            return nativeGetNextFrameNumber(mNativeObject);
        }
    }

    /**
     * Returns true if the consumer of this Surface is running behind the producer.
     *
     * @return True if the consumer is more than one buffer ahead of the producer.
     * @hide
     */
    public boolean isConsumerRunningBehind() {
        synchronized (mLock) {
            checkNotReleasedLocked();
            return nativeIsConsumerRunningBehind(mNativeObject);
        }
    }

    /**
     * Gets a {@link Canvas} for drawing into this surface.
     *
     * After drawing into the provided {@link Canvas}, the caller must
     * invoke {@link #unlockCanvasAndPost} to post the new contents to the surface.
     *
     * @param inOutDirty A rectangle that represents the dirty region that the caller wants
     * to redraw.  This function may choose to expand the dirty rectangle if for example
     * the surface has been resized or if the previous contents of the surface were
     * not available.  The caller must redraw the entire dirty region as represented
     * by the contents of the inOutDirty rectangle upon return from this function.
     * The caller may also pass <code>null</code> instead, in the case where the
     * entire surface should be redrawn.
     * @return A canvas for drawing into the surface.
     *
     * @throws IllegalArgumentException If the inOutDirty rectangle is not valid.
     * @throws OutOfResourcesException If the canvas cannot be locked.
     */
    public Canvas lockCanvas(Rect inOutDirty)
            throws Surface.OutOfResourcesException, IllegalArgumentException {
        synchronized (mLock) {
            checkNotReleasedLocked();
            if (mLockedObject != 0) {
                // Ideally, nativeLockCanvas() would throw in this situation and prevent the
                // double-lock, but that won't happen if mNativeObject was updated.  We can't
                // abandon the old mLockedObject because it might still be in use, so instead
                // we just refuse to re-lock the Surface.
                throw new IllegalArgumentException("Surface was already locked");
            }
            mLockedObject = nativeLockCanvas(mNativeObject, mCanvas, inOutDirty);
            return mCanvas;
        }
    }

    /**
     * Posts the new contents of the {@link Canvas} to the surface and
     * releases the {@link Canvas}.
     *
     * @param canvas The canvas previously obtained from {@link #lockCanvas}.
     */
    public void unlockCanvasAndPost(Canvas canvas) {
        synchronized (mLock) {
            checkNotReleasedLocked();

            if (mHwuiContext != null) {
                mHwuiContext.unlockAndPost(canvas);
            } else {
                unlockSwCanvasAndPost(canvas);
            }
        }
    }

    private void unlockSwCanvasAndPost(Canvas canvas) {
        if (canvas != mCanvas) {
            throw new IllegalArgumentException("canvas object must be the same instance that "
                    + "was previously returned by lockCanvas");
        }
        if (mNativeObject != mLockedObject) {
            Log.w(TAG, "WARNING: Surface's mNativeObject (0x" +
                    Long.toHexString(mNativeObject) + ") != mLockedObject (0x" +
                    Long.toHexString(mLockedObject) +")");
        }
        if (mLockedObject == 0) {
            throw new IllegalStateException("Surface was not locked");
        }
        try {
            nativeUnlockCanvasAndPost(mLockedObject, canvas);
        } finally {
            nativeRelease(mLockedObject);
            mLockedObject = 0;
        }
    }

    /**
     * Gets a {@link Canvas} for drawing into this surface.
     *
     * After drawing into the provided {@link Canvas}, the caller must
     * invoke {@link #unlockCanvasAndPost} to post the new contents to the surface.
     *
     * Unlike {@link #lockCanvas(Rect)} this will return a hardware-accelerated
     * canvas. See the <a href="{@docRoot}guide/topics/graphics/hardware-accel.html#unsupported">
     * unsupported drawing operations</a> for a list of what is and isn't
     * supported in a hardware-accelerated canvas. It is also required to
     * fully cover the surface every time {@link #lockHardwareCanvas()} is
     * called as the buffer is not preserved between frames. Partial updates
     * are not supported.
     *
     * @return A canvas for drawing into the surface.
     *
     * @throws IllegalStateException If the canvas cannot be locked.
     */
    public Canvas lockHardwareCanvas() {
        synchronized (mLock) {
            checkNotReleasedLocked();
            if (mHwuiContext == null) {
                mHwuiContext = new HwuiContext(false);
            }
            return mHwuiContext.lockCanvas(
                    nativeGetWidth(mNativeObject),
                    nativeGetHeight(mNativeObject));
        }
    }

    /**
     * Gets a {@link Canvas} for drawing into this surface that supports wide color gamut.
     *
     * After drawing into the provided {@link Canvas}, the caller must
     * invoke {@link #unlockCanvasAndPost} to post the new contents to the surface.
     *
     * Unlike {@link #lockCanvas(Rect)} and {@link #lockHardwareCanvas()},
     * this will return a hardware-accelerated canvas that supports wide color gamut.
     * See the <a href="{@docRoot}guide/topics/graphics/hardware-accel.html#unsupported">
     * unsupported drawing operations</a> for a list of what is and isn't
     * supported in a hardware-accelerated canvas. It is also required to
     * fully cover the surface every time {@link #lockHardwareCanvas()} is
     * called as the buffer is not preserved between frames. Partial updates
     * are not supported.
     *
     * @return A canvas for drawing into the surface.
     *
     * @throws IllegalStateException If the canvas cannot be locked.
     *
     * @hide
     */
    public Canvas lockHardwareWideColorGamutCanvas() {
        synchronized (mLock) {
            checkNotReleasedLocked();
            if (mHwuiContext != null && !mHwuiContext.isWideColorGamut()) {
                mHwuiContext.destroy();
                mHwuiContext = null;
            }
            if (mHwuiContext == null) {
                mHwuiContext = new HwuiContext(true);
            }
            return mHwuiContext.lockCanvas(
                    nativeGetWidth(mNativeObject),
                    nativeGetHeight(mNativeObject));
        }
    }

    /**
     * @deprecated This API has been removed and is not supported.  Do not use.
     */
    @Deprecated
    public void unlockCanvas(Canvas canvas) {
        throw new UnsupportedOperationException();
    }

    /**
     * Sets the translator used to scale canvas's width/height in compatibility
     * mode.
     */
    void setCompatibilityTranslator(Translator translator) {
        if (translator != null) {
            float appScale = translator.applicationScale;
            mCompatibleMatrix = new Matrix();
            mCompatibleMatrix.setScale(appScale, appScale);
        }
    }

    /**
     * Copy another surface to this one.  This surface now holds a reference
     * to the same data as the original surface, and is -not- the owner.
     * This is for use by the window manager when returning a window surface
     * back from a client, converting it from the representation being managed
     * by the window manager to the representation the client uses to draw
     * in to it.
     *
     * @param other {@link SurfaceControl} to copy from.
     * @hide
     */
    @UnsupportedAppUsage
    public void copyFrom(SurfaceControl other) {
        if (other == null) {
            throw new IllegalArgumentException("other must not be null");
        }

        long surfaceControlPtr = other.mNativeObject;
        if (surfaceControlPtr == 0) {
            throw new NullPointerException(
                    "null SurfaceControl native object. Are you using a released SurfaceControl?");
        }
        long newNativeObject = nativeGetFromSurfaceControl(mNativeObject, surfaceControlPtr);

        synchronized (mLock) {
            if (newNativeObject == mNativeObject) {
                return;
            }
            if (mNativeObject != 0) {
                nativeRelease(mNativeObject);
            }
            setNativeObjectLocked(newNativeObject);
        }
    }

    /**
     * Gets a reference a surface created from this one.  This surface now holds a reference
     * to the same data as the original surface, and is -not- the owner.
     * This is for use by the window manager when returning a window surface
     * back from a client, converting it from the representation being managed
     * by the window manager to the representation the client uses to draw
     * in to it.
     *
     * @param other {@link SurfaceControl} to create surface from.
     *
     * @hide
     */
    public void createFrom(SurfaceControl other) {
        if (other == null) {
            throw new IllegalArgumentException("other must not be null");
        }

        long surfaceControlPtr = other.mNativeObject;
        if (surfaceControlPtr == 0) {
            throw new NullPointerException(
                    "null SurfaceControl native object. Are you using a released SurfaceControl?");
        }
        long newNativeObject = nativeCreateFromSurfaceControl(surfaceControlPtr);

        synchronized (mLock) {
            if (mNativeObject != 0) {
                nativeRelease(mNativeObject);
            }
            setNativeObjectLocked(newNativeObject);
        }
    }

    /**
     * This is intended to be used by {@link SurfaceView#updateWindow} only.
     * @param other access is not thread safe
     * @hide
     * @deprecated
     */
    @Deprecated
    @UnsupportedAppUsage
    public void transferFrom(Surface other) {
        if (other == null) {
            throw new IllegalArgumentException("other must not be null");
        }
        if (other != this) {
            final long newPtr;
            synchronized (other.mLock) {
                newPtr = other.mNativeObject;
                other.setNativeObjectLocked(0);
            }

            synchronized (mLock) {
                if (mNativeObject != 0) {
                    nativeRelease(mNativeObject);
                }
                setNativeObjectLocked(newPtr);
            }
        }
    }

    @Override
    public int describeContents() {
        return 0;
    }

    public void readFromParcel(Parcel source) {
        if (source == null) {
            throw new IllegalArgumentException("source must not be null");
        }

        synchronized (mLock) {
            // nativeReadFromParcel() will either return mNativeObject, or
            // create a new native Surface and return it after reducing
            // the reference count on mNativeObject.  Either way, it is
            // not necessary to call nativeRelease() here.
            // NOTE: This must be kept synchronized with the native parceling code
            // in frameworks/native/libs/Surface.cpp
            mName = source.readString();
            mIsSingleBuffered = source.readInt() != 0;
            setNativeObjectLocked(nativeReadFromParcel(mNativeObject, source));
        }
    }

    @Override
    public void writeToParcel(Parcel dest, int flags) {
        if (dest == null) {
            throw new IllegalArgumentException("dest must not be null");
        }
        synchronized (mLock) {
            // NOTE: This must be kept synchronized with the native parceling code
            // in frameworks/native/libs/Surface.cpp
            dest.writeString(mName);
            dest.writeInt(mIsSingleBuffered ? 1 : 0);
            nativeWriteToParcel(mNativeObject, dest);
        }
        if ((flags & Parcelable.PARCELABLE_WRITE_RETURN_VALUE) != 0) {
            release();
        }
    }

    @Override
    public String toString() {
        synchronized (mLock) {
            return "Surface(name=" + mName + ")/@0x" +
                    Integer.toHexString(System.identityHashCode(this));
        }
    }

    private void setNativeObjectLocked(long ptr) {
        if (mNativeObject != ptr) {
            if (mNativeObject == 0 && ptr != 0) {
                mCloseGuard.open("release");
            } else if (mNativeObject != 0 && ptr == 0) {
                mCloseGuard.close();
            }
            mNativeObject = ptr;
            mGenerationId += 1;
            if (mHwuiContext != null) {
                mHwuiContext.updateSurface();
            }
        }
    }

    private void checkNotReleasedLocked() {
        if (mNativeObject == 0) {
            throw new IllegalStateException("Surface has already been released.");
        }
    }

    /**
     * Allocate buffers ahead of time to avoid allocation delays during rendering
     * @hide
     */
    public void allocateBuffers() {
        synchronized (mLock) {
            checkNotReleasedLocked();
            nativeAllocateBuffers(mNativeObject);
        }
    }

    /**
     * Set the scaling mode to be used for this surfaces buffers
     * @hide
     */
    void setScalingMode(@ScalingMode int scalingMode) {
        synchronized (mLock) {
            checkNotReleasedLocked();
            int err = nativeSetScalingMode(mNativeObject, scalingMode);
            if (err != 0) {
                throw new IllegalArgumentException("Invalid scaling mode: " + scalingMode);
            }
        }
    }

    void forceScopedDisconnect() {
        synchronized (mLock) {
            checkNotReleasedLocked();
            int err = nativeForceScopedDisconnect(mNativeObject);
            if (err != 0) {
                throw new RuntimeException("Failed to disconnect Surface instance (bad object?)");
            }
        }
    }

    /**
     * Transfer ownership of buffer and present it on the Surface.
     * @hide
     */
    public void attachAndQueueBuffer(GraphicBuffer buffer) {
        synchronized (mLock) {
            checkNotReleasedLocked();
            int err = nativeAttachAndQueueBuffer(mNativeObject, buffer);
            if (err != 0) {
                throw new RuntimeException(
                        "Failed to attach and queue buffer to Surface (bad object?)");
            }
        }
    }

    /**
     * Returns whether or not this Surface is backed by a single-buffered SurfaceTexture
     * @hide
     */
    public boolean isSingleBuffered() {
        return mIsSingleBuffered;
    }

    /**
     * <p>The shared buffer mode allows both the application and the surface compositor
     * (SurfaceFlinger) to concurrently access this surface's buffer. While the
     * application is still required to issue a present request
     * (see {@link #unlockCanvasAndPost(Canvas)}) to the compositor when an update is required,
     * the compositor may trigger an update at any time. Since the surface's buffer is shared
     * between the application and the compositor, updates triggered by the compositor may
     * cause visible tearing.</p>
     *
     * <p>The shared buffer mode can be used with
     * {@link #setAutoRefreshEnabled(boolean) auto-refresh} to avoid the overhead of
     * issuing present requests.</p>
     *
     * <p>If the application uses the shared buffer mode to reduce latency, it is
     * recommended to use software rendering (see {@link #lockCanvas(Rect)} to ensure
     * the graphics workloads are not affected by other applications and/or the system
     * using the GPU. When using software rendering, the application should update the
     * smallest possible region of the surface required.</p>
     *
     * <p class="note">The shared buffer mode might not be supported by the underlying
     * hardware. Enabling shared buffer mode on hardware that does not support it will
     * not yield an error but the application will not benefit from lower latency (and
     * tearing will not be visible).</p>
     *
     * <p class="note">Depending on how many and what kind of surfaces are visible, the
     * surface compositor may need to copy the shared buffer before it is displayed. When
     * this happens, the latency benefits of shared buffer mode will be reduced.</p>
     *
     * @param enabled True to enable the shared buffer mode on this surface, false otherwise
     *
     * @see #isSharedBufferModeEnabled()
     * @see #setAutoRefreshEnabled(boolean)
     *
     * @hide
     */
    public void setSharedBufferModeEnabled(boolean enabled) {
        if (mIsSharedBufferModeEnabled != enabled) {
            int error = nativeSetSharedBufferModeEnabled(mNativeObject, enabled);
            if (error != 0) {
                throw new RuntimeException(
                        "Failed to set shared buffer mode on Surface (bad object?)");
            } else {
                mIsSharedBufferModeEnabled = enabled;
            }
        }
    }

    /**
     * @return True if shared buffer mode is enabled on this surface, false otherwise
     *
     * @see #setSharedBufferModeEnabled(boolean)
     *
     * @hide
     */
    public boolean isSharedBufferModeEnabled() {
        return mIsSharedBufferModeEnabled;
    }

    /**
     * <p>When auto-refresh is enabled, the surface compositor (SurfaceFlinger)
     * automatically updates the display on a regular refresh cycle. The application
     * can continue to issue present requests but it is not required. Enabling
     * auto-refresh may result in visible tearing.</p>
     *
     * <p>Auto-refresh has no effect if the {@link #setSharedBufferModeEnabled(boolean)
     * shared buffer mode} is not enabled.</p>
     *
     * <p>Because auto-refresh will trigger continuous updates of the display, it is
     * recommended to turn it on only when necessary. For example, in a drawing/painting
     * application auto-refresh should be enabled on finger/pen down and disabled on
     * finger/pen up.</p>
     *
     * @param enabled True to enable auto-refresh on this surface, false otherwise
     *
     * @see #isAutoRefreshEnabled()
     * @see #setSharedBufferModeEnabled(boolean)
     *
     * @hide
     */
    public void setAutoRefreshEnabled(boolean enabled) {
        if (mIsAutoRefreshEnabled != enabled) {
            int error = nativeSetAutoRefreshEnabled(mNativeObject, enabled);
            if (error != 0) {
                throw new RuntimeException("Failed to set auto refresh on Surface (bad object?)");
            } else {
                mIsAutoRefreshEnabled = enabled;
            }
        }
    }

    /**
     * @return True if auto-refresh is enabled on this surface, false otherwise
     *
     * @hide
     */
    public boolean isAutoRefreshEnabled() {
        return mIsAutoRefreshEnabled;
    }

    /**
     * Exception thrown when a Canvas couldn't be locked with {@link Surface#lockCanvas}, or
     * when a SurfaceTexture could not successfully be allocated.
     */
    @SuppressWarnings("serial")
    public static class OutOfResourcesException extends RuntimeException {
        public OutOfResourcesException() {
        }
        public OutOfResourcesException(String name) {
            super(name);
        }
    }

    /**
     * Returns a human readable representation of a rotation.
     *
     * @param rotation The rotation.
     * @return The rotation symbolic name.
     *
     * @hide
     */
    public static String rotationToString(int rotation) {
        switch (rotation) {
            case Surface.ROTATION_0: {
                return "ROTATION_0";
            }
            case Surface.ROTATION_90: {
                return "ROTATION_90";
            }
            case Surface.ROTATION_180: {
                return "ROTATION_180";
            }
            case Surface.ROTATION_270: {
                return "ROTATION_270";
            }
            default: {
                return Integer.toString(rotation);
            }
        }
    }

    /**
     * A Canvas class that can handle the compatibility mode.
     * This does two things differently.
     * <ul>
     * <li>Returns the width and height of the target metrics, rather than
     * native. For example, the canvas returns 320x480 even if an app is running
     * in WVGA high density.
     * <li>Scales the matrix in setMatrix by the application scale, except if
     * the matrix looks like obtained from getMatrix. This is a hack to handle
     * the case that an application uses getMatrix to keep the original matrix,
     * set matrix of its own, then set the original matrix back. There is no
     * perfect solution that works for all cases, and there are a lot of cases
     * that this model does not work, but we hope this works for many apps.
     * </ul>
     */
    private final class CompatibleCanvas extends Canvas {
        // A temp matrix to remember what an application obtained via {@link getMatrix}
        private Matrix mOrigMatrix = null;

        @Override
        public void setMatrix(Matrix matrix) {
            if (mCompatibleMatrix == null || mOrigMatrix == null || mOrigMatrix.equals(matrix)) {
                // don't scale the matrix if it's not compatibility mode, or
                // the matrix was obtained from getMatrix.
                super.setMatrix(matrix);
            } else {
                Matrix m = new Matrix(mCompatibleMatrix);
                m.preConcat(matrix);
                super.setMatrix(m);
            }
        }

        @SuppressWarnings("deprecation")
        @Override
        public void getMatrix(Matrix m) {
            super.getMatrix(m);
            if (mOrigMatrix == null) {
                mOrigMatrix = new Matrix();
            }
            mOrigMatrix.set(m);
        }
    }

    private final class HwuiContext {
        private final RenderNode mRenderNode;
        private long mHwuiRenderer;
        private RecordingCanvas mCanvas;
        private final boolean mIsWideColorGamut;

        HwuiContext(boolean isWideColorGamut) {
            mRenderNode = RenderNode.create("HwuiCanvas", null);
            mRenderNode.setClipToBounds(false);
            mRenderNode.setForceDarkAllowed(false);
            mIsWideColorGamut = isWideColorGamut;
            mHwuiRenderer = nHwuiCreate(mRenderNode.mNativeRenderNode, mNativeObject,
                    isWideColorGamut);
        }

        Canvas lockCanvas(int width, int height) {
            if (mCanvas != null) {
                throw new IllegalStateException("Surface was already locked!");
            }
            mCanvas = mRenderNode.beginRecording(width, height);
            return mCanvas;
        }

        void unlockAndPost(Canvas canvas) {
            if (canvas != mCanvas) {
                throw new IllegalArgumentException("canvas object must be the same instance that "
                        + "was previously returned by lockCanvas");
            }
            mRenderNode.endRecording();
            mCanvas = null;
            nHwuiDraw(mHwuiRenderer);
        }

        void updateSurface() {
            nHwuiSetSurface(mHwuiRenderer, mNativeObject);
        }

        void destroy() {
            if (mHwuiRenderer != 0) {
                nHwuiDestroy(mHwuiRenderer);
                mHwuiRenderer = 0;
            }
        }

        boolean isWideColorGamut() {
            return mIsWideColorGamut;
        }
    }

    private static native long nHwuiCreate(long rootNode, long surface, boolean isWideColorGamut);
    private static native void nHwuiSetSurface(long renderer, long surface);
    private static native void nHwuiDraw(long renderer);
    private static native void nHwuiDestroy(long renderer);
}<|MERGE_RESOLUTION|>--- conflicted
+++ resolved
@@ -17,10 +17,7 @@
 package android.view;
 
 import android.annotation.IntDef;
-<<<<<<< HEAD
-=======
 import android.annotation.NonNull;
->>>>>>> 825827da
 import android.annotation.UnsupportedAppUsage;
 import android.content.res.CompatibilityInfo.Translator;
 import android.graphics.Canvas;
@@ -197,11 +194,7 @@
      *
      * @param from The SurfaceControl to assosciate this Surface with
      */
-<<<<<<< HEAD
-    public Surface(SurfaceControl from) {
-=======
     public Surface(@NonNull SurfaceControl from) {
->>>>>>> 825827da
         copyFrom(from);
     }
 
