--- conflicted
+++ resolved
@@ -279,7 +279,6 @@
     }
 
     /**
-<<<<<<< HEAD
      * {@hide}
      */
     public void setMotionEventInfo(int motionEventType, int touchMoveNum) {
@@ -287,13 +286,14 @@
             mTouchMoveNum = touchMoveNum;
             mMotionEventType = motionEventType;
         }
-=======
+    }
+
+    /**
      * @return The Choreographer of the main thread, if it exists, or {@code null} otherwise.
      * @hide
      */
     public static Choreographer getMainThreadInstance() {
         return mMainInstance;
->>>>>>> 7ba07578
     }
 
     /** Destroys the calling thread's choreographer
