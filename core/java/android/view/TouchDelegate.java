/*
 * Copyright (C) 2008 The Android Open Source Project
 *
 * Licensed under the Apache License, Version 2.0 (the "License");
 * you may not use this file except in compliance with the License.
 * You may obtain a copy of the License at
 *
 *      http://www.apache.org/licenses/LICENSE-2.0
 *
 * Unless required by applicable law or agreed to in writing, software
 * distributed under the License is distributed on an "AS IS" BASIS,
 * WITHOUT WARRANTIES OR CONDITIONS OF ANY KIND, either express or implied.
 * See the License for the specific language governing permissions and
 * limitations under the License.
 */

package android.view;

import android.annotation.NonNull;
import android.annotation.UnsupportedAppUsage;
import android.graphics.Rect;
import android.graphics.Region;
import android.util.ArrayMap;
import android.view.accessibility.AccessibilityNodeInfo.TouchDelegateInfo;

/**
 * Helper class to handle situations where you want a view to have a larger touch area than its
 * actual view bounds. The view whose touch area is changed is called the delegate view. This
 * class should be used by an ancestor of the delegate. To use a TouchDelegate, first create an
 * instance that specifies the bounds that should be mapped to the delegate and the delegate
 * view itself.
 * <p>
 * The ancestor should then forward all of its touch events received in its
 * {@link android.view.View#onTouchEvent(MotionEvent)} to {@link #onTouchEvent(MotionEvent)}.
 * </p>
 */
public class TouchDelegate {

    /**
     * View that should receive forwarded touch events
     */
    private View mDelegateView;

    /**
     * Bounds in local coordinates of the containing view that should be mapped to the delegate
     * view. This rect is used for initial hit testing.
     */
    private Rect mBounds;

    /**
     * mBounds inflated to include some slop. This rect is to track whether the motion events
     * should be considered to be within the delegate view.
     */
    private Rect mSlopBounds;

    /**
     * True if the delegate had been targeted on a down event (intersected mBounds).
     */
    @UnsupportedAppUsage
    private boolean mDelegateTargeted;

    /**
     * The touchable region of the View extends above its actual extent.
     */
    public static final int ABOVE = 1;

    /**
     * The touchable region of the View extends below its actual extent.
     */
    public static final int BELOW = 2;

    /**
     * The touchable region of the View extends to the left of its actual extent.
     */
    public static final int TO_LEFT = 4;

    /**
     * The touchable region of the View extends to the right of its actual extent.
     */
    public static final int TO_RIGHT = 8;

    private int mSlop;

    /**
     * Touch delegate information for accessibility
     */
    private TouchDelegateInfo mTouchDelegateInfo;

    /**
     * Constructor
     *
     * @param bounds Bounds in local coordinates of the containing view that should be mapped to
     *        the delegate view
     * @param delegateView The view that should receive motion events
     */
    public TouchDelegate(Rect bounds, View delegateView) {
        mBounds = bounds;

        mSlop = ViewConfiguration.get(delegateView.getContext()).getScaledTouchSlop();
        mSlopBounds = new Rect(bounds);
        mSlopBounds.inset(-mSlop, -mSlop);
        mDelegateView = delegateView;
    }

    /**
     * Forward touch events to the delegate view if the event is within the bounds
     * specified in the constructor.
     *
     * @param event The touch event to forward
     * @return True if the event was consumed by the delegate, false otherwise.
     */
    public boolean onTouchEvent(@NonNull MotionEvent event) {
        int x = (int)event.getX();
        int y = (int)event.getY();
        boolean sendToDelegate = false;
        boolean hit = true;
        boolean handled = false;

        switch (event.getActionMasked()) {
            case MotionEvent.ACTION_DOWN:
                mDelegateTargeted = mBounds.contains(x, y);
                sendToDelegate = mDelegateTargeted;
                break;
            case MotionEvent.ACTION_POINTER_DOWN:
            case MotionEvent.ACTION_POINTER_UP:
            case MotionEvent.ACTION_UP:
            case MotionEvent.ACTION_MOVE:
                sendToDelegate = mDelegateTargeted;
                if (sendToDelegate) {
                    Rect slopBounds = mSlopBounds;
                    if (!slopBounds.contains(x, y)) {
                        hit = false;
                    }
                }
                break;
            case MotionEvent.ACTION_CANCEL:
                sendToDelegate = mDelegateTargeted;
                mDelegateTargeted = false;
                break;
        }
        if (sendToDelegate) {
            if (hit) {
                // Offset event coordinates to be inside the target view
                event.setLocation(mDelegateView.getWidth() / 2, mDelegateView.getHeight() / 2);
            } else {
                // Offset event coordinates to be outside the target view (in case it does
                // something like tracking pressed state)
                int slop = mSlop;
                event.setLocation(-(slop * 2), -(slop * 2));
            }
            handled = mDelegateView.dispatchTouchEvent(event);
<<<<<<< HEAD
        }
        return handled;
    }

    /**
     * Forward hover events to the delegate view if the event is within the bounds
     * specified in the constructor and touch exploration is enabled.
     *
     * @param event The hover event to forward
     * @return True if the event was consumed by the delegate, false otherwise.
     *
     * @see android.view.accessibility.AccessibilityManager#isTouchExplorationEnabled
     */
    public boolean onTouchExplorationHoverEvent(@NonNull MotionEvent event) {
        if (mBounds == null) {
            return false;
        }

        final int x = (int) event.getX();
        final int y = (int) event.getY();
        boolean hit = true;
        boolean handled = false;

        final boolean isInbound = mBounds.contains(x, y);
        switch (event.getActionMasked()) {
            case MotionEvent.ACTION_HOVER_ENTER:
                mDelegateTargeted = isInbound;
                break;
            case MotionEvent.ACTION_HOVER_MOVE:
                if (isInbound) {
                    mDelegateTargeted = true;
                } else {
                    // delegated previously
                    if (mDelegateTargeted && !mSlopBounds.contains(x, y)) {
                        hit = false;
                    }
                }
                break;
            case MotionEvent.ACTION_HOVER_EXIT:
                mDelegateTargeted = true;
                break;
        }
        if (mDelegateTargeted) {
            if (hit) {
                event.setLocation(mDelegateView.getWidth() / 2, mDelegateView.getHeight() / 2);
            } else {
                mDelegateTargeted = false;
            }
            handled = mDelegateView.dispatchHoverEvent(event);
=======
>>>>>>> de843449
        }
        return handled;
    }

    /**
<<<<<<< HEAD
=======
     * Forward hover events to the delegate view if the event is within the bounds
     * specified in the constructor and touch exploration is enabled.
     *
     * <p>This method is provided for accessibility purposes so touch exploration, which is
     * commonly used by screen readers, can properly place accessibility focus on views that
     * use touch delegates. Therefore, touch exploration must be enabled for hover events
     * to be dispatched through the delegate.</p>
     *
     * @param event The hover event to forward
     * @return True if the event was consumed by the delegate, false otherwise.
     *
     * @see android.view.accessibility.AccessibilityManager#isTouchExplorationEnabled
     */
    public boolean onTouchExplorationHoverEvent(@NonNull MotionEvent event) {
        if (mBounds == null) {
            return false;
        }

        final int x = (int) event.getX();
        final int y = (int) event.getY();
        boolean hit = true;
        boolean handled = false;

        final boolean isInbound = mBounds.contains(x, y);
        switch (event.getActionMasked()) {
            case MotionEvent.ACTION_HOVER_ENTER:
                mDelegateTargeted = isInbound;
                break;
            case MotionEvent.ACTION_HOVER_MOVE:
                if (isInbound) {
                    mDelegateTargeted = true;
                } else {
                    // delegated previously
                    if (mDelegateTargeted && !mSlopBounds.contains(x, y)) {
                        hit = false;
                    }
                }
                break;
            case MotionEvent.ACTION_HOVER_EXIT:
                mDelegateTargeted = true;
                break;
        }
        if (mDelegateTargeted) {
            if (hit) {
                event.setLocation(mDelegateView.getWidth() / 2, mDelegateView.getHeight() / 2);
            } else {
                mDelegateTargeted = false;
            }
            handled = mDelegateView.dispatchHoverEvent(event);
        }
        return handled;
    }

    /**
>>>>>>> de843449
     * Return a {@link TouchDelegateInfo} mapping from regions (in view coordinates) to
     * delegated views for accessibility usage.
     *
     * @return A TouchDelegateInfo.
     */
    @NonNull
    public TouchDelegateInfo getTouchDelegateInfo() {
        if (mTouchDelegateInfo == null) {
            final ArrayMap<Region, View> targetMap = new ArrayMap<>(1);
            Rect bounds = mBounds;
            if (bounds == null) {
                bounds = new Rect();
            }
            targetMap.put(new Region(bounds), mDelegateView);
            mTouchDelegateInfo = new TouchDelegateInfo(targetMap);
        }
        return mTouchDelegateInfo;
    }
}<|MERGE_RESOLUTION|>--- conflicted
+++ resolved
@@ -149,7 +149,6 @@
                 event.setLocation(-(slop * 2), -(slop * 2));
             }
             handled = mDelegateView.dispatchTouchEvent(event);
-<<<<<<< HEAD
         }
         return handled;
     }
@@ -157,6 +156,11 @@
     /**
      * Forward hover events to the delegate view if the event is within the bounds
      * specified in the constructor and touch exploration is enabled.
+     *
+     * <p>This method is provided for accessibility purposes so touch exploration, which is
+     * commonly used by screen readers, can properly place accessibility focus on views that
+     * use touch delegates. Therefore, touch exploration must be enabled for hover events
+     * to be dispatched through the delegate.</p>
      *
      * @param event The hover event to forward
      * @return True if the event was consumed by the delegate, false otherwise.
@@ -199,70 +203,11 @@
                 mDelegateTargeted = false;
             }
             handled = mDelegateView.dispatchHoverEvent(event);
-=======
->>>>>>> de843449
         }
         return handled;
     }
 
     /**
-<<<<<<< HEAD
-=======
-     * Forward hover events to the delegate view if the event is within the bounds
-     * specified in the constructor and touch exploration is enabled.
-     *
-     * <p>This method is provided for accessibility purposes so touch exploration, which is
-     * commonly used by screen readers, can properly place accessibility focus on views that
-     * use touch delegates. Therefore, touch exploration must be enabled for hover events
-     * to be dispatched through the delegate.</p>
-     *
-     * @param event The hover event to forward
-     * @return True if the event was consumed by the delegate, false otherwise.
-     *
-     * @see android.view.accessibility.AccessibilityManager#isTouchExplorationEnabled
-     */
-    public boolean onTouchExplorationHoverEvent(@NonNull MotionEvent event) {
-        if (mBounds == null) {
-            return false;
-        }
-
-        final int x = (int) event.getX();
-        final int y = (int) event.getY();
-        boolean hit = true;
-        boolean handled = false;
-
-        final boolean isInbound = mBounds.contains(x, y);
-        switch (event.getActionMasked()) {
-            case MotionEvent.ACTION_HOVER_ENTER:
-                mDelegateTargeted = isInbound;
-                break;
-            case MotionEvent.ACTION_HOVER_MOVE:
-                if (isInbound) {
-                    mDelegateTargeted = true;
-                } else {
-                    // delegated previously
-                    if (mDelegateTargeted && !mSlopBounds.contains(x, y)) {
-                        hit = false;
-                    }
-                }
-                break;
-            case MotionEvent.ACTION_HOVER_EXIT:
-                mDelegateTargeted = true;
-                break;
-        }
-        if (mDelegateTargeted) {
-            if (hit) {
-                event.setLocation(mDelegateView.getWidth() / 2, mDelegateView.getHeight() / 2);
-            } else {
-                mDelegateTargeted = false;
-            }
-            handled = mDelegateView.dispatchHoverEvent(event);
-        }
-        return handled;
-    }
-
-    /**
->>>>>>> de843449
      * Return a {@link TouchDelegateInfo} mapping from regions (in view coordinates) to
      * delegated views for accessibility usage.
      *
