/*
 * Copyright (C) 2011 The Android Open Source Project
 *
 * Licensed under the Apache License, Version 2.0 (the "License");
 * you may not use this file except in compliance with the License.
 * You may obtain a copy of the License at
 *
 *      http://www.apache.org/licenses/LICENSE-2.0
 *
 * Unless required by applicable law or agreed to in writing, software
 * distributed under the License is distributed on an "AS IS" BASIS,
 * WITHOUT WARRANTIES OR CONDITIONS OF ANY KIND, either express or implied.
 * See the License for the specific language governing permissions and
 * limitations under the License.
 */

package android.view.accessibility;

import android.accessibilityservice.AccessibilityServiceInfo;
import android.annotation.Nullable;
import android.graphics.Rect;
import android.os.Bundle;
import android.os.Parcel;
import android.os.Parcelable;
import android.text.InputType;
import android.text.TextUtils;
import android.util.ArraySet;
import android.util.LongArray;
import android.util.Pools.SynchronizedPool;
import android.view.View;

import com.android.internal.R;

import java.util.ArrayList;
import java.util.Collections;
import java.util.List;

/**
 * This class represents a node of the window content as well as actions that
 * can be requested from its source. From the point of view of an
 * {@link android.accessibilityservice.AccessibilityService} a window content is
 * presented as tree of accessibility node info which may or may not map one-to-one
 * to the view hierarchy. In other words, a custom view is free to report itself as
 * a tree of accessibility node info.
 * </p>
 * <p>
 * Once an accessibility node info is delivered to an accessibility service it is
 * made immutable and calling a state mutation method generates an error.
 * </p>
 * <p>
 * Please refer to {@link android.accessibilityservice.AccessibilityService} for
 * details about how to obtain a handle to window content as a tree of accessibility
 * node info as well as familiarizing with the security model.
 * </p>
 * <div class="special reference">
 * <h3>Developer Guides</h3>
 * <p>For more information about making applications accessible, read the
 * <a href="{@docRoot}guide/topics/ui/accessibility/index.html">Accessibility</a>
 * developer guide.</p>
 * </div>
 *
 * @see android.accessibilityservice.AccessibilityService
 * @see AccessibilityEvent
 * @see AccessibilityManager
 */
public class AccessibilityNodeInfo implements Parcelable {

    private static final boolean DEBUG = false;

    /** @hide */
    public static final int UNDEFINED_CONNECTION_ID = -1;

    /** @hide */
    public static final int UNDEFINED_SELECTION_INDEX = -1;

    /** @hide */
    public static final int UNDEFINED_ITEM_ID = Integer.MAX_VALUE;

    /** @hide */
    public static final long ROOT_NODE_ID = makeNodeId(UNDEFINED_ITEM_ID, UNDEFINED_ITEM_ID);

    /** @hide */
    public static final int ACTIVE_WINDOW_ID = UNDEFINED_ITEM_ID;

    /** @hide */
    public static final int ANY_WINDOW_ID = -2;

    /** @hide */
    public static final int FLAG_PREFETCH_PREDECESSORS = 0x00000001;

    /** @hide */
    public static final int FLAG_PREFETCH_SIBLINGS = 0x00000002;

    /** @hide */
    public static final int FLAG_PREFETCH_DESCENDANTS = 0x00000004;

    /** @hide */
    public static final int FLAG_INCLUDE_NOT_IMPORTANT_VIEWS = 0x00000008;

    /** @hide */
    public static final int FLAG_REPORT_VIEW_IDS = 0x00000010;

    // Actions.

    /**
     * Action that gives input focus to the node.
     */
    public static final int ACTION_FOCUS =  0x00000001;

    /**
     * Action that clears input focus of the node.
     */
    public static final int ACTION_CLEAR_FOCUS = 0x00000002;

    /**
     * Action that selects the node.
     */
    public static final int ACTION_SELECT = 0x00000004;

    /**
     * Action that deselects the node.
     */
    public static final int ACTION_CLEAR_SELECTION = 0x00000008;

    /**
     * Action that clicks on the node info.
     *
     * See {@link AccessibilityAction#ACTION_CLICK}
     */
    public static final int ACTION_CLICK = 0x00000010;

    /**
     * Action that long clicks on the node.
     */
    public static final int ACTION_LONG_CLICK = 0x00000020;

    /**
     * Action that gives accessibility focus to the node.
     */
    public static final int ACTION_ACCESSIBILITY_FOCUS = 0x00000040;

    /**
     * Action that clears accessibility focus of the node.
     */
    public static final int ACTION_CLEAR_ACCESSIBILITY_FOCUS = 0x00000080;

    /**
     * Action that requests to go to the next entity in this node's text
     * at a given movement granularity. For example, move to the next character,
     * word, etc.
     * <p>
     * <strong>Arguments:</strong> {@link #ACTION_ARGUMENT_MOVEMENT_GRANULARITY_INT}<,
     * {@link #ACTION_ARGUMENT_EXTEND_SELECTION_BOOLEAN}<br>
     * <strong>Example:</strong> Move to the previous character and do not extend selection.
     * <code><pre><p>
     *   Bundle arguments = new Bundle();
     *   arguments.putInt(AccessibilityNodeInfo.ACTION_ARGUMENT_MOVEMENT_GRANULARITY_INT,
     *           AccessibilityNodeInfo.MOVEMENT_GRANULARITY_CHARACTER);
     *   arguments.putBoolean(AccessibilityNodeInfo.ACTION_ARGUMENT_EXTEND_SELECTION_BOOLEAN,
     *           false);
     *   info.performAction(AccessibilityNodeInfo.ACTION_NEXT_AT_MOVEMENT_GRANULARITY, arguments);
     * </code></pre></p>
     * </p>
     *
     * @see #ACTION_ARGUMENT_MOVEMENT_GRANULARITY_INT
     * @see #ACTION_ARGUMENT_EXTEND_SELECTION_BOOLEAN
     *
     * @see #setMovementGranularities(int)
     * @see #getMovementGranularities()
     *
     * @see #MOVEMENT_GRANULARITY_CHARACTER
     * @see #MOVEMENT_GRANULARITY_WORD
     * @see #MOVEMENT_GRANULARITY_LINE
     * @see #MOVEMENT_GRANULARITY_PARAGRAPH
     * @see #MOVEMENT_GRANULARITY_PAGE
     */
    public static final int ACTION_NEXT_AT_MOVEMENT_GRANULARITY = 0x00000100;

    /**
     * Action that requests to go to the previous entity in this node's text
     * at a given movement granularity. For example, move to the next character,
     * word, etc.
     * <p>
     * <strong>Arguments:</strong> {@link #ACTION_ARGUMENT_MOVEMENT_GRANULARITY_INT}<,
     * {@link #ACTION_ARGUMENT_EXTEND_SELECTION_BOOLEAN}<br>
     * <strong>Example:</strong> Move to the next character and do not extend selection.
     * <code><pre><p>
     *   Bundle arguments = new Bundle();
     *   arguments.putInt(AccessibilityNodeInfo.ACTION_ARGUMENT_MOVEMENT_GRANULARITY_INT,
     *           AccessibilityNodeInfo.MOVEMENT_GRANULARITY_CHARACTER);
     *   arguments.putBoolean(AccessibilityNodeInfo.ACTION_ARGUMENT_EXTEND_SELECTION_BOOLEAN,
     *           false);
     *   info.performAction(AccessibilityNodeInfo.ACTION_PREVIOUS_AT_MOVEMENT_GRANULARITY,
     *           arguments);
     * </code></pre></p>
     * </p>
     *
     * @see #ACTION_ARGUMENT_MOVEMENT_GRANULARITY_INT
     * @see #ACTION_ARGUMENT_EXTEND_SELECTION_BOOLEAN
     *
     * @see #setMovementGranularities(int)
     * @see #getMovementGranularities()
     *
     * @see #MOVEMENT_GRANULARITY_CHARACTER
     * @see #MOVEMENT_GRANULARITY_WORD
     * @see #MOVEMENT_GRANULARITY_LINE
     * @see #MOVEMENT_GRANULARITY_PARAGRAPH
     * @see #MOVEMENT_GRANULARITY_PAGE
     */
    public static final int ACTION_PREVIOUS_AT_MOVEMENT_GRANULARITY = 0x00000200;

    /**
     * Action to move to the next HTML element of a given type. For example, move
     * to the BUTTON, INPUT, TABLE, etc.
     * <p>
     * <strong>Arguments:</strong> {@link #ACTION_ARGUMENT_HTML_ELEMENT_STRING}<br>
     * <strong>Example:</strong>
     * <code><pre><p>
     *   Bundle arguments = new Bundle();
     *   arguments.putString(AccessibilityNodeInfo.ACTION_ARGUMENT_HTML_ELEMENT_STRING, "BUTTON");
     *   info.performAction(AccessibilityNodeInfo.ACTION_NEXT_HTML_ELEMENT, arguments);
     * </code></pre></p>
     * </p>
     */
    public static final int ACTION_NEXT_HTML_ELEMENT = 0x00000400;

    /**
     * Action to move to the previous HTML element of a given type. For example, move
     * to the BUTTON, INPUT, TABLE, etc.
     * <p>
     * <strong>Arguments:</strong> {@link #ACTION_ARGUMENT_HTML_ELEMENT_STRING}<br>
     * <strong>Example:</strong>
     * <code><pre><p>
     *   Bundle arguments = new Bundle();
     *   arguments.putString(AccessibilityNodeInfo.ACTION_ARGUMENT_HTML_ELEMENT_STRING, "BUTTON");
     *   info.performAction(AccessibilityNodeInfo.ACTION_PREVIOUS_HTML_ELEMENT, arguments);
     * </code></pre></p>
     * </p>
     */
    public static final int ACTION_PREVIOUS_HTML_ELEMENT = 0x00000800;

    /**
     * Action to scroll the node content forward.
     */
    public static final int ACTION_SCROLL_FORWARD = 0x00001000;

    /**
     * Action to scroll the node content backward.
     */
    public static final int ACTION_SCROLL_BACKWARD = 0x00002000;

    /**
     * Action to copy the current selection to the clipboard.
     */
    public static final int ACTION_COPY = 0x00004000;

    /**
     * Action to paste the current clipboard content.
     */
    public static final int ACTION_PASTE = 0x00008000;

    /**
     * Action to cut the current selection and place it to the clipboard.
     */
    public static final int ACTION_CUT = 0x00010000;

    /**
     * Action to set the selection. Performing this action with no arguments
     * clears the selection.
     * <p>
     * <strong>Arguments:</strong>
     * {@link #ACTION_ARGUMENT_SELECTION_START_INT},
     * {@link #ACTION_ARGUMENT_SELECTION_END_INT}<br>
     * <strong>Example:</strong>
     * <code><pre><p>
     *   Bundle arguments = new Bundle();
     *   arguments.putInt(AccessibilityNodeInfo.ACTION_ARGUMENT_SELECTION_START_INT, 1);
     *   arguments.putInt(AccessibilityNodeInfo.ACTION_ARGUMENT_SELECTION_END_INT, 2);
     *   info.performAction(AccessibilityNodeInfo.ACTION_SET_SELECTION, arguments);
     * </code></pre></p>
     * </p>
     *
     * @see #ACTION_ARGUMENT_SELECTION_START_INT
     * @see #ACTION_ARGUMENT_SELECTION_END_INT
     */
    public static final int ACTION_SET_SELECTION = 0x00020000;

    /**
     * Action to expand an expandable node.
     */
    public static final int ACTION_EXPAND = 0x00040000;

    /**
     * Action to collapse an expandable node.
     */
    public static final int ACTION_COLLAPSE = 0x00080000;

    /**
     * Action to dismiss a dismissable node.
     */
    public static final int ACTION_DISMISS = 0x00100000;

    /**
     * Action that sets the text of the node. Performing the action without argument, using <code>
     * null</code> or empty {@link CharSequence} will clear the text. This action will also put the
     * cursor at the end of text.
     * <p>
     * <strong>Arguments:</strong>
     * {@link #ACTION_ARGUMENT_SET_TEXT_CHARSEQUENCE}<br>
     * <strong>Example:</strong>
     * <code><pre><p>
     *   Bundle arguments = new Bundle();
     *   arguments.putCharSequence(AccessibilityNodeInfo.ACTION_ARGUMENT_SET_TEXT_CHARSEQUENCE,
     *       "android");
     *   info.performAction(AccessibilityNodeInfo.ACTION_SET_TEXT, arguments);
     * </code></pre></p>
     */
    public static final int ACTION_SET_TEXT = 0x00200000;

    private static final int LAST_LEGACY_STANDARD_ACTION = ACTION_SET_TEXT;

    /**
     * Mask to see if the value is larger than the largest ACTION_ constant
     */
    private static final int ACTION_TYPE_MASK = 0xFF000000;

    // Action arguments

    /**
     * Argument for specifying index of {@link android.text.style.ClickableSpan} the click action is
     * related to.
     * <p>
     * <strong>Type:</strong> int<br>
     * <strong>Actions:</strong>
     * {@link AccessibilityAction#ACTION_CLICK}
     * </p>
     *
     * @see AccessibilityAction#ACTION_CLICK
     */
    public static final String ACTION_ARGUMENT_CLICK_SPAN_INDEX_INT =
            "android.view.accessibility.action.ARGUMENT_CLICK_SPAN_INDEX_INT";

    /**
     * Argument for specifying index of character in the text which contains
     * {@link android.text.style.ClickableSpan} the click action is
     * related to. If there is more than one {@link android.text.style.ClickableSpan} assigned for
     * the range the character is in only the first span would be clicked.
     * <p>
     * <strong>Type:</strong> int<br>
     * <strong>Actions:</strong>
     * {@link AccessibilityAction#ACTION_CLICK}
     * </p>
     *
     * @see AccessibilityAction#ACTION_CLICK
     */
    public static final String ACTION_ARGUMENT_CLICK_CHARACTER_INDEX_INT =
            "android.view.accessibility.action.ARGUMENT_CLICK_CHARACTER_INDEX_INT";

    /**
     * Argument for which movement granularity to be used when traversing the node text.
     * <p>
     * <strong>Type:</strong> int<br>
     * <strong>Actions:</strong>
     * <ul>
     *     <li>{@link AccessibilityAction#ACTION_NEXT_AT_MOVEMENT_GRANULARITY}</li>
     *     <li>{@link AccessibilityAction#ACTION_PREVIOUS_AT_MOVEMENT_GRANULARITY}</li>
     * </ul>
     * </p>
     *
     * @see AccessibilityAction#ACTION_NEXT_AT_MOVEMENT_GRANULARITY
     * @see AccessibilityAction#ACTION_PREVIOUS_AT_MOVEMENT_GRANULARITY
     */
    public static final String ACTION_ARGUMENT_MOVEMENT_GRANULARITY_INT =
            "ACTION_ARGUMENT_MOVEMENT_GRANULARITY_INT";

    /**
     * Argument for which HTML element to get moving to the next/previous HTML element.
     * <p>
     * <strong>Type:</strong> String<br>
     * <strong>Actions:</strong>
     * <ul>
     *     <li>{@link AccessibilityAction#ACTION_NEXT_HTML_ELEMENT}</li>
     *     <li>{@link AccessibilityAction#ACTION_PREVIOUS_HTML_ELEMENT}</li>
     * </ul>
     * </p>
     *
     * @see AccessibilityAction#ACTION_NEXT_HTML_ELEMENT
     * @see AccessibilityAction#ACTION_PREVIOUS_HTML_ELEMENT
     */
    public static final String ACTION_ARGUMENT_HTML_ELEMENT_STRING =
            "ACTION_ARGUMENT_HTML_ELEMENT_STRING";

    /**
     * Argument for whether when moving at granularity to extend the selection
     * or to move it otherwise.
     * <p>
     * <strong>Type:</strong> boolean<br>
     * <strong>Actions:</strong>
     * <ul>
     *     <li>{@link AccessibilityAction#ACTION_NEXT_AT_MOVEMENT_GRANULARITY}</li>
     *     <li>{@link AccessibilityAction#ACTION_PREVIOUS_AT_MOVEMENT_GRANULARITY}</li>
     * </ul>
     *
     * @see AccessibilityAction#ACTION_NEXT_AT_MOVEMENT_GRANULARITY
     * @see AccessibilityAction#ACTION_PREVIOUS_AT_MOVEMENT_GRANULARITY
     */
    public static final String ACTION_ARGUMENT_EXTEND_SELECTION_BOOLEAN =
            "ACTION_ARGUMENT_EXTEND_SELECTION_BOOLEAN";

    /**
     * Argument for specifying the selection start.
     * <p>
     * <strong>Type:</strong> int<br>
     * <strong>Actions:</strong>
     * <ul>
     *     <li>{@link AccessibilityAction#ACTION_SET_SELECTION}</li>
     * </ul>
     *
     * @see AccessibilityAction#ACTION_SET_SELECTION
     */
    public static final String ACTION_ARGUMENT_SELECTION_START_INT =
            "ACTION_ARGUMENT_SELECTION_START_INT";

    /**
     * Argument for specifying the selection end.
     * <p>
     * <strong>Type:</strong> int<br>
     * <strong>Actions:</strong>
     * <ul>
     *     <li>{@link AccessibilityAction#ACTION_SET_SELECTION}</li>
     * </ul>
     *
     * @see AccessibilityAction#ACTION_SET_SELECTION
     */
    public static final String ACTION_ARGUMENT_SELECTION_END_INT =
            "ACTION_ARGUMENT_SELECTION_END_INT";

    /**
     * Argument for specifying the text content to set.
     * <p>
     * <strong>Type:</strong> CharSequence<br>
     * <strong>Actions:</strong>
     * <ul>
     *     <li>{@link AccessibilityAction#ACTION_SET_TEXT}</li>
     * </ul>
     *
     * @see AccessibilityAction#ACTION_SET_TEXT
     */
    public static final String ACTION_ARGUMENT_SET_TEXT_CHARSEQUENCE =
            "ACTION_ARGUMENT_SET_TEXT_CHARSEQUENCE";

    /**
     * Argument for specifying the collection row to make visible on screen.
     * <p>
     * <strong>Type:</strong> int<br>
     * <strong>Actions:</strong>
     * <ul>
     *     <li>{@link AccessibilityAction#ACTION_SCROLL_TO_POSITION}</li>
     * </ul>
     *
     * @see AccessibilityAction#ACTION_SCROLL_TO_POSITION
     */
    public static final String ACTION_ARGUMENT_ROW_INT =
            "android.view.accessibility.action.ARGUMENT_ROW_INT";

    /**
     * Argument for specifying the collection column to make visible on screen.
     * <p>
     * <strong>Type:</strong> int<br>
     * <strong>Actions:</strong>
     * <ul>
     *     <li>{@link AccessibilityAction#ACTION_SCROLL_TO_POSITION}</li>
     * </ul>
     *
     * @see AccessibilityAction#ACTION_SCROLL_TO_POSITION
     */
    public static final String ACTION_ARGUMENT_COLUMN_INT =
            "android.view.accessibility.action.ARGUMENT_COLUMN_INT";

    /**
     * Argument for specifying the progress value to set.
     * <p>
     * <strong>Type:</strong> float<br>
     * <strong>Actions:</strong>
     * <ul>
     *     <li>{@link AccessibilityAction#ACTION_SET_PROGRESS}</li>
     * </ul>
     *
     * @see AccessibilityAction#ACTION_SET_PROGRESS
     */
    public static final String ACTION_ARGUMENT_PROGRESS_VALUE =
            "android.view.accessibility.action.ARGUMENT_PROGRESS_VALUE";

    // Focus types

    /**
     * The input focus.
     */
    public static final int FOCUS_INPUT = 1;

    /**
     * The accessibility focus.
     */
    public static final int FOCUS_ACCESSIBILITY = 2;

    // Movement granularities

    /**
     * Movement granularity bit for traversing the text of a node by character.
     */
    public static final int MOVEMENT_GRANULARITY_CHARACTER = 0x00000001;

    /**
     * Movement granularity bit for traversing the text of a node by word.
     */
    public static final int MOVEMENT_GRANULARITY_WORD = 0x00000002;

    /**
     * Movement granularity bit for traversing the text of a node by line.
     */
    public static final int MOVEMENT_GRANULARITY_LINE = 0x00000004;

    /**
     * Movement granularity bit for traversing the text of a node by paragraph.
     */
    public static final int MOVEMENT_GRANULARITY_PARAGRAPH = 0x00000008;

    /**
     * Movement granularity bit for traversing the text of a node by page.
     */
    public static final int MOVEMENT_GRANULARITY_PAGE = 0x00000010;

    // Boolean attributes.

    private static final int BOOLEAN_PROPERTY_CHECKABLE = 0x00000001;

    private static final int BOOLEAN_PROPERTY_CHECKED = 0x00000002;

    private static final int BOOLEAN_PROPERTY_FOCUSABLE = 0x00000004;

    private static final int BOOLEAN_PROPERTY_FOCUSED = 0x00000008;

    private static final int BOOLEAN_PROPERTY_SELECTED = 0x00000010;

    private static final int BOOLEAN_PROPERTY_CLICKABLE = 0x00000020;

    private static final int BOOLEAN_PROPERTY_LONG_CLICKABLE = 0x00000040;

    private static final int BOOLEAN_PROPERTY_ENABLED = 0x00000080;

    private static final int BOOLEAN_PROPERTY_PASSWORD = 0x00000100;

    private static final int BOOLEAN_PROPERTY_SCROLLABLE = 0x00000200;

    private static final int BOOLEAN_PROPERTY_ACCESSIBILITY_FOCUSED = 0x00000400;

    private static final int BOOLEAN_PROPERTY_VISIBLE_TO_USER = 0x00000800;

    private static final int BOOLEAN_PROPERTY_EDITABLE = 0x00001000;

    private static final int BOOLEAN_PROPERTY_OPENS_POPUP = 0x00002000;

    private static final int BOOLEAN_PROPERTY_DISMISSABLE = 0x00004000;

    private static final int BOOLEAN_PROPERTY_MULTI_LINE = 0x00008000;

    private static final int BOOLEAN_PROPERTY_CONTENT_INVALID = 0x00010000;

    private static final int BOOLEAN_PROPERTY_CONTEXT_CLICKABLE = 0x00020000;

    /**
     * Bits that provide the id of a virtual descendant of a view.
     */
    private static final long VIRTUAL_DESCENDANT_ID_MASK = 0xffffffff00000000L;

    /**
     * Bit shift of {@link #VIRTUAL_DESCENDANT_ID_MASK} to get to the id for a
     * virtual descendant of a view. Such a descendant does not exist in the view
     * hierarchy and is only reported via the accessibility APIs.
     */
    private static final int VIRTUAL_DESCENDANT_ID_SHIFT = 32;

    /**
     * Gets the accessibility view id which identifies a View in the view three.
     *
     * @param accessibilityNodeId The id of an {@link AccessibilityNodeInfo}.
     * @return The accessibility view id part of the node id.
     *
     * @hide
     */
    public static int getAccessibilityViewId(long accessibilityNodeId) {
        return (int) accessibilityNodeId;
    }

    /**
     * Gets the virtual descendant id which identifies an imaginary view in a
     * containing View.
     *
     * @param accessibilityNodeId The id of an {@link AccessibilityNodeInfo}.
     * @return The virtual view id part of the node id.
     *
     * @hide
     */
    public static int getVirtualDescendantId(long accessibilityNodeId) {
        return (int) ((accessibilityNodeId & VIRTUAL_DESCENDANT_ID_MASK)
                >> VIRTUAL_DESCENDANT_ID_SHIFT);
    }

    /**
     * Makes a node id by shifting the <code>virtualDescendantId</code>
     * by {@link #VIRTUAL_DESCENDANT_ID_SHIFT} and taking
     * the bitwise or with the <code>accessibilityViewId</code>.
     *
     * @param accessibilityViewId A View accessibility id.
     * @param virtualDescendantId A virtual descendant id.
     * @return The node id.
     *
     * @hide
     */
    public static long makeNodeId(int accessibilityViewId, int virtualDescendantId) {
        // We changed the value for undefined node to positive due to wrong
        // global id composition (two 32-bin ints into one 64-bit long) but
        // the value used for the host node provider view has id -1 so we
        // remap it here.
        if (virtualDescendantId == AccessibilityNodeProvider.HOST_VIEW_ID) {
            virtualDescendantId = UNDEFINED_ITEM_ID;
        }
        return (((long) virtualDescendantId) << VIRTUAL_DESCENDANT_ID_SHIFT) | accessibilityViewId;
    }

    // Housekeeping.
    private static final int MAX_POOL_SIZE = 50;
    private static final SynchronizedPool<AccessibilityNodeInfo> sPool =
            new SynchronizedPool<>(MAX_POOL_SIZE);

    private boolean mSealed;

    // Data.
    private int mWindowId = UNDEFINED_ITEM_ID;
    private long mSourceNodeId = ROOT_NODE_ID;
    private long mParentNodeId = ROOT_NODE_ID;
    private long mLabelForId = ROOT_NODE_ID;
    private long mLabeledById = ROOT_NODE_ID;
    private long mTraversalBefore = ROOT_NODE_ID;
    private long mTraversalAfter = ROOT_NODE_ID;

    private int mBooleanProperties;
    private final Rect mBoundsInParent = new Rect();
    private final Rect mBoundsInScreen = new Rect();

    private CharSequence mPackageName;
    private CharSequence mClassName;
    private CharSequence mText;
    private CharSequence mError;
    private CharSequence mContentDescription;
    private String mViewIdResourceName;

    private LongArray mChildNodeIds;
    private ArrayList<AccessibilityAction> mActions;

    private int mMaxTextLength = -1;
    private int mMovementGranularities;

    private int mTextSelectionStart = UNDEFINED_SELECTION_INDEX;
    private int mTextSelectionEnd = UNDEFINED_SELECTION_INDEX;
    private int mInputType = InputType.TYPE_NULL;
    private int mLiveRegion = View.ACCESSIBILITY_LIVE_REGION_NONE;

    private Bundle mExtras;

    private int mConnectionId = UNDEFINED_CONNECTION_ID;

    private RangeInfo mRangeInfo;
    private CollectionInfo mCollectionInfo;
    private CollectionItemInfo mCollectionItemInfo;

    /**
     * Hide constructor from clients.
     */
    private AccessibilityNodeInfo() {
        /* do nothing */
    }

    /**
     * Sets the source.
     * <p>
     *   <strong>Note:</strong> Cannot be called from an
     *   {@link android.accessibilityservice.AccessibilityService}.
     *   This class is made immutable before being delivered to an AccessibilityService.
     * </p>
     *
     * @param source The info source.
     */
    public void setSource(View source) {
        setSource(source, UNDEFINED_ITEM_ID);
    }

    /**
     * Sets the source to be a virtual descendant of the given <code>root</code>.
     * If <code>virtualDescendantId</code> is {@link View#NO_ID} the root
     * is set as the source.
     * <p>
     * A virtual descendant is an imaginary View that is reported as a part of the view
     * hierarchy for accessibility purposes. This enables custom views that draw complex
     * content to report themselves as a tree of virtual views, thus conveying their
     * logical structure.
     * </p>
     * <p>
     *   <strong>Note:</strong> Cannot be called from an
     *   {@link android.accessibilityservice.AccessibilityService}.
     *   This class is made immutable before being delivered to an AccessibilityService.
     * </p>
     *
     * @param root The root of the virtual subtree.
     * @param virtualDescendantId The id of the virtual descendant.
     */
    public void setSource(View root, int virtualDescendantId) {
        enforceNotSealed();
        mWindowId = (root != null) ? root.getAccessibilityWindowId() : UNDEFINED_ITEM_ID;
        final int rootAccessibilityViewId =
            (root != null) ? root.getAccessibilityViewId() : UNDEFINED_ITEM_ID;
        mSourceNodeId = makeNodeId(rootAccessibilityViewId, virtualDescendantId);
    }

    /**
     * Find the view that has the specified focus type. The search starts from
     * the view represented by this node info.
     *
     * @param focus The focus to find. One of {@link #FOCUS_INPUT} or
     *         {@link #FOCUS_ACCESSIBILITY}.
     * @return The node info of the focused view or null.
     *
     * @see #FOCUS_INPUT
     * @see #FOCUS_ACCESSIBILITY
     */
    public AccessibilityNodeInfo findFocus(int focus) {
        enforceSealed();
        enforceValidFocusType(focus);
        if (!canPerformRequestOverConnection(mSourceNodeId)) {
            return null;
        }
        return AccessibilityInteractionClient.getInstance().findFocus(mConnectionId, mWindowId,
                mSourceNodeId, focus);
    }

    /**
     * Searches for the nearest view in the specified direction that can take
     * the input focus.
     *
     * @param direction The direction. Can be one of:
     *     {@link View#FOCUS_DOWN},
     *     {@link View#FOCUS_UP},
     *     {@link View#FOCUS_LEFT},
     *     {@link View#FOCUS_RIGHT},
     *     {@link View#FOCUS_FORWARD},
     *     {@link View#FOCUS_BACKWARD}.
     *
     * @return The node info for the view that can take accessibility focus.
     */
    public AccessibilityNodeInfo focusSearch(int direction) {
        enforceSealed();
        enforceValidFocusDirection(direction);
        if (!canPerformRequestOverConnection(mSourceNodeId)) {
            return null;
        }
        return AccessibilityInteractionClient.getInstance().focusSearch(mConnectionId, mWindowId,
                mSourceNodeId, direction);
    }

    /**
     * Gets the id of the window from which the info comes from.
     *
     * @return The window id.
     */
    public int getWindowId() {
        return mWindowId;
    }

    /**
     * Refreshes this info with the latest state of the view it represents.
     * <p>
     * <strong>Note:</strong> If this method returns false this info is obsolete
     * since it represents a view that is no longer in the view tree and should
     * be recycled.
     * </p>
     *
     * @param bypassCache Whether to bypass the cache.
     * @return Whether the refresh succeeded.
     *
     * @hide
     */
    public boolean refresh(boolean bypassCache) {
        enforceSealed();
        if (!canPerformRequestOverConnection(mSourceNodeId)) {
            return false;
        }
        AccessibilityInteractionClient client = AccessibilityInteractionClient.getInstance();
        AccessibilityNodeInfo refreshedInfo = client.findAccessibilityNodeInfoByAccessibilityId(
                mConnectionId, mWindowId, mSourceNodeId, bypassCache, 0);
        if (refreshedInfo == null) {
            return false;
        }
        init(refreshedInfo);
        refreshedInfo.recycle();
        return true;
    }

    /**
     * Refreshes this info with the latest state of the view it represents.
     * <p>
     * <strong>Note:</strong> If this method returns false this info is obsolete
     * since it represents a view that is no longer in the view tree and should
     * be recycled.
     * </p>
     * @return Whether the refresh succeeded.
     */
    public boolean refresh() {
        return refresh(true);
    }

    /**
     * Returns the array containing the IDs of this node's children.
     *
     * @hide
     */
    public LongArray getChildNodeIds() {
        return mChildNodeIds;
    }

    /**
     * Returns the id of the child at the specified index.
     *
     * @throws IndexOutOfBoundsException when index &lt; 0 || index &gt;=
     *             getChildCount()
     * @hide
     */
    public long getChildId(int index) {
        if (mChildNodeIds == null) {
            throw new IndexOutOfBoundsException();
        }
        return mChildNodeIds.get(index);
    }

    /**
     * Gets the number of children.
     *
     * @return The child count.
     */
    public int getChildCount() {
        return mChildNodeIds == null ? 0 : mChildNodeIds.size();
    }

    /**
     * Get the child at given index.
     * <p>
     *   <strong>Note:</strong> It is a client responsibility to recycle the
     *     received info by calling {@link AccessibilityNodeInfo#recycle()}
     *     to avoid creating of multiple instances.
     * </p>
     *
     * @param index The child index.
     * @return The child node.
     *
     * @throws IllegalStateException If called outside of an AccessibilityService.
     *
     */
    public AccessibilityNodeInfo getChild(int index) {
        enforceSealed();
        if (mChildNodeIds == null) {
            return null;
        }
        if (!canPerformRequestOverConnection(mSourceNodeId)) {
            return null;
        }
        final long childId = mChildNodeIds.get(index);
        AccessibilityInteractionClient client = AccessibilityInteractionClient.getInstance();
        return client.findAccessibilityNodeInfoByAccessibilityId(mConnectionId, mWindowId,
                childId, false, FLAG_PREFETCH_DESCENDANTS);
    }

    /**
     * Adds a child.
     * <p>
     * <strong>Note:</strong> Cannot be called from an
     * {@link android.accessibilityservice.AccessibilityService}.
     * This class is made immutable before being delivered to an AccessibilityService.
     * </p>
     *
     * @param child The child.
     *
     * @throws IllegalStateException If called from an AccessibilityService.
     */
    public void addChild(View child) {
        addChildInternal(child, UNDEFINED_ITEM_ID, true);
    }

    /**
     * Unchecked version of {@link #addChild(View)} that does not verify
     * uniqueness. For framework use only.
     *
     * @hide
     */
    public void addChildUnchecked(View child) {
        addChildInternal(child, UNDEFINED_ITEM_ID, false);
    }

    /**
     * Removes a child. If the child was not previously added to the node,
     * calling this method has no effect.
     * <p>
     * <strong>Note:</strong> Cannot be called from an
     * {@link android.accessibilityservice.AccessibilityService}.
     * This class is made immutable before being delivered to an AccessibilityService.
     * </p>
     *
     * @param child The child.
     * @return true if the child was present
     *
     * @throws IllegalStateException If called from an AccessibilityService.
     */
    public boolean removeChild(View child) {
        return removeChild(child, UNDEFINED_ITEM_ID);
    }

    /**
     * Adds a virtual child which is a descendant of the given <code>root</code>.
     * If <code>virtualDescendantId</code> is {@link View#NO_ID} the root
     * is added as a child.
     * <p>
     * A virtual descendant is an imaginary View that is reported as a part of the view
     * hierarchy for accessibility purposes. This enables custom views that draw complex
     * content to report them selves as a tree of virtual views, thus conveying their
     * logical structure.
     * </p>
     *
     * @param root The root of the virtual subtree.
     * @param virtualDescendantId The id of the virtual child.
     */
    public void addChild(View root, int virtualDescendantId) {
        addChildInternal(root, virtualDescendantId, true);
    }

    private void addChildInternal(View root, int virtualDescendantId, boolean checked) {
        enforceNotSealed();
        if (mChildNodeIds == null) {
            mChildNodeIds = new LongArray();
        }
        final int rootAccessibilityViewId =
            (root != null) ? root.getAccessibilityViewId() : UNDEFINED_ITEM_ID;
        final long childNodeId = makeNodeId(rootAccessibilityViewId, virtualDescendantId);
        // If we're checking uniqueness and the ID already exists, abort.
        if (checked && mChildNodeIds.indexOf(childNodeId) >= 0) {
            return;
        }
        mChildNodeIds.add(childNodeId);
    }

    /**
     * Removes a virtual child which is a descendant of the given
     * <code>root</code>. If the child was not previously added to the node,
     * calling this method has no effect.
     *
     * @param root The root of the virtual subtree.
     * @param virtualDescendantId The id of the virtual child.
     * @return true if the child was present
     * @see #addChild(View, int)
     */
    public boolean removeChild(View root, int virtualDescendantId) {
        enforceNotSealed();
        final LongArray childIds = mChildNodeIds;
        if (childIds == null) {
            return false;
        }
        final int rootAccessibilityViewId =
                (root != null) ? root.getAccessibilityViewId() : UNDEFINED_ITEM_ID;
        final long childNodeId = makeNodeId(rootAccessibilityViewId, virtualDescendantId);
        final int index = childIds.indexOf(childNodeId);
        if (index < 0) {
            return false;
        }
        childIds.remove(index);
        return true;
    }

    /**
     * Gets the actions that can be performed on the node.
     */
    public List<AccessibilityAction> getActionList() {
        if (mActions == null) {
            return Collections.emptyList();
        }

        return mActions;
    }

    /**
     * Gets the actions that can be performed on the node.
     *
     * @return The bit mask of with actions.
     *
     * @see AccessibilityNodeInfo#ACTION_FOCUS
     * @see AccessibilityNodeInfo#ACTION_CLEAR_FOCUS
     * @see AccessibilityNodeInfo#ACTION_SELECT
     * @see AccessibilityNodeInfo#ACTION_CLEAR_SELECTION
     * @see AccessibilityNodeInfo#ACTION_ACCESSIBILITY_FOCUS
     * @see AccessibilityNodeInfo#ACTION_CLEAR_ACCESSIBILITY_FOCUS
     * @see AccessibilityNodeInfo#ACTION_CLICK
     * @see AccessibilityNodeInfo#ACTION_LONG_CLICK
     * @see AccessibilityNodeInfo#ACTION_NEXT_AT_MOVEMENT_GRANULARITY
     * @see AccessibilityNodeInfo#ACTION_PREVIOUS_AT_MOVEMENT_GRANULARITY
     * @see AccessibilityNodeInfo#ACTION_NEXT_HTML_ELEMENT
     * @see AccessibilityNodeInfo#ACTION_PREVIOUS_HTML_ELEMENT
     * @see AccessibilityNodeInfo#ACTION_SCROLL_FORWARD
     * @see AccessibilityNodeInfo#ACTION_SCROLL_BACKWARD
     *
     * @deprecated Use {@link #getActionList()}.
     */
    @Deprecated
    public int getActions() {
        int returnValue = 0;

        if (mActions == null) {
            return returnValue;
        }

        final int actionSize = mActions.size();
        for (int i = 0; i < actionSize; i++) {
            int actionId = mActions.get(i).getId();
            if (actionId <= LAST_LEGACY_STANDARD_ACTION) {
                returnValue |= actionId;
            }
        }

        return returnValue;
    }

    /**
     * Adds an action that can be performed on the node.
     * <p>
     * To add a standard action use the static constants on {@link AccessibilityAction}.
     * To add a custom action create a new {@link AccessibilityAction} by passing in a
     * resource id from your application as the action id and an optional label that
     * describes the action. To override one of the standard actions use as the action
     * id of a standard action id such as {@link #ACTION_CLICK} and an optional label that
     * describes the action.
     * </p>
     * <p>
     *   <strong>Note:</strong> Cannot be called from an
     *   {@link android.accessibilityservice.AccessibilityService}.
     *   This class is made immutable before being delivered to an AccessibilityService.
     * </p>
     *
     * @param action The action.
     *
     * @throws IllegalStateException If called from an AccessibilityService.
     */
    public void addAction(AccessibilityAction action) {
        enforceNotSealed();

        addActionUnchecked(action);
    }

    private void addActionUnchecked(AccessibilityAction action) {
        if (action == null) {
            return;
        }

        if (mActions == null) {
            mActions = new ArrayList<>();
        }

        mActions.remove(action);
        mActions.add(action);
    }

    /**
     * Adds an action that can be performed on the node.
     * <p>
     *   <strong>Note:</strong> Cannot be called from an
     *   {@link android.accessibilityservice.AccessibilityService}.
     *   This class is made immutable before being delivered to an AccessibilityService.
     * </p>
     *
     * @param action The action.
     *
     * @throws IllegalStateException If called from an AccessibilityService.
     * @throws IllegalArgumentException If the argument is not one of the standard actions.
     *
     * @deprecated This has been deprecated for {@link #addAction(AccessibilityAction)}
     */
    @Deprecated
    public void addAction(int action) {
        enforceNotSealed();

        if ((action & ACTION_TYPE_MASK) != 0) {
            throw new IllegalArgumentException("Action is not a combination of the standard " +
                    "actions: " + action);
        }

        addLegacyStandardActions(action);
    }

    /**
     * Removes an action that can be performed on the node. If the action was
     * not already added to the node, calling this method has no effect.
     * <p>
     *   <strong>Note:</strong> Cannot be called from an
     *   {@link android.accessibilityservice.AccessibilityService}.
     *   This class is made immutable before being delivered to an AccessibilityService.
     * </p>
     *
     * @param action The action to be removed.
     *
     * @throws IllegalStateException If called from an AccessibilityService.
     * @deprecated Use {@link #removeAction(AccessibilityAction)}
     */
    @Deprecated
    public void removeAction(int action) {
        enforceNotSealed();

        removeAction(getActionSingleton(action));
    }

    /**
     * Removes an action that can be performed on the node. If the action was
     * not already added to the node, calling this method has no effect.
     * <p>
     *   <strong>Note:</strong> Cannot be called from an
     *   {@link android.accessibilityservice.AccessibilityService}.
     *   This class is made immutable before being delivered to an AccessibilityService.
     * </p>
     *
     * @param action The action to be removed.
     * @return The action removed from the list of actions.
     *
     * @throws IllegalStateException If called from an AccessibilityService.
     */
    public boolean removeAction(AccessibilityAction action) {
        enforceNotSealed();

        if (mActions == null || action == null) {
            return false;
        }

        return mActions.remove(action);
    }

    /**
     * Gets the node before which this one is visited during traversal. A screen-reader
     * must visit the content of this node before the content of the one it precedes.
     *
     * @return The succeeding node if such or <code>null</code>.
     *
     * @see #setTraversalBefore(android.view.View)
     * @see #setTraversalBefore(android.view.View, int)
     */
    public AccessibilityNodeInfo getTraversalBefore() {
        enforceSealed();
        return getNodeForAccessibilityId(mTraversalBefore);
    }

    /**
     * Sets the view before whose node this one should be visited during traversal. A
     * screen-reader must visit the content of this node before the content of the one
     * it precedes.
     * <p>
     *   <strong>Note:</strong> Cannot be called from an
     *   {@link android.accessibilityservice.AccessibilityService}.
     *   This class is made immutable before being delivered to an AccessibilityService.
     * </p>
     *
     * @param view The view providing the preceding node.
     *
     * @see #getTraversalBefore()
     */
    public void setTraversalBefore(View view) {
        setTraversalBefore(view, UNDEFINED_ITEM_ID);
    }

    /**
     * Sets the node before which this one is visited during traversal. A screen-reader
     * must visit the content of this node before the content of the one it precedes.
     * The successor is a virtual descendant of the given <code>root</code>. If
     * <code>virtualDescendantId</code> equals to {@link View#NO_ID} the root is set
     * as the successor.
     * <p>
     * A virtual descendant is an imaginary View that is reported as a part of the view
     * hierarchy for accessibility purposes. This enables custom views that draw complex
     * content to report them selves as a tree of virtual views, thus conveying their
     * logical structure.
     * </p>
     * <p>
     *   <strong>Note:</strong> Cannot be called from an
     *   {@link android.accessibilityservice.AccessibilityService}.
     *   This class is made immutable before being delivered to an AccessibilityService.
     * </p>
     *
     * @param root The root of the virtual subtree.
     * @param virtualDescendantId The id of the virtual descendant.
     */
    public void setTraversalBefore(View root, int virtualDescendantId) {
        enforceNotSealed();
        final int rootAccessibilityViewId = (root != null)
                ? root.getAccessibilityViewId() : UNDEFINED_ITEM_ID;
        mTraversalBefore = makeNodeId(rootAccessibilityViewId, virtualDescendantId);
    }

    /**
     * Gets the node after which this one is visited in accessibility traversal.
     * A screen-reader must visit the content of the other node before the content
     * of this one.
     *
     * @return The succeeding node if such or <code>null</code>.
     *
     * @see #setTraversalAfter(android.view.View)
     * @see #setTraversalAfter(android.view.View, int)
     */
    public AccessibilityNodeInfo getTraversalAfter() {
        enforceSealed();
        return getNodeForAccessibilityId(mTraversalAfter);
    }

    /**
     * Sets the view whose node is visited after this one in accessibility traversal.
     * A screen-reader must visit the content of the other node before the content
     * of this one.
     * <p>
     *   <strong>Note:</strong> Cannot be called from an
     *   {@link android.accessibilityservice.AccessibilityService}.
     *   This class is made immutable before being delivered to an AccessibilityService.
     * </p>
     *
     * @param view The previous view.
     *
     * @see #getTraversalAfter()
     */
    public void setTraversalAfter(View view) {
        setTraversalAfter(view, UNDEFINED_ITEM_ID);
    }

    /**
     * Sets the node after which this one is visited in accessibility traversal.
     * A screen-reader must visit the content of the other node before the content
     * of this one. If <code>virtualDescendantId</code> equals to {@link View#NO_ID}
     * the root is set as the predecessor.
     * <p>
     * A virtual descendant is an imaginary View that is reported as a part of the view
     * hierarchy for accessibility purposes. This enables custom views that draw complex
     * content to report them selves as a tree of virtual views, thus conveying their
     * logical structure.
     * </p>
     * <p>
     *   <strong>Note:</strong> Cannot be called from an
     *   {@link android.accessibilityservice.AccessibilityService}.
     *   This class is made immutable before being delivered to an AccessibilityService.
     * </p>
     *
     * @param root The root of the virtual subtree.
     * @param virtualDescendantId The id of the virtual descendant.
     */
    public void setTraversalAfter(View root, int virtualDescendantId) {
        enforceNotSealed();
        final int rootAccessibilityViewId = (root != null)
                ? root.getAccessibilityViewId() : UNDEFINED_ITEM_ID;
        mTraversalAfter = makeNodeId(rootAccessibilityViewId, virtualDescendantId);
    }

    /**
     * Sets the maximum text length, or -1 for no limit.
     * <p>
     * Typically used to indicate that an editable text field has a limit on
     * the number of characters entered.
     * <p>
     * <strong>Note:</strong> Cannot be called from an
     * {@link android.accessibilityservice.AccessibilityService}.
     * This class is made immutable before being delivered to an AccessibilityService.
     *
     * @param max The maximum text length.
     * @see #getMaxTextLength()
     *
     * @throws IllegalStateException If called from an AccessibilityService.
     */
    public void setMaxTextLength(int max) {
        enforceNotSealed();
        mMaxTextLength = max;
    }

    /**
     * Returns the maximum text length for this node.
     *
     * @return The maximum text length, or -1 for no limit.
     * @see #setMaxTextLength(int)
     */
    public int getMaxTextLength() {
        return mMaxTextLength;
    }

    /**
     * Sets the movement granularities for traversing the text of this node.
     * <p>
     *   <strong>Note:</strong> Cannot be called from an
     *   {@link android.accessibilityservice.AccessibilityService}.
     *   This class is made immutable before being delivered to an AccessibilityService.
     * </p>
     *
     * @param granularities The bit mask with granularities.
     *
     * @throws IllegalStateException If called from an AccessibilityService.
     */
    public void setMovementGranularities(int granularities) {
        enforceNotSealed();
        mMovementGranularities = granularities;
    }

    /**
     * Gets the movement granularities for traversing the text of this node.
     *
     * @return The bit mask with granularities.
     */
    public int getMovementGranularities() {
        return mMovementGranularities;
    }

    /**
     * Performs an action on the node.
     * <p>
     *   <strong>Note:</strong> An action can be performed only if the request is made
     *   from an {@link android.accessibilityservice.AccessibilityService}.
     * </p>
     *
     * @param action The action to perform.
     * @return True if the action was performed.
     *
     * @throws IllegalStateException If called outside of an AccessibilityService.
     */
    public boolean performAction(int action) {
        enforceSealed();
        if (!canPerformRequestOverConnection(mSourceNodeId)) {
            return false;
        }
        AccessibilityInteractionClient client = AccessibilityInteractionClient.getInstance();
        return client.performAccessibilityAction(mConnectionId, mWindowId, mSourceNodeId,
                action, null);
    }

    /**
     * Performs an action on the node.
     * <p>
     *   <strong>Note:</strong> An action can be performed only if the request is made
     *   from an {@link android.accessibilityservice.AccessibilityService}.
     * </p>
     *
     * @param action The action to perform.
     * @param arguments A bundle with additional arguments.
     * @return True if the action was performed.
     *
     * @throws IllegalStateException If called outside of an AccessibilityService.
     */
    public boolean performAction(int action, Bundle arguments) {
        enforceSealed();
        if (!canPerformRequestOverConnection(mSourceNodeId)) {
            return false;
        }
        AccessibilityInteractionClient client = AccessibilityInteractionClient.getInstance();
        return client.performAccessibilityAction(mConnectionId, mWindowId, mSourceNodeId,
                action, arguments);
    }

    /**
     * Finds {@link AccessibilityNodeInfo}s by text. The match is case
     * insensitive containment. The search is relative to this info i.e.
     * this info is the root of the traversed tree.
     *
     * <p>
     *   <strong>Note:</strong> It is a client responsibility to recycle the
     *     received info by calling {@link AccessibilityNodeInfo#recycle()}
     *     to avoid creating of multiple instances.
     * </p>
     *
     * @param text The searched text.
     * @return A list of node info.
     */
    public List<AccessibilityNodeInfo> findAccessibilityNodeInfosByText(String text) {
        enforceSealed();
        if (!canPerformRequestOverConnection(mSourceNodeId)) {
            return Collections.emptyList();
        }
        AccessibilityInteractionClient client = AccessibilityInteractionClient.getInstance();
        return client.findAccessibilityNodeInfosByText(mConnectionId, mWindowId, mSourceNodeId,
                text);
    }

    /**
     * Finds {@link AccessibilityNodeInfo}s by the fully qualified view id's resource
     * name where a fully qualified id is of the from "package:id/id_resource_name".
     * For example, if the target application's package is "foo.bar" and the id
     * resource name is "baz", the fully qualified resource id is "foo.bar:id/baz".
     *
     * <p>
     *   <strong>Note:</strong> It is a client responsibility to recycle the
     *     received info by calling {@link AccessibilityNodeInfo#recycle()}
     *     to avoid creating of multiple instances.
     * </p>
     * <p>
     *   <strong>Note:</strong> The primary usage of this API is for UI test automation
     *   and in order to report the fully qualified view id if an {@link AccessibilityNodeInfo}
     *   the client has to set the {@link AccessibilityServiceInfo#FLAG_REPORT_VIEW_IDS}
     *   flag when configuring his {@link android.accessibilityservice.AccessibilityService}.
     * </p>
     *
     * @param viewId The fully qualified resource name of the view id to find.
     * @return A list of node info.
     */
    public List<AccessibilityNodeInfo> findAccessibilityNodeInfosByViewId(String viewId) {
        enforceSealed();
        if (!canPerformRequestOverConnection(mSourceNodeId)) {
            return Collections.emptyList();
        }
        AccessibilityInteractionClient client = AccessibilityInteractionClient.getInstance();
        return client.findAccessibilityNodeInfosByViewId(mConnectionId, mWindowId, mSourceNodeId,
                viewId);
    }

    /**
     * Gets the window to which this node belongs.
     *
     * @return The window.
     *
     * @see android.accessibilityservice.AccessibilityService#getWindows()
     */
    public AccessibilityWindowInfo getWindow() {
        enforceSealed();
        if (!canPerformRequestOverConnection(mSourceNodeId)) {
            return null;
        }
        AccessibilityInteractionClient client = AccessibilityInteractionClient.getInstance();
        return client.getWindow(mConnectionId, mWindowId);
    }

    /**
     * Gets the parent.
     * <p>
     *   <strong>Note:</strong> It is a client responsibility to recycle the
     *     received info by calling {@link AccessibilityNodeInfo#recycle()}
     *     to avoid creating of multiple instances.
     * </p>
     *
     * @return The parent.
     */
    public AccessibilityNodeInfo getParent() {
        enforceSealed();
        return getNodeForAccessibilityId(mParentNodeId);
    }

    /**
     * @return The parent node id.
     *
     * @hide
     */
    public long getParentNodeId() {
        return mParentNodeId;
    }

    /**
     * Sets the parent.
     * <p>
     *   <strong>Note:</strong> Cannot be called from an
     *   {@link android.accessibilityservice.AccessibilityService}.
     *   This class is made immutable before being delivered to an AccessibilityService.
     * </p>
     *
     * @param parent The parent.
     *
     * @throws IllegalStateException If called from an AccessibilityService.
     */
    public void setParent(View parent) {
        setParent(parent, UNDEFINED_ITEM_ID);
    }

    /**
     * Sets the parent to be a virtual descendant of the given <code>root</code>.
     * If <code>virtualDescendantId</code> equals to {@link View#NO_ID} the root
     * is set as the parent.
     * <p>
     * A virtual descendant is an imaginary View that is reported as a part of the view
     * hierarchy for accessibility purposes. This enables custom views that draw complex
     * content to report them selves as a tree of virtual views, thus conveying their
     * logical structure.
     * </p>
     * <p>
     *   <strong>Note:</strong> Cannot be called from an
     *   {@link android.accessibilityservice.AccessibilityService}.
     *   This class is made immutable before being delivered to an AccessibilityService.
     * </p>
     *
     * @param root The root of the virtual subtree.
     * @param virtualDescendantId The id of the virtual descendant.
     */
    public void setParent(View root, int virtualDescendantId) {
        enforceNotSealed();
        final int rootAccessibilityViewId =
            (root != null) ? root.getAccessibilityViewId() : UNDEFINED_ITEM_ID;
        mParentNodeId = makeNodeId(rootAccessibilityViewId, virtualDescendantId);
    }

    /**
     * Gets the node bounds in parent coordinates.
     *
     * @param outBounds The output node bounds.
     */
    public void getBoundsInParent(Rect outBounds) {
        outBounds.set(mBoundsInParent.left, mBoundsInParent.top,
                mBoundsInParent.right, mBoundsInParent.bottom);
    }

    /**
     * Sets the node bounds in parent coordinates.
     * <p>
     *   <strong>Note:</strong> Cannot be called from an
     *   {@link android.accessibilityservice.AccessibilityService}.
     *   This class is made immutable before being delivered to an AccessibilityService.
     * </p>
     *
     * @param bounds The node bounds.
     *
     * @throws IllegalStateException If called from an AccessibilityService.
     */
    public void setBoundsInParent(Rect bounds) {
        enforceNotSealed();
        mBoundsInParent.set(bounds.left, bounds.top, bounds.right, bounds.bottom);
    }

    /**
     * Gets the node bounds in screen coordinates.
     *
     * @param outBounds The output node bounds.
     */
    public void getBoundsInScreen(Rect outBounds) {
        outBounds.set(mBoundsInScreen.left, mBoundsInScreen.top,
                mBoundsInScreen.right, mBoundsInScreen.bottom);
    }

    /**
     * Returns the actual rect containing the node bounds in screen coordinates.
     *
     * @hide Not safe to expose outside the framework.
     */
    public Rect getBoundsInScreen() {
        return mBoundsInScreen;
    }

    /**
     * Sets the node bounds in screen coordinates.
     * <p>
     *   <strong>Note:</strong> Cannot be called from an
     *   {@link android.accessibilityservice.AccessibilityService}.
     *   This class is made immutable before being delivered to an AccessibilityService.
     * </p>
     *
     * @param bounds The node bounds.
     *
     * @throws IllegalStateException If called from an AccessibilityService.
     */
    public void setBoundsInScreen(Rect bounds) {
        enforceNotSealed();
        mBoundsInScreen.set(bounds.left, bounds.top, bounds.right, bounds.bottom);
    }

    /**
     * Gets whether this node is checkable.
     *
     * @return True if the node is checkable.
     */
    public boolean isCheckable() {
        return getBooleanProperty(BOOLEAN_PROPERTY_CHECKABLE);
    }

    /**
     * Sets whether this node is checkable.
     * <p>
     *   <strong>Note:</strong> Cannot be called from an
     *   {@link android.accessibilityservice.AccessibilityService}.
     *   This class is made immutable before being delivered to an AccessibilityService.
     * </p>
     *
     * @param checkable True if the node is checkable.
     *
     * @throws IllegalStateException If called from an AccessibilityService.
     */
    public void setCheckable(boolean checkable) {
        setBooleanProperty(BOOLEAN_PROPERTY_CHECKABLE, checkable);
    }

    /**
     * Gets whether this node is checked.
     *
     * @return True if the node is checked.
     */
    public boolean isChecked() {
        return getBooleanProperty(BOOLEAN_PROPERTY_CHECKED);
    }

    /**
     * Sets whether this node is checked.
     * <p>
     *   <strong>Note:</strong> Cannot be called from an
     *   {@link android.accessibilityservice.AccessibilityService}.
     *   This class is made immutable before being delivered to an AccessibilityService.
     * </p>
     *
     * @param checked True if the node is checked.
     *
     * @throws IllegalStateException If called from an AccessibilityService.
     */
    public void setChecked(boolean checked) {
        setBooleanProperty(BOOLEAN_PROPERTY_CHECKED, checked);
    }

    /**
     * Gets whether this node is focusable.
     *
     * @return True if the node is focusable.
     */
    public boolean isFocusable() {
        return getBooleanProperty(BOOLEAN_PROPERTY_FOCUSABLE);
    }

    /**
     * Sets whether this node is focusable.
     * <p>
     *   <strong>Note:</strong> Cannot be called from an
     *   {@link android.accessibilityservice.AccessibilityService}.
     *   This class is made immutable before being delivered to an AccessibilityService.
     * </p>
     *
     * @param focusable True if the node is focusable.
     *
     * @throws IllegalStateException If called from an AccessibilityService.
     */
    public void setFocusable(boolean focusable) {
        setBooleanProperty(BOOLEAN_PROPERTY_FOCUSABLE, focusable);
    }

    /**
     * Gets whether this node is focused.
     *
     * @return True if the node is focused.
     */
    public boolean isFocused() {
        return getBooleanProperty(BOOLEAN_PROPERTY_FOCUSED);
    }

    /**
     * Sets whether this node is focused.
     * <p>
     *   <strong>Note:</strong> Cannot be called from an
     *   {@link android.accessibilityservice.AccessibilityService}.
     *   This class is made immutable before being delivered to an AccessibilityService.
     * </p>
     *
     * @param focused True if the node is focused.
     *
     * @throws IllegalStateException If called from an AccessibilityService.
     */
    public void setFocused(boolean focused) {
        setBooleanProperty(BOOLEAN_PROPERTY_FOCUSED, focused);
    }

    /**
     * Gets whether this node is visible to the user.
     *
     * @return Whether the node is visible to the user.
     */
    public boolean isVisibleToUser() {
        return getBooleanProperty(BOOLEAN_PROPERTY_VISIBLE_TO_USER);
    }

    /**
     * Sets whether this node is visible to the user.
     * <p>
     *   <strong>Note:</strong> Cannot be called from an
     *   {@link android.accessibilityservice.AccessibilityService}.
     *   This class is made immutable before being delivered to an AccessibilityService.
     * </p>
     *
     * @param visibleToUser Whether the node is visible to the user.
     *
     * @throws IllegalStateException If called from an AccessibilityService.
     */
    public void setVisibleToUser(boolean visibleToUser) {
        setBooleanProperty(BOOLEAN_PROPERTY_VISIBLE_TO_USER, visibleToUser);
    }

    /**
     * Gets whether this node is accessibility focused.
     *
     * @return True if the node is accessibility focused.
     */
    public boolean isAccessibilityFocused() {
        return getBooleanProperty(BOOLEAN_PROPERTY_ACCESSIBILITY_FOCUSED);
    }

    /**
     * Sets whether this node is accessibility focused.
     * <p>
     *   <strong>Note:</strong> Cannot be called from an
     *   {@link android.accessibilityservice.AccessibilityService}.
     *   This class is made immutable before being delivered to an AccessibilityService.
     * </p>
     *
     * @param focused True if the node is accessibility focused.
     *
     * @throws IllegalStateException If called from an AccessibilityService.
     */
    public void setAccessibilityFocused(boolean focused) {
        setBooleanProperty(BOOLEAN_PROPERTY_ACCESSIBILITY_FOCUSED, focused);
    }

    /**
     * Gets whether this node is selected.
     *
     * @return True if the node is selected.
     */
    public boolean isSelected() {
        return getBooleanProperty(BOOLEAN_PROPERTY_SELECTED);
    }

    /**
     * Sets whether this node is selected.
     * <p>
     *   <strong>Note:</strong> Cannot be called from an
     *   {@link android.accessibilityservice.AccessibilityService}.
     *   This class is made immutable before being delivered to an AccessibilityService.
     * </p>
     *
     * @param selected True if the node is selected.
     *
     * @throws IllegalStateException If called from an AccessibilityService.
     */
    public void setSelected(boolean selected) {
        setBooleanProperty(BOOLEAN_PROPERTY_SELECTED, selected);
    }

    /**
     * Gets whether this node is clickable.
     *
     * @return True if the node is clickable.
     */
    public boolean isClickable() {
        return getBooleanProperty(BOOLEAN_PROPERTY_CLICKABLE);
    }

    /**
     * Sets whether this node is clickable.
     * <p>
     *   <strong>Note:</strong> Cannot be called from an
     *   {@link android.accessibilityservice.AccessibilityService}.
     *   This class is made immutable before being delivered to an AccessibilityService.
     * </p>
     *
     * @param clickable True if the node is clickable.
     *
     * @throws IllegalStateException If called from an AccessibilityService.
     */
    public void setClickable(boolean clickable) {
        setBooleanProperty(BOOLEAN_PROPERTY_CLICKABLE, clickable);
    }

    /**
     * Gets whether this node is long clickable.
     *
     * @return True if the node is long clickable.
     */
    public boolean isLongClickable() {
        return getBooleanProperty(BOOLEAN_PROPERTY_LONG_CLICKABLE);
    }

    /**
     * Sets whether this node is long clickable.
     * <p>
     *   <strong>Note:</strong> Cannot be called from an
     *   {@link android.accessibilityservice.AccessibilityService}.
     *   This class is made immutable before being delivered to an AccessibilityService.
     * </p>
     *
     * @param longClickable True if the node is long clickable.
     *
     * @throws IllegalStateException If called from an AccessibilityService.
     */
    public void setLongClickable(boolean longClickable) {
        setBooleanProperty(BOOLEAN_PROPERTY_LONG_CLICKABLE, longClickable);
    }

    /**
     * Gets whether this node is enabled.
     *
     * @return True if the node is enabled.
     */
    public boolean isEnabled() {
        return getBooleanProperty(BOOLEAN_PROPERTY_ENABLED);
    }

    /**
     * Sets whether this node is enabled.
     * <p>
     *   <strong>Note:</strong> Cannot be called from an
     *   {@link android.accessibilityservice.AccessibilityService}.
     *   This class is made immutable before being delivered to an AccessibilityService.
     * </p>
     *
     * @param enabled True if the node is enabled.
     *
     * @throws IllegalStateException If called from an AccessibilityService.
     */
    public void setEnabled(boolean enabled) {
        setBooleanProperty(BOOLEAN_PROPERTY_ENABLED, enabled);
    }

    /**
     * Gets whether this node is a password.
     *
     * @return True if the node is a password.
     */
    public boolean isPassword() {
        return getBooleanProperty(BOOLEAN_PROPERTY_PASSWORD);
    }

    /**
     * Sets whether this node is a password.
     * <p>
     *   <strong>Note:</strong> Cannot be called from an
     *   {@link android.accessibilityservice.AccessibilityService}.
     *   This class is made immutable before being delivered to an AccessibilityService.
     * </p>
     *
     * @param password True if the node is a password.
     *
     * @throws IllegalStateException If called from an AccessibilityService.
     */
    public void setPassword(boolean password) {
        setBooleanProperty(BOOLEAN_PROPERTY_PASSWORD, password);
    }

    /**
     * Gets if the node is scrollable.
     *
     * @return True if the node is scrollable, false otherwise.
     */
    public boolean isScrollable() {
        return getBooleanProperty(BOOLEAN_PROPERTY_SCROLLABLE);
    }

    /**
     * Sets if the node is scrollable.
     * <p>
     *   <strong>Note:</strong> Cannot be called from an
     *   {@link android.accessibilityservice.AccessibilityService}.
     *   This class is made immutable before being delivered to an AccessibilityService.
     * </p>
     *
     * @param scrollable True if the node is scrollable, false otherwise.
     *
     * @throws IllegalStateException If called from an AccessibilityService.
     */
    public void setScrollable(boolean scrollable) {
        setBooleanProperty(BOOLEAN_PROPERTY_SCROLLABLE, scrollable);
    }

    /**
     * Gets if the node is editable.
     *
     * @return True if the node is editable, false otherwise.
     */
    public boolean isEditable() {
        return getBooleanProperty(BOOLEAN_PROPERTY_EDITABLE);
    }

    /**
     * Sets whether this node is editable.
     * <p>
     *   <strong>Note:</strong> Cannot be called from an
     *   {@link android.accessibilityservice.AccessibilityService}.
     *   This class is made immutable before being delivered to an AccessibilityService.
     * </p>
     *
     * @param editable True if the node is editable.
     *
     * @throws IllegalStateException If called from an AccessibilityService.
     */
    public void setEditable(boolean editable) {
        setBooleanProperty(BOOLEAN_PROPERTY_EDITABLE, editable);
    }

    /**
     * Gets the collection info if the node is a collection. A collection
     * child is always a collection item.
     *
     * @return The collection info.
     */
    public CollectionInfo getCollectionInfo() {
        return mCollectionInfo;
    }

    /**
     * Sets the collection info if the node is a collection. A collection
     * child is always a collection item.
     * <p>
     *   <strong>Note:</strong> Cannot be called from an
     *   {@link android.accessibilityservice.AccessibilityService}.
     *   This class is made immutable before being delivered to an AccessibilityService.
     * </p>
     *
     * @param collectionInfo The collection info.
     */
    public void setCollectionInfo(CollectionInfo collectionInfo) {
        enforceNotSealed();
        mCollectionInfo = collectionInfo;
    }

    /**
     * Gets the collection item info if the node is a collection item. A collection
     * item is always a child of a collection.
     *
     * @return The collection item info.
     */
    public CollectionItemInfo getCollectionItemInfo() {
        return mCollectionItemInfo;
    }

    /**
     * Sets the collection item info if the node is a collection item. A collection
     * item is always a child of a collection.
     * <p>
     *   <strong>Note:</strong> Cannot be called from an
     *   {@link android.accessibilityservice.AccessibilityService}.
     *   This class is made immutable before being delivered to an AccessibilityService.
     * </p>
     */
    public void setCollectionItemInfo(CollectionItemInfo collectionItemInfo) {
        enforceNotSealed();
        mCollectionItemInfo = collectionItemInfo;
    }

    /**
     * Gets the range info if this node is a range.
     *
     * @return The range.
     */
    public RangeInfo getRangeInfo() {
        return mRangeInfo;
    }

    /**
     * Sets the range info if this node is a range.
     * <p>
     *   <strong>Note:</strong> Cannot be called from an
     *   {@link android.accessibilityservice.AccessibilityService}.
     *   This class is made immutable before being delivered to an AccessibilityService.
     * </p>
     *
     * @param rangeInfo The range info.
     */
    public void setRangeInfo(RangeInfo rangeInfo) {
        enforceNotSealed();
        mRangeInfo = rangeInfo;
    }

    /**
     * Gets if the content of this node is invalid. For example,
     * a date is not well-formed.
     *
     * @return If the node content is invalid.
     */
    public boolean isContentInvalid() {
        return getBooleanProperty(BOOLEAN_PROPERTY_CONTENT_INVALID);
    }

    /**
     * Sets if the content of this node is invalid. For example,
     * a date is not well-formed.
     * <p>
     *   <strong>Note:</strong> Cannot be called from an
     *   {@link android.accessibilityservice.AccessibilityService}.
     *   This class is made immutable before being delivered to an AccessibilityService.
     * </p>
     *
     * @param contentInvalid If the node content is invalid.
     */
    public void setContentInvalid(boolean contentInvalid) {
        setBooleanProperty(BOOLEAN_PROPERTY_CONTENT_INVALID, contentInvalid);
    }

    /**
     * Gets whether this node is context clickable.
     *
     * @return True if the node is context clickable.
     */
    public boolean isContextClickable() {
        return getBooleanProperty(BOOLEAN_PROPERTY_CONTEXT_CLICKABLE);
    }

    /**
     * Sets whether this node is context clickable.
     * <p>
     * <strong>Note:</strong> Cannot be called from an
     * {@link android.accessibilityservice.AccessibilityService}. This class is made immutable
     * before being delivered to an AccessibilityService.
     * </p>
     *
     * @param contextClickable True if the node is context clickable.
     * @throws IllegalStateException If called from an AccessibilityService.
     */
    public void setContextClickable(boolean contextClickable) {
        setBooleanProperty(BOOLEAN_PROPERTY_CONTEXT_CLICKABLE, contextClickable);
    }

    /**
     * Gets the node's live region mode.
     * <p>
     * A live region is a node that contains information that is important for
     * the user and when it changes the user should be notified. For example,
     * in a login screen with a TextView that displays an "incorrect password"
     * notification, that view should be marked as a live region with mode
     * {@link View#ACCESSIBILITY_LIVE_REGION_POLITE}.
     * <p>
     * It is the responsibility of the accessibility service to monitor
     * {@link AccessibilityEvent#TYPE_WINDOW_CONTENT_CHANGED} events indicating
     * changes to live region nodes and their children.
     *
     * @return The live region mode, or
     *         {@link View#ACCESSIBILITY_LIVE_REGION_NONE} if the view is not a
     *         live region.
     * @see android.view.View#getAccessibilityLiveRegion()
     */
    public int getLiveRegion() {
        return mLiveRegion;
    }

    /**
     * Sets the node's live region mode.
     * <p>
     * <strong>Note:</strong> Cannot be called from an
     * {@link android.accessibilityservice.AccessibilityService}. This class is
     * made immutable before being delivered to an AccessibilityService.
     *
     * @param mode The live region mode, or
     *        {@link View#ACCESSIBILITY_LIVE_REGION_NONE} if the view is not a
     *        live region.
     * @see android.view.View#setAccessibilityLiveRegion(int)
     */
    public void setLiveRegion(int mode) {
        enforceNotSealed();
        mLiveRegion = mode;
    }

    /**
     * Gets if the node is a multi line editable text.
     *
     * @return True if the node is multi line.
     */
    public boolean isMultiLine() {
        return getBooleanProperty(BOOLEAN_PROPERTY_MULTI_LINE);
    }

    /**
     * Sets if the node is a multi line editable text.
     * <p>
     *   <strong>Note:</strong> Cannot be called from an
     *   {@link android.accessibilityservice.AccessibilityService}.
     *   This class is made immutable before being delivered to an AccessibilityService.
     * </p>
     *
     * @param multiLine True if the node is multi line.
     */
    public void setMultiLine(boolean multiLine) {
        setBooleanProperty(BOOLEAN_PROPERTY_MULTI_LINE, multiLine);
    }

    /**
     * Gets if this node opens a popup or a dialog.
     *
     * @return If the the node opens a popup.
     */
    public boolean canOpenPopup() {
        return getBooleanProperty(BOOLEAN_PROPERTY_OPENS_POPUP);
    }

    /**
     * Sets if this node opens a popup or a dialog.
     * <p>
     *   <strong>Note:</strong> Cannot be called from an
     *   {@link android.accessibilityservice.AccessibilityService}.
     *   This class is made immutable before being delivered to an AccessibilityService.
     * </p>
     *
     * @param opensPopup If the the node opens a popup.
     */
    public void setCanOpenPopup(boolean opensPopup) {
        enforceNotSealed();
        setBooleanProperty(BOOLEAN_PROPERTY_OPENS_POPUP, opensPopup);
    }

    /**
     * Gets if the node can be dismissed.
     *
     * @return If the node can be dismissed.
     */
    public boolean isDismissable() {
        return getBooleanProperty(BOOLEAN_PROPERTY_DISMISSABLE);
    }

    /**
     * Sets if the node can be dismissed.
     * <p>
     *   <strong>Note:</strong> Cannot be called from an
     *   {@link android.accessibilityservice.AccessibilityService}.
     *   This class is made immutable before being delivered to an AccessibilityService.
     * </p>
     *
     * @param dismissable If the node can be dismissed.
     */
    public void setDismissable(boolean dismissable) {
        setBooleanProperty(BOOLEAN_PROPERTY_DISMISSABLE, dismissable);
    }

    /**
     * Gets the package this node comes from.
     *
     * @return The package name.
     */
    public CharSequence getPackageName() {
        return mPackageName;
    }

    /**
     * Sets the package this node comes from.
     * <p>
     *   <strong>Note:</strong> Cannot be called from an
     *   {@link android.accessibilityservice.AccessibilityService}.
     *   This class is made immutable before being delivered to an AccessibilityService.
     * </p>
     *
     * @param packageName The package name.
     *
     * @throws IllegalStateException If called from an AccessibilityService.
     */
    public void setPackageName(CharSequence packageName) {
        enforceNotSealed();
        mPackageName = packageName;
    }

    /**
     * Gets the class this node comes from.
     *
     * @return The class name.
     */
    public CharSequence getClassName() {
        return mClassName;
    }

    /**
     * Sets the class this node comes from.
     * <p>
     *   <strong>Note:</strong> Cannot be called from an
     *   {@link android.accessibilityservice.AccessibilityService}.
     *   This class is made immutable before being delivered to an AccessibilityService.
     * </p>
     *
     * @param className The class name.
     *
     * @throws IllegalStateException If called from an AccessibilityService.
     */
    public void setClassName(CharSequence className) {
        enforceNotSealed();
        mClassName = className;
    }

    /**
     * Gets the text of this node.
     *
     * @return The text.
     */
    public CharSequence getText() {
        return mText;
    }

    /**
     * Sets the text of this node.
     * <p>
     *   <strong>Note:</strong> Cannot be called from an
     *   {@link android.accessibilityservice.AccessibilityService}.
     *   This class is made immutable before being delivered to an AccessibilityService.
     * </p>
     *
     * @param text The text.
     *
     * @throws IllegalStateException If called from an AccessibilityService.
     */
    public void setText(CharSequence text) {
        enforceNotSealed();
        mText = text;
    }

    /**
     * Sets the error text of this node.
     * <p>
     *   <strong>Note:</strong> Cannot be called from an
     *   {@link android.accessibilityservice.AccessibilityService}.
     *   This class is made immutable before being delivered to an AccessibilityService.
     * </p>
     *
     * @param error The error text.
     *
     * @throws IllegalStateException If called from an AccessibilityService.
     */
    public void setError(CharSequence error) {
        enforceNotSealed();
        mError = error;
    }

    /**
     * Gets the error text of this node.
     *
     * @return The error text.
     */
    public CharSequence getError() {
        return mError;
    }

    /**
     * Gets the content description of this node.
     *
     * @return The content description.
     */
    public CharSequence getContentDescription() {
        return mContentDescription;
    }

    /**
     * Sets the content description of this node.
     * <p>
     *   <strong>Note:</strong> Cannot be called from an
     *   {@link android.accessibilityservice.AccessibilityService}.
     *   This class is made immutable before being delivered to an AccessibilityService.
     * </p>
     *
     * @param contentDescription The content description.
     *
     * @throws IllegalStateException If called from an AccessibilityService.
     */
    public void setContentDescription(CharSequence contentDescription) {
        enforceNotSealed();
        mContentDescription = contentDescription;
    }

    /**
     * Sets the view for which the view represented by this info serves as a
     * label for accessibility purposes.
     *
     * @param labeled The view for which this info serves as a label.
     */
    public void setLabelFor(View labeled) {
        setLabelFor(labeled, UNDEFINED_ITEM_ID);
    }

    /**
     * Sets the view for which the view represented by this info serves as a
     * label for accessibility purposes. If <code>virtualDescendantId</code>
     * is {@link View#NO_ID} the root is set as the labeled.
     * <p>
     * A virtual descendant is an imaginary View that is reported as a part of the view
     * hierarchy for accessibility purposes. This enables custom views that draw complex
     * content to report themselves as a tree of virtual views, thus conveying their
     * logical structure.
     * </p>
     * <p>
     *   <strong>Note:</strong> Cannot be called from an
     *   {@link android.accessibilityservice.AccessibilityService}.
     *   This class is made immutable before being delivered to an AccessibilityService.
     * </p>
     *
     * @param root The root whose virtual descendant serves as a label.
     * @param virtualDescendantId The id of the virtual descendant.
     */
    public void setLabelFor(View root, int virtualDescendantId) {
        enforceNotSealed();
        final int rootAccessibilityViewId = (root != null)
                ? root.getAccessibilityViewId() : UNDEFINED_ITEM_ID;
        mLabelForId = makeNodeId(rootAccessibilityViewId, virtualDescendantId);
    }

    /**
     * Gets the node info for which the view represented by this info serves as
     * a label for accessibility purposes.
     * <p>
     *   <strong>Note:</strong> It is a client responsibility to recycle the
     *     received info by calling {@link AccessibilityNodeInfo#recycle()}
     *     to avoid creating of multiple instances.
     * </p>
     *
     * @return The labeled info.
     */
    public AccessibilityNodeInfo getLabelFor() {
        enforceSealed();
        return getNodeForAccessibilityId(mLabelForId);
    }

    /**
     * Sets the view which serves as the label of the view represented by
     * this info for accessibility purposes.
     *
     * @param label The view that labels this node's source.
     */
    public void setLabeledBy(View label) {
        setLabeledBy(label, UNDEFINED_ITEM_ID);
    }

    /**
     * Sets the view which serves as the label of the view represented by
     * this info for accessibility purposes. If <code>virtualDescendantId</code>
     * is {@link View#NO_ID} the root is set as the label.
     * <p>
     * A virtual descendant is an imaginary View that is reported as a part of the view
     * hierarchy for accessibility purposes. This enables custom views that draw complex
     * content to report themselves as a tree of virtual views, thus conveying their
     * logical structure.
     * </p>
     * <p>
     *   <strong>Note:</strong> Cannot be called from an
     *   {@link android.accessibilityservice.AccessibilityService}.
     *   This class is made immutable before being delivered to an AccessibilityService.
     * </p>
     *
     * @param root The root whose virtual descendant labels this node's source.
     * @param virtualDescendantId The id of the virtual descendant.
     */
    public void setLabeledBy(View root, int virtualDescendantId) {
        enforceNotSealed();
        final int rootAccessibilityViewId = (root != null)
                ? root.getAccessibilityViewId() : UNDEFINED_ITEM_ID;
        mLabeledById = makeNodeId(rootAccessibilityViewId, virtualDescendantId);
    }

    /**
     * Gets the node info which serves as the label of the view represented by
     * this info for accessibility purposes.
     * <p>
     *   <strong>Note:</strong> It is a client responsibility to recycle the
     *     received info by calling {@link AccessibilityNodeInfo#recycle()}
     *     to avoid creating of multiple instances.
     * </p>
     *
     * @return The label.
     */
    public AccessibilityNodeInfo getLabeledBy() {
        enforceSealed();
        return getNodeForAccessibilityId(mLabeledById);
    }

    /**
     * Sets the fully qualified resource name of the source view's id.
     *
     * <p>
     *   <strong>Note:</strong> Cannot be called from an
     *   {@link android.accessibilityservice.AccessibilityService}.
     *   This class is made immutable before being delivered to an AccessibilityService.
     * </p>
     *
     * @param viewIdResName The id resource name.
     */
    public void setViewIdResourceName(String viewIdResName) {
        enforceNotSealed();
        mViewIdResourceName = viewIdResName;
    }

    /**
     * Gets the fully qualified resource name of the source view's id.
     *
     * <p>
     *   <strong>Note:</strong> The primary usage of this API is for UI test automation
     *   and in order to report the source view id of an {@link AccessibilityNodeInfo} the
     *   client has to set the {@link AccessibilityServiceInfo#FLAG_REPORT_VIEW_IDS}
     *   flag when configuring his {@link android.accessibilityservice.AccessibilityService}.
     * </p>

     * @return The id resource name.
     */
    public String getViewIdResourceName() {
        return mViewIdResourceName;
    }

    /**
     * Gets the text selection start.
     *
     * @return The text selection start if there is selection or -1.
     */
    public int getTextSelectionStart() {
        return mTextSelectionStart;
    }

    /**
     * Gets the text selection end.
     *
     * @return The text selection end if there is selection or -1.
     */
    public int getTextSelectionEnd() {
        return mTextSelectionEnd;
    }

    /**
     * Sets the text selection start and end.
     * <p>
     *   <strong>Note:</strong> Cannot be called from an
     *   {@link android.accessibilityservice.AccessibilityService}.
     *   This class is made immutable before being delivered to an AccessibilityService.
     * </p>
     *
     * @param start The text selection start.
     * @param end The text selection end.
     *
     * @throws IllegalStateException If called from an AccessibilityService.
     */
    public void setTextSelection(int start, int end) {
        enforceNotSealed();
        mTextSelectionStart = start;
        mTextSelectionEnd = end;
    }

    /**
     * Gets the input type of the source as defined by {@link InputType}.
     *
     * @return The input type.
     */
    public int getInputType() {
        return mInputType;
    }

    /**
     * Sets the input type of the source as defined by {@link InputType}.
     * <p>
     *   <strong>Note:</strong> Cannot be called from an
     *   {@link android.accessibilityservice.AccessibilityService}.
     *   This class is made immutable before being delivered to an
     *   AccessibilityService.
     * </p>
     *
     * @param inputType The input type.
     *
     * @throws IllegalStateException If called from an AccessibilityService.
     */
    public void setInputType(int inputType) {
        enforceNotSealed();
        mInputType = inputType;
    }

    /**
     * Gets an optional bundle with extra data. The bundle
     * is lazily created and never <code>null</code>.
     * <p>
     * <strong>Note:</strong> It is recommended to use the package
     * name of your application as a prefix for the keys to avoid
     * collisions which may confuse an accessibility service if the
     * same key has different meaning when emitted from different
     * applications.
     * </p>
     *
     * @return The bundle.
     */
    public Bundle getExtras() {
        if (mExtras == null) {
            mExtras = new Bundle();
        }
        return mExtras;
    }

    /**
     * Gets the value of a boolean property.
     *
     * @param property The property.
     * @return The value.
     */
    private boolean getBooleanProperty(int property) {
        return (mBooleanProperties & property) != 0;
    }

    /**
     * Sets a boolean property.
     *
     * @param property The property.
     * @param value The value.
     *
     * @throws IllegalStateException If called from an AccessibilityService.
     */
    private void setBooleanProperty(int property, boolean value) {
        enforceNotSealed();
        if (value) {
            mBooleanProperties |= property;
        } else {
            mBooleanProperties &= ~property;
        }
    }

    /**
     * Sets the unique id of the IAccessibilityServiceConnection over which
     * this instance can send requests to the system.
     *
     * @param connectionId The connection id.
     *
     * @hide
     */
    public void setConnectionId(int connectionId) {
        enforceNotSealed();
        mConnectionId = connectionId;
    }

    /**
     * {@inheritDoc}
     */
    @Override
    public int describeContents() {
        return 0;
    }

    /**
     * Gets the id of the source node.
     *
     * @return The id.
     *
     * @hide
     */
    public long getSourceNodeId() {
        return mSourceNodeId;
    }

    /**
     * Sets if this instance is sealed.
     *
     * @param sealed Whether is sealed.
     *
     * @hide
     */
    public void setSealed(boolean sealed) {
        mSealed = sealed;
    }

    /**
     * Gets if this instance is sealed.
     *
     * @return Whether is sealed.
     *
     * @hide
     */
    public boolean isSealed() {
        return mSealed;
    }

    /**
     * Enforces that this instance is sealed.
     *
     * @throws IllegalStateException If this instance is not sealed.
     *
     * @hide
     */
    protected void enforceSealed() {
        if (!isSealed()) {
            throw new IllegalStateException("Cannot perform this "
                    + "action on a not sealed instance.");
        }
    }

    private void enforceValidFocusDirection(int direction) {
        switch (direction) {
            case View.FOCUS_DOWN:
            case View.FOCUS_UP:
            case View.FOCUS_LEFT:
            case View.FOCUS_RIGHT:
            case View.FOCUS_FORWARD:
            case View.FOCUS_BACKWARD:
                return;
            default:
                throw new IllegalArgumentException("Unknown direction: " + direction);
        }
    }

    private void enforceValidFocusType(int focusType) {
        switch (focusType) {
            case FOCUS_INPUT:
            case FOCUS_ACCESSIBILITY:
                return;
            default:
                throw new IllegalArgumentException("Unknown focus type: " + focusType);
        }
    }

    /**
     * Enforces that this instance is not sealed.
     *
     * @throws IllegalStateException If this instance is sealed.
     *
     * @hide
     */
    protected void enforceNotSealed() {
        if (isSealed()) {
            throw new IllegalStateException("Cannot perform this "
                    + "action on a sealed instance.");
        }
    }

    /**
     * Returns a cached instance if such is available otherwise a new one
     * and sets the source.
     *
     * @param source The source view.
     * @return An instance.
     *
     * @see #setSource(View)
     */
    public static AccessibilityNodeInfo obtain(View source) {
        AccessibilityNodeInfo info = AccessibilityNodeInfo.obtain();
        info.setSource(source);
        return info;
    }

    /**
     * Returns a cached instance if such is available otherwise a new one
     * and sets the source.
     *
     * @param root The root of the virtual subtree.
     * @param virtualDescendantId The id of the virtual descendant.
     * @return An instance.
     *
     * @see #setSource(View, int)
     */
    public static AccessibilityNodeInfo obtain(View root, int virtualDescendantId) {
        AccessibilityNodeInfo info = AccessibilityNodeInfo.obtain();
        info.setSource(root, virtualDescendantId);
        return info;
    }

    /**
     * Returns a cached instance if such is available otherwise a new one.
     *
     * @return An instance.
     */
    public static AccessibilityNodeInfo obtain() {
        AccessibilityNodeInfo info = sPool.acquire();
        return (info != null) ? info : new AccessibilityNodeInfo();
    }

    /**
     * Returns a cached instance if such is available or a new one is
     * create. The returned instance is initialized from the given
     * <code>info</code>.
     *
     * @param info The other info.
     * @return An instance.
     */
    public static AccessibilityNodeInfo obtain(AccessibilityNodeInfo info) {
        AccessibilityNodeInfo infoClone = AccessibilityNodeInfo.obtain();
        infoClone.init(info);
        return infoClone;
    }

    /**
     * Return an instance back to be reused.
     * <p>
     * <strong>Note:</strong> You must not touch the object after calling this function.
     *
     * @throws IllegalStateException If the info is already recycled.
     */
    public void recycle() {
        clear();
        sPool.release(this);
    }

    /**
     * {@inheritDoc}
     * <p>
     *   <strong>Note:</strong> After the instance is written to a parcel it
     *      is recycled. You must not touch the object after calling this function.
     * </p>
     */
    @Override
    public void writeToParcel(Parcel parcel, int flags) {
        parcel.writeInt(isSealed() ? 1 : 0);
        parcel.writeLong(mSourceNodeId);
        parcel.writeInt(mWindowId);
        parcel.writeLong(mParentNodeId);
        parcel.writeLong(mLabelForId);
        parcel.writeLong(mLabeledById);
        parcel.writeLong(mTraversalBefore);
        parcel.writeLong(mTraversalAfter);

        parcel.writeInt(mConnectionId);

        final LongArray childIds = mChildNodeIds;
        if (childIds == null) {
            parcel.writeInt(0);
        } else {
            final int childIdsSize = childIds.size();
            parcel.writeInt(childIdsSize);
            for (int i = 0; i < childIdsSize; i++) {
                parcel.writeLong(childIds.get(i));
            }
        }

        parcel.writeInt(mBoundsInParent.top);
        parcel.writeInt(mBoundsInParent.bottom);
        parcel.writeInt(mBoundsInParent.left);
        parcel.writeInt(mBoundsInParent.right);

        parcel.writeInt(mBoundsInScreen.top);
        parcel.writeInt(mBoundsInScreen.bottom);
        parcel.writeInt(mBoundsInScreen.left);
        parcel.writeInt(mBoundsInScreen.right);

        if (mActions != null && !mActions.isEmpty()) {
            final int actionCount = mActions.size();
            parcel.writeInt(actionCount);

            int defaultLegacyStandardActions = 0;
            for (int i = 0; i < actionCount; i++) {
                AccessibilityAction action = mActions.get(i);
                if (isDefaultLegacyStandardAction(action)) {
                    defaultLegacyStandardActions |= action.getId();
                }
            }
            parcel.writeInt(defaultLegacyStandardActions);

            for (int i = 0; i < actionCount; i++) {
                AccessibilityAction action = mActions.get(i);
                if (!isDefaultLegacyStandardAction(action)) {
                    parcel.writeInt(action.getId());
                    parcel.writeCharSequence(action.getLabel());
                }
            }
        } else {
            parcel.writeInt(0);
        }

        parcel.writeInt(mMaxTextLength);
        parcel.writeInt(mMovementGranularities);
        parcel.writeInt(mBooleanProperties);

        parcel.writeCharSequence(mPackageName);
        parcel.writeCharSequence(mClassName);
        parcel.writeCharSequence(mText);
        parcel.writeCharSequence(mError);
        parcel.writeCharSequence(mContentDescription);
        parcel.writeString(mViewIdResourceName);

        parcel.writeInt(mTextSelectionStart);
        parcel.writeInt(mTextSelectionEnd);
        parcel.writeInt(mInputType);
        parcel.writeInt(mLiveRegion);

        if (mExtras != null) {
            parcel.writeInt(1);
            parcel.writeBundle(mExtras);
        } else {
            parcel.writeInt(0);
        }

        if (mRangeInfo != null) {
            parcel.writeInt(1);
            parcel.writeInt(mRangeInfo.getType());
            parcel.writeFloat(mRangeInfo.getMin());
            parcel.writeFloat(mRangeInfo.getMax());
            parcel.writeFloat(mRangeInfo.getCurrent());
        } else {
            parcel.writeInt(0);
        }

        if (mCollectionInfo != null) {
            parcel.writeInt(1);
            parcel.writeInt(mCollectionInfo.getRowCount());
            parcel.writeInt(mCollectionInfo.getColumnCount());
            parcel.writeInt(mCollectionInfo.isHierarchical() ? 1 : 0);
            parcel.writeInt(mCollectionInfo.getSelectionMode());
        } else {
            parcel.writeInt(0);
        }

        if (mCollectionItemInfo != null) {
            parcel.writeInt(1);
            parcel.writeInt(mCollectionItemInfo.getRowIndex());
            parcel.writeInt(mCollectionItemInfo.getRowSpan());
            parcel.writeInt(mCollectionItemInfo.getColumnIndex());
            parcel.writeInt(mCollectionItemInfo.getColumnSpan());
            parcel.writeInt(mCollectionItemInfo.isHeading() ? 1 : 0);
            parcel.writeInt(mCollectionItemInfo.isSelected() ? 1 : 0);
        } else {
            parcel.writeInt(0);
        }

        // Since instances of this class are fetched via synchronous i.e. blocking
        // calls in IPCs we always recycle as soon as the instance is marshaled.
        recycle();
    }

    /**
     * Initializes this instance from another one.
     *
     * @param other The other instance.
     */
    private void init(AccessibilityNodeInfo other) {
        mSealed = other.mSealed;
        mSourceNodeId = other.mSourceNodeId;
        mParentNodeId = other.mParentNodeId;
        mLabelForId = other.mLabelForId;
        mLabeledById = other.mLabeledById;
        mTraversalBefore = other.mTraversalBefore;
        mTraversalAfter = other.mTraversalAfter;
        mWindowId = other.mWindowId;
        mConnectionId = other.mConnectionId;
        mBoundsInParent.set(other.mBoundsInParent);
        mBoundsInScreen.set(other.mBoundsInScreen);
        mPackageName = other.mPackageName;
        mClassName = other.mClassName;
        mText = other.mText;
        mError = other.mError;
        mContentDescription = other.mContentDescription;
        mViewIdResourceName = other.mViewIdResourceName;

        final ArrayList<AccessibilityAction> otherActions = other.mActions;
        if (otherActions != null && otherActions.size() > 0) {
            if (mActions == null) {
                mActions = new ArrayList(otherActions);
            } else {
                mActions.clear();
                mActions.addAll(other.mActions);
            }
        }

        mBooleanProperties = other.mBooleanProperties;
        mMaxTextLength = other.mMaxTextLength;
        mMovementGranularities = other.mMovementGranularities;

        final LongArray otherChildNodeIds = other.mChildNodeIds;
        if (otherChildNodeIds != null && otherChildNodeIds.size() > 0) {
            if (mChildNodeIds == null) {
                mChildNodeIds = otherChildNodeIds.clone();
            } else {
                mChildNodeIds.clear();
                mChildNodeIds.addAll(otherChildNodeIds);
            }
        }

        mTextSelectionStart = other.mTextSelectionStart;
        mTextSelectionEnd = other.mTextSelectionEnd;
        mInputType = other.mInputType;
        mLiveRegion = other.mLiveRegion;
        if (other.mExtras != null && !other.mExtras.isEmpty()) {
            getExtras().putAll(other.mExtras);
        }
        mRangeInfo = (other.mRangeInfo != null)
                ? RangeInfo.obtain(other.mRangeInfo) : null;
        mCollectionInfo = (other.mCollectionInfo != null)
                ? CollectionInfo.obtain(other.mCollectionInfo) : null;
        mCollectionItemInfo =  (other.mCollectionItemInfo != null)
                ? CollectionItemInfo.obtain(other.mCollectionItemInfo) : null;
    }

    /**
     * Creates a new instance from a {@link Parcel}.
     *
     * @param parcel A parcel containing the state of a {@link AccessibilityNodeInfo}.
     */
    private void initFromParcel(Parcel parcel) {
        mSealed = (parcel.readInt()  == 1);
        mSourceNodeId = parcel.readLong();
        mWindowId = parcel.readInt();
        mParentNodeId = parcel.readLong();
        mLabelForId = parcel.readLong();
        mLabeledById = parcel.readLong();
        mTraversalBefore = parcel.readLong();
        mTraversalAfter = parcel.readLong();

        mConnectionId = parcel.readInt();

        final int childrenSize = parcel.readInt();
        if (childrenSize <= 0) {
            mChildNodeIds = null;
        } else {
            mChildNodeIds = new LongArray(childrenSize);
            for (int i = 0; i < childrenSize; i++) {
                final long childId = parcel.readLong();
                mChildNodeIds.add(childId);
            }
        }

        mBoundsInParent.top = parcel.readInt();
        mBoundsInParent.bottom = parcel.readInt();
        mBoundsInParent.left = parcel.readInt();
        mBoundsInParent.right = parcel.readInt();

        mBoundsInScreen.top = parcel.readInt();
        mBoundsInScreen.bottom = parcel.readInt();
        mBoundsInScreen.left = parcel.readInt();
        mBoundsInScreen.right = parcel.readInt();

        final int actionCount = parcel.readInt();
        if (actionCount > 0) {
            final int legacyStandardActions = parcel.readInt();
            addLegacyStandardActions(legacyStandardActions);
            final int nonLegacyActionCount = actionCount - Integer.bitCount(legacyStandardActions);
            for (int i = 0; i < nonLegacyActionCount; i++) {
                final AccessibilityAction action = new AccessibilityAction(
                        parcel.readInt(), parcel.readCharSequence());
                addActionUnchecked(action);
            }
        }

        mMaxTextLength = parcel.readInt();
        mMovementGranularities = parcel.readInt();
        mBooleanProperties = parcel.readInt();

        mPackageName = parcel.readCharSequence();
        mClassName = parcel.readCharSequence();
        mText = parcel.readCharSequence();
        mError = parcel.readCharSequence();
        mContentDescription = parcel.readCharSequence();
        mViewIdResourceName = parcel.readString();

        mTextSelectionStart = parcel.readInt();
        mTextSelectionEnd = parcel.readInt();

        mInputType = parcel.readInt();
        mLiveRegion = parcel.readInt();

        if (parcel.readInt() == 1) {
            getExtras().putAll(parcel.readBundle());
        }

        if (parcel.readInt() == 1) {
            mRangeInfo = RangeInfo.obtain(
                    parcel.readInt(),
                    parcel.readFloat(),
                    parcel.readFloat(),
                    parcel.readFloat());
        }

        if (parcel.readInt() == 1) {
            mCollectionInfo = CollectionInfo.obtain(
                    parcel.readInt(),
                    parcel.readInt(),
                    parcel.readInt() == 1,
                    parcel.readInt());
        }

        if (parcel.readInt() == 1) {
            mCollectionItemInfo = CollectionItemInfo.obtain(
                    parcel.readInt(),
                    parcel.readInt(),
                    parcel.readInt(),
                    parcel.readInt(),
                    parcel.readInt() == 1,
                    parcel.readInt() == 1);
        }
    }

    /**
     * Clears the state of this instance.
     */
    private void clear() {
        mSealed = false;
        mSourceNodeId = ROOT_NODE_ID;
        mParentNodeId = ROOT_NODE_ID;
        mLabelForId = ROOT_NODE_ID;
        mLabeledById = ROOT_NODE_ID;
        mTraversalBefore = ROOT_NODE_ID;
        mTraversalAfter = ROOT_NODE_ID;
        mWindowId = UNDEFINED_ITEM_ID;
        mConnectionId = UNDEFINED_CONNECTION_ID;
        mMaxTextLength = -1;
        mMovementGranularities = 0;
        if (mChildNodeIds != null) {
            mChildNodeIds.clear();
        }
        mBoundsInParent.set(0, 0, 0, 0);
        mBoundsInScreen.set(0, 0, 0, 0);
        mBooleanProperties = 0;
        mPackageName = null;
        mClassName = null;
        mText = null;
        mError = null;
        mContentDescription = null;
        mViewIdResourceName = null;
        if (mActions != null) {
            mActions.clear();
        }
        mTextSelectionStart = UNDEFINED_SELECTION_INDEX;
        mTextSelectionEnd = UNDEFINED_SELECTION_INDEX;
        mInputType = InputType.TYPE_NULL;
        mLiveRegion = View.ACCESSIBILITY_LIVE_REGION_NONE;
        if (mExtras != null) {
            mExtras.clear();
        }
        if (mRangeInfo != null) {
            mRangeInfo.recycle();
            mRangeInfo = null;
        }
        if (mCollectionInfo != null) {
            mCollectionInfo.recycle();
            mCollectionInfo = null;
        }
        if (mCollectionItemInfo != null) {
            mCollectionItemInfo.recycle();
            mCollectionItemInfo = null;
        }
    }

    private static boolean isDefaultLegacyStandardAction(AccessibilityAction action) {
        return (action.getId() <= LAST_LEGACY_STANDARD_ACTION
                && TextUtils.isEmpty(action.getLabel()));
    }

    private static AccessibilityAction getActionSingleton(int actionId) {
        final int actions = AccessibilityAction.sStandardActions.size();
        for (int i = 0; i < actions; i++) {
            AccessibilityAction currentAction = AccessibilityAction.sStandardActions.valueAt(i);
            if (actionId == currentAction.getId()) {
                return currentAction;
            }
        }

        return null;
    }

    private void addLegacyStandardActions(int actionMask) {
        int remainingIds = actionMask;
        while (remainingIds > 0) {
            final int id = 1 << Integer.numberOfTrailingZeros(remainingIds);
            remainingIds &= ~id;
            AccessibilityAction action = getActionSingleton(id);
            addAction(action);
        }
    }

    /**
     * Gets the human readable action symbolic name.
     *
     * @param action The action.
     * @return The symbolic name.
     */
    private static String getActionSymbolicName(int action) {
        switch (action) {
            case ACTION_FOCUS:
                return "ACTION_FOCUS";
            case ACTION_CLEAR_FOCUS:
                return "ACTION_CLEAR_FOCUS";
            case ACTION_SELECT:
                return "ACTION_SELECT";
            case ACTION_CLEAR_SELECTION:
                return "ACTION_CLEAR_SELECTION";
            case ACTION_CLICK:
                return "ACTION_CLICK";
            case ACTION_LONG_CLICK:
                return "ACTION_LONG_CLICK";
            case ACTION_ACCESSIBILITY_FOCUS:
                return "ACTION_ACCESSIBILITY_FOCUS";
            case ACTION_CLEAR_ACCESSIBILITY_FOCUS:
                return "ACTION_CLEAR_ACCESSIBILITY_FOCUS";
            case ACTION_NEXT_AT_MOVEMENT_GRANULARITY:
                return "ACTION_NEXT_AT_MOVEMENT_GRANULARITY";
            case ACTION_PREVIOUS_AT_MOVEMENT_GRANULARITY:
                return "ACTION_PREVIOUS_AT_MOVEMENT_GRANULARITY";
            case ACTION_NEXT_HTML_ELEMENT:
                return "ACTION_NEXT_HTML_ELEMENT";
            case ACTION_PREVIOUS_HTML_ELEMENT:
                return "ACTION_PREVIOUS_HTML_ELEMENT";
            case ACTION_SCROLL_FORWARD:
                return "ACTION_SCROLL_FORWARD";
            case ACTION_SCROLL_BACKWARD:
                return "ACTION_SCROLL_BACKWARD";
            case ACTION_CUT:
                return "ACTION_CUT";
            case ACTION_COPY:
                return "ACTION_COPY";
            case ACTION_PASTE:
                return "ACTION_PASTE";
            case ACTION_SET_SELECTION:
                return "ACTION_SET_SELECTION";
            default:
                return"ACTION_UNKNOWN";
        }
    }

    /**
     * Gets the human readable movement granularity symbolic name.
     *
     * @param granularity The granularity.
     * @return The symbolic name.
     */
    private static String getMovementGranularitySymbolicName(int granularity) {
        switch (granularity) {
            case MOVEMENT_GRANULARITY_CHARACTER:
                return "MOVEMENT_GRANULARITY_CHARACTER";
            case MOVEMENT_GRANULARITY_WORD:
                return "MOVEMENT_GRANULARITY_WORD";
            case MOVEMENT_GRANULARITY_LINE:
                return "MOVEMENT_GRANULARITY_LINE";
            case MOVEMENT_GRANULARITY_PARAGRAPH:
                return "MOVEMENT_GRANULARITY_PARAGRAPH";
            case MOVEMENT_GRANULARITY_PAGE:
                return "MOVEMENT_GRANULARITY_PAGE";
            default:
                throw new IllegalArgumentException("Unknown movement granularity: " + granularity);
        }
    }

    private boolean canPerformRequestOverConnection(long accessibilityNodeId) {
        return (mWindowId != UNDEFINED_ITEM_ID
                && getAccessibilityViewId(accessibilityNodeId) != UNDEFINED_ITEM_ID
                && mConnectionId != UNDEFINED_CONNECTION_ID);
    }

    @Override
    public boolean equals(Object object) {
        if (this == object) {
            return true;
        }
        if (object == null) {
            return false;
        }
        if (getClass() != object.getClass()) {
            return false;
        }
        AccessibilityNodeInfo other = (AccessibilityNodeInfo) object;
        if (mSourceNodeId != other.mSourceNodeId) {
            return false;
        }
        if (mWindowId != other.mWindowId) {
            return false;
        }
        return true;
    }

    @Override
    public int hashCode() {
        final int prime = 31;
        int result = 1;
        result = prime * result + getAccessibilityViewId(mSourceNodeId);
        result = prime * result + getVirtualDescendantId(mSourceNodeId);
        result = prime * result + mWindowId;
        return result;
    }

    @Override
    public String toString() {
        StringBuilder builder = new StringBuilder();
        builder.append(super.toString());

        if (DEBUG) {
            builder.append("; sourceNodeId: " + mSourceNodeId);
            builder.append("; accessibilityViewId: " + getAccessibilityViewId(mSourceNodeId));
            builder.append("; virtualDescendantId: " + getVirtualDescendantId(mSourceNodeId));
            builder.append("; mParentNodeId: " + mParentNodeId);
            builder.append("; traversalBefore: ").append(mTraversalBefore);
            builder.append("; traversalAfter: ").append(mTraversalAfter);

            int granularities = mMovementGranularities;
            builder.append("; MovementGranularities: [");
            while (granularities != 0) {
                final int granularity = 1 << Integer.numberOfTrailingZeros(granularities);
                granularities &= ~granularity;
                builder.append(getMovementGranularitySymbolicName(granularity));
                if (granularities != 0) {
                    builder.append(", ");
                }
            }
            builder.append("]");

            builder.append("; childAccessibilityIds: [");
            final LongArray childIds = mChildNodeIds;
            if (childIds != null) {
                for (int i = 0, count = childIds.size(); i < count; i++) {
                    builder.append(childIds.get(i));
                    if (i < count - 1) {
                        builder.append(", ");
                    }
                }
            }
            builder.append("]");
        }

        builder.append("; boundsInParent: " + mBoundsInParent);
        builder.append("; boundsInScreen: " + mBoundsInScreen);

        builder.append("; packageName: ").append(mPackageName);
        builder.append("; className: ").append(mClassName);
        builder.append("; text: ").append(mText);
        builder.append("; error: ").append(mError);
        builder.append("; maxTextLength: ").append(mMaxTextLength);
        builder.append("; contentDescription: ").append(mContentDescription);
        builder.append("; viewIdResName: ").append(mViewIdResourceName);

        builder.append("; checkable: ").append(isCheckable());
        builder.append("; checked: ").append(isChecked());
        builder.append("; focusable: ").append(isFocusable());
        builder.append("; focused: ").append(isFocused());
        builder.append("; selected: ").append(isSelected());
        builder.append("; clickable: ").append(isClickable());
        builder.append("; longClickable: ").append(isLongClickable());
        builder.append("; contextClickable: ").append(isContextClickable());
        builder.append("; enabled: ").append(isEnabled());
        builder.append("; password: ").append(isPassword());
        builder.append("; scrollable: ").append(isScrollable());
        builder.append("; actions: ").append(mActions);

        return builder.toString();
    }

    private AccessibilityNodeInfo getNodeForAccessibilityId(long accessibilityId) {
        if (!canPerformRequestOverConnection(accessibilityId)) {
            return null;
        }
        AccessibilityInteractionClient client = AccessibilityInteractionClient.getInstance();
        return client.findAccessibilityNodeInfoByAccessibilityId(mConnectionId,
                mWindowId, accessibilityId, false, FLAG_PREFETCH_PREDECESSORS
                        | FLAG_PREFETCH_DESCENDANTS | FLAG_PREFETCH_SIBLINGS);
    }

    /**
     * A class defining an action that can be performed on an {@link AccessibilityNodeInfo}.
     * Each action has a unique id that is mandatory and optional data.
     * <p>
     * There are three categories of actions:
     * <ul>
     * <li><strong>Standard actions</strong> - These are actions that are reported and
     * handled by the standard UI widgets in the platform. For each standard action
     * there is a static constant defined in this class, e.g. {@link #ACTION_FOCUS}.
     * </li>
     * <li><strong>Custom actions action</strong> - These are actions that are reported
     * and handled by custom widgets. i.e. ones that are not part of the UI toolkit. For
     * example, an application may define a custom action for clearing the user history.
     * </li>
     * <li><strong>Overriden standard actions</strong> - These are actions that override
     * standard actions to customize them. For example, an app may add a label to the
     * standard click action to announce that this action clears browsing history.
     * </ul>
     * </p>
     */
    public static final class AccessibilityAction {

        /**
         * Action that gives input focus to the node.
         */
        public static final AccessibilityAction ACTION_FOCUS =
                new AccessibilityAction(
                        AccessibilityNodeInfo.ACTION_FOCUS, null);

        /**
         * Action that clears input focus of the node.
         */
        public static final AccessibilityAction ACTION_CLEAR_FOCUS =
                new AccessibilityAction(
                        AccessibilityNodeInfo.ACTION_CLEAR_FOCUS, null);

        /**
         *  Action that selects the node.
         */
        public static final AccessibilityAction ACTION_SELECT =
                new AccessibilityAction(
                        AccessibilityNodeInfo.ACTION_SELECT, null);

        /**
         * Action that deselects the node.
         */
        public static final AccessibilityAction ACTION_CLEAR_SELECTION =
                new AccessibilityAction(
                        AccessibilityNodeInfo.ACTION_CLEAR_SELECTION, null);

        /**
         * Action that clicks on the node info.
         *
         * <p>
         * If a specific {@link android.text.style.ClickableSpan} within node's text content is
         * supposed to be clicked, then one of {@link #ACTION_ARGUMENT_CLICK_SPAN_INDEX_INT} or
         * {@link #ACTION_ARGUMENT_CLICK_CHARACTER_INDEX_INT} arguments should be specified.
         * If both arguments are set {@link #ACTION_ARGUMENT_CLICK_CHARACTER_INDEX_INT} would
         * be ignored.<br>
         *
         * {@link #ACTION_ARGUMENT_CLICK_SPAN_INDEX_INT} specifies index of corresponding
         * {@link android.text.style.ClickableSpan} in {@link android.text.SpannableString}.<br>
         *
         * {@link #ACTION_ARGUMENT_CLICK_CHARACTER_INDEX_INT} specifies index of character
         * that could contain one or more spans.
         * </p>
         *
         * <p>
         * <strong>Optional arguments:</strong>
         * {@link #ACTION_ARGUMENT_CLICK_SPAN_INDEX_INT},
         * {@link #ACTION_ARGUMENT_CLICK_CHARACTER_INDEX_INT}<br>
         * <strong>Example:</strong> Perform click on 3rd {@link android.text.style.ClickableSpan}
         * inside {@link android.text.SpannableString} in node's text.
         * <code><pre><p>
         *   Bundle arguments = new Bundle();
         *   arguments.putInt(AccessibilityNodeInfo.ACTION_ARGUMENT_CLICK_SPAN_INDEX_INT, 3);
         *   info.performAction(AccessibilityAction.ACTION_CLICK.getId(), arguments);
         * </code></pre></p>
         * </p>
         */
        public static final AccessibilityAction ACTION_CLICK =
                new AccessibilityAction(
                        AccessibilityNodeInfo.ACTION_CLICK, null);

        /**
         * Action that long clicks on the node.
         */
        public static final AccessibilityAction ACTION_LONG_CLICK =
                new AccessibilityAction(
                        AccessibilityNodeInfo.ACTION_LONG_CLICK, null);

        /**
         * Action that gives accessibility focus to the node.
         */
        public static final AccessibilityAction ACTION_ACCESSIBILITY_FOCUS =
                new AccessibilityAction(
                        AccessibilityNodeInfo.ACTION_ACCESSIBILITY_FOCUS, null);

        /**
         * Action that clears accessibility focus of the node.
         */
        public static final AccessibilityAction ACTION_CLEAR_ACCESSIBILITY_FOCUS =
                new AccessibilityAction(
                        AccessibilityNodeInfo.ACTION_CLEAR_ACCESSIBILITY_FOCUS, null);

        /**
         * Action that requests to go to the next entity in this node's text
         * at a given movement granularity. For example, move to the next character,
         * word, etc.
         * <p>
         * <strong>Arguments:</strong>
         * {@link AccessibilityNodeInfo#ACTION_ARGUMENT_MOVEMENT_GRANULARITY_INT
         *  AccessibilityNodeInfo.ACTION_ARGUMENT_MOVEMENT_GRANULARITY_INT},
         * {@link AccessibilityNodeInfo#ACTION_ARGUMENT_EXTEND_SELECTION_BOOLEAN
         *  AccessibilityNodeInfo.ACTION_ARGUMENT_EXTEND_SELECTION_BOOLEAN}<br>
         * <strong>Example:</strong> Move to the previous character and do not extend selection.
         * <code><pre><p>
         *   Bundle arguments = new Bundle();
         *   arguments.putInt(AccessibilityNodeInfo.ACTION_ARGUMENT_MOVEMENT_GRANULARITY_INT,
         *           AccessibilityNodeInfo.MOVEMENT_GRANULARITY_CHARACTER);
         *   arguments.putBoolean(AccessibilityNodeInfo.ACTION_ARGUMENT_EXTEND_SELECTION_BOOLEAN,
         *           false);
         *   info.performAction(AccessibilityAction.ACTION_NEXT_AT_MOVEMENT_GRANULARITY.getId(),
         *           arguments);
         * </code></pre></p>
         * </p>
         *
         * @see AccessibilityNodeInfo#ACTION_ARGUMENT_MOVEMENT_GRANULARITY_INT
         *  AccessibilityNodeInfo.ACTION_ARGUMENT_MOVEMENT_GRANULARITY_INT
         * @see AccessibilityNodeInfo#ACTION_ARGUMENT_EXTEND_SELECTION_BOOLEAN
         *  AccessibilityNodeInfo.ACTION_ARGUMENT_EXTEND_SELECTION_BOOLEAN
         *
         * @see AccessibilityNodeInfo#setMovementGranularities(int)
         *  AccessibilityNodeInfo.ACTION_ARGUMENT_EXTEND_SELECTION_BOOLEAN
         * @see AccessibilityNodeInfo#getMovementGranularities()
         *  AccessibilityNodeInfo.getMovementGranularities()
         *
         * @see AccessibilityNodeInfo#MOVEMENT_GRANULARITY_CHARACTER
         *  AccessibilityNodeInfo.MOVEMENT_GRANULARITY_CHARACTER
         * @see AccessibilityNodeInfo#MOVEMENT_GRANULARITY_WORD
         *  AccessibilityNodeInfo.MOVEMENT_GRANULARITY_WORD
         * @see AccessibilityNodeInfo#MOVEMENT_GRANULARITY_LINE
         *  AccessibilityNodeInfo.MOVEMENT_GRANULARITY_LINE
         * @see AccessibilityNodeInfo#MOVEMENT_GRANULARITY_PARAGRAPH
         *  AccessibilityNodeInfo.MOVEMENT_GRANULARITY_PARAGRAPH
         * @see AccessibilityNodeInfo#MOVEMENT_GRANULARITY_PAGE
         *  AccessibilityNodeInfo.MOVEMENT_GRANULARITY_PAGE
         */
        public static final AccessibilityAction ACTION_NEXT_AT_MOVEMENT_GRANULARITY =
                new AccessibilityAction(
                        AccessibilityNodeInfo.ACTION_NEXT_AT_MOVEMENT_GRANULARITY, null);

        /**
         * Action that requests to go to the previous entity in this node's text
         * at a given movement granularity. For example, move to the next character,
         * word, etc.
         * <p>
         * <strong>Arguments:</strong>
         * {@link AccessibilityNodeInfo#ACTION_ARGUMENT_MOVEMENT_GRANULARITY_INT
         *  AccessibilityNodeInfo.ACTION_ARGUMENT_MOVEMENT_GRANULARITY_INT},
         * {@link AccessibilityNodeInfo#ACTION_ARGUMENT_EXTEND_SELECTION_BOOLEAN
         *  AccessibilityNodeInfo.ACTION_ARGUMENT_EXTEND_SELECTION_BOOLEAN}<br>
         * <strong>Example:</strong> Move to the next character and do not extend selection.
         * <code><pre><p>
         *   Bundle arguments = new Bundle();
         *   arguments.putInt(AccessibilityNodeInfo.ACTION_ARGUMENT_MOVEMENT_GRANULARITY_INT,
         *           AccessibilityNodeInfo.MOVEMENT_GRANULARITY_CHARACTER);
         *   arguments.putBoolean(AccessibilityNodeInfo.ACTION_ARGUMENT_EXTEND_SELECTION_BOOLEAN,
         *           false);
         *   info.performAction(AccessibilityAction.ACTION_PREVIOUS_AT_MOVEMENT_GRANULARITY.getId(),
         *           arguments);
         * </code></pre></p>
         * </p>
         *
         * @see AccessibilityNodeInfo#ACTION_ARGUMENT_MOVEMENT_GRANULARITY_INT
         *  AccessibilityNodeInfo.ACTION_ARGUMENT_MOVEMENT_GRANULARITY_INT
         * @see AccessibilityNodeInfo#ACTION_ARGUMENT_EXTEND_SELECTION_BOOLEAN
         *  AccessibilityNodeInfo.ACTION_ARGUMENT_EXTEND_SELECTION_BOOLEAN
         *
         * @see AccessibilityNodeInfo#setMovementGranularities(int)
         *   AccessibilityNodeInfo.setMovementGranularities(int)
         * @see AccessibilityNodeInfo#getMovementGranularities()
         *  AccessibilityNodeInfo.getMovementGranularities()
         *
         * @see AccessibilityNodeInfo#MOVEMENT_GRANULARITY_CHARACTER
         *  AccessibilityNodeInfo.MOVEMENT_GRANULARITY_CHARACTER
         * @see AccessibilityNodeInfo#MOVEMENT_GRANULARITY_WORD
         *  AccessibilityNodeInfo.MOVEMENT_GRANULARITY_WORD
         * @see AccessibilityNodeInfo#MOVEMENT_GRANULARITY_LINE
         *  AccessibilityNodeInfo.MOVEMENT_GRANULARITY_LINE
         * @see AccessibilityNodeInfo#MOVEMENT_GRANULARITY_PARAGRAPH
         *  AccessibilityNodeInfo.MOVEMENT_GRANULARITY_PARAGRAPH
         * @see AccessibilityNodeInfo#MOVEMENT_GRANULARITY_PAGE
         *  AccessibilityNodeInfo.MOVEMENT_GRANULARITY_PAGE
         */
        public static final AccessibilityAction ACTION_PREVIOUS_AT_MOVEMENT_GRANULARITY =
                new AccessibilityAction(
                        AccessibilityNodeInfo.ACTION_PREVIOUS_AT_MOVEMENT_GRANULARITY, null);

        /**
         * Action to move to the next HTML element of a given type. For example, move
         * to the BUTTON, INPUT, TABLE, etc.
         * <p>
         * <strong>Arguments:</strong>
         * {@link AccessibilityNodeInfo#ACTION_ARGUMENT_HTML_ELEMENT_STRING
         *  AccessibilityNodeInfo.ACTION_ARGUMENT_HTML_ELEMENT_STRING}<br>
         * <strong>Example:</strong>
         * <code><pre><p>
         *   Bundle arguments = new Bundle();
         *   arguments.putString(AccessibilityNodeInfo.ACTION_ARGUMENT_HTML_ELEMENT_STRING, "BUTTON");
         *   info.performAction(AccessibilityAction.ACTION_NEXT_HTML_ELEMENT.getId(), arguments);
         * </code></pre></p>
         * </p>
         */
        public static final AccessibilityAction ACTION_NEXT_HTML_ELEMENT =
                new AccessibilityAction(
                        AccessibilityNodeInfo.ACTION_NEXT_HTML_ELEMENT, null);

        /**
         * Action to move to the previous HTML element of a given type. For example, move
         * to the BUTTON, INPUT, TABLE, etc.
         * <p>
         * <strong>Arguments:</strong>
         * {@link AccessibilityNodeInfo#ACTION_ARGUMENT_HTML_ELEMENT_STRING
         *  AccessibilityNodeInfo.ACTION_ARGUMENT_HTML_ELEMENT_STRING}<br>
         * <strong>Example:</strong>
         * <code><pre><p>
         *   Bundle arguments = new Bundle();
         *   arguments.putString(AccessibilityNodeInfo.ACTION_ARGUMENT_HTML_ELEMENT_STRING, "BUTTON");
         *   info.performAction(AccessibilityAction.ACTION_PREVIOUS_HTML_ELEMENT.getId(), arguments);
         * </code></pre></p>
         * </p>
         */
        public static final AccessibilityAction ACTION_PREVIOUS_HTML_ELEMENT =
                new AccessibilityAction(
                        AccessibilityNodeInfo.ACTION_PREVIOUS_HTML_ELEMENT, null);

        /**
         * Action to scroll the node content forward.
         */
        public static final AccessibilityAction ACTION_SCROLL_FORWARD =
                new AccessibilityAction(
                        AccessibilityNodeInfo.ACTION_SCROLL_FORWARD, null);

        /**
         * Action to scroll the node content backward.
         */
        public static final AccessibilityAction ACTION_SCROLL_BACKWARD =
                new AccessibilityAction(
                        AccessibilityNodeInfo.ACTION_SCROLL_BACKWARD, null);

        /**
         * Action to copy the current selection to the clipboard.
         */
        public static final AccessibilityAction ACTION_COPY =
                new AccessibilityAction(
                        AccessibilityNodeInfo.ACTION_COPY, null);

        /**
         * Action to paste the current clipboard content.
         */
        public static final AccessibilityAction ACTION_PASTE =
                new AccessibilityAction(
                        AccessibilityNodeInfo.ACTION_PASTE, null);

        /**
         * Action to cut the current selection and place it to the clipboard.
         */
        public static final AccessibilityAction ACTION_CUT =
                new AccessibilityAction(
                        AccessibilityNodeInfo.ACTION_CUT, null);

        /**
         * Action to set the selection. Performing this action with no arguments
         * clears the selection.
         * <p>
         * <strong>Arguments:</strong>
         * {@link AccessibilityNodeInfo#ACTION_ARGUMENT_SELECTION_START_INT
         *  AccessibilityNodeInfo.ACTION_ARGUMENT_SELECTION_START_INT},
         * {@link AccessibilityNodeInfo#ACTION_ARGUMENT_SELECTION_END_INT
         *  AccessibilityNodeInfo.ACTION_ARGUMENT_SELECTION_END_INT}<br>
         * <strong>Example:</strong>
         * <code><pre><p>
         *   Bundle arguments = new Bundle();
         *   arguments.putInt(AccessibilityNodeInfo.ACTION_ARGUMENT_SELECTION_START_INT, 1);
         *   arguments.putInt(AccessibilityNodeInfo.ACTION_ARGUMENT_SELECTION_END_INT, 2);
         *   info.performAction(AccessibilityAction.ACTION_SET_SELECTION.getId(), arguments);
         * </code></pre></p>
         * </p>
         *
         * @see AccessibilityNodeInfo#ACTION_ARGUMENT_SELECTION_START_INT
         *  AccessibilityNodeInfo.ACTION_ARGUMENT_SELECTION_START_INT
         * @see AccessibilityNodeInfo#ACTION_ARGUMENT_SELECTION_END_INT
         *  AccessibilityNodeInfo.ACTION_ARGUMENT_SELECTION_END_INT
         */
        public static final AccessibilityAction ACTION_SET_SELECTION =
                new AccessibilityAction(
                        AccessibilityNodeInfo.ACTION_SET_SELECTION, null);

        /**
         * Action to expand an expandable node.
         */
        public static final AccessibilityAction ACTION_EXPAND =
                new AccessibilityAction(
                        AccessibilityNodeInfo.ACTION_EXPAND, null);

        /**
         * Action to collapse an expandable node.
         */
        public static final AccessibilityAction ACTION_COLLAPSE =
                new AccessibilityAction(
                        AccessibilityNodeInfo.ACTION_COLLAPSE, null);

        /**
         * Action to dismiss a dismissable node.
         */
        public static final AccessibilityAction ACTION_DISMISS =
                new AccessibilityAction(
                        AccessibilityNodeInfo.ACTION_DISMISS, null);

        /**
         * Action that sets the text of the node. Performing the action without argument,
         * using <code> null</code> or empty {@link CharSequence} will clear the text. This
         * action will also put the cursor at the end of text.
         * <p>
         * <strong>Arguments:</strong>
         * {@link AccessibilityNodeInfo#ACTION_ARGUMENT_SET_TEXT_CHARSEQUENCE
         *  AccessibilityNodeInfo.ACTION_ARGUMENT_SET_TEXT_CHARSEQUENCE}<br>
         * <strong>Example:</strong>
         * <code><pre><p>
         *   Bundle arguments = new Bundle();
         *   arguments.putCharSequence(AccessibilityNodeInfo.ACTION_ARGUMENT_SET_TEXT_CHARSEQUENCE,
         *       "android");
         *   info.performAction(AccessibilityAction.ACTION_SET_TEXT.getId(), arguments);
         * </code></pre></p>
         */
        public static final AccessibilityAction ACTION_SET_TEXT =
                new AccessibilityAction(
                        AccessibilityNodeInfo.ACTION_SET_TEXT, null);

        /**
         * Action that requests the node make its bounding rectangle visible
         * on the screen, scrolling if necessary just enough.
         *
         * @see View#requestRectangleOnScreen(Rect)
         */
        public static final AccessibilityAction ACTION_SHOW_ON_SCREEN =
                new AccessibilityAction(R.id.accessibilityActionShowOnScreen, null);

        /**
         * Action that scrolls the node to make the specified collection
         * position visible on screen.
         * <p>
         * <strong>Arguments:</strong>
         * <ul>
         *     <li>{@link AccessibilityNodeInfo#ACTION_ARGUMENT_ROW_INT}</li>
         *     <li>{@link AccessibilityNodeInfo#ACTION_ARGUMENT_COLUMN_INT}</li>
         * <ul>
         *
         * @see AccessibilityNodeInfo#getCollectionInfo()
         */
        public static final AccessibilityAction ACTION_SCROLL_TO_POSITION =
                new AccessibilityAction(R.id.accessibilityActionScrollToPosition, null);

        /**
         * Action to scroll the node content up.
         */
        public static final AccessibilityAction ACTION_SCROLL_UP =
                new AccessibilityAction(R.id.accessibilityActionScrollUp, null);

        /**
         * Action to scroll the node content left.
         */
        public static final AccessibilityAction ACTION_SCROLL_LEFT =
                new AccessibilityAction(R.id.accessibilityActionScrollLeft, null);

        /**
         * Action to scroll the node content down.
         */
        public static final AccessibilityAction ACTION_SCROLL_DOWN =
                new AccessibilityAction(R.id.accessibilityActionScrollDown, null);

        /**
         * Action to scroll the node content right.
         */
        public static final AccessibilityAction ACTION_SCROLL_RIGHT =
                new AccessibilityAction(R.id.accessibilityActionScrollRight, null);

        /**
         * Action that context clicks the node.
         */
        public static final AccessibilityAction ACTION_CONTEXT_CLICK =
                new AccessibilityAction(R.id.accessibilityActionContextClick, null);

        /**
         * Action that sets progress between {@link  RangeInfo#getMin() RangeInfo.getMin()} and
         * {@link  RangeInfo#getMax() RangeInfo.getMax()}. It should use the same value type as
         * {@link RangeInfo#getType() RangeInfo.getType()}
         * <p>
         * <strong>Arguments:</strong>
         * {@link AccessibilityNodeInfo#ACTION_ARGUMENT_PROGRESS_VALUE}
         *
         * @see RangeInfo
         */
        public static final AccessibilityAction ACTION_SET_PROGRESS =
                new AccessibilityAction(R.id.accessibilityActionSetProgress, null);

        private static final ArraySet<AccessibilityAction> sStandardActions = new ArraySet<>();
        static {
            sStandardActions.add(ACTION_FOCUS);
            sStandardActions.add(ACTION_CLEAR_FOCUS);
            sStandardActions.add(ACTION_SELECT);
            sStandardActions.add(ACTION_CLEAR_SELECTION);
            sStandardActions.add(ACTION_CLICK);
            sStandardActions.add(ACTION_LONG_CLICK);
            sStandardActions.add(ACTION_ACCESSIBILITY_FOCUS);
            sStandardActions.add(ACTION_CLEAR_ACCESSIBILITY_FOCUS);
            sStandardActions.add(ACTION_NEXT_AT_MOVEMENT_GRANULARITY);
            sStandardActions.add(ACTION_PREVIOUS_AT_MOVEMENT_GRANULARITY);
            sStandardActions.add(ACTION_NEXT_HTML_ELEMENT);
            sStandardActions.add(ACTION_PREVIOUS_HTML_ELEMENT);
            sStandardActions.add(ACTION_SCROLL_FORWARD);
            sStandardActions.add(ACTION_SCROLL_BACKWARD);
            sStandardActions.add(ACTION_COPY);
            sStandardActions.add(ACTION_PASTE);
            sStandardActions.add(ACTION_CUT);
            sStandardActions.add(ACTION_SET_SELECTION);
            sStandardActions.add(ACTION_EXPAND);
            sStandardActions.add(ACTION_COLLAPSE);
            sStandardActions.add(ACTION_DISMISS);
            sStandardActions.add(ACTION_SET_TEXT);
            sStandardActions.add(ACTION_SHOW_ON_SCREEN);
            sStandardActions.add(ACTION_SCROLL_TO_POSITION);
            sStandardActions.add(ACTION_SCROLL_UP);
            sStandardActions.add(ACTION_SCROLL_LEFT);
            sStandardActions.add(ACTION_SCROLL_DOWN);
            sStandardActions.add(ACTION_SCROLL_RIGHT);
<<<<<<< HEAD
            sStandardActions.add(ACTION_STYLUS_BUTTON_PRESS);
            sStandardActions.add(ACTION_SET_PROGRESS);
=======
            sStandardActions.add(ACTION_CONTEXT_CLICK);
>>>>>>> 1612c73a
        }

        private final int mActionId;
        private final CharSequence mLabel;

        /**
         * Creates a new AccessibilityAction. For adding a standard action without a specific label,
         * use the static constants.
         *
         * You can also override the description for one the standard actions. Below is an example
         * how to override the standard click action by adding a custom label:
         * <pre>
         *   AccessibilityAction action = new AccessibilityAction(
         *           AccessibilityAction.ACTION_ACTION_CLICK, getLocalizedLabel());
         *   node.addAction(action);
         * </pre>
         *
         * @param actionId The id for this action. This should either be one of the
         *                 standard actions or a specific action for your app. In that case it is
         *                 required to use a resource identifier.
         * @param label The label for the new AccessibilityAction.
         */
        public AccessibilityAction(int actionId, @Nullable CharSequence label) {
            if ((actionId & ACTION_TYPE_MASK) == 0 && Integer.bitCount(actionId) != 1) {
                throw new IllegalArgumentException("Invalid standard action id");
            }

            mActionId = actionId;
            mLabel = label;
        }

        /**
         * Gets the id for this action.
         *
         * @return The action id.
         */
        public int getId() {
            return mActionId;
        }

        /**
         * Gets the label for this action. Its purpose is to describe the
         * action to user.
         *
         * @return The label.
         */
        public CharSequence getLabel() {
            return mLabel;
        }

        @Override
        public int hashCode() {
            return mActionId;
        }

        @Override
        public boolean equals(Object other) {
            if (other == null) {
                return false;
            }

            if (other == this) {
                return true;
            }

            if (getClass() != other.getClass()) {
                return false;
            }

            return mActionId == ((AccessibilityAction)other).mActionId;
        }

        @Override
        public String toString() {
            return "AccessibilityAction: " + getActionSymbolicName(mActionId) + " - " + mLabel;
        }
    }

    /**
     * Class with information if a node is a range. Use
     * {@link RangeInfo#obtain(int, float, float, float)} to get an instance.
     */
    public static final class RangeInfo {
        private static final int MAX_POOL_SIZE = 10;

        /** Range type: integer. */
        public static final int RANGE_TYPE_INT = 0;
        /** Range type: float. */
        public static final int RANGE_TYPE_FLOAT = 1;
        /** Range type: percent with values from zero to one.*/
        public static final int RANGE_TYPE_PERCENT = 2;

        private static final SynchronizedPool<RangeInfo> sPool =
                new SynchronizedPool<AccessibilityNodeInfo.RangeInfo>(MAX_POOL_SIZE);

        private int mType;
        private float mMin;
        private float mMax;
        private float mCurrent;

        /**
         * Obtains a pooled instance that is a clone of another one.
         *
         * @param other The instance to clone.
         *
         * @hide
         */
        public static RangeInfo obtain(RangeInfo other) {
            return obtain(other.mType, other.mMin, other.mMax, other.mCurrent);
        }

        /**
         * Obtains a pooled instance.
         *
         * @param type The type of the range.
         * @param min The min value.
         * @param max The max value.
         * @param current The current value.
         */
        public static RangeInfo obtain(int type, float min, float max, float current) {
            RangeInfo info = sPool.acquire();
            return (info != null) ? info : new RangeInfo(type, min, max, current);
        }

        /**
         * Creates a new range.
         *
         * @param type The type of the range.
         * @param min The min value.
         * @param max The max value.
         * @param current The current value.
         */
        private RangeInfo(int type, float min, float max, float current) {
            mType = type;
            mMin = min;
            mMax = max;
            mCurrent = current;
        }

        /**
         * Gets the range type.
         *
         * @return The range type.
         *
         * @see #RANGE_TYPE_INT
         * @see #RANGE_TYPE_FLOAT
         * @see #RANGE_TYPE_PERCENT
         */
        public int getType() {
            return mType;
        }

        /**
         * Gets the min value.
         *
         * @return The min value.
         */
        public float getMin() {
            return mMin;
        }

        /**
         * Gets the max value.
         *
         * @return The max value.
         */
        public float getMax() {
            return mMax;
        }

        /**
         * Gets the current value.
         *
         * @return The current value.
         */
        public float getCurrent() {
            return mCurrent;
        }

        /**
         * Recycles this instance.
         */
        void recycle() {
            clear();
            sPool.release(this);
        }

        private void clear() {
            mType = 0;
            mMin = 0;
            mMax = 0;
            mCurrent = 0;
        }
    }

    /**
     * Class with information if a node is a collection. Use
     * {@link CollectionInfo#obtain(int, int, boolean)} to get an instance.
     * <p>
     * A collection of items has rows and columns and may be hierarchical.
     * For example, a horizontal list is a collection with one column, as
     * many rows as the list items, and is not hierarchical; A table is a
     * collection with several rows, several columns, and is not hierarchical;
     * A vertical tree is a hierarchical collection with one column and
     * as many rows as the first level children.
     * </p>
     */
    public static final class CollectionInfo {
        /** Selection mode where items are not selectable. */
        public static final int SELECTION_MODE_NONE = 0;

        /** Selection mode where a single item may be selected. */
        public static final int SELECTION_MODE_SINGLE = 1;

        /** Selection mode where multiple items may be selected. */
        public static final int SELECTION_MODE_MULTIPLE = 2;

        private static final int MAX_POOL_SIZE = 20;

        private static final SynchronizedPool<CollectionInfo> sPool =
                new SynchronizedPool<>(MAX_POOL_SIZE);

        private int mRowCount;
        private int mColumnCount;
        private boolean mHierarchical;
        private int mSelectionMode;

        /**
         * Obtains a pooled instance that is a clone of another one.
         *
         * @param other The instance to clone.
         * @hide
         */
        public static CollectionInfo obtain(CollectionInfo other) {
            return CollectionInfo.obtain(other.mRowCount, other.mColumnCount, other.mHierarchical,
                    other.mSelectionMode);
        }

        /**
         * Obtains a pooled instance.
         *
         * @param rowCount The number of rows.
         * @param columnCount The number of columns.
         * @param hierarchical Whether the collection is hierarchical.
         */
        public static CollectionInfo obtain(int rowCount, int columnCount,
                boolean hierarchical) {
            return obtain(rowCount, columnCount, hierarchical, SELECTION_MODE_NONE);
        }

        /**
         * Obtains a pooled instance.
         *
         * @param rowCount The number of rows.
         * @param columnCount The number of columns.
         * @param hierarchical Whether the collection is hierarchical.
         * @param selectionMode The collection's selection mode, one of:
         *            <ul>
         *            <li>{@link #SELECTION_MODE_NONE}
         *            <li>{@link #SELECTION_MODE_SINGLE}
         *            <li>{@link #SELECTION_MODE_MULTIPLE}
         *            </ul>
         */
        public static CollectionInfo obtain(int rowCount, int columnCount,
                boolean hierarchical, int selectionMode) {
           final CollectionInfo info = sPool.acquire();
            if (info == null) {
                return new CollectionInfo(rowCount, columnCount, hierarchical, selectionMode);
            }

            info.mRowCount = rowCount;
            info.mColumnCount = columnCount;
            info.mHierarchical = hierarchical;
            info.mSelectionMode = selectionMode;
            return info;
        }

        /**
         * Creates a new instance.
         *
         * @param rowCount The number of rows.
         * @param columnCount The number of columns.
         * @param hierarchical Whether the collection is hierarchical.
         * @param selectionMode The collection's selection mode.
         */
        private CollectionInfo(int rowCount, int columnCount, boolean hierarchical,
                int selectionMode) {
            mRowCount = rowCount;
            mColumnCount = columnCount;
            mHierarchical = hierarchical;
            mSelectionMode = selectionMode;
        }

        /**
         * Gets the number of rows.
         *
         * @return The row count.
         */
        public int getRowCount() {
            return mRowCount;
        }

        /**
         * Gets the number of columns.
         *
         * @return The column count.
         */
        public int getColumnCount() {
            return mColumnCount;
        }

        /**
         * Gets if the collection is a hierarchically ordered.
         *
         * @return Whether the collection is hierarchical.
         */
        public boolean isHierarchical() {
            return mHierarchical;
        }

        /**
         * Gets the collection's selection mode.
         *
         * @return The collection's selection mode, one of:
         *         <ul>
         *         <li>{@link #SELECTION_MODE_NONE}
         *         <li>{@link #SELECTION_MODE_SINGLE}
         *         <li>{@link #SELECTION_MODE_MULTIPLE}
         *         </ul>
         */
        public int getSelectionMode() {
            return mSelectionMode;
        }

        /**
         * Recycles this instance.
         */
        void recycle() {
            clear();
            sPool.release(this);
        }

        private void clear() {
            mRowCount = 0;
            mColumnCount = 0;
            mHierarchical = false;
            mSelectionMode = SELECTION_MODE_NONE;
        }
    }

    /**
     * Class with information if a node is a collection item. Use
     * {@link CollectionItemInfo#obtain(int, int, int, int, boolean)}
     * to get an instance.
     * <p>
     * A collection item is contained in a collection, it starts at
     * a given row and column in the collection, and spans one or
     * more rows and columns. For example, a header of two related
     * table columns starts at the first row and the first column,
     * spans one row and two columns.
     * </p>
     */
    public static final class CollectionItemInfo {
        private static final int MAX_POOL_SIZE = 20;

        private static final SynchronizedPool<CollectionItemInfo> sPool =
                new SynchronizedPool<>(MAX_POOL_SIZE);

        /**
         * Obtains a pooled instance that is a clone of another one.
         *
         * @param other The instance to clone.
         * @hide
         */
        public static CollectionItemInfo obtain(CollectionItemInfo other) {
            return CollectionItemInfo.obtain(other.mRowIndex, other.mRowSpan, other.mColumnIndex,
                    other.mColumnSpan, other.mHeading, other.mSelected);
        }

        /**
         * Obtains a pooled instance.
         *
         * @param rowIndex The row index at which the item is located.
         * @param rowSpan The number of rows the item spans.
         * @param columnIndex The column index at which the item is located.
         * @param columnSpan The number of columns the item spans.
         * @param heading Whether the item is a heading.
         */
        public static CollectionItemInfo obtain(int rowIndex, int rowSpan,
                int columnIndex, int columnSpan, boolean heading) {
            return obtain(rowIndex, rowSpan, columnIndex, columnSpan, heading, false);
        }

        /**
         * Obtains a pooled instance.
         *
         * @param rowIndex The row index at which the item is located.
         * @param rowSpan The number of rows the item spans.
         * @param columnIndex The column index at which the item is located.
         * @param columnSpan The number of columns the item spans.
         * @param heading Whether the item is a heading.
         * @param selected Whether the item is selected.
         */
        public static CollectionItemInfo obtain(int rowIndex, int rowSpan,
                int columnIndex, int columnSpan, boolean heading, boolean selected) {
            final CollectionItemInfo info = sPool.acquire();
            if (info == null) {
                return new CollectionItemInfo(
                        rowIndex, rowSpan, columnIndex, columnSpan, heading, selected);
            }

            info.mRowIndex = rowIndex;
            info.mRowSpan = rowSpan;
            info.mColumnIndex = columnIndex;
            info.mColumnSpan = columnSpan;
            info.mHeading = heading;
            info.mSelected = selected;
            return info;
        }

        private boolean mHeading;
        private int mColumnIndex;
        private int mRowIndex;
        private int mColumnSpan;
        private int mRowSpan;
        private boolean mSelected;

        /**
         * Creates a new instance.
         *
         * @param rowIndex The row index at which the item is located.
         * @param rowSpan The number of rows the item spans.
         * @param columnIndex The column index at which the item is located.
         * @param columnSpan The number of columns the item spans.
         * @param heading Whether the item is a heading.
         */
        private CollectionItemInfo(int rowIndex, int rowSpan, int columnIndex, int columnSpan,
                boolean heading, boolean selected) {
            mRowIndex = rowIndex;
            mRowSpan = rowSpan;
            mColumnIndex = columnIndex;
            mColumnSpan = columnSpan;
            mHeading = heading;
            mSelected = selected;
        }

        /**
         * Gets the column index at which the item is located.
         *
         * @return The column index.
         */
        public int getColumnIndex() {
            return mColumnIndex;
        }

        /**
         * Gets the row index at which the item is located.
         *
         * @return The row index.
         */
        public int getRowIndex() {
            return mRowIndex;
        }

        /**
         * Gets the number of columns the item spans.
         *
         * @return The column span.
         */
        public int getColumnSpan() {
            return mColumnSpan;
        }

        /**
         * Gets the number of rows the item spans.
         *
         * @return The row span.
         */
        public int getRowSpan() {
            return mRowSpan;
        }

        /**
         * Gets if the collection item is a heading. For example, section
         * heading, table header, etc.
         *
         * @return If the item is a heading.
         */
        public boolean isHeading() {
            return mHeading;
        }

        /**
         * Gets if the collection item is selected.
         *
         * @return If the item is selected.
         */
        public boolean isSelected() {
            return mSelected;
        }

        /**
         * Recycles this instance.
         */
        void recycle() {
            clear();
            sPool.release(this);
        }

        private void clear() {
            mColumnIndex = 0;
            mColumnSpan = 0;
            mRowIndex = 0;
            mRowSpan = 0;
            mHeading = false;
            mSelected = false;
        }
    }

    /**
     * @see android.os.Parcelable.Creator
     */
    public static final Parcelable.Creator<AccessibilityNodeInfo> CREATOR =
            new Parcelable.Creator<AccessibilityNodeInfo>() {
        @Override
        public AccessibilityNodeInfo createFromParcel(Parcel parcel) {
            AccessibilityNodeInfo info = AccessibilityNodeInfo.obtain();
            info.initFromParcel(parcel);
            return info;
        }

        @Override
        public AccessibilityNodeInfo[] newArray(int size) {
            return new AccessibilityNodeInfo[size];
        }
    };
}<|MERGE_RESOLUTION|>--- conflicted
+++ resolved
@@ -3658,12 +3658,8 @@
             sStandardActions.add(ACTION_SCROLL_LEFT);
             sStandardActions.add(ACTION_SCROLL_DOWN);
             sStandardActions.add(ACTION_SCROLL_RIGHT);
-<<<<<<< HEAD
-            sStandardActions.add(ACTION_STYLUS_BUTTON_PRESS);
             sStandardActions.add(ACTION_SET_PROGRESS);
-=======
             sStandardActions.add(ACTION_CONTEXT_CLICK);
->>>>>>> 1612c73a
         }
 
         private final int mActionId;
