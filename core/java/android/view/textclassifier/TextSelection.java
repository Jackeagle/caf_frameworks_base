/*
 * Copyright (C) 2017 The Android Open Source Project
 *
 * Licensed under the Apache License, Version 2.0 (the "License");
 * you may not use this file except in compliance with the License.
 * You may obtain a copy of the License at
 *
 *      http://www.apache.org/licenses/LICENSE-2.0
 *
 * Unless required by applicable law or agreed to in writing, software
 * distributed under the License is distributed on an "AS IS" BASIS,
 * WITHOUT WARRANTIES OR CONDITIONS OF ANY KIND, either express or implied.
 * See the License for the specific language governing permissions and
 * limitations under the License.
 */

package android.view.textclassifier;

import android.annotation.FloatRange;
import android.annotation.IntRange;
import android.annotation.NonNull;
import android.annotation.Nullable;
import android.os.Bundle;
import android.os.LocaleList;
import android.os.Parcel;
import android.os.Parcelable;
import android.text.SpannedString;
import android.util.ArrayMap;
import android.view.textclassifier.TextClassifier.EntityType;
import android.view.textclassifier.TextClassifier.Utils;

import com.android.internal.annotations.VisibleForTesting;
import com.android.internal.util.Preconditions;

import java.util.Locale;
import java.util.Map;

/**
 * Information about where text selection should be.
 */
public final class TextSelection implements Parcelable {

    private final int mStartIndex;
    private final int mEndIndex;
    private final EntityConfidence mEntityConfidence;
    @Nullable private final String mId;
    private final Bundle mExtras;

    private TextSelection(
            int startIndex, int endIndex, Map<String, Float> entityConfidence, String id,
            Bundle extras) {
        mStartIndex = startIndex;
        mEndIndex = endIndex;
        mEntityConfidence = new EntityConfidence(entityConfidence);
        mId = id;
        mExtras = extras;
    }

    /**
     * Returns the start index of the text selection.
     */
    public int getSelectionStartIndex() {
        return mStartIndex;
    }

    /**
     * Returns the end index of the text selection.
     */
    public int getSelectionEndIndex() {
        return mEndIndex;
    }

    /**
     * Returns the number of entities found in the classified text.
     */
    @IntRange(from = 0)
    public int getEntityCount() {
        return mEntityConfidence.getEntities().size();
    }

    /**
     * Returns the entity at the specified index. Entities are ordered from high confidence
     * to low confidence.
     *
     * @throws IndexOutOfBoundsException if the specified index is out of range.
     * @see #getEntityCount() for the number of entities available.
     */
    @NonNull
    @EntityType
    public String getEntity(int index) {
        return mEntityConfidence.getEntities().get(index);
    }

    /**
     * Returns the confidence score for the specified entity. The value ranges from
     * 0 (low confidence) to 1 (high confidence). 0 indicates that the entity was not found for the
     * classified text.
     */
    @FloatRange(from = 0.0, to = 1.0)
    public float getConfidenceScore(@EntityType String entity) {
        return mEntityConfidence.getConfidenceScore(entity);
    }

    /**
     * Returns the id, if one exists, for this object.
     */
    @Nullable
    public String getId() {
        return mId;
    }

    /**
     * Returns the extended data.
     *
     * <p><b>NOTE: </b>Each call to this method returns a new bundle copy so clients should
     * prefer to hold a reference to the returned bundle rather than frequently calling this
     * method.
     */
    @NonNull
    public Bundle getExtras() {
        return mExtras.deepCopy();
    }

    @Override
    public String toString() {
        return String.format(
                Locale.US,
                "TextSelection {id=%s, startIndex=%d, endIndex=%d, entities=%s}",
                mId, mStartIndex, mEndIndex, mEntityConfidence);
    }

    /**
     * Builder used to build {@link TextSelection} objects.
     */
    public static final class Builder {

        private final int mStartIndex;
        private final int mEndIndex;
        private final Map<String, Float> mEntityConfidence = new ArrayMap<>();
        @Nullable private String mId;
        @Nullable
        private Bundle mExtras;

        /**
         * Creates a builder used to build {@link TextSelection} objects.
         *
         * @param startIndex the start index of the text selection.
         * @param endIndex the end index of the text selection. Must be greater than startIndex
         */
        public Builder(@IntRange(from = 0) int startIndex, @IntRange(from = 0) int endIndex) {
            Preconditions.checkArgument(startIndex >= 0);
            Preconditions.checkArgument(endIndex > startIndex);
            mStartIndex = startIndex;
            mEndIndex = endIndex;
        }

        /**
         * Sets an entity type for the classified text and assigns a confidence score.
         *
         * @param confidenceScore a value from 0 (low confidence) to 1 (high confidence).
         *      0 implies the entity does not exist for the classified text.
         *      Values greater than 1 are clamped to 1.
         */
        @NonNull
        public Builder setEntityType(
                @NonNull @EntityType String type,
                @FloatRange(from = 0.0, to = 1.0) float confidenceScore) {
            Preconditions.checkNotNull(type);
            mEntityConfidence.put(type, confidenceScore);
            return this;
        }

        /**
         * Sets an id for the TextSelection object.
         */
        @NonNull
        public Builder setId(@Nullable String id) {
            mId = id;
            return this;
        }

        /**
         * Sets the extended data.
         *
         * @return this builder
         */
<<<<<<< HEAD
=======
        @NonNull
>>>>>>> 825827da
        public Builder setExtras(@Nullable Bundle extras) {
            mExtras = extras;
            return this;
        }

        /**
         * Builds and returns {@link TextSelection} object.
         */
        @NonNull
        public TextSelection build() {
            return new TextSelection(
                    mStartIndex, mEndIndex, mEntityConfidence, mId,
                    mExtras == null ? Bundle.EMPTY : mExtras.deepCopy());
        }
    }

    /**
     * A request object for generating TextSelection.
     */
    public static final class Request implements Parcelable {

        private final CharSequence mText;
        private final int mStartIndex;
        private final int mEndIndex;
        @Nullable private final LocaleList mDefaultLocales;
        private final boolean mDarkLaunchAllowed;
        private final Bundle mExtras;
        @Nullable private String mCallingPackageName;

        private Request(
                CharSequence text,
                int startIndex,
                int endIndex,
                LocaleList defaultLocales,
                boolean darkLaunchAllowed,
                Bundle extras) {
            mText = text;
            mStartIndex = startIndex;
            mEndIndex = endIndex;
            mDefaultLocales = defaultLocales;
            mDarkLaunchAllowed = darkLaunchAllowed;
            mExtras = extras;
        }

        /**
         * Returns the text providing context for the selected text (which is specified by the
         * sub sequence starting at startIndex and ending at endIndex).
         */
        @NonNull
        public CharSequence getText() {
            return mText;
        }

        /**
         * Returns start index of the selected part of text.
         */
        @IntRange(from = 0)
        public int getStartIndex() {
            return mStartIndex;
        }

        /**
         * Returns end index of the selected part of text.
         */
        @IntRange(from = 0)
        public int getEndIndex() {
            return mEndIndex;
        }

        /**
         * Returns true if the TextClassifier should return selection suggestions when "dark
         * launched". Otherwise, returns false.
         *
         * @hide
         */
        public boolean isDarkLaunchAllowed() {
            return mDarkLaunchAllowed;
        }

        /**
         * @return ordered list of locale preferences that can be used to disambiguate the
         * provided text.
         */
        @Nullable
        public LocaleList getDefaultLocales() {
            return mDefaultLocales;
        }

        /**
         * Sets the name of the package that is sending this request.
         * <p>
         * Package-private for SystemTextClassifier's use.
         * @hide
         */
        @VisibleForTesting(visibility = VisibleForTesting.Visibility.PACKAGE)
        public void setCallingPackageName(@Nullable String callingPackageName) {
            mCallingPackageName = callingPackageName;
        }

        /**
         * Returns the name of the package that sent this request.
         * This returns {@code null} if no calling package name is set.
         */
        @Nullable
        public String getCallingPackageName() {
            return mCallingPackageName;
        }

        /**
         * Returns the extended data.
         *
         * <p><b>NOTE: </b>Each call to this method returns a new bundle copy so clients should
         * prefer to hold a reference to the returned bundle rather than frequently calling this
         * method.
         */
        @NonNull
        public Bundle getExtras() {
            return mExtras.deepCopy();
        }

        /**
         * A builder for building TextSelection requests.
         */
        public static final class Builder {

            private final CharSequence mText;
            private final int mStartIndex;
            private final int mEndIndex;

            @Nullable private LocaleList mDefaultLocales;
            private boolean mDarkLaunchAllowed;
            private Bundle mExtras;

            /**
             * @param text text providing context for the selected text (which is specified by the
             *      sub sequence starting at selectionStartIndex and ending at selectionEndIndex)
             * @param startIndex start index of the selected part of text
             * @param endIndex end index of the selected part of text
             */
            public Builder(
                    @NonNull CharSequence text,
                    @IntRange(from = 0) int startIndex,
                    @IntRange(from = 0) int endIndex) {
                Utils.checkArgument(text, startIndex, endIndex);
                mText = text;
                mStartIndex = startIndex;
                mEndIndex = endIndex;
            }

            /**
             * @param defaultLocales ordered list of locale preferences that may be used to
             *      disambiguate the provided text. If no locale preferences exist, set this to null
             *      or an empty locale list.
             *
             * @return this builder.
             */
            @NonNull
            public Builder setDefaultLocales(@Nullable LocaleList defaultLocales) {
                mDefaultLocales = defaultLocales;
                return this;
            }

            /**
             * @param allowed whether or not the TextClassifier should return selection suggestions
             *      when "dark launched". When a TextClassifier is dark launched, it can suggest
             *      selection changes that should not be used to actually change the user's
             *      selection. Instead, the suggested selection is logged, compared with the user's
             *      selection interaction, and used to generate quality metrics for the
             *      TextClassifier. Not parceled.
             *
             * @return this builder.
             * @hide
             */
            @NonNull
            public Builder setDarkLaunchAllowed(boolean allowed) {
                mDarkLaunchAllowed = allowed;
                return this;
            }

            /**
             * Sets the extended data.
             *
             * @return this builder
             */
<<<<<<< HEAD
=======
            @NonNull
>>>>>>> 825827da
            public Builder setExtras(@Nullable Bundle extras) {
                mExtras = extras;
                return this;
            }

            /**
             * Builds and returns the request object.
             */
            @NonNull
            public Request build() {
                return new Request(new SpannedString(mText), mStartIndex, mEndIndex,
                        mDefaultLocales, mDarkLaunchAllowed,
                        mExtras == null ? Bundle.EMPTY : mExtras.deepCopy());
            }
        }

        @Override
        public int describeContents() {
            return 0;
        }

        @Override
        public void writeToParcel(Parcel dest, int flags) {
            dest.writeCharSequence(mText);
            dest.writeInt(mStartIndex);
            dest.writeInt(mEndIndex);
            dest.writeParcelable(mDefaultLocales, flags);
            dest.writeString(mCallingPackageName);
            dest.writeBundle(mExtras);
<<<<<<< HEAD
        }

        private static Request readFromParcel(Parcel in) {
            final CharSequence text = in.readCharSequence();
            final int startIndex = in.readInt();
            final int endIndex = in.readInt();
            final LocaleList defaultLocales = in.readParcelable(null);
            final String callingPackageName = in.readString();
            final Bundle extras = in.readBundle();

            final Request request = new Request(text, startIndex, endIndex, defaultLocales,
                    /* darkLaunchAllowed= */ false, extras);
            request.setCallingPackageName(callingPackageName);
            return request;
        }

=======
        }

        private static Request readFromParcel(Parcel in) {
            final CharSequence text = in.readCharSequence();
            final int startIndex = in.readInt();
            final int endIndex = in.readInt();
            final LocaleList defaultLocales = in.readParcelable(null);
            final String callingPackageName = in.readString();
            final Bundle extras = in.readBundle();

            final Request request = new Request(text, startIndex, endIndex, defaultLocales,
                    /* darkLaunchAllowed= */ false, extras);
            request.setCallingPackageName(callingPackageName);
            return request;
        }

>>>>>>> 825827da
        public static final @android.annotation.NonNull Parcelable.Creator<Request> CREATOR =
                new Parcelable.Creator<Request>() {
                    @Override
                    public Request createFromParcel(Parcel in) {
                        return readFromParcel(in);
                    }

                    @Override
                    public Request[] newArray(int size) {
                        return new Request[size];
                    }
                };
    }

    @Override
    public int describeContents() {
        return 0;
    }

    @Override
    public void writeToParcel(Parcel dest, int flags) {
        dest.writeInt(mStartIndex);
        dest.writeInt(mEndIndex);
        mEntityConfidence.writeToParcel(dest, flags);
        dest.writeString(mId);
        dest.writeBundle(mExtras);
    }

    public static final @android.annotation.NonNull Parcelable.Creator<TextSelection> CREATOR =
            new Parcelable.Creator<TextSelection>() {
                @Override
                public TextSelection createFromParcel(Parcel in) {
                    return new TextSelection(in);
                }

                @Override
                public TextSelection[] newArray(int size) {
                    return new TextSelection[size];
                }
            };

    private TextSelection(Parcel in) {
        mStartIndex = in.readInt();
        mEndIndex = in.readInt();
        mEntityConfidence = EntityConfidence.CREATOR.createFromParcel(in);
        mId = in.readString();
        mExtras = in.readBundle();
    }
}<|MERGE_RESOLUTION|>--- conflicted
+++ resolved
@@ -184,10 +184,7 @@
          *
          * @return this builder
          */
-<<<<<<< HEAD
-=======
-        @NonNull
->>>>>>> 825827da
+        @NonNull
         public Builder setExtras(@Nullable Bundle extras) {
             mExtras = extras;
             return this;
@@ -372,10 +369,7 @@
              *
              * @return this builder
              */
-<<<<<<< HEAD
-=======
             @NonNull
->>>>>>> 825827da
             public Builder setExtras(@Nullable Bundle extras) {
                 mExtras = extras;
                 return this;
@@ -405,7 +399,6 @@
             dest.writeParcelable(mDefaultLocales, flags);
             dest.writeString(mCallingPackageName);
             dest.writeBundle(mExtras);
-<<<<<<< HEAD
         }
 
         private static Request readFromParcel(Parcel in) {
@@ -422,24 +415,6 @@
             return request;
         }
 
-=======
-        }
-
-        private static Request readFromParcel(Parcel in) {
-            final CharSequence text = in.readCharSequence();
-            final int startIndex = in.readInt();
-            final int endIndex = in.readInt();
-            final LocaleList defaultLocales = in.readParcelable(null);
-            final String callingPackageName = in.readString();
-            final Bundle extras = in.readBundle();
-
-            final Request request = new Request(text, startIndex, endIndex, defaultLocales,
-                    /* darkLaunchAllowed= */ false, extras);
-            request.setCallingPackageName(callingPackageName);
-            return request;
-        }
-
->>>>>>> 825827da
         public static final @android.annotation.NonNull Parcelable.Creator<Request> CREATOR =
                 new Parcelable.Creator<Request>() {
                     @Override
