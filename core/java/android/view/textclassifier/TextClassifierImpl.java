/*
 * Copyright (C) 2017 The Android Open Source Project
 *
 * Licensed under the Apache License, Version 2.0 (the "License");
 * you may not use this file except in compliance with the License.
 * You may obtain a copy of the License at
 *
 *      http://www.apache.org/licenses/LICENSE-2.0
 *
 * Unless required by applicable law or agreed to in writing, software
 * distributed under the License is distributed on an "AS IS" BASIS,
 * WITHOUT WARRANTIES OR CONDITIONS OF ANY KIND, either express or implied.
 * See the License for the specific language governing permissions and
 * limitations under the License.
 */

package android.view.textclassifier;

import static java.time.temporal.ChronoUnit.MILLIS;

import android.annotation.NonNull;
import android.annotation.Nullable;
import android.annotation.WorkerThread;
import android.app.PendingIntent;
import android.app.RemoteAction;
import android.app.SearchManager;
import android.content.ComponentName;
import android.content.ContentUris;
import android.content.Context;
import android.content.Intent;
import android.content.pm.PackageManager;
import android.content.pm.ResolveInfo;
import android.graphics.drawable.Icon;
import android.icu.util.ULocale;
import android.net.Uri;
import android.os.Bundle;
import android.os.LocaleList;
import android.os.ParcelFileDescriptor;
import android.os.UserManager;
import android.provider.Browser;
import android.provider.CalendarContract;
import android.provider.ContactsContract;

import com.android.internal.annotations.GuardedBy;
import com.android.internal.annotations.VisibleForTesting;
import com.android.internal.util.IndentingPrintWriter;
import com.android.internal.util.Preconditions;

import com.google.android.textclassifier.ActionsSuggestionsModel;
import com.google.android.textclassifier.AnnotatorModel;
import com.google.android.textclassifier.LangIdModel;

import java.io.File;
import java.io.FileNotFoundException;
import java.io.IOException;
import java.io.UnsupportedEncodingException;
import java.net.URLEncoder;
import java.time.Instant;
import java.time.ZonedDateTime;
import java.util.ArrayList;
import java.util.Arrays;
import java.util.Collection;
import java.util.HashMap;
import java.util.List;
import java.util.Locale;
import java.util.Map;
import java.util.Objects;
import java.util.concurrent.TimeUnit;

/**
 * Default implementation of the {@link TextClassifier} interface.
 *
 * <p>This class uses machine learning to recognize entities in text.
 * Unless otherwise stated, methods of this class are blocking operations and should most
 * likely not be called on the UI thread.
 *
 * @hide
 */
public final class TextClassifierImpl implements TextClassifier {

    private static final String LOG_TAG = DEFAULT_LOG_TAG;

<<<<<<< HEAD
=======
    private static final boolean DEBUG = false;

>>>>>>> de843449
    private static final File FACTORY_MODEL_DIR = new File("/etc/textclassifier/");
    // Annotator
    private static final String ANNOTATOR_FACTORY_MODEL_FILENAME_REGEX =
            "textclassifier\\.(.*)\\.model";
    private static final File ANNOTATOR_UPDATED_MODEL_FILE =
            new File("/data/misc/textclassifier/textclassifier.model");

    // LangID
    private static final String LANG_ID_FACTORY_MODEL_FILENAME_REGEX = "lang_id.model";
    private static final File UPDATED_LANG_ID_MODEL_FILE =
            new File("/data/misc/textclassifier/lang_id.model");

    // Actions
    private static final String ACTIONS_FACTORY_MODEL_FILENAME_REGEX = "actions_suggestions.model";
    private static final File UPDATED_ACTIONS_MODEL =
            new File("/data/misc/textclassifier/actions_suggestions.model");

    private final Context mContext;
    private final TextClassifier mFallback;
    private final GenerateLinksLogger mGenerateLinksLogger;

    private final Object mLock = new Object();
    @GuardedBy("mLock") // Do not access outside this lock.
    private ModelFileManager.ModelFile mAnnotatorModelInUse;
<<<<<<< HEAD
    @GuardedBy("mLock") // Do not access outside this lock.
    private AnnotatorModel mAnnotatorImpl;
    @GuardedBy("mLock") // Do not access outside this lock.
    private LangIdModel mLangIdImpl;
    @GuardedBy("mLock") // Do not access outside this lock.
=======
    @GuardedBy("mLock") // Do not access outside this lock.
    private AnnotatorModel mAnnotatorImpl;
    @GuardedBy("mLock") // Do not access outside this lock.
    private LangIdModel mLangIdImpl;
    @GuardedBy("mLock") // Do not access outside this lock.
    private ModelFileManager.ModelFile mActionModelInUse;
    @GuardedBy("mLock") // Do not access outside this lock.
>>>>>>> de843449
    private ActionsSuggestionsModel mActionsImpl;

    private final Object mLoggerLock = new Object();
    @GuardedBy("mLoggerLock") // Do not access outside this lock.
    private SelectionSessionLogger mSessionLogger;

    private final TextClassificationConstants mSettings;

    private final ModelFileManager mAnnotatorModelFileManager;
    private final ModelFileManager mLangIdModelFileManager;
    private final ModelFileManager mActionsModelFileManager;

    public TextClassifierImpl(
            Context context, TextClassificationConstants settings, TextClassifier fallback) {
        mContext = Preconditions.checkNotNull(context);
        mFallback = Preconditions.checkNotNull(fallback);
        mSettings = Preconditions.checkNotNull(settings);
        mGenerateLinksLogger = new GenerateLinksLogger(mSettings.getGenerateLinksLogSampleRate());
        mAnnotatorModelFileManager = new ModelFileManager(
                new ModelFileManager.ModelFileSupplierImpl(
                        FACTORY_MODEL_DIR,
                        ANNOTATOR_FACTORY_MODEL_FILENAME_REGEX,
                        ANNOTATOR_UPDATED_MODEL_FILE,
                        AnnotatorModel::getVersion,
                        AnnotatorModel::getLocales));
        mLangIdModelFileManager = new ModelFileManager(
                new ModelFileManager.ModelFileSupplierImpl(
                        FACTORY_MODEL_DIR,
                        LANG_ID_FACTORY_MODEL_FILENAME_REGEX,
                        UPDATED_LANG_ID_MODEL_FILE,
<<<<<<< HEAD
                        fd -> -1, // TODO: Replace this with LangIdModel.getVersion(fd)
=======
                        LangIdModel::getVersion,
>>>>>>> de843449
                        fd -> ModelFileManager.ModelFile.LANGUAGE_INDEPENDENT));
        mActionsModelFileManager = new ModelFileManager(
                new ModelFileManager.ModelFileSupplierImpl(
                        FACTORY_MODEL_DIR,
                        ACTIONS_FACTORY_MODEL_FILENAME_REGEX,
                        UPDATED_ACTIONS_MODEL,
                        ActionsSuggestionsModel::getVersion,
                        ActionsSuggestionsModel::getLocales));
    }

    public TextClassifierImpl(Context context, TextClassificationConstants settings) {
        this(context, settings, TextClassifier.NO_OP);
    }

    /** @inheritDoc */
    @Override
    @WorkerThread
    public TextSelection suggestSelection(TextSelection.Request request) {
        Preconditions.checkNotNull(request);
        Utils.checkMainThread();
        try {
            final int rangeLength = request.getEndIndex() - request.getStartIndex();
            final String string = request.getText().toString();
            if (string.length() > 0
                    && rangeLength <= mSettings.getSuggestSelectionMaxRangeLength()) {
                final String localesString = concatenateLocales(request.getDefaultLocales());
                final ZonedDateTime refTime = ZonedDateTime.now();
                final AnnotatorModel annotatorImpl =
                        getAnnotatorImpl(request.getDefaultLocales());
                final int start;
                final int end;
                if (mSettings.isModelDarkLaunchEnabled() && !request.isDarkLaunchAllowed()) {
                    start = request.getStartIndex();
                    end = request.getEndIndex();
                } else {
                    final int[] startEnd = annotatorImpl.suggestSelection(
                            string, request.getStartIndex(), request.getEndIndex(),
                            new AnnotatorModel.SelectionOptions(localesString));
                    start = startEnd[0];
                    end = startEnd[1];
                }
                if (start < end
                        && start >= 0 && end <= string.length()
                        && start <= request.getStartIndex() && end >= request.getEndIndex()) {
                    final TextSelection.Builder tsBuilder = new TextSelection.Builder(start, end);
                    final AnnotatorModel.ClassificationResult[] results =
                            annotatorImpl.classifyText(
                                    string, start, end,
                                    new AnnotatorModel.ClassificationOptions(
                                            refTime.toInstant().toEpochMilli(),
                                            refTime.getZone().getId(),
                                            localesString));
                    final int size = results.length;
                    for (int i = 0; i < size; i++) {
                        tsBuilder.setEntityType(results[i].getCollection(), results[i].getScore());
                    }
                    return tsBuilder.setId(createId(
                            string, request.getStartIndex(), request.getEndIndex()))
                            .build();
                } else {
                    // We can not trust the result. Log the issue and ignore the result.
                    Log.d(LOG_TAG, "Got bad indices for input text. Ignoring result.");
                }
            }
        } catch (Throwable t) {
            // Avoid throwing from this method. Log the error.
            Log.e(LOG_TAG,
                    "Error suggesting selection for text. No changes to selection suggested.",
                    t);
        }
        // Getting here means something went wrong, return a NO_OP result.
        return mFallback.suggestSelection(request);
    }

    /** @inheritDoc */
    @Override
    @WorkerThread
    public TextClassification classifyText(TextClassification.Request request) {
        Preconditions.checkNotNull(request);
        Utils.checkMainThread();
        try {
            final int rangeLength = request.getEndIndex() - request.getStartIndex();
            final String string = request.getText().toString();
            if (string.length() > 0 && rangeLength <= mSettings.getClassifyTextMaxRangeLength()) {
                final String localesString = concatenateLocales(request.getDefaultLocales());
                final ZonedDateTime refTime = request.getReferenceTime() != null
                        ? request.getReferenceTime() : ZonedDateTime.now();
                final AnnotatorModel.ClassificationResult[] results =
                        getAnnotatorImpl(request.getDefaultLocales())
                                .classifyText(
                                        string, request.getStartIndex(), request.getEndIndex(),
                                        new AnnotatorModel.ClassificationOptions(
                                                refTime.toInstant().toEpochMilli(),
                                                refTime.getZone().getId(),
                                                localesString));
                if (results.length > 0) {
                    return createClassificationResult(
                            results, string,
                            request.getStartIndex(), request.getEndIndex(), refTime.toInstant());
                }
            }
        } catch (Throwable t) {
            // Avoid throwing from this method. Log the error.
            Log.e(LOG_TAG, "Error getting text classification info.", t);
        }
        // Getting here means something went wrong, return a NO_OP result.
        return mFallback.classifyText(request);
    }

    /** @inheritDoc */
    @Override
    @WorkerThread
    public TextLinks generateLinks(@NonNull TextLinks.Request request) {
        Preconditions.checkNotNull(request);
        Utils.checkTextLength(request.getText(), getMaxGenerateLinksTextLength());
        Utils.checkMainThread();

        if (!mSettings.isSmartLinkifyEnabled() && request.isLegacyFallback()) {
            return Utils.generateLegacyLinks(request);
        }

        final String textString = request.getText().toString();
        final TextLinks.Builder builder = new TextLinks.Builder(textString);

        try {
            final long startTimeMs = System.currentTimeMillis();
            final ZonedDateTime refTime = ZonedDateTime.now();
            final Collection<String> entitiesToIdentify = request.getEntityConfig() != null
                    ? request.getEntityConfig().resolveEntityListModifications(
                    getEntitiesForHints(request.getEntityConfig().getHints()))
                    : mSettings.getEntityListDefault();
            final AnnotatorModel annotatorImpl =
                    getAnnotatorImpl(request.getDefaultLocales());
            final AnnotatorModel.AnnotatedSpan[] annotations =
                    annotatorImpl.annotate(
                            textString,
                            new AnnotatorModel.AnnotationOptions(
                                    refTime.toInstant().toEpochMilli(),
                                    refTime.getZone().getId(),
                                    concatenateLocales(request.getDefaultLocales())));
            for (AnnotatorModel.AnnotatedSpan span : annotations) {
                final AnnotatorModel.ClassificationResult[] results =
                        span.getClassification();
                if (results.length == 0
                        || !entitiesToIdentify.contains(results[0].getCollection())) {
                    continue;
                }
                final Map<String, Float> entityScores = new HashMap<>();
                for (int i = 0; i < results.length; i++) {
                    entityScores.put(results[i].getCollection(), results[i].getScore());
                }
                builder.addLink(span.getStartIndex(), span.getEndIndex(), entityScores);
            }
            final TextLinks links = builder.build();
            final long endTimeMs = System.currentTimeMillis();
            final String callingPackageName = request.getCallingPackageName() == null
                    ? mContext.getPackageName()  // local (in process) TC.
                    : request.getCallingPackageName();
            mGenerateLinksLogger.logGenerateLinks(
                    request.getText(), links, callingPackageName, endTimeMs - startTimeMs);
            return links;
        } catch (Throwable t) {
            // Avoid throwing from this method. Log the error.
            Log.e(LOG_TAG, "Error getting links info.", t);
        }
        return mFallback.generateLinks(request);
    }

    /** @inheritDoc */
    @Override
    public int getMaxGenerateLinksTextLength() {
        return mSettings.getGenerateLinksMaxTextLength();
    }

    private Collection<String> getEntitiesForHints(Collection<String> hints) {
        final boolean editable = hints.contains(HINT_TEXT_IS_EDITABLE);
        final boolean notEditable = hints.contains(HINT_TEXT_IS_NOT_EDITABLE);

        // Use the default if there is no hint, or conflicting ones.
        final boolean useDefault = editable == notEditable;
        if (useDefault) {
            return mSettings.getEntityListDefault();
        } else if (editable) {
            return mSettings.getEntityListEditable();
        } else {  // notEditable
            return mSettings.getEntityListNotEditable();
        }
    }

    /** @inheritDoc */
    @Override
    public void onSelectionEvent(SelectionEvent event) {
        Preconditions.checkNotNull(event);
        synchronized (mLoggerLock) {
            if (mSessionLogger == null) {
                mSessionLogger = new SelectionSessionLogger();
            }
            mSessionLogger.writeEvent(event);
        }
    }

<<<<<<< HEAD
=======
    @Override
    public void onTextClassifierEvent(TextClassifierEvent event) {
        if (DEBUG) {
            Log.d(DEFAULT_LOG_TAG, "onTextClassifierEvent() called with: event = [" + event + "]");
        }
    }

>>>>>>> de843449
    /** @inheritDoc */
    @Override
    public TextLanguage detectLanguage(@NonNull TextLanguage.Request request) {
        Preconditions.checkNotNull(request);
        Utils.checkMainThread();
        try {
            final TextLanguage.Builder builder = new TextLanguage.Builder();
            final LangIdModel.LanguageResult[] langResults =
                    getLangIdImpl().detectLanguages(request.getText().toString());
            for (int i = 0; i < langResults.length; i++) {
                builder.putLocale(
                        ULocale.forLanguageTag(langResults[i].getLanguage()),
                        langResults[i].getScore());
<<<<<<< HEAD
            }
            return builder.build();
        } catch (Throwable t) {
            // Avoid throwing from this method. Log the error.
            Log.e(LOG_TAG, "Error detecting text language.", t);
        }
        return mFallback.detectLanguage(request);
    }

    @Override
    public ConversationActions suggestConversationActions(ConversationActions.Request request) {
        Preconditions.checkNotNull(request);
        Utils.checkMainThread();
        try {
            ActionsSuggestionsModel actionsImpl = getActionsImpl();
            if (actionsImpl == null) {
                // Actions model is optional, fallback if it is not available.
                return mFallback.suggestConversationActions(request);
            }
            ActionsSuggestionsModel.ConversationMessage[] nativeMessages =
                    ActionsSuggestionsHelper.toNativeMessages(request.getConversation());
            if (nativeMessages.length == 0) {
                return mFallback.suggestConversationActions(request);
            }
            ActionsSuggestionsModel.Conversation nativeConversation =
                    new ActionsSuggestionsModel.Conversation(nativeMessages);

            ActionsSuggestionsModel.ActionSuggestion[] nativeSuggestions =
                    actionsImpl.suggestActions(nativeConversation, null);

            Collection<String> expectedTypes = resolveActionTypesFromRequest(request);
            List<ConversationActions.ConversationAction> conversationActions = new ArrayList<>();
            int maxSuggestions = Math.min(request.getMaxSuggestions(), nativeSuggestions.length);
            for (int i = 0; i < maxSuggestions; i++) {
                ActionsSuggestionsModel.ActionSuggestion nativeSuggestion = nativeSuggestions[i];
                String actionType = nativeSuggestion.getActionType();
                if (!expectedTypes.contains(actionType)) {
                    continue;
                }
                conversationActions.add(
                        new ConversationActions.ConversationAction.Builder(actionType)
                                .setTextReply(nativeSuggestion.getResponseText())
                                .setConfidenceScore(nativeSuggestion.getScore())
                                .build());
            }
            return new ConversationActions(conversationActions);
        } catch (Throwable t) {
            // Avoid throwing from this method. Log the error.
            Log.e(LOG_TAG, "Error suggesting conversation actions.", t);
        }
        return mFallback.suggestConversationActions(request);
    }

    private Collection<String> resolveActionTypesFromRequest(ConversationActions.Request request) {
        List<String> defaultActionTypes =
                request.getHints().contains(ConversationActions.HINT_FOR_NOTIFICATION)
                        ? mSettings.getNotificationConversationActionTypes()
                        : mSettings.getInAppConversationActionTypes();
        return request.getTypeConfig().resolveTypes(defaultActionTypes);
    }

    private AnnotatorModel getAnnotatorImpl(LocaleList localeList)
            throws FileNotFoundException {
        synchronized (mLock) {
            localeList = localeList == null ? LocaleList.getDefault() : localeList;
            final ModelFileManager.ModelFile bestModel =
                    mAnnotatorModelFileManager.findBestModelFile(localeList);
            if (bestModel == null) {
                throw new FileNotFoundException(
                        "No annotator model for " + localeList.toLanguageTags());
            }
            if (mAnnotatorImpl == null || !Objects.equals(mAnnotatorModelInUse, bestModel)) {
                Log.d(DEFAULT_LOG_TAG, "Loading " + bestModel);
                destroyAnnotatorImplIfExistsLocked();
                final ParcelFileDescriptor pfd = ParcelFileDescriptor.open(
                        new File(bestModel.getPath()), ParcelFileDescriptor.MODE_READ_ONLY);
                try {
                    if (pfd != null) {
                        mAnnotatorImpl = new AnnotatorModel(pfd.getFd());
                        mAnnotatorModelInUse = bestModel;
                    }
                } finally {
                    maybeCloseAndLogError(pfd);
                }
            }
            return mAnnotatorImpl;
=======
            }
            return builder.build();
        } catch (Throwable t) {
            // Avoid throwing from this method. Log the error.
            Log.e(LOG_TAG, "Error detecting text language.", t);
        }
        return mFallback.detectLanguage(request);
    }

    @Override
    public ConversationActions suggestConversationActions(ConversationActions.Request request) {
        Preconditions.checkNotNull(request);
        Utils.checkMainThread();
        try {
            ActionsSuggestionsModel actionsImpl = getActionsImpl();
            if (actionsImpl == null) {
                // Actions model is optional, fallback if it is not available.
                return mFallback.suggestConversationActions(request);
            }
            ActionsSuggestionsModel.ConversationMessage[] nativeMessages =
                    ActionsSuggestionsHelper.toNativeMessages(request.getConversation(),
                            this::detectLanguageTagsFromText);
            if (nativeMessages.length == 0) {
                return mFallback.suggestConversationActions(request);
            }
            ActionsSuggestionsModel.Conversation nativeConversation =
                    new ActionsSuggestionsModel.Conversation(nativeMessages);

            ActionsSuggestionsModel.ActionSuggestion[] nativeSuggestions =
                    actionsImpl.suggestActions(nativeConversation, null);

            Collection<String> expectedTypes = resolveActionTypesFromRequest(request);
            List<ConversationActions.ConversationAction> conversationActions = new ArrayList<>();
            int maxSuggestions = nativeSuggestions.length;
            if (request.getMaxSuggestions() > 0) {
                maxSuggestions = Math.min(request.getMaxSuggestions(), nativeSuggestions.length);
            }
            for (int i = 0; i < maxSuggestions; i++) {
                ActionsSuggestionsModel.ActionSuggestion nativeSuggestion = nativeSuggestions[i];
                String actionType = nativeSuggestion.getActionType();
                if (!expectedTypes.contains(actionType)) {
                    continue;
                }
                conversationActions.add(
                        new ConversationActions.ConversationAction.Builder(actionType)
                                .setTextReply(nativeSuggestion.getResponseText())
                                .setConfidenceScore(nativeSuggestion.getScore())
                                .build());
            }
            String resultId = ActionsSuggestionsHelper.createResultId(
                    mContext,
                    request.getConversation(),
                    mActionModelInUse.getVersion(),
                    mActionModelInUse.getSupportedLocales());
            return new ConversationActions(conversationActions, resultId);
        } catch (Throwable t) {
            // Avoid throwing from this method. Log the error.
            Log.e(LOG_TAG, "Error suggesting conversation actions.", t);
>>>>>>> de843449
        }
        return mFallback.suggestConversationActions(request);
    }

<<<<<<< HEAD
    @GuardedBy("mLock") // Do not call outside this lock.
    private void destroyAnnotatorImplIfExistsLocked() {
        if (mAnnotatorImpl != null) {
            mAnnotatorImpl.close();
            mAnnotatorImpl = null;
=======
    @Nullable
    private String detectLanguageTagsFromText(CharSequence text) {
        TextLanguage.Request request = new TextLanguage.Request.Builder(text).build();
        TextLanguage textLanguage = detectLanguage(request);
        int localeHypothesisCount = textLanguage.getLocaleHypothesisCount();
        List<String> languageTags = new ArrayList<>();
        // TODO: Reconsider this and probably make the score threshold configurable.
        for (int i = 0; i < localeHypothesisCount; i++) {
            ULocale locale = textLanguage.getLocale(i);
            if (textLanguage.getConfidenceScore(locale) < 0.5) {
                break;
            }
            languageTags.add(locale.toLanguageTag());
>>>>>>> de843449
        }
        if (languageTags.isEmpty()) {
            return LocaleList.getDefault().toLanguageTags();
        }
        return String.join(",", languageTags);
    }

<<<<<<< HEAD
    private LangIdModel getLangIdImpl() throws FileNotFoundException {
        synchronized (mLock) {
            if (mLangIdImpl == null) {
                final ModelFileManager.ModelFile bestModel =
                        mLangIdModelFileManager.findBestModelFile(null);
                if (bestModel == null) {
                    throw new FileNotFoundException("No LangID model is found");
                }
=======
    private Collection<String> resolveActionTypesFromRequest(ConversationActions.Request request) {
        List<String> defaultActionTypes =
                request.getHints().contains(ConversationActions.HINT_FOR_NOTIFICATION)
                        ? mSettings.getNotificationConversationActionTypes()
                        : mSettings.getInAppConversationActionTypes();
        return request.getTypeConfig().resolveTypes(defaultActionTypes);
    }

    private AnnotatorModel getAnnotatorImpl(LocaleList localeList)
            throws FileNotFoundException {
        synchronized (mLock) {
            localeList = localeList == null ? LocaleList.getDefault() : localeList;
            final ModelFileManager.ModelFile bestModel =
                    mAnnotatorModelFileManager.findBestModelFile(localeList);
            if (bestModel == null) {
                throw new FileNotFoundException(
                        "No annotator model for " + localeList.toLanguageTags());
            }
            if (mAnnotatorImpl == null || !Objects.equals(mAnnotatorModelInUse, bestModel)) {
                Log.d(DEFAULT_LOG_TAG, "Loading " + bestModel);
                destroyAnnotatorImplIfExistsLocked();
>>>>>>> de843449
                final ParcelFileDescriptor pfd = ParcelFileDescriptor.open(
                        new File(bestModel.getPath()), ParcelFileDescriptor.MODE_READ_ONLY);
                try {
                    if (pfd != null) {
<<<<<<< HEAD
                        mLangIdImpl = new LangIdModel(pfd.getFd());
=======
                        mAnnotatorImpl = new AnnotatorModel(pfd.getFd());
                        mAnnotatorModelInUse = bestModel;
>>>>>>> de843449
                    }
                } finally {
                    maybeCloseAndLogError(pfd);
                }
            }
<<<<<<< HEAD
            return mLangIdImpl;
        }
    }

    @Nullable
    private ActionsSuggestionsModel getActionsImpl() throws FileNotFoundException {
        synchronized (mLock) {
            if (mActionsImpl == null) {
                // TODO: Use LangID to determine the locale we should use here?
                final ModelFileManager.ModelFile bestModel =
                        mActionsModelFileManager.findBestModelFile(LocaleList.getDefault());
                if (bestModel == null) {
                    return null;
                }
=======
            return mAnnotatorImpl;
        }
    }

    @GuardedBy("mLock") // Do not call outside this lock.
    private void destroyAnnotatorImplIfExistsLocked() {
        if (mAnnotatorImpl != null) {
            mAnnotatorImpl.close();
            mAnnotatorImpl = null;
        }
    }

    private LangIdModel getLangIdImpl() throws FileNotFoundException {
        synchronized (mLock) {
            if (mLangIdImpl == null) {
                final ModelFileManager.ModelFile bestModel =
                        mLangIdModelFileManager.findBestModelFile(null);
                if (bestModel == null) {
                    throw new FileNotFoundException("No LangID model is found");
                }
                final ParcelFileDescriptor pfd = ParcelFileDescriptor.open(
                        new File(bestModel.getPath()), ParcelFileDescriptor.MODE_READ_ONLY);
                try {
                    if (pfd != null) {
                        mLangIdImpl = new LangIdModel(pfd.getFd());
                    }
                } finally {
                    maybeCloseAndLogError(pfd);
                }
            }
            return mLangIdImpl;
        }
    }

    @Nullable
    private ActionsSuggestionsModel getActionsImpl() throws FileNotFoundException {
        synchronized (mLock) {
            if (mActionsImpl == null) {
                // TODO: Use LangID to determine the locale we should use here?
                final ModelFileManager.ModelFile bestModel =
                        mActionsModelFileManager.findBestModelFile(LocaleList.getDefault());
                if (bestModel == null) {
                    return null;
                }
>>>>>>> de843449
                final ParcelFileDescriptor pfd = ParcelFileDescriptor.open(
                        new File(bestModel.getPath()), ParcelFileDescriptor.MODE_READ_ONLY);
                try {
                    if (pfd != null) {
                        mActionsImpl = new ActionsSuggestionsModel(pfd.getFd());
<<<<<<< HEAD
=======
                        mActionModelInUse = bestModel;
>>>>>>> de843449
                    }
                } finally {
                    maybeCloseAndLogError(pfd);
                }
            }
            return mActionsImpl;
        }
    }

    private String createId(String text, int start, int end) {
        synchronized (mLock) {
            return SelectionSessionLogger.createId(text, start, end, mContext,
                    mAnnotatorModelInUse.getVersion(),
                    mAnnotatorModelInUse.getSupportedLocales());
        }
    }

    private static String concatenateLocales(@Nullable LocaleList locales) {
        return (locales == null) ? "" : locales.toLanguageTags();
    }

    private TextClassification createClassificationResult(
            AnnotatorModel.ClassificationResult[] classifications,
            String text, int start, int end, @Nullable Instant referenceTime) {
        final String classifiedText = text.substring(start, end);
        final TextClassification.Builder builder = new TextClassification.Builder()
                .setText(classifiedText);

        final int typeCount = classifications.length;
        AnnotatorModel.ClassificationResult highestScoringResult =
                typeCount > 0 ? classifications[0] : null;
        for (int i = 0; i < typeCount; i++) {
            builder.setEntityType(classifications[i].getCollection(),
                                  classifications[i].getScore());
            if (classifications[i].getScore() > highestScoringResult.getScore()) {
                highestScoringResult = classifications[i];
            }
        }

        // TODO: Make this configurable.
        final float foreignTextThreshold = typeCount == 0 ? 0.5f : 0.7f;
        boolean isPrimaryAction = true;
        for (LabeledIntent labeledIntent : IntentFactory.create(
                mContext, classifiedText, isForeignText(classifiedText, foreignTextThreshold),
                referenceTime, highestScoringResult)) {
            final RemoteAction action = labeledIntent.asRemoteAction(mContext);
            if (action == null) {
                continue;
            }
            if (isPrimaryAction) {
                // For O backwards compatibility, the first RemoteAction is also written to the
                // legacy API fields.
                builder.setIcon(action.getIcon().loadDrawable(mContext));
                builder.setLabel(action.getTitle().toString());
                builder.setIntent(labeledIntent.getIntent());
                builder.setOnClickListener(TextClassification.createIntentOnClickListener(
                        TextClassification.createPendingIntent(mContext,
                                labeledIntent.getIntent(), labeledIntent.getRequestCode())));
                isPrimaryAction = false;
            }
            builder.addAction(action);
        }

        return builder.setId(createId(text, start, end)).build();
    }

    private boolean isForeignText(String text, float threshold) {
        // TODO: Revisit this algorithm.
        try {
            final LangIdModel.LanguageResult[] langResults = getLangIdImpl().detectLanguages(text);
            if (langResults.length <= 0) {
                return false;
            }

            LangIdModel.LanguageResult highestScoringResult = langResults[0];
            for (int i = 1; i < langResults.length; i++) {
                if (langResults[i].getScore() > highestScoringResult.getScore()) {
                    highestScoringResult = langResults[i];
                }
            }
            if (highestScoringResult.getScore() < threshold) {
                return false;
            }
            // TODO: Remove
            Log.d(LOG_TAG, String.format("Language detected: <%s:%s>",
                    highestScoringResult.getLanguage(), highestScoringResult.getScore()));

            final Locale detected = new Locale(highestScoringResult.getLanguage());
            final LocaleList deviceLocales = LocaleList.getDefault();
            final int size = deviceLocales.size();
            for (int i = 0; i < size; i++) {
                if (deviceLocales.get(i).getLanguage().equals(detected.getLanguage())) {
                    return false;
                }
            }
            return true;
        } catch (Throwable t) {
            Log.e(LOG_TAG, "Error detecting foreign text. Ignored.", t);
        }
        return false;
    }

    @Override
    public void dump(@NonNull IndentingPrintWriter printWriter) {
        synchronized (mLock) {
            printWriter.println("TextClassifierImpl:");
            printWriter.increaseIndent();
            printWriter.println("Annotator model file(s):");
            printWriter.increaseIndent();
            for (ModelFileManager.ModelFile modelFile :
                    mAnnotatorModelFileManager.listModelFiles()) {
                printWriter.println(modelFile.toString());
<<<<<<< HEAD
            }
            printWriter.decreaseIndent();
            printWriter.println("LangID model file(s):");
            printWriter.increaseIndent();
            for (ModelFileManager.ModelFile modelFile :
                    mLangIdModelFileManager.listModelFiles()) {
                printWriter.println(modelFile.toString());
            }
            printWriter.decreaseIndent();
=======
            }
            printWriter.decreaseIndent();
            printWriter.println("LangID model file(s):");
            printWriter.increaseIndent();
            for (ModelFileManager.ModelFile modelFile :
                    mLangIdModelFileManager.listModelFiles()) {
                printWriter.println(modelFile.toString());
            }
            printWriter.decreaseIndent();
>>>>>>> de843449
            printWriter.println("Actions model file(s):");
            printWriter.increaseIndent();
            for (ModelFileManager.ModelFile modelFile :
                    mActionsModelFileManager.listModelFiles()) {
                printWriter.println(modelFile.toString());
            }
            printWriter.decreaseIndent();
            printWriter.printPair("mFallback", mFallback);
            printWriter.decreaseIndent();
            printWriter.println();
        }
    }

    /**
     * Closes the ParcelFileDescriptor, if non-null, and logs any errors that occur.
     */
    private static void maybeCloseAndLogError(@Nullable ParcelFileDescriptor fd) {
        if (fd == null) {
            return;
        }

        try {
            fd.close();
        } catch (IOException e) {
            Log.e(LOG_TAG, "Error closing file.", e);
        }
    }

    /**
     * Helper class to store the information from which RemoteActions are built.
     */
    @VisibleForTesting(visibility = VisibleForTesting.Visibility.PRIVATE)
    public static final class LabeledIntent {

        static final int DEFAULT_REQUEST_CODE = 0;

        private final String mTitle;
        private final String mDescription;
        private final Intent mIntent;
        private final int mRequestCode;

        /**
         * Initializes a LabeledIntent.
         *
         * <p>NOTE: {@code reqestCode} is required to not be {@link #DEFAULT_REQUEST_CODE}
         * if distinguishing info (e.g. the classified text) is represented in intent extras only.
         * In such circumstances, the request code should represent the distinguishing info
         * (e.g. by generating a hashcode) so that the generated PendingIntent is (somewhat)
         * unique. To be correct, the PendingIntent should be definitely unique but we try a
         * best effort approach that avoids spamming the system with PendingIntents.
         */
        // TODO: Fix the issue mentioned above so the behaviour is correct.
        LabeledIntent(String title, String description, Intent intent, int requestCode) {
            mTitle = title;
            mDescription = description;
            mIntent = intent;
            mRequestCode = requestCode;
        }

        String getTitle() {
            return mTitle;
        }

        String getDescription() {
            return mDescription;
        }

        @VisibleForTesting
        public Intent getIntent() {
            return mIntent;
        }

        int getRequestCode() {
            return mRequestCode;
        }

        @Nullable
        RemoteAction asRemoteAction(Context context) {
            final PackageManager pm = context.getPackageManager();
            final ResolveInfo resolveInfo = pm.resolveActivity(mIntent, 0);
            final String packageName = resolveInfo != null && resolveInfo.activityInfo != null
                    ? resolveInfo.activityInfo.packageName : null;
            Icon icon = null;
            boolean shouldShowIcon = false;
            if (packageName != null && !"android".equals(packageName)) {
                // There is a default activity handling the intent.
                mIntent.setComponent(new ComponentName(packageName, resolveInfo.activityInfo.name));
                if (resolveInfo.activityInfo.getIconResource() != 0) {
                    icon = Icon.createWithResource(
                            packageName, resolveInfo.activityInfo.getIconResource());
                    shouldShowIcon = true;
                }
            }
            if (icon == null) {
                // RemoteAction requires that there be an icon.
                icon = Icon.createWithResource("android",
                        com.android.internal.R.drawable.ic_more_items);
            }
            final PendingIntent pendingIntent =
                    TextClassification.createPendingIntent(context, mIntent, mRequestCode);
            if (pendingIntent == null) {
                return null;
            }
            final RemoteAction action = new RemoteAction(icon, mTitle, mDescription, pendingIntent);
            action.setShouldShowIcon(shouldShowIcon);
            return action;
        }
    }

    /**
     * Creates intents based on the classification type.
     */
    @VisibleForTesting
    public static final class IntentFactory {

        private static final long MIN_EVENT_FUTURE_MILLIS = TimeUnit.MINUTES.toMillis(5);
        private static final long DEFAULT_EVENT_DURATION = TimeUnit.HOURS.toMillis(1);

        private IntentFactory() {}

        @NonNull
        public static List<LabeledIntent> create(
                Context context,
                String text,
                boolean foreignText,
                @Nullable Instant referenceTime,
                @Nullable AnnotatorModel.ClassificationResult classification) {
            final String type = classification != null
                    ? classification.getCollection().trim().toLowerCase(Locale.ENGLISH)
                    : "";
            text = text.trim();
            final List<LabeledIntent> actions;
            switch (type) {
                case TextClassifier.TYPE_EMAIL:
                    actions = createForEmail(context, text);
                    break;
                case TextClassifier.TYPE_PHONE:
                    actions = createForPhone(context, text);
                    break;
                case TextClassifier.TYPE_ADDRESS:
                    actions = createForAddress(context, text);
                    break;
                case TextClassifier.TYPE_URL:
                    actions = createForUrl(context, text);
                    break;
                case TextClassifier.TYPE_DATE:  // fall through
                case TextClassifier.TYPE_DATE_TIME:
                    if (classification.getDatetimeResult() != null) {
                        final Instant parsedTime = Instant.ofEpochMilli(
                                classification.getDatetimeResult().getTimeMsUtc());
                        actions = createForDatetime(context, type, referenceTime, parsedTime);
                    } else {
                        actions = new ArrayList<>();
                    }
                    break;
                case TextClassifier.TYPE_FLIGHT_NUMBER:
                    actions = createForFlight(context, text);
                    break;
                case TextClassifier.TYPE_DICTIONARY:
                    actions = createForDictionary(context, text);
                    break;
                default:
                    actions = new ArrayList<>();
                    break;
            }
            if (foreignText) {
                insertTranslateAction(actions, context, text);
            }
<<<<<<< HEAD
=======
            actions.forEach(
                    action -> action.getIntent()
                            .putExtra(TextClassifier.EXTRA_FROM_TEXT_CLASSIFIER, true));
>>>>>>> de843449
            return actions;
        }

        @NonNull
        private static List<LabeledIntent> createForEmail(Context context, String text) {
            final List<LabeledIntent> actions = new ArrayList<>();
            actions.add(new LabeledIntent(
                    context.getString(com.android.internal.R.string.email),
                    context.getString(com.android.internal.R.string.email_desc),
                    new Intent(Intent.ACTION_SENDTO)
                            .setData(Uri.parse(String.format("mailto:%s", text))),
                    LabeledIntent.DEFAULT_REQUEST_CODE));
            actions.add(new LabeledIntent(
                    context.getString(com.android.internal.R.string.add_contact),
                    context.getString(com.android.internal.R.string.add_contact_desc),
                    new Intent(Intent.ACTION_INSERT_OR_EDIT)
                            .setType(ContactsContract.Contacts.CONTENT_ITEM_TYPE)
                            .putExtra(ContactsContract.Intents.Insert.EMAIL, text),
                    text.hashCode()));
            return actions;
        }

        @NonNull
        private static List<LabeledIntent> createForPhone(Context context, String text) {
            final List<LabeledIntent> actions = new ArrayList<>();
            final UserManager userManager = context.getSystemService(UserManager.class);
            final Bundle userRestrictions = userManager != null
                    ? userManager.getUserRestrictions() : new Bundle();
            if (!userRestrictions.getBoolean(UserManager.DISALLOW_OUTGOING_CALLS, false)) {
                actions.add(new LabeledIntent(
                        context.getString(com.android.internal.R.string.dial),
                        context.getString(com.android.internal.R.string.dial_desc),
                        new Intent(Intent.ACTION_DIAL).setData(
                                Uri.parse(String.format("tel:%s", text))),
                        LabeledIntent.DEFAULT_REQUEST_CODE));
            }
            actions.add(new LabeledIntent(
                    context.getString(com.android.internal.R.string.add_contact),
                    context.getString(com.android.internal.R.string.add_contact_desc),
                    new Intent(Intent.ACTION_INSERT_OR_EDIT)
                            .setType(ContactsContract.Contacts.CONTENT_ITEM_TYPE)
                            .putExtra(ContactsContract.Intents.Insert.PHONE, text),
                    text.hashCode()));
            if (!userRestrictions.getBoolean(UserManager.DISALLOW_SMS, false)) {
                actions.add(new LabeledIntent(
                        context.getString(com.android.internal.R.string.sms),
                        context.getString(com.android.internal.R.string.sms_desc),
                        new Intent(Intent.ACTION_SENDTO)
                                .setData(Uri.parse(String.format("smsto:%s", text))),
                        LabeledIntent.DEFAULT_REQUEST_CODE));
            }
            return actions;
        }

        @NonNull
        private static List<LabeledIntent> createForAddress(Context context, String text) {
            final List<LabeledIntent> actions = new ArrayList<>();
            try {
                final String encText = URLEncoder.encode(text, "UTF-8");
                actions.add(new LabeledIntent(
                        context.getString(com.android.internal.R.string.map),
                        context.getString(com.android.internal.R.string.map_desc),
                        new Intent(Intent.ACTION_VIEW)
                                .setData(Uri.parse(String.format("geo:0,0?q=%s", encText))),
                        LabeledIntent.DEFAULT_REQUEST_CODE));
            } catch (UnsupportedEncodingException e) {
                Log.e(LOG_TAG, "Could not encode address", e);
            }
            return actions;
        }

        @NonNull
        private static List<LabeledIntent> createForUrl(Context context, String text) {
            if (Uri.parse(text).getScheme() == null) {
                text = "http://" + text;
            }
            final List<LabeledIntent> actions = new ArrayList<>();
            actions.add(new LabeledIntent(
                    context.getString(com.android.internal.R.string.browse),
                    context.getString(com.android.internal.R.string.browse_desc),
                    new Intent(Intent.ACTION_VIEW, Uri.parse(text))
                            .putExtra(Browser.EXTRA_APPLICATION_ID, context.getPackageName()),
                    LabeledIntent.DEFAULT_REQUEST_CODE));
            return actions;
        }

        @NonNull
        private static List<LabeledIntent> createForDatetime(
                Context context, String type, @Nullable Instant referenceTime,
                Instant parsedTime) {
            if (referenceTime == null) {
                // If no reference time was given, use now.
                referenceTime = Instant.now();
            }
            List<LabeledIntent> actions = new ArrayList<>();
            actions.add(createCalendarViewIntent(context, parsedTime));
            final long millisUntilEvent = referenceTime.until(parsedTime, MILLIS);
            if (millisUntilEvent > MIN_EVENT_FUTURE_MILLIS) {
                actions.add(createCalendarCreateEventIntent(context, parsedTime, type));
            }
            return actions;
        }

        @NonNull
        private static List<LabeledIntent> createForFlight(Context context, String text) {
            final List<LabeledIntent> actions = new ArrayList<>();
            actions.add(new LabeledIntent(
                    context.getString(com.android.internal.R.string.view_flight),
                    context.getString(com.android.internal.R.string.view_flight_desc),
                    new Intent(Intent.ACTION_WEB_SEARCH)
                            .putExtra(SearchManager.QUERY, text),
                    text.hashCode()));
            return actions;
        }

        @NonNull
        private static LabeledIntent createCalendarViewIntent(Context context, Instant parsedTime) {
            Uri.Builder builder = CalendarContract.CONTENT_URI.buildUpon();
            builder.appendPath("time");
            ContentUris.appendId(builder, parsedTime.toEpochMilli());
            return new LabeledIntent(
                    context.getString(com.android.internal.R.string.view_calendar),
                    context.getString(com.android.internal.R.string.view_calendar_desc),
                    new Intent(Intent.ACTION_VIEW).setData(builder.build()),
                    LabeledIntent.DEFAULT_REQUEST_CODE);
        }

        @NonNull
        private static LabeledIntent createCalendarCreateEventIntent(
                Context context, Instant parsedTime, @EntityType String type) {
            final boolean isAllDay = TextClassifier.TYPE_DATE.equals(type);
            return new LabeledIntent(
                    context.getString(com.android.internal.R.string.add_calendar_event),
                    context.getString(com.android.internal.R.string.add_calendar_event_desc),
                    new Intent(Intent.ACTION_INSERT)
                            .setData(CalendarContract.Events.CONTENT_URI)
                            .putExtra(CalendarContract.EXTRA_EVENT_ALL_DAY, isAllDay)
                            .putExtra(CalendarContract.EXTRA_EVENT_BEGIN_TIME,
                                    parsedTime.toEpochMilli())
                            .putExtra(CalendarContract.EXTRA_EVENT_END_TIME,
                                    parsedTime.toEpochMilli() + DEFAULT_EVENT_DURATION),
                    parsedTime.hashCode());
        }

        private static void insertTranslateAction(
                List<LabeledIntent> actions, Context context, String text) {
            actions.add(new LabeledIntent(
                    context.getString(com.android.internal.R.string.translate),
                    context.getString(com.android.internal.R.string.translate_desc),
                    new Intent(Intent.ACTION_TRANSLATE)
                            // TODO: Probably better to introduce a "translate" scheme instead of
                            // using EXTRA_TEXT.
                            .putExtra(Intent.EXTRA_TEXT, text),
                    text.hashCode()));
        }

        @NonNull
        private static List<LabeledIntent> createForDictionary(Context context, String text) {
            return Arrays.asList(new LabeledIntent(
                    context.getString(com.android.internal.R.string.define),
                    context.getString(com.android.internal.R.string.define_desc),
                    new Intent(Intent.ACTION_DEFINE)
                            .putExtra(Intent.EXTRA_TEXT, text),
                    text.hashCode()));
        }
    }
}<|MERGE_RESOLUTION|>--- conflicted
+++ resolved
@@ -80,11 +80,8 @@
 
     private static final String LOG_TAG = DEFAULT_LOG_TAG;
 
-<<<<<<< HEAD
-=======
     private static final boolean DEBUG = false;
 
->>>>>>> de843449
     private static final File FACTORY_MODEL_DIR = new File("/etc/textclassifier/");
     // Annotator
     private static final String ANNOTATOR_FACTORY_MODEL_FILENAME_REGEX =
@@ -109,13 +106,6 @@
     private final Object mLock = new Object();
     @GuardedBy("mLock") // Do not access outside this lock.
     private ModelFileManager.ModelFile mAnnotatorModelInUse;
-<<<<<<< HEAD
-    @GuardedBy("mLock") // Do not access outside this lock.
-    private AnnotatorModel mAnnotatorImpl;
-    @GuardedBy("mLock") // Do not access outside this lock.
-    private LangIdModel mLangIdImpl;
-    @GuardedBy("mLock") // Do not access outside this lock.
-=======
     @GuardedBy("mLock") // Do not access outside this lock.
     private AnnotatorModel mAnnotatorImpl;
     @GuardedBy("mLock") // Do not access outside this lock.
@@ -123,7 +113,6 @@
     @GuardedBy("mLock") // Do not access outside this lock.
     private ModelFileManager.ModelFile mActionModelInUse;
     @GuardedBy("mLock") // Do not access outside this lock.
->>>>>>> de843449
     private ActionsSuggestionsModel mActionsImpl;
 
     private final Object mLoggerLock = new Object();
@@ -154,11 +143,7 @@
                         FACTORY_MODEL_DIR,
                         LANG_ID_FACTORY_MODEL_FILENAME_REGEX,
                         UPDATED_LANG_ID_MODEL_FILE,
-<<<<<<< HEAD
-                        fd -> -1, // TODO: Replace this with LangIdModel.getVersion(fd)
-=======
                         LangIdModel::getVersion,
->>>>>>> de843449
                         fd -> ModelFileManager.ModelFile.LANGUAGE_INDEPENDENT));
         mActionsModelFileManager = new ModelFileManager(
                 new ModelFileManager.ModelFileSupplierImpl(
@@ -360,8 +345,6 @@
         }
     }
 
-<<<<<<< HEAD
-=======
     @Override
     public void onTextClassifierEvent(TextClassifierEvent event) {
         if (DEBUG) {
@@ -369,7 +352,6 @@
         }
     }
 
->>>>>>> de843449
     /** @inheritDoc */
     @Override
     public TextLanguage detectLanguage(@NonNull TextLanguage.Request request) {
@@ -383,7 +365,6 @@
                 builder.putLocale(
                         ULocale.forLanguageTag(langResults[i].getLanguage()),
                         langResults[i].getScore());
-<<<<<<< HEAD
             }
             return builder.build();
         } catch (Throwable t) {
@@ -404,7 +385,8 @@
                 return mFallback.suggestConversationActions(request);
             }
             ActionsSuggestionsModel.ConversationMessage[] nativeMessages =
-                    ActionsSuggestionsHelper.toNativeMessages(request.getConversation());
+                    ActionsSuggestionsHelper.toNativeMessages(request.getConversation(),
+                            this::detectLanguageTagsFromText);
             if (nativeMessages.length == 0) {
                 return mFallback.suggestConversationActions(request);
             }
@@ -416,7 +398,10 @@
 
             Collection<String> expectedTypes = resolveActionTypesFromRequest(request);
             List<ConversationActions.ConversationAction> conversationActions = new ArrayList<>();
-            int maxSuggestions = Math.min(request.getMaxSuggestions(), nativeSuggestions.length);
+            int maxSuggestions = nativeSuggestions.length;
+            if (request.getMaxSuggestions() > 0) {
+                maxSuggestions = Math.min(request.getMaxSuggestions(), nativeSuggestions.length);
+            }
             for (int i = 0; i < maxSuggestions; i++) {
                 ActionsSuggestionsModel.ActionSuggestion nativeSuggestion = nativeSuggestions[i];
                 String actionType = nativeSuggestion.getActionType();
@@ -429,12 +414,37 @@
                                 .setConfidenceScore(nativeSuggestion.getScore())
                                 .build());
             }
-            return new ConversationActions(conversationActions);
+            String resultId = ActionsSuggestionsHelper.createResultId(
+                    mContext,
+                    request.getConversation(),
+                    mActionModelInUse.getVersion(),
+                    mActionModelInUse.getSupportedLocales());
+            return new ConversationActions(conversationActions, resultId);
         } catch (Throwable t) {
             // Avoid throwing from this method. Log the error.
             Log.e(LOG_TAG, "Error suggesting conversation actions.", t);
         }
         return mFallback.suggestConversationActions(request);
+    }
+
+    @Nullable
+    private String detectLanguageTagsFromText(CharSequence text) {
+        TextLanguage.Request request = new TextLanguage.Request.Builder(text).build();
+        TextLanguage textLanguage = detectLanguage(request);
+        int localeHypothesisCount = textLanguage.getLocaleHypothesisCount();
+        List<String> languageTags = new ArrayList<>();
+        // TODO: Reconsider this and probably make the score threshold configurable.
+        for (int i = 0; i < localeHypothesisCount; i++) {
+            ULocale locale = textLanguage.getLocale(i);
+            if (textLanguage.getConfidenceScore(locale) < 0.5) {
+                break;
+            }
+            languageTags.add(locale.toLanguageTag());
+        }
+        if (languageTags.isEmpty()) {
+            return LocaleList.getDefault().toLanguageTags();
+        }
+        return String.join(",", languageTags);
     }
 
     private Collection<String> resolveActionTypesFromRequest(ConversationActions.Request request) {
@@ -470,99 +480,17 @@
                 }
             }
             return mAnnotatorImpl;
-=======
-            }
-            return builder.build();
-        } catch (Throwable t) {
-            // Avoid throwing from this method. Log the error.
-            Log.e(LOG_TAG, "Error detecting text language.", t);
-        }
-        return mFallback.detectLanguage(request);
-    }
-
-    @Override
-    public ConversationActions suggestConversationActions(ConversationActions.Request request) {
-        Preconditions.checkNotNull(request);
-        Utils.checkMainThread();
-        try {
-            ActionsSuggestionsModel actionsImpl = getActionsImpl();
-            if (actionsImpl == null) {
-                // Actions model is optional, fallback if it is not available.
-                return mFallback.suggestConversationActions(request);
-            }
-            ActionsSuggestionsModel.ConversationMessage[] nativeMessages =
-                    ActionsSuggestionsHelper.toNativeMessages(request.getConversation(),
-                            this::detectLanguageTagsFromText);
-            if (nativeMessages.length == 0) {
-                return mFallback.suggestConversationActions(request);
-            }
-            ActionsSuggestionsModel.Conversation nativeConversation =
-                    new ActionsSuggestionsModel.Conversation(nativeMessages);
-
-            ActionsSuggestionsModel.ActionSuggestion[] nativeSuggestions =
-                    actionsImpl.suggestActions(nativeConversation, null);
-
-            Collection<String> expectedTypes = resolveActionTypesFromRequest(request);
-            List<ConversationActions.ConversationAction> conversationActions = new ArrayList<>();
-            int maxSuggestions = nativeSuggestions.length;
-            if (request.getMaxSuggestions() > 0) {
-                maxSuggestions = Math.min(request.getMaxSuggestions(), nativeSuggestions.length);
-            }
-            for (int i = 0; i < maxSuggestions; i++) {
-                ActionsSuggestionsModel.ActionSuggestion nativeSuggestion = nativeSuggestions[i];
-                String actionType = nativeSuggestion.getActionType();
-                if (!expectedTypes.contains(actionType)) {
-                    continue;
-                }
-                conversationActions.add(
-                        new ConversationActions.ConversationAction.Builder(actionType)
-                                .setTextReply(nativeSuggestion.getResponseText())
-                                .setConfidenceScore(nativeSuggestion.getScore())
-                                .build());
-            }
-            String resultId = ActionsSuggestionsHelper.createResultId(
-                    mContext,
-                    request.getConversation(),
-                    mActionModelInUse.getVersion(),
-                    mActionModelInUse.getSupportedLocales());
-            return new ConversationActions(conversationActions, resultId);
-        } catch (Throwable t) {
-            // Avoid throwing from this method. Log the error.
-            Log.e(LOG_TAG, "Error suggesting conversation actions.", t);
->>>>>>> de843449
-        }
-        return mFallback.suggestConversationActions(request);
-    }
-
-<<<<<<< HEAD
+        }
+    }
+
     @GuardedBy("mLock") // Do not call outside this lock.
     private void destroyAnnotatorImplIfExistsLocked() {
         if (mAnnotatorImpl != null) {
             mAnnotatorImpl.close();
             mAnnotatorImpl = null;
-=======
-    @Nullable
-    private String detectLanguageTagsFromText(CharSequence text) {
-        TextLanguage.Request request = new TextLanguage.Request.Builder(text).build();
-        TextLanguage textLanguage = detectLanguage(request);
-        int localeHypothesisCount = textLanguage.getLocaleHypothesisCount();
-        List<String> languageTags = new ArrayList<>();
-        // TODO: Reconsider this and probably make the score threshold configurable.
-        for (int i = 0; i < localeHypothesisCount; i++) {
-            ULocale locale = textLanguage.getLocale(i);
-            if (textLanguage.getConfidenceScore(locale) < 0.5) {
-                break;
-            }
-            languageTags.add(locale.toLanguageTag());
->>>>>>> de843449
-        }
-        if (languageTags.isEmpty()) {
-            return LocaleList.getDefault().toLanguageTags();
-        }
-        return String.join(",", languageTags);
-    }
-
-<<<<<<< HEAD
+        }
+    }
+
     private LangIdModel getLangIdImpl() throws FileNotFoundException {
         synchronized (mLock) {
             if (mLangIdImpl == null) {
@@ -571,45 +499,16 @@
                 if (bestModel == null) {
                     throw new FileNotFoundException("No LangID model is found");
                 }
-=======
-    private Collection<String> resolveActionTypesFromRequest(ConversationActions.Request request) {
-        List<String> defaultActionTypes =
-                request.getHints().contains(ConversationActions.HINT_FOR_NOTIFICATION)
-                        ? mSettings.getNotificationConversationActionTypes()
-                        : mSettings.getInAppConversationActionTypes();
-        return request.getTypeConfig().resolveTypes(defaultActionTypes);
-    }
-
-    private AnnotatorModel getAnnotatorImpl(LocaleList localeList)
-            throws FileNotFoundException {
-        synchronized (mLock) {
-            localeList = localeList == null ? LocaleList.getDefault() : localeList;
-            final ModelFileManager.ModelFile bestModel =
-                    mAnnotatorModelFileManager.findBestModelFile(localeList);
-            if (bestModel == null) {
-                throw new FileNotFoundException(
-                        "No annotator model for " + localeList.toLanguageTags());
-            }
-            if (mAnnotatorImpl == null || !Objects.equals(mAnnotatorModelInUse, bestModel)) {
-                Log.d(DEFAULT_LOG_TAG, "Loading " + bestModel);
-                destroyAnnotatorImplIfExistsLocked();
->>>>>>> de843449
                 final ParcelFileDescriptor pfd = ParcelFileDescriptor.open(
                         new File(bestModel.getPath()), ParcelFileDescriptor.MODE_READ_ONLY);
                 try {
                     if (pfd != null) {
-<<<<<<< HEAD
                         mLangIdImpl = new LangIdModel(pfd.getFd());
-=======
-                        mAnnotatorImpl = new AnnotatorModel(pfd.getFd());
-                        mAnnotatorModelInUse = bestModel;
->>>>>>> de843449
                     }
                 } finally {
                     maybeCloseAndLogError(pfd);
                 }
             }
-<<<<<<< HEAD
             return mLangIdImpl;
         }
     }
@@ -624,61 +523,12 @@
                 if (bestModel == null) {
                     return null;
                 }
-=======
-            return mAnnotatorImpl;
-        }
-    }
-
-    @GuardedBy("mLock") // Do not call outside this lock.
-    private void destroyAnnotatorImplIfExistsLocked() {
-        if (mAnnotatorImpl != null) {
-            mAnnotatorImpl.close();
-            mAnnotatorImpl = null;
-        }
-    }
-
-    private LangIdModel getLangIdImpl() throws FileNotFoundException {
-        synchronized (mLock) {
-            if (mLangIdImpl == null) {
-                final ModelFileManager.ModelFile bestModel =
-                        mLangIdModelFileManager.findBestModelFile(null);
-                if (bestModel == null) {
-                    throw new FileNotFoundException("No LangID model is found");
-                }
-                final ParcelFileDescriptor pfd = ParcelFileDescriptor.open(
-                        new File(bestModel.getPath()), ParcelFileDescriptor.MODE_READ_ONLY);
-                try {
-                    if (pfd != null) {
-                        mLangIdImpl = new LangIdModel(pfd.getFd());
-                    }
-                } finally {
-                    maybeCloseAndLogError(pfd);
-                }
-            }
-            return mLangIdImpl;
-        }
-    }
-
-    @Nullable
-    private ActionsSuggestionsModel getActionsImpl() throws FileNotFoundException {
-        synchronized (mLock) {
-            if (mActionsImpl == null) {
-                // TODO: Use LangID to determine the locale we should use here?
-                final ModelFileManager.ModelFile bestModel =
-                        mActionsModelFileManager.findBestModelFile(LocaleList.getDefault());
-                if (bestModel == null) {
-                    return null;
-                }
->>>>>>> de843449
                 final ParcelFileDescriptor pfd = ParcelFileDescriptor.open(
                         new File(bestModel.getPath()), ParcelFileDescriptor.MODE_READ_ONLY);
                 try {
                     if (pfd != null) {
                         mActionsImpl = new ActionsSuggestionsModel(pfd.getFd());
-<<<<<<< HEAD
-=======
                         mActionModelInUse = bestModel;
->>>>>>> de843449
                     }
                 } finally {
                     maybeCloseAndLogError(pfd);
@@ -791,7 +641,6 @@
             for (ModelFileManager.ModelFile modelFile :
                     mAnnotatorModelFileManager.listModelFiles()) {
                 printWriter.println(modelFile.toString());
-<<<<<<< HEAD
             }
             printWriter.decreaseIndent();
             printWriter.println("LangID model file(s):");
@@ -801,17 +650,6 @@
                 printWriter.println(modelFile.toString());
             }
             printWriter.decreaseIndent();
-=======
-            }
-            printWriter.decreaseIndent();
-            printWriter.println("LangID model file(s):");
-            printWriter.increaseIndent();
-            for (ModelFileManager.ModelFile modelFile :
-                    mLangIdModelFileManager.listModelFiles()) {
-                printWriter.println(modelFile.toString());
-            }
-            printWriter.decreaseIndent();
->>>>>>> de843449
             printWriter.println("Actions model file(s):");
             printWriter.increaseIndent();
             for (ModelFileManager.ModelFile modelFile :
@@ -980,12 +818,9 @@
             if (foreignText) {
                 insertTranslateAction(actions, context, text);
             }
-<<<<<<< HEAD
-=======
             actions.forEach(
                     action -> action.getIntent()
                             .putExtra(TextClassifier.EXTRA_FROM_TEXT_CLASSIFIER, true));
->>>>>>> de843449
             return actions;
         }
 
