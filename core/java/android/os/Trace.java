--- conflicted
+++ resolved
@@ -97,16 +97,11 @@
      */
     private static long cacheEnabledTags() {
         long tags = nativeGetEnabledTags();
-<<<<<<< HEAD
         //If trace is not ready we should not keep generating log messages
-        //if (tags == TRACE_FLAGS_NOT_READY) {
-        //    Log.w(TAG, "Unexpected value from nativeGetEnabledTags: " + tags);
-=======
         if (tags == TRACE_TAG_NOT_READY) {
             Log.w(TAG, "Unexpected value from nativeGetEnabledTags: " + tags);
->>>>>>> 763ef604
             // keep going
-        //}
+        }
         sEnabledTags = tags;
         return tags;
     }
