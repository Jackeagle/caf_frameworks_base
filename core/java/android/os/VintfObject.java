/*
 * Copyright (C) 2017 The Android Open Source Project
 *
 * Licensed under the Apache License, Version 2.0 (the "License");
 * you may not use this file except in compliance with the License.
 * You may obtain a copy of the License at
 *
 *      http://www.apache.org/licenses/LICENSE-2.0
 *
 * Unless required by applicable law or agreed to in writing, software
 * distributed under the License is distributed on an "AS IS" BASIS,
 * WITHOUT WARRANTIES OR CONDITIONS OF ANY KIND, either express or implied.
 * See the License for the specific language governing permissions and
 * limitations under the License.
 */

package android.os;

import java.util.Map;

import android.util.Log;

/**
 * Java API for libvintf.
 * @hide
 */
public class VintfObject {

    /// ---------- OTA

    /**
     * Slurps all device information (both manifests and both matrices)
     * and report them.
     * If any error in getting one of the manifests, it is not included in
     * the list.
     */
    public static native String[] report();

    /**
     * Verify that the given metadata for an OTA package is compatible with
     * this device.
     *
     * @param packageInfo a list of serialized form of HalMaanifest's /
     * CompatibilityMatri'ces (XML).
     * @return = 0 if success (compatible)
     *         > 0 if incompatible
     *         < 0 if any error (mount partition fails, illformed XML, etc.)
     */
    public static native int verify(String[] packageInfo);

<<<<<<< HEAD
=======
    /// ---------- CTS Device Info

    /**
     * @return a list of HAL names and versions that is supported by this
     * device as stated in device and framework manifests. For example,
     * ["android.hidl.manager@1.0", "android.hardware.camera.device@1.0",
     *  "android.hardware.camera.device@3.2"]. There are no duplicates.
     */
    public static native String[] getHalNamesAndVersions();

    /**
     * @return the BOARD_SEPOLICY_VERS build flag available in device manifest.
     */
    public static native String getSepolicyVersion();

    /**
     * @return a list of VNDK snapshots supported by the framework, as
     * specified in framework manifest. For example,
     * [("25.0.5", ["libjpeg.so", "libbase.so"]),
     *  ("25.1.3", ["libjpeg.so", "libbase.so"])]
     */
    public static native Map<String, String[]> getVndkSnapshots();
>>>>>>> 9bd4c207
}<|MERGE_RESOLUTION|>--- conflicted
+++ resolved
@@ -48,8 +48,6 @@
      */
     public static native int verify(String[] packageInfo);
 
-<<<<<<< HEAD
-=======
     /// ---------- CTS Device Info
 
     /**
@@ -72,5 +70,4 @@
      *  ("25.1.3", ["libjpeg.so", "libbase.so"])]
      */
     public static native Map<String, String[]> getVndkSnapshots();
->>>>>>> 9bd4c207
 }