--- conflicted
+++ resolved
@@ -23,10 +23,7 @@
 import static android.os.ParcelFileDescriptor.MODE_TRUNCATE;
 import static android.os.ParcelFileDescriptor.MODE_WRITE_ONLY;
 import static android.system.OsConstants.F_OK;
-<<<<<<< HEAD
-=======
 import static android.system.OsConstants.O_ACCMODE;
->>>>>>> de843449
 import static android.system.OsConstants.O_APPEND;
 import static android.system.OsConstants.O_CREAT;
 import static android.system.OsConstants.O_RDONLY;
@@ -115,11 +112,6 @@
         public static final Pattern SAFE_FILENAME_PATTERN = Pattern.compile("[\\w%+,./=_-]+");
     }
 
-<<<<<<< HEAD
-    private static final File[] EMPTY = new File[0];
-
-=======
->>>>>>> de843449
     // non-final so it can be toggled by Robolectric's ShadowFileUtils
     private static boolean sEnableCopyOptimizations = true;
 
@@ -1268,19 +1260,11 @@
 
         int res = 0;
         if (mode.startsWith("rw")) {
-<<<<<<< HEAD
-            res |= O_RDWR | O_CREAT;
-        } else if (mode.startsWith("w")) {
-            res |= O_WRONLY | O_CREAT;
-        } else if (mode.startsWith("r")) {
-            res |= O_RDONLY;
-=======
             res = O_RDWR | O_CREAT;
         } else if (mode.startsWith("w")) {
             res = O_WRONLY | O_CREAT;
         } else if (mode.startsWith("r")) {
             res = O_RDONLY;
->>>>>>> de843449
         } else {
             throw new IllegalArgumentException("Bad mode: " + mode);
         }
@@ -1296,21 +1280,12 @@
     /** {@hide} */
     public static String translateModePosixToString(int mode) {
         String res = "";
-<<<<<<< HEAD
-        if ((mode & O_RDWR) == O_RDWR) {
-            res += "rw";
-        } else if ((mode & O_WRONLY) == O_WRONLY) {
-            res += "w";
-        } else if ((mode & O_RDONLY) == O_RDONLY) {
-            res += "r";
-=======
         if ((mode & O_ACCMODE) == O_RDWR) {
             res = "rw";
         } else if ((mode & O_ACCMODE) == O_WRONLY) {
             res = "w";
         } else if ((mode & O_ACCMODE) == O_RDONLY) {
             res = "r";
->>>>>>> de843449
         } else {
             throw new IllegalArgumentException("Bad mode: " + mode);
         }
@@ -1326,21 +1301,12 @@
     /** {@hide} */
     public static int translateModePosixToPfd(int mode) {
         int res = 0;
-<<<<<<< HEAD
-        if ((mode & O_RDWR) == O_RDWR) {
-            res |= MODE_READ_WRITE;
-        } else if ((mode & O_WRONLY) == O_WRONLY) {
-            res |= MODE_WRITE_ONLY;
-        } else if ((mode & O_RDONLY) == O_RDONLY) {
-            res |= MODE_READ_ONLY;
-=======
         if ((mode & O_ACCMODE) == O_RDWR) {
             res = MODE_READ_WRITE;
         } else if ((mode & O_ACCMODE) == O_WRONLY) {
             res = MODE_WRITE_ONLY;
         } else if ((mode & O_ACCMODE) == O_RDONLY) {
             res = MODE_READ_ONLY;
->>>>>>> de843449
         } else {
             throw new IllegalArgumentException("Bad mode: " + mode);
         }
@@ -1360,19 +1326,11 @@
     public static int translateModePfdToPosix(int mode) {
         int res = 0;
         if ((mode & MODE_READ_WRITE) == MODE_READ_WRITE) {
-<<<<<<< HEAD
-            res |= O_RDWR;
-        } else if ((mode & MODE_WRITE_ONLY) == MODE_WRITE_ONLY) {
-            res |= O_WRONLY;
-        } else if ((mode & MODE_READ_ONLY) == MODE_READ_ONLY) {
-            res |= O_RDONLY;
-=======
             res = O_RDWR;
         } else if ((mode & MODE_WRITE_ONLY) == MODE_WRITE_ONLY) {
             res = O_WRONLY;
         } else if ((mode & MODE_READ_ONLY) == MODE_READ_ONLY) {
             res = O_RDONLY;
->>>>>>> de843449
         } else {
             throw new IllegalArgumentException("Bad mode: " + mode);
         }
@@ -1470,4 +1428,4 @@
             IoUtils.closeQuietly(getFD());
         }
     }
-}
+}