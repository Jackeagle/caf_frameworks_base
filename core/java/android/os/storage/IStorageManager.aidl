--- conflicted
+++ resolved
@@ -190,9 +190,6 @@
     void abortIdleMaintenance() = 80;
     String translateAppToSystem(String path, int pid, int uid) = 81;
     String translateSystemToApp(String path, int pid, int uid) = 82;
-<<<<<<< HEAD
-    void clearUserKeyAuth(int userId, int serialNumber, in byte[] token, in byte[] secret) = 83;
-=======
     void commitChanges() = 83;
->>>>>>> de843449
+    void clearUserKeyAuth(int userId, int serialNumber, in byte[] token, in byte[] secret) = 84;
 }