/*
 * Copyright (C) 2015 The Android Open Source Project
 *
 * Licensed under the Apache License, Version 2.0 (the "License");
 * you may not use this file except in compliance with the License.
 * You may obtain a copy of the License at
 *
 *      http://www.apache.org/licenses/LICENSE-2.0
 *
 * Unless required by applicable law or agreed to in writing, software
 * distributed under the License is distributed on an "AS IS" BASIS,
 * WITHOUT WARRANTIES OR CONDITIONS OF ANY KIND, either express or implied.
 * See the License for the specific language governing permissions and
 * limitations under the License.
 */

package android.os.storage;

import android.annotation.NonNull;
import android.annotation.Nullable;
import android.annotation.UnsupportedAppUsage;
import android.content.res.Resources;
import android.os.Build;
import android.os.Parcel;
import android.os.Parcelable;
import android.text.TextUtils;
import android.util.DebugUtils;

import com.android.internal.util.IndentingPrintWriter;
import com.android.internal.util.Preconditions;

import java.io.CharArrayWriter;
import java.util.Objects;

/**
 * Information about a physical disk which may contain one or more
 * {@link VolumeInfo}.
 *
 * @hide
 */
public class DiskInfo implements Parcelable {
    public static final String ACTION_DISK_SCANNED =
            "android.os.storage.action.DISK_SCANNED";
    public static final String EXTRA_DISK_ID =
            "android.os.storage.extra.DISK_ID";
    public static final String EXTRA_VOLUME_COUNT =
            "android.os.storage.extra.VOLUME_COUNT";

    public static final int FLAG_ADOPTABLE = 1 << 0;
    public static final int FLAG_DEFAULT_PRIMARY = 1 << 1;
    public static final int FLAG_SD = 1 << 2;
    public static final int FLAG_USB = 1 << 3;

    public final String id;
    @UnsupportedAppUsage
    public final int flags;
    @UnsupportedAppUsage
    public long size;
    @UnsupportedAppUsage
    public String label;
    /** Hacky; don't rely on this count */
    public int volumeCount;
    public String sysPath;

    public DiskInfo(String id, int flags) {
        this.id = Preconditions.checkNotNull(id);
        this.flags = flags;
    }

<<<<<<< HEAD
    @UnsupportedAppUsage
=======
    @UnsupportedAppUsage(maxTargetSdk = Build.VERSION_CODES.P, trackingBug = 115609023)
>>>>>>> de843449
    public DiskInfo(Parcel parcel) {
        id = parcel.readString();
        flags = parcel.readInt();
        size = parcel.readLong();
        label = parcel.readString();
        volumeCount = parcel.readInt();
        sysPath = parcel.readString();
    }

    @UnsupportedAppUsage
    public @NonNull String getId() {
        return id;
    }

    private boolean isInteresting(String label) {
        if (TextUtils.isEmpty(label)) {
            return false;
        }
        if (label.equalsIgnoreCase("ata")) {
            return false;
        }
        if (label.toLowerCase().contains("generic")) {
            return false;
        }
        if (label.toLowerCase().startsWith("usb")) {
            return false;
        }
        if (label.toLowerCase().startsWith("multiple")) {
            return false;
        }
        return true;
    }

    @UnsupportedAppUsage
    public @Nullable String getDescription() {
        final Resources res = Resources.getSystem();
        if ((flags & FLAG_SD) != 0) {
            if (isInteresting(label)) {
                return res.getString(com.android.internal.R.string.storage_sd_card_label, label);
            } else {
                return res.getString(com.android.internal.R.string.storage_sd_card);
            }
        } else if ((flags & FLAG_USB) != 0) {
            if (isInteresting(label)) {
                return res.getString(com.android.internal.R.string.storage_usb_drive_label, label);
            } else {
                return res.getString(com.android.internal.R.string.storage_usb_drive);
            }
        } else {
            return null;
        }
    }

    public @Nullable String getShortDescription() {
        final Resources res = Resources.getSystem();
        if (isSd()) {
            return res.getString(com.android.internal.R.string.storage_sd_card);
        } else if (isUsb()) {
            return res.getString(com.android.internal.R.string.storage_usb_drive);
        } else {
            return null;
        }
    }

    @UnsupportedAppUsage
    public boolean isAdoptable() {
        return (flags & FLAG_ADOPTABLE) != 0;
    }

    @UnsupportedAppUsage
    public boolean isDefaultPrimary() {
        return (flags & FLAG_DEFAULT_PRIMARY) != 0;
    }

    @UnsupportedAppUsage
    public boolean isSd() {
        return (flags & FLAG_SD) != 0;
    }

    @UnsupportedAppUsage
    public boolean isUsb() {
        return (flags & FLAG_USB) != 0;
    }

    @Override
    public String toString() {
        final CharArrayWriter writer = new CharArrayWriter();
        dump(new IndentingPrintWriter(writer, "    ", 80));
        return writer.toString();
    }

    public void dump(IndentingPrintWriter pw) {
        pw.println("DiskInfo{" + id + "}:");
        pw.increaseIndent();
        pw.printPair("flags", DebugUtils.flagsToString(getClass(), "FLAG_", flags));
        pw.printPair("size", size);
        pw.printPair("label", label);
        pw.println();
        pw.printPair("sysPath", sysPath);
        pw.decreaseIndent();
        pw.println();
    }

    @Override
    public DiskInfo clone() {
        final Parcel temp = Parcel.obtain();
        try {
            writeToParcel(temp, 0);
            temp.setDataPosition(0);
            return CREATOR.createFromParcel(temp);
        } finally {
            temp.recycle();
        }
    }

    @Override
    public boolean equals(Object o) {
        if (o instanceof DiskInfo) {
            return Objects.equals(id, ((DiskInfo) o).id);
        } else {
            return false;
        }
    }

    @Override
    public int hashCode() {
        return id.hashCode();
    }

<<<<<<< HEAD
    @UnsupportedAppUsage
=======
    @UnsupportedAppUsage(maxTargetSdk = Build.VERSION_CODES.P, trackingBug = 115609023)
>>>>>>> de843449
    public static final Creator<DiskInfo> CREATOR = new Creator<DiskInfo>() {
        @Override
        public DiskInfo createFromParcel(Parcel in) {
            return new DiskInfo(in);
        }

        @Override
        public DiskInfo[] newArray(int size) {
            return new DiskInfo[size];
        }
    };

    @Override
    public int describeContents() {
        return 0;
    }

    @Override
    public void writeToParcel(Parcel parcel, int flags) {
        parcel.writeString(id);
        parcel.writeInt(this.flags);
        parcel.writeLong(size);
        parcel.writeString(label);
        parcel.writeInt(volumeCount);
        parcel.writeString(sysPath);
    }
}<|MERGE_RESOLUTION|>--- conflicted
+++ resolved
@@ -67,11 +67,7 @@
         this.flags = flags;
     }
 
-<<<<<<< HEAD
-    @UnsupportedAppUsage
-=======
     @UnsupportedAppUsage(maxTargetSdk = Build.VERSION_CODES.P, trackingBug = 115609023)
->>>>>>> de843449
     public DiskInfo(Parcel parcel) {
         id = parcel.readString();
         flags = parcel.readInt();
@@ -201,11 +197,7 @@
         return id.hashCode();
     }
 
-<<<<<<< HEAD
-    @UnsupportedAppUsage
-=======
     @UnsupportedAppUsage(maxTargetSdk = Build.VERSION_CODES.P, trackingBug = 115609023)
->>>>>>> de843449
     public static final Creator<DiskInfo> CREATOR = new Creator<DiskInfo>() {
         @Override
         public DiskInfo createFromParcel(Parcel in) {
