--- conflicted
+++ resolved
@@ -1344,12 +1344,10 @@
         static final int TRANSACTION_benchmark = IBinder.FIRST_CALL_TRANSACTION + 59;
         static final int TRANSACTION_setDebugFlags = IBinder.FIRST_CALL_TRANSACTION + 60;
 
-<<<<<<< HEAD
         static final int TRANSACTION_encryptWipeStorage = IBinder.FIRST_CALL_TRANSACTION + 61;
-=======
+
         static final int TRANSACTION_createNewUserDir = IBinder.FIRST_CALL_TRANSACTION + 62;
         static final int TRANSACTION_deleteUserKey = IBinder.FIRST_CALL_TRANSACTION + 63;
->>>>>>> 25b5096f
 
         /**
          * Cast an IBinder object into an IMountService interface, generating a
