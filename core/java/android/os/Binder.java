/*
 * Copyright (C) 2006 The Android Open Source Project
 *
 * Licensed under the Apache License, Version 2.0 (the "License");
 * you may not use this file except in compliance with the License.
 * You may obtain a copy of the License at
 *
 *      http://www.apache.org/licenses/LICENSE-2.0
 *
 * Unless required by applicable law or agreed to in writing, software
 * distributed under the License is distributed on an "AS IS" BASIS,
 * WITHOUT WARRANTIES OR CONDITIONS OF ANY KIND, either express or implied.
 * See the License for the specific language governing permissions and
 * limitations under the License.
 */

package android.os;

import android.annotation.NonNull;
import android.annotation.Nullable;
import android.util.ExceptionUtils;
import android.util.Log;
import android.util.Slog;

import com.android.internal.util.FastPrintWriter;
import com.android.internal.util.FunctionalUtils.ThrowingRunnable;
import com.android.internal.util.FunctionalUtils.ThrowingSupplier;

import libcore.io.IoUtils;
import libcore.util.NativeAllocationRegistry;

import java.io.FileDescriptor;
import java.io.FileOutputStream;
import java.io.PrintWriter;
import java.lang.ref.WeakReference;
import java.lang.reflect.Modifier;
import java.util.ArrayList;

/**
 * Base class for a remotable object, the core part of a lightweight
 * remote procedure call mechanism defined by {@link IBinder}.
 * This class is an implementation of IBinder that provides
 * standard local implementation of such an object.
 *
 * <p>Most developers will not implement this class directly, instead using the
 * <a href="{@docRoot}guide/components/aidl.html">aidl</a> tool to describe the desired
 * interface, having it generate the appropriate Binder subclass.  You can,
 * however, derive directly from Binder to implement your own custom RPC
 * protocol or simply instantiate a raw Binder object directly to use as a
 * token that can be shared across processes.
 *
 * <p>This class is just a basic IPC primitive; it has no impact on an application's
 * lifecycle, and is valid only as long as the process that created it continues to run.
 * To use this correctly, you must be doing so within the context of a top-level
 * application component (a {@link android.app.Service}, {@link android.app.Activity},
 * or {@link android.content.ContentProvider}) that lets the system know your process
 * should remain running.</p>
 *
 * <p>You must keep in mind the situations in which your process
 * could go away, and thus require that you later re-create a new Binder and re-attach
 * it when the process starts again.  For example, if you are using this within an
 * {@link android.app.Activity}, your activity's process may be killed any time the
 * activity is not started; if the activity is later re-created you will need to
 * create a new Binder and hand it back to the correct place again; you need to be
 * aware that your process may be started for another reason (for example to receive
 * a broadcast) that will not involve re-creating the activity and thus run its code
 * to create a new Binder.</p>
 *
 * @see IBinder
 */
public class Binder implements IBinder {
    /*
     * Set this flag to true to detect anonymous, local or member classes
     * that extend this Binder class and that are not static. These kind
     * of classes can potentially create leaks.
     */
    private static final boolean FIND_POTENTIAL_LEAKS = false;
    /** @hide */
    public static final boolean CHECK_PARCEL_SIZE = false;
    static final String TAG = "Binder";

    /** @hide */
    public static boolean LOG_RUNTIME_EXCEPTION = false; // DO NOT SUBMIT WITH TRUE

    /**
     * Control whether dump() calls are allowed.
     */
    private static volatile String sDumpDisabled = null;

    /**
     * Global transaction tracker instance for this process.
     */
    private static volatile TransactionTracker sTransactionTracker = null;

    /**
     * Guestimate of native memory associated with a Binder.
     */
    private static final int NATIVE_ALLOCATION_SIZE = 500;

    private static native long getNativeFinalizer();

    // Use a Holder to allow static initialization of Binder in the boot image, and
    // possibly to avoid some initialization ordering issues.
    private static class NoImagePreloadHolder {
        public static final NativeAllocationRegistry sRegistry = new NativeAllocationRegistry(
                Binder.class.getClassLoader(), getNativeFinalizer(), NATIVE_ALLOCATION_SIZE);
    }

    // Transaction tracking code.

    /**
     * Flag indicating whether we should be tracing transact calls.
     */
    private static volatile boolean sTracingEnabled = false;

    /**
     * Enable Binder IPC tracing.
     *
     * @hide
     */
    public static void enableTracing() {
        sTracingEnabled = true;
    }

    /**
     * Disable Binder IPC tracing.
     *
     * @hide
     */
    public static void disableTracing() {
        sTracingEnabled = false;
    }

    /**
     * Check if binder transaction tracing is enabled.
     *
     * @hide
     */
    public static boolean isTracingEnabled() {
        return sTracingEnabled;
    }

    /**
     * Get the binder transaction tracker for this process.
     *
     * @hide
     */
    public synchronized static TransactionTracker getTransactionTracker() {
        if (sTransactionTracker == null)
            sTransactionTracker = new TransactionTracker();
        return sTransactionTracker;
    }

    /** {@hide} */
    static volatile boolean sWarnOnBlocking = false;

    /**
     * Warn if any blocking binder transactions are made out from this process.
     * This is typically only useful for the system process, to prevent it from
     * blocking on calls to external untrusted code. Instead, all outgoing calls
     * that require a result must be sent as {@link IBinder#FLAG_ONEWAY} calls
     * which deliver results through a callback interface.
     *
     * @hide
     */
    public static void setWarnOnBlocking(boolean warnOnBlocking) {
        sWarnOnBlocking = warnOnBlocking;
    }

    /**
     * Allow blocking calls on the given interface, overriding the requested
     * value of {@link #setWarnOnBlocking(boolean)}.
     * <p>
     * This should only be rarely called when you are <em>absolutely sure</em>
     * the remote interface is a built-in system component that can never be
     * upgraded. In particular, this <em>must never</em> be called for
     * interfaces hosted by package that could be upgraded or replaced,
     * otherwise you risk system instability if that remote interface wedges.
     *
     * @hide
     */
    public static IBinder allowBlocking(IBinder binder) {
        try {
            if (binder instanceof BinderProxy) {
                ((BinderProxy) binder).mWarnOnBlocking = false;
            } else if (binder != null
                    && binder.queryLocalInterface(binder.getInterfaceDescriptor()) == null) {
                Log.w(TAG, "Unable to allow blocking on interface " + binder);
            }
        } catch (RemoteException ignored) {
        }
        return binder;
    }

    /**
     * Inherit the current {@link #allowBlocking(IBinder)} value from one given
     * interface to another.
     *
     * @hide
     */
    public static void copyAllowBlocking(IBinder fromBinder, IBinder toBinder) {
        if (fromBinder instanceof BinderProxy && toBinder instanceof BinderProxy) {
            ((BinderProxy) toBinder).mWarnOnBlocking = ((BinderProxy) fromBinder).mWarnOnBlocking;
        }
    }

    /**
     * Raw native pointer to JavaBBinderHolder object. Owned by this Java object. Not null.
     */
    private final long mObject;

    private IInterface mOwner;
    private String mDescriptor;

    /**
     * Return the ID of the process that sent you the current transaction
     * that is being processed.  This pid can be used with higher-level
     * system services to determine its identity and check permissions.
     * If the current thread is not currently executing an incoming transaction,
     * then its own pid is returned.
     */
    public static final native int getCallingPid();

    /**
     * Return the Linux uid assigned to the process that sent you the
     * current transaction that is being processed.  This uid can be used with
     * higher-level system services to determine its identity and check
     * permissions.  If the current thread is not currently executing an
     * incoming transaction, then its own uid is returned.
     */
    public static final native int getCallingUid();

    /**
     * Return the UserHandle assigned to the process that sent you the
     * current transaction that is being processed.  This is the user
     * of the caller.  It is distinct from {@link #getCallingUid()} in that a
     * particular user will have multiple distinct apps running under it each
     * with their own uid.  If the current thread is not currently executing an
     * incoming transaction, then its own UserHandle is returned.
     */
    public static final @NonNull UserHandle getCallingUserHandle() {
        return UserHandle.of(UserHandle.getUserId(getCallingUid()));
    }

    /**
     * Reset the identity of the incoming IPC on the current thread.  This can
     * be useful if, while handling an incoming call, you will be calling
     * on interfaces of other objects that may be local to your process and
     * need to do permission checks on the calls coming into them (so they
     * will check the permission of your own local process, and not whatever
     * process originally called you).
     *
     * @return Returns an opaque token that can be used to restore the
     * original calling identity by passing it to
     * {@link #restoreCallingIdentity(long)}.
     *
     * @see #getCallingPid()
     * @see #getCallingUid()
     * @see #restoreCallingIdentity(long)
     */
    public static final native long clearCallingIdentity();

    /**
     * Restore the identity of the incoming IPC on the current thread
     * back to a previously identity that was returned by {@link
     * #clearCallingIdentity}.
     *
     * @param token The opaque token that was previously returned by
     * {@link #clearCallingIdentity}.
     *
     * @see #clearCallingIdentity
     */
    public static final native void restoreCallingIdentity(long token);

    /**
     * Convenience method for running the provided action enclosed in
     * {@link #clearCallingIdentity}/{@link #restoreCallingIdentity}
     *
     * Any exception thrown by the given action will be caught and rethrown after the call to
     * {@link #restoreCallingIdentity}
     *
     * @hide
     */
    public static final void withCleanCallingIdentity(@NonNull ThrowingRunnable action) {
        long callingIdentity = clearCallingIdentity();
        Throwable throwableToPropagate = null;
        try {
            action.run();
        } catch (Throwable throwable) {
            throwableToPropagate = throwable;
        } finally {
            restoreCallingIdentity(callingIdentity);
            if (throwableToPropagate != null) {
                throw ExceptionUtils.propagate(throwableToPropagate);
            }
        }
    }

    /**
     * Convenience method for running the provided action enclosed in
     * {@link #clearCallingIdentity}/{@link #restoreCallingIdentity} returning the result
     *
     * Any exception thrown by the given action will be caught and rethrown after the call to
     * {@link #restoreCallingIdentity}
     *
     * @hide
     */
    public static final <T> T withCleanCallingIdentity(@NonNull ThrowingSupplier<T> action) {
        long callingIdentity = clearCallingIdentity();
        Throwable throwableToPropagate = null;
        try {
            return action.get();
        } catch (Throwable throwable) {
            throwableToPropagate = throwable;
            return null; // overridden by throwing in finally block
        } finally {
            restoreCallingIdentity(callingIdentity);
            if (throwableToPropagate != null) {
                throw ExceptionUtils.propagate(throwableToPropagate);
            }
        }
    }

    /**
     * Sets the native thread-local StrictMode policy mask.
     *
     * <p>The StrictMode settings are kept in two places: a Java-level
     * threadlocal for libcore/Dalvik, and a native threadlocal (set
     * here) for propagation via Binder calls.  This is a little
     * unfortunate, but necessary to break otherwise more unfortunate
     * dependencies either of Dalvik on Android, or Android
     * native-only code on Dalvik.
     *
     * @see StrictMode
     * @hide
     */
    public static final native void setThreadStrictModePolicy(int policyMask);

    /**
     * Gets the current native thread-local StrictMode policy mask.
     *
     * @see #setThreadStrictModePolicy
     * @hide
     */
    public static final native int getThreadStrictModePolicy();

    /**
     * Flush any Binder commands pending in the current thread to the kernel
     * driver.  This can be
     * useful to call before performing an operation that may block for a long
     * time, to ensure that any pending object references have been released
     * in order to prevent the process from holding on to objects longer than
     * it needs to.
     */
    public static final native void flushPendingCommands();

    /**
     * Add the calling thread to the IPC thread pool.  This function does
     * not return until the current process is exiting.
     */
    public static final native void joinThreadPool();

    /**
     * Returns true if the specified interface is a proxy.
     * @hide
     */
    public static final boolean isProxy(IInterface iface) {
        return iface.asBinder() != iface;
    }

    /**
     * Call blocks until the number of executing binder threads is less
     * than the maximum number of binder threads allowed for this process.
     * @hide
     */
    public static final native void blockUntilThreadAvailable();

    /**
     * Default constructor initializes the object.
     */
    public Binder() {
        mObject = getNativeBBinderHolder();
        NoImagePreloadHolder.sRegistry.registerNativeAllocation(this, mObject);

        if (FIND_POTENTIAL_LEAKS) {
            final Class<? extends Binder> klass = getClass();
            if ((klass.isAnonymousClass() || klass.isMemberClass() || klass.isLocalClass()) &&
                    (klass.getModifiers() & Modifier.STATIC) == 0) {
                Log.w(TAG, "The following Binder class should be static or leaks might occur: " +
                    klass.getCanonicalName());
            }
        }
    }

    /**
     * Convenience method for associating a specific interface with the Binder.
     * After calling, queryLocalInterface() will be implemented for you
     * to return the given owner IInterface when the corresponding
     * descriptor is requested.
     */
    public void attachInterface(@Nullable IInterface owner, @Nullable String descriptor) {
        mOwner = owner;
        mDescriptor = descriptor;
    }

    /**
     * Default implementation returns an empty interface name.
     */
    public @Nullable String getInterfaceDescriptor() {
        return mDescriptor;
    }

    /**
     * Default implementation always returns true -- if you got here,
     * the object is alive.
     */
    public boolean pingBinder() {
        return true;
    }

    /**
     * {@inheritDoc}
     *
     * Note that if you're calling on a local binder, this always returns true
     * because your process is alive if you're calling it.
     */
    public boolean isBinderAlive() {
        return true;
    }

    /**
     * Use information supplied to attachInterface() to return the
     * associated IInterface if it matches the requested
     * descriptor.
     */
    public @Nullable IInterface queryLocalInterface(@NonNull String descriptor) {
        if (mDescriptor.equals(descriptor)) {
            return mOwner;
        }
        return null;
    }

    /**
     * Control disabling of dump calls in this process.  This is used by the system
     * process watchdog to disable incoming dump calls while it has detecting the system
     * is hung and is reporting that back to the activity controller.  This is to
     * prevent the controller from getting hung up on bug reports at this point.
     * @hide
     *
     * @param msg The message to show instead of the dump; if null, dumps are
     * re-enabled.
     */
    public static void setDumpDisabled(String msg) {
        sDumpDisabled = msg;
    }

    /**
     * Default implementation is a stub that returns false.  You will want
     * to override this to do the appropriate unmarshalling of transactions.
     *
     * <p>If you want to call this, call transact().
     *
<<<<<<< HEAD
=======
     * <p>Implementations that are returning a result should generally use
     * {@link Parcel#writeNoException() Parcel.writeNoException} and
     * {@link Parcel#writeException(Exception) Parcel.writeException} to propagate
     * exceptions back to the caller.</p>
     *
>>>>>>> 98e12851
     * @param code The action to perform.  This should
     * be a number between {@link #FIRST_CALL_TRANSACTION} and
     * {@link #LAST_CALL_TRANSACTION}.
     * @param data Marshalled data being received from the caller.
     * @param reply If the caller is expecting a result back, it should be marshalled
     * in to here.
     * @param flags Additional operation flags.  Either 0 for a normal
     * RPC, or {@link #FLAG_ONEWAY} for a one-way RPC.
     *
     * @return Return true on a successful call; returning false is generally used to
     * indicate that you did not understand the transaction code.
     */
    protected boolean onTransact(int code, @NonNull Parcel data, @Nullable Parcel reply,
            int flags) throws RemoteException {
        if (code == INTERFACE_TRANSACTION) {
            reply.writeString(getInterfaceDescriptor());
            return true;
        } else if (code == DUMP_TRANSACTION) {
            ParcelFileDescriptor fd = data.readFileDescriptor();
            String[] args = data.readStringArray();
            if (fd != null) {
                try {
                    dump(fd.getFileDescriptor(), args);
                } finally {
                    IoUtils.closeQuietly(fd);
                }
            }
            // Write the StrictMode header.
            if (reply != null) {
                reply.writeNoException();
            } else {
                StrictMode.clearGatheredViolations();
            }
            return true;
        } else if (code == SHELL_COMMAND_TRANSACTION) {
            ParcelFileDescriptor in = data.readFileDescriptor();
            ParcelFileDescriptor out = data.readFileDescriptor();
            ParcelFileDescriptor err = data.readFileDescriptor();
            String[] args = data.readStringArray();
            ShellCallback shellCallback = ShellCallback.CREATOR.createFromParcel(data);
            ResultReceiver resultReceiver = ResultReceiver.CREATOR.createFromParcel(data);
            try {
                if (out != null) {
                    shellCommand(in != null ? in.getFileDescriptor() : null,
                            out.getFileDescriptor(),
                            err != null ? err.getFileDescriptor() : out.getFileDescriptor(),
                            args, shellCallback, resultReceiver);
                }
            } finally {
                IoUtils.closeQuietly(in);
                IoUtils.closeQuietly(out);
                IoUtils.closeQuietly(err);
                // Write the StrictMode header.
                if (reply != null) {
                    reply.writeNoException();
                } else {
                    StrictMode.clearGatheredViolations();
                }
            }
            return true;
        }
        return false;
    }

    /**
     * Implemented to call the more convenient version
     * {@link #dump(FileDescriptor, PrintWriter, String[])}.
     */
    public void dump(@NonNull FileDescriptor fd, @Nullable String[] args) {
        FileOutputStream fout = new FileOutputStream(fd);
        PrintWriter pw = new FastPrintWriter(fout);
        try {
            doDump(fd, pw, args);
        } finally {
            pw.flush();
        }
    }

    void doDump(FileDescriptor fd, PrintWriter pw, String[] args) {
        final String disabled = sDumpDisabled;
        if (disabled == null) {
            try {
                dump(fd, pw, args);
            } catch (SecurityException e) {
                pw.println("Security exception: " + e.getMessage());
                throw e;
            } catch (Throwable e) {
                // Unlike usual calls, in this case if an exception gets thrown
                // back to us we want to print it back in to the dump data, since
                // that is where the caller expects all interesting information to
                // go.
                pw.println();
                pw.println("Exception occurred while dumping:");
                e.printStackTrace(pw);
            }
        } else {
            pw.println(sDumpDisabled);
        }
    }

    /**
     * Like {@link #dump(FileDescriptor, String[])}, but ensures the target
     * executes asynchronously.
     */
    public void dumpAsync(@NonNull final FileDescriptor fd, @Nullable final String[] args) {
        final FileOutputStream fout = new FileOutputStream(fd);
        final PrintWriter pw = new FastPrintWriter(fout);
        Thread thr = new Thread("Binder.dumpAsync") {
            public void run() {
                try {
                    dump(fd, pw, args);
                } finally {
                    pw.flush();
                }
            }
        };
        thr.start();
    }

    /**
     * Print the object's state into the given stream.
     * 
     * @param fd The raw file descriptor that the dump is being sent to.
     * @param fout The file to which you should dump your state.  This will be
     * closed for you after you return.
     * @param args additional arguments to the dump request.
     */
    protected void dump(@NonNull FileDescriptor fd, @NonNull PrintWriter fout,
            @Nullable String[] args) {
    }

    /**
     * @param in The raw file descriptor that an input data stream can be read from.
     * @param out The raw file descriptor that normal command messages should be written to.
     * @param err The raw file descriptor that command error messages should be written to.
     * @param args Command-line arguments.
     * @param callback Callback through which to interact with the invoking shell.
     * @param resultReceiver Called when the command has finished executing, with the result code.
     * @throws RemoteException
     * @hide
     */
    public void shellCommand(@Nullable FileDescriptor in, @Nullable FileDescriptor out,
            @Nullable FileDescriptor err,
            @NonNull String[] args, @Nullable ShellCallback callback,
            @NonNull ResultReceiver resultReceiver) throws RemoteException {
        onShellCommand(in, out, err, args, callback, resultReceiver);
    }

    /**
     * Handle a call to {@link #shellCommand}.  The default implementation simply prints
     * an error message.  Override and replace with your own.
     * <p class="caution">Note: no permission checking is done before calling this method; you must
     * apply any security checks as appropriate for the command being executed.
     * Consider using {@link ShellCommand} to help in the implementation.</p>
     * @hide
     */
    public void onShellCommand(@Nullable FileDescriptor in, @Nullable FileDescriptor out,
            @Nullable FileDescriptor err,
            @NonNull String[] args, @Nullable ShellCallback callback,
            @NonNull ResultReceiver resultReceiver) throws RemoteException {
        FileOutputStream fout = new FileOutputStream(err != null ? err : out);
        PrintWriter pw = new FastPrintWriter(fout);
        pw.println("No shell command implementation.");
        pw.flush();
        resultReceiver.send(0, null);
    }

    /**
     * Default implementation rewinds the parcels and calls onTransact.  On
     * the remote side, transact calls into the binder to do the IPC.
     */
    public final boolean transact(int code, @NonNull Parcel data, @Nullable Parcel reply,
            int flags) throws RemoteException {
        if (false) Log.v("Binder", "Transact: " + code + " to " + this);

        if (data != null) {
            data.setDataPosition(0);
        }
        boolean r = onTransact(code, data, reply, flags);
        if (reply != null) {
            reply.setDataPosition(0);
        }
        return r;
    }

    /**
     * Local implementation is a no-op.
     */
    public void linkToDeath(@NonNull DeathRecipient recipient, int flags) {
    }

    /**
     * Local implementation is a no-op.
     */
    public boolean unlinkToDeath(@NonNull DeathRecipient recipient, int flags) {
        return true;
    }

    static void checkParcel(IBinder obj, int code, Parcel parcel, String msg) {
        if (CHECK_PARCEL_SIZE && parcel.dataSize() >= 800*1024) {
            // Trying to send > 800k, this is way too much
            StringBuilder sb = new StringBuilder();
            sb.append(msg);
            sb.append(": on ");
            sb.append(obj);
            sb.append(" calling ");
            sb.append(code);
            sb.append(" size ");
            sb.append(parcel.dataSize());
            sb.append(" (data: ");
            parcel.setDataPosition(0);
            sb.append(parcel.readInt());
            sb.append(", ");
            sb.append(parcel.readInt());
            sb.append(", ");
            sb.append(parcel.readInt());
            sb.append(")");
            Slog.wtfStack(TAG, sb.toString());
        }
    }

    private static native long getNativeBBinderHolder();
    private static native long getFinalizer();

    // Entry point from android_util_Binder.cpp's onTransact
    private boolean execTransact(int code, long dataObj, long replyObj,
            int flags) {
        Parcel data = Parcel.obtain(dataObj);
        Parcel reply = Parcel.obtain(replyObj);
        // theoretically, we should call transact, which will call onTransact,
        // but all that does is rewind it, and we just got these from an IPC,
        // so we'll just call it directly.
        boolean res;
        // Log any exceptions as warnings, don't silently suppress them.
        // If the call was FLAG_ONEWAY then these exceptions disappear into the ether.
        final boolean tracingEnabled = Binder.isTracingEnabled();
        try {
            if (tracingEnabled) {
                Trace.traceBegin(Trace.TRACE_TAG_ALWAYS, getClass().getName() + ":" + code);
            }
            res = onTransact(code, data, reply, flags);
        } catch (RemoteException|RuntimeException e) {
            if (LOG_RUNTIME_EXCEPTION) {
                Log.w(TAG, "Caught a RuntimeException from the binder stub implementation.", e);
            }
            if ((flags & FLAG_ONEWAY) != 0) {
                if (e instanceof RemoteException) {
                    Log.w(TAG, "Binder call failed.", e);
                } else {
                    Log.w(TAG, "Caught a RuntimeException from the binder stub implementation.", e);
                }
            } else {
                reply.setDataPosition(0);
                reply.writeException(e);
            }
            res = true;
        } finally {
            if (tracingEnabled) {
                Trace.traceEnd(Trace.TRACE_TAG_ALWAYS);
            }
        }
        checkParcel(this, code, reply, "Unreasonably large binder reply buffer");
        reply.recycle();
        data.recycle();

        // Just in case -- we are done with the IPC, so there should be no more strict
        // mode violations that have gathered for this thread.  Either they have been
        // parceled and are now in transport off to the caller, or we are returning back
        // to the main transaction loop to wait for another incoming transaction.  Either
        // way, strict mode begone!
        StrictMode.clearGatheredViolations();

        return res;
    }
}

/**
 * Java proxy for a native IBinder object.
 * Allocated and constructed by the native javaObjectforIBinder function. Never allocated
 * directly from Java code.
 */
final class BinderProxy implements IBinder {
    // See android_util_Binder.cpp for the native half of this.

    // Assume the process-wide default value when created
    volatile boolean mWarnOnBlocking = Binder.sWarnOnBlocking;

    /*
     * Map from longs to BinderProxy, retaining only a WeakReference to the BinderProxies.
     * We roll our own only because we need to lazily remove WeakReferences during accesses
     * to avoid accumulating junk WeakReference objects. WeakHashMap isn't easily usable
     * because we want weak values, not keys.
     * Our hash table is never resized, but the number of entries is unlimited;
     * performance degrades as occupancy increases significantly past MAIN_INDEX_SIZE.
     * Not thread-safe. Client ensures there's a single access at a time.
     */
    private static final class ProxyMap {
        private static final int LOG_MAIN_INDEX_SIZE = 8;
        private static final int MAIN_INDEX_SIZE = 1 <<  LOG_MAIN_INDEX_SIZE;
        private static final int MAIN_INDEX_MASK = MAIN_INDEX_SIZE - 1;

        /**
         * We next warn when we exceed this bucket size.
         */
        private int mWarnBucketSize = 20;

        /**
         * Increment mWarnBucketSize by WARN_INCREMENT each time we warn.
         */
        private static final int WARN_INCREMENT = 10;

        /**
         * Hash function tailored to native pointers.
         * Returns a value < MAIN_INDEX_SIZE.
         */
        private static int hash(long arg) {
            return ((int) ((arg >> 2) ^ (arg >> (2 + LOG_MAIN_INDEX_SIZE)))) & MAIN_INDEX_MASK;
        }

        /**
         * Return the total number of pairs in the map.
         */
        int size() {
            int size = 0;
            for (ArrayList<WeakReference<BinderProxy>> a : mMainIndexValues) {
                if (a != null) {
                    size += a.size();
                }
            }
            return size;
        }

        /**
         * Remove ith entry from the hash bucket indicated by hash.
         */
        private void remove(int hash, int index) {
            Long[] keyArray = mMainIndexKeys[hash];
            ArrayList<WeakReference<BinderProxy>> valueArray = mMainIndexValues[hash];
            int size = valueArray.size();  // KeyArray may have extra elements.
            // Move last entry into empty slot, and truncate at end.
            if (index != size - 1) {
                keyArray[index] = keyArray[size - 1];
                valueArray.set(index, valueArray.get(size - 1));
            }
            valueArray.remove(size - 1);
            // Just leave key array entry; it's unused. We only trust the valueArray size.
        }

        /**
         * Look up the supplied key. If we have a non-cleared entry for it, return it.
         */
        BinderProxy get(long key) {
            int myHash = hash(key);
            Long[] keyArray = mMainIndexKeys[myHash];
            if (keyArray == null) {
                return null;
            }
            ArrayList<WeakReference<BinderProxy>> valueArray = mMainIndexValues[myHash];
            int bucketSize = valueArray.size();
            for (int i = 0; i < bucketSize; ++i) {
                long foundKey = keyArray[i];
                if (key == foundKey) {
                    WeakReference<BinderProxy> wr = valueArray.get(i);
                    BinderProxy bp = wr.get();
                    if (bp != null) {
                        return bp;
                    } else {
                        remove(myHash, i);
                        return null;
                    }
                }
            }
            return null;
        }

        private int mRandom;  // A counter used to generate a "random" index. World's 2nd worst RNG.

        /**
         * Add the key-value pair to the map.
         * Requires that the indicated key is not already in the map.
         */
        void set(long key, @NonNull BinderProxy value) {
            int myHash = hash(key);
            ArrayList<WeakReference<BinderProxy>> valueArray = mMainIndexValues[myHash];
            if (valueArray == null) {
                valueArray = mMainIndexValues[myHash] = new ArrayList<>();
                mMainIndexKeys[myHash] = new Long[1];
            }
            int size = valueArray.size();
            WeakReference<BinderProxy> newWr = new WeakReference<>(value);
            // First look for a cleared reference.
            // This ensures that ArrayList size is bounded by the maximum occupancy of
            // that bucket.
            for (int i = 0; i < size; ++i) {
                if (valueArray.get(i).get() == null) {
                    valueArray.set(i, newWr);
                    Long[] keyArray = mMainIndexKeys[myHash];
                    keyArray[i] = key;
                    if (i < size - 1) {
                        // "Randomly" check one of the remaining entries in [i+1, size), so that
                        // needlessly long buckets are eventually pruned.
                        int rnd = Math.floorMod(++mRandom, size - (i + 1));
                        if (valueArray.get(i + 1 + rnd).get() == null) {
                            remove(myHash, i + 1 + rnd);
                        }
                    }
                    return;
                }
            }
            valueArray.add(size, newWr);
            Long[] keyArray = mMainIndexKeys[myHash];
            if (keyArray.length == size) {
                // size >= 1, since we initially allocated one element
                Long[] newArray = new Long[size + size / 2 + 2];
                System.arraycopy(keyArray, 0, newArray, 0, size);
                newArray[size] = key;
                mMainIndexKeys[myHash] = newArray;
            } else {
                keyArray[size] = key;
            }
            if (size >= mWarnBucketSize) {
                Log.v(Binder.TAG, "BinderProxy map growth! bucket size = " + size
                        + " total = " + size());
                mWarnBucketSize += WARN_INCREMENT;
            }
        }

        // Corresponding ArrayLists in the following two arrays always have the same size.
        // They contain no empty entries. However WeakReferences in the values ArrayLists
        // may have been cleared.

        // mMainIndexKeys[i][j] corresponds to mMainIndexValues[i].get(j) .
        // The values ArrayList has the proper size(), the corresponding keys array
        // is always at least the same size, but may be larger.
        // If either a particular keys array, or the corresponding values ArrayList
        // are null, then they both are.
        private final Long[][] mMainIndexKeys = new Long[MAIN_INDEX_SIZE][];
        private final ArrayList<WeakReference<BinderProxy>>[] mMainIndexValues =
                new ArrayList[MAIN_INDEX_SIZE];
    }

    private static ProxyMap sProxyMap = new ProxyMap();

    /**
     * Return a BinderProxy for IBinder.
     * This method is thread-hostile!  The (native) caller serializes getInstance() calls using
     * gProxyLock.
     * If we previously returned a BinderProxy bp for the same iBinder, and bp is still
     * in use, then we return the same bp.
     *
     * @param nativeData C++ pointer to (possibly still empty) BinderProxyNativeData.
     * Takes ownership of nativeData iff <result>.mNativeData == nativeData.  Caller will usually
     * delete nativeData if that's not the case.
     * @param iBinder C++ pointer to IBinder. Does not take ownership of referenced object.
     */
    private static BinderProxy getInstance(long nativeData, long iBinder) {
        BinderProxy result = sProxyMap.get(iBinder);
        if (result == null) {
            result = new BinderProxy(nativeData);
            sProxyMap.set(iBinder, result);
        }
        return result;
    }

    private BinderProxy(long nativeData) {
        mNativeData = nativeData;
        NoImagePreloadHolder.sRegistry.registerNativeAllocation(this, mNativeData);
    }

    /**
     * Guestimate of native memory associated with a BinderProxy.
     * This includes the underlying IBinder, associated DeathRecipientList, and KeyedVector
     * that points back to us. We guess high since it includes a GlobalRef, which
     * may be in short supply.
     */
    private static final int NATIVE_ALLOCATION_SIZE = 1000;

    // Use a Holder to allow static initialization of BinderProxy in the boot image, and
    // to avoid some initialization ordering issues.
    private static class NoImagePreloadHolder {
        public static final NativeAllocationRegistry sRegistry = new NativeAllocationRegistry(
                BinderProxy.class.getClassLoader(), getNativeFinalizer(), NATIVE_ALLOCATION_SIZE);
    }

    public native boolean pingBinder();
    public native boolean isBinderAlive();

    public IInterface queryLocalInterface(String descriptor) {
        return null;
    }

    public boolean transact(int code, Parcel data, Parcel reply, int flags) throws RemoteException {
        Binder.checkParcel(this, code, data, "Unreasonably large binder buffer");

        if (mWarnOnBlocking && ((flags & FLAG_ONEWAY) == 0)) {
            // For now, avoid spamming the log by disabling after we've logged
            // about this interface at least once
            mWarnOnBlocking = false;
            Log.w(Binder.TAG, "Outgoing transactions from this process must be FLAG_ONEWAY",
                    new Throwable());
        }

        final boolean tracingEnabled = Binder.isTracingEnabled();
        if (tracingEnabled) {
            final Throwable tr = new Throwable();
            Binder.getTransactionTracker().addTrace(tr);
            StackTraceElement stackTraceElement = tr.getStackTrace()[1];
            Trace.traceBegin(Trace.TRACE_TAG_ALWAYS,
                    stackTraceElement.getClassName() + "." + stackTraceElement.getMethodName());
        }
        try {
            return transactNative(code, data, reply, flags);
        } finally {
            if (tracingEnabled) {
                Trace.traceEnd(Trace.TRACE_TAG_ALWAYS);
            }
        }
    }

    private static native long getNativeFinalizer();
    public native String getInterfaceDescriptor() throws RemoteException;
    public native boolean transactNative(int code, Parcel data, Parcel reply,
            int flags) throws RemoteException;
    public native void linkToDeath(DeathRecipient recipient, int flags)
            throws RemoteException;
    public native boolean unlinkToDeath(DeathRecipient recipient, int flags);

    public void dump(FileDescriptor fd, String[] args) throws RemoteException {
        Parcel data = Parcel.obtain();
        Parcel reply = Parcel.obtain();
        data.writeFileDescriptor(fd);
        data.writeStringArray(args);
        try {
            transact(DUMP_TRANSACTION, data, reply, 0);
            reply.readException();
        } finally {
            data.recycle();
            reply.recycle();
        }
    }

    public void dumpAsync(FileDescriptor fd, String[] args) throws RemoteException {
        Parcel data = Parcel.obtain();
        Parcel reply = Parcel.obtain();
        data.writeFileDescriptor(fd);
        data.writeStringArray(args);
        try {
            transact(DUMP_TRANSACTION, data, reply, FLAG_ONEWAY);
        } finally {
            data.recycle();
            reply.recycle();
        }
    }

    public void shellCommand(FileDescriptor in, FileDescriptor out, FileDescriptor err,
            String[] args, ShellCallback callback,
            ResultReceiver resultReceiver) throws RemoteException {
        Parcel data = Parcel.obtain();
        Parcel reply = Parcel.obtain();
        data.writeFileDescriptor(in);
        data.writeFileDescriptor(out);
        data.writeFileDescriptor(err);
        data.writeStringArray(args);
        ShellCallback.writeToParcel(callback, data);
        resultReceiver.writeToParcel(data, 0);
        try {
            transact(SHELL_COMMAND_TRANSACTION, data, reply, 0);
            reply.readException();
        } finally {
            data.recycle();
            reply.recycle();
        }
    }

    private static final void sendDeathNotice(DeathRecipient recipient) {
        if (false) Log.v("JavaBinder", "sendDeathNotice to " + recipient);
        try {
            recipient.binderDied();
        }
        catch (RuntimeException exc) {
            Log.w("BinderNative", "Uncaught exception from death notification",
                    exc);
        }
    }

    /**
     * C++ pointer to BinderProxyNativeData. That consists of strong pointers to the
     * native IBinder object, and a DeathRecipientList.
     */
    private final long mNativeData;
}<|MERGE_RESOLUTION|>--- conflicted
+++ resolved
@@ -460,14 +460,11 @@
      *
      * <p>If you want to call this, call transact().
      *
-<<<<<<< HEAD
-=======
      * <p>Implementations that are returning a result should generally use
      * {@link Parcel#writeNoException() Parcel.writeNoException} and
      * {@link Parcel#writeException(Exception) Parcel.writeException} to propagate
      * exceptions back to the caller.</p>
      *
->>>>>>> 98e12851
      * @param code The action to perform.  This should
      * be a number between {@link #FIRST_CALL_TRANSACTION} and
      * {@link #LAST_CALL_TRANSACTION}.
