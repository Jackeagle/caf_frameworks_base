--- conflicted
+++ resolved
@@ -400,12 +400,9 @@
      * reasons, we only support one UID. This UID represents the original user responsible for the
      * binder calls.
      *
-<<<<<<< HEAD
-=======
      * <p>{@link Binder#restoreCallingWorkSource(long)} must always be called after setting the
      * worksource.
      *
->>>>>>> de843449
      * <p>A typical use case would be
      * <pre>
      * long token = Binder.setCallingWorkSourceUid(uid);
@@ -424,10 +421,7 @@
      * @hide
      **/
     @CriticalNative
-<<<<<<< HEAD
-=======
     @SystemApi
->>>>>>> de843449
     public static final native long setCallingWorkSourceUid(int workSource);
 
     /**
@@ -441,10 +435,7 @@
      * @hide
      */
     @CriticalNative
-<<<<<<< HEAD
-=======
     @SystemApi
->>>>>>> de843449
     public static final native int getCallingWorkSourceUid();
 
     /**
@@ -453,8 +444,6 @@
      * <p>The work source will be propagated for future outgoing binder transactions
      * executed on this thread.
      *
-<<<<<<< HEAD
-=======
      * <p>{@link Binder#restoreCallingWorkSource(long)} must always be called after clearing the
      * worksource.
      *
@@ -468,15 +457,11 @@
      * }
      * </pre>
      *
->>>>>>> de843449
      * @return token to restore original work source.
      * @hide
      **/
     @CriticalNative
-<<<<<<< HEAD
-=======
     @SystemApi
->>>>>>> de843449
     public static final native long clearCallingWorkSource();
 
     /**
@@ -493,18 +478,10 @@
      * }
      * </pre>
      *
-<<<<<<< HEAD
-     * <p>The work source will be propagated for future outgoing binder transactions
-     * executed on this thread.
-     * @hide
-     **/
-    @CriticalNative
-=======
      * @hide
      **/
     @CriticalNative
     @SystemApi
->>>>>>> de843449
     public static final native void restoreCallingWorkSource(long token);
 
     /**
@@ -645,10 +622,7 @@
      * See {@link setProxyTransactListener}.
      * @hide
      */
-<<<<<<< HEAD
-=======
     @SystemApi
->>>>>>> de843449
     public interface ProxyTransactListener {
         /**
          * Called before onTransact.
@@ -711,10 +685,7 @@
      * <li>Never execute another binder transaction inside the listener.
      * @hide
      */
-<<<<<<< HEAD
-=======
     @SystemApi
->>>>>>> de843449
     public static void setProxyTransactListener(@Nullable ProxyTransactListener listener) {
         BinderProxy.setTransactListener(listener);
     }
@@ -996,12 +967,6 @@
     // Entry point from android_util_Binder.cpp's onTransact
     private boolean execTransact(int code, long dataObj, long replyObj,
             int flags) {
-<<<<<<< HEAD
-        // Make sure the observer won't change while processing a transaction.
-        final BinderInternal.Observer observer = sObserver;
-        final CallSession callSession =
-                observer != null ? observer.callStarted(this, code) : null;
-=======
         final int workSourceUid = sWorkSourceProvider.resolveWorkSourceUid();
         final long origWorkSource = ThreadLocalWorkSource.setUid(workSourceUid);
         try {
@@ -1017,7 +982,6 @@
         final BinderInternal.Observer observer = sObserver;
         final CallSession callSession =
                 observer != null ? observer.callStarted(this, code, workSourceUid) : null;
->>>>>>> de843449
         Parcel data = Parcel.obtain(dataObj);
         Parcel reply = Parcel.obtain(replyObj);
         // theoretically, we should call transact, which will call onTransact,
@@ -1027,7 +991,6 @@
         // Log any exceptions as warnings, don't silently suppress them.
         // If the call was FLAG_ONEWAY then these exceptions disappear into the ether.
         final boolean tracingEnabled = Binder.isTracingEnabled();
-        final long origWorkSource = ThreadLocalWorkSource.setUid(Binder.getCallingUid());
         try {
             if (tracingEnabled) {
                 final String transactionName = getTransactionName(code);
@@ -1054,7 +1017,6 @@
             }
             res = true;
         } finally {
-            ThreadLocalWorkSource.restore(origWorkSource);
             if (tracingEnabled) {
                 Trace.traceEnd(Trace.TRACE_TAG_ALWAYS);
             }
@@ -1063,8 +1025,6 @@
             }
         }
         checkParcel(this, code, reply, "Unreasonably large binder reply buffer");
-        int replySizeBytes = reply.dataSize();
-        int requestSizeBytes = data.dataSize();
         reply.recycle();
         data.recycle();
 
@@ -1074,13 +1034,6 @@
         // to the main transaction loop to wait for another incoming transaction.  Either
         // way, strict mode begone!
         StrictMode.clearGatheredViolations();
-<<<<<<< HEAD
-        if (observer != null) {
-            observer.callEnded(callSession, requestSizeBytes, replySizeBytes);
-        }
-
-=======
->>>>>>> de843449
         return res;
     }
 }