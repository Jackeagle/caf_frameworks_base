--- conflicted
+++ resolved
@@ -422,10 +422,7 @@
         /** The default, lax policy which doesn't catch anything. */
         public static final ThreadPolicy LAX = new ThreadPolicy(0, null, null);
 
-<<<<<<< HEAD
-=======
         @UnsupportedAppUsage
->>>>>>> 825827da
         final @ThreadPolicyMask int mask;
         final OnThreadViolationListener mListener;
         final Executor mCallbackExecutor;
@@ -718,10 +715,7 @@
         /** The default, lax policy which doesn't catch anything. */
         public static final VmPolicy LAX = new VmPolicy(0, EMPTY_CLASS_LIMIT_MAP, null, null);
 
-<<<<<<< HEAD
-=======
         @UnsupportedAppUsage
->>>>>>> 825827da
         final @VmPolicyMask int mask;
         final OnVmViolationListener mListener;
         final Executor mCallbackExecutor;
@@ -767,10 +761,7 @@
          * </pre>
          */
         public static final class Builder {
-<<<<<<< HEAD
-=======
             @UnsupportedAppUsage
->>>>>>> 825827da
             private @VmPolicyMask int mMask;
             private OnVmViolationListener mListener;
             private Executor mExecutor;
@@ -1221,10 +1212,7 @@
      * @return the bitmask of all the DETECT_* and PENALTY_* bits currently enabled
      * @hide
      */
-<<<<<<< HEAD
-=======
     @UnsupportedAppUsage
->>>>>>> 825827da
     public static @ThreadPolicyMask int getThreadPolicyMask() {
         final BlockGuard.Policy policy = BlockGuard.getThreadPolicy();
         if (policy instanceof AndroidBlockGuardPolicy) {
@@ -1459,10 +1447,7 @@
                         sVmPolicy.mCallbackExecutor);
     }
 
-<<<<<<< HEAD
-=======
     @UnsupportedAppUsage
->>>>>>> 825827da
     private static final ThreadLocal<ArrayList<ViolationInfo>> violationsBeingTimed =
             new ThreadLocal<ArrayList<ViolationInfo>>() {
                 @Override
@@ -2305,10 +2290,7 @@
      * Binder for its current (native) thread-local policy value and synchronize it to libcore's
      * (Java) thread-local policy value.
      */
-<<<<<<< HEAD
-=======
     @UnsupportedAppUsage
->>>>>>> 825827da
     private static void onBinderStrictModePolicyChange(@ThreadPolicyMask int newPolicy) {
         setBlockGuardPolicy(newPolicy);
     }
