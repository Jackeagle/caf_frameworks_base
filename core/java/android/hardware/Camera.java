--- conflicted
+++ resolved
@@ -4421,7 +4421,6 @@
             return result;
         }
 
-<<<<<<< HEAD
 	// Splits a comma delimited string to an ArrayList of Coordinate.
         // Return null if the passing string is null or the Coordinate is 0.
         private ArrayList<Coordinate> splitCoordinate(String str) {
@@ -4451,12 +4450,12 @@
             }
             Log.e(TAG, "Invalid Coordinate parameter string=" + str);
             return null;
-=======
+        }
+        
         private boolean same(String s1, String s2) {
             if (s1 == null && s2 == null) return true;
             if (s1 != null && s1.equals(s2)) return true;
             return false;
->>>>>>> 94180377
         }
     };
 }