--- conflicted
+++ resolved
@@ -299,11 +299,8 @@
                         "Camera service is currently unavailable");
             }
             try {
-<<<<<<< HEAD
-=======
                 Size displaySize = getDisplaySize();
 
->>>>>>> de843449
                 // First check isHiddenPhysicalCamera to avoid supportsCamera2ApiLocked throwing
                 // exception in case cameraId is a hidden physical camera.
                 if (!isHiddenPhysicalCamera(cameraId) && !supportsCamera2ApiLocked(cameraId)) {
