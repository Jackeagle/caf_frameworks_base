--- conflicted
+++ resolved
@@ -75,14 +75,9 @@
         mOwnerPid = Process.myPid();
         mClientWritable = clientWritable;
         final String name = UUID.randomUUID().toString();
-<<<<<<< HEAD
-        mFd = ParcelFileDescriptor.adoptFd(nativeCreate(name, size));
-        mMemoryAddr = nativeOpen(mFd.getFd(), true, clientWritable);
-        mCloseGuard.open("close");
-=======
         mFd = nativeCreate(name, size);
         mMemoryAddr = nativeOpen(mFd, true, clientWritable);
->>>>>>> a2c1196d
+        mCloseGuard.open("close");
     }
 
     private MemoryIntArray(Parcel parcel) throws IOException {
@@ -157,15 +152,9 @@
     @Override
     public void close() throws IOException {
         if (!isClosed()) {
-<<<<<<< HEAD
-            ParcelFileDescriptor pfd = mFd;
-            mFd = null;
-            nativeClose(pfd.getFd(), mMemoryAddr, isOwner());
-            mCloseGuard.close();
-=======
             nativeClose(mFd, mMemoryAddr, isOwner());
             mFd = -1;
->>>>>>> a2c1196d
+            mCloseGuard.close();
         }
     }
 
@@ -193,23 +182,16 @@
 
     @Override
     public void writeToParcel(Parcel parcel, int flags) {
-<<<<<<< HEAD
-        parcel.writeInt(mOwnerPid);
-        parcel.writeInt(mClientWritable ? 1 : 0);
-        // Don't let writing to a parcel to close our fd - plz
-        parcel.writeParcelable(mFd, flags & ~Parcelable.PARCELABLE_WRITE_RETURN_VALUE);
-        parcel.writeLong(mMemoryAddr);
-=======
         ParcelFileDescriptor pfd = ParcelFileDescriptor.adoptFd(mFd);
         try {
             parcel.writeInt(mOwnerPid);
             parcel.writeInt(mClientWritable ? 1 : 0);
+            // Don't let writing to a parcel to close our fd - plz
             parcel.writeParcelable(pfd, flags & ~Parcelable.PARCELABLE_WRITE_RETURN_VALUE);
             parcel.writeLong(mMemoryAddr);
         } finally {
             pfd.detachFd();
         }
->>>>>>> a2c1196d
     }
 
     @Override
