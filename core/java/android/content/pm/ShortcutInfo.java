/*
 * Copyright (C) 2016 The Android Open Source Project
 *
 * Licensed under the Apache License, Version 2.0 (the "License");
 * you may not use this file except in compliance with the License.
 * You may obtain a copy of the License at
 *
 *      http://www.apache.org/licenses/LICENSE-2.0
 *
 * Unless required by applicable law or agreed to in writing, software
 * distributed under the License is distributed on an "AS IS" BASIS,
 * WITHOUT WARRANTIES OR CONDITIONS OF ANY KIND, either express or implied.
 * See the License for the specific language governing permissions and
 * limitations under the License.
 */
package android.content.pm;

import android.annotation.IntDef;
import android.annotation.NonNull;
import android.annotation.Nullable;
import android.annotation.SystemApi;
import android.annotation.TestApi;
import android.annotation.UnsupportedAppUsage;
import android.annotation.UserIdInt;
<<<<<<< HEAD
=======
import android.app.Notification;
>>>>>>> 825827da
import android.app.Person;
import android.app.TaskStackBuilder;
import android.content.ComponentName;
import android.content.Context;
import android.content.Intent;
import android.content.LocusId;
import android.content.pm.LauncherApps.ShortcutQuery;
import android.content.res.Resources;
import android.content.res.Resources.NotFoundException;
import android.graphics.Bitmap;
import android.graphics.drawable.Icon;
import android.os.Build;
import android.os.Bundle;
import android.os.Parcel;
import android.os.Parcelable;
import android.os.PersistableBundle;
import android.os.UserHandle;
import android.text.TextUtils;
import android.util.ArraySet;
import android.util.Log;
import android.view.contentcapture.ContentCaptureContext;

import com.android.internal.annotations.VisibleForTesting;
import com.android.internal.util.Preconditions;

import java.lang.annotation.Retention;
import java.lang.annotation.RetentionPolicy;
import java.util.List;
import java.util.Set;

/**
 * Represents a shortcut that can be published via {@link ShortcutManager}.
 *
 * @see ShortcutManager
 */
public final class ShortcutInfo implements Parcelable {
    static final String TAG = "Shortcut";

    private static final String RES_TYPE_STRING = "string";

    private static final String ANDROID_PACKAGE_NAME = "android";

    private static final int IMPLICIT_RANK_MASK = 0x7fffffff;

    private static final int RANK_CHANGED_BIT = ~IMPLICIT_RANK_MASK;

    /** @hide */
    public static final int RANK_NOT_SET = Integer.MAX_VALUE;

    /** @hide */
    public static final int FLAG_DYNAMIC = 1 << 0;

    /** @hide */
    public static final int FLAG_PINNED = 1 << 1;

    /** @hide */
    public static final int FLAG_HAS_ICON_RES = 1 << 2;

    /** @hide */
    public static final int FLAG_HAS_ICON_FILE = 1 << 3;

    /** @hide */
    public static final int FLAG_KEY_FIELDS_ONLY = 1 << 4;

    /** @hide */
    public static final int FLAG_MANIFEST = 1 << 5;

    /** @hide */
    public static final int FLAG_DISABLED = 1 << 6;

    /** @hide */
    public static final int FLAG_STRINGS_RESOLVED = 1 << 7;

    /** @hide */
    public static final int FLAG_IMMUTABLE = 1 << 8;

    /** @hide */
    public static final int FLAG_ADAPTIVE_BITMAP = 1 << 9;

    /** @hide */
    public static final int FLAG_RETURNED_BY_SERVICE = 1 << 10;

    /** @hide When this is set, the bitmap icon is waiting to be saved. */
    public static final int FLAG_ICON_FILE_PENDING_SAVE = 1 << 11;

    /**
     * "Shadow" shortcuts are the ones that are restored, but the owner package hasn't been
     * installed yet.
     * @hide
     */
    public static final int FLAG_SHADOW = 1 << 12;

    /** @hide */
    public static final int FLAG_LONG_LIVED = 1 << 13;

    /** @hide */
    @IntDef(flag = true, prefix = { "FLAG_" }, value = {
            FLAG_DYNAMIC,
            FLAG_PINNED,
            FLAG_HAS_ICON_RES,
            FLAG_HAS_ICON_FILE,
            FLAG_KEY_FIELDS_ONLY,
            FLAG_MANIFEST,
            FLAG_DISABLED,
            FLAG_STRINGS_RESOLVED,
            FLAG_IMMUTABLE,
            FLAG_ADAPTIVE_BITMAP,
            FLAG_RETURNED_BY_SERVICE,
            FLAG_ICON_FILE_PENDING_SAVE,
            FLAG_SHADOW,
            FLAG_LONG_LIVED,
    })
    @Retention(RetentionPolicy.SOURCE)
    public @interface ShortcutFlags {}

    // Cloning options.

    /** @hide */
    private static final int CLONE_REMOVE_ICON = 1 << 0;

    /** @hide */
    private static final int CLONE_REMOVE_INTENT = 1 << 1;

    /** @hide */
    public static final int CLONE_REMOVE_NON_KEY_INFO = 1 << 2;

    /** @hide */
    public static final int CLONE_REMOVE_RES_NAMES = 1 << 3;

    /** @hide */
    public static final int CLONE_REMOVE_FOR_CREATOR = CLONE_REMOVE_ICON | CLONE_REMOVE_RES_NAMES;

    /** @hide */
    public static final int CLONE_REMOVE_FOR_LAUNCHER = CLONE_REMOVE_ICON | CLONE_REMOVE_INTENT
            | CLONE_REMOVE_RES_NAMES;

    /** @hide */
    public static final int CLONE_REMOVE_FOR_LAUNCHER_APPROVAL = CLONE_REMOVE_INTENT
            | CLONE_REMOVE_RES_NAMES;

    /** @hide */
    @IntDef(flag = true, prefix = { "CLONE_" }, value = {
            CLONE_REMOVE_ICON,
            CLONE_REMOVE_INTENT,
            CLONE_REMOVE_NON_KEY_INFO,
            CLONE_REMOVE_RES_NAMES,
            CLONE_REMOVE_FOR_CREATOR,
            CLONE_REMOVE_FOR_LAUNCHER
    })
    @Retention(RetentionPolicy.SOURCE)
    public @interface CloneFlags {}

    /**
     * Shortcut is not disabled.
     */
    public static final int DISABLED_REASON_NOT_DISABLED = 0;

    /**
     * Shortcut has been disabled by the publisher app with the
     * {@link ShortcutManager#disableShortcuts(List)} API.
     */
    public static final int DISABLED_REASON_BY_APP = 1;

    /**
     * Shortcut has been disabled due to changes to the publisher app. (e.g. a manifest shortcut
     * no longer exists.)
     */
    public static final int DISABLED_REASON_APP_CHANGED = 2;

    /**
     * Shortcut is disabled for an unknown reason.
     */
    public static final int DISABLED_REASON_UNKNOWN = 3;

    /**
     * A disabled reason that's equal to or bigger than this is due to backup and restore issue.
     * A shortcut with such a reason wil be visible to the launcher, but not to the publisher.
     * ({@link #isVisibleToPublisher()} will be false.)
     */
    private static final int DISABLED_REASON_RESTORE_ISSUE_START = 100;

    /**
     * Shortcut has been restored from the previous device, but the publisher app on the current
     * device is of a lower version. The shortcut will not be usable until the app is upgraded to
     * the same version or higher.
     */
    public static final int DISABLED_REASON_VERSION_LOWER = 100;

    /**
     * Shortcut has not been restored because the publisher app does not support backup and restore.
     */
    public static final int DISABLED_REASON_BACKUP_NOT_SUPPORTED = 101;

    /**
     * Shortcut has not been restored because the publisher app's signature has changed.
     */
    public static final int DISABLED_REASON_SIGNATURE_MISMATCH = 102;

    /**
     * Shortcut has not been restored for unknown reason.
     */
    public static final int DISABLED_REASON_OTHER_RESTORE_ISSUE = 103;

    /** @hide */
    @IntDef(prefix = { "DISABLED_REASON_" }, value = {
            DISABLED_REASON_NOT_DISABLED,
            DISABLED_REASON_BY_APP,
            DISABLED_REASON_APP_CHANGED,
            DISABLED_REASON_UNKNOWN,
            DISABLED_REASON_VERSION_LOWER,
            DISABLED_REASON_BACKUP_NOT_SUPPORTED,
            DISABLED_REASON_SIGNATURE_MISMATCH,
            DISABLED_REASON_OTHER_RESTORE_ISSUE,
    })
    @Retention(RetentionPolicy.SOURCE)
    public @interface DisabledReason{}

    /**
     * Return a label for disabled reasons, which are *not* supposed to be shown to the user.
     * @hide
     */
    public static String getDisabledReasonDebugString(@DisabledReason int disabledReason) {
        switch (disabledReason) {
            case DISABLED_REASON_NOT_DISABLED:
                return "[Not disabled]";
            case DISABLED_REASON_BY_APP:
                return "[Disabled: by app]";
            case DISABLED_REASON_APP_CHANGED:
                return "[Disabled: app changed]";
            case DISABLED_REASON_VERSION_LOWER:
                return "[Disabled: lower version]";
            case DISABLED_REASON_BACKUP_NOT_SUPPORTED:
                return "[Disabled: backup not supported]";
            case DISABLED_REASON_SIGNATURE_MISMATCH:
                return "[Disabled: signature mismatch]";
            case DISABLED_REASON_OTHER_RESTORE_ISSUE:
                return "[Disabled: unknown restore issue]";
        }
        return "[Disabled: unknown reason:" + disabledReason + "]";
    }

    /**
     * Return a label for a disabled reason for shortcuts that are disabled due to a backup and
     * restore issue. If the reason is not due to backup & restore, then it'll return null.
     *
     * This method returns localized, user-facing strings, which will be returned by
     * {@link #getDisabledMessage()}.
     *
     * @hide
     */
    public static String getDisabledReasonForRestoreIssue(Context context,
            @DisabledReason int disabledReason) {
        final Resources res = context.getResources();

        switch (disabledReason) {
            case DISABLED_REASON_VERSION_LOWER:
                return res.getString(
                        com.android.internal.R.string.shortcut_restored_on_lower_version);
            case DISABLED_REASON_BACKUP_NOT_SUPPORTED:
                return res.getString(
                        com.android.internal.R.string.shortcut_restore_not_supported);
            case DISABLED_REASON_SIGNATURE_MISMATCH:
                return res.getString(
                        com.android.internal.R.string.shortcut_restore_signature_mismatch);
            case DISABLED_REASON_OTHER_RESTORE_ISSUE:
                return res.getString(
                        com.android.internal.R.string.shortcut_restore_unknown_issue);
            case DISABLED_REASON_UNKNOWN:
                return res.getString(
                        com.android.internal.R.string.shortcut_disabled_reason_unknown);
        }
        return null;
    }

    /** @hide */
    public static boolean isDisabledForRestoreIssue(@DisabledReason int disabledReason) {
        return disabledReason >= DISABLED_REASON_RESTORE_ISSUE_START;
    }

    /**
     * Shortcut category for messaging related actions, such as chat.
     */
    public static final String SHORTCUT_CATEGORY_CONVERSATION = "android.shortcut.conversation";

    private final String mId;

    @NonNull
    private final String mPackageName;

    @Nullable
    private ComponentName mActivity;

    @Nullable
    private Icon mIcon;

    private int mTitleResId;

    private String mTitleResName;

    @Nullable
    private CharSequence mTitle;

    private int mTextResId;

    private String mTextResName;

    @Nullable
    private CharSequence mText;

    private int mDisabledMessageResId;

    private String mDisabledMessageResName;

    @Nullable
    private CharSequence mDisabledMessage;

    @Nullable
    private ArraySet<String> mCategories;

    /**
     * Intents *with extras removed*.
     */
    @Nullable
    private Intent[] mIntents;

    /**
     * Extras for the intents.
     */
    @Nullable
    private PersistableBundle[] mIntentPersistableExtrases;

    @Nullable
    private Person[] mPersons;

<<<<<<< HEAD
=======
    @Nullable
    private LocusId mLocusId;

>>>>>>> 825827da
    private int mRank;

    /**
     * Internally used for auto-rank-adjustment.
     *
     * RANK_CHANGED_BIT is used to denote that the rank of a shortcut is changing.
     * The rest of the bits are used to denote the order in which shortcuts are passed to
     * APIs, which is used to preserve the argument order when ranks are tie.
     */
    private int mImplicitRank;

    @Nullable
    private PersistableBundle mExtras;

    private long mLastChangedTimestamp;

    // Internal use only.
    @ShortcutFlags
    private int mFlags;

    // Internal use only.
    private int mIconResId;

    private String mIconResName;

    // Internal use only.
    @Nullable
    private String mBitmapPath;

    private final int mUserId;

    /** @hide */
    public static final int VERSION_CODE_UNKNOWN = -1;

    private int mDisabledReason;

    private ShortcutInfo(Builder b) {
        mUserId = b.mContext.getUserId();

        mId = Preconditions.checkStringNotEmpty(b.mId, "Shortcut ID must be provided");

        // Note we can't do other null checks here because SM.updateShortcuts() takes partial
        // information.
        mPackageName = b.mContext.getPackageName();
        mActivity = b.mActivity;
        mIcon = b.mIcon;
        mTitle = b.mTitle;
        mTitleResId = b.mTitleResId;
        mText = b.mText;
        mTextResId = b.mTextResId;
        mDisabledMessage = b.mDisabledMessage;
        mDisabledMessageResId = b.mDisabledMessageResId;
        mCategories = cloneCategories(b.mCategories);
        mIntents = cloneIntents(b.mIntents);
        fixUpIntentExtras();
        mPersons = clonePersons(b.mPersons);
        if (b.mIsLongLived) {
            setLongLived();
        }
        mRank = b.mRank;
        mExtras = b.mExtras;
        mLocusId = b.mLocusId;

        updateTimestamp();
    }

    /**
     * Extract extras from {@link #mIntents} and set them to {@link #mIntentPersistableExtrases}
     * as {@link PersistableBundle}, and remove extras from the original intents.
     */
    private void fixUpIntentExtras() {
        if (mIntents == null) {
            mIntentPersistableExtrases = null;
            return;
        }
        mIntentPersistableExtrases = new PersistableBundle[mIntents.length];
        for (int i = 0; i < mIntents.length; i++) {
            final Intent intent = mIntents[i];
            final Bundle extras = intent.getExtras();
            if (extras == null) {
                mIntentPersistableExtrases[i] = null;
            } else {
                mIntentPersistableExtrases[i] = new PersistableBundle(extras);
                intent.replaceExtras((Bundle) null);
            }
        }
    }

    private static ArraySet<String> cloneCategories(Set<String> source) {
        if (source == null) {
            return null;
        }
        final ArraySet<String> ret = new ArraySet<>(source.size());
        for (CharSequence s : source) {
            if (!TextUtils.isEmpty(s)) {
                ret.add(s.toString().intern());
            }
        }
        return ret;
    }

    private static Intent[] cloneIntents(Intent[] intents) {
        if (intents == null) {
            return null;
        }
        final Intent[] ret = new Intent[intents.length];
        for (int i = 0; i < ret.length; i++) {
            if (intents[i] != null) {
                ret[i] = new Intent(intents[i]);
            }
        }
        return ret;
    }

    private static PersistableBundle[] clonePersistableBundle(PersistableBundle[] bundle) {
        if (bundle == null) {
            return null;
        }
        final PersistableBundle[] ret = new PersistableBundle[bundle.length];
        for (int i = 0; i < ret.length; i++) {
            if (bundle[i] != null) {
                ret[i] = new PersistableBundle(bundle[i]);
            }
        }
        return ret;
    }

    private static Person[] clonePersons(Person[] persons) {
        if (persons == null) {
            return null;
        }
        final Person[] ret = new Person[persons.length];
        for (int i = 0; i < ret.length; i++) {
            if (persons[i] != null) {
                // Don't need to keep the icon, remove it to save space
                ret[i] = persons[i].toBuilder().setIcon(null).build();
            }
        }
        return ret;
    }

    /**
     * Throws if any of the mandatory fields is not set.
     *
     * @hide
     */
    public void enforceMandatoryFields(boolean forPinned) {
        Preconditions.checkStringNotEmpty(mId, "Shortcut ID must be provided");
        if (!forPinned) {
            Preconditions.checkNotNull(mActivity, "Activity must be provided");
        }
        if (mTitle == null && mTitleResId == 0) {
            throw new IllegalArgumentException("Short label must be provided");
        }
        Preconditions.checkNotNull(mIntents, "Shortcut Intent must be provided");
        Preconditions.checkArgument(mIntents.length > 0, "Shortcut Intent must be provided");
    }

    /**
     * Copy constructor.
     */
    private ShortcutInfo(ShortcutInfo source, @CloneFlags int cloneFlags) {
        mUserId = source.mUserId;
        mId = source.mId;
        mPackageName = source.mPackageName;
        mActivity = source.mActivity;
        mFlags = source.mFlags;
        mLastChangedTimestamp = source.mLastChangedTimestamp;
        mDisabledReason = source.mDisabledReason;
        mLocusId = source.mLocusId;

        // Just always keep it since it's cheep.
        mIconResId = source.mIconResId;

        if ((cloneFlags & CLONE_REMOVE_NON_KEY_INFO) == 0) {

            if ((cloneFlags & CLONE_REMOVE_ICON) == 0) {
                mIcon = source.mIcon;
                mBitmapPath = source.mBitmapPath;
            }

            mTitle = source.mTitle;
            mTitleResId = source.mTitleResId;
            mText = source.mText;
            mTextResId = source.mTextResId;
            mDisabledMessage = source.mDisabledMessage;
            mDisabledMessageResId = source.mDisabledMessageResId;
            mCategories = cloneCategories(source.mCategories);
            mPersons = clonePersons(source.mPersons);
            if ((cloneFlags & CLONE_REMOVE_INTENT) == 0) {
                mIntents = cloneIntents(source.mIntents);
                mIntentPersistableExtrases =
                        clonePersistableBundle(source.mIntentPersistableExtrases);
            }
            mRank = source.mRank;
            mExtras = source.mExtras;

            if ((cloneFlags & CLONE_REMOVE_RES_NAMES) == 0) {
                mTitleResName = source.mTitleResName;
                mTextResName = source.mTextResName;
                mDisabledMessageResName = source.mDisabledMessageResName;
                mIconResName = source.mIconResName;
            }
        } else {
            // Set this bit.
            mFlags |= FLAG_KEY_FIELDS_ONLY;
        }
    }

    /**
     * Load a string resource from the publisher app.
     *
     * @param resId resource ID
     * @param defValue default value to be returned when the specified resource isn't found.
     */
    private CharSequence getResourceString(Resources res, int resId, CharSequence defValue) {
        try {
            return res.getString(resId);
        } catch (NotFoundException e) {
            Log.e(TAG, "Resource for ID=" + resId + " not found in package " + mPackageName);
            return defValue;
        }
    }

    /**
     * Load the string resources for the text fields and set them to the actual value fields.
     * This will set {@link #FLAG_STRINGS_RESOLVED}.
     *
     * @param res {@link Resources} for the publisher.  Must have been loaded with
     * {@link PackageManager#getResourcesForApplicationAsUser}.
     *
     * @hide
     */
    public void resolveResourceStrings(@NonNull Resources res) {
        mFlags |= FLAG_STRINGS_RESOLVED;

        if ((mTitleResId == 0) && (mTextResId == 0) && (mDisabledMessageResId == 0)) {
            return; // Bail early.
        }

        if (mTitleResId != 0) {
            mTitle = getResourceString(res, mTitleResId, mTitle);
        }
        if (mTextResId != 0) {
            mText = getResourceString(res, mTextResId, mText);
        }
        if (mDisabledMessageResId != 0) {
            mDisabledMessage = getResourceString(res, mDisabledMessageResId, mDisabledMessage);
        }
    }

    /**
     * Look up resource name for a given resource ID.
     *
     * @return a simple resource name (e.g. "text_1") when {@code withType} is false, or with the
     * type (e.g. "string/text_1").
     *
     * @hide
     */
    @VisibleForTesting
    public static String lookUpResourceName(@NonNull Resources res, int resId, boolean withType,
            @NonNull String packageName) {
        if (resId == 0) {
            return null;
        }
        try {
            final String fullName = res.getResourceName(resId);

            if (ANDROID_PACKAGE_NAME.equals(getResourcePackageName(fullName))) {
                // If it's a framework resource, the value won't change, so just return the ID
                // value as a string.
                return String.valueOf(resId);
            }
            return withType ? getResourceTypeAndEntryName(fullName)
                    : getResourceEntryName(fullName);
        } catch (NotFoundException e) {
            Log.e(TAG, "Resource name for ID=" + resId + " not found in package " + packageName
                    + ". Resource IDs may change when the application is upgraded, and the system"
                    + " may not be able to find the correct resource.");
            return null;
        }
    }

    /**
     * Extract the package name from a fully-donated resource name.
     * e.g. "com.android.app1:drawable/icon1" -> "com.android.app1"
     * @hide
     */
    @VisibleForTesting
    public static String getResourcePackageName(@NonNull String fullResourceName) {
        final int p1 = fullResourceName.indexOf(':');
        if (p1 < 0) {
            return null;
        }
        return fullResourceName.substring(0, p1);
    }

    /**
     * Extract the type name from a fully-donated resource name.
     * e.g. "com.android.app1:drawable/icon1" -> "drawable"
     * @hide
     */
    @VisibleForTesting
    public static String getResourceTypeName(@NonNull String fullResourceName) {
        final int p1 = fullResourceName.indexOf(':');
        if (p1 < 0) {
            return null;
        }
        final int p2 = fullResourceName.indexOf('/', p1 + 1);
        if (p2 < 0) {
            return null;
        }
        return fullResourceName.substring(p1 + 1, p2);
    }

    /**
     * Extract the type name + the entry name from a fully-donated resource name.
     * e.g. "com.android.app1:drawable/icon1" -> "drawable/icon1"
     * @hide
     */
    @VisibleForTesting
    public static String getResourceTypeAndEntryName(@NonNull String fullResourceName) {
        final int p1 = fullResourceName.indexOf(':');
        if (p1 < 0) {
            return null;
        }
        return fullResourceName.substring(p1 + 1);
    }

    /**
     * Extract the entry name from a fully-donated resource name.
     * e.g. "com.android.app1:drawable/icon1" -> "icon1"
     * @hide
     */
    @VisibleForTesting
    public static String getResourceEntryName(@NonNull String fullResourceName) {
        final int p1 = fullResourceName.indexOf('/');
        if (p1 < 0) {
            return null;
        }
        return fullResourceName.substring(p1 + 1);
    }

    /**
     * Return the resource ID for a given resource ID.
     *
     * Basically its' a wrapper over {@link Resources#getIdentifier(String, String, String)}, except
     * if {@code resourceName} is an integer then it'll just return its value.  (Which also the
     * aforementioned method would do internally, but not documented, so doing here explicitly.)
     *
     * @param res {@link Resources} for the publisher.  Must have been loaded with
     * {@link PackageManager#getResourcesForApplicationAsUser}.
     *
     * @hide
     */
    @VisibleForTesting
    public static int lookUpResourceId(@NonNull Resources res, @Nullable String resourceName,
            @Nullable String resourceType, String packageName) {
        if (resourceName == null) {
            return 0;
        }
        try {
            try {
                // It the name can be parsed as an integer, just use it.
                return Integer.parseInt(resourceName);
            } catch (NumberFormatException ignore) {
            }

            return res.getIdentifier(resourceName, resourceType, packageName);
        } catch (NotFoundException e) {
            Log.e(TAG, "Resource ID for name=" + resourceName + " not found in package "
                    + packageName);
            return 0;
        }
    }

    /**
     * Look up resource names from the resource IDs for the icon res and the text fields, and fill
     * in the resource name fields.
     *
     * @param res {@link Resources} for the publisher.  Must have been loaded with
     * {@link PackageManager#getResourcesForApplicationAsUser}.
     *
     * @hide
     */
    public void lookupAndFillInResourceNames(@NonNull Resources res) {
        if ((mTitleResId == 0) && (mTextResId == 0) && (mDisabledMessageResId == 0)
                && (mIconResId == 0)) {
            return; // Bail early.
        }

        // We don't need types for strings because their types are always "string".
        mTitleResName = lookUpResourceName(res, mTitleResId, /*withType=*/ false, mPackageName);
        mTextResName = lookUpResourceName(res, mTextResId, /*withType=*/ false, mPackageName);
        mDisabledMessageResName = lookUpResourceName(res, mDisabledMessageResId,
                /*withType=*/ false, mPackageName);

        // But icons have multiple possible types, so include the type.
        mIconResName = lookUpResourceName(res, mIconResId, /*withType=*/ true, mPackageName);
    }

    /**
     * Look up resource IDs from the resource names for the icon res and the text fields, and fill
     * in the resource ID fields.
     *
     * This is called when an app is updated.
     *
     * @hide
     */
    public void lookupAndFillInResourceIds(@NonNull Resources res) {
        if ((mTitleResName == null) && (mTextResName == null) && (mDisabledMessageResName == null)
                && (mIconResName == null)) {
            return; // Bail early.
        }

        mTitleResId = lookUpResourceId(res, mTitleResName, RES_TYPE_STRING, mPackageName);
        mTextResId = lookUpResourceId(res, mTextResName, RES_TYPE_STRING, mPackageName);
        mDisabledMessageResId = lookUpResourceId(res, mDisabledMessageResName, RES_TYPE_STRING,
                mPackageName);

        // mIconResName already contains the type, so the third argument is not needed.
        mIconResId = lookUpResourceId(res, mIconResName, null, mPackageName);
    }

    /**
     * Copy a {@link ShortcutInfo}, optionally removing fields.
     * @hide
     */
    public ShortcutInfo clone(@CloneFlags int cloneFlags) {
        return new ShortcutInfo(this, cloneFlags);
    }

    /**
     * @hide
     *
     * @isUpdating set true if it's "update", as opposed to "replace".
     */
    public void ensureUpdatableWith(ShortcutInfo source, boolean isUpdating) {
        if (isUpdating) {
            Preconditions.checkState(isVisibleToPublisher(),
                    "[Framework BUG] Invisible shortcuts can't be updated");
        }
        Preconditions.checkState(mUserId == source.mUserId, "Owner User ID must match");
        Preconditions.checkState(mId.equals(source.mId), "ID must match");
        Preconditions.checkState(mPackageName.equals(source.mPackageName),
                "Package name must match");

        if (isVisibleToPublisher()) {
            // Don't do this check for restore-blocked shortcuts.
            Preconditions.checkState(!isImmutable(), "Target ShortcutInfo is immutable");
        }
    }

    /**
     * Copy non-null/zero fields from another {@link ShortcutInfo}.  Only "public" information
     * will be overwritten.  The timestamp will *not* be updated to be consistent with other
     * setters (and also the clock is not injectable in this file).
     *
     * - Flags will not change
     * - mBitmapPath will not change
     * - Current time will be set to timestamp
     *
     * @throws IllegalStateException if source is not compatible.
     *
     * @hide
     */
    public void copyNonNullFieldsFrom(ShortcutInfo source) {
        ensureUpdatableWith(source, /*isUpdating=*/ true);

        if (source.mActivity != null) {
            mActivity = source.mActivity;
        }

        if (source.mIcon != null) {
            mIcon = source.mIcon;

            mIconResId = 0;
            mIconResName = null;
            mBitmapPath = null;
        }
        if (source.mTitle != null) {
            mTitle = source.mTitle;
            mTitleResId = 0;
            mTitleResName = null;
        } else if (source.mTitleResId != 0) {
            mTitle = null;
            mTitleResId = source.mTitleResId;
            mTitleResName = null;
        }

        if (source.mText != null) {
            mText = source.mText;
            mTextResId = 0;
            mTextResName = null;
        } else if (source.mTextResId != 0) {
            mText = null;
            mTextResId = source.mTextResId;
            mTextResName = null;
        }
        if (source.mDisabledMessage != null) {
            mDisabledMessage = source.mDisabledMessage;
            mDisabledMessageResId = 0;
            mDisabledMessageResName = null;
        } else if (source.mDisabledMessageResId != 0) {
            mDisabledMessage = null;
            mDisabledMessageResId = source.mDisabledMessageResId;
            mDisabledMessageResName = null;
        }
        if (source.mCategories != null) {
            mCategories = cloneCategories(source.mCategories);
        }
        if (source.mPersons != null) {
            mPersons = clonePersons(source.mPersons);
        }
        if (source.mIntents != null) {
            mIntents = cloneIntents(source.mIntents);
            mIntentPersistableExtrases =
                    clonePersistableBundle(source.mIntentPersistableExtrases);
        }
        if (source.mRank != RANK_NOT_SET) {
            mRank = source.mRank;
        }
        if (source.mExtras != null) {
            mExtras = source.mExtras;
        }

        if (source.mLocusId != null) {
            mLocusId = source.mLocusId;
        }
    }

    /**
     * @hide
     */
    public static Icon validateIcon(Icon icon) {
        switch (icon.getType()) {
            case Icon.TYPE_RESOURCE:
            case Icon.TYPE_BITMAP:
            case Icon.TYPE_ADAPTIVE_BITMAP:
                break; // OK
            default:
                throw getInvalidIconException();
        }
        if (icon.hasTint()) {
            throw new IllegalArgumentException("Icons with tints are not supported");
        }

        return icon;
    }

    /** @hide */
    public static IllegalArgumentException getInvalidIconException() {
        return new IllegalArgumentException("Unsupported icon type:"
                +" only the bitmap and resource types are supported");
    }

    /**
     * Builder class for {@link ShortcutInfo} objects.
     *
     * @see ShortcutManager
     */
    public static class Builder {
        private final Context mContext;

        private String mId;

        private ComponentName mActivity;

        private Icon mIcon;

        private int mTitleResId;

        private CharSequence mTitle;

        private int mTextResId;

        private CharSequence mText;

        private int mDisabledMessageResId;

        private CharSequence mDisabledMessage;

        private Set<String> mCategories;

        private Intent[] mIntents;

        private Person[] mPersons;

        private boolean mIsLongLived;

        private int mRank = RANK_NOT_SET;

        private PersistableBundle mExtras;

        private LocusId mLocusId;

        /**
         * Old style constructor.
         * @hide
         */
        @Deprecated
        public Builder(Context context) {
            mContext = context;
        }

        /**
         * Used with the old style constructor, kept for unit tests.
         * @hide
         */
        @NonNull
        @Deprecated
        public Builder setId(@NonNull String id) {
            mId = Preconditions.checkStringNotEmpty(id, "id cannot be empty");
            return this;
        }

        /**
         * Constructor.
         *
         * @param context Client context.
         * @param id ID of the shortcut.
         */
        public Builder(Context context, String id) {
            mContext = context;
            mId = Preconditions.checkStringNotEmpty(id, "id cannot be empty");
        }

        /**
         * Sets the {@link LocusId} associated with this shortcut.
         *
         * <p>This method should be called when the {@link LocusId} is used in other places (such
         * as {@link Notification} and {@link ContentCaptureContext}) so the device's intelligence
         * services can correlate them.
         */
        @NonNull
        public Builder setLocusId(@NonNull LocusId locusId) {
            mLocusId = Preconditions.checkNotNull(locusId, "locusId cannot be null");
            return this;
        }

        /**
         * Sets the target activity.  A shortcut will be shown along with this activity's icon
         * on the launcher.
         *
         * When selecting a target activity, keep the following in mind:
         * <ul>
         * <li>All dynamic shortcuts must have a target activity.  When a shortcut with no target
         * activity is published using
         * {@link ShortcutManager#addDynamicShortcuts(List)} or
         * {@link ShortcutManager#setDynamicShortcuts(List)},
         * the first main activity defined in the app's <code>AndroidManifest.xml</code>
         * file is used.
         *
         * <li>Only "main" activities&mdash;ones that define the {@link Intent#ACTION_MAIN}
         * and {@link Intent#CATEGORY_LAUNCHER} intent filters&mdash;can be target
         * activities.
         *
         * <li>By default, the first main activity defined in the app's manifest is
         * the target activity.
         *
         * <li>A target activity must belong to the publisher app.
         * </ul>
         *
         * @see ShortcutInfo#getActivity()
         */
        @NonNull
        public Builder setActivity(@NonNull ComponentName activity) {
            mActivity = Preconditions.checkNotNull(activity, "activity cannot be null");
            return this;
        }

        /**
         * Sets an icon of a shortcut.
         *
         * <p>Icons are not available on {@link ShortcutInfo} instances
         * returned by {@link ShortcutManager} or {@link LauncherApps}.  The default launcher
         * app can use {@link LauncherApps#getShortcutIconDrawable(ShortcutInfo, int)}
         * or {@link LauncherApps#getShortcutBadgedIconDrawable(ShortcutInfo, int)} to fetch
         * shortcut icons.
         *
         * <p>Tints set with {@link Icon#setTint} or {@link Icon#setTintList} are not supported
         * and will be ignored.
         *
         * <p>Only icons created with {@link Icon#createWithBitmap(Bitmap)},
         * {@link Icon#createWithAdaptiveBitmap(Bitmap)}
         * and {@link Icon#createWithResource} are supported.
         * Other types, such as URI-based icons, are not supported.
         *
         * @see LauncherApps#getShortcutIconDrawable(ShortcutInfo, int)
         * @see LauncherApps#getShortcutBadgedIconDrawable(ShortcutInfo, int)
         */
        @NonNull
        public Builder setIcon(Icon icon) {
            mIcon = validateIcon(icon);
            return this;
        }

        /**
         * @hide We don't support resource strings for dynamic shortcuts for now.  (But unit tests
         * use it.)
         */
        @Deprecated
        public Builder setShortLabelResId(int shortLabelResId) {
            Preconditions.checkState(mTitle == null, "shortLabel already set");
            mTitleResId = shortLabelResId;
            return this;
        }

        /**
         * Sets the short title of a shortcut.
         *
         * <p>This is a mandatory field when publishing a new shortcut with
         * {@link ShortcutManager#addDynamicShortcuts(List)} or
         * {@link ShortcutManager#setDynamicShortcuts(List)}.
         *
         * <p>This field is intended to be a concise description of a shortcut.
         *
         * <p>The recommended maximum length is 10 characters.
         *
         * @see ShortcutInfo#getShortLabel()
         */
        @NonNull
        public Builder setShortLabel(@NonNull CharSequence shortLabel) {
            Preconditions.checkState(mTitleResId == 0, "shortLabelResId already set");
            mTitle = Preconditions.checkStringNotEmpty(shortLabel, "shortLabel cannot be empty");
            return this;
        }

        /**
         * @hide We don't support resource strings for dynamic shortcuts for now.  (But unit tests
         * use it.)
         */
        @Deprecated
        public Builder setLongLabelResId(int longLabelResId) {
            Preconditions.checkState(mText == null, "longLabel already set");
            mTextResId = longLabelResId;
            return this;
        }

        /**
         * Sets the text of a shortcut.
         *
         * <p>This field is intended to be more descriptive than the shortcut title.  The launcher
         * shows this instead of the short title when it has enough space.
         *
         * <p>The recommend maximum length is 25 characters.
         *
         * @see ShortcutInfo#getLongLabel()
         */
        @NonNull
        public Builder setLongLabel(@NonNull CharSequence longLabel) {
            Preconditions.checkState(mTextResId == 0, "longLabelResId already set");
            mText = Preconditions.checkStringNotEmpty(longLabel, "longLabel cannot be empty");
            return this;
        }

        /** @hide -- old signature, the internal code still uses it. */
        @Deprecated
        public Builder setTitle(@NonNull CharSequence value) {
            return setShortLabel(value);
        }

        /** @hide -- old signature, the internal code still uses it. */
        @Deprecated
        public Builder setTitleResId(int value) {
            return setShortLabelResId(value);
        }

        /** @hide -- old signature, the internal code still uses it. */
        @Deprecated
        public Builder setText(@NonNull CharSequence value) {
            return setLongLabel(value);
        }

        /** @hide -- old signature, the internal code still uses it. */
        @Deprecated
        public Builder setTextResId(int value) {
            return setLongLabelResId(value);
        }

        /**
         * @hide We don't support resource strings for dynamic shortcuts for now.  (But unit tests
         * use it.)
         */
        @Deprecated
        public Builder setDisabledMessageResId(int disabledMessageResId) {
            Preconditions.checkState(mDisabledMessage == null, "disabledMessage already set");
            mDisabledMessageResId = disabledMessageResId;
            return this;
        }

        /**
         * Sets the message that should be shown when the user attempts to start a shortcut that
         * is disabled.
         *
         * @see ShortcutInfo#getDisabledMessage()
         */
        @NonNull
        public Builder setDisabledMessage(@NonNull CharSequence disabledMessage) {
            Preconditions.checkState(
                    mDisabledMessageResId == 0, "disabledMessageResId already set");
            mDisabledMessage =
                    Preconditions.checkStringNotEmpty(disabledMessage,
                            "disabledMessage cannot be empty");
            return this;
        }

        /**
         * Sets categories for a shortcut.  Launcher apps may use this information to
         * categorize shortcuts.
         *
         * @see #SHORTCUT_CATEGORY_CONVERSATION
         * @see ShortcutInfo#getCategories()
         */
        @NonNull
        public Builder setCategories(Set<String> categories) {
            mCategories = categories;
            return this;
        }

        /**
         * Sets the intent of a shortcut.  Alternatively, {@link #setIntents(Intent[])} can be used
         * to launch an activity with other activities in the back stack.
         *
         * <p>This is a mandatory field when publishing a new shortcut with
         * {@link ShortcutManager#addDynamicShortcuts(List)} or
         * {@link ShortcutManager#setDynamicShortcuts(List)}.
         *
         * <p>A shortcut can launch any intent that the publisher app has permission to
         * launch.  For example, a shortcut can launch an unexported activity within the publisher
         * app.  A shortcut intent doesn't have to point at the target activity.
         *
         * <p>The given {@code intent} can contain extras, but these extras must contain values
         * of primitive types in order for the system to persist these values.
         *
         * @see ShortcutInfo#getIntent()
         * @see #setIntents(Intent[])
         */
        @NonNull
        public Builder setIntent(@NonNull Intent intent) {
            return setIntents(new Intent[]{intent});
        }

        /**
         * Sets multiple intents instead of a single intent, in order to launch an activity with
         * other activities in back stack.  Use {@link TaskStackBuilder} to build intents. The
         * last element in the list represents the only intent that doesn't place an activity on
         * the back stack.
         * See the {@link ShortcutManager} javadoc for details.
         *
         * @see Builder#setIntent(Intent)
         * @see ShortcutInfo#getIntents()
         * @see Context#startActivities(Intent[])
         * @see TaskStackBuilder
         */
        @NonNull
        public Builder setIntents(@NonNull Intent[] intents) {
            Preconditions.checkNotNull(intents, "intents cannot be null");
            Preconditions.checkNotNull(intents.length, "intents cannot be empty");
            for (Intent intent : intents) {
                Preconditions.checkNotNull(intent, "intents cannot contain null");
                Preconditions.checkNotNull(intent.getAction(), "intent's action must be set");
            }
            // Make sure always clone incoming intents.
            mIntents = cloneIntents(intents);
            return this;
        }

        /**
         * Add a person that is relevant to this shortcut. Alternatively,
         * {@link #setPersons(Person[])} can be used to add multiple persons to a shortcut.
         *
         * <p> This is an optional field, but the addition of person may cause this shortcut to
         * appear more prominently in the user interface (e.g. ShareSheet).
         *
         * <p> A person should usually contain a uri in order to benefit from the ranking boost.
         * However, even if no uri is provided, it's beneficial to provide people in the shortcut,
         * such that listeners and voice only devices can announce and handle them properly.
         *
         * @see Person
         * @see #setPersons(Person[])
         */
        @NonNull
        public Builder setPerson(@NonNull Person person) {
            return setPersons(new Person[]{person});
        }

        /**
         * Sets multiple persons instead of a single person.
         *
         * @see Person
         * @see #setPerson(Person)
         */
        @NonNull
        public Builder setPersons(@NonNull Person[] persons) {
            Preconditions.checkNotNull(persons, "persons cannot be null");
            Preconditions.checkNotNull(persons.length, "persons cannot be empty");
            for (Person person : persons) {
                Preconditions.checkNotNull(person, "persons cannot contain null");
            }
            mPersons = clonePersons(persons);
            return this;
        }

        /**
         * Sets if a shortcut would be valid even if it has been unpublished/invisible by the app
         * (as a dynamic or pinned shortcut). If it is long lived, it can be cached by various
         * system services even after it has been unpublished as a dynamic shortcut.
         */
        @NonNull
<<<<<<< HEAD
        public Builder setLongLived() {
            mIsLongLived = true;
=======
        public Builder setLongLived(boolean londLived) {
            mIsLongLived = londLived;
>>>>>>> 825827da
            return this;
        }

        /**
         * "Rank" of a shortcut, which is a non-negative value that's used by the launcher app
         * to sort shortcuts.
         *
         * See {@link ShortcutInfo#getRank()} for details.
         */
        @NonNull
        public Builder setRank(int rank) {
            Preconditions.checkArgument((0 <= rank),
                    "Rank cannot be negative or bigger than MAX_RANK");
            mRank = rank;
            return this;
        }

        /**
         * Extras that the app can set for any purpose.
         *
         * <p>Apps can store arbitrary shortcut metadata in extras and retrieve the
         * metadata later using {@link ShortcutInfo#getExtras()}.
         */
        @NonNull
        public Builder setExtras(@NonNull PersistableBundle extras) {
            mExtras = extras;
            return this;
        }

        /**
         * Creates a {@link ShortcutInfo} instance.
         */
        @NonNull
        public ShortcutInfo build() {
            return new ShortcutInfo(this);
        }
    }

    /**
     * Returns the ID of a shortcut.
     *
     * <p>Shortcut IDs are unique within each publisher app and must be stable across
     * devices so that shortcuts will still be valid when restored on a different device.
     * See {@link ShortcutManager} for details.
     */
    @NonNull
    public String getId() {
        return mId;
    }

    /**
     * Gets the {@link LocusId} associated with this shortcut.
     *
     * <p>Used by the device's intelligence services to correlate objects (such as
     * {@link Notification} and {@link ContentCaptureContext}) that are correlated.
     */
    @Nullable
    public LocusId getLocusId() {
        return mLocusId;
    }

    /**
     * Return the package name of the publisher app.
     */
    @NonNull
    public String getPackage() {
        return mPackageName;
    }

    /**
     * Return the target activity.
     *
     * <p>This has nothing to do with the activity that this shortcut will launch.
     * Launcher apps should show the launcher icon for the returned activity alongside
     * this shortcut.
     *
     * @see Builder#setActivity
     */
    @Nullable
    public ComponentName getActivity() {
        return mActivity;
    }

    /** @hide */
    public void setActivity(ComponentName activity) {
        mActivity = activity;
    }

    /**
     * Returns the shortcut icon.
     *
     * @hide
     */
    @Nullable
    @UnsupportedAppUsage(maxTargetSdk = Build.VERSION_CODES.P, trackingBug = 115609023)
    public Icon getIcon() {
        return mIcon;
    }

    /** @hide -- old signature, the internal code still uses it. */
    @Nullable
    @Deprecated
    public CharSequence getTitle() {
        return mTitle;
    }

    /** @hide -- old signature, the internal code still uses it. */
    @Deprecated
    public int getTitleResId() {
        return mTitleResId;
    }

    /** @hide -- old signature, the internal code still uses it. */
    @Nullable
    @Deprecated
    public CharSequence getText() {
        return mText;
    }

    /** @hide -- old signature, the internal code still uses it. */
    @Deprecated
    public int getTextResId() {
        return mTextResId;
    }

    /**
     * Return the short description of a shortcut.
     *
     * @see Builder#setShortLabel(CharSequence)
     */
    @Nullable
    public CharSequence getShortLabel() {
        return mTitle;
    }

    /** @hide */
    public int getShortLabelResourceId() {
        return mTitleResId;
    }

    /**
     * Return the long description of a shortcut.
     *
     * @see Builder#setLongLabel(CharSequence)
     */
    @Nullable
    public CharSequence getLongLabel() {
        return mText;
    }

    /** @hide */
    public int getLongLabelResourceId() {
        return mTextResId;
    }

    /**
     * Return the message that should be shown when the user attempts to start a shortcut
     * that is disabled.
     *
     * @see Builder#setDisabledMessage(CharSequence)
     */
    @Nullable
    public CharSequence getDisabledMessage() {
        return mDisabledMessage;
    }

    /** @hide */
    public int getDisabledMessageResourceId() {
        return mDisabledMessageResId;
    }

    /** @hide */
    public void setDisabledReason(@DisabledReason int reason) {
        mDisabledReason = reason;
    }

    /**
     * Returns why a shortcut has been disabled.
     */
    @DisabledReason
    public int getDisabledReason() {
        return mDisabledReason;
    }

    /**
     * Return the shortcut's categories.
     *
     * @see Builder#setCategories(Set)
     */
    @Nullable
    public Set<String> getCategories() {
        return mCategories;
    }

    /**
     * Returns the intent that is executed when the user selects this shortcut.
     * If setIntents() was used, then return the last intent in the array.
     *
     * <p>Launcher apps <b>cannot</b> see the intent.  If a {@link ShortcutInfo} is
     * obtained via {@link LauncherApps}, then this method will always return null.
     * Launchers can only start a shortcut intent with {@link LauncherApps#startShortcut}.
     *
     * @see Builder#setIntent(Intent)
     */
    @Nullable
    public Intent getIntent() {
        if (mIntents == null || mIntents.length == 0) {
            return null;
        }
        final int last = mIntents.length - 1;
        final Intent intent = new Intent(mIntents[last]);
        return setIntentExtras(intent, mIntentPersistableExtrases[last]);
    }

    /**
     * Return the intent set with {@link Builder#setIntents(Intent[])}.
     *
     * <p>Launcher apps <b>cannot</b> see the intents.  If a {@link ShortcutInfo} is
     * obtained via {@link LauncherApps}, then this method will always return null.
     * Launchers can only start a shortcut intent with {@link LauncherApps#startShortcut}.
     *
     * @see Builder#setIntents(Intent[])
     */
    @Nullable
    public Intent[] getIntents() {
        final Intent[] ret = new Intent[mIntents.length];

        for (int i = 0; i < ret.length; i++) {
            ret[i] = new Intent(mIntents[i]);
            setIntentExtras(ret[i], mIntentPersistableExtrases[i]);
        }

        return ret;
    }

    /**
     * Return "raw" intents, which is the original intents without the extras.
     * @hide
     */
    @Nullable
    public Intent[] getIntentsNoExtras() {
        return mIntents;
    }

    /**
     * Return the Persons set with {@link Builder#setPersons(Person[])}.
     *
     * @hide
     */
    @Nullable
    @SystemApi
    public Person[] getPersons() {
        return clonePersons(mPersons);
    }

    /**
     * The extras in the intents.  We convert extras into {@link PersistableBundle} so we can
     * persist them.
     * @hide
     */
    @Nullable
    public PersistableBundle[] getIntentPersistableExtrases() {
        return mIntentPersistableExtrases;
    }

    /**
     * "Rank" of a shortcut, which is a non-negative, sequential value that's unique for each
     * {@link #getActivity} for each of the two types of shortcuts (static and dynamic).
     *
     * <p>Because static shortcuts and dynamic shortcuts have overlapping ranks,
     * when a launcher app shows shortcuts for an activity, it should first show
     * the static shortcuts, followed by the dynamic shortcuts.  Within each of those categories,
     * shortcuts should be sorted by rank in ascending order.
     *
     * <p><em>Floating shortcuts</em>, or shortcuts that are neither static nor dynamic, will all
     * have rank 0, because they aren't sorted.
     *
     * See the {@link ShortcutManager}'s class javadoc for details.
     *
     * @see Builder#setRank(int)
     */
    public int getRank() {
        return mRank;
    }

    /** @hide */
    public boolean hasRank() {
        return mRank != RANK_NOT_SET;
    }

    /** @hide */
    public void setRank(int rank) {
        mRank = rank;
    }

    /** @hide */
    public void clearImplicitRankAndRankChangedFlag() {
        mImplicitRank = 0;
    }

    /** @hide */
    public void setImplicitRank(int rank) {
        // Make sure to keep RANK_CHANGED_BIT.
        mImplicitRank = (mImplicitRank & RANK_CHANGED_BIT) | (rank & IMPLICIT_RANK_MASK);
    }

    /** @hide */
    public int getImplicitRank() {
        return mImplicitRank & IMPLICIT_RANK_MASK;
    }

    /** @hide */
    public void setRankChanged() {
        mImplicitRank |= RANK_CHANGED_BIT;
    }

    /** @hide */
    public boolean isRankChanged() {
        return (mImplicitRank & RANK_CHANGED_BIT) != 0;
    }

    /**
     * Extras that the app can set for any purpose.
     *
     * @see Builder#setExtras(PersistableBundle)
     */
    @Nullable
    public PersistableBundle getExtras() {
        return mExtras;
    }

    /** @hide */
    public int getUserId() {
        return mUserId;
    }

    /**
     * {@link UserHandle} on which the publisher created this shortcut.
     */
    public UserHandle getUserHandle() {
        return UserHandle.of(mUserId);
    }

    /**
     * Last time when any of the fields was updated.
     */
    public long getLastChangedTimestamp() {
        return mLastChangedTimestamp;
    }

    /** @hide */
    @ShortcutFlags
    public int getFlags() {
        return mFlags;
    }

    /** @hide*/
    public void replaceFlags(@ShortcutFlags int flags) {
        mFlags = flags;
    }

    /** @hide*/
    public void addFlags(@ShortcutFlags int flags) {
        mFlags |= flags;
    }

    /** @hide*/
    public void clearFlags(@ShortcutFlags int flags) {
        mFlags &= ~flags;
    }

    /** @hide*/
    public boolean hasFlags(@ShortcutFlags int flags) {
        return (mFlags & flags) == flags;
    }

    /** @hide */
    public boolean isReturnedByServer() {
        return hasFlags(FLAG_RETURNED_BY_SERVICE);
    }

    /** @hide */
    public void setReturnedByServer() {
        addFlags(FLAG_RETURNED_BY_SERVICE);
    }

    /** @hide */
    public boolean isLongLived() {
        return hasFlags(FLAG_LONG_LIVED);
    }

    /** @hide */
    public void setLongLived() {
        addFlags(FLAG_LONG_LIVED);
    }

    /** Return whether a shortcut is dynamic. */
    public boolean isDynamic() {
        return hasFlags(FLAG_DYNAMIC);
    }

    /** Return whether a shortcut is pinned. */
    public boolean isPinned() {
        return hasFlags(FLAG_PINNED);
    }

    /**
     * Return whether a shortcut is static; that is, whether a shortcut is
     * published from AndroidManifest.xml.  If {@code true}, the shortcut is
     * also {@link #isImmutable()}.
     *
     * <p>When an app is upgraded and a shortcut is no longer published from AndroidManifest.xml,
     * this will be set to {@code false}.  If the shortcut is not pinned, then it'll disappear.
     * However, if it's pinned, it will still be visible, {@link #isEnabled()} will be
     * {@code false} and {@link #isImmutable()} will be {@code true}.
     */
    public boolean isDeclaredInManifest() {
        return hasFlags(FLAG_MANIFEST);
    }

    /** @hide kept for unit tests */
    @Deprecated
    public boolean isManifestShortcut() {
        return isDeclaredInManifest();
    }

    /**
     * @return true if pinned but neither static nor dynamic.
     * @hide
     */
    public boolean isFloating() {
        return isPinned() && !(isDynamic() || isManifestShortcut());
    }

    /** @hide */
    public boolean isOriginallyFromManifest() {
        return hasFlags(FLAG_IMMUTABLE);
    }

    /** @hide */
    public boolean isDynamicVisible() {
        return isDynamic() && isVisibleToPublisher();
    }

    /** @hide */
    public boolean isPinnedVisible() {
        return isPinned() && isVisibleToPublisher();
    }

    /** @hide */
    public boolean isManifestVisible() {
        return isDeclaredInManifest() && isVisibleToPublisher();
    }

    /**
     * Return if a shortcut is immutable, in which case it cannot be modified with any of
     * {@link ShortcutManager} APIs.
     *
     * <p>All static shortcuts are immutable.  When a static shortcut is pinned and is then
     * disabled because it doesn't appear in AndroidManifest.xml for a newer version of the
     * app, {@link #isDeclaredInManifest()} returns {@code false}, but the shortcut
     * is still immutable.
     *
     * <p>All shortcuts originally published via the {@link ShortcutManager} APIs
     * are all mutable.
     */
    public boolean isImmutable() {
        return hasFlags(FLAG_IMMUTABLE);
    }

    /**
     * Returns {@code false} if a shortcut is disabled with
     * {@link ShortcutManager#disableShortcuts}.
     */
    public boolean isEnabled() {
        return !hasFlags(FLAG_DISABLED);
    }

    /** @hide */
    public boolean isAlive() {
        return hasFlags(FLAG_PINNED) || hasFlags(FLAG_DYNAMIC) || hasFlags(FLAG_MANIFEST);
    }

    /** @hide */
    public boolean usesQuota() {
        return hasFlags(FLAG_DYNAMIC) || hasFlags(FLAG_MANIFEST);
    }

    /**
     * Return whether a shortcut's icon is a resource in the owning package.
     *
     * @hide internal/unit tests only
     */
    public boolean hasIconResource() {
        return hasFlags(FLAG_HAS_ICON_RES);
    }

    /** @hide */
    public boolean hasStringResources() {
        return (mTitleResId != 0) || (mTextResId != 0) || (mDisabledMessageResId != 0);
    }

    /** @hide */
    public boolean hasAnyResources() {
        return hasIconResource() || hasStringResources();
    }

    /**
     * Return whether a shortcut's icon is stored as a file.
     *
     * @hide internal/unit tests only
     */
    public boolean hasIconFile() {
        return hasFlags(FLAG_HAS_ICON_FILE);
    }

    /**
     * Return whether a shortcut's icon is adaptive bitmap following design guideline
     * defined in {@link android.graphics.drawable.AdaptiveIconDrawable}.
     *
     * @hide internal/unit tests only
     */
    public boolean hasAdaptiveBitmap() {
        return hasFlags(FLAG_ADAPTIVE_BITMAP);
    }

    /** @hide */
    public boolean isIconPendingSave() {
        return hasFlags(FLAG_ICON_FILE_PENDING_SAVE);
    }

    /** @hide */
    public void setIconPendingSave() {
        addFlags(FLAG_ICON_FILE_PENDING_SAVE);
    }

    /** @hide */
    public void clearIconPendingSave() {
        clearFlags(FLAG_ICON_FILE_PENDING_SAVE);
    }

    /**
     * When the system wasn't able to restore a shortcut, it'll still be registered to the system
     * but disabled, and such shortcuts will not be visible to the publisher. They're still visible
     * to launchers though.
     *
     * @hide
     */
    @TestApi
    public boolean isVisibleToPublisher() {
        return !isDisabledForRestoreIssue(mDisabledReason);
    }

    /**
     * Return whether a shortcut only contains "key" information only or not.  If true, only the
     * following fields are available.
     * <ul>
     *     <li>{@link #getId()}
     *     <li>{@link #getPackage()}
     *     <li>{@link #getActivity()}
     *     <li>{@link #getLastChangedTimestamp()}
     *     <li>{@link #isDynamic()}
     *     <li>{@link #isPinned()}
     *     <li>{@link #isDeclaredInManifest()}
     *     <li>{@link #isImmutable()}
     *     <li>{@link #isEnabled()}
     *     <li>{@link #getUserHandle()}
     * </ul>
     *
     * <p>For performance reasons, shortcuts passed to
     * {@link LauncherApps.Callback#onShortcutsChanged(String, List, UserHandle)} as well as those
     * returned from {@link LauncherApps#getShortcuts(ShortcutQuery, UserHandle)}
     * while using the {@link ShortcutQuery#FLAG_GET_KEY_FIELDS_ONLY} option contain only key
     * information.
     */
    public boolean hasKeyFieldsOnly() {
        return hasFlags(FLAG_KEY_FIELDS_ONLY);
    }

    /** @hide */
    public boolean hasStringResourcesResolved() {
        return hasFlags(FLAG_STRINGS_RESOLVED);
    }

    /** @hide */
    public void updateTimestamp() {
        mLastChangedTimestamp = System.currentTimeMillis();
    }

    /** @hide */
    // VisibleForTesting
    public void setTimestamp(long value) {
        mLastChangedTimestamp = value;
    }

    /** @hide */
    public void clearIcon() {
        mIcon = null;
    }

    /** @hide */
    public void setIconResourceId(int iconResourceId) {
        if (mIconResId != iconResourceId) {
            mIconResName = null;
        }
        mIconResId = iconResourceId;
    }

    /**
     * Get the resource ID for the icon, valid only when {@link #hasIconResource()} } is true.
     * @hide internal / tests only.
     */
    public int getIconResourceId() {
        return mIconResId;
    }

    /**
     * Bitmap path.  Note this will be null even if {@link #hasIconFile()} is set when the save
     * is pending.  Use {@link #isIconPendingSave()} to check it.
     *
     * @hide
     */
    public String getBitmapPath() {
        return mBitmapPath;
    }

    /** @hide */
    public void setBitmapPath(String bitmapPath) {
        mBitmapPath = bitmapPath;
    }

    /** @hide */
    public void setDisabledMessageResId(int disabledMessageResId) {
        if (mDisabledMessageResId != disabledMessageResId) {
            mDisabledMessageResName = null;
        }
        mDisabledMessageResId = disabledMessageResId;
        mDisabledMessage = null;
    }

    /** @hide */
    public void setDisabledMessage(String disabledMessage) {
        mDisabledMessage = disabledMessage;
        mDisabledMessageResId = 0;
        mDisabledMessageResName = null;
    }

    /** @hide */
    public String getTitleResName() {
        return mTitleResName;
    }

    /** @hide */
    public void setTitleResName(String titleResName) {
        mTitleResName = titleResName;
    }

    /** @hide */
    public String getTextResName() {
        return mTextResName;
    }

    /** @hide */
    public void setTextResName(String textResName) {
        mTextResName = textResName;
    }

    /** @hide */
    public String getDisabledMessageResName() {
        return mDisabledMessageResName;
    }

    /** @hide */
    public void setDisabledMessageResName(String disabledMessageResName) {
        mDisabledMessageResName = disabledMessageResName;
    }

    /** @hide */
    public String getIconResName() {
        return mIconResName;
    }

    /** @hide */
    public void setIconResName(String iconResName) {
        mIconResName = iconResName;
    }

    /**
     * Replaces the intent.
     *
     * @throws IllegalArgumentException when extra is not compatible with {@link PersistableBundle}.
     *
     * @hide
     */
    public void setIntents(Intent[] intents) throws IllegalArgumentException {
        Preconditions.checkNotNull(intents);
        Preconditions.checkArgument(intents.length > 0);

        mIntents = cloneIntents(intents);
        fixUpIntentExtras();
    }

    /** @hide */
    public static Intent setIntentExtras(Intent intent, PersistableBundle extras) {
        if (extras == null) {
            intent.replaceExtras((Bundle) null);
        } else {
            intent.replaceExtras(new Bundle(extras));
        }
        return intent;
    }

    /**
     * Replaces the categories.
     *
     * @hide
     */
    public void setCategories(Set<String> categories) {
        mCategories = cloneCategories(categories);
    }

    private ShortcutInfo(Parcel source) {
        final ClassLoader cl = getClass().getClassLoader();

        mUserId = source.readInt();
        mId = source.readString();
        mPackageName = source.readString();
        mActivity = source.readParcelable(cl);
        mFlags = source.readInt();
        mIconResId = source.readInt();
        mLastChangedTimestamp = source.readLong();
        mDisabledReason = source.readInt();

        if (source.readInt() == 0) {
            return; // key information only.
        }

        mIcon = source.readParcelable(cl);
        mTitle = source.readCharSequence();
        mTitleResId = source.readInt();
        mText = source.readCharSequence();
        mTextResId = source.readInt();
        mDisabledMessage = source.readCharSequence();
        mDisabledMessageResId = source.readInt();
        mIntents = source.readParcelableArray(cl, Intent.class);
        mIntentPersistableExtrases = source.readParcelableArray(cl, PersistableBundle.class);
        mRank = source.readInt();
        mExtras = source.readParcelable(cl);
        mBitmapPath = source.readString();

        mIconResName = source.readString();
        mTitleResName = source.readString();
        mTextResName = source.readString();
        mDisabledMessageResName = source.readString();

        int N = source.readInt();
        if (N == 0) {
            mCategories = null;
        } else {
            mCategories = new ArraySet<>(N);
            for (int i = 0; i < N; i++) {
                mCategories.add(source.readString().intern());
            }
        }

        mPersons = source.readParcelableArray(cl, Person.class);
<<<<<<< HEAD
=======
        mLocusId = source.readParcelable(cl);
>>>>>>> 825827da
    }

    @Override
    public void writeToParcel(Parcel dest, int flags) {
        dest.writeInt(mUserId);
        dest.writeString(mId);
        dest.writeString(mPackageName);
        dest.writeParcelable(mActivity, flags);
        dest.writeInt(mFlags);
        dest.writeInt(mIconResId);
        dest.writeLong(mLastChangedTimestamp);
        dest.writeInt(mDisabledReason);

        if (hasKeyFieldsOnly()) {
            dest.writeInt(0);
            return;
        }
        dest.writeInt(1);

        dest.writeParcelable(mIcon, flags);
        dest.writeCharSequence(mTitle);
        dest.writeInt(mTitleResId);
        dest.writeCharSequence(mText);
        dest.writeInt(mTextResId);
        dest.writeCharSequence(mDisabledMessage);
        dest.writeInt(mDisabledMessageResId);

        dest.writeParcelableArray(mIntents, flags);
        dest.writeParcelableArray(mIntentPersistableExtrases, flags);
        dest.writeInt(mRank);
        dest.writeParcelable(mExtras, flags);
        dest.writeString(mBitmapPath);

        dest.writeString(mIconResName);
        dest.writeString(mTitleResName);
        dest.writeString(mTextResName);
        dest.writeString(mDisabledMessageResName);

        if (mCategories != null) {
            final int N = mCategories.size();
            dest.writeInt(N);
            for (int i = 0; i < N; i++) {
                dest.writeString(mCategories.valueAt(i));
            }
        } else {
            dest.writeInt(0);
        }

        dest.writeParcelableArray(mPersons, flags);
<<<<<<< HEAD
=======
        dest.writeParcelable(mLocusId, flags);
>>>>>>> 825827da
    }

    public static final @android.annotation.NonNull Creator<ShortcutInfo> CREATOR =
            new Creator<ShortcutInfo>() {
                public ShortcutInfo createFromParcel(Parcel source) {
                    return new ShortcutInfo(source);
                }
                public ShortcutInfo[] newArray(int size) {
                    return new ShortcutInfo[size];
                }
            };

    @Override
    public int describeContents() {
        return 0;
    }


    /**
     * Return a string representation, intended for logging.  Some fields will be retracted.
     */
    @Override
    public String toString() {
        return toStringInner(/* secure =*/ true, /* includeInternalData =*/ false,
                /*indent=*/ null);
    }

    /** @hide */
    public String toInsecureString() {
        return toStringInner(/* secure =*/ false, /* includeInternalData =*/ true,
                /*indent=*/ null);
    }

    /** @hide */
    public String toDumpString(String indent) {
        return toStringInner(/* secure =*/ false, /* includeInternalData =*/ true, indent);
    }

    private void addIndentOrComma(StringBuilder sb, String indent) {
        if (indent != null) {
            sb.append("\n  ");
            sb.append(indent);
        } else {
            sb.append(", ");
        }
    }

    private String toStringInner(boolean secure, boolean includeInternalData, String indent) {
        final StringBuilder sb = new StringBuilder();

        if (indent != null) {
            sb.append(indent);
        }

        sb.append("ShortcutInfo {");

        sb.append("id=");
        sb.append(secure ? "***" : mId);

        sb.append(", flags=0x");
        sb.append(Integer.toHexString(mFlags));
        sb.append(" [");
        if ((mFlags & FLAG_SHADOW) != 0) {
            // Note the shadow flag isn't actually used anywhere and it's just for dumpsys, so
            // we don't have an isXxx for this.
            sb.append("Sdw");
        }
        if (!isEnabled()) {
            sb.append("Dis");
        }
        if (isImmutable()) {
            sb.append("Im");
        }
        if (isManifestShortcut()) {
            sb.append("Man");
        }
        if (isDynamic()) {
            sb.append("Dyn");
        }
        if (isPinned()) {
            sb.append("Pin");
        }
        if (hasIconFile()) {
            sb.append("Ic-f");
        }
        if (isIconPendingSave()) {
            sb.append("Pens");
        }
        if (hasIconResource()) {
            sb.append("Ic-r");
        }
        if (hasKeyFieldsOnly()) {
            sb.append("Key");
        }
        if (hasStringResourcesResolved()) {
            sb.append("Str");
        }
        if (isReturnedByServer()) {
            sb.append("Rets");
        }
        if (isLongLived()) {
            sb.append("Liv");
        }
        sb.append("]");

        addIndentOrComma(sb, indent);

        sb.append("packageName=");
        sb.append(mPackageName);

        addIndentOrComma(sb, indent);

        sb.append("activity=");
        sb.append(mActivity);

        addIndentOrComma(sb, indent);

        sb.append("shortLabel=");
        sb.append(secure ? "***" : mTitle);
        sb.append(", resId=");
        sb.append(mTitleResId);
        sb.append("[");
        sb.append(mTitleResName);
        sb.append("]");

        addIndentOrComma(sb, indent);

        sb.append("longLabel=");
        sb.append(secure ? "***" : mText);
        sb.append(", resId=");
        sb.append(mTextResId);
        sb.append("[");
        sb.append(mTextResName);
        sb.append("]");

        addIndentOrComma(sb, indent);

        sb.append("disabledMessage=");
        sb.append(secure ? "***" : mDisabledMessage);
        sb.append(", resId=");
        sb.append(mDisabledMessageResId);
        sb.append("[");
        sb.append(mDisabledMessageResName);
        sb.append("]");

        addIndentOrComma(sb, indent);

        sb.append("disabledReason=");
        sb.append(getDisabledReasonDebugString(mDisabledReason));

        addIndentOrComma(sb, indent);

        sb.append("categories=");
        sb.append(mCategories);

        addIndentOrComma(sb, indent);

        sb.append("persons=");
        sb.append(mPersons);

        addIndentOrComma(sb, indent);

        sb.append("icon=");
        sb.append(mIcon);

        addIndentOrComma(sb, indent);

        sb.append("rank=");
        sb.append(mRank);

        sb.append(", timestamp=");
        sb.append(mLastChangedTimestamp);

        addIndentOrComma(sb, indent);

        sb.append("intents=");
        if (mIntents == null) {
            sb.append("null");
        } else {
            if (secure) {
                sb.append("size:");
                sb.append(mIntents.length);
            } else {
                final int size = mIntents.length;
                sb.append("[");
                String sep = "";
                for (int i = 0; i < size; i++) {
                    sb.append(sep);
                    sep = ", ";
                    sb.append(mIntents[i]);
                    sb.append("/");
                    sb.append(mIntentPersistableExtrases[i]);
                }
                sb.append("]");
            }
        }

        addIndentOrComma(sb, indent);

        sb.append("extras=");
        sb.append(mExtras);

        if (includeInternalData) {
            addIndentOrComma(sb, indent);

            sb.append("iconRes=");
            sb.append(mIconResId);
            sb.append("[");
            sb.append(mIconResName);
            sb.append("]");

            sb.append(", bitmapPath=");
            sb.append(mBitmapPath);
        }

        if (mLocusId != null) {
            sb.append("locusId="); sb.append(mLocusId); // LocusId.toString() is PII-safe.
        }

        sb.append("}");
        return sb.toString();
    }

    /** @hide */
    public ShortcutInfo(
            @UserIdInt int userId, String id, String packageName, ComponentName activity,
            Icon icon, CharSequence title, int titleResId, String titleResName,
            CharSequence text, int textResId, String textResName,
            CharSequence disabledMessage, int disabledMessageResId, String disabledMessageResName,
            Set<String> categories, Intent[] intentsWithExtras, int rank, PersistableBundle extras,
            long lastChangedTimestamp,
            int flags, int iconResId, String iconResName, String bitmapPath, int disabledReason,
<<<<<<< HEAD
            Person[] persons) {
=======
            Person[] persons, LocusId locusId) {
>>>>>>> 825827da
        mUserId = userId;
        mId = id;
        mPackageName = packageName;
        mActivity = activity;
        mIcon = icon;
        mTitle = title;
        mTitleResId = titleResId;
        mTitleResName = titleResName;
        mText = text;
        mTextResId = textResId;
        mTextResName = textResName;
        mDisabledMessage = disabledMessage;
        mDisabledMessageResId = disabledMessageResId;
        mDisabledMessageResName = disabledMessageResName;
        mCategories = cloneCategories(categories);
        mIntents = cloneIntents(intentsWithExtras);
        fixUpIntentExtras();
        mRank = rank;
        mExtras = extras;
        mLastChangedTimestamp = lastChangedTimestamp;
        mFlags = flags;
        mIconResId = iconResId;
        mIconResName = iconResName;
        mBitmapPath = bitmapPath;
        mDisabledReason = disabledReason;
        mPersons = persons;
<<<<<<< HEAD
=======
        mLocusId = locusId;
>>>>>>> 825827da
    }
}<|MERGE_RESOLUTION|>--- conflicted
+++ resolved
@@ -22,10 +22,7 @@
 import android.annotation.TestApi;
 import android.annotation.UnsupportedAppUsage;
 import android.annotation.UserIdInt;
-<<<<<<< HEAD
-=======
 import android.app.Notification;
->>>>>>> 825827da
 import android.app.Person;
 import android.app.TaskStackBuilder;
 import android.content.ComponentName;
@@ -360,12 +357,9 @@
     @Nullable
     private Person[] mPersons;
 
-<<<<<<< HEAD
-=======
     @Nullable
     private LocusId mLocusId;
 
->>>>>>> 825827da
     private int mRank;
 
     /**
@@ -1276,13 +1270,8 @@
          * system services even after it has been unpublished as a dynamic shortcut.
          */
         @NonNull
-<<<<<<< HEAD
-        public Builder setLongLived() {
-            mIsLongLived = true;
-=======
         public Builder setLongLived(boolean londLived) {
             mIsLongLived = londLived;
->>>>>>> 825827da
             return this;
         }
 
@@ -2049,10 +2038,7 @@
         }
 
         mPersons = source.readParcelableArray(cl, Person.class);
-<<<<<<< HEAD
-=======
         mLocusId = source.readParcelable(cl);
->>>>>>> 825827da
     }
 
     @Override
@@ -2102,10 +2088,7 @@
         }
 
         dest.writeParcelableArray(mPersons, flags);
-<<<<<<< HEAD
-=======
         dest.writeParcelable(mLocusId, flags);
->>>>>>> 825827da
     }
 
     public static final @android.annotation.NonNull Creator<ShortcutInfo> CREATOR =
@@ -2338,11 +2321,7 @@
             Set<String> categories, Intent[] intentsWithExtras, int rank, PersistableBundle extras,
             long lastChangedTimestamp,
             int flags, int iconResId, String iconResName, String bitmapPath, int disabledReason,
-<<<<<<< HEAD
-            Person[] persons) {
-=======
             Person[] persons, LocusId locusId) {
->>>>>>> 825827da
         mUserId = userId;
         mId = id;
         mPackageName = packageName;
@@ -2369,9 +2348,6 @@
         mBitmapPath = bitmapPath;
         mDisabledReason = disabledReason;
         mPersons = persons;
-<<<<<<< HEAD
-=======
         mLocusId = locusId;
->>>>>>> 825827da
     }
 }