/*
 * Copyright (C) 2007 The Android Open Source Project
 *
 * Licensed under the Apache License, Version 2.0 (the "License");
 * you may not use this file except in compliance with the License.
 * You may obtain a copy of the License at
 *
 *      http://www.apache.org/licenses/LICENSE-2.0
 *
 * Unless required by applicable law or agreed to in writing, software
 * distributed under the License is distributed on an "AS IS" BASIS,
 * WITHOUT WARRANTIES OR CONDITIONS OF ANY KIND, either express or implied.
 * See the License for the specific language governing permissions and
 * limitations under the License.
 */

package android.content.pm;

import android.content.ComponentName;
import android.content.Intent;
import android.content.IntentFilter;
import android.content.res.AssetManager;
import android.content.res.Configuration;
import android.content.res.Resources;
import android.content.res.TypedArray;
import android.content.res.XmlResourceParser;
import android.os.Build;
import android.os.Bundle;
import android.os.PatternMatcher;
import android.os.UserHandle;
import android.util.AttributeSet;
import android.util.Base64;
import android.util.DisplayMetrics;
import android.util.Log;
import android.util.Slog;
import android.util.TypedValue;

import java.io.BufferedInputStream;
import java.io.File;
import java.io.IOException;
import java.io.InputStream;
import java.io.PrintWriter;
import java.lang.ref.WeakReference;
import java.security.KeyFactory;
import java.security.NoSuchAlgorithmException;
import java.security.PublicKey;
import java.security.cert.Certificate;
import java.security.cert.CertificateEncodingException;
import java.security.spec.EncodedKeySpec;
import java.security.spec.InvalidKeySpecException;
import java.security.spec.X509EncodedKeySpec;
import java.util.ArrayList;
import java.util.Enumeration;
import java.util.HashMap;
import java.util.HashSet;
import java.util.Iterator;
import java.util.List;
import java.util.Map;
import java.util.Set;
import java.util.jar.StrictJarFile;
import java.util.zip.ZipEntry;

import com.android.internal.util.XmlUtils;

import org.xmlpull.v1.XmlPullParser;
import org.xmlpull.v1.XmlPullParserException;

/**
 * Package archive parsing
 *
 * {@hide}
 */
public class PackageParser {
    private static final boolean DEBUG_JAR = false;
    private static final boolean DEBUG_PARSER = false;
    private static final boolean DEBUG_BACKUP = false;

    /** File name in an APK for the Android manifest. */
    private static final String ANDROID_MANIFEST_FILENAME = "AndroidManifest.xml";

    /** @hide */
    public static class NewPermissionInfo {
        public final String name;
        public final int sdkVersion;
        public final int fileVersion;
        
        public NewPermissionInfo(String name, int sdkVersion, int fileVersion) {
            this.name = name;
            this.sdkVersion = sdkVersion;
            this.fileVersion = fileVersion;
        }
    }

    /** @hide */
    public static class SplitPermissionInfo {
        public final String rootPerm;
        public final String[] newPerms;
        public final int targetSdk;

        public SplitPermissionInfo(String rootPerm, String[] newPerms, int targetSdk) {
            this.rootPerm = rootPerm;
            this.newPerms = newPerms;
            this.targetSdk = targetSdk;
        }
    }

    /**
     * List of new permissions that have been added since 1.0.
     * NOTE: These must be declared in SDK version order, with permissions
     * added to older SDKs appearing before those added to newer SDKs.
     * If sdkVersion is 0, then this is not a permission that we want to
     * automatically add to older apps, but we do want to allow it to be
     * granted during a platform update.
     * @hide
     */
    public static final PackageParser.NewPermissionInfo NEW_PERMISSIONS[] =
        new PackageParser.NewPermissionInfo[] {
            new PackageParser.NewPermissionInfo(android.Manifest.permission.WRITE_EXTERNAL_STORAGE,
                    android.os.Build.VERSION_CODES.DONUT, 0),
            new PackageParser.NewPermissionInfo(android.Manifest.permission.READ_PHONE_STATE,
                    android.os.Build.VERSION_CODES.DONUT, 0)
    };

    /**
     * List of permissions that have been split into more granular or dependent
     * permissions.
     * @hide
     */
    public static final PackageParser.SplitPermissionInfo SPLIT_PERMISSIONS[] =
        new PackageParser.SplitPermissionInfo[] {
            // READ_EXTERNAL_STORAGE is always required when an app requests
            // WRITE_EXTERNAL_STORAGE, because we can't have an app that has
            // write access without read access.  The hack here with the target
            // target SDK version ensures that this grant is always done.
            new PackageParser.SplitPermissionInfo(android.Manifest.permission.WRITE_EXTERNAL_STORAGE,
                    new String[] { android.Manifest.permission.READ_EXTERNAL_STORAGE },
                    android.os.Build.VERSION_CODES.CUR_DEVELOPMENT+1),
            new PackageParser.SplitPermissionInfo(android.Manifest.permission.READ_CONTACTS,
                    new String[] { android.Manifest.permission.READ_CALL_LOG },
                    android.os.Build.VERSION_CODES.JELLY_BEAN),
            new PackageParser.SplitPermissionInfo(android.Manifest.permission.WRITE_CONTACTS,
                    new String[] { android.Manifest.permission.WRITE_CALL_LOG },
                    android.os.Build.VERSION_CODES.JELLY_BEAN)
    };

    private String mArchiveSourcePath;
    private String[] mSeparateProcesses;
    private boolean mOnlyCoreApps;
    private static final int SDK_VERSION = Build.VERSION.SDK_INT;
    private static final String SDK_CODENAME = "REL".equals(Build.VERSION.CODENAME)
            ? null : Build.VERSION.CODENAME;

    private int mParseError = PackageManager.INSTALL_SUCCEEDED;

    private static final Object mSync = new Object();
    private static WeakReference<byte[]> mReadBuffer;

    private static boolean sCompatibilityModeEnabled = true;
    private static final int PARSE_DEFAULT_INSTALL_LOCATION =
            PackageInfo.INSTALL_LOCATION_UNSPECIFIED;

    static class ParsePackageItemArgs {
        final Package owner;
        final String[] outError;
        final int nameRes;
        final int labelRes;
        final int iconRes;
        final int logoRes;
        final int bannerRes;
        
        String tag;
        TypedArray sa;
        
        ParsePackageItemArgs(Package _owner, String[] _outError,
                int _nameRes, int _labelRes, int _iconRes, int _logoRes, int _bannerRes) {
            owner = _owner;
            outError = _outError;
            nameRes = _nameRes;
            labelRes = _labelRes;
            iconRes = _iconRes;
            logoRes = _logoRes;
            bannerRes = _bannerRes;
        }
    }
    
    static class ParseComponentArgs extends ParsePackageItemArgs {
        final String[] sepProcesses;
        final int processRes;
        final int descriptionRes;
        final int enabledRes;
        int flags;
        
        ParseComponentArgs(Package _owner, String[] _outError,
                int _nameRes, int _labelRes, int _iconRes, int _logoRes, int _bannerRes,
                String[] _sepProcesses, int _processRes,
                int _descriptionRes, int _enabledRes) {
            super(_owner, _outError, _nameRes, _labelRes, _iconRes, _logoRes, _bannerRes);
            sepProcesses = _sepProcesses;
            processRes = _processRes;
            descriptionRes = _descriptionRes;
            enabledRes = _enabledRes;
        }
    }

    /* Light weight package info.
     * @hide
     */
    public static class PackageLite {
        public final String packageName;
        public final int versionCode;
        public final int installLocation;
        public final VerifierInfo[] verifiers;

        public PackageLite(String packageName, int versionCode,
                int installLocation, List<VerifierInfo> verifiers) {
            this.packageName = packageName;
            this.versionCode = versionCode;
            this.installLocation = installLocation;
            this.verifiers = verifiers.toArray(new VerifierInfo[verifiers.size()]);
        }
    }

    private ParsePackageItemArgs mParseInstrumentationArgs;
    private ParseComponentArgs mParseActivityArgs;
    private ParseComponentArgs mParseActivityAliasArgs;
    private ParseComponentArgs mParseServiceArgs;
    private ParseComponentArgs mParseProviderArgs;
    
    /** If set to true, we will only allow package files that exactly match
     *  the DTD.  Otherwise, we try to get as much from the package as we
     *  can without failing.  This should normally be set to false, to
     *  support extensions to the DTD in future versions. */
    private static final boolean RIGID_PARSER = false;

    private static final String TAG = "PackageParser";

    public PackageParser(String archiveSourcePath) {
        mArchiveSourcePath = archiveSourcePath;
    }

    public void setSeparateProcesses(String[] procs) {
        mSeparateProcesses = procs;
    }

    public void setOnlyCoreApps(boolean onlyCoreApps) {
        mOnlyCoreApps = onlyCoreApps;
    }

    private static final boolean isPackageFilename(String name) {
        return name.endsWith(".apk");
    }

    /*
    public static PackageInfo generatePackageInfo(PackageParser.Package p,
            int gids[], int flags, long firstInstallTime, long lastUpdateTime,
            HashSet<String> grantedPermissions) {
        PackageUserState state = new PackageUserState();
        return generatePackageInfo(p, gids, flags, firstInstallTime, lastUpdateTime,
                grantedPermissions, state, UserHandle.getCallingUserId());
    }
    */

    /**
     * Generate and return the {@link PackageInfo} for a parsed package.
     *
     * @param p the parsed package.
     * @param flags indicating which optional information is included.
     */
    public static PackageInfo generatePackageInfo(PackageParser.Package p,
            int gids[], int flags, long firstInstallTime, long lastUpdateTime,
            HashSet<String> grantedPermissions, PackageUserState state) {

        return generatePackageInfo(p, gids, flags, firstInstallTime, lastUpdateTime,
                grantedPermissions, state, UserHandle.getCallingUserId());
    }

    /**
     * Returns true if the package is installed and not blocked, or if the caller
     * explicitly wanted all uninstalled and blocked packages as well.
     */
    private static boolean checkUseInstalledOrBlocked(int flags, PackageUserState state) {
        return (state.installed && !state.blocked)
                || (flags & PackageManager.GET_UNINSTALLED_PACKAGES) != 0;
    }

    public static boolean isAvailable(PackageUserState state) {
        return checkUseInstalledOrBlocked(0, state);
    }

    public static PackageInfo generatePackageInfo(PackageParser.Package p,
            int gids[], int flags, long firstInstallTime, long lastUpdateTime,
            HashSet<String> grantedPermissions, PackageUserState state, int userId) {

        if (!checkUseInstalledOrBlocked(flags, state)) {
            return null;
        }
        PackageInfo pi = new PackageInfo();
        pi.packageName = p.packageName;
        pi.versionCode = p.mVersionCode;
        pi.versionName = p.mVersionName;
        pi.sharedUserId = p.mSharedUserId;
        pi.sharedUserLabel = p.mSharedUserLabel;
        pi.applicationInfo = generateApplicationInfo(p, flags, state, userId);
        pi.installLocation = p.installLocation;
        if ((pi.applicationInfo.flags&ApplicationInfo.FLAG_SYSTEM) != 0
                || (pi.applicationInfo.flags&ApplicationInfo.FLAG_UPDATED_SYSTEM_APP) != 0) {
            pi.requiredForAllUsers = p.mRequiredForAllUsers;
            pi.requiredForProfile = p.mRequiredForProfile;
        }
        pi.restrictedAccountType = p.mRestrictedAccountType;
        pi.requiredAccountType = p.mRequiredAccountType;
        pi.overlayTarget = p.mOverlayTarget;
        pi.firstInstallTime = firstInstallTime;
        pi.lastUpdateTime = lastUpdateTime;
        if ((flags&PackageManager.GET_GIDS) != 0) {
            pi.gids = gids;
        }
        if ((flags&PackageManager.GET_CONFIGURATIONS) != 0) {
            int N = p.configPreferences.size();
            if (N > 0) {
                pi.configPreferences = new ConfigurationInfo[N];
                p.configPreferences.toArray(pi.configPreferences);
            }
            N = p.reqFeatures != null ? p.reqFeatures.size() : 0;
            if (N > 0) {
                pi.reqFeatures = new FeatureInfo[N];
                p.reqFeatures.toArray(pi.reqFeatures);
            }
        }
        if ((flags&PackageManager.GET_ACTIVITIES) != 0) {
            int N = p.activities.size();
            if (N > 0) {
                if ((flags&PackageManager.GET_DISABLED_COMPONENTS) != 0) {
                    pi.activities = new ActivityInfo[N];
                } else {
                    int num = 0;
                    for (int i=0; i<N; i++) {
                        if (p.activities.get(i).info.enabled) num++;
                    }
                    pi.activities = new ActivityInfo[num];
                }
                for (int i=0, j=0; i<N; i++) {
                    final Activity activity = p.activities.get(i);
                    if (activity.info.enabled
                        || (flags&PackageManager.GET_DISABLED_COMPONENTS) != 0) {
                        pi.activities[j++] = generateActivityInfo(p.activities.get(i), flags,
                                state, userId);
                    }
                }
            }
        }
        if ((flags&PackageManager.GET_RECEIVERS) != 0) {
            int N = p.receivers.size();
            if (N > 0) {
                if ((flags&PackageManager.GET_DISABLED_COMPONENTS) != 0) {
                    pi.receivers = new ActivityInfo[N];
                } else {
                    int num = 0;
                    for (int i=0; i<N; i++) {
                        if (p.receivers.get(i).info.enabled) num++;
                    }
                    pi.receivers = new ActivityInfo[num];
                }
                for (int i=0, j=0; i<N; i++) {
                    final Activity activity = p.receivers.get(i);
                    if (activity.info.enabled
                        || (flags&PackageManager.GET_DISABLED_COMPONENTS) != 0) {
                        pi.receivers[j++] = generateActivityInfo(p.receivers.get(i), flags,
                                state, userId);
                    }
                }
            }
        }
        if ((flags&PackageManager.GET_SERVICES) != 0) {
            int N = p.services.size();
            if (N > 0) {
                if ((flags&PackageManager.GET_DISABLED_COMPONENTS) != 0) {
                    pi.services = new ServiceInfo[N];
                } else {
                    int num = 0;
                    for (int i=0; i<N; i++) {
                        if (p.services.get(i).info.enabled) num++;
                    }
                    pi.services = new ServiceInfo[num];
                }
                for (int i=0, j=0; i<N; i++) {
                    final Service service = p.services.get(i);
                    if (service.info.enabled
                        || (flags&PackageManager.GET_DISABLED_COMPONENTS) != 0) {
                        pi.services[j++] = generateServiceInfo(p.services.get(i), flags,
                                state, userId);
                    }
                }
            }
        }
        if ((flags&PackageManager.GET_PROVIDERS) != 0) {
            int N = p.providers.size();
            if (N > 0) {
                if ((flags&PackageManager.GET_DISABLED_COMPONENTS) != 0) {
                    pi.providers = new ProviderInfo[N];
                } else {
                    int num = 0;
                    for (int i=0; i<N; i++) {
                        if (p.providers.get(i).info.enabled) num++;
                    }
                    pi.providers = new ProviderInfo[num];
                }
                for (int i=0, j=0; i<N; i++) {
                    final Provider provider = p.providers.get(i);
                    if (provider.info.enabled
                        || (flags&PackageManager.GET_DISABLED_COMPONENTS) != 0) {
                        pi.providers[j++] = generateProviderInfo(p.providers.get(i), flags,
                                state, userId);
                    }
                }
            }
        }
        if ((flags&PackageManager.GET_INSTRUMENTATION) != 0) {
            int N = p.instrumentation.size();
            if (N > 0) {
                pi.instrumentation = new InstrumentationInfo[N];
                for (int i=0; i<N; i++) {
                    pi.instrumentation[i] = generateInstrumentationInfo(
                            p.instrumentation.get(i), flags);
                }
            }
        }
        if ((flags&PackageManager.GET_PERMISSIONS) != 0) {
            int N = p.permissions.size();
            if (N > 0) {
                pi.permissions = new PermissionInfo[N];
                for (int i=0; i<N; i++) {
                    pi.permissions[i] = generatePermissionInfo(p.permissions.get(i), flags);
                }
            }
            N = p.requestedPermissions.size();
            if (N > 0) {
                pi.requestedPermissions = new String[N];
                pi.requestedPermissionsFlags = new int[N];
                for (int i=0; i<N; i++) {
                    final String perm = p.requestedPermissions.get(i);
                    pi.requestedPermissions[i] = perm;
                    if (p.requestedPermissionsRequired.get(i)) {
                        pi.requestedPermissionsFlags[i] |= PackageInfo.REQUESTED_PERMISSION_REQUIRED;
                    }
                    if (grantedPermissions != null && grantedPermissions.contains(perm)) {
                        pi.requestedPermissionsFlags[i] |= PackageInfo.REQUESTED_PERMISSION_GRANTED;
                    }
                }
            }
        }
        if ((flags&PackageManager.GET_SIGNATURES) != 0) {
           int N = (p.mSignatures != null) ? p.mSignatures.length : 0;
           if (N > 0) {
                pi.signatures = new Signature[N];
                System.arraycopy(p.mSignatures, 0, pi.signatures, 0, N);
            }
        }
        return pi;
    }

    private Certificate[] loadCertificates(StrictJarFile jarFile, ZipEntry je,
            byte[] readBuffer) {
        try {
            // We must read the stream for the JarEntry to retrieve
            // its certificates.
            InputStream is = new BufferedInputStream(jarFile.getInputStream(je));
            while (is.read(readBuffer, 0, readBuffer.length) != -1) {
                // not using
            }
            is.close();
            return je != null ? jarFile.getCertificates(je) : null;
        } catch (IOException e) {
            Slog.w(TAG, "Exception reading " + je.getName() + " in " + jarFile, e);
        } catch (RuntimeException e) {
            Slog.w(TAG, "Exception reading " + je.getName() + " in " + jarFile, e);
        }
        return null;
    }

    public final static int PARSE_IS_SYSTEM = 1<<0;
    public final static int PARSE_CHATTY = 1<<1;
    public final static int PARSE_MUST_BE_APK = 1<<2;
    public final static int PARSE_IGNORE_PROCESSES = 1<<3;
    public final static int PARSE_FORWARD_LOCK = 1<<4;
    public final static int PARSE_ON_SDCARD = 1<<5;
    public final static int PARSE_IS_SYSTEM_DIR = 1<<6;
    public final static int PARSE_IS_PRIVILEGED = 1<<7;

    public int getParseError() {
        return mParseError;
    }

    public Package parsePackage(File sourceFile, String destCodePath,
            DisplayMetrics metrics, int flags) {
        return parsePackage(sourceFile, destCodePath, metrics, flags, false);
    }

    public Package parsePackage(File sourceFile, String destCodePath,
            DisplayMetrics metrics, int flags, boolean trustedOverlay) {
        mParseError = PackageManager.INSTALL_SUCCEEDED;

        mArchiveSourcePath = sourceFile.getPath();
        if (!sourceFile.isFile()) {
            Slog.w(TAG, "Skipping dir: " + mArchiveSourcePath);
            mParseError = PackageManager.INSTALL_PARSE_FAILED_NOT_APK;
            return null;
        }
        if (!isPackageFilename(sourceFile.getName())
                && (flags&PARSE_MUST_BE_APK) != 0) {
            if ((flags&PARSE_IS_SYSTEM) == 0) {
                // We expect to have non-.apk files in the system dir,
                // so don't warn about them.
                Slog.w(TAG, "Skipping non-package file: " + mArchiveSourcePath);
            }
            mParseError = PackageManager.INSTALL_PARSE_FAILED_NOT_APK;
            return null;
        }

        if (DEBUG_JAR)
            Slog.d(TAG, "Scanning package: " + mArchiveSourcePath);

        XmlResourceParser parser = null;
        AssetManager assmgr = null;
        Resources res = null;
        boolean assetError = true;
        try {
            assmgr = new AssetManager();
            int cookie = assmgr.addAssetPath(mArchiveSourcePath);
            if (cookie != 0) {
                res = new Resources(assmgr, metrics, null);
                assmgr.setConfiguration(0, 0, null, 0, 0, 0, 0, 0, 0, 0, 0, 0, 0, 0, 0, 0,
                        Build.VERSION.RESOURCES_SDK_INT);
                parser = assmgr.openXmlResourceParser(cookie, ANDROID_MANIFEST_FILENAME);
                assetError = false;
            } else {
                Slog.w(TAG, "Failed adding asset path:"+mArchiveSourcePath);
            }
        } catch (Exception e) {
            Slog.w(TAG, "Unable to read AndroidManifest.xml of "
                    + mArchiveSourcePath, e);
        }
        if (assetError) {
            if (assmgr != null) assmgr.close();
            mParseError = PackageManager.INSTALL_PARSE_FAILED_BAD_MANIFEST;
            return null;
        }
        String[] errorText = new String[1];
        Package pkg = null;
        Exception errorException = null;
        try {
            // XXXX todo: need to figure out correct configuration.
            pkg = parsePackage(res, parser, flags, trustedOverlay, errorText);
        } catch (Exception e) {
            errorException = e;
            mParseError = PackageManager.INSTALL_PARSE_FAILED_UNEXPECTED_EXCEPTION;
        }


        if (pkg == null) {
            // If we are only parsing core apps, then a null with INSTALL_SUCCEEDED
            // just means to skip this app so don't make a fuss about it.
            if (!mOnlyCoreApps || mParseError != PackageManager.INSTALL_SUCCEEDED) {
                if (errorException != null) {
                    Slog.w(TAG, mArchiveSourcePath, errorException);
                } else {
                    Slog.w(TAG, mArchiveSourcePath + " (at "
                            + parser.getPositionDescription()
                            + "): " + errorText[0]);
                }
                if (mParseError == PackageManager.INSTALL_SUCCEEDED) {
                    mParseError = PackageManager.INSTALL_PARSE_FAILED_MANIFEST_MALFORMED;
                }
            }
            parser.close();
            assmgr.close();
            return null;
        }

        parser.close();
        assmgr.close();

        // Set code and resource paths
        pkg.mPath = destCodePath;
        pkg.mScanPath = mArchiveSourcePath;
        //pkg.applicationInfo.sourceDir = destCodePath;
        //pkg.applicationInfo.publicSourceDir = destRes;
        pkg.mSignatures = null;

        return pkg;
    }

    /**
     * Gathers the {@link ManifestDigest} for {@code pkg} if it exists in the
     * APK. If it successfully scanned the package and found the
     * {@code AndroidManifest.xml}, {@code true} is returned.
     */
    public boolean collectManifestDigest(Package pkg) {
        try {
            final StrictJarFile jarFile = new StrictJarFile(mArchiveSourcePath);
            try {
                final ZipEntry je = jarFile.findEntry(ANDROID_MANIFEST_FILENAME);
                if (je != null) {
                    pkg.manifestDigest = ManifestDigest.fromInputStream(jarFile.getInputStream(je));
                }
            } finally {
                jarFile.close();
            }
            return true;
        } catch (IOException e) {
            return false;
        }
    }

    public boolean collectCertificates(Package pkg, int flags) {
        pkg.mSignatures = null;

        WeakReference<byte[]> readBufferRef;
        byte[] readBuffer = null;
        synchronized (mSync) {
            readBufferRef = mReadBuffer;
            if (readBufferRef != null) {
                mReadBuffer = null;
                readBuffer = readBufferRef.get();
            }
            if (readBuffer == null) {
                readBuffer = new byte[8192];
                readBufferRef = new WeakReference<byte[]>(readBuffer);
            }
        }

        try {
            StrictJarFile jarFile = new StrictJarFile(mArchiveSourcePath);

            Certificate[] certs = null;

            if ((flags&PARSE_IS_SYSTEM) != 0) {
                // If this package comes from the system image, then we
                // can trust it...  we'll just use the AndroidManifest.xml
                // to retrieve its signatures, not validating all of the
                // files.
                ZipEntry jarEntry = jarFile.findEntry(ANDROID_MANIFEST_FILENAME);
                certs = loadCertificates(jarFile, jarEntry, readBuffer);
                if (certs == null) {
                    Slog.e(TAG, "Package " + pkg.packageName
                            + " has no certificates at entry "
                            + jarEntry.getName() + "; ignoring!");
                    jarFile.close();
                    mParseError = PackageManager.INSTALL_PARSE_FAILED_NO_CERTIFICATES;
                    return false;
                }
                if (DEBUG_JAR) {
                    Slog.i(TAG, "File " + mArchiveSourcePath + ": entry=" + jarEntry
                            + " certs=" + (certs != null ? certs.length : 0));
                    if (certs != null) {
                        final int N = certs.length;
                        for (int i=0; i<N; i++) {
                            Slog.i(TAG, "  Public key: "
                                    + certs[i].getPublicKey().getEncoded()
                                    + " " + certs[i].getPublicKey());
                        }
                    }
                }
            } else {
                Iterator<ZipEntry> entries = jarFile.iterator();
                while (entries.hasNext()) {
                    final ZipEntry je = entries.next();
                    if (je.isDirectory()) continue;

                    final String name = je.getName();

                    if (name.startsWith("META-INF/"))
                        continue;

                    if (ANDROID_MANIFEST_FILENAME.equals(name)) {
                        pkg.manifestDigest =
                                ManifestDigest.fromInputStream(jarFile.getInputStream(je));
                    }

                    final Certificate[] localCerts = loadCertificates(jarFile, je, readBuffer);
                    if (DEBUG_JAR) {
                        Slog.i(TAG, "File " + mArchiveSourcePath + " entry " + je.getName()
                                + ": certs=" + certs + " ("
                                + (certs != null ? certs.length : 0) + ")");
                    }

                    if (localCerts == null) {
                        Slog.e(TAG, "Package " + pkg.packageName
                                + " has no certificates at entry "
                                + je.getName() + "; ignoring!");
                        jarFile.close();
                        mParseError = PackageManager.INSTALL_PARSE_FAILED_NO_CERTIFICATES;
                        return false;
                    } else if (certs == null) {
                        certs = localCerts;
                    } else {
                        // Ensure all certificates match.
                        for (int i=0; i<certs.length; i++) {
                            boolean found = false;
                            for (int j=0; j<localCerts.length; j++) {
                                if (certs[i] != null &&
                                        certs[i].equals(localCerts[j])) {
                                    found = true;
                                    break;
                                }
                            }
                            if (!found || certs.length != localCerts.length) {
                                Slog.e(TAG, "Package " + pkg.packageName
                                        + " has mismatched certificates at entry "
                                        + je.getName() + "; ignoring!");
                                jarFile.close();
                                mParseError = PackageManager.INSTALL_PARSE_FAILED_INCONSISTENT_CERTIFICATES;
                                return false;
                            }
                        }
                    }
                }
            }
            jarFile.close();

            synchronized (mSync) {
                mReadBuffer = readBufferRef;
            }

            if (certs != null && certs.length > 0) {
                final int N = certs.length;
                pkg.mSignatures = new Signature[certs.length];
                for (int i=0; i<N; i++) {
                    pkg.mSignatures[i] = new Signature(
                            certs[i].getEncoded());
                }
            } else {
                Slog.e(TAG, "Package " + pkg.packageName
                        + " has no certificates; ignoring!");
                mParseError = PackageManager.INSTALL_PARSE_FAILED_NO_CERTIFICATES;
                return false;
            }

            // Add the signing KeySet to the system
            pkg.mSigningKeys = new HashSet<PublicKey>();
            for (int i=0; i < certs.length; i++) {
                pkg.mSigningKeys.add(certs[i].getPublicKey());
            }

        } catch (CertificateEncodingException e) {
            Slog.w(TAG, "Exception reading " + mArchiveSourcePath, e);
            mParseError = PackageManager.INSTALL_PARSE_FAILED_CERTIFICATE_ENCODING;
            return false;
        } catch (IOException e) {
            Slog.w(TAG, "Exception reading " + mArchiveSourcePath, e);
            mParseError = PackageManager.INSTALL_PARSE_FAILED_CERTIFICATE_ENCODING;
            return false;
        } catch (SecurityException e) {
            Slog.w(TAG, "Exception reading " + mArchiveSourcePath, e);
            mParseError = PackageManager.INSTALL_PARSE_FAILED_CERTIFICATE_ENCODING;
            return false;
        } catch (RuntimeException e) {
            Slog.w(TAG, "Exception reading " + mArchiveSourcePath, e);
            mParseError = PackageManager.INSTALL_PARSE_FAILED_UNEXPECTED_EXCEPTION;
            return false;
        }

        return true;
    }

    /*
     * Utility method that retrieves just the package name and install
     * location from the apk location at the given file path.
     * @param packageFilePath file location of the apk
     * @param flags Special parse flags
     * @return PackageLite object with package information or null on failure.
     */
    public static PackageLite parsePackageLite(String packageFilePath, int flags) {
        AssetManager assmgr = null;
        final XmlResourceParser parser;
        final Resources res;
        try {
            assmgr = new AssetManager();
            assmgr.setConfiguration(0, 0, null, 0, 0, 0, 0, 0, 0, 0, 0, 0, 0, 0, 0, 0,
                    Build.VERSION.RESOURCES_SDK_INT);

            int cookie = assmgr.addAssetPath(packageFilePath);
            if (cookie == 0) {
                return null;
            }

            final DisplayMetrics metrics = new DisplayMetrics();
            metrics.setToDefaults();
            res = new Resources(assmgr, metrics, null);
            parser = assmgr.openXmlResourceParser(cookie, ANDROID_MANIFEST_FILENAME);
        } catch (Exception e) {
            if (assmgr != null) assmgr.close();
            Slog.w(TAG, "Unable to read AndroidManifest.xml of "
                    + packageFilePath, e);
            return null;
        }

        final AttributeSet attrs = parser;
        final String errors[] = new String[1];
        PackageLite packageLite = null;
        try {
            packageLite = parsePackageLite(res, parser, attrs, flags, errors);
        } catch (IOException e) {
            Slog.w(TAG, packageFilePath, e);
        } catch (XmlPullParserException e) {
            Slog.w(TAG, packageFilePath, e);
        } finally {
            if (parser != null) parser.close();
            if (assmgr != null) assmgr.close();
        }
        if (packageLite == null) {
            Slog.e(TAG, "parsePackageLite error: " + errors[0]);
            return null;
        }
        return packageLite;
    }

    private static String validateName(String name, boolean requiresSeparator) {
        final int N = name.length();
        boolean hasSep = false;
        boolean front = true;
        for (int i=0; i<N; i++) {
            final char c = name.charAt(i);
            if ((c >= 'a' && c <= 'z') || (c >= 'A' && c <= 'Z')) {
                front = false;
                continue;
            }
            if (!front) {
                if ((c >= '0' && c <= '9') || c == '_') {
                    continue;
                }
            }
            if (c == '.') {
                hasSep = true;
                front = true;
                continue;
            }
            return "bad character '" + c + "'";
        }
        return hasSep || !requiresSeparator
                ? null : "must have at least one '.' separator";
    }

    private static String parsePackageName(XmlPullParser parser,
            AttributeSet attrs, int flags, String[] outError)
            throws IOException, XmlPullParserException {

        int type;
        while ((type = parser.next()) != XmlPullParser.START_TAG
                && type != XmlPullParser.END_DOCUMENT) {
            ;
        }

        if (type != XmlPullParser.START_TAG) {
            outError[0] = "No start tag found";
            return null;
        }
        if (DEBUG_PARSER)
            Slog.v(TAG, "Root element name: '" + parser.getName() + "'");
        if (!parser.getName().equals("manifest")) {
            outError[0] = "No <manifest> tag";
            return null;
        }
        String pkgName = attrs.getAttributeValue(null, "package");
        if (pkgName == null || pkgName.length() == 0) {
            outError[0] = "<manifest> does not specify package";
            return null;
        }
        String nameError = validateName(pkgName, true);
        if (nameError != null && !"android".equals(pkgName)) {
            outError[0] = "<manifest> specifies bad package name \""
                + pkgName + "\": " + nameError;
            return null;
        }

        return pkgName.intern();
    }

    private static PackageLite parsePackageLite(Resources res, XmlPullParser parser,
            AttributeSet attrs, int flags, String[] outError) throws IOException,
            XmlPullParserException {

        int type;
        while ((type = parser.next()) != XmlPullParser.START_TAG
                && type != XmlPullParser.END_DOCUMENT) {
            ;
        }

        if (type != XmlPullParser.START_TAG) {
            outError[0] = "No start tag found";
            return null;
        }
        if (DEBUG_PARSER)
            Slog.v(TAG, "Root element name: '" + parser.getName() + "'");
        if (!parser.getName().equals("manifest")) {
            outError[0] = "No <manifest> tag";
            return null;
        }
        String pkgName = attrs.getAttributeValue(null, "package");
        if (pkgName == null || pkgName.length() == 0) {
            outError[0] = "<manifest> does not specify package";
            return null;
        }
        String nameError = validateName(pkgName, true);
        if (nameError != null && !"android".equals(pkgName)) {
            outError[0] = "<manifest> specifies bad package name \""
                + pkgName + "\": " + nameError;
            return null;
        }
        int installLocation = PARSE_DEFAULT_INSTALL_LOCATION;
        int versionCode = 0;
        int numFound = 0;
        for (int i = 0; i < attrs.getAttributeCount(); i++) {
            String attr = attrs.getAttributeName(i);
            if (attr.equals("installLocation")) {
                installLocation = attrs.getAttributeIntValue(i,
                        PARSE_DEFAULT_INSTALL_LOCATION);
                numFound++;
            } else if (attr.equals("versionCode")) {
                versionCode = attrs.getAttributeIntValue(i, 0);
                numFound++;
            }
            if (numFound >= 2) {
                break;
            }
        }

        // Only search the tree when the tag is directly below <manifest>
        final int searchDepth = parser.getDepth() + 1;

        final List<VerifierInfo> verifiers = new ArrayList<VerifierInfo>();
        while ((type = parser.next()) != XmlPullParser.END_DOCUMENT
                && (type != XmlPullParser.END_TAG || parser.getDepth() >= searchDepth)) {
            if (type == XmlPullParser.END_TAG || type == XmlPullParser.TEXT) {
                continue;
            }

            if (parser.getDepth() == searchDepth && "package-verifier".equals(parser.getName())) {
                final VerifierInfo verifier = parseVerifier(res, parser, attrs, flags, outError);
                if (verifier != null) {
                    verifiers.add(verifier);
                }
            }
        }

        return new PackageLite(pkgName.intern(), versionCode, installLocation, verifiers);
    }

    /**
     * Temporary.
     */
    static public Signature stringToSignature(String str) {
        final int N = str.length();
        byte[] sig = new byte[N];
        for (int i=0; i<N; i++) {
            sig[i] = (byte)str.charAt(i);
        }
        return new Signature(sig);
    }

    private Package parsePackage(
        Resources res, XmlResourceParser parser, int flags, boolean trustedOverlay,
        String[] outError) throws XmlPullParserException, IOException {
        AttributeSet attrs = parser;

        mParseInstrumentationArgs = null;
        mParseActivityArgs = null;
        mParseServiceArgs = null;
        mParseProviderArgs = null;
        
        String pkgName = parsePackageName(parser, attrs, flags, outError);
        if (pkgName == null) {
            mParseError = PackageManager.INSTALL_PARSE_FAILED_BAD_PACKAGE_NAME;
            return null;
        }
        int type;

        if (mOnlyCoreApps) {
            boolean core = attrs.getAttributeBooleanValue(null, "coreApp", false);
            if (!core) {
                mParseError = PackageManager.INSTALL_SUCCEEDED;
                return null;
            }
        }

        final Package pkg = new Package(pkgName);
        boolean foundApp = false;
        
        TypedArray sa = res.obtainAttributes(attrs,
                com.android.internal.R.styleable.AndroidManifest);
        pkg.mVersionCode = pkg.applicationInfo.versionCode = sa.getInteger(
                com.android.internal.R.styleable.AndroidManifest_versionCode, 0);
        pkg.mVersionName = sa.getNonConfigurationString(
                com.android.internal.R.styleable.AndroidManifest_versionName, 0);
        if (pkg.mVersionName != null) {
            pkg.mVersionName = pkg.mVersionName.intern();
        }
        String str = sa.getNonConfigurationString(
                com.android.internal.R.styleable.AndroidManifest_sharedUserId, 0);
        if (str != null && str.length() > 0) {
            String nameError = validateName(str, true);
            if (nameError != null && !"android".equals(pkgName)) {
                outError[0] = "<manifest> specifies bad sharedUserId name \""
                    + str + "\": " + nameError;
                mParseError = PackageManager.INSTALL_PARSE_FAILED_BAD_SHARED_USER_ID;
                return null;
            }
            pkg.mSharedUserId = str.intern();
            pkg.mSharedUserLabel = sa.getResourceId(
                    com.android.internal.R.styleable.AndroidManifest_sharedUserLabel, 0);
        }

        pkg.installLocation = sa.getInteger(
                com.android.internal.R.styleable.AndroidManifest_installLocation,
                PARSE_DEFAULT_INSTALL_LOCATION);
        pkg.applicationInfo.installLocation = pkg.installLocation;

        sa.recycle();

        /* Set the global "forward lock" flag */
        if ((flags & PARSE_FORWARD_LOCK) != 0) {
            pkg.applicationInfo.flags |= ApplicationInfo.FLAG_FORWARD_LOCK;
        }

        /* Set the global "on SD card" flag */
        if ((flags & PARSE_ON_SDCARD) != 0) {
            pkg.applicationInfo.flags |= ApplicationInfo.FLAG_EXTERNAL_STORAGE;
        }

        // Resource boolean are -1, so 1 means we don't know the value.
        int supportsSmallScreens = 1;
        int supportsNormalScreens = 1;
        int supportsLargeScreens = 1;
        int supportsXLargeScreens = 1;
        int resizeable = 1;
        int anyDensity = 1;
        
        int outerDepth = parser.getDepth();
        while ((type = parser.next()) != XmlPullParser.END_DOCUMENT
                && (type != XmlPullParser.END_TAG || parser.getDepth() > outerDepth)) {
            if (type == XmlPullParser.END_TAG || type == XmlPullParser.TEXT) {
                continue;
            }

            String tagName = parser.getName();
            if (tagName.equals("application")) {
                if (foundApp) {
                    if (RIGID_PARSER) {
                        outError[0] = "<manifest> has more than one <application>";
                        mParseError = PackageManager.INSTALL_PARSE_FAILED_MANIFEST_MALFORMED;
                        return null;
                    } else {
                        Slog.w(TAG, "<manifest> has more than one <application>");
                        XmlUtils.skipCurrentTag(parser);
                        continue;
                    }
                }

                foundApp = true;
                if (!parseApplication(pkg, res, parser, attrs, flags, outError)) {
                    return null;
                }
            } else if (tagName.equals("overlay")) {
                pkg.mTrustedOverlay = trustedOverlay;

                sa = res.obtainAttributes(attrs,
                        com.android.internal.R.styleable.AndroidManifestResourceOverlay);
                pkg.mOverlayTarget = sa.getString(
                        com.android.internal.R.styleable.AndroidManifestResourceOverlay_targetPackage);
                pkg.mOverlayPriority = sa.getInt(
                        com.android.internal.R.styleable.AndroidManifestResourceOverlay_priority,
                        -1);
                sa.recycle();

                if (pkg.mOverlayTarget == null) {
                    outError[0] = "<overlay> does not specify a target package";
                    mParseError = PackageManager.INSTALL_PARSE_FAILED_MANIFEST_MALFORMED;
                    return null;
                }
                if (pkg.mOverlayPriority < 0 || pkg.mOverlayPriority > 9999) {
                    outError[0] = "<overlay> priority must be between 0 and 9999";
                    mParseError =
                        PackageManager.INSTALL_PARSE_FAILED_MANIFEST_MALFORMED;
                    return null;
                }
                XmlUtils.skipCurrentTag(parser);

            } else if (tagName.equals("keys")) {
                if (!parseKeys(pkg, res, parser, attrs, outError)) {
                    return null;
                }
            } else if (tagName.equals("permission-group")) {
                if (parsePermissionGroup(pkg, flags, res, parser, attrs, outError) == null) {
                    return null;
                }
            } else if (tagName.equals("permission")) {
                if (parsePermission(pkg, res, parser, attrs, outError) == null) {
                    return null;
                }
            } else if (tagName.equals("permission-tree")) {
                if (parsePermissionTree(pkg, res, parser, attrs, outError) == null) {
                    return null;
                }
            } else if (tagName.equals("uses-permission")) {
                if (!parseUsesPermission(pkg, res, parser, attrs, outError)) {
                    return null;
                }
            } else if (tagName.equals("uses-configuration")) {
                ConfigurationInfo cPref = new ConfigurationInfo();
                sa = res.obtainAttributes(attrs,
                        com.android.internal.R.styleable.AndroidManifestUsesConfiguration);
                cPref.reqTouchScreen = sa.getInt(
                        com.android.internal.R.styleable.AndroidManifestUsesConfiguration_reqTouchScreen,
                        Configuration.TOUCHSCREEN_UNDEFINED);
                cPref.reqKeyboardType = sa.getInt(
                        com.android.internal.R.styleable.AndroidManifestUsesConfiguration_reqKeyboardType,
                        Configuration.KEYBOARD_UNDEFINED);
                if (sa.getBoolean(
                        com.android.internal.R.styleable.AndroidManifestUsesConfiguration_reqHardKeyboard,
                        false)) {
                    cPref.reqInputFeatures |= ConfigurationInfo.INPUT_FEATURE_HARD_KEYBOARD;
                }
                cPref.reqNavigation = sa.getInt(
                        com.android.internal.R.styleable.AndroidManifestUsesConfiguration_reqNavigation,
                        Configuration.NAVIGATION_UNDEFINED);
                if (sa.getBoolean(
                        com.android.internal.R.styleable.AndroidManifestUsesConfiguration_reqFiveWayNav,
                        false)) {
                    cPref.reqInputFeatures |= ConfigurationInfo.INPUT_FEATURE_FIVE_WAY_NAV;
                }
                sa.recycle();
                pkg.configPreferences.add(cPref);

                XmlUtils.skipCurrentTag(parser);

            } else if (tagName.equals("uses-feature")) {
                FeatureInfo fi = new FeatureInfo();
                sa = res.obtainAttributes(attrs,
                        com.android.internal.R.styleable.AndroidManifestUsesFeature);
                // Note: don't allow this value to be a reference to a resource
                // that may change.
                fi.name = sa.getNonResourceString(
                        com.android.internal.R.styleable.AndroidManifestUsesFeature_name);
                if (fi.name == null) {
                    fi.reqGlEsVersion = sa.getInt(
                            com.android.internal.R.styleable.AndroidManifestUsesFeature_glEsVersion,
                            FeatureInfo.GL_ES_VERSION_UNDEFINED);
                }
                if (sa.getBoolean(
                        com.android.internal.R.styleable.AndroidManifestUsesFeature_required,
                        true)) {
                    fi.flags |= FeatureInfo.FLAG_REQUIRED;
                }
                sa.recycle();
                if (pkg.reqFeatures == null) {
                    pkg.reqFeatures = new ArrayList<FeatureInfo>();
                }
                pkg.reqFeatures.add(fi);
                
                if (fi.name == null) {
                    ConfigurationInfo cPref = new ConfigurationInfo();
                    cPref.reqGlEsVersion = fi.reqGlEsVersion;
                    pkg.configPreferences.add(cPref);
                }

                XmlUtils.skipCurrentTag(parser);

            } else if (tagName.equals("uses-sdk")) {
                if (SDK_VERSION > 0) {
                    sa = res.obtainAttributes(attrs,
                            com.android.internal.R.styleable.AndroidManifestUsesSdk);

                    int minVers = 0;
                    String minCode = null;
                    int targetVers = 0;
                    String targetCode = null;
                    
                    TypedValue val = sa.peekValue(
                            com.android.internal.R.styleable.AndroidManifestUsesSdk_minSdkVersion);
                    if (val != null) {
                        if (val.type == TypedValue.TYPE_STRING && val.string != null) {
                            targetCode = minCode = val.string.toString();
                        } else {
                            // If it's not a string, it's an integer.
                            targetVers = minVers = val.data;
                        }
                    }
                    
                    val = sa.peekValue(
                            com.android.internal.R.styleable.AndroidManifestUsesSdk_targetSdkVersion);
                    if (val != null) {
                        if (val.type == TypedValue.TYPE_STRING && val.string != null) {
                            targetCode = minCode = val.string.toString();
                        } else {
                            // If it's not a string, it's an integer.
                            targetVers = val.data;
                        }
                    }
                    
                    sa.recycle();

                    if (minCode != null) {
                        if (!minCode.equals(SDK_CODENAME)) {
                            if (SDK_CODENAME != null) {
                                outError[0] = "Requires development platform " + minCode
                                        + " (current platform is " + SDK_CODENAME + ")";
                            } else {
                                outError[0] = "Requires development platform " + minCode
                                        + " but this is a release platform.";
                            }
                            mParseError = PackageManager.INSTALL_FAILED_OLDER_SDK;
                            return null;
                        }
                    } else if (minVers > SDK_VERSION) {
                        outError[0] = "Requires newer sdk version #" + minVers
                                + " (current version is #" + SDK_VERSION + ")";
                        mParseError = PackageManager.INSTALL_FAILED_OLDER_SDK;
                        return null;
                    }
                    
                    if (targetCode != null) {
                        if (!targetCode.equals(SDK_CODENAME)) {
                            if (SDK_CODENAME != null) {
                                outError[0] = "Requires development platform " + targetCode
                                        + " (current platform is " + SDK_CODENAME + ")";
                            } else {
                                outError[0] = "Requires development platform " + targetCode
                                        + " but this is a release platform.";
                            }
                            mParseError = PackageManager.INSTALL_FAILED_OLDER_SDK;
                            return null;
                        }
                        // If the code matches, it definitely targets this SDK.
                        pkg.applicationInfo.targetSdkVersion
                                = android.os.Build.VERSION_CODES.CUR_DEVELOPMENT;
                    } else {
                        pkg.applicationInfo.targetSdkVersion = targetVers;
                    }
                }

                XmlUtils.skipCurrentTag(parser);

            } else if (tagName.equals("supports-screens")) {
                sa = res.obtainAttributes(attrs,
                        com.android.internal.R.styleable.AndroidManifestSupportsScreens);

                pkg.applicationInfo.requiresSmallestWidthDp = sa.getInteger(
                        com.android.internal.R.styleable.AndroidManifestSupportsScreens_requiresSmallestWidthDp,
                        0);
                pkg.applicationInfo.compatibleWidthLimitDp = sa.getInteger(
                        com.android.internal.R.styleable.AndroidManifestSupportsScreens_compatibleWidthLimitDp,
                        0);
                pkg.applicationInfo.largestWidthLimitDp = sa.getInteger(
                        com.android.internal.R.styleable.AndroidManifestSupportsScreens_largestWidthLimitDp,
                        0);

                // This is a trick to get a boolean and still able to detect
                // if a value was actually set.
                supportsSmallScreens = sa.getInteger(
                        com.android.internal.R.styleable.AndroidManifestSupportsScreens_smallScreens,
                        supportsSmallScreens);
                supportsNormalScreens = sa.getInteger(
                        com.android.internal.R.styleable.AndroidManifestSupportsScreens_normalScreens,
                        supportsNormalScreens);
                supportsLargeScreens = sa.getInteger(
                        com.android.internal.R.styleable.AndroidManifestSupportsScreens_largeScreens,
                        supportsLargeScreens);
                supportsXLargeScreens = sa.getInteger(
                        com.android.internal.R.styleable.AndroidManifestSupportsScreens_xlargeScreens,
                        supportsXLargeScreens);
                resizeable = sa.getInteger(
                        com.android.internal.R.styleable.AndroidManifestSupportsScreens_resizeable,
                        resizeable);
                anyDensity = sa.getInteger(
                        com.android.internal.R.styleable.AndroidManifestSupportsScreens_anyDensity,
                        anyDensity);

                sa.recycle();
                
                XmlUtils.skipCurrentTag(parser);
                
            } else if (tagName.equals("protected-broadcast")) {
                sa = res.obtainAttributes(attrs,
                        com.android.internal.R.styleable.AndroidManifestProtectedBroadcast);

                // Note: don't allow this value to be a reference to a resource
                // that may change.
                String name = sa.getNonResourceString(
                        com.android.internal.R.styleable.AndroidManifestProtectedBroadcast_name);

                sa.recycle();

                if (name != null && (flags&PARSE_IS_SYSTEM) != 0) {
                    if (pkg.protectedBroadcasts == null) {
                        pkg.protectedBroadcasts = new ArrayList<String>();
                    }
                    if (!pkg.protectedBroadcasts.contains(name)) {
                        pkg.protectedBroadcasts.add(name.intern());
                    }
                }

                XmlUtils.skipCurrentTag(parser);
                
            } else if (tagName.equals("instrumentation")) {
                if (parseInstrumentation(pkg, res, parser, attrs, outError) == null) {
                    return null;
                }
                
            } else if (tagName.equals("original-package")) {
                sa = res.obtainAttributes(attrs,
                        com.android.internal.R.styleable.AndroidManifestOriginalPackage);

                String orig =sa.getNonConfigurationString(
                        com.android.internal.R.styleable.AndroidManifestOriginalPackage_name, 0);
                if (!pkg.packageName.equals(orig)) {
                    if (pkg.mOriginalPackages == null) {
                        pkg.mOriginalPackages = new ArrayList<String>();
                        pkg.mRealPackage = pkg.packageName;
                    }
                    pkg.mOriginalPackages.add(orig);
                }

                sa.recycle();

                XmlUtils.skipCurrentTag(parser);
                
            } else if (tagName.equals("adopt-permissions")) {
                sa = res.obtainAttributes(attrs,
                        com.android.internal.R.styleable.AndroidManifestOriginalPackage);

                String name = sa.getNonConfigurationString(
                        com.android.internal.R.styleable.AndroidManifestOriginalPackage_name, 0);

                sa.recycle();

                if (name != null) {
                    if (pkg.mAdoptPermissions == null) {
                        pkg.mAdoptPermissions = new ArrayList<String>();
                    }
                    pkg.mAdoptPermissions.add(name);
                }

                XmlUtils.skipCurrentTag(parser);
                
            } else if (tagName.equals("uses-gl-texture")) {
                // Just skip this tag
                XmlUtils.skipCurrentTag(parser);
                continue;
                
            } else if (tagName.equals("compatible-screens")) {
                // Just skip this tag
                XmlUtils.skipCurrentTag(parser);
                continue;
            } else if (tagName.equals("supports-input")) {
                XmlUtils.skipCurrentTag(parser);
                continue;
                
            } else if (tagName.equals("eat-comment")) {
                // Just skip this tag
                XmlUtils.skipCurrentTag(parser);
                continue;
                
            } else if (RIGID_PARSER) {
                outError[0] = "Bad element under <manifest>: "
                    + parser.getName();
                mParseError = PackageManager.INSTALL_PARSE_FAILED_MANIFEST_MALFORMED;
                return null;

            } else {
                Slog.w(TAG, "Unknown element under <manifest>: " + parser.getName()
                        + " at " + mArchiveSourcePath + " "
                        + parser.getPositionDescription());
                XmlUtils.skipCurrentTag(parser);
                continue;
            }
        }

        if (!foundApp && pkg.instrumentation.size() == 0) {
            outError[0] = "<manifest> does not contain an <application> or <instrumentation>";
            mParseError = PackageManager.INSTALL_PARSE_FAILED_MANIFEST_EMPTY;
        }

        final int NP = PackageParser.NEW_PERMISSIONS.length;
        StringBuilder implicitPerms = null;
        for (int ip=0; ip<NP; ip++) {
            final PackageParser.NewPermissionInfo npi
                    = PackageParser.NEW_PERMISSIONS[ip];
            if (pkg.applicationInfo.targetSdkVersion >= npi.sdkVersion) {
                break;
            }
            if (!pkg.requestedPermissions.contains(npi.name)) {
                if (implicitPerms == null) {
                    implicitPerms = new StringBuilder(128);
                    implicitPerms.append(pkg.packageName);
                    implicitPerms.append(": compat added ");
                } else {
                    implicitPerms.append(' ');
                }
                implicitPerms.append(npi.name);
                pkg.requestedPermissions.add(npi.name);
                pkg.requestedPermissionsRequired.add(Boolean.TRUE);
            }
        }
        if (implicitPerms != null) {
            Slog.i(TAG, implicitPerms.toString());
        }

        final int NS = PackageParser.SPLIT_PERMISSIONS.length;
        for (int is=0; is<NS; is++) {
            final PackageParser.SplitPermissionInfo spi
                    = PackageParser.SPLIT_PERMISSIONS[is];
            if (pkg.applicationInfo.targetSdkVersion >= spi.targetSdk
                    || !pkg.requestedPermissions.contains(spi.rootPerm)) {
                continue;
            }
            for (int in=0; in<spi.newPerms.length; in++) {
                final String perm = spi.newPerms[in];
                if (!pkg.requestedPermissions.contains(perm)) {
                    pkg.requestedPermissions.add(perm);
                    pkg.requestedPermissionsRequired.add(Boolean.TRUE);
                }
            }
        }

        if (supportsSmallScreens < 0 || (supportsSmallScreens > 0
                && pkg.applicationInfo.targetSdkVersion
                        >= android.os.Build.VERSION_CODES.DONUT)) {
            pkg.applicationInfo.flags |= ApplicationInfo.FLAG_SUPPORTS_SMALL_SCREENS;
        }
        if (supportsNormalScreens != 0) {
            pkg.applicationInfo.flags |= ApplicationInfo.FLAG_SUPPORTS_NORMAL_SCREENS;
        }
        if (supportsLargeScreens < 0 || (supportsLargeScreens > 0
                && pkg.applicationInfo.targetSdkVersion
                        >= android.os.Build.VERSION_CODES.DONUT)) {
            pkg.applicationInfo.flags |= ApplicationInfo.FLAG_SUPPORTS_LARGE_SCREENS;
        }
        if (supportsXLargeScreens < 0 || (supportsXLargeScreens > 0
                && pkg.applicationInfo.targetSdkVersion
                        >= android.os.Build.VERSION_CODES.GINGERBREAD)) {
            pkg.applicationInfo.flags |= ApplicationInfo.FLAG_SUPPORTS_XLARGE_SCREENS;
        }
        if (resizeable < 0 || (resizeable > 0
                && pkg.applicationInfo.targetSdkVersion
                        >= android.os.Build.VERSION_CODES.DONUT)) {
            pkg.applicationInfo.flags |= ApplicationInfo.FLAG_RESIZEABLE_FOR_SCREENS;
        }
        if (anyDensity < 0 || (anyDensity > 0
                && pkg.applicationInfo.targetSdkVersion
                        >= android.os.Build.VERSION_CODES.DONUT)) {
            pkg.applicationInfo.flags |= ApplicationInfo.FLAG_SUPPORTS_SCREEN_DENSITIES;
        }

        /*
         * b/8528162: Ignore the <uses-permission android:required> attribute if
         * targetSdkVersion < JELLY_BEAN_MR2. There are lots of apps in the wild
         * which are improperly using this attribute, even though it never worked.
         */
        if (pkg.applicationInfo.targetSdkVersion < Build.VERSION_CODES.JELLY_BEAN_MR2) {
            for (int i = 0; i < pkg.requestedPermissionsRequired.size(); i++) {
                pkg.requestedPermissionsRequired.set(i, Boolean.TRUE);
            }
        }

        return pkg;
    }

    private boolean parseUsesPermission(Package pkg, Resources res, XmlResourceParser parser,
                                        AttributeSet attrs, String[] outError)
            throws XmlPullParserException, IOException {
        TypedArray sa = res.obtainAttributes(attrs,
                com.android.internal.R.styleable.AndroidManifestUsesPermission);

        // Note: don't allow this value to be a reference to a resource
        // that may change.
        String name = sa.getNonResourceString(
                com.android.internal.R.styleable.AndroidManifestUsesPermission_name);
/*
        boolean required = sa.getBoolean(
                com.android.internal.R.styleable.AndroidManifestUsesPermission_required, true);
*/
        boolean required = true; // Optional <uses-permission> not supported

        int maxSdkVersion = 0;
        TypedValue val = sa.peekValue(
                com.android.internal.R.styleable.AndroidManifestUsesPermission_maxSdkVersion);
        if (val != null) {
            if (val.type >= TypedValue.TYPE_FIRST_INT && val.type <= TypedValue.TYPE_LAST_INT) {
                maxSdkVersion = val.data;
            }
        }

        sa.recycle();

        if ((maxSdkVersion == 0) || (maxSdkVersion >= Build.VERSION.RESOURCES_SDK_INT)) {
            if (name != null) {
                int index = pkg.requestedPermissions.indexOf(name);
                if (index == -1) {
                    pkg.requestedPermissions.add(name.intern());
                    pkg.requestedPermissionsRequired.add(required ? Boolean.TRUE : Boolean.FALSE);
                } else {
                    if (pkg.requestedPermissionsRequired.get(index) != required) {
                        outError[0] = "conflicting <uses-permission> entries";
                        mParseError = PackageManager.INSTALL_PARSE_FAILED_MANIFEST_MALFORMED;
                        return false;
                    }
                }
            }
        }

        XmlUtils.skipCurrentTag(parser);
        return true;
    }

    private static String buildClassName(String pkg, CharSequence clsSeq,
            String[] outError) {
        if (clsSeq == null || clsSeq.length() <= 0) {
            outError[0] = "Empty class name in package " + pkg;
            return null;
        }
        String cls = clsSeq.toString();
        char c = cls.charAt(0);
        if (c == '.') {
            return (pkg + cls).intern();
        }
        if (cls.indexOf('.') < 0) {
            StringBuilder b = new StringBuilder(pkg);
            b.append('.');
            b.append(cls);
            return b.toString().intern();
        }
        if (c >= 'a' && c <= 'z') {
            return cls.intern();
        }
        outError[0] = "Bad class name " + cls + " in package " + pkg;
        return null;
    }

    private static String buildCompoundName(String pkg,
            CharSequence procSeq, String type, String[] outError) {
        String proc = procSeq.toString();
        char c = proc.charAt(0);
        if (pkg != null && c == ':') {
            if (proc.length() < 2) {
                outError[0] = "Bad " + type + " name " + proc + " in package " + pkg
                        + ": must be at least two characters";
                return null;
            }
            String subName = proc.substring(1);
            String nameError = validateName(subName, false);
            if (nameError != null) {
                outError[0] = "Invalid " + type + " name " + proc + " in package "
                        + pkg + ": " + nameError;
                return null;
            }
            return (pkg + proc).intern();
        }
        String nameError = validateName(proc, true);
        if (nameError != null && !"system".equals(proc)) {
            outError[0] = "Invalid " + type + " name " + proc + " in package "
                    + pkg + ": " + nameError;
            return null;
        }
        return proc.intern();
    }
    
    private static String buildProcessName(String pkg, String defProc,
            CharSequence procSeq, int flags, String[] separateProcesses,
            String[] outError) {
        if ((flags&PARSE_IGNORE_PROCESSES) != 0 && !"system".equals(procSeq)) {
            return defProc != null ? defProc : pkg;
        }
        if (separateProcesses != null) {
            for (int i=separateProcesses.length-1; i>=0; i--) {
                String sp = separateProcesses[i];
                if (sp.equals(pkg) || sp.equals(defProc) || sp.equals(procSeq)) {
                    return pkg;
                }
            }
        }
        if (procSeq == null || procSeq.length() <= 0) {
            return defProc;
        }
        return buildCompoundName(pkg, procSeq, "process", outError);
    }

    private static String buildTaskAffinityName(String pkg, String defProc,
            CharSequence procSeq, String[] outError) {
        if (procSeq == null) {
            return defProc;
        }
        if (procSeq.length() <= 0) {
            return null;
        }
        return buildCompoundName(pkg, procSeq, "taskAffinity", outError);
    }

    private boolean parseKeys(Package owner, Resources res,
            XmlPullParser parser, AttributeSet attrs, String[] outError)
            throws XmlPullParserException, IOException {
        // we've encountered the 'keys' tag
        // all the keys and keysets that we want must be defined here
        // so we're going to iterate over the parser and pull out the things we want
        int outerDepth = parser.getDepth();

        int type;
        PublicKey currentKey = null;
        int currentKeyDepth = -1;
        Map<PublicKey, Set<String>> definedKeySets = new HashMap<PublicKey, Set<String>>();
        while ((type = parser.next()) != XmlPullParser.END_DOCUMENT
                && (type != XmlPullParser.END_TAG || parser.getDepth() > outerDepth)) {
            if (type == XmlPullParser.END_TAG) {
                if (parser.getDepth() == currentKeyDepth) {
                    currentKey = null;
                    currentKeyDepth = -1;
                }
                continue;
            }
            String tagname = parser.getName();
            if (tagname.equals("publicKey")) {
                final TypedArray sa = res.obtainAttributes(attrs,
                        com.android.internal.R.styleable.PublicKey);
                final String encodedKey = sa.getNonResourceString(
                    com.android.internal.R.styleable.PublicKey_value);
                currentKey = parsePublicKey(encodedKey);
                if (currentKey == null) {
                    Slog.w(TAG, "No valid key in 'publicKey' tag at "
                            + parser.getPositionDescription());
                    sa.recycle();
                    continue;
                }
                currentKeyDepth = parser.getDepth();
                definedKeySets.put(currentKey, new HashSet<String>());
                sa.recycle();
            } else if (tagname.equals("keyset")) {
                if (currentKey == null) {
                    Slog.i(TAG, "'keyset' not in 'publicKey' tag at "
                            + parser.getPositionDescription());
                    continue;
                }
                final TypedArray sa = res.obtainAttributes(attrs,
                        com.android.internal.R.styleable.KeySet);
                final String name = sa.getNonResourceString(
                    com.android.internal.R.styleable.KeySet_name);
                definedKeySets.get(currentKey).add(name);
                sa.recycle();
            } else if (RIGID_PARSER) {
                Slog.w(TAG, "Bad element under <keys>: " + parser.getName()
                        + " at " + mArchiveSourcePath + " "
                        + parser.getPositionDescription());
                return false;
            } else {
                Slog.w(TAG, "Unknown element under <keys>: " + parser.getName()
                        + " at " + mArchiveSourcePath + " "
                        + parser.getPositionDescription());
                XmlUtils.skipCurrentTag(parser);
                continue;
            }
        }

        owner.mKeySetMapping = new HashMap<String, Set<PublicKey>>();
        for (Map.Entry<PublicKey, Set<String>> e : definedKeySets.entrySet()) {
            PublicKey key = e.getKey();
            Set<String> keySetNames = e.getValue();
            for (String alias : keySetNames) {
                if (owner.mKeySetMapping.containsKey(alias)) {
                    owner.mKeySetMapping.get(alias).add(key);
                } else {
                    Set<PublicKey> keys = new HashSet<PublicKey>();
                    keys.add(key);
                    owner.mKeySetMapping.put(alias, keys);
                }
            }
        }

        return true;
    }

    private PermissionGroup parsePermissionGroup(Package owner, int flags, Resources res,
            XmlPullParser parser, AttributeSet attrs, String[] outError)
        throws XmlPullParserException, IOException {
        PermissionGroup perm = new PermissionGroup(owner);

        TypedArray sa = res.obtainAttributes(attrs,
                com.android.internal.R.styleable.AndroidManifestPermissionGroup);

        if (!parsePackageItemInfo(owner, perm.info, outError,
                "<permission-group>", sa,
                com.android.internal.R.styleable.AndroidManifestPermissionGroup_name,
                com.android.internal.R.styleable.AndroidManifestPermissionGroup_label,
                com.android.internal.R.styleable.AndroidManifestPermissionGroup_icon,
                com.android.internal.R.styleable.AndroidManifestPermissionGroup_logo,
                com.android.internal.R.styleable.AndroidManifestPermissionGroup_banner)) {
            sa.recycle();
            mParseError = PackageManager.INSTALL_PARSE_FAILED_MANIFEST_MALFORMED;
            return null;
        }

        perm.info.descriptionRes = sa.getResourceId(
                com.android.internal.R.styleable.AndroidManifestPermissionGroup_description,
                0);
        perm.info.flags = sa.getInt(
                com.android.internal.R.styleable.AndroidManifestPermissionGroup_permissionGroupFlags, 0);
        perm.info.priority = sa.getInt(
                com.android.internal.R.styleable.AndroidManifestPermissionGroup_priority, 0);
        if (perm.info.priority > 0 && (flags&PARSE_IS_SYSTEM) == 0) {
            perm.info.priority = 0;
        }

        sa.recycle();
        
        if (!parseAllMetaData(res, parser, attrs, "<permission-group>", perm,
                outError)) {
            mParseError = PackageManager.INSTALL_PARSE_FAILED_MANIFEST_MALFORMED;
            return null;
        }

        owner.permissionGroups.add(perm);

        return perm;
    }

    private Permission parsePermission(Package owner, Resources res,
            XmlPullParser parser, AttributeSet attrs, String[] outError)
        throws XmlPullParserException, IOException {
        Permission perm = new Permission(owner);

        TypedArray sa = res.obtainAttributes(attrs,
                com.android.internal.R.styleable.AndroidManifestPermission);

        if (!parsePackageItemInfo(owner, perm.info, outError,
                "<permission>", sa,
                com.android.internal.R.styleable.AndroidManifestPermission_name,
                com.android.internal.R.styleable.AndroidManifestPermission_label,
                com.android.internal.R.styleable.AndroidManifestPermission_icon,
                com.android.internal.R.styleable.AndroidManifestPermission_logo,
                com.android.internal.R.styleable.AndroidManifestPermission_banner)) {
            sa.recycle();
            mParseError = PackageManager.INSTALL_PARSE_FAILED_MANIFEST_MALFORMED;
            return null;
        }

        // Note: don't allow this value to be a reference to a resource
        // that may change.
        perm.info.group = sa.getNonResourceString(
                com.android.internal.R.styleable.AndroidManifestPermission_permissionGroup);
        if (perm.info.group != null) {
            perm.info.group = perm.info.group.intern();
        }
        
        perm.info.descriptionRes = sa.getResourceId(
                com.android.internal.R.styleable.AndroidManifestPermission_description,
                0);

        perm.info.protectionLevel = sa.getInt(
                com.android.internal.R.styleable.AndroidManifestPermission_protectionLevel,
                PermissionInfo.PROTECTION_NORMAL);

        perm.info.flags = sa.getInt(
                com.android.internal.R.styleable.AndroidManifestPermission_permissionFlags, 0);

        sa.recycle();

        if (perm.info.protectionLevel == -1) {
            outError[0] = "<permission> does not specify protectionLevel";
            mParseError = PackageManager.INSTALL_PARSE_FAILED_MANIFEST_MALFORMED;
            return null;
        }

        perm.info.protectionLevel = PermissionInfo.fixProtectionLevel(perm.info.protectionLevel);

        if ((perm.info.protectionLevel&PermissionInfo.PROTECTION_MASK_FLAGS) != 0) {
            if ((perm.info.protectionLevel&PermissionInfo.PROTECTION_MASK_BASE) !=
                    PermissionInfo.PROTECTION_SIGNATURE) {
                outError[0] = "<permission>  protectionLevel specifies a flag but is "
                        + "not based on signature type";
                mParseError = PackageManager.INSTALL_PARSE_FAILED_MANIFEST_MALFORMED;
                return null;
            }
        }
        
        if (!parseAllMetaData(res, parser, attrs, "<permission>", perm,
                outError)) {
            mParseError = PackageManager.INSTALL_PARSE_FAILED_MANIFEST_MALFORMED;
            return null;
        }

        owner.permissions.add(perm);

        return perm;
    }

    private Permission parsePermissionTree(Package owner, Resources res,
            XmlPullParser parser, AttributeSet attrs, String[] outError)
        throws XmlPullParserException, IOException {
        Permission perm = new Permission(owner);

        TypedArray sa = res.obtainAttributes(attrs,
                com.android.internal.R.styleable.AndroidManifestPermissionTree);

        if (!parsePackageItemInfo(owner, perm.info, outError,
                "<permission-tree>", sa,
                com.android.internal.R.styleable.AndroidManifestPermissionTree_name,
                com.android.internal.R.styleable.AndroidManifestPermissionTree_label,
                com.android.internal.R.styleable.AndroidManifestPermissionTree_icon,
                com.android.internal.R.styleable.AndroidManifestPermissionTree_logo,
                com.android.internal.R.styleable.AndroidManifestPermissionTree_banner)) {
            sa.recycle();
            mParseError = PackageManager.INSTALL_PARSE_FAILED_MANIFEST_MALFORMED;
            return null;
        }

        sa.recycle();
        
        int index = perm.info.name.indexOf('.');
        if (index > 0) {
            index = perm.info.name.indexOf('.', index+1);
        }
        if (index < 0) {
            outError[0] = "<permission-tree> name has less than three segments: "
                + perm.info.name;
            mParseError = PackageManager.INSTALL_PARSE_FAILED_MANIFEST_MALFORMED;
            return null;
        }

        perm.info.descriptionRes = 0;
        perm.info.protectionLevel = PermissionInfo.PROTECTION_NORMAL;
        perm.tree = true;

        if (!parseAllMetaData(res, parser, attrs, "<permission-tree>", perm,
                outError)) {
            mParseError = PackageManager.INSTALL_PARSE_FAILED_MANIFEST_MALFORMED;
            return null;
        }

        owner.permissions.add(perm);

        return perm;
    }

    private Instrumentation parseInstrumentation(Package owner, Resources res,
            XmlPullParser parser, AttributeSet attrs, String[] outError)
        throws XmlPullParserException, IOException {
        TypedArray sa = res.obtainAttributes(attrs,
                com.android.internal.R.styleable.AndroidManifestInstrumentation);

        if (mParseInstrumentationArgs == null) {
            mParseInstrumentationArgs = new ParsePackageItemArgs(owner, outError,
                    com.android.internal.R.styleable.AndroidManifestInstrumentation_name,
                    com.android.internal.R.styleable.AndroidManifestInstrumentation_label,
                    com.android.internal.R.styleable.AndroidManifestInstrumentation_icon,
                    com.android.internal.R.styleable.AndroidManifestInstrumentation_logo,
                    com.android.internal.R.styleable.AndroidManifestInstrumentation_banner);
            mParseInstrumentationArgs.tag = "<instrumentation>";
        }
        
        mParseInstrumentationArgs.sa = sa;
        
        Instrumentation a = new Instrumentation(mParseInstrumentationArgs,
                new InstrumentationInfo());
        if (outError[0] != null) {
            sa.recycle();
            mParseError = PackageManager.INSTALL_PARSE_FAILED_MANIFEST_MALFORMED;
            return null;
        }

        String str;
        // Note: don't allow this value to be a reference to a resource
        // that may change.
        str = sa.getNonResourceString(
                com.android.internal.R.styleable.AndroidManifestInstrumentation_targetPackage);
        a.info.targetPackage = str != null ? str.intern() : null;

        a.info.handleProfiling = sa.getBoolean(
                com.android.internal.R.styleable.AndroidManifestInstrumentation_handleProfiling,
                false);

        a.info.functionalTest = sa.getBoolean(
                com.android.internal.R.styleable.AndroidManifestInstrumentation_functionalTest,
                false);

        sa.recycle();

        if (a.info.targetPackage == null) {
            outError[0] = "<instrumentation> does not specify targetPackage";
            mParseError = PackageManager.INSTALL_PARSE_FAILED_MANIFEST_MALFORMED;
            return null;
        }

        if (!parseAllMetaData(res, parser, attrs, "<instrumentation>", a,
                outError)) {
            mParseError = PackageManager.INSTALL_PARSE_FAILED_MANIFEST_MALFORMED;
            return null;
        }

        owner.instrumentation.add(a);

        return a;
    }

    private boolean parseApplication(Package owner, Resources res,
            XmlPullParser parser, AttributeSet attrs, int flags, String[] outError)
        throws XmlPullParserException, IOException {
        final ApplicationInfo ai = owner.applicationInfo;
        final String pkgName = owner.applicationInfo.packageName;

        TypedArray sa = res.obtainAttributes(attrs,
                com.android.internal.R.styleable.AndroidManifestApplication);

        String name = sa.getNonConfigurationString(
                com.android.internal.R.styleable.AndroidManifestApplication_name, 0);
        if (name != null) {
            ai.className = buildClassName(pkgName, name, outError);
            if (ai.className == null) {
                sa.recycle();
                mParseError = PackageManager.INSTALL_PARSE_FAILED_MANIFEST_MALFORMED;
                return false;
            }
        }

        String manageSpaceActivity = sa.getNonConfigurationString(
                com.android.internal.R.styleable.AndroidManifestApplication_manageSpaceActivity,
                Configuration.NATIVE_CONFIG_VERSION);
        if (manageSpaceActivity != null) {
            ai.manageSpaceActivityName = buildClassName(pkgName, manageSpaceActivity,
                    outError);
        }

        boolean allowBackup = sa.getBoolean(
                com.android.internal.R.styleable.AndroidManifestApplication_allowBackup, true);
        if (allowBackup) {
            ai.flags |= ApplicationInfo.FLAG_ALLOW_BACKUP;

            // backupAgent, killAfterRestore, and restoreAnyVersion are only relevant
            // if backup is possible for the given application.
            String backupAgent = sa.getNonConfigurationString(
                    com.android.internal.R.styleable.AndroidManifestApplication_backupAgent,
                    Configuration.NATIVE_CONFIG_VERSION);
            if (backupAgent != null) {
                ai.backupAgentName = buildClassName(pkgName, backupAgent, outError);
                if (DEBUG_BACKUP) {
                    Slog.v(TAG, "android:backupAgent = " + ai.backupAgentName
                            + " from " + pkgName + "+" + backupAgent);
                }

                if (sa.getBoolean(
                        com.android.internal.R.styleable.AndroidManifestApplication_killAfterRestore,
                        true)) {
                    ai.flags |= ApplicationInfo.FLAG_KILL_AFTER_RESTORE;
                }
                if (sa.getBoolean(
                        com.android.internal.R.styleable.AndroidManifestApplication_restoreAnyVersion,
                        false)) {
                    ai.flags |= ApplicationInfo.FLAG_RESTORE_ANY_VERSION;
                }
            }
        }

        TypedValue v = sa.peekValue(
                com.android.internal.R.styleable.AndroidManifestApplication_label);
        if (v != null && (ai.labelRes=v.resourceId) == 0) {
            ai.nonLocalizedLabel = v.coerceToString();
        }

        ai.icon = sa.getResourceId(
                com.android.internal.R.styleable.AndroidManifestApplication_icon, 0);
        ai.logo = sa.getResourceId(
                com.android.internal.R.styleable.AndroidManifestApplication_logo, 0);
        ai.banner = sa.getResourceId(
                com.android.internal.R.styleable.AndroidManifestApplication_banner, 0);
        ai.theme = sa.getResourceId(
                com.android.internal.R.styleable.AndroidManifestApplication_theme, 0);
        ai.descriptionRes = sa.getResourceId(
                com.android.internal.R.styleable.AndroidManifestApplication_description, 0);

        if ((flags&PARSE_IS_SYSTEM) != 0) {
            if (sa.getBoolean(
                    com.android.internal.R.styleable.AndroidManifestApplication_persistent,
                    false)) {
                ai.flags |= ApplicationInfo.FLAG_PERSISTENT;
            }
        }

        if (sa.getBoolean(
                com.android.internal.R.styleable.AndroidManifestApplication_requiredForAllUsers,
                false)) {
            owner.mRequiredForAllUsers = true;
        }
        owner.mRequiredForProfile = sa.getInt(
                com.android.internal.R.styleable.AndroidManifestApplication_requiredForProfile, 0);

        String restrictedAccountType = sa.getString(com.android.internal.R.styleable
                .AndroidManifestApplication_restrictedAccountType);
        if (restrictedAccountType != null && restrictedAccountType.length() > 0) {
            owner.mRestrictedAccountType = restrictedAccountType;
        }

        String requiredAccountType = sa.getString(com.android.internal.R.styleable
                .AndroidManifestApplication_requiredAccountType);
        if (requiredAccountType != null && requiredAccountType.length() > 0) {
            owner.mRequiredAccountType = requiredAccountType;
        }

        if (sa.getBoolean(
                com.android.internal.R.styleable.AndroidManifestApplication_debuggable,
                false)) {
            ai.flags |= ApplicationInfo.FLAG_DEBUGGABLE;
        }

        if (sa.getBoolean(
                com.android.internal.R.styleable.AndroidManifestApplication_vmSafeMode,
                false)) {
            ai.flags |= ApplicationInfo.FLAG_VM_SAFE_MODE;
        }

        boolean hardwareAccelerated = sa.getBoolean(
                com.android.internal.R.styleable.AndroidManifestApplication_hardwareAccelerated,
                owner.applicationInfo.targetSdkVersion >= Build.VERSION_CODES.ICE_CREAM_SANDWICH);

        if (sa.getBoolean(
                com.android.internal.R.styleable.AndroidManifestApplication_hasCode,
                true)) {
            ai.flags |= ApplicationInfo.FLAG_HAS_CODE;
        }

        if (sa.getBoolean(
                com.android.internal.R.styleable.AndroidManifestApplication_allowTaskReparenting,
                false)) {
            ai.flags |= ApplicationInfo.FLAG_ALLOW_TASK_REPARENTING;
        }

        if (sa.getBoolean(
                com.android.internal.R.styleable.AndroidManifestApplication_allowClearUserData,
                true)) {
            ai.flags |= ApplicationInfo.FLAG_ALLOW_CLEAR_USER_DATA;
        }

        if (sa.getBoolean(
                com.android.internal.R.styleable.AndroidManifestApplication_testOnly,
                false)) {
            ai.flags |= ApplicationInfo.FLAG_TEST_ONLY;
        }

        if (sa.getBoolean(
                com.android.internal.R.styleable.AndroidManifestApplication_largeHeap,
                false)) {
            ai.flags |= ApplicationInfo.FLAG_LARGE_HEAP;
        }

        if (sa.getBoolean(
                com.android.internal.R.styleable.AndroidManifestApplication_supportsRtl,
                false /* default is no RTL support*/)) {
            ai.flags |= ApplicationInfo.FLAG_SUPPORTS_RTL;
        }

        String str;
        str = sa.getNonConfigurationString(
                com.android.internal.R.styleable.AndroidManifestApplication_permission, 0);
        ai.permission = (str != null && str.length() > 0) ? str.intern() : null;

        if (owner.applicationInfo.targetSdkVersion >= Build.VERSION_CODES.FROYO) {
            str = sa.getNonConfigurationString(
                    com.android.internal.R.styleable.AndroidManifestApplication_taskAffinity,
                    Configuration.NATIVE_CONFIG_VERSION);
        } else {
            // Some older apps have been seen to use a resource reference
            // here that on older builds was ignored (with a warning).  We
            // need to continue to do this for them so they don't break.
            str = sa.getNonResourceString(
                    com.android.internal.R.styleable.AndroidManifestApplication_taskAffinity);
        }
        ai.taskAffinity = buildTaskAffinityName(ai.packageName, ai.packageName,
                str, outError);

        if (outError[0] == null) {
            CharSequence pname;
            if (owner.applicationInfo.targetSdkVersion >= Build.VERSION_CODES.FROYO) {
                pname = sa.getNonConfigurationString(
                        com.android.internal.R.styleable.AndroidManifestApplication_process,
                        Configuration.NATIVE_CONFIG_VERSION);
            } else {
                // Some older apps have been seen to use a resource reference
                // here that on older builds was ignored (with a warning).  We
                // need to continue to do this for them so they don't break.
                pname = sa.getNonResourceString(
                        com.android.internal.R.styleable.AndroidManifestApplication_process);
            }
            ai.processName = buildProcessName(ai.packageName, null, pname,
                    flags, mSeparateProcesses, outError);
    
            ai.enabled = sa.getBoolean(
                    com.android.internal.R.styleable.AndroidManifestApplication_enabled, true);
            
            if (sa.getBoolean(
                    com.android.internal.R.styleable.AndroidManifestApplication_isGame, false)) {
                ai.flags |= ApplicationInfo.FLAG_IS_GAME;
            }

            if (false) {
                if (sa.getBoolean(
                        com.android.internal.R.styleable.AndroidManifestApplication_cantSaveState,
                        false)) {
                    ai.flags |= ApplicationInfo.FLAG_CANT_SAVE_STATE;

                    // A heavy-weight application can not be in a custom process.
                    // We can do direct compare because we intern all strings.
                    if (ai.processName != null && ai.processName != ai.packageName) {
                        outError[0] = "cantSaveState applications can not use custom processes";
                    }
                }
            }
        }

        ai.uiOptions = sa.getInt(
                com.android.internal.R.styleable.AndroidManifestApplication_uiOptions, 0);

        sa.recycle();

        if (outError[0] != null) {
            mParseError = PackageManager.INSTALL_PARSE_FAILED_MANIFEST_MALFORMED;
            return false;
        }

        final int innerDepth = parser.getDepth();

        int type;
        while ((type = parser.next()) != XmlPullParser.END_DOCUMENT
                && (type != XmlPullParser.END_TAG || parser.getDepth() > innerDepth)) {
            if (type == XmlPullParser.END_TAG || type == XmlPullParser.TEXT) {
                continue;
            }

            String tagName = parser.getName();
            if (tagName.equals("activity")) {
                Activity a = parseActivity(owner, res, parser, attrs, flags, outError, false,
                        hardwareAccelerated);
                if (a == null) {
                    mParseError = PackageManager.INSTALL_PARSE_FAILED_MANIFEST_MALFORMED;
                    return false;
                }

                owner.activities.add(a);

            } else if (tagName.equals("receiver")) {
                Activity a = parseActivity(owner, res, parser, attrs, flags, outError, true, false);
                if (a == null) {
                    mParseError = PackageManager.INSTALL_PARSE_FAILED_MANIFEST_MALFORMED;
                    return false;
                }

                owner.receivers.add(a);

            } else if (tagName.equals("service")) {
                Service s = parseService(owner, res, parser, attrs, flags, outError);
                if (s == null) {
                    mParseError = PackageManager.INSTALL_PARSE_FAILED_MANIFEST_MALFORMED;
                    return false;
                }

                owner.services.add(s);

            } else if (tagName.equals("provider")) {
                Provider p = parseProvider(owner, res, parser, attrs, flags, outError);
                if (p == null) {
                    mParseError = PackageManager.INSTALL_PARSE_FAILED_MANIFEST_MALFORMED;
                    return false;
                }

                owner.providers.add(p);

            } else if (tagName.equals("activity-alias")) {
                Activity a = parseActivityAlias(owner, res, parser, attrs, flags, outError);
                if (a == null) {
                    mParseError = PackageManager.INSTALL_PARSE_FAILED_MANIFEST_MALFORMED;
                    return false;
                }

                owner.activities.add(a);

            } else if (parser.getName().equals("meta-data")) {
                // note: application meta-data is stored off to the side, so it can
                // remain null in the primary copy (we like to avoid extra copies because
                // it can be large)
                if ((owner.mAppMetaData = parseMetaData(res, parser, attrs, owner.mAppMetaData,
                        outError)) == null) {
                    mParseError = PackageManager.INSTALL_PARSE_FAILED_MANIFEST_MALFORMED;
                    return false;
                }

            } else if (tagName.equals("library")) {
                sa = res.obtainAttributes(attrs,
                        com.android.internal.R.styleable.AndroidManifestLibrary);

                // Note: don't allow this value to be a reference to a resource
                // that may change.
                String lname = sa.getNonResourceString(
                        com.android.internal.R.styleable.AndroidManifestLibrary_name);

                sa.recycle();

                if (lname != null) {
                    if (owner.libraryNames == null) {
                        owner.libraryNames = new ArrayList<String>();
                    }
                    if (!owner.libraryNames.contains(lname)) {
                        owner.libraryNames.add(lname.intern());
                    }
                }

                XmlUtils.skipCurrentTag(parser);

            } else if (tagName.equals("uses-library")) {
                sa = res.obtainAttributes(attrs,
                        com.android.internal.R.styleable.AndroidManifestUsesLibrary);

                // Note: don't allow this value to be a reference to a resource
                // that may change.
                String lname = sa.getNonResourceString(
                        com.android.internal.R.styleable.AndroidManifestUsesLibrary_name);
                boolean req = sa.getBoolean(
                        com.android.internal.R.styleable.AndroidManifestUsesLibrary_required,
                        true);

                sa.recycle();

                if (lname != null) {
                    if (req) {
                        if (owner.usesLibraries == null) {
                            owner.usesLibraries = new ArrayList<String>();
                        }
                        if (!owner.usesLibraries.contains(lname)) {
                            owner.usesLibraries.add(lname.intern());
                        }
                    } else {
                        if (owner.usesOptionalLibraries == null) {
                            owner.usesOptionalLibraries = new ArrayList<String>();
                        }
                        if (!owner.usesOptionalLibraries.contains(lname)) {
                            owner.usesOptionalLibraries.add(lname.intern());
                        }
                    }
                }

                XmlUtils.skipCurrentTag(parser);

            } else if (tagName.equals("uses-package")) {
                // Dependencies for app installers; we don't currently try to
                // enforce this.
                XmlUtils.skipCurrentTag(parser);

            } else {
                if (!RIGID_PARSER) {
                    Slog.w(TAG, "Unknown element under <application>: " + tagName
                            + " at " + mArchiveSourcePath + " "
                            + parser.getPositionDescription());
                    XmlUtils.skipCurrentTag(parser);
                    continue;
                } else {
                    outError[0] = "Bad element under <application>: " + tagName;
                    mParseError = PackageManager.INSTALL_PARSE_FAILED_MANIFEST_MALFORMED;
                    return false;
                }
            }
        }

        return true;
    }

    private boolean parsePackageItemInfo(Package owner, PackageItemInfo outInfo,
            String[] outError, String tag, TypedArray sa,
            int nameRes, int labelRes, int iconRes, int logoRes, int bannerRes) {
        String name = sa.getNonConfigurationString(nameRes, 0);
        if (name == null) {
            outError[0] = tag + " does not specify android:name";
            return false;
        }

        outInfo.name
            = buildClassName(owner.applicationInfo.packageName, name, outError);
        if (outInfo.name == null) {
            return false;
        }

        int iconVal = sa.getResourceId(iconRes, 0);
        if (iconVal != 0) {
            outInfo.icon = iconVal;
            outInfo.nonLocalizedLabel = null;
        }
        
        int logoVal = sa.getResourceId(logoRes, 0);
        if (logoVal != 0) {
            outInfo.logo = logoVal;
        }

        int bannerVal = sa.getResourceId(bannerRes, 0);
        if (bannerVal != 0) {
            outInfo.banner = bannerVal;
        }

        TypedValue v = sa.peekValue(labelRes);
        if (v != null && (outInfo.labelRes=v.resourceId) == 0) {
            outInfo.nonLocalizedLabel = v.coerceToString();
        }

        outInfo.packageName = owner.packageName;

        return true;
    }

    private Activity parseActivity(Package owner, Resources res,
            XmlPullParser parser, AttributeSet attrs, int flags, String[] outError,
            boolean receiver, boolean hardwareAccelerated)
            throws XmlPullParserException, IOException {
        TypedArray sa = res.obtainAttributes(attrs,
                com.android.internal.R.styleable.AndroidManifestActivity);

        if (mParseActivityArgs == null) {
            mParseActivityArgs = new ParseComponentArgs(owner, outError,
                    com.android.internal.R.styleable.AndroidManifestActivity_name,
                    com.android.internal.R.styleable.AndroidManifestActivity_label,
                    com.android.internal.R.styleable.AndroidManifestActivity_icon,
                    com.android.internal.R.styleable.AndroidManifestActivity_logo,
                    com.android.internal.R.styleable.AndroidManifestActivity_banner,
                    mSeparateProcesses,
                    com.android.internal.R.styleable.AndroidManifestActivity_process,
                    com.android.internal.R.styleable.AndroidManifestActivity_description,
                    com.android.internal.R.styleable.AndroidManifestActivity_enabled);
        }
        
        mParseActivityArgs.tag = receiver ? "<receiver>" : "<activity>";
        mParseActivityArgs.sa = sa;
        mParseActivityArgs.flags = flags;
        
        Activity a = new Activity(mParseActivityArgs, new ActivityInfo());
        if (outError[0] != null) {
            sa.recycle();
            return null;
        }

        boolean setExported = sa.hasValue(
                com.android.internal.R.styleable.AndroidManifestActivity_exported);
        if (setExported) {
            a.info.exported = sa.getBoolean(
                    com.android.internal.R.styleable.AndroidManifestActivity_exported, false);
        }

        a.info.theme = sa.getResourceId(
                com.android.internal.R.styleable.AndroidManifestActivity_theme, 0);

        a.info.uiOptions = sa.getInt(
                com.android.internal.R.styleable.AndroidManifestActivity_uiOptions,
                a.info.applicationInfo.uiOptions);

        String parentName = sa.getNonConfigurationString(
                com.android.internal.R.styleable.AndroidManifestActivity_parentActivityName,
                Configuration.NATIVE_CONFIG_VERSION);
        if (parentName != null) {
            String parentClassName = buildClassName(a.info.packageName, parentName, outError);
            if (outError[0] == null) {
                a.info.parentActivityName = parentClassName;
            } else {
                Log.e(TAG, "Activity " + a.info.name + " specified invalid parentActivityName " +
                        parentName);
                outError[0] = null;
            }
        }

        String str;
        str = sa.getNonConfigurationString(
                com.android.internal.R.styleable.AndroidManifestActivity_permission, 0);
        if (str == null) {
            a.info.permission = owner.applicationInfo.permission;
        } else {
            a.info.permission = str.length() > 0 ? str.toString().intern() : null;
        }

        str = sa.getNonConfigurationString(
                com.android.internal.R.styleable.AndroidManifestActivity_taskAffinity,
                Configuration.NATIVE_CONFIG_VERSION);
        a.info.taskAffinity = buildTaskAffinityName(owner.applicationInfo.packageName,
                owner.applicationInfo.taskAffinity, str, outError);

        a.info.flags = 0;
        if (sa.getBoolean(
                com.android.internal.R.styleable.AndroidManifestActivity_multiprocess,
                false)) {
            a.info.flags |= ActivityInfo.FLAG_MULTIPROCESS;
        }

        if (sa.getBoolean(
                com.android.internal.R.styleable.AndroidManifestActivity_finishOnTaskLaunch,
                false)) {
            a.info.flags |= ActivityInfo.FLAG_FINISH_ON_TASK_LAUNCH;
        }

        if (sa.getBoolean(
                com.android.internal.R.styleable.AndroidManifestActivity_clearTaskOnLaunch,
                false)) {
            a.info.flags |= ActivityInfo.FLAG_CLEAR_TASK_ON_LAUNCH;
        }

        if (sa.getBoolean(
                com.android.internal.R.styleable.AndroidManifestActivity_noHistory,
                false)) {
            a.info.flags |= ActivityInfo.FLAG_NO_HISTORY;
        }

        if (sa.getBoolean(
                com.android.internal.R.styleable.AndroidManifestActivity_alwaysRetainTaskState,
                false)) {
            a.info.flags |= ActivityInfo.FLAG_ALWAYS_RETAIN_TASK_STATE;
        }

        if (sa.getBoolean(
                com.android.internal.R.styleable.AndroidManifestActivity_stateNotNeeded,
                false)) {
            a.info.flags |= ActivityInfo.FLAG_STATE_NOT_NEEDED;
        }

        if (sa.getBoolean(
                com.android.internal.R.styleable.AndroidManifestActivity_excludeFromRecents,
                false)) {
            a.info.flags |= ActivityInfo.FLAG_EXCLUDE_FROM_RECENTS;
        }

        if (sa.getBoolean(
                com.android.internal.R.styleable.AndroidManifestActivity_allowTaskReparenting,
                (owner.applicationInfo.flags&ApplicationInfo.FLAG_ALLOW_TASK_REPARENTING) != 0)) {
            a.info.flags |= ActivityInfo.FLAG_ALLOW_TASK_REPARENTING;
        }

        if (sa.getBoolean(
                com.android.internal.R.styleable.AndroidManifestActivity_finishOnCloseSystemDialogs,
                false)) {
            a.info.flags |= ActivityInfo.FLAG_FINISH_ON_CLOSE_SYSTEM_DIALOGS;
        }

        if (sa.getBoolean(
                com.android.internal.R.styleable.AndroidManifestActivity_showOnLockScreen,
                false)) {
            a.info.flags |= ActivityInfo.FLAG_SHOW_ON_LOCK_SCREEN;
        }

        if (sa.getBoolean(
                com.android.internal.R.styleable.AndroidManifestActivity_immersive,
                false)) {
            a.info.flags |= ActivityInfo.FLAG_IMMERSIVE;
        }

        if (sa.getBoolean(
<<<<<<< HEAD
                com.android.internal.R.styleable.AndroidManifestActivity_persistable, false)) {
            a.info.flags |= ActivityInfo.FLAG_PERSISTABLE;
=======
                com.android.internal.R.styleable.AndroidManifestActivity_allowEmbedded,
                false)) {
            a.info.flags |= ActivityInfo.FLAG_ALLOW_EMBEDDED;
>>>>>>> f8a58208
        }

        if (!receiver) {
            if (sa.getBoolean(
                    com.android.internal.R.styleable.AndroidManifestActivity_hardwareAccelerated,
                    hardwareAccelerated)) {
                a.info.flags |= ActivityInfo.FLAG_HARDWARE_ACCELERATED;
            }

            a.info.launchMode = sa.getInt(
                    com.android.internal.R.styleable.AndroidManifestActivity_launchMode,
                    ActivityInfo.LAUNCH_MULTIPLE);
            a.info.screenOrientation = sa.getInt(
                    com.android.internal.R.styleable.AndroidManifestActivity_screenOrientation,
                    ActivityInfo.SCREEN_ORIENTATION_UNSPECIFIED);
            a.info.configChanges = sa.getInt(
                    com.android.internal.R.styleable.AndroidManifestActivity_configChanges,
                    0);
            a.info.softInputMode = sa.getInt(
                    com.android.internal.R.styleable.AndroidManifestActivity_windowSoftInputMode,
                    0);
        } else {
            a.info.launchMode = ActivityInfo.LAUNCH_MULTIPLE;
            a.info.configChanges = 0;
        }

        if (receiver) {
            if (sa.getBoolean(
                    com.android.internal.R.styleable.AndroidManifestActivity_singleUser,
                    false)) {
                a.info.flags |= ActivityInfo.FLAG_SINGLE_USER;
                if (a.info.exported) {
                    Slog.w(TAG, "Activity exported request ignored due to singleUser: "
                            + a.className + " at " + mArchiveSourcePath + " "
                            + parser.getPositionDescription());
                    a.info.exported = false;
                }
                setExported = true;
            }
            if (sa.getBoolean(
                    com.android.internal.R.styleable.AndroidManifestActivity_primaryUserOnly,
                    false)) {
                a.info.flags |= ActivityInfo.FLAG_PRIMARY_USER_ONLY;
            }
        }

        sa.recycle();

        if (receiver && (owner.applicationInfo.flags&ApplicationInfo.FLAG_CANT_SAVE_STATE) != 0) {
            // A heavy-weight application can not have receives in its main process
            // We can do direct compare because we intern all strings.
            if (a.info.processName == owner.packageName) {
                outError[0] = "Heavy-weight applications can not have receivers in main process";
            }
        }
        
        if (outError[0] != null) {
            return null;
        }

        int outerDepth = parser.getDepth();
        int type;
        while ((type=parser.next()) != XmlPullParser.END_DOCUMENT
               && (type != XmlPullParser.END_TAG
                       || parser.getDepth() > outerDepth)) {
            if (type == XmlPullParser.END_TAG || type == XmlPullParser.TEXT) {
                continue;
            }

            if (parser.getName().equals("intent-filter")) {
                ActivityIntentInfo intent = new ActivityIntentInfo(a);
                if (!parseIntent(res, parser, attrs, true, intent, outError)) {
                    return null;
                }
                if (intent.countActions() == 0) {
                    Slog.w(TAG, "No actions in intent filter at "
                            + mArchiveSourcePath + " "
                            + parser.getPositionDescription());
                } else {
                    a.intents.add(intent);
                }
            } else if (!receiver && parser.getName().equals("preferred")) {
                ActivityIntentInfo intent = new ActivityIntentInfo(a);
                if (!parseIntent(res, parser, attrs, false, intent, outError)) {
                    return null;
                }
                if (intent.countActions() == 0) {
                    Slog.w(TAG, "No actions in preferred at "
                            + mArchiveSourcePath + " "
                            + parser.getPositionDescription());
                } else {
                    if (owner.preferredActivityFilters == null) {
                        owner.preferredActivityFilters = new ArrayList<ActivityIntentInfo>();
                    }
                    owner.preferredActivityFilters.add(intent);
                }
            } else if (parser.getName().equals("meta-data")) {
                if ((a.metaData=parseMetaData(res, parser, attrs, a.metaData,
                        outError)) == null) {
                    return null;
                }
            } else {
                if (!RIGID_PARSER) {
                    Slog.w(TAG, "Problem in package " + mArchiveSourcePath + ":");
                    if (receiver) {
                        Slog.w(TAG, "Unknown element under <receiver>: " + parser.getName()
                                + " at " + mArchiveSourcePath + " "
                                + parser.getPositionDescription());
                    } else {
                        Slog.w(TAG, "Unknown element under <activity>: " + parser.getName()
                                + " at " + mArchiveSourcePath + " "
                                + parser.getPositionDescription());
                    }
                    XmlUtils.skipCurrentTag(parser);
                    continue;
                } else {
                    if (receiver) {
                        outError[0] = "Bad element under <receiver>: " + parser.getName();
                    } else {
                        outError[0] = "Bad element under <activity>: " + parser.getName();
                    }
                    return null;
                }
            }
        }

        if (!setExported) {
            a.info.exported = a.intents.size() > 0;
        }

        return a;
    }

    private Activity parseActivityAlias(Package owner, Resources res,
            XmlPullParser parser, AttributeSet attrs, int flags, String[] outError)
            throws XmlPullParserException, IOException {
        TypedArray sa = res.obtainAttributes(attrs,
                com.android.internal.R.styleable.AndroidManifestActivityAlias);

        String targetActivity = sa.getNonConfigurationString(
                com.android.internal.R.styleable.AndroidManifestActivityAlias_targetActivity,
                Configuration.NATIVE_CONFIG_VERSION);
        if (targetActivity == null) {
            outError[0] = "<activity-alias> does not specify android:targetActivity";
            sa.recycle();
            return null;
        }

        targetActivity = buildClassName(owner.applicationInfo.packageName,
                targetActivity, outError);
        if (targetActivity == null) {
            sa.recycle();
            return null;
        }

        if (mParseActivityAliasArgs == null) {
            mParseActivityAliasArgs = new ParseComponentArgs(owner, outError,
                    com.android.internal.R.styleable.AndroidManifestActivityAlias_name,
                    com.android.internal.R.styleable.AndroidManifestActivityAlias_label,
                    com.android.internal.R.styleable.AndroidManifestActivityAlias_icon,
                    com.android.internal.R.styleable.AndroidManifestActivityAlias_logo,
                    com.android.internal.R.styleable.AndroidManifestActivityAlias_banner,
                    mSeparateProcesses,
                    0,
                    com.android.internal.R.styleable.AndroidManifestActivityAlias_description,
                    com.android.internal.R.styleable.AndroidManifestActivityAlias_enabled);
            mParseActivityAliasArgs.tag = "<activity-alias>";
        }
        
        mParseActivityAliasArgs.sa = sa;
        mParseActivityAliasArgs.flags = flags;
        
        Activity target = null;

        final int NA = owner.activities.size();
        for (int i=0; i<NA; i++) {
            Activity t = owner.activities.get(i);
            if (targetActivity.equals(t.info.name)) {
                target = t;
                break;
            }
        }

        if (target == null) {
            outError[0] = "<activity-alias> target activity " + targetActivity
                    + " not found in manifest";
            sa.recycle();
            return null;
        }

        ActivityInfo info = new ActivityInfo();
        info.targetActivity = targetActivity;
        info.configChanges = target.info.configChanges;
        info.flags = target.info.flags;
        info.icon = target.info.icon;
        info.logo = target.info.logo;
        info.banner = target.info.banner;
        info.labelRes = target.info.labelRes;
        info.nonLocalizedLabel = target.info.nonLocalizedLabel;
        info.launchMode = target.info.launchMode;
        info.processName = target.info.processName;
        if (info.descriptionRes == 0) {
            info.descriptionRes = target.info.descriptionRes;
        }
        info.screenOrientation = target.info.screenOrientation;
        info.taskAffinity = target.info.taskAffinity;
        info.theme = target.info.theme;
        info.softInputMode = target.info.softInputMode;
        info.uiOptions = target.info.uiOptions;
        info.parentActivityName = target.info.parentActivityName;
        
        Activity a = new Activity(mParseActivityAliasArgs, info);
        if (outError[0] != null) {
            sa.recycle();
            return null;
        }

        final boolean setExported = sa.hasValue(
                com.android.internal.R.styleable.AndroidManifestActivityAlias_exported);
        if (setExported) {
            a.info.exported = sa.getBoolean(
                    com.android.internal.R.styleable.AndroidManifestActivityAlias_exported, false);
        }

        String str;
        str = sa.getNonConfigurationString(
                com.android.internal.R.styleable.AndroidManifestActivityAlias_permission, 0);
        if (str != null) {
            a.info.permission = str.length() > 0 ? str.toString().intern() : null;
        }

        String parentName = sa.getNonConfigurationString(
                com.android.internal.R.styleable.AndroidManifestActivityAlias_parentActivityName,
                Configuration.NATIVE_CONFIG_VERSION);
        if (parentName != null) {
            String parentClassName = buildClassName(a.info.packageName, parentName, outError);
            if (outError[0] == null) {
                a.info.parentActivityName = parentClassName;
            } else {
                Log.e(TAG, "Activity alias " + a.info.name +
                        " specified invalid parentActivityName " + parentName);
                outError[0] = null;
            }
        }

        sa.recycle();

        if (outError[0] != null) {
            return null;
        }

        int outerDepth = parser.getDepth();
        int type;
        while ((type=parser.next()) != XmlPullParser.END_DOCUMENT
               && (type != XmlPullParser.END_TAG
                       || parser.getDepth() > outerDepth)) {
            if (type == XmlPullParser.END_TAG || type == XmlPullParser.TEXT) {
                continue;
            }

            if (parser.getName().equals("intent-filter")) {
                ActivityIntentInfo intent = new ActivityIntentInfo(a);
                if (!parseIntent(res, parser, attrs, true, intent, outError)) {
                    return null;
                }
                if (intent.countActions() == 0) {
                    Slog.w(TAG, "No actions in intent filter at "
                            + mArchiveSourcePath + " "
                            + parser.getPositionDescription());
                } else {
                    a.intents.add(intent);
                }
            } else if (parser.getName().equals("meta-data")) {
                if ((a.metaData=parseMetaData(res, parser, attrs, a.metaData,
                        outError)) == null) {
                    return null;
                }
            } else {
                if (!RIGID_PARSER) {
                    Slog.w(TAG, "Unknown element under <activity-alias>: " + parser.getName()
                            + " at " + mArchiveSourcePath + " "
                            + parser.getPositionDescription());
                    XmlUtils.skipCurrentTag(parser);
                    continue;
                } else {
                    outError[0] = "Bad element under <activity-alias>: " + parser.getName();
                    return null;
                }
            }
        }

        if (!setExported) {
            a.info.exported = a.intents.size() > 0;
        }

        return a;
    }

    private Provider parseProvider(Package owner, Resources res,
            XmlPullParser parser, AttributeSet attrs, int flags, String[] outError)
            throws XmlPullParserException, IOException {
        TypedArray sa = res.obtainAttributes(attrs,
                com.android.internal.R.styleable.AndroidManifestProvider);

        if (mParseProviderArgs == null) {
            mParseProviderArgs = new ParseComponentArgs(owner, outError,
                    com.android.internal.R.styleable.AndroidManifestProvider_name,
                    com.android.internal.R.styleable.AndroidManifestProvider_label,
                    com.android.internal.R.styleable.AndroidManifestProvider_icon,
                    com.android.internal.R.styleable.AndroidManifestProvider_logo,
                    com.android.internal.R.styleable.AndroidManifestProvider_banner,
                    mSeparateProcesses,
                    com.android.internal.R.styleable.AndroidManifestProvider_process,
                    com.android.internal.R.styleable.AndroidManifestProvider_description,
                    com.android.internal.R.styleable.AndroidManifestProvider_enabled);
            mParseProviderArgs.tag = "<provider>";
        }
        
        mParseProviderArgs.sa = sa;
        mParseProviderArgs.flags = flags;
        
        Provider p = new Provider(mParseProviderArgs, new ProviderInfo());
        if (outError[0] != null) {
            sa.recycle();
            return null;
        }

        boolean providerExportedDefault = false;

        if (owner.applicationInfo.targetSdkVersion < Build.VERSION_CODES.JELLY_BEAN_MR1) {
            // For compatibility, applications targeting API level 16 or lower
            // should have their content providers exported by default, unless they
            // specify otherwise.
            providerExportedDefault = true;
        }

        p.info.exported = sa.getBoolean(
                com.android.internal.R.styleable.AndroidManifestProvider_exported,
                providerExportedDefault);

        String cpname = sa.getNonConfigurationString(
                com.android.internal.R.styleable.AndroidManifestProvider_authorities, 0);

        p.info.isSyncable = sa.getBoolean(
                com.android.internal.R.styleable.AndroidManifestProvider_syncable,
                false);

        String permission = sa.getNonConfigurationString(
                com.android.internal.R.styleable.AndroidManifestProvider_permission, 0);
        String str = sa.getNonConfigurationString(
                com.android.internal.R.styleable.AndroidManifestProvider_readPermission, 0);
        if (str == null) {
            str = permission;
        }
        if (str == null) {
            p.info.readPermission = owner.applicationInfo.permission;
        } else {
            p.info.readPermission =
                str.length() > 0 ? str.toString().intern() : null;
        }
        str = sa.getNonConfigurationString(
                com.android.internal.R.styleable.AndroidManifestProvider_writePermission, 0);
        if (str == null) {
            str = permission;
        }
        if (str == null) {
            p.info.writePermission = owner.applicationInfo.permission;
        } else {
            p.info.writePermission =
                str.length() > 0 ? str.toString().intern() : null;
        }

        p.info.grantUriPermissions = sa.getBoolean(
                com.android.internal.R.styleable.AndroidManifestProvider_grantUriPermissions,
                false);

        p.info.multiprocess = sa.getBoolean(
                com.android.internal.R.styleable.AndroidManifestProvider_multiprocess,
                false);

        p.info.initOrder = sa.getInt(
                com.android.internal.R.styleable.AndroidManifestProvider_initOrder,
                0);

        p.info.flags = 0;

        if (sa.getBoolean(
                com.android.internal.R.styleable.AndroidManifestProvider_singleUser,
                false)) {
            p.info.flags |= ProviderInfo.FLAG_SINGLE_USER;
            if (p.info.exported) {
                Slog.w(TAG, "Provider exported request ignored due to singleUser: "
                        + p.className + " at " + mArchiveSourcePath + " "
                        + parser.getPositionDescription());
                p.info.exported = false;
            }
        }

        sa.recycle();

        if ((owner.applicationInfo.flags&ApplicationInfo.FLAG_CANT_SAVE_STATE) != 0) {
            // A heavy-weight application can not have providers in its main process
            // We can do direct compare because we intern all strings.
            if (p.info.processName == owner.packageName) {
                outError[0] = "Heavy-weight applications can not have providers in main process";
                return null;
            }
        }
        
        if (cpname == null) {
            outError[0] = "<provider> does not include authorities attribute";
            return null;
        }
        p.info.authority = cpname.intern();

        if (!parseProviderTags(res, parser, attrs, p, outError)) {
            return null;
        }

        return p;
    }

    private boolean parseProviderTags(Resources res,
            XmlPullParser parser, AttributeSet attrs,
            Provider outInfo, String[] outError)
            throws XmlPullParserException, IOException {
        int outerDepth = parser.getDepth();
        int type;
        while ((type=parser.next()) != XmlPullParser.END_DOCUMENT
               && (type != XmlPullParser.END_TAG
                       || parser.getDepth() > outerDepth)) {
            if (type == XmlPullParser.END_TAG || type == XmlPullParser.TEXT) {
                continue;
            }

            if (parser.getName().equals("intent-filter")) {
                ProviderIntentInfo intent = new ProviderIntentInfo(outInfo);
                if (!parseIntent(res, parser, attrs, true, intent, outError)) {
                    return false;
                }
                outInfo.intents.add(intent);

            } else if (parser.getName().equals("meta-data")) {
                if ((outInfo.metaData=parseMetaData(res, parser, attrs,
                        outInfo.metaData, outError)) == null) {
                    return false;
                }
                
            } else if (parser.getName().equals("grant-uri-permission")) {
                TypedArray sa = res.obtainAttributes(attrs,
                        com.android.internal.R.styleable.AndroidManifestGrantUriPermission);

                PatternMatcher pa = null;

                String str = sa.getNonConfigurationString(
                        com.android.internal.R.styleable.AndroidManifestGrantUriPermission_path, 0);
                if (str != null) {
                    pa = new PatternMatcher(str, PatternMatcher.PATTERN_LITERAL);
                }

                str = sa.getNonConfigurationString(
                        com.android.internal.R.styleable.AndroidManifestGrantUriPermission_pathPrefix, 0);
                if (str != null) {
                    pa = new PatternMatcher(str, PatternMatcher.PATTERN_PREFIX);
                }

                str = sa.getNonConfigurationString(
                        com.android.internal.R.styleable.AndroidManifestGrantUriPermission_pathPattern, 0);
                if (str != null) {
                    pa = new PatternMatcher(str, PatternMatcher.PATTERN_SIMPLE_GLOB);
                }
                
                sa.recycle();

                if (pa != null) {
                    if (outInfo.info.uriPermissionPatterns == null) {
                        outInfo.info.uriPermissionPatterns = new PatternMatcher[1];
                        outInfo.info.uriPermissionPatterns[0] = pa;
                    } else {
                        final int N = outInfo.info.uriPermissionPatterns.length;
                        PatternMatcher[] newp = new PatternMatcher[N+1];
                        System.arraycopy(outInfo.info.uriPermissionPatterns, 0, newp, 0, N);
                        newp[N] = pa;
                        outInfo.info.uriPermissionPatterns = newp;
                    }
                    outInfo.info.grantUriPermissions = true;
                } else {
                    if (!RIGID_PARSER) {
                        Slog.w(TAG, "Unknown element under <path-permission>: "
                                + parser.getName() + " at " + mArchiveSourcePath + " "
                                + parser.getPositionDescription());
                        XmlUtils.skipCurrentTag(parser);
                        continue;
                    } else {
                        outError[0] = "No path, pathPrefix, or pathPattern for <path-permission>";
                        return false;
                    }
                }
                XmlUtils.skipCurrentTag(parser);

            } else if (parser.getName().equals("path-permission")) {
                TypedArray sa = res.obtainAttributes(attrs,
                        com.android.internal.R.styleable.AndroidManifestPathPermission);

                PathPermission pa = null;

                String permission = sa.getNonConfigurationString(
                        com.android.internal.R.styleable.AndroidManifestPathPermission_permission, 0);
                String readPermission = sa.getNonConfigurationString(
                        com.android.internal.R.styleable.AndroidManifestPathPermission_readPermission, 0);
                if (readPermission == null) {
                    readPermission = permission;
                }
                String writePermission = sa.getNonConfigurationString(
                        com.android.internal.R.styleable.AndroidManifestPathPermission_writePermission, 0);
                if (writePermission == null) {
                    writePermission = permission;
                }
                
                boolean havePerm = false;
                if (readPermission != null) {
                    readPermission = readPermission.intern();
                    havePerm = true;
                }
                if (writePermission != null) {
                    writePermission = writePermission.intern();
                    havePerm = true;
                }

                if (!havePerm) {
                    if (!RIGID_PARSER) {
                        Slog.w(TAG, "No readPermission or writePermssion for <path-permission>: "
                                + parser.getName() + " at " + mArchiveSourcePath + " "
                                + parser.getPositionDescription());
                        XmlUtils.skipCurrentTag(parser);
                        continue;
                    } else {
                        outError[0] = "No readPermission or writePermssion for <path-permission>";
                        return false;
                    }
                }
                
                String path = sa.getNonConfigurationString(
                        com.android.internal.R.styleable.AndroidManifestPathPermission_path, 0);
                if (path != null) {
                    pa = new PathPermission(path,
                            PatternMatcher.PATTERN_LITERAL, readPermission, writePermission);
                }

                path = sa.getNonConfigurationString(
                        com.android.internal.R.styleable.AndroidManifestPathPermission_pathPrefix, 0);
                if (path != null) {
                    pa = new PathPermission(path,
                            PatternMatcher.PATTERN_PREFIX, readPermission, writePermission);
                }

                path = sa.getNonConfigurationString(
                        com.android.internal.R.styleable.AndroidManifestPathPermission_pathPattern, 0);
                if (path != null) {
                    pa = new PathPermission(path,
                            PatternMatcher.PATTERN_SIMPLE_GLOB, readPermission, writePermission);
                }

                sa.recycle();

                if (pa != null) {
                    if (outInfo.info.pathPermissions == null) {
                        outInfo.info.pathPermissions = new PathPermission[1];
                        outInfo.info.pathPermissions[0] = pa;
                    } else {
                        final int N = outInfo.info.pathPermissions.length;
                        PathPermission[] newp = new PathPermission[N+1];
                        System.arraycopy(outInfo.info.pathPermissions, 0, newp, 0, N);
                        newp[N] = pa;
                        outInfo.info.pathPermissions = newp;
                    }
                } else {
                    if (!RIGID_PARSER) {
                        Slog.w(TAG, "No path, pathPrefix, or pathPattern for <path-permission>: "
                                + parser.getName() + " at " + mArchiveSourcePath + " "
                                + parser.getPositionDescription());
                        XmlUtils.skipCurrentTag(parser);
                        continue;
                    }
                    outError[0] = "No path, pathPrefix, or pathPattern for <path-permission>";
                    return false;
                }
                XmlUtils.skipCurrentTag(parser);

            } else {
                if (!RIGID_PARSER) {
                    Slog.w(TAG, "Unknown element under <provider>: "
                            + parser.getName() + " at " + mArchiveSourcePath + " "
                            + parser.getPositionDescription());
                    XmlUtils.skipCurrentTag(parser);
                    continue;
                } else {
                    outError[0] = "Bad element under <provider>: " + parser.getName();
                    return false;
                }
            }
        }
        return true;
    }

    private Service parseService(Package owner, Resources res,
            XmlPullParser parser, AttributeSet attrs, int flags, String[] outError)
            throws XmlPullParserException, IOException {
        TypedArray sa = res.obtainAttributes(attrs,
                com.android.internal.R.styleable.AndroidManifestService);

        if (mParseServiceArgs == null) {
            mParseServiceArgs = new ParseComponentArgs(owner, outError,
                    com.android.internal.R.styleable.AndroidManifestService_name,
                    com.android.internal.R.styleable.AndroidManifestService_label,
                    com.android.internal.R.styleable.AndroidManifestService_icon,
                    com.android.internal.R.styleable.AndroidManifestService_logo,
                    com.android.internal.R.styleable.AndroidManifestService_banner,
                    mSeparateProcesses,
                    com.android.internal.R.styleable.AndroidManifestService_process,
                    com.android.internal.R.styleable.AndroidManifestService_description,
                    com.android.internal.R.styleable.AndroidManifestService_enabled);
            mParseServiceArgs.tag = "<service>";
        }
        
        mParseServiceArgs.sa = sa;
        mParseServiceArgs.flags = flags;
        
        Service s = new Service(mParseServiceArgs, new ServiceInfo());
        if (outError[0] != null) {
            sa.recycle();
            return null;
        }

        boolean setExported = sa.hasValue(
                com.android.internal.R.styleable.AndroidManifestService_exported);
        if (setExported) {
            s.info.exported = sa.getBoolean(
                    com.android.internal.R.styleable.AndroidManifestService_exported, false);
        }

        String str = sa.getNonConfigurationString(
                com.android.internal.R.styleable.AndroidManifestService_permission, 0);
        if (str == null) {
            s.info.permission = owner.applicationInfo.permission;
        } else {
            s.info.permission = str.length() > 0 ? str.toString().intern() : null;
        }

        s.info.flags = 0;
        if (sa.getBoolean(
                com.android.internal.R.styleable.AndroidManifestService_stopWithTask,
                false)) {
            s.info.flags |= ServiceInfo.FLAG_STOP_WITH_TASK;
        }
        if (sa.getBoolean(
                com.android.internal.R.styleable.AndroidManifestService_isolatedProcess,
                false)) {
            s.info.flags |= ServiceInfo.FLAG_ISOLATED_PROCESS;
        }
        if (sa.getBoolean(
                com.android.internal.R.styleable.AndroidManifestService_singleUser,
                false)) {
            s.info.flags |= ServiceInfo.FLAG_SINGLE_USER;
            if (s.info.exported) {
                Slog.w(TAG, "Service exported request ignored due to singleUser: "
                        + s.className + " at " + mArchiveSourcePath + " "
                        + parser.getPositionDescription());
                s.info.exported = false;
            }
            setExported = true;
        }

        sa.recycle();

        if ((owner.applicationInfo.flags&ApplicationInfo.FLAG_CANT_SAVE_STATE) != 0) {
            // A heavy-weight application can not have services in its main process
            // We can do direct compare because we intern all strings.
            if (s.info.processName == owner.packageName) {
                outError[0] = "Heavy-weight applications can not have services in main process";
                return null;
            }
        }
        
        int outerDepth = parser.getDepth();
        int type;
        while ((type=parser.next()) != XmlPullParser.END_DOCUMENT
               && (type != XmlPullParser.END_TAG
                       || parser.getDepth() > outerDepth)) {
            if (type == XmlPullParser.END_TAG || type == XmlPullParser.TEXT) {
                continue;
            }

            if (parser.getName().equals("intent-filter")) {
                ServiceIntentInfo intent = new ServiceIntentInfo(s);
                if (!parseIntent(res, parser, attrs, true, intent, outError)) {
                    return null;
                }

                s.intents.add(intent);
            } else if (parser.getName().equals("meta-data")) {
                if ((s.metaData=parseMetaData(res, parser, attrs, s.metaData,
                        outError)) == null) {
                    return null;
                }
            } else {
                if (!RIGID_PARSER) {
                    Slog.w(TAG, "Unknown element under <service>: "
                            + parser.getName() + " at " + mArchiveSourcePath + " "
                            + parser.getPositionDescription());
                    XmlUtils.skipCurrentTag(parser);
                    continue;
                } else {
                    outError[0] = "Bad element under <service>: " + parser.getName();
                    return null;
                }
            }
        }

        if (!setExported) {
            s.info.exported = s.intents.size() > 0;
        }

        return s;
    }

    private boolean parseAllMetaData(Resources res,
            XmlPullParser parser, AttributeSet attrs, String tag,
            Component outInfo, String[] outError)
            throws XmlPullParserException, IOException {
        int outerDepth = parser.getDepth();
        int type;
        while ((type=parser.next()) != XmlPullParser.END_DOCUMENT
               && (type != XmlPullParser.END_TAG
                       || parser.getDepth() > outerDepth)) {
            if (type == XmlPullParser.END_TAG || type == XmlPullParser.TEXT) {
                continue;
            }

            if (parser.getName().equals("meta-data")) {
                if ((outInfo.metaData=parseMetaData(res, parser, attrs,
                        outInfo.metaData, outError)) == null) {
                    return false;
                }
            } else {
                if (!RIGID_PARSER) {
                    Slog.w(TAG, "Unknown element under " + tag + ": "
                            + parser.getName() + " at " + mArchiveSourcePath + " "
                            + parser.getPositionDescription());
                    XmlUtils.skipCurrentTag(parser);
                    continue;
                } else {
                    outError[0] = "Bad element under " + tag + ": " + parser.getName();
                    return false;
                }
            }
        }
        return true;
    }

    private Bundle parseMetaData(Resources res,
            XmlPullParser parser, AttributeSet attrs,
            Bundle data, String[] outError)
            throws XmlPullParserException, IOException {

        TypedArray sa = res.obtainAttributes(attrs,
                com.android.internal.R.styleable.AndroidManifestMetaData);

        if (data == null) {
            data = new Bundle();
        }

        String name = sa.getNonConfigurationString(
                com.android.internal.R.styleable.AndroidManifestMetaData_name, 0);
        if (name == null) {
            outError[0] = "<meta-data> requires an android:name attribute";
            sa.recycle();
            return null;
        }

        name = name.intern();
        
        TypedValue v = sa.peekValue(
                com.android.internal.R.styleable.AndroidManifestMetaData_resource);
        if (v != null && v.resourceId != 0) {
            //Slog.i(TAG, "Meta data ref " + name + ": " + v);
            data.putInt(name, v.resourceId);
        } else {
            v = sa.peekValue(
                    com.android.internal.R.styleable.AndroidManifestMetaData_value);
            //Slog.i(TAG, "Meta data " + name + ": " + v);
            if (v != null) {
                if (v.type == TypedValue.TYPE_STRING) {
                    CharSequence cs = v.coerceToString();
                    data.putString(name, cs != null ? cs.toString().intern() : null);
                } else if (v.type == TypedValue.TYPE_INT_BOOLEAN) {
                    data.putBoolean(name, v.data != 0);
                } else if (v.type >= TypedValue.TYPE_FIRST_INT
                        && v.type <= TypedValue.TYPE_LAST_INT) {
                    data.putInt(name, v.data);
                } else if (v.type == TypedValue.TYPE_FLOAT) {
                    data.putFloat(name, v.getFloat());
                } else {
                    if (!RIGID_PARSER) {
                        Slog.w(TAG, "<meta-data> only supports string, integer, float, color, boolean, and resource reference types: "
                                + parser.getName() + " at " + mArchiveSourcePath + " "
                                + parser.getPositionDescription());
                    } else {
                        outError[0] = "<meta-data> only supports string, integer, float, color, boolean, and resource reference types";
                        data = null;
                    }
                }
            } else {
                outError[0] = "<meta-data> requires an android:value or android:resource attribute";
                data = null;
            }
        }

        sa.recycle();

        XmlUtils.skipCurrentTag(parser);

        return data;
    }

    private static VerifierInfo parseVerifier(Resources res, XmlPullParser parser,
            AttributeSet attrs, int flags, String[] outError) throws XmlPullParserException,
            IOException {
        final TypedArray sa = res.obtainAttributes(attrs,
                com.android.internal.R.styleable.AndroidManifestPackageVerifier);

        final String packageName = sa.getNonResourceString(
                com.android.internal.R.styleable.AndroidManifestPackageVerifier_name);

        final String encodedPublicKey = sa.getNonResourceString(
                com.android.internal.R.styleable.AndroidManifestPackageVerifier_publicKey);

        sa.recycle();

        if (packageName == null || packageName.length() == 0) {
            Slog.i(TAG, "verifier package name was null; skipping");
            return null;
        }

        final PublicKey publicKey = parsePublicKey(encodedPublicKey);
        if (publicKey == null) {
            Slog.i(TAG, "Unable to parse verifier public key for " + packageName);
            return null;
        }

        return new VerifierInfo(packageName, publicKey);
    }

    public static final PublicKey parsePublicKey(final String encodedPublicKey) {
        if (encodedPublicKey == null) {
            Slog.i(TAG, "Could not parse null public key");
            return null;
        }

        EncodedKeySpec keySpec;
        try {
            final byte[] encoded = Base64.decode(encodedPublicKey, Base64.DEFAULT);
            keySpec = new X509EncodedKeySpec(encoded);
        } catch (IllegalArgumentException e) {
            Slog.i(TAG, "Could not parse verifier public key; invalid Base64");
            return null;
        }

        /* First try the key as an RSA key. */
        try {
            final KeyFactory keyFactory = KeyFactory.getInstance("RSA");
            return keyFactory.generatePublic(keySpec);
        } catch (NoSuchAlgorithmException e) {
            Log.wtf(TAG, "Could not parse public key because RSA isn't included in build");
            return null;
        } catch (InvalidKeySpecException e) {
            // Not a RSA public key.
        }

        /* Now try it as a DSA key. */
        try {
            final KeyFactory keyFactory = KeyFactory.getInstance("DSA");
            return keyFactory.generatePublic(keySpec);
        } catch (NoSuchAlgorithmException e) {
            Log.wtf(TAG, "Could not parse public key because DSA isn't included in build");
            return null;
        } catch (InvalidKeySpecException e) {
            // Not a DSA public key.
        }

        return null;
    }

    private static final String ANDROID_RESOURCES
            = "http://schemas.android.com/apk/res/android";

    private boolean parseIntent(Resources res, XmlPullParser parser, AttributeSet attrs,
            boolean allowGlobs, IntentInfo outInfo, String[] outError)
            throws XmlPullParserException, IOException {

        TypedArray sa = res.obtainAttributes(attrs,
                com.android.internal.R.styleable.AndroidManifestIntentFilter);

        int priority = sa.getInt(
                com.android.internal.R.styleable.AndroidManifestIntentFilter_priority, 0);
        outInfo.setPriority(priority);

        TypedValue v = sa.peekValue(
                com.android.internal.R.styleable.AndroidManifestIntentFilter_label);
        if (v != null && (outInfo.labelRes=v.resourceId) == 0) {
            outInfo.nonLocalizedLabel = v.coerceToString();
        }

        outInfo.icon = sa.getResourceId(
                com.android.internal.R.styleable.AndroidManifestIntentFilter_icon, 0);
        
        outInfo.logo = sa.getResourceId(
                com.android.internal.R.styleable.AndroidManifestIntentFilter_logo, 0);

        outInfo.banner = sa.getResourceId(
                com.android.internal.R.styleable.AndroidManifestIntentFilter_banner, 0);

        sa.recycle();

        int outerDepth = parser.getDepth();
        int type;
        while ((type = parser.next()) != XmlPullParser.END_DOCUMENT
                && (type != XmlPullParser.END_TAG || parser.getDepth() > outerDepth)) {
            if (type == XmlPullParser.END_TAG || type == XmlPullParser.TEXT) {
                continue;
            }

            String nodeName = parser.getName();
            if (nodeName.equals("action")) {
                String value = attrs.getAttributeValue(
                        ANDROID_RESOURCES, "name");
                if (value == null || value == "") {
                    outError[0] = "No value supplied for <android:name>";
                    return false;
                }
                XmlUtils.skipCurrentTag(parser);

                outInfo.addAction(value);
            } else if (nodeName.equals("category")) {
                String value = attrs.getAttributeValue(
                        ANDROID_RESOURCES, "name");
                if (value == null || value == "") {
                    outError[0] = "No value supplied for <android:name>";
                    return false;
                }
                XmlUtils.skipCurrentTag(parser);

                outInfo.addCategory(value);

            } else if (nodeName.equals("data")) {
                sa = res.obtainAttributes(attrs,
                        com.android.internal.R.styleable.AndroidManifestData);

                String str = sa.getNonConfigurationString(
                        com.android.internal.R.styleable.AndroidManifestData_mimeType, 0);
                if (str != null) {
                    try {
                        outInfo.addDataType(str);
                    } catch (IntentFilter.MalformedMimeTypeException e) {
                        outError[0] = e.toString();
                        sa.recycle();
                        return false;
                    }
                }

                str = sa.getNonConfigurationString(
                        com.android.internal.R.styleable.AndroidManifestData_scheme, 0);
                if (str != null) {
                    outInfo.addDataScheme(str);
                }

                str = sa.getNonConfigurationString(
                        com.android.internal.R.styleable.AndroidManifestData_ssp, 0);
                if (str != null) {
                    outInfo.addDataSchemeSpecificPart(str, PatternMatcher.PATTERN_LITERAL);
                }

                str = sa.getNonConfigurationString(
                        com.android.internal.R.styleable.AndroidManifestData_sspPrefix, 0);
                if (str != null) {
                    outInfo.addDataSchemeSpecificPart(str, PatternMatcher.PATTERN_PREFIX);
                }

                str = sa.getNonConfigurationString(
                        com.android.internal.R.styleable.AndroidManifestData_sspPattern, 0);
                if (str != null) {
                    if (!allowGlobs) {
                        outError[0] = "sspPattern not allowed here; ssp must be literal";
                        return false;
                    }
                    outInfo.addDataSchemeSpecificPart(str, PatternMatcher.PATTERN_SIMPLE_GLOB);
                }

                String host = sa.getNonConfigurationString(
                        com.android.internal.R.styleable.AndroidManifestData_host, 0);
                String port = sa.getNonConfigurationString(
                        com.android.internal.R.styleable.AndroidManifestData_port, 0);
                if (host != null) {
                    outInfo.addDataAuthority(host, port);
                }

                str = sa.getNonConfigurationString(
                        com.android.internal.R.styleable.AndroidManifestData_path, 0);
                if (str != null) {
                    outInfo.addDataPath(str, PatternMatcher.PATTERN_LITERAL);
                }

                str = sa.getNonConfigurationString(
                        com.android.internal.R.styleable.AndroidManifestData_pathPrefix, 0);
                if (str != null) {
                    outInfo.addDataPath(str, PatternMatcher.PATTERN_PREFIX);
                }

                str = sa.getNonConfigurationString(
                        com.android.internal.R.styleable.AndroidManifestData_pathPattern, 0);
                if (str != null) {
                    if (!allowGlobs) {
                        outError[0] = "pathPattern not allowed here; path must be literal";
                        return false;
                    }
                    outInfo.addDataPath(str, PatternMatcher.PATTERN_SIMPLE_GLOB);
                }

                sa.recycle();
                XmlUtils.skipCurrentTag(parser);
            } else if (!RIGID_PARSER) {
                Slog.w(TAG, "Unknown element under <intent-filter>: "
                        + parser.getName() + " at " + mArchiveSourcePath + " "
                        + parser.getPositionDescription());
                XmlUtils.skipCurrentTag(parser);
            } else {
                outError[0] = "Bad element under <intent-filter>: " + parser.getName();
                return false;
            }
        }

        outInfo.hasDefault = outInfo.hasCategory(Intent.CATEGORY_DEFAULT);

        if (DEBUG_PARSER) {
            final StringBuilder cats = new StringBuilder("Intent d=");
            cats.append(outInfo.hasDefault);
            cats.append(", cat=");

            final Iterator<String> it = outInfo.categoriesIterator();
            if (it != null) {
                while (it.hasNext()) {
                    cats.append(' ');
                    cats.append(it.next());
                }
            }
            Slog.d(TAG, cats.toString());
        }

        return true;
    }

    public final static class Package {

        public String packageName;

        // For now we only support one application per package.
        public final ApplicationInfo applicationInfo = new ApplicationInfo();

        public final ArrayList<Permission> permissions = new ArrayList<Permission>(0);
        public final ArrayList<PermissionGroup> permissionGroups = new ArrayList<PermissionGroup>(0);
        public final ArrayList<Activity> activities = new ArrayList<Activity>(0);
        public final ArrayList<Activity> receivers = new ArrayList<Activity>(0);
        public final ArrayList<Provider> providers = new ArrayList<Provider>(0);
        public final ArrayList<Service> services = new ArrayList<Service>(0);
        public final ArrayList<Instrumentation> instrumentation = new ArrayList<Instrumentation>(0);

        public final ArrayList<String> requestedPermissions = new ArrayList<String>();
        public final ArrayList<Boolean> requestedPermissionsRequired = new ArrayList<Boolean>();

        public ArrayList<String> protectedBroadcasts;

        public ArrayList<String> libraryNames = null;
        public ArrayList<String> usesLibraries = null;
        public ArrayList<String> usesOptionalLibraries = null;
        public String[] usesLibraryFiles = null;

        public ArrayList<ActivityIntentInfo> preferredActivityFilters = null;

        public ArrayList<String> mOriginalPackages = null;
        public String mRealPackage = null;
        public ArrayList<String> mAdoptPermissions = null;
        
        // We store the application meta-data independently to avoid multiple unwanted references
        public Bundle mAppMetaData = null;

        // If this is a 3rd party app, this is the path of the zip file.
        public String mPath;

        // The version code declared for this package.
        public int mVersionCode;
        
        // The version name declared for this package.
        public String mVersionName;
        
        // The shared user id that this package wants to use.
        public String mSharedUserId;

        // The shared user label that this package wants to use.
        public int mSharedUserLabel;

        // Signatures that were read from the package.
        public Signature mSignatures[];

        // For use by package manager service for quick lookup of
        // preferred up order.
        public int mPreferredOrder = 0;

        // For use by the package manager to keep track of the path to the
        // file an app came from.
        public String mScanPath;
        
        // For use by package manager to keep track of where it has done dexopt.
        public boolean mDidDexOpt;
        
        // // User set enabled state.
        // public int mSetEnabled = PackageManager.COMPONENT_ENABLED_STATE_DEFAULT;
        //
        // // Whether the package has been stopped.
        // public boolean mSetStopped = false;

        // Additional data supplied by callers.
        public Object mExtras;

        // Whether an operation is currently pending on this package
        public boolean mOperationPending;

        /*
         *  Applications hardware preferences
         */
        public final ArrayList<ConfigurationInfo> configPreferences =
                new ArrayList<ConfigurationInfo>();

        /*
         *  Applications requested features
         */
        public ArrayList<FeatureInfo> reqFeatures = null;

        public int installLocation;

        /* An app that's required for all users and cannot be uninstalled for a user */
        public boolean mRequiredForAllUsers;

        /* For which types of profile this app is required */
        public int mRequiredForProfile;

        /* The restricted account authenticator type that is used by this application */
        public String mRestrictedAccountType;

        /* The required account type without which this application will not function */
        public String mRequiredAccountType;

        /**
         * Digest suitable for comparing whether this package's manifest is the
         * same as another.
         */
        public ManifestDigest manifestDigest;

        public String mOverlayTarget;
        public int mOverlayPriority;
        public boolean mTrustedOverlay;

        /**
         * Data used to feed the KeySetManager
         */
        public Set<PublicKey> mSigningKeys;
        public Map<String, Set<PublicKey>> mKeySetMapping;

        public Package(String _name) {
            packageName = _name;
            applicationInfo.packageName = _name;
            applicationInfo.uid = -1;
        }

        public void setPackageName(String newName) {
            packageName = newName;
            applicationInfo.packageName = newName;
            for (int i=permissions.size()-1; i>=0; i--) {
                permissions.get(i).setPackageName(newName);
            }
            for (int i=permissionGroups.size()-1; i>=0; i--) {
                permissionGroups.get(i).setPackageName(newName);
            }
            for (int i=activities.size()-1; i>=0; i--) {
                activities.get(i).setPackageName(newName);
            }
            for (int i=receivers.size()-1; i>=0; i--) {
                receivers.get(i).setPackageName(newName);
            }
            for (int i=providers.size()-1; i>=0; i--) {
                providers.get(i).setPackageName(newName);
            }
            for (int i=services.size()-1; i>=0; i--) {
                services.get(i).setPackageName(newName);
            }
            for (int i=instrumentation.size()-1; i>=0; i--) {
                instrumentation.get(i).setPackageName(newName);
            }
        }

        public boolean hasComponentClassName(String name) {
            for (int i=activities.size()-1; i>=0; i--) {
                if (name.equals(activities.get(i).className)) {
                    return true;
                }
            }
            for (int i=receivers.size()-1; i>=0; i--) {
                if (name.equals(receivers.get(i).className)) {
                    return true;
                }
            }
            for (int i=providers.size()-1; i>=0; i--) {
                if (name.equals(providers.get(i).className)) {
                    return true;
                }
            }
            for (int i=services.size()-1; i>=0; i--) {
                if (name.equals(services.get(i).className)) {
                    return true;
                }
            }
            for (int i=instrumentation.size()-1; i>=0; i--) {
                if (name.equals(instrumentation.get(i).className)) {
                    return true;
                }
            }
            return false;
        }

        public String toString() {
            return "Package{"
                + Integer.toHexString(System.identityHashCode(this))
                + " " + packageName + "}";
        }
    }

    public static class Component<II extends IntentInfo> {
        public final Package owner;
        public final ArrayList<II> intents;
        public final String className;
        public Bundle metaData;

        ComponentName componentName;
        String componentShortName;
        
        public Component(Package _owner) {
            owner = _owner;
            intents = null;
            className = null;
        }

        public Component(final ParsePackageItemArgs args, final PackageItemInfo outInfo) {
            owner = args.owner;
            intents = new ArrayList<II>(0);
            String name = args.sa.getNonConfigurationString(args.nameRes, 0);
            if (name == null) {
                className = null;
                args.outError[0] = args.tag + " does not specify android:name";
                return;
            }

            outInfo.name
                = buildClassName(owner.applicationInfo.packageName, name, args.outError);
            if (outInfo.name == null) {
                className = null;
                args.outError[0] = args.tag + " does not have valid android:name";
                return;
            }

            className = outInfo.name;

            int iconVal = args.sa.getResourceId(args.iconRes, 0);
            if (iconVal != 0) {
                outInfo.icon = iconVal;
                outInfo.nonLocalizedLabel = null;
            }
            
            int logoVal = args.sa.getResourceId(args.logoRes, 0);
            if (logoVal != 0) {
                outInfo.logo = logoVal;
            }

            int bannerVal = args.sa.getResourceId(args.bannerRes, 0);
            if (bannerVal != 0) {
                outInfo.banner = bannerVal;
            }

            TypedValue v = args.sa.peekValue(args.labelRes);
            if (v != null && (outInfo.labelRes=v.resourceId) == 0) {
                outInfo.nonLocalizedLabel = v.coerceToString();
            }

            outInfo.packageName = owner.packageName;
        }

        public Component(final ParseComponentArgs args, final ComponentInfo outInfo) {
            this(args, (PackageItemInfo)outInfo);
            if (args.outError[0] != null) {
                return;
            }

            if (args.processRes != 0) {
                CharSequence pname;
                if (owner.applicationInfo.targetSdkVersion >= Build.VERSION_CODES.FROYO) {
                    pname = args.sa.getNonConfigurationString(args.processRes,
                            Configuration.NATIVE_CONFIG_VERSION);
                } else {
                    // Some older apps have been seen to use a resource reference
                    // here that on older builds was ignored (with a warning).  We
                    // need to continue to do this for them so they don't break.
                    pname = args.sa.getNonResourceString(args.processRes);
                }
                outInfo.processName = buildProcessName(owner.applicationInfo.packageName,
                        owner.applicationInfo.processName, pname,
                        args.flags, args.sepProcesses, args.outError);
            }
            
            if (args.descriptionRes != 0) {
                outInfo.descriptionRes = args.sa.getResourceId(args.descriptionRes, 0);
            }
            
            outInfo.enabled = args.sa.getBoolean(args.enabledRes, true);
        }

        public Component(Component<II> clone) {
            owner = clone.owner;
            intents = clone.intents;
            className = clone.className;
            componentName = clone.componentName;
            componentShortName = clone.componentShortName;
        }
        
        public ComponentName getComponentName() {
            if (componentName != null) {
                return componentName;
            }
            if (className != null) {
                componentName = new ComponentName(owner.applicationInfo.packageName,
                        className);
            }
            return componentName;
        }

        public void appendComponentShortName(StringBuilder sb) {
            ComponentName.appendShortString(sb, owner.applicationInfo.packageName, className);
        }

        public void printComponentShortName(PrintWriter pw) {
            ComponentName.printShortString(pw, owner.applicationInfo.packageName, className);
        }

        public void setPackageName(String packageName) {
            componentName = null;
            componentShortName = null;
        }
    }
    
    public final static class Permission extends Component<IntentInfo> {
        public final PermissionInfo info;
        public boolean tree;
        public PermissionGroup group;

        public Permission(Package _owner) {
            super(_owner);
            info = new PermissionInfo();
        }

        public Permission(Package _owner, PermissionInfo _info) {
            super(_owner);
            info = _info;
        }
        
        public void setPackageName(String packageName) {
            super.setPackageName(packageName);
            info.packageName = packageName;
        }

        public String toString() {
            return "Permission{"
                + Integer.toHexString(System.identityHashCode(this))
                + " " + info.name + "}";
        }
    }

    public final static class PermissionGroup extends Component<IntentInfo> {
        public final PermissionGroupInfo info;

        public PermissionGroup(Package _owner) {
            super(_owner);
            info = new PermissionGroupInfo();
        }

        public PermissionGroup(Package _owner, PermissionGroupInfo _info) {
            super(_owner);
            info = _info;
        }

        public void setPackageName(String packageName) {
            super.setPackageName(packageName);
            info.packageName = packageName;
        }

        public String toString() {
            return "PermissionGroup{"
                + Integer.toHexString(System.identityHashCode(this))
                + " " + info.name + "}";
        }
    }

    private static boolean copyNeeded(int flags, Package p,
            PackageUserState state, Bundle metaData, int userId) {
        if (userId != 0) {
            // We always need to copy for other users, since we need
            // to fix up the uid.
            return true;
        }
        if (state.enabled != PackageManager.COMPONENT_ENABLED_STATE_DEFAULT) {
            boolean enabled = state.enabled == PackageManager.COMPONENT_ENABLED_STATE_ENABLED;
            if (p.applicationInfo.enabled != enabled) {
                return true;
            }
        }
        if (!state.installed || state.blocked) {
            return true;
        }
        if (state.stopped) {
            return true;
        }
        if ((flags & PackageManager.GET_META_DATA) != 0
                && (metaData != null || p.mAppMetaData != null)) {
            return true;
        }
        if ((flags & PackageManager.GET_SHARED_LIBRARY_FILES) != 0
                && p.usesLibraryFiles != null) {
            return true;
        }
        return false;
    }

    public static ApplicationInfo generateApplicationInfo(Package p, int flags,
            PackageUserState state) {
        return generateApplicationInfo(p, flags, state, UserHandle.getCallingUserId());
    }

    private static void updateApplicationInfo(ApplicationInfo ai, int flags,
            PackageUserState state) {
        // CompatibilityMode is global state.
        if (!sCompatibilityModeEnabled) {
            ai.disableCompatibilityMode();
        }
        if (state.installed) {
            ai.flags |= ApplicationInfo.FLAG_INSTALLED;
        } else {
            ai.flags &= ~ApplicationInfo.FLAG_INSTALLED;
        }
        if (state.blocked) {
            ai.flags |= ApplicationInfo.FLAG_BLOCKED;
        } else {
            ai.flags &= ~ApplicationInfo.FLAG_BLOCKED;
        }
        if (state.enabled == PackageManager.COMPONENT_ENABLED_STATE_ENABLED) {
            ai.enabled = true;
        } else if (state.enabled == PackageManager.COMPONENT_ENABLED_STATE_DISABLED_UNTIL_USED) {
            ai.enabled = (flags&PackageManager.GET_DISABLED_UNTIL_USED_COMPONENTS) != 0;
        } else if (state.enabled == PackageManager.COMPONENT_ENABLED_STATE_DISABLED
                || state.enabled == PackageManager.COMPONENT_ENABLED_STATE_DISABLED_USER) {
            ai.enabled = false;
        }
        ai.enabledSetting = state.enabled;
    }

    public static ApplicationInfo generateApplicationInfo(Package p, int flags,
            PackageUserState state, int userId) {
        if (p == null) return null;
        if (!checkUseInstalledOrBlocked(flags, state)) {
            return null;
        }
        if (!copyNeeded(flags, p, state, null, userId)
                && ((flags&PackageManager.GET_DISABLED_UNTIL_USED_COMPONENTS) == 0
                        || state.enabled != PackageManager.COMPONENT_ENABLED_STATE_DISABLED_UNTIL_USED)) {
            // In this case it is safe to directly modify the internal ApplicationInfo state:
            // - CompatibilityMode is global state, so will be the same for every call.
            // - We only come in to here if the app should reported as installed; this is the
            // default state, and we will do a copy otherwise.
            // - The enable state will always be reported the same for the application across
            // calls; the only exception is for the UNTIL_USED mode, and in that case we will
            // be doing a copy.
            updateApplicationInfo(p.applicationInfo, flags, state);
            return p.applicationInfo;
        }

        // Make shallow copy so we can store the metadata/libraries safely
        ApplicationInfo ai = new ApplicationInfo(p.applicationInfo);
        if (userId != 0) {
            ai.uid = UserHandle.getUid(userId, ai.uid);
            ai.dataDir = PackageManager.getDataDirForUser(userId, ai.packageName);
        }
        if ((flags & PackageManager.GET_META_DATA) != 0) {
            ai.metaData = p.mAppMetaData;
        }
        if ((flags & PackageManager.GET_SHARED_LIBRARY_FILES) != 0) {
            ai.sharedLibraryFiles = p.usesLibraryFiles;
        }
        if (state.stopped) {
            ai.flags |= ApplicationInfo.FLAG_STOPPED;
        } else {
            ai.flags &= ~ApplicationInfo.FLAG_STOPPED;
        }
        updateApplicationInfo(ai, flags, state);
        return ai;
    }

    public static final PermissionInfo generatePermissionInfo(
            Permission p, int flags) {
        if (p == null) return null;
        if ((flags&PackageManager.GET_META_DATA) == 0) {
            return p.info;
        }
        PermissionInfo pi = new PermissionInfo(p.info);
        pi.metaData = p.metaData;
        return pi;
    }

    public static final PermissionGroupInfo generatePermissionGroupInfo(
            PermissionGroup pg, int flags) {
        if (pg == null) return null;
        if ((flags&PackageManager.GET_META_DATA) == 0) {
            return pg.info;
        }
        PermissionGroupInfo pgi = new PermissionGroupInfo(pg.info);
        pgi.metaData = pg.metaData;
        return pgi;
    }

    public final static class Activity extends Component<ActivityIntentInfo> {
        public final ActivityInfo info;

        public Activity(final ParseComponentArgs args, final ActivityInfo _info) {
            super(args, _info);
            info = _info;
            info.applicationInfo = args.owner.applicationInfo;
        }
        
        public void setPackageName(String packageName) {
            super.setPackageName(packageName);
            info.packageName = packageName;
        }

        public String toString() {
            StringBuilder sb = new StringBuilder(128);
            sb.append("Activity{");
            sb.append(Integer.toHexString(System.identityHashCode(this)));
            sb.append(' ');
            appendComponentShortName(sb);
            sb.append('}');
            return sb.toString();
        }
    }

    public static final ActivityInfo generateActivityInfo(Activity a, int flags,
            PackageUserState state, int userId) {
        if (a == null) return null;
        if (!checkUseInstalledOrBlocked(flags, state)) {
            return null;
        }
        if (!copyNeeded(flags, a.owner, state, a.metaData, userId)) {
            return a.info;
        }
        // Make shallow copies so we can store the metadata safely
        ActivityInfo ai = new ActivityInfo(a.info);
        ai.metaData = a.metaData;
        ai.applicationInfo = generateApplicationInfo(a.owner, flags, state, userId);
        return ai;
    }

    public final static class Service extends Component<ServiceIntentInfo> {
        public final ServiceInfo info;

        public Service(final ParseComponentArgs args, final ServiceInfo _info) {
            super(args, _info);
            info = _info;
            info.applicationInfo = args.owner.applicationInfo;
        }
        
        public void setPackageName(String packageName) {
            super.setPackageName(packageName);
            info.packageName = packageName;
        }

        public String toString() {
            StringBuilder sb = new StringBuilder(128);
            sb.append("Service{");
            sb.append(Integer.toHexString(System.identityHashCode(this)));
            sb.append(' ');
            appendComponentShortName(sb);
            sb.append('}');
            return sb.toString();
        }
    }

    public static final ServiceInfo generateServiceInfo(Service s, int flags,
            PackageUserState state, int userId) {
        if (s == null) return null;
        if (!checkUseInstalledOrBlocked(flags, state)) {
            return null;
        }
        if (!copyNeeded(flags, s.owner, state, s.metaData, userId)) {
            return s.info;
        }
        // Make shallow copies so we can store the metadata safely
        ServiceInfo si = new ServiceInfo(s.info);
        si.metaData = s.metaData;
        si.applicationInfo = generateApplicationInfo(s.owner, flags, state, userId);
        return si;
    }

    public final static class Provider extends Component<ProviderIntentInfo> {
        public final ProviderInfo info;
        public boolean syncable;

        public Provider(final ParseComponentArgs args, final ProviderInfo _info) {
            super(args, _info);
            info = _info;
            info.applicationInfo = args.owner.applicationInfo;
            syncable = false;
        }
        
        public Provider(Provider existingProvider) {
            super(existingProvider);
            this.info = existingProvider.info;
            this.syncable = existingProvider.syncable;
        }

        public void setPackageName(String packageName) {
            super.setPackageName(packageName);
            info.packageName = packageName;
        }

        public String toString() {
            StringBuilder sb = new StringBuilder(128);
            sb.append("Provider{");
            sb.append(Integer.toHexString(System.identityHashCode(this)));
            sb.append(' ');
            appendComponentShortName(sb);
            sb.append('}');
            return sb.toString();
        }
    }

    public static final ProviderInfo generateProviderInfo(Provider p, int flags,
            PackageUserState state, int userId) {
        if (p == null) return null;
        if (!checkUseInstalledOrBlocked(flags, state)) {
            return null;
        }
        if (!copyNeeded(flags, p.owner, state, p.metaData, userId)
                && ((flags & PackageManager.GET_URI_PERMISSION_PATTERNS) != 0
                        || p.info.uriPermissionPatterns == null)) {
            return p.info;
        }
        // Make shallow copies so we can store the metadata safely
        ProviderInfo pi = new ProviderInfo(p.info);
        pi.metaData = p.metaData;
        if ((flags & PackageManager.GET_URI_PERMISSION_PATTERNS) == 0) {
            pi.uriPermissionPatterns = null;
        }
        pi.applicationInfo = generateApplicationInfo(p.owner, flags, state, userId);
        return pi;
    }

    public final static class Instrumentation extends Component {
        public final InstrumentationInfo info;

        public Instrumentation(final ParsePackageItemArgs args, final InstrumentationInfo _info) {
            super(args, _info);
            info = _info;
        }
        
        public void setPackageName(String packageName) {
            super.setPackageName(packageName);
            info.packageName = packageName;
        }

        public String toString() {
            StringBuilder sb = new StringBuilder(128);
            sb.append("Instrumentation{");
            sb.append(Integer.toHexString(System.identityHashCode(this)));
            sb.append(' ');
            appendComponentShortName(sb);
            sb.append('}');
            return sb.toString();
        }
    }

    public static final InstrumentationInfo generateInstrumentationInfo(
            Instrumentation i, int flags) {
        if (i == null) return null;
        if ((flags&PackageManager.GET_META_DATA) == 0) {
            return i.info;
        }
        InstrumentationInfo ii = new InstrumentationInfo(i.info);
        ii.metaData = i.metaData;
        return ii;
    }

    public static class IntentInfo extends IntentFilter {
        public boolean hasDefault;
        public int labelRes;
        public CharSequence nonLocalizedLabel;
        public int icon;
        public int logo;
        public int banner;
        public int preferred;
    }

    public final static class ActivityIntentInfo extends IntentInfo {
        public final Activity activity;

        public ActivityIntentInfo(Activity _activity) {
            activity = _activity;
        }

        public String toString() {
            StringBuilder sb = new StringBuilder(128);
            sb.append("ActivityIntentInfo{");
            sb.append(Integer.toHexString(System.identityHashCode(this)));
            sb.append(' ');
            activity.appendComponentShortName(sb);
            sb.append('}');
            return sb.toString();
        }
    }

    public final static class ServiceIntentInfo extends IntentInfo {
        public final Service service;

        public ServiceIntentInfo(Service _service) {
            service = _service;
        }

        public String toString() {
            StringBuilder sb = new StringBuilder(128);
            sb.append("ServiceIntentInfo{");
            sb.append(Integer.toHexString(System.identityHashCode(this)));
            sb.append(' ');
            service.appendComponentShortName(sb);
            sb.append('}');
            return sb.toString();
        }
    }

    public static final class ProviderIntentInfo extends IntentInfo {
        public final Provider provider;

        public ProviderIntentInfo(Provider provider) {
            this.provider = provider;
        }

        public String toString() {
            StringBuilder sb = new StringBuilder(128);
            sb.append("ProviderIntentInfo{");
            sb.append(Integer.toHexString(System.identityHashCode(this)));
            sb.append(' ');
            provider.appendComponentShortName(sb);
            sb.append('}');
            return sb.toString();
        }
    }

    /**
     * @hide
     */
    public static void setCompatibilityModeEnabled(boolean compatibilityModeEnabled) {
        sCompatibilityModeEnabled = compatibilityModeEnabled;
    }
}<|MERGE_RESOLUTION|>--- conflicted
+++ resolved
@@ -2448,14 +2448,14 @@
         }
 
         if (sa.getBoolean(
-<<<<<<< HEAD
                 com.android.internal.R.styleable.AndroidManifestActivity_persistable, false)) {
             a.info.flags |= ActivityInfo.FLAG_PERSISTABLE;
-=======
+        }
+
+        if (sa.getBoolean(
                 com.android.internal.R.styleable.AndroidManifestActivity_allowEmbedded,
                 false)) {
             a.info.flags |= ActivityInfo.FLAG_ALLOW_EMBEDDED;
->>>>>>> f8a58208
         }
 
         if (!receiver) {
