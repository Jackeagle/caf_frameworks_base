/*
 * Copyright (C) 2015 The Android Open Source Project
 *
 * Licensed under the Apache License, Version 2.0 (the "License");
 * you may not use this file except in compliance with the License.
 * You may obtain a copy of the License at
 *
 *      http://www.apache.org/licenses/LICENSE-2.0
 *
 * Unless required by applicable law or agreed to in writing, software
 * distributed under the License is distributed on an "AS IS" BASIS,
 * WITHOUT WARRANTIES OR CONDITIONS OF ANY KIND, either express or implied.
 * See the License for the specific language governing permissions and
 * limitations under the License.
 */

package android.content.pm;

import android.annotation.IntDef;
import android.annotation.NonNull;
import android.annotation.Nullable;
import android.annotation.UserIdInt;
import android.content.ComponentName;
import android.content.Intent;
import android.content.pm.PackageManager.ApplicationInfoFlags;
import android.content.pm.PackageManager.ComponentInfoFlags;
import android.content.pm.PackageManager.PackageInfoFlags;
import android.content.pm.PackageManager.ResolveInfoFlags;
import android.os.Bundle;
import android.os.PersistableBundle;
import android.util.ArraySet;
import android.util.SparseArray;

import com.android.internal.util.function.TriFunction;

import java.io.IOException;
import java.lang.annotation.Retention;
import java.lang.annotation.RetentionPolicy;
import java.util.List;
import java.util.function.BiFunction;
import java.util.function.Consumer;

/**
 * Package manager local system service interface.
 *
 * @hide Only for use within the system server.
 */
public abstract class PackageManagerInternal {
    public static final int PACKAGE_SYSTEM = 0;
    public static final int PACKAGE_SETUP_WIZARD = 1;
    public static final int PACKAGE_INSTALLER = 2;
    public static final int PACKAGE_VERIFIER = 3;
    public static final int PACKAGE_BROWSER = 4;
    public static final int PACKAGE_SYSTEM_TEXT_CLASSIFIER = 5;
    public static final int PACKAGE_PERMISSION_CONTROLLER = 6;
<<<<<<< HEAD
=======
    public static final int PACKAGE_WELLBEING = 7;
    public static final int PACKAGE_DOCUMENTER = 8;
>>>>>>> de843449
    @IntDef(value = {
        PACKAGE_SYSTEM,
        PACKAGE_SETUP_WIZARD,
        PACKAGE_INSTALLER,
        PACKAGE_VERIFIER,
        PACKAGE_BROWSER,
        PACKAGE_SYSTEM_TEXT_CLASSIFIER,
        PACKAGE_PERMISSION_CONTROLLER,
<<<<<<< HEAD
=======
        PACKAGE_WELLBEING,
        PACKAGE_DOCUMENTER,
>>>>>>> de843449
    })
    @Retention(RetentionPolicy.SOURCE)
    public @interface KnownPackage {}

    /** Observer called whenever the list of packages changes */
    public interface PackageListObserver {
        /** A package was added to the system. */
        void onPackageAdded(@NonNull String packageName);
        /** A package was removed from the system. */
        void onPackageRemoved(@NonNull String packageName);
    }

    /** Interface to override permission checks via composition */
    public interface CheckPermissionDelegate {
        /**
         * Allows overriding check permission behavior.
         *
         * @param permName The permission to check.
         * @param pkgName The package for which to check.
         * @param userId The user for which to check.
         * @param superImpl The super implementation.
         * @return The check permission result.
         */
        int checkPermission(String permName, String pkgName, int userId,
                TriFunction<String, String, Integer, Integer> superImpl);

        /**
         * Allows overriding check UID permission behavior.
         *
         * @param permName The permission to check.
         * @param uid The UID for which to check.
         * @param superImpl The super implementation.
         * @return The check permission result.
         */
        int checkUidPermission(String permName, int uid,
                BiFunction<String, Integer, Integer> superImpl);
    }

    /**
     * Provider for package names.
     */
    public interface PackagesProvider {

        /**
         * Gets the packages for a given user.
         * @param userId The user id.
         * @return The package names.
         */
        public String[] getPackages(int userId);
    }

    /**
     * Provider for package names.
     */
    public interface SyncAdapterPackagesProvider {

        /**
         * Gets the sync adapter packages for given authority and user.
         * @param authority The authority.
         * @param userId The user id.
         * @return The package names.
         */
        public String[] getPackages(String authority, int userId);
    }

    /**
     * Sets the location provider packages provider.
     * @param provider The packages provider.
     */
    public abstract void setLocationPackagesProvider(PackagesProvider provider);

    /**
     * Sets the voice interaction packages provider.
     * @param provider The packages provider.
     */
    public abstract void setVoiceInteractionPackagesProvider(PackagesProvider provider);

    /**
     * Sets the Use Open Wifi packages provider.
     * @param provider The packages provider.
     */
    public abstract void setUseOpenWifiAppPackagesProvider(PackagesProvider provider);

    /**
     * Sets the sync adapter packages provider.
     * @param provider The provider.
     */
    public abstract void setSyncAdapterPackagesprovider(SyncAdapterPackagesProvider provider);

    /**
     * Called when the package for the default dialer changed
     *
     * @param packageName the new dialer package
     * @param userId user for which the change was made
     */
    public void onDefaultDialerAppChanged(String packageName, int userId) {}

    /**
     * Called when the package for the default SMS handler changed
     *
     * @param packageName the new sms package
     * @param userId user for which the change was made
     */
    public void onDefaultSmsAppChanged(String packageName, int userId) {}

    /**
     * Called when the package for the default sim call manager changed
     *
     * @param packageName the new sms package
     * @param userId user for which the change was made
     */
    public void onDefaultSimCallManagerAppChanged(String packageName, int userId) {}

    /**
     * Requests granting of the default permissions to the current default Use Open Wifi app.
     * @param packageName The default use open wifi package name.
     * @param userId The user for which to grant the permissions.
     */
    public abstract void grantDefaultPermissionsToDefaultUseOpenWifiApp(String packageName,
            int userId);

    /**
     * Sets a list of apps to keep in PM's internal data structures and as APKs even if no user has
     * currently installed it. The apps are not preloaded.
     * @param packageList List of package names to keep cached.
     */
    public abstract void setKeepUninstalledPackages(List<String> packageList);

    /**
     * Gets whether some of the permissions used by this package require a user
     * review before any of the app components can run.
     * @param packageName The package name for which to check.
     * @param userId The user under which to check.
     * @return True a permissions review is required.
     */
    public abstract boolean isPermissionsReviewRequired(String packageName, int userId);

    /**
     * Retrieve all of the information we know about a particular package/application.
     * @param filterCallingUid The results will be filtered in the context of this UID instead
     * of the calling UID.
     * @see PackageManager#getPackageInfo(String, int)
     */
    public abstract PackageInfo getPackageInfo(String packageName,
            @PackageInfoFlags int flags, int filterCallingUid, int userId);

    /**
     * Return a List of all application packages that are installed on the
     * device, for a specific user. If flag GET_UNINSTALLED_PACKAGES has been
     * set, a list of all applications including those deleted with
     * {@code DONT_DELETE_DATA} (partially installed apps with data directory)
     * will be returned.
     *
     * @param flags Additional option flags to modify the data returned.
     * @param userId The user for whom the installed applications are to be
     *            listed
     * @param callingUid The uid of the original caller app
     * @return A List of ApplicationInfo objects, one for each installed
     *         application. In the unlikely case there are no installed
     *         packages, an empty list is returned. If flag
     *         {@code MATCH_UNINSTALLED_PACKAGES} is set, the application
     *         information is retrieved from the list of uninstalled
     *         applications (which includes installed applications as well as
     *         applications with data directory i.e. applications which had been
     *         deleted with {@code DONT_DELETE_DATA} flag set).
     */
    public abstract List<ApplicationInfo> getInstalledApplications(
            @ApplicationInfoFlags int flags, @UserIdInt int userId, int callingUid);

    /**
     * Retrieve launcher extras for a suspended package provided to the system in
     * {@link PackageManager#setPackagesSuspended(String[], boolean, PersistableBundle,
     * PersistableBundle, String)}.
     *
     * @param packageName The package for which to return launcher extras.
     * @param userId The user for which to check.
     * @return The launcher extras.
     *
     * @see PackageManager#setPackagesSuspended(String[], boolean, PersistableBundle,
     * PersistableBundle, String)
     * @see PackageManager#isPackageSuspended()
     */
    public abstract Bundle getSuspendedPackageLauncherExtras(String packageName,
            int userId);

    /**
     * Internal api to query the suspended state of a package.
     * @param packageName The package to check.
     * @param userId The user id to check for.
     * @return {@code true} if the package is suspended, {@code false} otherwise.
     * @see PackageManager#isPackageSuspended(String)
     */
    public abstract boolean isPackageSuspended(String packageName, int userId);

    /**
     * Get the name of the package that suspended the given package. Packages can be suspended by
     * device administrators or apps holding {@link android.Manifest.permission#MANAGE_USERS} or
     * {@link android.Manifest.permission#SUSPEND_APPS}.
     *
     * @param suspendedPackage The package that has been suspended.
     * @param userId The user for which to check.
     * @return Name of the package that suspended the given package. Returns {@code null} if the
     * given package is not currently suspended and the platform package name - i.e.
     * {@code "android"} - if the package was suspended by a device admin.
     */
    public abstract String getSuspendingPackage(String suspendedPackage, int userId);

    /**
     * Get the information describing the dialog to be shown to the user when they try to launch a
     * suspended application.
     *
     * @param suspendedPackage The package that has been suspended.
     * @param userId The user for which to check.
     * @return A {@link SuspendDialogInfo} object describing the dialog to be shown.
     */
    @Nullable
    public abstract SuspendDialogInfo getSuspendedDialogInfo(String suspendedPackage, int userId);

    /**
     * Do a straight uid lookup for the given package/application in the given user.
     * @see PackageManager#getPackageUidAsUser(String, int, int)
     * @return The app's uid, or < 0 if the package was not found in that user
     */
    public abstract int getPackageUid(String packageName,
            @PackageInfoFlags int flags, int userId);

    /**
     * Retrieve all of the information we know about a particular package/application.
     * @param filterCallingUid The results will be filtered in the context of this UID instead
     * of the calling UID.
     * @see PackageManager#getApplicationInfo(String, int)
     */
    public abstract ApplicationInfo getApplicationInfo(String packageName,
            @ApplicationInfoFlags int flags, int filterCallingUid, int userId);

    /**
     * Retrieve all of the information we know about a particular activity class.
     * @param filterCallingUid The results will be filtered in the context of this UID instead
     * of the calling UID.
     * @see PackageManager#getActivityInfo(ComponentName, int)
     */
    public abstract ActivityInfo getActivityInfo(ComponentName component,
            @ComponentInfoFlags int flags, int filterCallingUid, int userId);

    /**
     * Retrieve all activities that can be performed for the given intent.
     * @param filterCallingUid The results will be filtered in the context of this UID instead
     * of the calling UID.
     * @see PackageManager#queryIntentActivities(Intent, int)
     */
    public abstract List<ResolveInfo> queryIntentActivities(Intent intent,
            @ResolveInfoFlags int flags, int filterCallingUid, int userId);

    /**
     * Retrieve all services that can be performed for the given intent.
     * @see PackageManager#queryIntentServices(Intent, int)
     */
    public abstract List<ResolveInfo> queryIntentServices(
            Intent intent, int flags, int callingUid, int userId);

    /**
     * Interface to {@link com.android.server.pm.PackageManagerService#getHomeActivitiesAsUser}.
     */
    public abstract ComponentName getHomeActivitiesAsUser(List<ResolveInfo> allHomeCandidates,
            int userId);

    /**
     * @return The default home activity component name.
     */
    public abstract ComponentName getDefaultHomeActivity(int userId);

    /**
     * Called by DeviceOwnerManagerService to set the package names of device owner and profile
     * owners.
     */
    public abstract void setDeviceAndProfileOwnerPackages(
            int deviceOwnerUserId, String deviceOwner, SparseArray<String> profileOwners);

    /**
     * Returns {@code true} if a given package can't be wiped. Otherwise, returns {@code false}.
     */
    public abstract boolean isPackageDataProtected(int userId, String packageName);

    /**
     * Returns {@code true} if a given package's state is protected, e.g. it cannot be force
     * stopped, suspended, disabled or hidden. Otherwise, returns {@code false}.
     */
    public abstract boolean isPackageStateProtected(String packageName, int userId);

    /**
     * Returns {@code true} if a given package is installed as ephemeral. Otherwise, returns
     * {@code false}.
     */
    public abstract boolean isPackageEphemeral(int userId, String packageName);

    /**
     * Gets whether the package was ever launched.
     * @param packageName The package name.
     * @param userId The user for which to check.
     * @return Whether was launched.
     * @throws IllegalArgumentException if the package is not found
     */
    public abstract boolean wasPackageEverLaunched(String packageName, int userId);

    /**
     * Grants a runtime permission
     * @param packageName The package name.
     * @param name The name of the permission.
     * @param userId The userId for which to grant the permission.
     * @param overridePolicy If true, grant this permission even if it is fixed by policy.
     */
    public abstract void grantRuntimePermission(String packageName, String name, int userId,
            boolean overridePolicy);

    /**
     * Revokes a runtime permission
     * @param packageName The package name.
     * @param name The name of the permission.
     * @param userId The userId for which to revoke the permission.
     * @param overridePolicy If true, revoke this permission even if it is fixed by policy.
     */
    public abstract void revokeRuntimePermission(String packageName, String name, int userId,
            boolean overridePolicy);

    /**
     * Retrieve the official name associated with a uid. This name is
     * guaranteed to never change, though it is possible for the underlying
     * uid to be changed. That is, if you are storing information about
     * uids in persistent storage, you should use the string returned
     * by this function instead of the raw uid.
     *
     * @param uid The uid for which you would like to retrieve a name.
     * @return Returns a unique name for the given uid, or null if the
     * uid is not currently assigned.
     */
    public abstract String getNameForUid(int uid);

    /**
     * Request to perform the second phase of ephemeral resolution.
     * @param responseObj The response of the first phase of ephemeral resolution
     * @param origIntent The original intent that triggered ephemeral resolution
     * @param resolvedType The resolved type of the intent
     * @param callingPackage The name of the package requesting the ephemeral application
     * @param verificationBundle Optional bundle to pass to the installer for additional
     * verification
     * @param userId The ID of the user that triggered ephemeral resolution
     */
    public abstract void requestInstantAppResolutionPhaseTwo(AuxiliaryResolveInfo responseObj,
            Intent origIntent, String resolvedType, String callingPackage,
            Bundle verificationBundle, int userId);

    /**
     * Grants access to the package metadata for an ephemeral application.
     * <p>
     * When an ephemeral application explicitly tries to interact with a full
     * install application [via an activity, service or provider that has been
     * exposed using the {@code visibleToInstantApp} attribute], the normal
     * application must be able to see metadata about the connecting ephemeral
     * app. If the ephemeral application uses an implicit intent [ie action VIEW,
     * category BROWSABLE], it remains hidden from the launched activity.
     * <p>
     * If the {@code sourceUid} is not for an ephemeral app or {@code targetUid}
     * is not for a fully installed app, this method will be a no-op.
     *
     * @param userId the user
     * @param intent the intent that triggered the grant
     * @param targetAppId The app ID of the fully installed application
     * @param ephemeralAppId The app ID of the ephemeral application
     */
    public abstract void grantEphemeralAccess(int userId, Intent intent,
            int targetAppId, int ephemeralAppId);

    public abstract boolean isInstantAppInstallerComponent(ComponentName component);
    /**
     * Prunes instant apps and state associated with uninstalled
     * instant apps according to the current platform policy.
     */
    public abstract void pruneInstantApps();

    /**
     * @return The SetupWizard package name.
     */
    public abstract String getSetupWizardPackageName();

    public interface ExternalSourcesPolicy {

        int USER_TRUSTED = 0;   // User has trusted the package to install apps
        int USER_BLOCKED = 1;   // User has blocked the package to install apps
        int USER_DEFAULT = 2;   // Default code to use when user response is unavailable

        /**
         * Checks the user preference for whether a package is trusted to request installs through
         * package installer
         *
         * @param packageName The package to check for
         * @param uid the uid in which the package is running
         * @return {@link #USER_TRUSTED} if the user has trusted the package, {@link #USER_BLOCKED}
         * if user has blocked requests from the package, {@link #USER_DEFAULT} if the user response
         * is not yet available
         */
        int getPackageTrustedToInstallApps(String packageName, int uid);
    }

    public abstract void setExternalSourcesPolicy(ExternalSourcesPolicy policy);

    /**
     * Return true if the given package is a persistent app process.
     */
    public abstract boolean isPackagePersistent(String packageName);

    /**
     * Returns whether or not the given package represents a legacy system application released
     * prior to runtime permissions.
     */
    public abstract boolean isLegacySystemApp(PackageParser.Package pkg);

    /**
     * Get all overlay packages for a user.
     * @param userId The user for which to get the overlays.
     * @return A list of overlay packages. An empty list is returned if the
     *         user has no installed overlay packages.
     */
    public abstract List<PackageInfo> getOverlayPackages(int userId);

    /**
     * Get the names of all target packages for a user.
     * @param userId The user for which to get the package names.
     * @return A list of target package names. This list includes the "android" package.
     */
    public abstract List<String> getTargetPackageNames(int userId);

    /**
     * Set which overlay to use for a package.
     * @param userId The user for which to update the overlays.
     * @param targetPackageName The package name of the package for which to update the overlays.
     * @param overlayPackageNames The complete list of overlay packages that should be enabled for
     *                            the target. Previously enabled overlays not specified in the list
     *                            will be disabled. Pass in null or an empty list to disable
     *                            all overlays. The order of the items is significant if several
     *                            overlays modify the same resource.
     * @return true if all packages names were known by the package manager, false otherwise
     */
    public abstract boolean setEnabledOverlayPackages(int userId, String targetPackageName,
            List<String> overlayPackageNames);

    /**
     * Resolves an activity intent, allowing instant apps to be resolved.
     */
    public abstract ResolveInfo resolveIntent(Intent intent, String resolvedType,
            int flags, int userId, boolean resolveForStart, int filterCallingUid);

    /**
    * Resolves a service intent, allowing instant apps to be resolved.
    */
    public abstract ResolveInfo resolveService(Intent intent, String resolvedType,
           int flags, int userId, int callingUid);

   /**
    * Resolves a content provider intent.
    */
    public abstract ProviderInfo resolveContentProvider(String name, int flags, int userId);

    /**
     * Track the creator of a new isolated uid.
     * @param isolatedUid The newly created isolated uid.
     * @param ownerUid The uid of the app that created the isolated process.
     */
    public abstract void addIsolatedUid(int isolatedUid, int ownerUid);

    /**
     * Track removal of an isolated uid.
     * @param isolatedUid isolated uid that is no longer being used.
     */
    public abstract void removeIsolatedUid(int isolatedUid);

    /**
     * Return the taget SDK version for the app with the given UID.
     */
    public abstract int getUidTargetSdkVersion(int uid);

    /**
     * Return the taget SDK version for the app with the given package name.
     */
    public abstract int getPackageTargetSdkVersion(String packageName);

    /** Whether the binder caller can access instant apps. */
    public abstract boolean canAccessInstantApps(int callingUid, int userId);

    /** Whether the binder caller can access the given component. */
    public abstract boolean canAccessComponent(int callingUid, ComponentName component, int userId);

    /**
     * Returns {@code true} if a given package has instant application meta-data.
     * Otherwise, returns {@code false}. Meta-data is state (eg. cookie, app icon, etc)
     * associated with an instant app. It may be kept after the instant app has been uninstalled.
     */
    public abstract boolean hasInstantApplicationMetadata(String packageName, int userId);

    /**
     * Updates a package last used time.
     */
    public abstract void notifyPackageUse(String packageName, int reason);

    /**
     * Returns a package object for the given package name.
     */
    public abstract @Nullable PackageParser.Package getPackage(@NonNull String packageName);

    /**
     * Returns a list without a change observer.
     *
     * @see #getPackageList(PackageListObserver)
     */
    public @NonNull PackageList getPackageList() {
        return getPackageList(null);
    }

    /**
     * Returns the list of packages installed at the time of the method call.
     * <p>The given observer is notified when the list of installed packages
     * changes [eg. a package was installed or uninstalled]. It will not be
     * notified if a package is updated.
     * <p>The package list will not be updated automatically as packages are
     * installed / uninstalled. Any changes must be handled within the observer.
     */
    public abstract @NonNull PackageList getPackageList(@Nullable PackageListObserver observer);

    /**
     * Removes the observer.
     * <p>Generally not needed. {@link #getPackageList(PackageListObserver)} will automatically
     * remove the observer.
     * <p>Does nothing if the observer isn't currently registered.
     * <p>Observers are notified asynchronously and it's possible for an observer to be
     * invoked after its been removed.
     */
    public abstract void removePackageListObserver(@NonNull PackageListObserver observer);

    /**
     * Returns a package object for the disabled system package name.
     */
    public abstract @Nullable PackageParser.Package getDisabledSystemPackage(
            @NonNull String packageName);

    /**
     * Returns the package name for the disabled system package.
     *
     * This is equivalent to
     * {@link #getDisabledSystemPackage(String)}.{@link PackageParser.Package#packageName}
     */
    public abstract @Nullable String getDisabledSystemPackageName(@NonNull String packageName);

    /**
     * Returns whether or not the component is the resolver activity.
     */
    public abstract boolean isResolveActivityComponent(@NonNull ComponentInfo component);

    /**
     * Returns the package name for a known package.
     */
    public abstract @Nullable String getKnownPackageName(
            @KnownPackage int knownPackage, int userId);

    /**
     * Returns whether the package is an instant app.
     */
    public abstract boolean isInstantApp(String packageName, int userId);

    /**
     * Returns whether the package is an instant app.
     */
    public abstract @Nullable String getInstantAppPackageName(int uid);

    /**
     * Returns whether or not access to the application should be filtered.
     * <p>
     * Access may be limited based upon whether the calling or target applications
     * are instant applications.
     *
     * @see #canAccessInstantApps
     */
    public abstract boolean filterAppAccess(
            @Nullable PackageParser.Package pkg, int callingUid, int userId);

    /*
     * NOTE: The following methods are temporary until permissions are extracted from
     * the package manager into a component specifically for handling permissions.
     */
    /** Returns the flags for the given permission. */
    public abstract @Nullable int getPermissionFlagsTEMP(@NonNull String permName,
            @NonNull String packageName, int userId);
    /** Updates the flags for the given permission. */
    public abstract void updatePermissionFlagsTEMP(@NonNull String permName,
            @NonNull String packageName, int flagMask, int flagValues, int userId);

    /** Returns whether the given package was signed by the platform */
    public abstract boolean isPlatformSigned(String pkg);

    /**
     * Returns true if it's still safe to restore data backed up from this app's version
     * that was signed with restoringFromSigHash.
     */
    public abstract boolean isDataRestoreSafe(@NonNull byte[] restoringFromSigHash,
            @NonNull String packageName);

    /**
     * Returns true if it's still safe to restore data backed up from this app's version
     * that was signed with restoringFromSig.
     */
    public abstract boolean isDataRestoreSafe(@NonNull Signature restoringFromSig,
            @NonNull String packageName);

    /**
     * Returns {@code true} if the the signing information for {@code clientUid} is sufficient
     * to gain access gated by {@code capability}.  This can happen if the two UIDs have the
     * same signing information, if the signing information {@code clientUid} indicates that
     * it has the signing certificate for {@code serverUid} in its signing history (if it was
     * previously signed by it), or if the signing certificate for {@code clientUid} is in the
     * signing history for {@code serverUid} and with the {@code capability} specified.
     */
    public abstract boolean hasSignatureCapability(int serverUid, int clientUid,
            @PackageParser.SigningDetails.CertCapabilities int capability);

    /**
     * Get the delegate to influence permission checking.
     *
     * @return The delegate instance or null to clear.
     */
    public abstract @Nullable CheckPermissionDelegate getCheckPermissionDelegate();

    /**
     * Set a delegate to influence permission checking.
     *
     * @param delegate A delegate instance or null to clear.
     */
    public abstract void setCheckPermissionDelegate(@Nullable CheckPermissionDelegate delegate);

    /**
     * Get appIds of all available apps which specified android:sharedUserId in the manifest.
     *
     * @return a SparseArray mapping from appId to it's sharedUserId.
     */
    public abstract SparseArray<String> getAppsWithSharedUserIds();

    /**
     * Get the value of attribute android:sharedUserId for the given packageName if specified,
     * otherwise {@code null}.
     */
    public abstract String getSharedUserIdForPackage(@NonNull String packageName);

    /**
     * Get all packages which specified the given sharedUserId as android:sharedUserId attribute
     * or an empty array if no package specified it.
     */
    public abstract String[] getPackagesForSharedUserId(@NonNull String sharedUserId, int userId);

    /**
     * Return if device is currently in a "core" boot environment, typically
     * used to support full-disk encryption. Only apps marked with
     * {@code coreApp} attribute are available.
     */
    public abstract boolean isOnlyCoreApps();

    /**
     * Make a best-effort attempt to provide the requested free disk space by
     * deleting cached files.
     *
     * @throws IOException if the request was unable to be fulfilled.
     */
    public abstract void freeStorage(String volumeUuid, long bytes, int storageFlags)
            throws IOException;

    /** Returns {@code true} if the specified component is enabled and matches the given flags. */
    public abstract boolean isEnabledAndMatches(@NonNull ComponentInfo info, int flags, int userId);

    /** Returns {@code true} if the given user requires extra badging for icons. */
    public abstract boolean userNeedsBadging(int userId);

    /**
     * Perform the given action for each package.
     * Note that packages lock will be held while performin the actions.
     *
     * @param actionLocked action to be performed
     */
    public abstract void forEachPackage(Consumer<PackageParser.Package> actionLocked);

    /** Returns the list of enabled components */
    public abstract ArraySet<String> getEnabledComponents(String packageName, int userId);

    /** Returns the list of disabled components */
    public abstract ArraySet<String> getDisabledComponents(String packageName, int userId);

    /** Returns whether the given package is enabled for the given user */
    public abstract @PackageManager.EnabledState int getApplicationEnabledState(
            String packageName, int userId);
<<<<<<< HEAD
=======

    /**
     * Extra field name for the token of a request to enable rollback for a
     * package.
     */
    public static final String EXTRA_ENABLE_ROLLBACK_TOKEN =
            "android.content.pm.extra.ENABLE_ROLLBACK_TOKEN";

    /**
     * Extra field name for the installFlags of a request to enable rollback
     * for a package.
     */
    public static final String EXTRA_ENABLE_ROLLBACK_INSTALL_FLAGS =
            "android.content.pm.extra.ENABLE_ROLLBACK_INSTALL_FLAGS";

    /**
     * Used as the {@code enableRollbackCode} argument for
     * {@link PackageManagerInternal#setEnableRollbackCode} to indicate that
     * enabling rollback succeeded.
     */
    public static final int ENABLE_ROLLBACK_SUCCEEDED = 1;

    /**
     * Used as the {@code enableRollbackCode} argument for
     * {@link PackageManagerInternal#setEnableRollbackCode} to indicate that
     * enabling rollback failed.
     */
    public static final int ENABLE_ROLLBACK_FAILED = -1;

    /**
     * Allows the rollback manager listening to the
     * {@link Intent#ACTION_PACKAGE_ENABLE_ROLLBACK enable rollback broadcast}
     * to respond to the package manager. The response must include the
     * {@code enableRollbackCode} which is one of
     * {@link PackageManager#ENABLE_ROLLBACK_SUCCEEDED} or
     * {@link PackageManager#ENABLE_ROLLBACK_FAILED}.
     *
     * @param token pending package identifier as passed via the
     *            {@link PackageManager#EXTRA_ENABLE_ROLLBACK_TOKEN} Intent extra.
     * @param enableRollbackCode the status code result of enabling rollback
     * @throws SecurityException if the caller does not have the
     *            PACKAGE_ROLLBACK_AGENT permission.
     */
    public abstract void setEnableRollbackCode(int token, int enableRollbackCode);
>>>>>>> de843449
}<|MERGE_RESOLUTION|>--- conflicted
+++ resolved
@@ -53,11 +53,8 @@
     public static final int PACKAGE_BROWSER = 4;
     public static final int PACKAGE_SYSTEM_TEXT_CLASSIFIER = 5;
     public static final int PACKAGE_PERMISSION_CONTROLLER = 6;
-<<<<<<< HEAD
-=======
     public static final int PACKAGE_WELLBEING = 7;
     public static final int PACKAGE_DOCUMENTER = 8;
->>>>>>> de843449
     @IntDef(value = {
         PACKAGE_SYSTEM,
         PACKAGE_SETUP_WIZARD,
@@ -66,11 +63,8 @@
         PACKAGE_BROWSER,
         PACKAGE_SYSTEM_TEXT_CLASSIFIER,
         PACKAGE_PERMISSION_CONTROLLER,
-<<<<<<< HEAD
-=======
         PACKAGE_WELLBEING,
         PACKAGE_DOCUMENTER,
->>>>>>> de843449
     })
     @Retention(RetentionPolicy.SOURCE)
     public @interface KnownPackage {}
@@ -765,8 +759,6 @@
     /** Returns whether the given package is enabled for the given user */
     public abstract @PackageManager.EnabledState int getApplicationEnabledState(
             String packageName, int userId);
-<<<<<<< HEAD
-=======
 
     /**
      * Extra field name for the token of a request to enable rollback for a
@@ -811,5 +803,4 @@
      *            PACKAGE_ROLLBACK_AGENT permission.
      */
     public abstract void setEnableRollbackCode(int token, int enableRollbackCode);
->>>>>>> de843449
 }