/*
**
** Copyright 2007, The Android Open Source Project
**
** Licensed under the Apache License, Version 2.0 (the "License");
** you may not use this file except in compliance with the License.
** You may obtain a copy of the License at
**
**     http://www.apache.org/licenses/LICENSE-2.0
**
** Unless required by applicable law or agreed to in writing, software
** distributed under the License is distributed on an "AS IS" BASIS,
** WITHOUT WARRANTIES OR CONDITIONS OF ANY KIND, either express or implied.
** See the License for the specific language governing permissions and
** limitations under the License.
*/

package android.content.pm;

import android.content.ComponentName;
import android.content.Intent;
import android.content.IntentFilter;
import android.content.pm.ActivityInfo;
import android.content.pm.ApplicationInfo;
import android.content.pm.ChangedPackages;
import android.content.pm.InstantAppInfo;
import android.content.pm.FeatureInfo;
import android.content.pm.IDexModuleRegisterCallback;
import android.content.pm.IPackageInstaller;
import android.content.pm.IPackageDeleteObserver;
import android.content.pm.IPackageDeleteObserver2;
import android.content.pm.IPackageDataObserver;
import android.content.pm.IPackageMoveObserver;
import android.content.pm.IPackageStatsObserver;
import android.content.pm.IOnPermissionsChangeListener;
import android.content.pm.IntentFilterVerificationInfo;
import android.content.pm.InstrumentationInfo;
import android.content.pm.KeySet;
import android.content.pm.ModuleInfo;
import android.content.pm.PackageInfo;
import android.content.pm.ParceledListSlice;
import android.content.pm.ProviderInfo;
import android.content.pm.PermissionGroupInfo;
import android.content.pm.PermissionInfo;
import android.content.pm.ResolveInfo;
import android.content.pm.ServiceInfo;
import android.content.pm.SuspendDialogInfo;
import android.content.pm.UserInfo;
import android.content.pm.VerifierDeviceIdentity;
import android.content.pm.VersionedPackage;
import android.content.pm.dex.IArtManager;
import android.graphics.Bitmap;
import android.net.Uri;
import android.os.ParcelFileDescriptor;
import android.os.PersistableBundle;
import android.content.IntentSender;

/**
 *  See {@link PackageManager} for documentation on most of the APIs
 *  here.
 *
 *  {@hide}
 */
interface IPackageManager {
    void checkPackageStartable(String packageName, int userId);
    boolean isPackageAvailable(String packageName, int userId);
    PackageInfo getPackageInfo(String packageName, int flags, int userId);
    PackageInfo getPackageInfoVersioned(in VersionedPackage versionedPackage,
            int flags, int userId);
    int getPackageUid(String packageName, int flags, int userId);
    int[] getPackageGids(String packageName, int flags, int userId);

    String[] currentToCanonicalPackageNames(in String[] names);
    String[] canonicalToCurrentPackageNames(in String[] names);

    PermissionInfo getPermissionInfo(String name, String packageName, int flags);

    ParceledListSlice queryPermissionsByGroup(String group, int flags);

    PermissionGroupInfo getPermissionGroupInfo(String name, int flags);

    ParceledListSlice getAllPermissionGroups(int flags);

    ApplicationInfo getApplicationInfo(String packageName, int flags ,int userId);

    ActivityInfo getActivityInfo(in ComponentName className, int flags, int userId);

    boolean activitySupportsIntent(in ComponentName className, in Intent intent,
            String resolvedType);

    ActivityInfo getReceiverInfo(in ComponentName className, int flags, int userId);

    ServiceInfo getServiceInfo(in ComponentName className, int flags, int userId);

    ProviderInfo getProviderInfo(in ComponentName className, int flags, int userId);

    int checkPermission(String permName, String pkgName, int userId);

    int checkUidPermission(String permName, int uid);

    boolean addPermission(in PermissionInfo info);

    void removePermission(String name);

    void grantRuntimePermission(String packageName, String permissionName, int userId);

    void revokeRuntimePermission(String packageName, String permissionName, int userId);

    void resetRuntimePermissions();

    int getPermissionFlags(String permissionName, String packageName, int userId);

    void updatePermissionFlags(String permissionName, String packageName, int flagMask,
            int flagValues, int userId);

    void updatePermissionFlagsForAllApps(int flagMask, int flagValues, int userId);

    boolean shouldShowRequestPermissionRationale(String permissionName,
            String packageName, int userId);

    boolean isProtectedBroadcast(String actionName);

    int checkSignatures(String pkg1, String pkg2);

    int checkUidSignatures(int uid1, int uid2);

    List<String> getAllPackages();

    String[] getPackagesForUid(int uid);

    String getNameForUid(int uid);
    String[] getNamesForUids(in int[] uids);

    int getUidForSharedUser(String sharedUserName);

    int getFlagsForUid(int uid);

    int getPrivateFlagsForUid(int uid);

    boolean isUidPrivileged(int uid);

    String[] getAppOpPermissionPackages(String permissionName);

    ResolveInfo resolveIntent(in Intent intent, String resolvedType, int flags, int userId);

    ResolveInfo findPersistentPreferredActivity(in Intent intent, int userId);

    boolean canForwardTo(in Intent intent, String resolvedType, int sourceUserId, int targetUserId);

    ParceledListSlice queryIntentActivities(in Intent intent,
            String resolvedType, int flags, int userId);

    ParceledListSlice queryIntentActivityOptions(
            in ComponentName caller, in Intent[] specifics,
            in String[] specificTypes, in Intent intent,
            String resolvedType, int flags, int userId);

    ParceledListSlice queryIntentReceivers(in Intent intent,
            String resolvedType, int flags, int userId);

    ResolveInfo resolveService(in Intent intent,
            String resolvedType, int flags, int userId);

    ParceledListSlice queryIntentServices(in Intent intent,
            String resolvedType, int flags, int userId);

    ParceledListSlice queryIntentContentProviders(in Intent intent,
            String resolvedType, int flags, int userId);

    /**
     * This implements getInstalledPackages via a "last returned row"
     * mechanism that is not exposed in the API. This is to get around the IPC
     * limit that kicks in when flags are included that bloat up the data
     * returned.
     */
    ParceledListSlice getInstalledPackages(int flags, in int userId);

    /**
     * This implements getPackagesHoldingPermissions via a "last returned row"
     * mechanism that is not exposed in the API. This is to get around the IPC
     * limit that kicks in when flags are included that bloat up the data
     * returned.
     */
    ParceledListSlice getPackagesHoldingPermissions(in String[] permissions,
            int flags, int userId);

    /**
     * This implements getInstalledApplications via a "last returned row"
     * mechanism that is not exposed in the API. This is to get around the IPC
     * limit that kicks in when flags are included that bloat up the data
     * returned.
     */
    ParceledListSlice getInstalledApplications(int flags, int userId);

    /**
     * Retrieve all applications that are marked as persistent.
     *
     * @return A List&lt;applicationInfo> containing one entry for each persistent
     *         application.
     */
    ParceledListSlice getPersistentApplications(int flags);

    ProviderInfo resolveContentProvider(String name, int flags, int userId);

    /**
     * Retrieve sync information for all content providers.
     *
     * @param outNames Filled in with a list of the root names of the content
     *                 providers that can sync.
     * @param outInfo Filled in with a list of the ProviderInfo for each
     *                name in 'outNames'.
     */
    void querySyncProviders(inout List<String> outNames,
            inout List<ProviderInfo> outInfo);

    ParceledListSlice queryContentProviders(
            String processName, int uid, int flags, String metaDataKey);

    InstrumentationInfo getInstrumentationInfo(
            in ComponentName className, int flags);

    ParceledListSlice queryInstrumentation(
            String targetPackage, int flags);

    void finishPackageInstall(int token, boolean didLaunch);

    void setInstallerPackageName(in String targetPackage, in String installerPackageName);

    void setApplicationCategoryHint(String packageName, int categoryHint, String callerPackageName);

    /** @deprecated rawr, don't call AIDL methods directly! */
    void deletePackageAsUser(in String packageName, int versionCode,
            IPackageDeleteObserver observer, int userId, int flags);

    /**
     * Delete a package for a specific user.
     *
     * @param versionedPackage The package to delete.
     * @param observer a callback to use to notify when the package deletion in finished.
     * @param userId the id of the user for whom to delete the package
     * @param flags - possible values: {@link #DONT_DELETE_DATA}
     */
    void deletePackageVersioned(in VersionedPackage versionedPackage,
            IPackageDeleteObserver2 observer, int userId, int flags);

    String getInstallerPackageName(in String packageName);

    void resetApplicationPreferences(int userId);

    ResolveInfo getLastChosenActivity(in Intent intent,
            String resolvedType, int flags);

    void setLastChosenActivity(in Intent intent, String resolvedType, int flags,
            in IntentFilter filter, int match, in ComponentName activity);

    void addPreferredActivity(in IntentFilter filter, int match,
            in ComponentName[] set, in ComponentName activity, int userId);

    void replacePreferredActivity(in IntentFilter filter, int match,
            in ComponentName[] set, in ComponentName activity, int userId);

    void clearPackagePreferredActivities(String packageName);

    int getPreferredActivities(out List<IntentFilter> outFilters,
            out List<ComponentName> outActivities, String packageName);

    void addPersistentPreferredActivity(in IntentFilter filter, in ComponentName activity, int userId);

    void clearPackagePersistentPreferredActivities(String packageName, int userId);

    void addCrossProfileIntentFilter(in IntentFilter intentFilter, String ownerPackage,
            int sourceUserId, int targetUserId, int flags);

    void clearCrossProfileIntentFilters(int sourceUserId, String ownerPackage);

    String[] setPackagesSuspendedAsUser(in String[] packageNames, boolean suspended,
            in PersistableBundle appExtras, in PersistableBundle launcherExtras,
            in SuspendDialogInfo dialogInfo, String callingPackage, int userId);

<<<<<<< HEAD
    boolean canSuspendPackageForUser(String packageName, int userId);
=======
    String[] getUnsuspendablePackagesForUser(in String[] packageNames, int userId);
>>>>>>> de843449

    boolean isPackageSuspendedForUser(String packageName, int userId);

    PersistableBundle getSuspendedPackageAppExtras(String packageName, int userId);

    /**
     * Backup/restore support - only the system uid may use these.
     */
    byte[] getPreferredActivityBackup(int userId);
    void restorePreferredActivities(in byte[] backup, int userId);
    byte[] getDefaultAppsBackup(int userId);
    void restoreDefaultApps(in byte[] backup, int userId);
    byte[] getIntentFilterVerificationBackup(int userId);
    void restoreIntentFilterVerification(in byte[] backup, int userId);
    byte[] getPermissionGrantBackup(int userId);
    void restorePermissionGrants(in byte[] backup, int userId);

    /**
     * Report the set of 'Home' activity candidates, plus (if any) which of them
     * is the current "always use this one" setting.
     */
     ComponentName getHomeActivities(out List<ResolveInfo> outHomeCandidates);

    void setHomeActivity(in ComponentName className, int userId);

    /**
     * As per {@link android.content.pm.PackageManager#setComponentEnabledSetting}.
     */
    void setComponentEnabledSetting(in ComponentName componentName,
            in int newState, in int flags, int userId);

    /**
     * As per {@link android.content.pm.PackageManager#getComponentEnabledSetting}.
     */
    int getComponentEnabledSetting(in ComponentName componentName, int userId);

    /**
     * As per {@link android.content.pm.PackageManager#setApplicationEnabledSetting}.
     */
    void setApplicationEnabledSetting(in String packageName, in int newState, int flags,
            int userId, String callingPackage);

    /**
     * As per {@link android.content.pm.PackageManager#getApplicationEnabledSetting}.
     */
    int getApplicationEnabledSetting(in String packageName, int userId);

    /**
     * Logs process start information (including APK hash) to the security log.
     */
    void logAppProcessStartIfNeeded(String processName, int uid, String seinfo, String apkFile,
            int pid);

    /**
     * As per {@link android.content.pm.PackageManager#flushPackageRestrictionsAsUser}.
     */
    void flushPackageRestrictionsAsUser(in int userId);

    /**
     * Set whether the given package should be considered stopped, making
     * it not visible to implicit intents that filter out stopped packages.
     */
    void setPackageStoppedState(String packageName, boolean stopped, int userId);

    /**
     * Free storage by deleting LRU sorted list of cache files across
     * all applications. If the currently available free storage
     * on the device is greater than or equal to the requested
     * free storage, no cache files are cleared. If the currently
     * available storage on the device is less than the requested
     * free storage, some or all of the cache files across
     * all applications are deleted (based on last accessed time)
     * to increase the free storage space on the device to
     * the requested value. There is no guarantee that clearing all
     * the cache files from all applications will clear up
     * enough storage to achieve the desired value.
     * @param freeStorageSize The number of bytes of storage to be
     * freed by the system. Say if freeStorageSize is XX,
     * and the current free storage is YY,
     * if XX is less than YY, just return. if not free XX-YY number
     * of bytes if possible.
     * @param observer call back used to notify when
     * the operation is completed
     */
     void freeStorageAndNotify(in String volumeUuid, in long freeStorageSize,
             int storageFlags, IPackageDataObserver observer);

    /**
     * Free storage by deleting LRU sorted list of cache files across
     * all applications. If the currently available free storage
     * on the device is greater than or equal to the requested
     * free storage, no cache files are cleared. If the currently
     * available storage on the device is less than the requested
     * free storage, some or all of the cache files across
     * all applications are deleted (based on last accessed time)
     * to increase the free storage space on the device to
     * the requested value. There is no guarantee that clearing all
     * the cache files from all applications will clear up
     * enough storage to achieve the desired value.
     * @param freeStorageSize The number of bytes of storage to be
     * freed by the system. Say if freeStorageSize is XX,
     * and the current free storage is YY,
     * if XX is less than YY, just return. if not free XX-YY number
     * of bytes if possible.
     * @param pi IntentSender call back used to
     * notify when the operation is completed.May be null
     * to indicate that no call back is desired.
     */
     void freeStorage(in String volumeUuid, in long freeStorageSize,
             int storageFlags, in IntentSender pi);

    /**
     * Delete all the cache files in an applications cache directory
     * @param packageName The package name of the application whose cache
     * files need to be deleted
     * @param observer a callback used to notify when the deletion is finished.
     */
    void deleteApplicationCacheFiles(in String packageName, IPackageDataObserver observer);

    /**
     * Delete all the cache files in an applications cache directory
     * @param packageName The package name of the application whose cache
     * files need to be deleted
     * @param userId the user to delete application cache for
     * @param observer a callback used to notify when the deletion is finished.
     */
    void deleteApplicationCacheFilesAsUser(in String packageName, int userId, IPackageDataObserver observer);

    /**
     * Clear the user data directory of an application.
     * @param packageName The package name of the application whose cache
     * files need to be deleted
     * @param observer a callback used to notify when the operation is completed.
     */
    void clearApplicationUserData(in String packageName, IPackageDataObserver observer, int userId);

    /**
     * Clear the profile data of an application.
     * @param packageName The package name of the application whose profile data
     * need to be deleted
     */
    void clearApplicationProfileData(in String packageName);

   /**
     * Get package statistics including the code, data and cache size for
     * an already installed package
     * @param packageName The package name of the application
     * @param userHandle Which user the size should be retrieved for
     * @param observer a callback to use to notify when the asynchronous
     * retrieval of information is complete.
     */
    void getPackageSizeInfo(in String packageName, int userHandle, IPackageStatsObserver observer);

    /**
     * Get a list of shared libraries that are available on the
     * system.
     */
    String[] getSystemSharedLibraryNames();

    /**
     * Get a list of features that are available on the
     * system.
     */
    ParceledListSlice getSystemAvailableFeatures();

    boolean hasSystemFeature(String name, int version);

    void enterSafeMode();
    boolean isSafeMode();
    void systemReady();
    boolean hasSystemUidErrors();

    /**
     * Ask the package manager to fstrim the disk if needed.
     */
    void performFstrimIfNeeded();

    /**
     * Ask the package manager to update packages if needed.
     */
    void updatePackagesIfNeeded();

    /**
     * Notify the package manager that a package is going to be used and why.
     *
     * See PackageManager.NOTIFY_PACKAGE_USE_* for reasons.
     */
    oneway void notifyPackageUse(String packageName, int reason);

    /**
     * Notify the package manager that a list of dex files have been loaded.
     *
     * @param loadingPackageName the name of the package who performs the load
     * @param classLoadersNames the names of the class loaders present in the loading chain. The
     *    list encodes the class loader chain in the natural order. The first class loader has
     *    the second one as its parent and so on. The dex files present in the class path of the
     *    first class loader will be recorded in the usage file.
     * @param classPaths the class paths corresponding to the class loaders names from
     *     {@param classLoadersNames}. The the first element corresponds to the first class loader
     *     and so on. A classpath is represented as a list of dex files separated by
     *     {@code File.pathSeparator}, or null if the class loader's classpath is not known.
     *     The dex files found in the first class path will be recorded in the usage file.
     * @param loaderIsa the ISA of the loader process
     */
    oneway void notifyDexLoad(String loadingPackageName, in List<String> classLoadersNames,
            in List<String> classPaths, String loaderIsa);

    /**
     * Register an application dex module with the package manager.
     * The package manager will keep track of the given module for future optimizations.
     *
     * Dex module optimizations will disable the classpath checking at runtime. The client bares
     * the responsibility to ensure that the static assumptions on classes in the optimized code
     * hold at runtime (e.g. there's no duplicate classes in the classpath).
     *
     * Note that the package manager already keeps track of dex modules loaded with
     * {@link dalvik.system.DexClassLoader} and {@link dalvik.system.PathClassLoader}.
     * This can be called for an eager registration.
     *
     * The call might take a while and the results will be posted on the main thread, using
     * the given callback.
     *
     * If the module is intended to be shared with other apps, make sure that the file
     * permissions allow for it.
     * If at registration time the permissions allow for others to read it, the module would
     * be marked as a shared module which might undergo a different optimization strategy.
     * (usually shared modules will generated larger optimizations artifacts,
     * taking more disk space).
     *
     * @param packageName the package name to which the dex module belongs
     * @param dexModulePath the absolute path of the dex module.
     * @param isSharedModule whether or not the module is intended to be used by other apps.
     * @param callback if not null,
     *   {@link android.content.pm.IDexModuleRegisterCallback.IDexModuleRegisterCallback#onDexModuleRegistered}
     *   will be called once the registration finishes.
     */
     oneway void registerDexModule(in String packageName, in String dexModulePath,
             in boolean isSharedModule, IDexModuleRegisterCallback callback);

    /**
     * Ask the package manager to perform a dex-opt with the given compiler filter.
     *
     * Note: exposed only for the shell command to allow moving packages explicitly to a
     *       definite state.
     */
    boolean performDexOptMode(String packageName, boolean checkProfiles,
            String targetCompilerFilter, boolean force, boolean bootComplete, String splitName);

    /**
     * Ask the package manager to perform a dex-opt with the given compiler filter on the
     * secondary dex files belonging to the given package.
     *
     * Note: exposed only for the shell command to allow moving packages explicitly to a
     *       definite state.
     */
    boolean performDexOptSecondary(String packageName,
            String targetCompilerFilter, boolean force);

    /**
     * Ask the package manager to dump profiles associated with a package.
     */
    void dumpProfiles(String packageName);

    void forceDexOpt(String packageName);

    /**
     * Execute the background dexopt job immediately on packages in packageNames.
     * If null, then execute on all packages.
     */
    boolean runBackgroundDexoptJob(in List<String> packageNames);

    /**
     * Reconcile the information we have about the secondary dex files belonging to
     * {@code packagName} and the actual dex files. For all dex files that were
     * deleted, update the internal records and delete the generated oat files.
     */
    void reconcileSecondaryDexFiles(String packageName);

    int getMoveStatus(int moveId);

    void registerMoveCallback(in IPackageMoveObserver callback);
    void unregisterMoveCallback(in IPackageMoveObserver callback);

    int movePackage(in String packageName, in String volumeUuid);
    int movePrimaryStorage(in String volumeUuid);

    boolean addPermissionAsync(in PermissionInfo info);

    boolean setInstallLocation(int loc);
    int getInstallLocation();

    int installExistingPackageAsUser(String packageName, int userId, int installFlags,
            int installReason);

    void verifyPendingInstall(int id, int verificationCode);
    void extendVerificationTimeout(int id, int verificationCodeAtTimeout, long millisecondsToDelay);

    void verifyIntentFilter(int id, int verificationCode, in List<String> failedDomains);
    int getIntentVerificationStatus(String packageName, int userId);
    boolean updateIntentVerificationStatus(String packageName, int status, int userId);
    ParceledListSlice getIntentFilterVerifications(String packageName);
    ParceledListSlice getAllIntentFilters(String packageName);

    boolean setDefaultBrowserPackageName(String packageName, int userId);
    String getDefaultBrowserPackageName(int userId);

    VerifierDeviceIdentity getVerifierDeviceIdentity();

    boolean isFirstBoot();
    boolean isOnlyCoreApps();
    boolean isUpgrade();

    void setPermissionEnforced(String permission, boolean enforced);
    boolean isPermissionEnforced(String permission);

    /** Reflects current DeviceStorageMonitorService state */
    boolean isStorageLow();

    boolean setApplicationHiddenSettingAsUser(String packageName, boolean hidden, int userId);
    boolean getApplicationHiddenSettingAsUser(String packageName, int userId);

    void setSystemAppHiddenUntilInstalled(String packageName, boolean hidden);
    boolean setSystemAppInstallState(String packageName, boolean installed, int userId);

    IPackageInstaller getPackageInstaller();

    boolean setBlockUninstallForUser(String packageName, boolean blockUninstall, int userId);
    boolean getBlockUninstallForUser(String packageName, int userId);

    KeySet getKeySetByAlias(String packageName, String alias);
    KeySet getSigningKeySet(String packageName);
    boolean isPackageSignedByKeySet(String packageName, in KeySet ks);
    boolean isPackageSignedByKeySetExactly(String packageName, in KeySet ks);

    void addOnPermissionsChangeListener(in IOnPermissionsChangeListener listener);
    void removeOnPermissionsChangeListener(in IOnPermissionsChangeListener listener);
    void grantDefaultPermissionsToEnabledCarrierApps(in String[] packageNames, int userId);
    void grantDefaultPermissionsToEnabledImsServices(in String[] packageNames, int userId);
    void grantDefaultPermissionsToEnabledTelephonyDataServices(
            in String[] packageNames, int userId);
    void revokeDefaultPermissionsFromDisabledTelephonyDataServices(
            in String[] packageNames, int userId);
    void grantDefaultPermissionsToActiveLuiApp(in String packageName, int userId);
    void revokeDefaultPermissionsFromLuiApps(in String[] packageNames, int userId);

    boolean isPermissionRevokedByPolicy(String permission, String packageName, int userId);

    String getPermissionControllerPackageName();

    ParceledListSlice getInstantApps(int userId);
    byte[] getInstantAppCookie(String packageName, int userId);
    boolean setInstantAppCookie(String packageName, in byte[] cookie, int userId);
    Bitmap getInstantAppIcon(String packageName, int userId);
    boolean isInstantApp(String packageName, int userId);

    boolean setRequiredForSystemUser(String packageName, boolean systemUserApp);

    /**
     * Sets whether or not an update is available. Ostensibly for instant apps
     * to force exteranl resolution.
     */
    void setUpdateAvailable(String packageName, boolean updateAvaialble);

    String getServicesSystemSharedLibraryPackageName();
    String getSharedSystemSharedLibraryPackageName();

    ChangedPackages getChangedPackages(int sequenceNumber, int userId);

    boolean isPackageDeviceAdminOnAnyUser(String packageName);

    int getInstallReason(String packageName, int userId);

    ParceledListSlice getSharedLibraries(in String packageName, int flags, int userId);

    boolean canRequestPackageInstalls(String packageName, int userId);

    void deletePreloadsFileCache();

    ComponentName getInstantAppResolverComponent();

    ComponentName getInstantAppResolverSettingsComponent();

    ComponentName getInstantAppInstallerComponent();

    String getInstantAppAndroidId(String packageName, int userId);

    IArtManager getArtManager();

    void setHarmfulAppWarning(String packageName, CharSequence warning, int userId);

    CharSequence getHarmfulAppWarning(String packageName, int userId);

    boolean hasSigningCertificate(String packageName, in byte[] signingCertificate, int flags);

    boolean hasUidSigningCertificate(int uid, in byte[] signingCertificate, int flags);

    String getSystemTextClassifierPackageName();

    String getWellbeingPackageName();

    boolean isPackageStateProtected(String packageName, int userId);

    void sendDeviceCustomizationReadyBroadcast();
<<<<<<< HEAD
=======

    List<ModuleInfo> getInstalledModules(int flags);

    ModuleInfo getModuleInfo(String packageName, int flags);
>>>>>>> de843449
}<|MERGE_RESOLUTION|>--- conflicted
+++ resolved
@@ -277,11 +277,7 @@
             in PersistableBundle appExtras, in PersistableBundle launcherExtras,
             in SuspendDialogInfo dialogInfo, String callingPackage, int userId);
 
-<<<<<<< HEAD
-    boolean canSuspendPackageForUser(String packageName, int userId);
-=======
     String[] getUnsuspendablePackagesForUser(in String[] packageNames, int userId);
->>>>>>> de843449
 
     boolean isPackageSuspendedForUser(String packageName, int userId);
 
@@ -685,11 +681,8 @@
     boolean isPackageStateProtected(String packageName, int userId);
 
     void sendDeviceCustomizationReadyBroadcast();
-<<<<<<< HEAD
-=======
 
     List<ModuleInfo> getInstalledModules(int flags);
 
     ModuleInfo getModuleInfo(String packageName, int flags);
->>>>>>> de843449
 }