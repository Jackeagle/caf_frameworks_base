--- conflicted
+++ resolved
@@ -35,17 +35,10 @@
 
     public String lastDisableAppCaller;
 
-<<<<<<< HEAD
-    public HashSet<String> disabledComponents;
-    public HashSet<String> enabledComponents;
-    public HashSet<String> protectedComponents;
-    public HashSet<String> visibleComponents;
-=======
     public ArraySet<String> disabledComponents;
     public ArraySet<String> enabledComponents;
     public ArraySet<String> protectedComponents;
     public ArraySet<String> visibleComponents;
->>>>>>> 073b8a01
 
     public PackageUserState() {
         installed = true;
@@ -66,14 +59,8 @@
                 ? new ArraySet<String>(o.enabledComponents) : null;
         blockUninstall = o.blockUninstall;
         protectedComponents = o.protectedComponents != null
-<<<<<<< HEAD
-                ? new HashSet<String>(o.protectedComponents) : null;
-        visibleComponents = o.visibleComponents != null
-                ? new HashSet<String>(o.visibleComponents) : null;
-=======
                 ? new ArraySet<String>(o.protectedComponents) : null;
         visibleComponents = o.visibleComponents != null
                 ? new ArraySet<String>(o.visibleComponents) : null;
->>>>>>> 073b8a01
     }
 }