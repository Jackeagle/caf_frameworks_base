--- conflicted
+++ resolved
@@ -600,27 +600,17 @@
             mTargetComponent = targetComponent;
         }
 
-<<<<<<< HEAD
-        private ShareShortcutInfo(Parcel in) {
-=======
         private ShareShortcutInfo(@NonNull Parcel in) {
->>>>>>> 825827da
             mShortcutInfo = in.readParcelable(ShortcutInfo.class.getClassLoader());
             mTargetComponent = in.readParcelable(ComponentName.class.getClassLoader());
         }
 
-<<<<<<< HEAD
-=======
         @NonNull
->>>>>>> 825827da
         public ShortcutInfo getShortcutInfo() {
             return mShortcutInfo;
         }
 
-<<<<<<< HEAD
-=======
         @NonNull
->>>>>>> 825827da
         public ComponentName getTargetComponent() {
             return mTargetComponent;
         }
@@ -631,20 +621,12 @@
         }
 
         @Override
-<<<<<<< HEAD
-        public void writeToParcel(Parcel dest, int flags) {
-=======
         public void writeToParcel(@NonNull Parcel dest, int flags) {
->>>>>>> 825827da
             dest.writeParcelable(mShortcutInfo, flags);
             dest.writeParcelable(mTargetComponent, flags);
         }
 
-<<<<<<< HEAD
-        public static final @android.annotation.NonNull Parcelable.Creator<ShareShortcutInfo> CREATOR =
-=======
         public static final @NonNull Parcelable.Creator<ShareShortcutInfo> CREATOR =
->>>>>>> 825827da
                 new Parcelable.Creator<ShareShortcutInfo>() {
                     public ShareShortcutInfo createFromParcel(Parcel in) {
                         return new ShareShortcutInfo(in);
