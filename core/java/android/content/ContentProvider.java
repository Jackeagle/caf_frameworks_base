/*
 * Copyright (c) 2013-2014, The Linux Foundation. All rights reserved.
 * Not a Contribution.
 *
 * Copyright (C) 2006 The Android Open Source Project
 *
 * Licensed under the Apache License, Version 2.0 (the "License");
 * you may not use this file except in compliance with the License.
 * You may obtain a copy of the License at
 *
 *      http://www.apache.org/licenses/LICENSE-2.0
 *
 * Unless required by applicable law or agreed to in writing, software
 * distributed under the License is distributed on an "AS IS" BASIS,
 * WITHOUT WARRANTIES OR CONDITIONS OF ANY KIND, either express or implied.
 * See the License for the specific language governing permissions and
 * limitations under the License.
 */

package android.content;

import static android.content.pm.PackageManager.PERMISSION_GRANTED;
import static android.Manifest.permission.INTERACT_ACROSS_USERS;

import android.app.AppOpsManager;
import android.content.pm.PathPermission;
import android.content.pm.ProviderInfo;
import android.content.res.AssetFileDescriptor;
import android.content.res.Configuration;
import android.database.Cursor;
import android.database.SQLException;
import android.net.Uri;
import android.os.AsyncTask;
import android.os.Binder;
import android.os.Bundle;
import android.os.CancellationSignal;
import android.os.IBinder;
import android.os.ICancellationSignal;
import android.os.OperationCanceledException;
import android.os.ParcelFileDescriptor;
import android.os.Process;
import android.os.UserHandle;
import android.util.Log;
import android.text.TextUtils;

import java.io.File;
import java.io.FileDescriptor;
import java.io.FileNotFoundException;
import java.io.IOException;
import java.io.PrintWriter;
import java.util.ArrayList;

/**
 * Content providers are one of the primary building blocks of Android applications, providing
 * content to applications. They encapsulate data and provide it to applications through the single
 * {@link ContentResolver} interface. A content provider is only required if you need to share
 * data between multiple applications. For example, the contacts data is used by multiple
 * applications and must be stored in a content provider. If you don't need to share data amongst
 * multiple applications you can use a database directly via
 * {@link android.database.sqlite.SQLiteDatabase}.
 *
 * <p>When a request is made via
 * a {@link ContentResolver} the system inspects the authority of the given URI and passes the
 * request to the content provider registered with the authority. The content provider can interpret
 * the rest of the URI however it wants. The {@link UriMatcher} class is helpful for parsing
 * URIs.</p>
 *
 * <p>The primary methods that need to be implemented are:
 * <ul>
 *   <li>{@link #onCreate} which is called to initialize the provider</li>
 *   <li>{@link #query} which returns data to the caller</li>
 *   <li>{@link #insert} which inserts new data into the content provider</li>
 *   <li>{@link #update} which updates existing data in the content provider</li>
 *   <li>{@link #delete} which deletes data from the content provider</li>
 *   <li>{@link #getType} which returns the MIME type of data in the content provider</li>
 * </ul></p>
 *
 * <p class="caution">Data access methods (such as {@link #insert} and
 * {@link #update}) may be called from many threads at once, and must be thread-safe.
 * Other methods (such as {@link #onCreate}) are only called from the application
 * main thread, and must avoid performing lengthy operations.  See the method
 * descriptions for their expected thread behavior.</p>
 *
 * <p>Requests to {@link ContentResolver} are automatically forwarded to the appropriate
 * ContentProvider instance, so subclasses don't have to worry about the details of
 * cross-process calls.</p>
 *
 * <div class="special reference">
 * <h3>Developer Guides</h3>
 * <p>For more information about using content providers, read the
 * <a href="{@docRoot}guide/topics/providers/content-providers.html">Content Providers</a>
 * developer guide.</p>
 */
public abstract class ContentProvider implements ComponentCallbacks2 {
    private static final String TAG = "ContentProvider";

    /*
     * Note: if you add methods to ContentProvider, you must add similar methods to
     *       MockContentProvider.
     */

    private Context mContext = null;
    private int mMyUid;

    // Since most Providers have only one authority, we keep both a String and a String[] to improve
    // performance.
    private String mAuthority;
    private String[] mAuthorities;
    private String mReadPermission;
    private String mWritePermission;
    private PathPermission[] mPathPermissions;
    private boolean mExported;
    private boolean mNoPerms;
    private boolean mSingleUser;

    private final ThreadLocal<String> mCallingPackage = new ThreadLocal<String>();

    private Transport mTransport = new Transport();

    /**
     * Construct a ContentProvider instance.  Content providers must be
     * <a href="{@docRoot}guide/topics/manifest/provider-element.html">declared
     * in the manifest</a>, accessed with {@link ContentResolver}, and created
     * automatically by the system, so applications usually do not create
     * ContentProvider instances directly.
     *
     * <p>At construction time, the object is uninitialized, and most fields and
     * methods are unavailable.  Subclasses should initialize themselves in
     * {@link #onCreate}, not the constructor.
     *
     * <p>Content providers are created on the application main thread at
     * application launch time.  The constructor must not perform lengthy
     * operations, or application startup will be delayed.
     */
    public ContentProvider() {
    }

    /**
     * Constructor just for mocking.
     *
     * @param context A Context object which should be some mock instance (like the
     * instance of {@link android.test.mock.MockContext}).
     * @param readPermission The read permision you want this instance should have in the
     * test, which is available via {@link #getReadPermission()}.
     * @param writePermission The write permission you want this instance should have
     * in the test, which is available via {@link #getWritePermission()}.
     * @param pathPermissions The PathPermissions you want this instance should have
     * in the test, which is available via {@link #getPathPermissions()}.
     * @hide
     */
    public ContentProvider(
            Context context,
            String readPermission,
            String writePermission,
            PathPermission[] pathPermissions) {
        mContext = context;
        mReadPermission = readPermission;
        mWritePermission = writePermission;
        mPathPermissions = pathPermissions;
    }

    /**
     * Given an IContentProvider, try to coerce it back to the real
     * ContentProvider object if it is running in the local process.  This can
     * be used if you know you are running in the same process as a provider,
     * and want to get direct access to its implementation details.  Most
     * clients should not nor have a reason to use it.
     *
     * @param abstractInterface The ContentProvider interface that is to be
     *              coerced.
     * @return If the IContentProvider is non-{@code null} and local, returns its actual
     * ContentProvider instance.  Otherwise returns {@code null}.
     * @hide
     */
    public static ContentProvider coerceToLocalContentProvider(
            IContentProvider abstractInterface) {
        if (abstractInterface instanceof Transport) {
            return ((Transport)abstractInterface).getContentProvider();
        }
        return null;
    }

    /**
     * Binder object that deals with remoting.
     *
     * @hide
     */
    class Transport extends ContentProviderNative {
        AppOpsManager mAppOpsManager = null;
        int mReadOp = AppOpsManager.OP_NONE;
        int mWriteOp = AppOpsManager.OP_NONE;

        ContentProvider getContentProvider() {
            return ContentProvider.this;
        }

        @Override
        public String getProviderName() {
            return getContentProvider().getClass().getName();
        }

        @Override
        public Cursor query(String callingPkg, Uri uri, String[] projection,
                String selection, String[] selectionArgs, String sortOrder,
                ICancellationSignal cancellationSignal) {
            validateIncomingUri(uri);
            uri = getUriWithoutUserId(uri);
            if (enforceReadPermission(callingPkg, uri, null) != AppOpsManager.MODE_ALLOWED) {
                return rejectQuery(uri, projection, selection, selectionArgs, sortOrder,
                        CancellationSignal.fromTransport(cancellationSignal));
            }
            final String original = setCallingPackage(callingPkg);
            try {
                return ContentProvider.this.query(
                        uri, projection, selection, selectionArgs, sortOrder,
                        CancellationSignal.fromTransport(cancellationSignal));
            } finally {
                setCallingPackage(original);
            }
        }

        @Override
        public String getType(Uri uri) {
            validateIncomingUri(uri);
            uri = getUriWithoutUserId(uri);
            return ContentProvider.this.getType(uri);
        }

        @Override
        public Uri insert(String callingPkg, Uri uri, ContentValues initialValues) {
            validateIncomingUri(uri);
            int userId = getUserIdFromUri(uri);
            uri = getUriWithoutUserId(uri);
            if (enforceWritePermission(callingPkg, uri, null) != AppOpsManager.MODE_ALLOWED) {
                return rejectInsert(uri, initialValues);
            }
            final String original = setCallingPackage(callingPkg);
            try {
                return maybeAddUserId(ContentProvider.this.insert(uri, initialValues), userId);
            } finally {
                setCallingPackage(original);
            }
        }

        @Override
        public int bulkInsert(String callingPkg, Uri uri, ContentValues[] initialValues) {
            validateIncomingUri(uri);
            uri = getUriWithoutUserId(uri);
            if (enforceWritePermission(callingPkg, uri, null) != AppOpsManager.MODE_ALLOWED) {
                return 0;
            }
            final String original = setCallingPackage(callingPkg);
            try {
                return ContentProvider.this.bulkInsert(uri, initialValues);
            } finally {
                setCallingPackage(original);
            }
        }

        @Override
        public ContentProviderResult[] applyBatch(String callingPkg,
                ArrayList<ContentProviderOperation> operations)
                throws OperationApplicationException {
            int numOperations = operations.size();
            final int[] userIds = new int[numOperations];
            for (int i = 0; i < numOperations; i++) {
                ContentProviderOperation operation = operations.get(i);
                Uri uri = operation.getUri();
                validateIncomingUri(uri);
                userIds[i] = getUserIdFromUri(uri);
                if (userIds[i] != UserHandle.USER_CURRENT) {
                    // Removing the user id from the uri.
                    operation = new ContentProviderOperation(operation, true);
                    operations.set(i, operation);
                }
                if (operation.isReadOperation()) {
                    if (enforceReadPermission(callingPkg, uri, null)
                            != AppOpsManager.MODE_ALLOWED) {
                        throw new OperationApplicationException("App op not allowed", 0);
                    }
                }

                if (operation.isDeleteOperation()) {
                    if (enforceDeletePermission(callingPkg, uri)
                            != AppOpsManager.MODE_ALLOWED) {
                        throw new OperationApplicationException("App op not allowed", 0);
                    }
                } else if (operation.isWriteOperation()) {
                    if (enforceWritePermission(callingPkg, uri, null)
                            != AppOpsManager.MODE_ALLOWED) {
                        throw new OperationApplicationException("App op not allowed", 0);
                    }
                }
            }
            final String original = setCallingPackage(callingPkg);
            try {
                ContentProviderResult[] results = ContentProvider.this.applyBatch(operations);
                if (results != null) {
                    for (int i = 0; i < results.length ; i++) {
                        if (userIds[i] != UserHandle.USER_CURRENT) {
                            // Adding the userId to the uri.
                            results[i] = new ContentProviderResult(results[i], userIds[i]);
                        }
                    }
                }
                return results;
            } finally {
                setCallingPackage(original);
            }
        }

        @Override
        public int delete(String callingPkg, Uri uri, String selection, String[] selectionArgs) {
            validateIncomingUri(uri);
            uri = getUriWithoutUserId(uri);
<<<<<<< HEAD
            if (enforceDeletePermission(callingPkg, uri) != AppOpsManager.MODE_ALLOWED) {
=======
            if (enforceWritePermission(callingPkg, uri, null) != AppOpsManager.MODE_ALLOWED) {
>>>>>>> 23a90283
                return 0;
            }
            final String original = setCallingPackage(callingPkg);
            try {
                return ContentProvider.this.delete(uri, selection, selectionArgs);
            } finally {
                setCallingPackage(original);
            }
        }

        @Override
        public int update(String callingPkg, Uri uri, ContentValues values, String selection,
                String[] selectionArgs) {
            validateIncomingUri(uri);
            uri = getUriWithoutUserId(uri);
            if (enforceWritePermission(callingPkg, uri, null) != AppOpsManager.MODE_ALLOWED) {
                return 0;
            }
            final String original = setCallingPackage(callingPkg);
            try {
                return ContentProvider.this.update(uri, values, selection, selectionArgs);
            } finally {
                setCallingPackage(original);
            }
        }

        @Override
        public ParcelFileDescriptor openFile(
                String callingPkg, Uri uri, String mode, ICancellationSignal cancellationSignal,
                IBinder callerToken) throws FileNotFoundException {
            validateIncomingUri(uri);
            uri = getUriWithoutUserId(uri);
            enforceFilePermission(callingPkg, uri, mode, callerToken);
            final String original = setCallingPackage(callingPkg);
            try {
                return ContentProvider.this.openFile(
                        uri, mode, CancellationSignal.fromTransport(cancellationSignal));
            } finally {
                setCallingPackage(original);
            }
        }

        @Override
        public AssetFileDescriptor openAssetFile(
                String callingPkg, Uri uri, String mode, ICancellationSignal cancellationSignal)
                throws FileNotFoundException {
            validateIncomingUri(uri);
            uri = getUriWithoutUserId(uri);
            enforceFilePermission(callingPkg, uri, mode, null);
            final String original = setCallingPackage(callingPkg);
            try {
                return ContentProvider.this.openAssetFile(
                        uri, mode, CancellationSignal.fromTransport(cancellationSignal));
            } finally {
                setCallingPackage(original);
            }
        }

        @Override
        public Bundle call(String callingPkg, String method, String arg, Bundle extras) {
            final String original = setCallingPackage(callingPkg);
            try {
                return ContentProvider.this.call(method, arg, extras);
            } finally {
                setCallingPackage(original);
            }
        }

        @Override
        public String[] getStreamTypes(Uri uri, String mimeTypeFilter) {
            validateIncomingUri(uri);
            uri = getUriWithoutUserId(uri);
            return ContentProvider.this.getStreamTypes(uri, mimeTypeFilter);
        }

        @Override
        public AssetFileDescriptor openTypedAssetFile(String callingPkg, Uri uri, String mimeType,
                Bundle opts, ICancellationSignal cancellationSignal) throws FileNotFoundException {
            validateIncomingUri(uri);
            uri = getUriWithoutUserId(uri);
            enforceFilePermission(callingPkg, uri, "r", null);
            final String original = setCallingPackage(callingPkg);
            try {
                return ContentProvider.this.openTypedAssetFile(
                        uri, mimeType, opts, CancellationSignal.fromTransport(cancellationSignal));
            } finally {
                setCallingPackage(original);
            }
        }

        @Override
        public ICancellationSignal createCancellationSignal() {
            return CancellationSignal.createTransport();
        }

        @Override
        public Uri canonicalize(String callingPkg, Uri uri) {
            validateIncomingUri(uri);
            int userId = getUserIdFromUri(uri);
            uri = getUriWithoutUserId(uri);
            if (enforceReadPermission(callingPkg, uri, null) != AppOpsManager.MODE_ALLOWED) {
                return null;
            }
            final String original = setCallingPackage(callingPkg);
            try {
                return maybeAddUserId(ContentProvider.this.canonicalize(uri), userId);
            } finally {
                setCallingPackage(original);
            }
        }

        @Override
        public Uri uncanonicalize(String callingPkg, Uri uri) {
            validateIncomingUri(uri);
            int userId = getUserIdFromUri(uri);
            uri = getUriWithoutUserId(uri);
            if (enforceReadPermission(callingPkg, uri, null) != AppOpsManager.MODE_ALLOWED) {
                return null;
            }
            final String original = setCallingPackage(callingPkg);
            try {
                return maybeAddUserId(ContentProvider.this.uncanonicalize(uri), userId);
            } finally {
                setCallingPackage(original);
            }
        }

        private void enforceFilePermission(String callingPkg, Uri uri, String mode,
                IBinder callerToken) throws FileNotFoundException, SecurityException {
            if (mode != null && mode.indexOf('w') != -1) {
                if (enforceWritePermission(callingPkg, uri, callerToken)
                        != AppOpsManager.MODE_ALLOWED) {
                    throw new FileNotFoundException("App op not allowed");
                }
            } else {
                if (enforceReadPermission(callingPkg, uri, callerToken)
                        != AppOpsManager.MODE_ALLOWED) {
                    throw new FileNotFoundException("App op not allowed");
                }
            }
        }

        private int enforceReadPermission(String callingPkg, Uri uri, IBinder callerToken)
                throws SecurityException {
            enforceReadPermissionInner(uri, callerToken);
            if (mReadOp != AppOpsManager.OP_NONE) {
                return mAppOpsManager.noteOp(mReadOp, Binder.getCallingUid(), callingPkg);
            }
            return AppOpsManager.MODE_ALLOWED;
        }

        private int enforceWritePermission(String callingPkg, Uri uri, IBinder callerToken)
                throws SecurityException {
            enforceWritePermissionInner(uri, callerToken);
            if (mWriteOp != AppOpsManager.OP_NONE) {
                return mAppOpsManager.noteOp(mWriteOp, Binder.getCallingUid(), callingPkg);
            }
            return AppOpsManager.MODE_ALLOWED;
        }

        private int enforceDeletePermission(String callingPkg, Uri uri) throws SecurityException {
<<<<<<< HEAD
            enforceWritePermissionInner(uri);
=======
            enforceWritePermissionInner(uri, null);
>>>>>>> 23a90283
            if (mWriteOp != AppOpsManager.OP_NONE) {
                int op = mWriteOp;
                switch (mWriteOp) {
                case AppOpsManager.OP_WRITE_SMS:
                    op = AppOpsManager.OP_DELETE_SMS;
                    break;
                case AppOpsManager.OP_WRITE_MMS:
                    op = AppOpsManager.OP_DELETE_MMS;
                    break;
                case AppOpsManager.OP_WRITE_CONTACTS:
                    op = AppOpsManager.OP_DELETE_CONTACTS;
                    break;
                case AppOpsManager.OP_WRITE_CALL_LOG:
                    op = AppOpsManager.OP_DELETE_CALL_LOG;
                    break;
                default:
                    break;
                }
                return mAppOpsManager.noteOp(op, Binder.getCallingUid(), callingPkg);
            }
            return AppOpsManager.MODE_ALLOWED;
        }
    }

    boolean checkUser(int pid, int uid, Context context) {
        return UserHandle.getUserId(uid) == context.getUserId()
                || mSingleUser
                || context.checkPermission(INTERACT_ACROSS_USERS, pid, uid)
                == PERMISSION_GRANTED;
    }

    /** {@hide} */
    protected void enforceReadPermissionInner(Uri uri, IBinder callerToken)
            throws SecurityException {
        final Context context = getContext();
        final int pid = Binder.getCallingPid();
        final int uid = Binder.getCallingUid();
        String missingPerm = null;

        if (UserHandle.isSameApp(uid, mMyUid)) {
            return;
        }

        if (mExported && checkUser(pid, uid, context)) {
            final String componentPerm = getReadPermission();
            if (componentPerm != null) {
                if (context.checkPermission(componentPerm, pid, uid, callerToken)
                        == PERMISSION_GRANTED) {
                    return;
                } else {
                    missingPerm = componentPerm;
                }
            }

            // track if unprotected read is allowed; any denied
            // <path-permission> below removes this ability
            boolean allowDefaultRead = (componentPerm == null);

            final PathPermission[] pps = getPathPermissions();
            if (pps != null) {
                final String path = uri.getPath();
                for (PathPermission pp : pps) {
                    final String pathPerm = pp.getReadPermission();
                    if (pathPerm != null && pp.match(path)) {
                        if (context.checkPermission(pathPerm, pid, uid, callerToken)
                                == PERMISSION_GRANTED) {
                            return;
                        } else {
                            // any denied <path-permission> means we lose
                            // default <provider> access.
                            allowDefaultRead = false;
                            missingPerm = pathPerm;
                        }
                    }
                }
            }

            // if we passed <path-permission> checks above, and no default
            // <provider> permission, then allow access.
            if (allowDefaultRead) return;
        }

        // last chance, check against any uri grants
        final int callingUserId = UserHandle.getUserId(uid);
        final Uri userUri = (mSingleUser && !UserHandle.isSameUser(mMyUid, uid))
                ? maybeAddUserId(uri, callingUserId) : uri;
        if (context.checkUriPermission(userUri, pid, uid, Intent.FLAG_GRANT_READ_URI_PERMISSION,
                callerToken) == PERMISSION_GRANTED) {
            return;
        }

        final String failReason = mExported
                ? " requires " + missingPerm + ", or grantUriPermission()"
                : " requires the provider be exported, or grantUriPermission()";
        throw new SecurityException("Permission Denial: reading "
                + ContentProvider.this.getClass().getName() + " uri " + uri + " from pid=" + pid
                + ", uid=" + uid + failReason);
    }

    /** {@hide} */
    protected void enforceWritePermissionInner(Uri uri, IBinder callerToken)
            throws SecurityException {
        final Context context = getContext();
        final int pid = Binder.getCallingPid();
        final int uid = Binder.getCallingUid();
        String missingPerm = null;

        if (UserHandle.isSameApp(uid, mMyUid)) {
            return;
        }

        if (mExported && checkUser(pid, uid, context)) {
            final String componentPerm = getWritePermission();
            if (componentPerm != null) {
                if (context.checkPermission(componentPerm, pid, uid, callerToken)
                        == PERMISSION_GRANTED) {
                    return;
                } else {
                    missingPerm = componentPerm;
                }
            }

            // track if unprotected write is allowed; any denied
            // <path-permission> below removes this ability
            boolean allowDefaultWrite = (componentPerm == null);

            final PathPermission[] pps = getPathPermissions();
            if (pps != null) {
                final String path = uri.getPath();
                for (PathPermission pp : pps) {
                    final String pathPerm = pp.getWritePermission();
                    if (pathPerm != null && pp.match(path)) {
                        if (context.checkPermission(pathPerm, pid, uid, callerToken)
                                == PERMISSION_GRANTED) {
                            return;
                        } else {
                            // any denied <path-permission> means we lose
                            // default <provider> access.
                            allowDefaultWrite = false;
                            missingPerm = pathPerm;
                        }
                    }
                }
            }

            // if we passed <path-permission> checks above, and no default
            // <provider> permission, then allow access.
            if (allowDefaultWrite) return;
        }

        // last chance, check against any uri grants
        if (context.checkUriPermission(uri, pid, uid, Intent.FLAG_GRANT_WRITE_URI_PERMISSION,
                callerToken) == PERMISSION_GRANTED) {
            return;
        }

        final String failReason = mExported
                ? " requires " + missingPerm + ", or grantUriPermission()"
                : " requires the provider be exported, or grantUriPermission()";
        throw new SecurityException("Permission Denial: writing "
                + ContentProvider.this.getClass().getName() + " uri " + uri + " from pid=" + pid
                + ", uid=" + uid + failReason);
    }

    /**
     * Retrieves the Context this provider is running in.  Only available once
     * {@link #onCreate} has been called -- this will return {@code null} in the
     * constructor.
     */
    public final Context getContext() {
        return mContext;
    }

    /**
     * Set the calling package, returning the current value (or {@code null})
     * which can be used later to restore the previous state.
     */
    private String setCallingPackage(String callingPackage) {
        final String original = mCallingPackage.get();
        mCallingPackage.set(callingPackage);
        return original;
    }

    /**
     * Return the package name of the caller that initiated the request being
     * processed on the current thread. The returned package will have been
     * verified to belong to the calling UID. Returns {@code null} if not
     * currently processing a request.
     * <p>
     * This will always return {@code null} when processing
     * {@link #getType(Uri)} or {@link #getStreamTypes(Uri, String)} requests.
     *
     * @see Binder#getCallingUid()
     * @see Context#grantUriPermission(String, Uri, int)
     * @throws SecurityException if the calling package doesn't belong to the
     *             calling UID.
     */
    public final String getCallingPackage() {
        final String pkg = mCallingPackage.get();
        if (pkg != null) {
            mTransport.mAppOpsManager.checkPackage(Binder.getCallingUid(), pkg);
        }
        return pkg;
    }

    /**
     * Change the authorities of the ContentProvider.
     * This is normally set for you from its manifest information when the provider is first
     * created.
     * @hide
     * @param authorities the semi-colon separated authorities of the ContentProvider.
     */
    protected final void setAuthorities(String authorities) {
        if (authorities != null) {
            if (authorities.indexOf(';') == -1) {
                mAuthority = authorities;
                mAuthorities = null;
            } else {
                mAuthority = null;
                mAuthorities = authorities.split(";");
            }
        }
    }

    /** @hide */
    protected final boolean matchesOurAuthorities(String authority) {
        if (mAuthority != null) {
            return mAuthority.equals(authority);
        }
        if (mAuthorities != null) {
            int length = mAuthorities.length;
            for (int i = 0; i < length; i++) {
                if (mAuthorities[i].equals(authority)) return true;
            }
        }
        return false;
    }


    /**
     * Change the permission required to read data from the content
     * provider.  This is normally set for you from its manifest information
     * when the provider is first created.
     *
     * @param permission Name of the permission required for read-only access.
     */
    protected final void setReadPermission(String permission) {
        mReadPermission = permission;
    }

    /**
     * Return the name of the permission required for read-only access to
     * this content provider.  This method can be called from multiple
     * threads, as described in
     * <a href="{@docRoot}guide/topics/fundamentals/processes-and-threads.html#Threads">Processes
     * and Threads</a>.
     */
    public final String getReadPermission() {
        return mReadPermission;
    }

    /**
     * Change the permission required to read and write data in the content
     * provider.  This is normally set for you from its manifest information
     * when the provider is first created.
     *
     * @param permission Name of the permission required for read/write access.
     */
    protected final void setWritePermission(String permission) {
        mWritePermission = permission;
    }

    /**
     * Return the name of the permission required for read/write access to
     * this content provider.  This method can be called from multiple
     * threads, as described in
     * <a href="{@docRoot}guide/topics/fundamentals/processes-and-threads.html#Threads">Processes
     * and Threads</a>.
     */
    public final String getWritePermission() {
        return mWritePermission;
    }

    /**
     * Change the path-based permission required to read and/or write data in
     * the content provider.  This is normally set for you from its manifest
     * information when the provider is first created.
     *
     * @param permissions Array of path permission descriptions.
     */
    protected final void setPathPermissions(PathPermission[] permissions) {
        mPathPermissions = permissions;
    }

    /**
     * Return the path-based permissions required for read and/or write access to
     * this content provider.  This method can be called from multiple
     * threads, as described in
     * <a href="{@docRoot}guide/topics/fundamentals/processes-and-threads.html#Threads">Processes
     * and Threads</a>.
     */
    public final PathPermission[] getPathPermissions() {
        return mPathPermissions;
    }

    /** @hide */
    public final void setAppOps(int readOp, int writeOp) {
        if (!mNoPerms) {
            mTransport.mReadOp = readOp;
            mTransport.mWriteOp = writeOp;
        }
    }

    /** @hide */
    public AppOpsManager getAppOpsManager() {
        return mTransport.mAppOpsManager;
    }

    /**
     * Implement this to initialize your content provider on startup.
     * This method is called for all registered content providers on the
     * application main thread at application launch time.  It must not perform
     * lengthy operations, or application startup will be delayed.
     *
     * <p>You should defer nontrivial initialization (such as opening,
     * upgrading, and scanning databases) until the content provider is used
     * (via {@link #query}, {@link #insert}, etc).  Deferred initialization
     * keeps application startup fast, avoids unnecessary work if the provider
     * turns out not to be needed, and stops database errors (such as a full
     * disk) from halting application launch.
     *
     * <p>If you use SQLite, {@link android.database.sqlite.SQLiteOpenHelper}
     * is a helpful utility class that makes it easy to manage databases,
     * and will automatically defer opening until first use.  If you do use
     * SQLiteOpenHelper, make sure to avoid calling
     * {@link android.database.sqlite.SQLiteOpenHelper#getReadableDatabase} or
     * {@link android.database.sqlite.SQLiteOpenHelper#getWritableDatabase}
     * from this method.  (Instead, override
     * {@link android.database.sqlite.SQLiteOpenHelper#onOpen} to initialize the
     * database when it is first opened.)
     *
     * @return true if the provider was successfully loaded, false otherwise
     */
    public abstract boolean onCreate();

    /**
     * {@inheritDoc}
     * This method is always called on the application main thread, and must
     * not perform lengthy operations.
     *
     * <p>The default content provider implementation does nothing.
     * Override this method to take appropriate action.
     * (Content providers do not usually care about things like screen
     * orientation, but may want to know about locale changes.)
     */
    public void onConfigurationChanged(Configuration newConfig) {
    }

    /**
     * {@inheritDoc}
     * This method is always called on the application main thread, and must
     * not perform lengthy operations.
     *
     * <p>The default content provider implementation does nothing.
     * Subclasses may override this method to take appropriate action.
     */
    public void onLowMemory() {
    }

    public void onTrimMemory(int level) {
    }

    /**
     * @hide
     * Implementation when a caller has performed a query on the content
     * provider, but that call has been rejected for the operation given
     * to {@link #setAppOps(int, int)}.  The default implementation
     * rewrites the <var>selection</var> argument to include a condition
     * that is never true (so will always result in an empty cursor)
     * and calls through to {@link #query(android.net.Uri, String[], String, String[],
     * String, android.os.CancellationSignal)} with that.
     */
    public Cursor rejectQuery(Uri uri, String[] projection,
            String selection, String[] selectionArgs, String sortOrder,
            CancellationSignal cancellationSignal) {
        // The read is not allowed...  to fake it out, we replace the given
        // selection statement with a dummy one that will always be false.
        // This way we will get a cursor back that has the correct structure
        // but contains no rows.
        if (selection == null || selection.isEmpty()) {
            selection = "'A' = 'B'";
        } else {
            selection = "'A' = 'B' AND (" + selection + ")";
        }
        return query(uri, projection, selection, selectionArgs, sortOrder, cancellationSignal);
    }

    /**
     * Implement this to handle query requests from clients.
     * This method can be called from multiple threads, as described in
     * <a href="{@docRoot}guide/topics/fundamentals/processes-and-threads.html#Threads">Processes
     * and Threads</a>.
     * <p>
     * Example client call:<p>
     * <pre>// Request a specific record.
     * Cursor managedCursor = managedQuery(
                ContentUris.withAppendedId(Contacts.People.CONTENT_URI, 2),
                projection,    // Which columns to return.
                null,          // WHERE clause.
                null,          // WHERE clause value substitution
                People.NAME + " ASC");   // Sort order.</pre>
     * Example implementation:<p>
     * <pre>// SQLiteQueryBuilder is a helper class that creates the
        // proper SQL syntax for us.
        SQLiteQueryBuilder qBuilder = new SQLiteQueryBuilder();

        // Set the table we're querying.
        qBuilder.setTables(DATABASE_TABLE_NAME);

        // If the query ends in a specific record number, we're
        // being asked for a specific record, so set the
        // WHERE clause in our query.
        if((URI_MATCHER.match(uri)) == SPECIFIC_MESSAGE){
            qBuilder.appendWhere("_id=" + uri.getPathLeafId());
        }

        // Make the query.
        Cursor c = qBuilder.query(mDb,
                projection,
                selection,
                selectionArgs,
                groupBy,
                having,
                sortOrder);
        c.setNotificationUri(getContext().getContentResolver(), uri);
        return c;</pre>
     *
     * @param uri The URI to query. This will be the full URI sent by the client;
     *      if the client is requesting a specific record, the URI will end in a record number
     *      that the implementation should parse and add to a WHERE or HAVING clause, specifying
     *      that _id value.
     * @param projection The list of columns to put into the cursor. If
     *      {@code null} all columns are included.
     * @param selection A selection criteria to apply when filtering rows.
     *      If {@code null} then all rows are included.
     * @param selectionArgs You may include ?s in selection, which will be replaced by
     *      the values from selectionArgs, in order that they appear in the selection.
     *      The values will be bound as Strings.
     * @param sortOrder How the rows in the cursor should be sorted.
     *      If {@code null} then the provider is free to define the sort order.
     * @return a Cursor or {@code null}.
     */
    public abstract Cursor query(Uri uri, String[] projection,
            String selection, String[] selectionArgs, String sortOrder);

    /**
     * Implement this to handle query requests from clients with support for cancellation.
     * This method can be called from multiple threads, as described in
     * <a href="{@docRoot}guide/topics/fundamentals/processes-and-threads.html#Threads">Processes
     * and Threads</a>.
     * <p>
     * Example client call:<p>
     * <pre>// Request a specific record.
     * Cursor managedCursor = managedQuery(
                ContentUris.withAppendedId(Contacts.People.CONTENT_URI, 2),
                projection,    // Which columns to return.
                null,          // WHERE clause.
                null,          // WHERE clause value substitution
                People.NAME + " ASC");   // Sort order.</pre>
     * Example implementation:<p>
     * <pre>// SQLiteQueryBuilder is a helper class that creates the
        // proper SQL syntax for us.
        SQLiteQueryBuilder qBuilder = new SQLiteQueryBuilder();

        // Set the table we're querying.
        qBuilder.setTables(DATABASE_TABLE_NAME);

        // If the query ends in a specific record number, we're
        // being asked for a specific record, so set the
        // WHERE clause in our query.
        if((URI_MATCHER.match(uri)) == SPECIFIC_MESSAGE){
            qBuilder.appendWhere("_id=" + uri.getPathLeafId());
        }

        // Make the query.
        Cursor c = qBuilder.query(mDb,
                projection,
                selection,
                selectionArgs,
                groupBy,
                having,
                sortOrder);
        c.setNotificationUri(getContext().getContentResolver(), uri);
        return c;</pre>
     * <p>
     * If you implement this method then you must also implement the version of
     * {@link #query(Uri, String[], String, String[], String)} that does not take a cancellation
     * signal to ensure correct operation on older versions of the Android Framework in
     * which the cancellation signal overload was not available.
     *
     * @param uri The URI to query. This will be the full URI sent by the client;
     *      if the client is requesting a specific record, the URI will end in a record number
     *      that the implementation should parse and add to a WHERE or HAVING clause, specifying
     *      that _id value.
     * @param projection The list of columns to put into the cursor. If
     *      {@code null} all columns are included.
     * @param selection A selection criteria to apply when filtering rows.
     *      If {@code null} then all rows are included.
     * @param selectionArgs You may include ?s in selection, which will be replaced by
     *      the values from selectionArgs, in order that they appear in the selection.
     *      The values will be bound as Strings.
     * @param sortOrder How the rows in the cursor should be sorted.
     *      If {@code null} then the provider is free to define the sort order.
     * @param cancellationSignal A signal to cancel the operation in progress, or {@code null} if none.
     * If the operation is canceled, then {@link OperationCanceledException} will be thrown
     * when the query is executed.
     * @return a Cursor or {@code null}.
     */
    public Cursor query(Uri uri, String[] projection,
            String selection, String[] selectionArgs, String sortOrder,
            CancellationSignal cancellationSignal) {
        return query(uri, projection, selection, selectionArgs, sortOrder);
    }

    /**
     * Implement this to handle requests for the MIME type of the data at the
     * given URI.  The returned MIME type should start with
     * <code>vnd.android.cursor.item</code> for a single record,
     * or <code>vnd.android.cursor.dir/</code> for multiple items.
     * This method can be called from multiple threads, as described in
     * <a href="{@docRoot}guide/topics/fundamentals/processes-and-threads.html#Threads">Processes
     * and Threads</a>.
     *
     * <p>Note that there are no permissions needed for an application to
     * access this information; if your content provider requires read and/or
     * write permissions, or is not exported, all applications can still call
     * this method regardless of their access permissions.  This allows them
     * to retrieve the MIME type for a URI when dispatching intents.
     *
     * @param uri the URI to query.
     * @return a MIME type string, or {@code null} if there is no type.
     */
    public abstract String getType(Uri uri);

    /**
     * Implement this to support canonicalization of URIs that refer to your
     * content provider.  A canonical URI is one that can be transported across
     * devices, backup/restore, and other contexts, and still be able to refer
     * to the same data item.  Typically this is implemented by adding query
     * params to the URI allowing the content provider to verify that an incoming
     * canonical URI references the same data as it was originally intended for and,
     * if it doesn't, to find that data (if it exists) in the current environment.
     *
     * <p>For example, if the content provider holds people and a normal URI in it
     * is created with a row index into that people database, the cananical representation
     * may have an additional query param at the end which specifies the name of the
     * person it is intended for.  Later calls into the provider with that URI will look
     * up the row of that URI's base index and, if it doesn't match or its entry's
     * name doesn't match the name in the query param, perform a query on its database
     * to find the correct row to operate on.</p>
     *
     * <p>If you implement support for canonical URIs, <b>all</b> incoming calls with
     * URIs (including this one) must perform this verification and recovery of any
     * canonical URIs they receive.  In addition, you must also implement
     * {@link #uncanonicalize} to strip the canonicalization of any of these URIs.</p>
     *
     * <p>The default implementation of this method returns null, indicating that
     * canonical URIs are not supported.</p>
     *
     * @param url The Uri to canonicalize.
     *
     * @return Return the canonical representation of <var>url</var>, or null if
     * canonicalization of that Uri is not supported.
     */
    public Uri canonicalize(Uri url) {
        return null;
    }

    /**
     * Remove canonicalization from canonical URIs previously returned by
     * {@link #canonicalize}.  For example, if your implementation is to add
     * a query param to canonicalize a URI, this method can simply trip any
     * query params on the URI.  The default implementation always returns the
     * same <var>url</var> that was passed in.
     *
     * @param url The Uri to remove any canonicalization from.
     *
     * @return Return the non-canonical representation of <var>url</var>, return
     * the <var>url</var> as-is if there is nothing to do, or return null if
     * the data identified by the canonical representation can not be found in
     * the current environment.
     */
    public Uri uncanonicalize(Uri url) {
        return url;
    }

    /**
     * @hide
     * Implementation when a caller has performed an insert on the content
     * provider, but that call has been rejected for the operation given
     * to {@link #setAppOps(int, int)}.  The default implementation simply
     * returns a dummy URI that is the base URI with a 0 path element
     * appended.
     */
    public Uri rejectInsert(Uri uri, ContentValues values) {
        // If not allowed, we need to return some reasonable URI.  Maybe the
        // content provider should be responsible for this, but for now we
        // will just return the base URI with a dummy '0' tagged on to it.
        // You shouldn't be able to read if you can't write, anyway, so it
        // shouldn't matter much what is returned.
        return uri.buildUpon().appendPath("0").build();
    }

    /**
     * Implement this to handle requests to insert a new row.
     * As a courtesy, call {@link ContentResolver#notifyChange(android.net.Uri ,android.database.ContentObserver) notifyChange()}
     * after inserting.
     * This method can be called from multiple threads, as described in
     * <a href="{@docRoot}guide/topics/fundamentals/processes-and-threads.html#Threads">Processes
     * and Threads</a>.
     * @param uri The content:// URI of the insertion request. This must not be {@code null}.
     * @param values A set of column_name/value pairs to add to the database.
     *     This must not be {@code null}.
     * @return The URI for the newly inserted item.
     */
    public abstract Uri insert(Uri uri, ContentValues values);

    /**
     * Override this to handle requests to insert a set of new rows, or the
     * default implementation will iterate over the values and call
     * {@link #insert} on each of them.
     * As a courtesy, call {@link ContentResolver#notifyChange(android.net.Uri ,android.database.ContentObserver) notifyChange()}
     * after inserting.
     * This method can be called from multiple threads, as described in
     * <a href="{@docRoot}guide/topics/fundamentals/processes-and-threads.html#Threads">Processes
     * and Threads</a>.
     *
     * @param uri The content:// URI of the insertion request.
     * @param values An array of sets of column_name/value pairs to add to the database.
     *    This must not be {@code null}.
     * @return The number of values that were inserted.
     */
    public int bulkInsert(Uri uri, ContentValues[] values) {
        int numValues = values.length;
        for (int i = 0; i < numValues; i++) {
            insert(uri, values[i]);
        }
        return numValues;
    }

    /**
     * Implement this to handle requests to delete one or more rows.
     * The implementation should apply the selection clause when performing
     * deletion, allowing the operation to affect multiple rows in a directory.
     * As a courtesy, call {@link ContentResolver#notifyChange(android.net.Uri ,android.database.ContentObserver) notifyChange()}
     * after deleting.
     * This method can be called from multiple threads, as described in
     * <a href="{@docRoot}guide/topics/fundamentals/processes-and-threads.html#Threads">Processes
     * and Threads</a>.
     *
     * <p>The implementation is responsible for parsing out a row ID at the end
     * of the URI, if a specific row is being deleted. That is, the client would
     * pass in <code>content://contacts/people/22</code> and the implementation is
     * responsible for parsing the record number (22) when creating a SQL statement.
     *
     * @param uri The full URI to query, including a row ID (if a specific record is requested).
     * @param selection An optional restriction to apply to rows when deleting.
     * @return The number of rows affected.
     * @throws SQLException
     */
    public abstract int delete(Uri uri, String selection, String[] selectionArgs);

    /**
     * Implement this to handle requests to update one or more rows.
     * The implementation should update all rows matching the selection
     * to set the columns according to the provided values map.
     * As a courtesy, call {@link ContentResolver#notifyChange(android.net.Uri ,android.database.ContentObserver) notifyChange()}
     * after updating.
     * This method can be called from multiple threads, as described in
     * <a href="{@docRoot}guide/topics/fundamentals/processes-and-threads.html#Threads">Processes
     * and Threads</a>.
     *
     * @param uri The URI to query. This can potentially have a record ID if this
     * is an update request for a specific record.
     * @param values A set of column_name/value pairs to update in the database.
     *     This must not be {@code null}.
     * @param selection An optional filter to match rows to update.
     * @return the number of rows affected.
     */
    public abstract int update(Uri uri, ContentValues values, String selection,
            String[] selectionArgs);

    /**
     * Override this to handle requests to open a file blob.
     * The default implementation always throws {@link FileNotFoundException}.
     * This method can be called from multiple threads, as described in
     * <a href="{@docRoot}guide/topics/fundamentals/processes-and-threads.html#Threads">Processes
     * and Threads</a>.
     *
     * <p>This method returns a ParcelFileDescriptor, which is returned directly
     * to the caller.  This way large data (such as images and documents) can be
     * returned without copying the content.
     *
     * <p>The returned ParcelFileDescriptor is owned by the caller, so it is
     * their responsibility to close it when done.  That is, the implementation
     * of this method should create a new ParcelFileDescriptor for each call.
     * <p>
     * If opened with the exclusive "r" or "w" modes, the returned
     * ParcelFileDescriptor can be a pipe or socket pair to enable streaming
     * of data. Opening with the "rw" or "rwt" modes implies a file on disk that
     * supports seeking.
     * <p>
     * If you need to detect when the returned ParcelFileDescriptor has been
     * closed, or if the remote process has crashed or encountered some other
     * error, you can use {@link ParcelFileDescriptor#open(File, int,
     * android.os.Handler, android.os.ParcelFileDescriptor.OnCloseListener)},
     * {@link ParcelFileDescriptor#createReliablePipe()}, or
     * {@link ParcelFileDescriptor#createReliableSocketPair()}.
     *
     * <p class="note">For use in Intents, you will want to implement {@link #getType}
     * to return the appropriate MIME type for the data returned here with
     * the same URI.  This will allow intent resolution to automatically determine the data MIME
     * type and select the appropriate matching targets as part of its operation.</p>
     *
     * <p class="note">For better interoperability with other applications, it is recommended
     * that for any URIs that can be opened, you also support queries on them
     * containing at least the columns specified by {@link android.provider.OpenableColumns}.
     * You may also want to support other common columns if you have additional meta-data
     * to supply, such as {@link android.provider.MediaStore.MediaColumns#DATE_ADDED}
     * in {@link android.provider.MediaStore.MediaColumns}.</p>
     *
     * @param uri The URI whose file is to be opened.
     * @param mode Access mode for the file.  May be "r" for read-only access,
     * "rw" for read and write access, or "rwt" for read and write access
     * that truncates any existing file.
     *
     * @return Returns a new ParcelFileDescriptor which you can use to access
     * the file.
     *
     * @throws FileNotFoundException Throws FileNotFoundException if there is
     * no file associated with the given URI or the mode is invalid.
     * @throws SecurityException Throws SecurityException if the caller does
     * not have permission to access the file.
     *
     * @see #openAssetFile(Uri, String)
     * @see #openFileHelper(Uri, String)
     * @see #getType(android.net.Uri)
     * @see ParcelFileDescriptor#parseMode(String)
     */
    public ParcelFileDescriptor openFile(Uri uri, String mode)
            throws FileNotFoundException {
        throw new FileNotFoundException("No files supported by provider at "
                + uri);
    }

    /**
     * Override this to handle requests to open a file blob.
     * The default implementation always throws {@link FileNotFoundException}.
     * This method can be called from multiple threads, as described in
     * <a href="{@docRoot}guide/topics/fundamentals/processes-and-threads.html#Threads">Processes
     * and Threads</a>.
     *
     * <p>This method returns a ParcelFileDescriptor, which is returned directly
     * to the caller.  This way large data (such as images and documents) can be
     * returned without copying the content.
     *
     * <p>The returned ParcelFileDescriptor is owned by the caller, so it is
     * their responsibility to close it when done.  That is, the implementation
     * of this method should create a new ParcelFileDescriptor for each call.
     * <p>
     * If opened with the exclusive "r" or "w" modes, the returned
     * ParcelFileDescriptor can be a pipe or socket pair to enable streaming
     * of data. Opening with the "rw" or "rwt" modes implies a file on disk that
     * supports seeking.
     * <p>
     * If you need to detect when the returned ParcelFileDescriptor has been
     * closed, or if the remote process has crashed or encountered some other
     * error, you can use {@link ParcelFileDescriptor#open(File, int,
     * android.os.Handler, android.os.ParcelFileDescriptor.OnCloseListener)},
     * {@link ParcelFileDescriptor#createReliablePipe()}, or
     * {@link ParcelFileDescriptor#createReliableSocketPair()}.
     *
     * <p class="note">For use in Intents, you will want to implement {@link #getType}
     * to return the appropriate MIME type for the data returned here with
     * the same URI.  This will allow intent resolution to automatically determine the data MIME
     * type and select the appropriate matching targets as part of its operation.</p>
     *
     * <p class="note">For better interoperability with other applications, it is recommended
     * that for any URIs that can be opened, you also support queries on them
     * containing at least the columns specified by {@link android.provider.OpenableColumns}.
     * You may also want to support other common columns if you have additional meta-data
     * to supply, such as {@link android.provider.MediaStore.MediaColumns#DATE_ADDED}
     * in {@link android.provider.MediaStore.MediaColumns}.</p>
     *
     * @param uri The URI whose file is to be opened.
     * @param mode Access mode for the file. May be "r" for read-only access,
     *            "w" for write-only access, "rw" for read and write access, or
     *            "rwt" for read and write access that truncates any existing
     *            file.
     * @param signal A signal to cancel the operation in progress, or
     *            {@code null} if none. For example, if you are downloading a
     *            file from the network to service a "rw" mode request, you
     *            should periodically call
     *            {@link CancellationSignal#throwIfCanceled()} to check whether
     *            the client has canceled the request and abort the download.
     *
     * @return Returns a new ParcelFileDescriptor which you can use to access
     * the file.
     *
     * @throws FileNotFoundException Throws FileNotFoundException if there is
     * no file associated with the given URI or the mode is invalid.
     * @throws SecurityException Throws SecurityException if the caller does
     * not have permission to access the file.
     *
     * @see #openAssetFile(Uri, String)
     * @see #openFileHelper(Uri, String)
     * @see #getType(android.net.Uri)
     * @see ParcelFileDescriptor#parseMode(String)
     */
    public ParcelFileDescriptor openFile(Uri uri, String mode, CancellationSignal signal)
            throws FileNotFoundException {
        return openFile(uri, mode);
    }

    /**
     * This is like {@link #openFile}, but can be implemented by providers
     * that need to be able to return sub-sections of files, often assets
     * inside of their .apk.
     * This method can be called from multiple threads, as described in
     * <a href="{@docRoot}guide/topics/fundamentals/processes-and-threads.html#Threads">Processes
     * and Threads</a>.
     *
     * <p>If you implement this, your clients must be able to deal with such
     * file slices, either directly with
     * {@link ContentResolver#openAssetFileDescriptor}, or by using the higher-level
     * {@link ContentResolver#openInputStream ContentResolver.openInputStream}
     * or {@link ContentResolver#openOutputStream ContentResolver.openOutputStream}
     * methods.
     * <p>
     * The returned AssetFileDescriptor can be a pipe or socket pair to enable
     * streaming of data.
     *
     * <p class="note">If you are implementing this to return a full file, you
     * should create the AssetFileDescriptor with
     * {@link AssetFileDescriptor#UNKNOWN_LENGTH} to be compatible with
     * applications that cannot handle sub-sections of files.</p>
     *
     * <p class="note">For use in Intents, you will want to implement {@link #getType}
     * to return the appropriate MIME type for the data returned here with
     * the same URI.  This will allow intent resolution to automatically determine the data MIME
     * type and select the appropriate matching targets as part of its operation.</p>
     *
     * <p class="note">For better interoperability with other applications, it is recommended
     * that for any URIs that can be opened, you also support queries on them
     * containing at least the columns specified by {@link android.provider.OpenableColumns}.</p>
     *
     * @param uri The URI whose file is to be opened.
     * @param mode Access mode for the file.  May be "r" for read-only access,
     * "w" for write-only access (erasing whatever data is currently in
     * the file), "wa" for write-only access to append to any existing data,
     * "rw" for read and write access on any existing data, and "rwt" for read
     * and write access that truncates any existing file.
     *
     * @return Returns a new AssetFileDescriptor which you can use to access
     * the file.
     *
     * @throws FileNotFoundException Throws FileNotFoundException if there is
     * no file associated with the given URI or the mode is invalid.
     * @throws SecurityException Throws SecurityException if the caller does
     * not have permission to access the file.
     * 
     * @see #openFile(Uri, String)
     * @see #openFileHelper(Uri, String)
     * @see #getType(android.net.Uri)
     */
    public AssetFileDescriptor openAssetFile(Uri uri, String mode)
            throws FileNotFoundException {
        ParcelFileDescriptor fd = openFile(uri, mode);
        return fd != null ? new AssetFileDescriptor(fd, 0, -1) : null;
    }

    /**
     * This is like {@link #openFile}, but can be implemented by providers
     * that need to be able to return sub-sections of files, often assets
     * inside of their .apk.
     * This method can be called from multiple threads, as described in
     * <a href="{@docRoot}guide/topics/fundamentals/processes-and-threads.html#Threads">Processes
     * and Threads</a>.
     *
     * <p>If you implement this, your clients must be able to deal with such
     * file slices, either directly with
     * {@link ContentResolver#openAssetFileDescriptor}, or by using the higher-level
     * {@link ContentResolver#openInputStream ContentResolver.openInputStream}
     * or {@link ContentResolver#openOutputStream ContentResolver.openOutputStream}
     * methods.
     * <p>
     * The returned AssetFileDescriptor can be a pipe or socket pair to enable
     * streaming of data.
     *
     * <p class="note">If you are implementing this to return a full file, you
     * should create the AssetFileDescriptor with
     * {@link AssetFileDescriptor#UNKNOWN_LENGTH} to be compatible with
     * applications that cannot handle sub-sections of files.</p>
     *
     * <p class="note">For use in Intents, you will want to implement {@link #getType}
     * to return the appropriate MIME type for the data returned here with
     * the same URI.  This will allow intent resolution to automatically determine the data MIME
     * type and select the appropriate matching targets as part of its operation.</p>
     *
     * <p class="note">For better interoperability with other applications, it is recommended
     * that for any URIs that can be opened, you also support queries on them
     * containing at least the columns specified by {@link android.provider.OpenableColumns}.</p>
     *
     * @param uri The URI whose file is to be opened.
     * @param mode Access mode for the file.  May be "r" for read-only access,
     * "w" for write-only access (erasing whatever data is currently in
     * the file), "wa" for write-only access to append to any existing data,
     * "rw" for read and write access on any existing data, and "rwt" for read
     * and write access that truncates any existing file.
     * @param signal A signal to cancel the operation in progress, or
     *            {@code null} if none. For example, if you are downloading a
     *            file from the network to service a "rw" mode request, you
     *            should periodically call
     *            {@link CancellationSignal#throwIfCanceled()} to check whether
     *            the client has canceled the request and abort the download.
     *
     * @return Returns a new AssetFileDescriptor which you can use to access
     * the file.
     *
     * @throws FileNotFoundException Throws FileNotFoundException if there is
     * no file associated with the given URI or the mode is invalid.
     * @throws SecurityException Throws SecurityException if the caller does
     * not have permission to access the file.
     *
     * @see #openFile(Uri, String)
     * @see #openFileHelper(Uri, String)
     * @see #getType(android.net.Uri)
     */
    public AssetFileDescriptor openAssetFile(Uri uri, String mode, CancellationSignal signal)
            throws FileNotFoundException {
        return openAssetFile(uri, mode);
    }

    /**
     * Convenience for subclasses that wish to implement {@link #openFile}
     * by looking up a column named "_data" at the given URI.
     *
     * @param uri The URI to be opened.
     * @param mode The file mode.  May be "r" for read-only access,
     * "w" for write-only access (erasing whatever data is currently in
     * the file), "wa" for write-only access to append to any existing data,
     * "rw" for read and write access on any existing data, and "rwt" for read
     * and write access that truncates any existing file.
     *
     * @return Returns a new ParcelFileDescriptor that can be used by the
     * client to access the file.
     */
    protected final ParcelFileDescriptor openFileHelper(Uri uri,
            String mode) throws FileNotFoundException {
        Cursor c = query(uri, new String[]{"_data"}, null, null, null);
        int count = (c != null) ? c.getCount() : 0;
        if (count != 1) {
            // If there is not exactly one result, throw an appropriate
            // exception.
            if (c != null) {
                c.close();
            }
            if (count == 0) {
                throw new FileNotFoundException("No entry for " + uri);
            }
            throw new FileNotFoundException("Multiple items at " + uri);
        }

        c.moveToFirst();
        int i = c.getColumnIndex("_data");
        String path = (i >= 0 ? c.getString(i) : null);
        c.close();
        if (path == null) {
            throw new FileNotFoundException("Column _data not found.");
        }

        int modeBits = ParcelFileDescriptor.parseMode(mode);
        return ParcelFileDescriptor.open(new File(path), modeBits);
    }

    /**
     * Called by a client to determine the types of data streams that this
     * content provider supports for the given URI.  The default implementation
     * returns {@code null}, meaning no types.  If your content provider stores data
     * of a particular type, return that MIME type if it matches the given
     * mimeTypeFilter.  If it can perform type conversions, return an array
     * of all supported MIME types that match mimeTypeFilter.
     *
     * @param uri The data in the content provider being queried.
     * @param mimeTypeFilter The type of data the client desires.  May be
     * a pattern, such as *&#47;* to retrieve all possible data types.
     * @return Returns {@code null} if there are no possible data streams for the
     * given mimeTypeFilter.  Otherwise returns an array of all available
     * concrete MIME types.
     *
     * @see #getType(Uri)
     * @see #openTypedAssetFile(Uri, String, Bundle)
     * @see ClipDescription#compareMimeTypes(String, String)
     */
    public String[] getStreamTypes(Uri uri, String mimeTypeFilter) {
        return null;
    }

    /**
     * Called by a client to open a read-only stream containing data of a
     * particular MIME type.  This is like {@link #openAssetFile(Uri, String)},
     * except the file can only be read-only and the content provider may
     * perform data conversions to generate data of the desired type.
     *
     * <p>The default implementation compares the given mimeType against the
     * result of {@link #getType(Uri)} and, if they match, simply calls
     * {@link #openAssetFile(Uri, String)}.
     *
     * <p>See {@link ClipData} for examples of the use and implementation
     * of this method.
     * <p>
     * The returned AssetFileDescriptor can be a pipe or socket pair to enable
     * streaming of data.
     *
     * <p class="note">For better interoperability with other applications, it is recommended
     * that for any URIs that can be opened, you also support queries on them
     * containing at least the columns specified by {@link android.provider.OpenableColumns}.
     * You may also want to support other common columns if you have additional meta-data
     * to supply, such as {@link android.provider.MediaStore.MediaColumns#DATE_ADDED}
     * in {@link android.provider.MediaStore.MediaColumns}.</p>
     *
     * @param uri The data in the content provider being queried.
     * @param mimeTypeFilter The type of data the client desires.  May be
     * a pattern, such as *&#47;*, if the caller does not have specific type
     * requirements; in this case the content provider will pick its best
     * type matching the pattern.
     * @param opts Additional options from the client.  The definitions of
     * these are specific to the content provider being called.
     *
     * @return Returns a new AssetFileDescriptor from which the client can
     * read data of the desired type.
     *
     * @throws FileNotFoundException Throws FileNotFoundException if there is
     * no file associated with the given URI or the mode is invalid.
     * @throws SecurityException Throws SecurityException if the caller does
     * not have permission to access the data.
     * @throws IllegalArgumentException Throws IllegalArgumentException if the
     * content provider does not support the requested MIME type.
     *
     * @see #getStreamTypes(Uri, String)
     * @see #openAssetFile(Uri, String)
     * @see ClipDescription#compareMimeTypes(String, String)
     */
    public AssetFileDescriptor openTypedAssetFile(Uri uri, String mimeTypeFilter, Bundle opts)
            throws FileNotFoundException {
        if ("*/*".equals(mimeTypeFilter)) {
            // If they can take anything, the untyped open call is good enough.
            return openAssetFile(uri, "r");
        }
        String baseType = getType(uri);
        if (baseType != null && ClipDescription.compareMimeTypes(baseType, mimeTypeFilter)) {
            // Use old untyped open call if this provider has a type for this
            // URI and it matches the request.
            return openAssetFile(uri, "r");
        }
        throw new FileNotFoundException("Can't open " + uri + " as type " + mimeTypeFilter);
    }


    /**
     * Called by a client to open a read-only stream containing data of a
     * particular MIME type.  This is like {@link #openAssetFile(Uri, String)},
     * except the file can only be read-only and the content provider may
     * perform data conversions to generate data of the desired type.
     *
     * <p>The default implementation compares the given mimeType against the
     * result of {@link #getType(Uri)} and, if they match, simply calls
     * {@link #openAssetFile(Uri, String)}.
     *
     * <p>See {@link ClipData} for examples of the use and implementation
     * of this method.
     * <p>
     * The returned AssetFileDescriptor can be a pipe or socket pair to enable
     * streaming of data.
     *
     * <p class="note">For better interoperability with other applications, it is recommended
     * that for any URIs that can be opened, you also support queries on them
     * containing at least the columns specified by {@link android.provider.OpenableColumns}.
     * You may also want to support other common columns if you have additional meta-data
     * to supply, such as {@link android.provider.MediaStore.MediaColumns#DATE_ADDED}
     * in {@link android.provider.MediaStore.MediaColumns}.</p>
     *
     * @param uri The data in the content provider being queried.
     * @param mimeTypeFilter The type of data the client desires.  May be
     * a pattern, such as *&#47;*, if the caller does not have specific type
     * requirements; in this case the content provider will pick its best
     * type matching the pattern.
     * @param opts Additional options from the client.  The definitions of
     * these are specific to the content provider being called.
     * @param signal A signal to cancel the operation in progress, or
     *            {@code null} if none. For example, if you are downloading a
     *            file from the network to service a "rw" mode request, you
     *            should periodically call
     *            {@link CancellationSignal#throwIfCanceled()} to check whether
     *            the client has canceled the request and abort the download.
     *
     * @return Returns a new AssetFileDescriptor from which the client can
     * read data of the desired type.
     *
     * @throws FileNotFoundException Throws FileNotFoundException if there is
     * no file associated with the given URI or the mode is invalid.
     * @throws SecurityException Throws SecurityException if the caller does
     * not have permission to access the data.
     * @throws IllegalArgumentException Throws IllegalArgumentException if the
     * content provider does not support the requested MIME type.
     *
     * @see #getStreamTypes(Uri, String)
     * @see #openAssetFile(Uri, String)
     * @see ClipDescription#compareMimeTypes(String, String)
     */
    public AssetFileDescriptor openTypedAssetFile(
            Uri uri, String mimeTypeFilter, Bundle opts, CancellationSignal signal)
            throws FileNotFoundException {
        return openTypedAssetFile(uri, mimeTypeFilter, opts);
    }

    /**
     * Interface to write a stream of data to a pipe.  Use with
     * {@link ContentProvider#openPipeHelper}.
     */
    public interface PipeDataWriter<T> {
        /**
         * Called from a background thread to stream data out to a pipe.
         * Note that the pipe is blocking, so this thread can block on
         * writes for an arbitrary amount of time if the client is slow
         * at reading.
         *
         * @param output The pipe where data should be written.  This will be
         * closed for you upon returning from this function.
         * @param uri The URI whose data is to be written.
         * @param mimeType The desired type of data to be written.
         * @param opts Options supplied by caller.
         * @param args Your own custom arguments.
         */
        public void writeDataToPipe(ParcelFileDescriptor output, Uri uri, String mimeType,
                Bundle opts, T args);
    }

    /**
     * A helper function for implementing {@link #openTypedAssetFile}, for
     * creating a data pipe and background thread allowing you to stream
     * generated data back to the client.  This function returns a new
     * ParcelFileDescriptor that should be returned to the caller (the caller
     * is responsible for closing it).
     *
     * @param uri The URI whose data is to be written.
     * @param mimeType The desired type of data to be written.
     * @param opts Options supplied by caller.
     * @param args Your own custom arguments.
     * @param func Interface implementing the function that will actually
     * stream the data.
     * @return Returns a new ParcelFileDescriptor holding the read side of
     * the pipe.  This should be returned to the caller for reading; the caller
     * is responsible for closing it when done.
     */
    public <T> ParcelFileDescriptor openPipeHelper(final Uri uri, final String mimeType,
            final Bundle opts, final T args, final PipeDataWriter<T> func)
            throws FileNotFoundException {
        try {
            final ParcelFileDescriptor[] fds = ParcelFileDescriptor.createPipe();

            AsyncTask<Object, Object, Object> task = new AsyncTask<Object, Object, Object>() {
                @Override
                protected Object doInBackground(Object... params) {
                    func.writeDataToPipe(fds[1], uri, mimeType, opts, args);
                    try {
                        fds[1].close();
                    } catch (IOException e) {
                        Log.w(TAG, "Failure closing pipe", e);
                    }
                    return null;
                }
            };
            task.executeOnExecutor(AsyncTask.THREAD_POOL_EXECUTOR, (Object[])null);

            return fds[0];
        } catch (IOException e) {
            throw new FileNotFoundException("failure making pipe");
        }
    }

    /**
     * Returns true if this instance is a temporary content provider.
     * @return true if this instance is a temporary content provider
     */
    protected boolean isTemporary() {
        return false;
    }

    /**
     * Returns the Binder object for this provider.
     *
     * @return the Binder object for this provider
     * @hide
     */
    public IContentProvider getIContentProvider() {
        return mTransport;
    }

    /**
     * Like {@link #attachInfo(Context, android.content.pm.ProviderInfo)}, but for use
     * when directly instantiating the provider for testing.
     * @hide
     */
    public void attachInfoForTesting(Context context, ProviderInfo info) {
        attachInfo(context, info, true);
    }

    /**
     * After being instantiated, this is called to tell the content provider
     * about itself.
     *
     * @param context The context this provider is running in
     * @param info Registered information about this content provider
     */
    public void attachInfo(Context context, ProviderInfo info) {
        attachInfo(context, info, false);
    }

    private void attachInfo(Context context, ProviderInfo info, boolean testing) {
        mNoPerms = testing;

        /*
         * Only allow it to be set once, so after the content service gives
         * this to us clients can't change it.
         */
        if (mContext == null) {
            mContext = context;
            if (context != null) {
                mTransport.mAppOpsManager = (AppOpsManager) context.getSystemService(
                        Context.APP_OPS_SERVICE);
            }
            mMyUid = Process.myUid();
            if (info != null) {
                setReadPermission(info.readPermission);
                setWritePermission(info.writePermission);
                setPathPermissions(info.pathPermissions);
                mExported = info.exported;
                mSingleUser = (info.flags & ProviderInfo.FLAG_SINGLE_USER) != 0;
                setAuthorities(info.authority);
            }
            ContentProvider.this.onCreate();
        }
    }

    /**
     * Override this to handle requests to perform a batch of operations, or the
     * default implementation will iterate over the operations and call
     * {@link ContentProviderOperation#apply} on each of them.
     * If all calls to {@link ContentProviderOperation#apply} succeed
     * then a {@link ContentProviderResult} array with as many
     * elements as there were operations will be returned.  If any of the calls
     * fail, it is up to the implementation how many of the others take effect.
     * This method can be called from multiple threads, as described in
     * <a href="{@docRoot}guide/topics/fundamentals/processes-and-threads.html#Threads">Processes
     * and Threads</a>.
     *
     * @param operations the operations to apply
     * @return the results of the applications
     * @throws OperationApplicationException thrown if any operation fails.
     * @see ContentProviderOperation#apply
     */
    public ContentProviderResult[] applyBatch(ArrayList<ContentProviderOperation> operations)
            throws OperationApplicationException {
        final int numOperations = operations.size();
        final ContentProviderResult[] results = new ContentProviderResult[numOperations];
        for (int i = 0; i < numOperations; i++) {
            results[i] = operations.get(i).apply(this, results, i);
        }
        return results;
    }

    /**
     * Call a provider-defined method.  This can be used to implement
     * interfaces that are cheaper and/or unnatural for a table-like
     * model.
     *
     * <p class="note"><strong>WARNING:</strong> The framework does no permission checking
     * on this entry into the content provider besides the basic ability for the application
     * to get access to the provider at all.  For example, it has no idea whether the call
     * being executed may read or write data in the provider, so can't enforce those
     * individual permissions.  Any implementation of this method <strong>must</strong>
     * do its own permission checks on incoming calls to make sure they are allowed.</p>
     *
     * @param method method name to call.  Opaque to framework, but should not be {@code null}.
     * @param arg provider-defined String argument.  May be {@code null}.
     * @param extras provider-defined Bundle argument.  May be {@code null}.
     * @return provider-defined return value.  May be {@code null}, which is also
     *   the default for providers which don't implement any call methods.
     */
    public Bundle call(String method, String arg, Bundle extras) {
        return null;
    }

    /**
     * Implement this to shut down the ContentProvider instance. You can then
     * invoke this method in unit tests.
     * 
     * <p>
     * Android normally handles ContentProvider startup and shutdown
     * automatically. You do not need to start up or shut down a
     * ContentProvider. When you invoke a test method on a ContentProvider,
     * however, a ContentProvider instance is started and keeps running after
     * the test finishes, even if a succeeding test instantiates another
     * ContentProvider. A conflict develops because the two instances are
     * usually running against the same underlying data source (for example, an
     * sqlite database).
     * </p>
     * <p>
     * Implementing shutDown() avoids this conflict by providing a way to
     * terminate the ContentProvider. This method can also prevent memory leaks
     * from multiple instantiations of the ContentProvider, and it can ensure
     * unit test isolation by allowing you to completely clean up the test
     * fixture before moving on to the next test.
     * </p>
     */
    public void shutdown() {
        Log.w(TAG, "implement ContentProvider shutdown() to make sure all database " +
                "connections are gracefully shutdown");
    }

    /**
     * Print the Provider's state into the given stream.  This gets invoked if
     * you run "adb shell dumpsys activity provider &lt;provider_component_name&gt;".
     *
     * @param fd The raw file descriptor that the dump is being sent to.
     * @param writer The PrintWriter to which you should dump your state.  This will be
     * closed for you after you return.
     * @param args additional arguments to the dump request.
     */
    public void dump(FileDescriptor fd, PrintWriter writer, String[] args) {
        writer.println("nothing to dump");
    }

    /** @hide */
    private void validateIncomingUri(Uri uri) throws SecurityException {
        String auth = uri.getAuthority();
        int userId = getUserIdFromAuthority(auth, UserHandle.USER_CURRENT);
        if (userId != UserHandle.USER_CURRENT && userId != mContext.getUserId()) {
            throw new SecurityException("trying to query a ContentProvider in user "
                    + mContext.getUserId() + " with a uri belonging to user " + userId);
        }
        if (!matchesOurAuthorities(getAuthorityWithoutUserId(auth))) {
            String message = "The authority of the uri " + uri + " does not match the one of the "
                    + "contentProvider: ";
            if (mAuthority != null) {
                message += mAuthority;
            } else {
                message += mAuthorities;
            }
            throw new SecurityException(message);
        }
    }

    /** @hide */
    public static int getUserIdFromAuthority(String auth, int defaultUserId) {
        if (auth == null) return defaultUserId;
        int end = auth.lastIndexOf('@');
        if (end == -1) return defaultUserId;
        String userIdString = auth.substring(0, end);
        try {
            return Integer.parseInt(userIdString);
        } catch (NumberFormatException e) {
            Log.w(TAG, "Error parsing userId.", e);
            return UserHandle.USER_NULL;
        }
    }

    /** @hide */
    public static int getUserIdFromAuthority(String auth) {
        return getUserIdFromAuthority(auth, UserHandle.USER_CURRENT);
    }

    /** @hide */
    public static int getUserIdFromUri(Uri uri, int defaultUserId) {
        if (uri == null) return defaultUserId;
        return getUserIdFromAuthority(uri.getAuthority(), defaultUserId);
    }

    /** @hide */
    public static int getUserIdFromUri(Uri uri) {
        return getUserIdFromUri(uri, UserHandle.USER_CURRENT);
    }

    /**
     * Removes userId part from authority string. Expects format:
     * userId@some.authority
     * If there is no userId in the authority, it symply returns the argument
     * @hide
     */
    public static String getAuthorityWithoutUserId(String auth) {
        if (auth == null) return null;
        int end = auth.lastIndexOf('@');
        return auth.substring(end+1);
    }

    /** @hide */
    public static Uri getUriWithoutUserId(Uri uri) {
        if (uri == null) return null;
        Uri.Builder builder = uri.buildUpon();
        builder.authority(getAuthorityWithoutUserId(uri.getAuthority()));
        return builder.build();
    }

    /** @hide */
    public static boolean uriHasUserId(Uri uri) {
        if (uri == null) return false;
        return !TextUtils.isEmpty(uri.getUserInfo());
    }

    /** @hide */
    public static Uri maybeAddUserId(Uri uri, int userId) {
        if (uri == null) return null;
        if (userId != UserHandle.USER_CURRENT
                && ContentResolver.SCHEME_CONTENT.equals(uri.getScheme())) {
            if (!uriHasUserId(uri)) {
                //We don't add the user Id if there's already one
                Uri.Builder builder = uri.buildUpon();
                builder.encodedAuthority("" + userId + "@" + uri.getEncodedAuthority());
                return builder.build();
            }
        }
        return uri;
    }
}<|MERGE_RESOLUTION|>--- conflicted
+++ resolved
@@ -313,11 +313,7 @@
         public int delete(String callingPkg, Uri uri, String selection, String[] selectionArgs) {
             validateIncomingUri(uri);
             uri = getUriWithoutUserId(uri);
-<<<<<<< HEAD
-            if (enforceDeletePermission(callingPkg, uri) != AppOpsManager.MODE_ALLOWED) {
-=======
             if (enforceWritePermission(callingPkg, uri, null) != AppOpsManager.MODE_ALLOWED) {
->>>>>>> 23a90283
                 return 0;
             }
             final String original = setCallingPackage(callingPkg);
@@ -479,11 +475,7 @@
         }
 
         private int enforceDeletePermission(String callingPkg, Uri uri) throws SecurityException {
-<<<<<<< HEAD
-            enforceWritePermissionInner(uri);
-=======
             enforceWritePermissionInner(uri, null);
->>>>>>> 23a90283
             if (mWriteOp != AppOpsManager.OP_NONE) {
                 int op = mWriteOp;
                 switch (mWriteOp) {
