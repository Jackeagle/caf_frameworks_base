--- conflicted
+++ resolved
@@ -361,7 +361,6 @@
         public static final String PHONE_ACCOUNT_ID = "subscription_id";
 
         /**
-<<<<<<< HEAD
          * Indicates that the entry will be hidden from all queries until the associated
          * {@link android.telecom.PhoneAccount} is registered with the system.
          * <P>Type: INTEGER</P>
@@ -372,9 +371,6 @@
         public static final String PHONE_ACCOUNT_HIDDEN = "phone_account_hidden";
 
         /**
-         * The identifier of a account that is unique to a specified component. Equivalent value
-         * to {@link #PHONE_ACCOUNT_ID}. For ContactsProvider internal use only.
-=======
          * The address associated with the account used to place or receive the call; in string
          * form. For SIM-based calls, this is the user's own phone number.
          * <P>Type: TEXT</P>
@@ -387,7 +383,6 @@
          * The subscription ID used to place this call.  This is no longer used and has been
          * replaced with PHONE_ACCOUNT_COMPONENT_NAME/PHONE_ACCOUNT_ID.
          * For ContactsProvider internal use only.
->>>>>>> 204f80e0
          * <P>Type: INTEGER</P>
          *
          * @Deprecated
