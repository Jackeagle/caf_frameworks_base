--- conflicted
+++ resolved
@@ -605,8 +605,6 @@
         public static final String BLOCK_REASON = "block_reason";
 
         /**
-<<<<<<< HEAD
-=======
          * The package name of the {@link android.telecom.CallScreeningService} which provided
          * {@link android.telecom.CallIdentification} for this call.
          * <P>Type: TEXT</P>
@@ -670,7 +668,6 @@
         public static final String CALL_ID_NUISANCE_CONFIDENCE = "call_id_nuisance_confidence";
 
         /**
->>>>>>> de843449
          * Adds a call to the call log.
          *
          * @param ci the CallerInfo object to get the target contact from.  Can be null
@@ -699,12 +696,8 @@
                 presentation, callType, features, accountHandle, start, duration,
                 dataUsage, false /* addForAllUsers */, null /* userToBeInsertedTo */,
                 false /* isRead */, Calls.BLOCK_REASON_NOT_BLOCKED /* callBlockReason */,
-<<<<<<< HEAD
-                null /* callScreeningAppName */, null /* callScreeningComponentName */);
-=======
                 null /* callScreeningAppName */, null /* callScreeningComponentName */,
                 null /* callIdentification */);
->>>>>>> de843449
         }
 
 
@@ -744,12 +737,8 @@
                 features, accountHandle, start, duration, dataUsage, addForAllUsers,
                 userToBeInsertedTo, false /* isRead */ , Calls.BLOCK_REASON_NOT_BLOCKED
                 /* callBlockReason */, null /* callScreeningAppName */,
-<<<<<<< HEAD
-                null /* callScreeningComponentName */);
-=======
                 null /* callScreeningComponentName */,
                 null /* callIdentification */);
->>>>>>> de843449
         }
 
         /**
@@ -783,8 +772,6 @@
          * @param callBlockReason The reason why the call is blocked.
          * @param callScreeningAppName The call screening application name which block the call.
          * @param callScreeningComponentName The call screening component name which block the call.
-<<<<<<< HEAD
-=======
          * @param callIdPackageName The package name of the
          *      {@link android.telecom.CallScreeningService} which provided
          *      {@link CallIdentification}.
@@ -798,28 +785,19 @@
          *      {@link android.telecom.CallScreeningService}.
          * @param callIdCallType The caller type provided by the
          *      {@link android.telecom.CallScreeningService}.
->>>>>>> de843449
          *
          * @result The URI of the call log entry belonging to the user that made or received this
          *        call.  This could be of the shadow provider.  Do not return it to non-system apps,
          *        as they don't have permissions.
          * {@hide}
          */
-<<<<<<< HEAD
-        @UnsupportedAppUsage
-=======
         @UnsupportedAppUsage(maxTargetSdk = Build.VERSION_CODES.P, trackingBug = 115609023)
->>>>>>> de843449
         public static Uri addCall(CallerInfo ci, Context context, String number,
                 String postDialDigits, String viaNumber, int presentation, int callType,
                 int features, PhoneAccountHandle accountHandle, long start, int duration,
                 Long dataUsage, boolean addForAllUsers, UserHandle userToBeInsertedTo,
                 boolean isRead, int callBlockReason, String callScreeningAppName,
-<<<<<<< HEAD
-                String callScreeningComponentName) {
-=======
                 String callScreeningComponentName, CallIdentification callIdentification) {
->>>>>>> de843449
             if (VERBOSE_LOG) {
                 Log.v(LOG_TAG, String.format("Add call: number=%s, user=%s, for all=%s",
                         number, userToBeInsertedTo, addForAllUsers));
@@ -895,8 +873,6 @@
 
             if (callType == MISSED_TYPE) {
                 values.put(IS_READ, Integer.valueOf(isRead ? 1 : 0));
-<<<<<<< HEAD
-=======
             }
 
             values.put(BLOCK_REASON, callBlockReason);
@@ -917,12 +893,7 @@
                 values.putNull(CALL_ID_DESCRIPTION);
                 values.putNull(CALL_ID_DETAILS);
                 values.putNull(CALL_ID_NUISANCE_CONFIDENCE);
->>>>>>> de843449
-            }
-
-            values.put(BLOCK_REASON, callBlockReason);
-            values.put(CALL_SCREENING_APP_NAME, callScreeningAppName);
-            values.put(CALL_SCREENING_COMPONENT_NAME, callScreeningComponentName);
+            }
 
             if ((ci != null) && (ci.contactIdOrZero > 0)) {
                 // Update usage information for the number associated with the contact ID.
