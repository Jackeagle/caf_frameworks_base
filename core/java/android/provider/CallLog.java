--- conflicted
+++ resolved
@@ -203,16 +203,13 @@
          * @hide
          */
         public static final int ANSWERED_EXTERNALLY_TYPE = 7;
-<<<<<<< HEAD
         /** Call log type for blacklisted calls
          * @hide
          */
         public static final int BLACKLIST_TYPE = 8;
 
-=======
         /** Call log type for outgoing IMS calls. */
         private static final int OUTGOING_IMS_TYPE = 9;
->>>>>>> 7c2361fc
         /** Call log type for missed IMS calls. */
         private static final int MISSED_IMS_TYPE = 10;
         /**
