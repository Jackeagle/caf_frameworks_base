--- conflicted
+++ resolved
@@ -2838,17 +2838,13 @@
             POINTER_SPEED,
             VIBRATE_WHEN_RINGING,
             RINGTONE,
-<<<<<<< HEAD
-            NOTIFICATION_SOUND,
             PHONE_BLACKLIST_ENABLED,
             PHONE_BLACKLIST_NOTIFY_ENABLED,
             PHONE_BLACKLIST_PRIVATE_NUMBER_MODE,
             PHONE_BLACKLIST_UNKNOWN_NUMBER_MODE,
             PHONE_BLACKLIST_REGEX_ENABLED,
-=======
             LOCK_TO_APP_ENABLED,
             NOTIFICATION_SOUND
->>>>>>> d0f748a7
         };
 
         /**
