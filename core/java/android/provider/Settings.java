/*
 * Copyright (C) 2006 The Android Open Source Project
 *
 * Licensed under the Apache License, Version 2.0 (the "License");
 * you may not use this file except in compliance with the License.
 * You may obtain a copy of the License at
 *
 *      http://www.apache.org/licenses/LICENSE-2.0
 *
 * Unless required by applicable law or agreed to in writing, software
 * distributed under the License is distributed on an "AS IS" BASIS,
 * WITHOUT WARRANTIES OR CONDITIONS OF ANY KIND, either express or implied.
 * See the License for the specific language governing permissions and
 * limitations under the License.
 */

package android.provider;

import android.annotation.SdkConstant;
import android.annotation.SdkConstant.SdkConstantType;
import android.annotation.SystemApi;
import android.app.ActivityThread;
import android.app.AppOpsManager;
import android.app.Application;
import android.app.SearchManager;
import android.app.WallpaperManager;
import android.content.ComponentName;
import android.content.ContentResolver;
import android.content.ContentValues;
import android.content.Context;
import android.content.IContentProvider;
import android.content.Intent;
import android.content.pm.ActivityInfo;
import android.content.pm.PackageManager;
import android.content.pm.ResolveInfo;
import android.content.res.Configuration;
import android.content.res.Resources;
import android.database.Cursor;
import android.database.SQLException;
import android.location.LocationManager;
import android.net.ConnectivityManager;
import android.net.Uri;
import android.net.wifi.WifiManager;
import android.os.BatteryManager;
import android.os.Binder;
import android.os.Bundle;
import android.os.DropBoxManager;
import android.os.IBinder;
import android.os.Process;
import android.os.RemoteException;
import android.os.ServiceManager;
import android.os.SystemProperties;
import android.os.UserHandle;
import android.os.Build.VERSION_CODES;
import android.speech.tts.TextToSpeech;
import android.text.TextUtils;
import android.util.AndroidException;
import android.util.ArrayMap;
import android.util.ArraySet;
import android.util.Log;

import com.android.internal.util.ArrayUtils;
import com.android.internal.widget.ILockSettings;

import java.net.URISyntaxException;
import java.text.SimpleDateFormat;
import java.util.ArrayList;
import java.util.HashMap;
import java.util.HashSet;
import java.util.List;
import java.util.Locale;
import java.util.Map;
import java.util.Set;
import java.util.regex.Pattern;

/**
 * The Settings provider contains global system-level device preferences.
 */
public final class Settings {

    // Intent actions for Settings

    /**
     * Activity Action: Show system settings.
     * <p>
     * Input: Nothing.
     * <p>
     * Output: Nothing.
     */
    @SdkConstant(SdkConstantType.ACTIVITY_INTENT_ACTION)
    public static final String ACTION_SETTINGS = "android.settings.SETTINGS";

    /**
     * Activity Action: Show settings to allow configuration of APNs.
     * <p>
     * Input: Nothing.
     * <p>
     * Output: Nothing.
     */
    @SdkConstant(SdkConstantType.ACTIVITY_INTENT_ACTION)
    public static final String ACTION_APN_SETTINGS = "android.settings.APN_SETTINGS";

    /**
     * Activity Action: Show settings to allow configuration of current location
     * sources.
     * <p>
     * In some cases, a matching Activity may not exist, so ensure you
     * safeguard against this.
     * <p>
     * Input: Nothing.
     * <p>
     * Output: Nothing.
     */
    @SdkConstant(SdkConstantType.ACTIVITY_INTENT_ACTION)
    public static final String ACTION_LOCATION_SOURCE_SETTINGS =
            "android.settings.LOCATION_SOURCE_SETTINGS";

    /**
     * Activity Action: Show settings to allow configuration of wireless controls
     * such as Wi-Fi, Bluetooth and Mobile networks.
     * <p>
     * In some cases, a matching Activity may not exist, so ensure you
     * safeguard against this.
     * <p>
     * Input: Nothing.
     * <p>
     * Output: Nothing.
     */
    @SdkConstant(SdkConstantType.ACTIVITY_INTENT_ACTION)
    public static final String ACTION_WIRELESS_SETTINGS =
            "android.settings.WIRELESS_SETTINGS";

    /**
     * Activity Action: Show settings to allow entering/exiting airplane mode.
     * <p>
     * In some cases, a matching Activity may not exist, so ensure you
     * safeguard against this.
     * <p>
     * Input: Nothing.
     * <p>
     * Output: Nothing.
     */
    @SdkConstant(SdkConstantType.ACTIVITY_INTENT_ACTION)
    public static final String ACTION_AIRPLANE_MODE_SETTINGS =
            "android.settings.AIRPLANE_MODE_SETTINGS";

    /**
     * Activity Action: Modify Airplane mode settings using a voice command.
     * <p>
     * In some cases, a matching Activity may not exist, so ensure you safeguard against this.
     * <p>
     * This intent MUST be started using
     * {@link android.service.voice.VoiceInteractionSession#startVoiceActivity
     * startVoiceActivity}.
     * <p>
     * Note: The activity implementing this intent MUST verify that
     * {@link android.app.Activity#isVoiceInteraction isVoiceInteraction} returns true before
     * modifying the setting.
     * <p>
     * Input: To tell which state airplane mode should be set to, add the
     * {@link #EXTRA_AIRPLANE_MODE_ENABLED} extra to this Intent with the state specified.
     * If the extra is not included, no changes will be made.
     * <p>
     * Output: Nothing.
     */
    @SdkConstant(SdkConstantType.ACTIVITY_INTENT_ACTION)
    public static final String ACTION_VOICE_CONTROL_AIRPLANE_MODE =
            "android.settings.VOICE_CONTROL_AIRPLANE_MODE";

    /**
     * Activity Action: Show settings for accessibility modules.
     * <p>
     * In some cases, a matching Activity may not exist, so ensure you
     * safeguard against this.
     * <p>
     * Input: Nothing.
     * <p>
     * Output: Nothing.
     */
    @SdkConstant(SdkConstantType.ACTIVITY_INTENT_ACTION)
    public static final String ACTION_ACCESSIBILITY_SETTINGS =
            "android.settings.ACCESSIBILITY_SETTINGS";

    /**
     * Activity Action: Show settings to control access to usage information.
     * <p>
     * In some cases, a matching Activity may not exist, so ensure you
     * safeguard against this.
     * <p>
     * Input: Nothing.
     * <p>
     * Output: Nothing.
     */
    @SdkConstant(SdkConstantType.ACTIVITY_INTENT_ACTION)
    public static final String ACTION_USAGE_ACCESS_SETTINGS =
            "android.settings.USAGE_ACCESS_SETTINGS";

    /**
     * Activity Category: Show application settings related to usage access.
     * <p>
     * An activity that provides a user interface for adjusting usage access related
     * preferences for its containing application. Optional but recommended for apps that
     * use {@link android.Manifest.permission#PACKAGE_USAGE_STATS}.
     * <p>
     * The activity may define meta-data to describe what usage access is
     * used for within their app with {@link #METADATA_USAGE_ACCESS_REASON}, which
     * will be displayed in Settings.
     * <p>
     * Input: Nothing.
     * <p>
     * Output: Nothing.
     */
    @SdkConstant(SdkConstantType.INTENT_CATEGORY)
    public static final String INTENT_CATEGORY_USAGE_ACCESS_CONFIG =
            "android.intent.category.USAGE_ACCESS_CONFIG";

    /**
     * Metadata key: Reason for needing usage access.
     * <p>
     * A key for metadata attached to an activity that receives action
     * {@link #INTENT_CATEGORY_USAGE_ACCESS_CONFIG}, shown to the
     * user as description of how the app uses usage access.
     * <p>
     */
    public static final String METADATA_USAGE_ACCESS_REASON =
            "android.settings.metadata.USAGE_ACCESS_REASON";

    /**
     * Activity Action: Show settings to allow configuration of security and
     * location privacy.
     * <p>
     * In some cases, a matching Activity may not exist, so ensure you
     * safeguard against this.
     * <p>
     * Input: Nothing.
     * <p>
     * Output: Nothing.
     */
    @SdkConstant(SdkConstantType.ACTIVITY_INTENT_ACTION)
    public static final String ACTION_SECURITY_SETTINGS =
            "android.settings.SECURITY_SETTINGS";

    /**
     * Activity Action: Show trusted credentials settings, opening to the user tab,
     * to allow management of installed credentials.
     * <p>
     * In some cases, a matching Activity may not exist, so ensure you
     * safeguard against this.
     * <p>
     * Input: Nothing.
     * <p>
     * Output: Nothing.
     * @hide
     */
    @SdkConstant(SdkConstantType.ACTIVITY_INTENT_ACTION)
    public static final String ACTION_TRUSTED_CREDENTIALS_USER =
            "com.android.settings.TRUSTED_CREDENTIALS_USER";

    /**
     * Activity Action: Show dialog explaining that an installed CA cert may enable
     * monitoring of encrypted network traffic.
     * <p>
     * In some cases, a matching Activity may not exist, so ensure you
     * safeguard against this.
     * <p>
     * Input: Nothing.
     * <p>
     * Output: Nothing.
     * @hide
     */
    @SdkConstant(SdkConstantType.ACTIVITY_INTENT_ACTION)
    public static final String ACTION_MONITORING_CERT_INFO =
            "com.android.settings.MONITORING_CERT_INFO";

    /**
     * Activity Action: Show settings to allow configuration of privacy options.
     * <p>
     * In some cases, a matching Activity may not exist, so ensure you
     * safeguard against this.
     * <p>
     * Input: Nothing.
     * <p>
     * Output: Nothing.
     */
    @SdkConstant(SdkConstantType.ACTIVITY_INTENT_ACTION)
    public static final String ACTION_PRIVACY_SETTINGS =
            "android.settings.PRIVACY_SETTINGS";

    /**
     * Activity Action: Show settings to allow configuration of Wi-Fi.
     * <p>
     * In some cases, a matching Activity may not exist, so ensure you
     * safeguard against this.
     * <p>
     * Input: Nothing.
     * <p>
     * Output: Nothing.

     */
    @SdkConstant(SdkConstantType.ACTIVITY_INTENT_ACTION)
    public static final String ACTION_WIFI_SETTINGS =
            "android.settings.WIFI_SETTINGS";

    /**
     * Activity Action: Show settings to allow configuration of a static IP
     * address for Wi-Fi.
     * <p>
     * In some cases, a matching Activity may not exist, so ensure you safeguard
     * against this.
     * <p>
     * Input: Nothing.
     * <p>
     * Output: Nothing.
     */
    @SdkConstant(SdkConstantType.ACTIVITY_INTENT_ACTION)
    public static final String ACTION_WIFI_IP_SETTINGS =
            "android.settings.WIFI_IP_SETTINGS";

    /**
     * Activity Action: Show settings to allow configuration of Bluetooth.
     * <p>
     * In some cases, a matching Activity may not exist, so ensure you
     * safeguard against this.
     * <p>
     * Input: Nothing.
     * <p>
     * Output: Nothing.
     */
    @SdkConstant(SdkConstantType.ACTIVITY_INTENT_ACTION)
    public static final String ACTION_BLUETOOTH_SETTINGS =
            "android.settings.BLUETOOTH_SETTINGS";

    /**
     * Activity Action: Show settings to allow configuration of cast endpoints.
     * <p>
     * In some cases, a matching Activity may not exist, so ensure you
     * safeguard against this.
     * <p>
     * Input: Nothing.
     * <p>
     * Output: Nothing.
     */
    @SdkConstant(SdkConstantType.ACTIVITY_INTENT_ACTION)
    public static final String ACTION_CAST_SETTINGS =
            "android.settings.CAST_SETTINGS";

    /**
     * Activity Action: Show settings to allow configuration of date and time.
     * <p>
     * In some cases, a matching Activity may not exist, so ensure you
     * safeguard against this.
     * <p>
     * Input: Nothing.
     * <p>
     * Output: Nothing.
     */
    @SdkConstant(SdkConstantType.ACTIVITY_INTENT_ACTION)
    public static final String ACTION_DATE_SETTINGS =
            "android.settings.DATE_SETTINGS";

    /**
     * Activity Action: Show settings to allow configuration of sound and volume.
     * <p>
     * In some cases, a matching Activity may not exist, so ensure you
     * safeguard against this.
     * <p>
     * Input: Nothing.
     * <p>
     * Output: Nothing.
     */
    @SdkConstant(SdkConstantType.ACTIVITY_INTENT_ACTION)
    public static final String ACTION_SOUND_SETTINGS =
            "android.settings.SOUND_SETTINGS";

    /**
     * Activity Action: Show settings to allow configuration of display.
     * <p>
     * In some cases, a matching Activity may not exist, so ensure you
     * safeguard against this.
     * <p>
     * Input: Nothing.
     * <p>
     * Output: Nothing.
     */
    @SdkConstant(SdkConstantType.ACTIVITY_INTENT_ACTION)
    public static final String ACTION_DISPLAY_SETTINGS =
            "android.settings.DISPLAY_SETTINGS";

    /**
     * Activity Action: Show settings to allow configuration of locale.
     * <p>
     * In some cases, a matching Activity may not exist, so ensure you
     * safeguard against this.
     * <p>
     * Input: Nothing.
     * <p>
     * Output: Nothing.
     */
    @SdkConstant(SdkConstantType.ACTIVITY_INTENT_ACTION)
    public static final String ACTION_LOCALE_SETTINGS =
            "android.settings.LOCALE_SETTINGS";

    /**
     * Activity Action: Show settings to configure input methods, in particular
     * allowing the user to enable input methods.
     * <p>
     * In some cases, a matching Activity may not exist, so ensure you
     * safeguard against this.
     * <p>
     * Input: Nothing.
     * <p>
     * Output: Nothing.
     */
    @SdkConstant(SdkConstantType.ACTIVITY_INTENT_ACTION)
    public static final String ACTION_VOICE_INPUT_SETTINGS =
            "android.settings.VOICE_INPUT_SETTINGS";

    /**
     * Activity Action: Show settings to configure input methods, in particular
     * allowing the user to enable input methods.
     * <p>
     * In some cases, a matching Activity may not exist, so ensure you
     * safeguard against this.
     * <p>
     * Input: Nothing.
     * <p>
     * Output: Nothing.
     */
    @SdkConstant(SdkConstantType.ACTIVITY_INTENT_ACTION)
    public static final String ACTION_INPUT_METHOD_SETTINGS =
            "android.settings.INPUT_METHOD_SETTINGS";

    /**
     * Activity Action: Show settings to enable/disable input method subtypes.
     * <p>
     * In some cases, a matching Activity may not exist, so ensure you
     * safeguard against this.
     * <p>
     * To tell which input method's subtypes are displayed in the settings, add
     * {@link #EXTRA_INPUT_METHOD_ID} extra to this Intent with the input method id.
     * If there is no extra in this Intent, subtypes from all installed input methods
     * will be displayed in the settings.
     *
     * @see android.view.inputmethod.InputMethodInfo#getId
     * <p>
     * Input: Nothing.
     * <p>
     * Output: Nothing.
     */
    @SdkConstant(SdkConstantType.ACTIVITY_INTENT_ACTION)
    public static final String ACTION_INPUT_METHOD_SUBTYPE_SETTINGS =
            "android.settings.INPUT_METHOD_SUBTYPE_SETTINGS";

    /**
     * Activity Action: Show a dialog to select input method.
     * <p>
     * In some cases, a matching Activity may not exist, so ensure you
     * safeguard against this.
     * <p>
     * Input: Nothing.
     * <p>
     * Output: Nothing.
     * @hide
     */
    @SdkConstant(SdkConstantType.ACTIVITY_INTENT_ACTION)
    public static final String ACTION_SHOW_INPUT_METHOD_PICKER =
            "android.settings.SHOW_INPUT_METHOD_PICKER";

    /**
     * Activity Action: Show settings to manage the user input dictionary.
     * <p>
     * Starting with {@link android.os.Build.VERSION_CODES#KITKAT},
     * it is guaranteed there will always be an appropriate implementation for this Intent action.
     * In prior releases of the platform this was optional, so ensure you safeguard against it.
     * <p>
     * Input: Nothing.
     * <p>
     * Output: Nothing.
     */
    @SdkConstant(SdkConstantType.ACTIVITY_INTENT_ACTION)
    public static final String ACTION_USER_DICTIONARY_SETTINGS =
            "android.settings.USER_DICTIONARY_SETTINGS";

    /**
     * Activity Action: Adds a word to the user dictionary.
     * <p>
     * In some cases, a matching Activity may not exist, so ensure you
     * safeguard against this.
     * <p>
     * Input: An extra with key <code>word</code> that contains the word
     * that should be added to the dictionary.
     * <p>
     * Output: Nothing.
     *
     * @hide
     */
    @SdkConstant(SdkConstantType.ACTIVITY_INTENT_ACTION)
    public static final String ACTION_USER_DICTIONARY_INSERT =
            "com.android.settings.USER_DICTIONARY_INSERT";

    /**
     * Activity Action: Show settings to allow configuration of application-related settings.
     * <p>
     * In some cases, a matching Activity may not exist, so ensure you
     * safeguard against this.
     * <p>
     * Input: Nothing.
     * <p>
     * Output: Nothing.
     */
    @SdkConstant(SdkConstantType.ACTIVITY_INTENT_ACTION)
    public static final String ACTION_APPLICATION_SETTINGS =
            "android.settings.APPLICATION_SETTINGS";

    /**
     * Activity Action: Show settings to allow configuration of application
     * development-related settings.  As of
     * {@link android.os.Build.VERSION_CODES#JELLY_BEAN_MR1} this action is
     * a required part of the platform.
     * <p>
     * Input: Nothing.
     * <p>
     * Output: Nothing.
     */
    @SdkConstant(SdkConstantType.ACTIVITY_INTENT_ACTION)
    public static final String ACTION_APPLICATION_DEVELOPMENT_SETTINGS =
            "android.settings.APPLICATION_DEVELOPMENT_SETTINGS";

    /**
     * Activity Action: Show settings to allow configuration of quick launch shortcuts.
     * <p>
     * In some cases, a matching Activity may not exist, so ensure you
     * safeguard against this.
     * <p>
     * Input: Nothing.
     * <p>
     * Output: Nothing.
     */
    @SdkConstant(SdkConstantType.ACTIVITY_INTENT_ACTION)
    public static final String ACTION_QUICK_LAUNCH_SETTINGS =
            "android.settings.QUICK_LAUNCH_SETTINGS";

    /**
     * Activity Action: Show settings to manage installed applications.
     * <p>
     * In some cases, a matching Activity may not exist, so ensure you
     * safeguard against this.
     * <p>
     * Input: Nothing.
     * <p>
     * Output: Nothing.
     */
    @SdkConstant(SdkConstantType.ACTIVITY_INTENT_ACTION)
    public static final String ACTION_MANAGE_APPLICATIONS_SETTINGS =
            "android.settings.MANAGE_APPLICATIONS_SETTINGS";

    /**
     * Activity Action: Show settings to manage all applications.
     * <p>
     * In some cases, a matching Activity may not exist, so ensure you
     * safeguard against this.
     * <p>
     * Input: Nothing.
     * <p>
     * Output: Nothing.
     */
    @SdkConstant(SdkConstantType.ACTIVITY_INTENT_ACTION)
    public static final String ACTION_MANAGE_ALL_APPLICATIONS_SETTINGS =
            "android.settings.MANAGE_ALL_APPLICATIONS_SETTINGS";

    /**
     * Activity Action: Show screen for controlling which apps can draw on top of other apps.
     * <p>
     * In some cases, a matching Activity may not exist, so ensure you
     * safeguard against this.
     * <p>
     * Input: Optionally, the Intent's data URI can specify the application package name to
     * directly invoke the management GUI specific to the package name. For example
     * "package:com.my.app".
     * <p>
     * Output: Nothing.
     */
    @SdkConstant(SdkConstantType.ACTIVITY_INTENT_ACTION)
    public static final String ACTION_MANAGE_OVERLAY_PERMISSION =
            "android.settings.action.MANAGE_OVERLAY_PERMISSION";

    /**
     * Activity Action: Show screen for controlling which apps are allowed to write/modify
     * system settings.
     * <p>
     * In some cases, a matching Activity may not exist, so ensure you
     * safeguard against this.
     * <p>
     * Input: Optionally, the Intent's data URI can specify the application package name to
     * directly invoke the management GUI specific to the package name. For example
     * "package:com.my.app".
     * <p>
     * Output: Nothing.
     */
    @SdkConstant(SdkConstantType.ACTIVITY_INTENT_ACTION)
    public static final String ACTION_MANAGE_WRITE_SETTINGS =
            "android.settings.action.MANAGE_WRITE_SETTINGS";

    /**
     * Activity Action: Show screen of details about a particular application.
     * <p>
     * In some cases, a matching Activity may not exist, so ensure you
     * safeguard against this.
     * <p>
     * Input: The Intent's data URI specifies the application package name
     * to be shown, with the "package" scheme.  That is "package:com.my.app".
     * <p>
     * Output: Nothing.
     */
    @SdkConstant(SdkConstantType.ACTIVITY_INTENT_ACTION)
    public static final String ACTION_APPLICATION_DETAILS_SETTINGS =
            "android.settings.APPLICATION_DETAILS_SETTINGS";

    /**
     * Activity Action: Show screen for controlling which apps can ignore battery optimizations.
     * <p>
     * Input: Nothing.
     * <p>
     * Output: Nothing.
     * <p>
     * You can use {@link android.os.PowerManager#isIgnoringBatteryOptimizations
     * PowerManager.isIgnoringBatteryOptimizations()} to determine if an application is
     * already ignoring optimizations.  You can use
     * {@link #ACTION_REQUEST_IGNORE_BATTERY_OPTIMIZATIONS} to ask the user to put you
     * on this list.
     */
    @SdkConstant(SdkConstantType.ACTIVITY_INTENT_ACTION)
    public static final String ACTION_IGNORE_BATTERY_OPTIMIZATION_SETTINGS =
            "android.settings.IGNORE_BATTERY_OPTIMIZATION_SETTINGS";

    /**
     * Activity Action: Ask the user to allow an to ignore battery optimizations (that is,
     * put them on the whitelist of apps shown by
     * {@link #ACTION_IGNORE_BATTERY_OPTIMIZATION_SETTINGS}).  For an app to use this, it also
     * must hold the {@link android.Manifest.permission#REQUEST_IGNORE_BATTERY_OPTIMIZATIONS}
     * permission.
     * <p><b>Note:</b> most applications should <em>not</em> use this; there are many facilities
     * provided by the platform for applications to operate correctly in the various power
     * saving mode.  This is only for unusual applications that need to deeply control their own
     * execution, at the potential expense of the user's battery life.  Note that these applications
     * greatly run the risk of showing to the user has how power consumers on their device.</p>
     * <p>
     * Input: The Intent's data URI must specify the application package name
     * to be shown, with the "package" scheme.  That is "package:com.my.app".
     * <p>
     * Output: Nothing.
     * <p>
     * You can use {@link android.os.PowerManager#isIgnoringBatteryOptimizations
     * PowerManager.isIgnoringBatteryOptimizations()} to determine if an application is
     * already ignoring optimizations.
     */
    @SdkConstant(SdkConstantType.ACTIVITY_INTENT_ACTION)
    public static final String ACTION_REQUEST_IGNORE_BATTERY_OPTIMIZATIONS =
            "android.settings.REQUEST_IGNORE_BATTERY_OPTIMIZATIONS";

    /**
     * @hide
     * Activity Action: Show the "app ops" settings screen.
     * <p>
     * Input: Nothing.
     * <p>
     * Output: Nothing.
     */
    @SdkConstant(SdkConstantType.ACTIVITY_INTENT_ACTION)
    public static final String ACTION_APP_OPS_SETTINGS =
            "android.settings.APP_OPS_SETTINGS";

    /**
     * Activity Action: Show settings for system update functionality.
     * <p>
     * In some cases, a matching Activity may not exist, so ensure you
     * safeguard against this.
     * <p>
     * Input: Nothing.
     * <p>
     * Output: Nothing.
     *
     * @hide
     */
    @SdkConstant(SdkConstantType.ACTIVITY_INTENT_ACTION)
    public static final String ACTION_SYSTEM_UPDATE_SETTINGS =
            "android.settings.SYSTEM_UPDATE_SETTINGS";

    /**
     * Activity Action: Show settings to allow configuration of sync settings.
     * <p>
     * In some cases, a matching Activity may not exist, so ensure you
     * safeguard against this.
     * <p>
     * The account types available to add via the add account button may be restricted by adding an
     * {@link #EXTRA_AUTHORITIES} extra to this Intent with one or more syncable content provider's
     * authorities. Only account types which can sync with that content provider will be offered to
     * the user.
     * <p>
     * Input: Nothing.
     * <p>
     * Output: Nothing.
     */
    @SdkConstant(SdkConstantType.ACTIVITY_INTENT_ACTION)
    public static final String ACTION_SYNC_SETTINGS =
            "android.settings.SYNC_SETTINGS";

    /**
     * Activity Action: Show add account screen for creating a new account.
     * <p>
     * In some cases, a matching Activity may not exist, so ensure you
     * safeguard against this.
     * <p>
     * The account types available to add may be restricted by adding an {@link #EXTRA_AUTHORITIES}
     * extra to the Intent with one or more syncable content provider's authorities.  Only account
     * types which can sync with that content provider will be offered to the user.
     * <p>
     * Account types can also be filtered by adding an {@link #EXTRA_ACCOUNT_TYPES} extra to the
     * Intent with one or more account types.
     * <p>
     * Input: Nothing.
     * <p>
     * Output: Nothing.
     */
    @SdkConstant(SdkConstantType.ACTIVITY_INTENT_ACTION)
    public static final String ACTION_ADD_ACCOUNT =
            "android.settings.ADD_ACCOUNT_SETTINGS";

    /**
     * Activity Action: Show settings for selecting the network operator.
     * <p>
     * In some cases, a matching Activity may not exist, so ensure you
     * safeguard against this.
     * <p>
     * Input: Nothing.
     * <p>
     * Output: Nothing.
     */
    @SdkConstant(SdkConstantType.ACTIVITY_INTENT_ACTION)
    public static final String ACTION_NETWORK_OPERATOR_SETTINGS =
            "android.settings.NETWORK_OPERATOR_SETTINGS";

    /**
     * Activity Action: Show settings for selection of 2G/3G.
     * <p>
     * In some cases, a matching Activity may not exist, so ensure you
     * safeguard against this.
     * <p>
     * Input: Nothing.
     * <p>
     * Output: Nothing.
     */
    @SdkConstant(SdkConstantType.ACTIVITY_INTENT_ACTION)
    public static final String ACTION_DATA_ROAMING_SETTINGS =
            "android.settings.DATA_ROAMING_SETTINGS";

    /**
     * Activity Action: Show settings for internal storage.
     * <p>
     * In some cases, a matching Activity may not exist, so ensure you
     * safeguard against this.
     * <p>
     * Input: Nothing.
     * <p>
     * Output: Nothing.
     */
    @SdkConstant(SdkConstantType.ACTIVITY_INTENT_ACTION)
    public static final String ACTION_INTERNAL_STORAGE_SETTINGS =
            "android.settings.INTERNAL_STORAGE_SETTINGS";
    /**
     * Activity Action: Show settings for memory card storage.
     * <p>
     * In some cases, a matching Activity may not exist, so ensure you
     * safeguard against this.
     * <p>
     * Input: Nothing.
     * <p>
     * Output: Nothing.
     */
    @SdkConstant(SdkConstantType.ACTIVITY_INTENT_ACTION)
    public static final String ACTION_MEMORY_CARD_SETTINGS =
            "android.settings.MEMORY_CARD_SETTINGS";

    /**
     * Activity Action: Show settings for global search.
     * <p>
     * In some cases, a matching Activity may not exist, so ensure you
     * safeguard against this.
     * <p>
     * Input: Nothing.
     * <p>
     * Output: Nothing
     */
    @SdkConstant(SdkConstantType.ACTIVITY_INTENT_ACTION)
    public static final String ACTION_SEARCH_SETTINGS =
        "android.search.action.SEARCH_SETTINGS";

    /**
     * Activity Action: Show general device information settings (serial
     * number, software version, phone number, etc.).
     * <p>
     * In some cases, a matching Activity may not exist, so ensure you
     * safeguard against this.
     * <p>
     * Input: Nothing.
     * <p>
     * Output: Nothing
     */
    @SdkConstant(SdkConstantType.ACTIVITY_INTENT_ACTION)
    public static final String ACTION_DEVICE_INFO_SETTINGS =
        "android.settings.DEVICE_INFO_SETTINGS";

    /**
     * Activity Action: Show NFC settings.
     * <p>
     * This shows UI that allows NFC to be turned on or off.
     * <p>
     * In some cases, a matching Activity may not exist, so ensure you
     * safeguard against this.
     * <p>
     * Input: Nothing.
     * <p>
     * Output: Nothing
     * @see android.nfc.NfcAdapter#isEnabled()
     */
    @SdkConstant(SdkConstantType.ACTIVITY_INTENT_ACTION)
    public static final String ACTION_NFC_SETTINGS = "android.settings.NFC_SETTINGS";

    /**
     * Activity Action: Show NFC Sharing settings.
     * <p>
     * This shows UI that allows NDEF Push (Android Beam) to be turned on or
     * off.
     * <p>
     * In some cases, a matching Activity may not exist, so ensure you
     * safeguard against this.
     * <p>
     * Input: Nothing.
     * <p>
     * Output: Nothing
     * @see android.nfc.NfcAdapter#isNdefPushEnabled()
     */
    @SdkConstant(SdkConstantType.ACTIVITY_INTENT_ACTION)
    public static final String ACTION_NFCSHARING_SETTINGS =
        "android.settings.NFCSHARING_SETTINGS";

    /**
     * Activity Action: Show NFC Tap & Pay settings
     * <p>
     * This shows UI that allows the user to configure Tap&Pay
     * settings.
     * <p>
     * In some cases, a matching Activity may not exist, so ensure you
     * safeguard against this.
     * <p>
     * Input: Nothing.
     * <p>
     * Output: Nothing
     */
    @SdkConstant(SdkConstantType.ACTIVITY_INTENT_ACTION)
    public static final String ACTION_NFC_PAYMENT_SETTINGS =
        "android.settings.NFC_PAYMENT_SETTINGS";

    /**
     * Activity Action: Show Daydream settings.
     * <p>
     * In some cases, a matching Activity may not exist, so ensure you
     * safeguard against this.
     * <p>
     * Input: Nothing.
     * <p>
     * Output: Nothing.
     * @see android.service.dreams.DreamService
     */
    @SdkConstant(SdkConstantType.ACTIVITY_INTENT_ACTION)
    public static final String ACTION_DREAM_SETTINGS = "android.settings.DREAM_SETTINGS";

    /**
     * Activity Action: Show Notification listener settings.
     * <p>
     * In some cases, a matching Activity may not exist, so ensure you
     * safeguard against this.
     * <p>
     * Input: Nothing.
     * <p>
     * Output: Nothing.
     * @see android.service.notification.NotificationListenerService
     */
    @SdkConstant(SdkConstantType.ACTIVITY_INTENT_ACTION)
    public static final String ACTION_NOTIFICATION_LISTENER_SETTINGS
            = "android.settings.ACTION_NOTIFICATION_LISTENER_SETTINGS";

    /**
     * Activity Action: Show Do Not Disturb access settings.
     * <p>
     * Users can grant and deny access to Do Not Disturb configuration from here.
     * See {@link android.app.NotificationManager#isNotificationPolicyAccessGranted()} for more
     * details.
     * <p>
     * Input: Nothing.
     * <p>
     * Output: Nothing.
     */
    @SdkConstant(SdkConstantType.ACTIVITY_INTENT_ACTION)
    public static final String ACTION_NOTIFICATION_POLICY_ACCESS_SETTINGS
            = "android.settings.NOTIFICATION_POLICY_ACCESS_SETTINGS";

    /**
     * @hide
     */
    @SdkConstant(SdkConstantType.ACTIVITY_INTENT_ACTION)
    public static final String ACTION_CONDITION_PROVIDER_SETTINGS
            = "android.settings.ACTION_CONDITION_PROVIDER_SETTINGS";

    /**
     * Activity Action: Show settings for video captioning.
     * <p>
     * In some cases, a matching Activity may not exist, so ensure you safeguard
     * against this.
     * <p>
     * Input: Nothing.
     * <p>
     * Output: Nothing.
     */
    @SdkConstant(SdkConstantType.ACTIVITY_INTENT_ACTION)
    public static final String ACTION_CAPTIONING_SETTINGS = "android.settings.CAPTIONING_SETTINGS";

    /**
     * Activity Action: Show the top level print settings.
     * <p>
     * In some cases, a matching Activity may not exist, so ensure you
     * safeguard against this.
     * <p>
     * Input: Nothing.
     * <p>
     * Output: Nothing.
     */
    @SdkConstant(SdkConstantType.ACTIVITY_INTENT_ACTION)
    public static final String ACTION_PRINT_SETTINGS =
            "android.settings.ACTION_PRINT_SETTINGS";

    /**
     * Activity Action: Show Zen Mode configuration settings.
     *
     * @hide
     */
    @SdkConstant(SdkConstantType.ACTIVITY_INTENT_ACTION)
    public static final String ACTION_ZEN_MODE_SETTINGS = "android.settings.ZEN_MODE_SETTINGS";

    /**
     * Activity Action: Show Zen Mode priority configuration settings.
     *
     * @hide
     */
    @SdkConstant(SdkConstantType.ACTIVITY_INTENT_ACTION)
    public static final String ACTION_ZEN_MODE_PRIORITY_SETTINGS
            = "android.settings.ZEN_MODE_PRIORITY_SETTINGS";

    /**
     * Activity Action: Show Zen Mode automation configuration settings.
     *
     * @hide
     */
    @SdkConstant(SdkConstantType.ACTIVITY_INTENT_ACTION)
    public static final String ACTION_ZEN_MODE_AUTOMATION_SETTINGS
            = "android.settings.ZEN_MODE_AUTOMATION_SETTINGS";

    /**
     * Activity Action: Modify do not disturb mode settings.
     * <p>
     * In some cases, a matching Activity may not exist, so ensure you safeguard against this.
     * <p>
     * This intent MUST be started using
     * {@link android.service.voice.VoiceInteractionSession#startVoiceActivity
     * startVoiceActivity}.
     * <p>
     * Note: The Activity implementing this intent MUST verify that
     * {@link android.app.Activity#isVoiceInteraction isVoiceInteraction}.
     * returns true before modifying the setting.
     * <p>
     * Input: The optional {@link #EXTRA_DO_NOT_DISTURB_MODE_MINUTES} extra can be used to indicate
     * how long the user wishes to avoid interruptions for. The optional
     * {@link #EXTRA_DO_NOT_DISTURB_MODE_ENABLED} extra can be to indicate if the user is
     * enabling or disabling do not disturb mode. If either extra is not included, the
     * user maybe asked to provide the value.
     * <p>
     * Output: Nothing.
     */
    @SdkConstant(SdkConstantType.ACTIVITY_INTENT_ACTION)
    public static final String ACTION_VOICE_CONTROL_DO_NOT_DISTURB_MODE =
            "android.settings.VOICE_CONTROL_DO_NOT_DISTURB_MODE";

    /**
     * Activity Action: Show Zen Mode schedule rule configuration settings.
     *
     * @hide
     */
    @SdkConstant(SdkConstantType.ACTIVITY_INTENT_ACTION)
    public static final String ACTION_ZEN_MODE_SCHEDULE_RULE_SETTINGS
            = "android.settings.ZEN_MODE_SCHEDULE_RULE_SETTINGS";

    /**
     * Activity Action: Show Zen Mode event rule configuration settings.
     *
     * @hide
     */
    @SdkConstant(SdkConstantType.ACTIVITY_INTENT_ACTION)
    public static final String ACTION_ZEN_MODE_EVENT_RULE_SETTINGS
            = "android.settings.ZEN_MODE_EVENT_RULE_SETTINGS";

    /**
     * Activity Action: Show Zen Mode external rule configuration settings.
     *
     * @hide
     */
    @SdkConstant(SdkConstantType.ACTIVITY_INTENT_ACTION)
    public static final String ACTION_ZEN_MODE_EXTERNAL_RULE_SETTINGS
            = "android.settings.ZEN_MODE_EXTERNAL_RULE_SETTINGS";

    /**
     * Activity Action: Show the regulatory information screen for the device.
     * <p>
     * In some cases, a matching Activity may not exist, so ensure you safeguard
     * against this.
     * <p>
     * Input: Nothing.
     * <p>
     * Output: Nothing.
     */
    @SdkConstant(SdkConstantType.ACTIVITY_INTENT_ACTION)
    public static final String
            ACTION_SHOW_REGULATORY_INFO = "android.settings.SHOW_REGULATORY_INFO";

    /**
     * Activity Action: Show Device Name Settings.
     * <p>
     * In some cases, a matching Activity may not exist, so ensure you safeguard
     * against this.
     *
     * @hide
     */
    @SdkConstant(SdkConstantType.ACTIVITY_INTENT_ACTION)
    public static final String DEVICE_NAME_SETTINGS = "android.settings.DEVICE_NAME";

    /**
     * Activity Action: Show pairing settings.
     * <p>
     * In some cases, a matching Activity may not exist, so ensure you safeguard
     * against this.
     *
     * @hide
     */
    @SdkConstant(SdkConstantType.ACTIVITY_INTENT_ACTION)
    public static final String ACTION_PAIRING_SETTINGS = "android.settings.PAIRING_SETTINGS";

    /**
     * Activity Action: Show battery saver settings.
     * <p>
     * In some cases, a matching Activity may not exist, so ensure you safeguard
     * against this.
     */
    @SdkConstant(SdkConstantType.ACTIVITY_INTENT_ACTION)
    public static final String ACTION_BATTERY_SAVER_SETTINGS
            = "android.settings.BATTERY_SAVER_SETTINGS";

    /**
     * Activity Action: Modify Battery Saver mode setting using a voice command.
     * <p>
     * In some cases, a matching Activity may not exist, so ensure you safeguard against this.
     * <p>
     * This intent MUST be started using
     * {@link android.service.voice.VoiceInteractionSession#startVoiceActivity
     * startVoiceActivity}.
     * <p>
     * Note: The activity implementing this intent MUST verify that
     * {@link android.app.Activity#isVoiceInteraction isVoiceInteraction} returns true before
     * modifying the setting.
     * <p>
     * Input: To tell which state batter saver mode should be set to, add the
     * {@link #EXTRA_BATTERY_SAVER_MODE_ENABLED} extra to this Intent with the state specified.
     * If the extra is not included, no changes will be made.
     * <p>
     * Output: Nothing.
     */
    @SdkConstant(SdkConstantType.ACTIVITY_INTENT_ACTION)
    public static final String ACTION_VOICE_CONTROL_BATTERY_SAVER_MODE =
            "android.settings.VOICE_CONTROL_BATTERY_SAVER_MODE";

    /**
     * Activity Action: Show Home selection settings. If there are multiple activities
     * that can satisfy the {@link Intent#CATEGORY_HOME} intent, this screen allows you
     * to pick your preferred activity.
     */
    @SdkConstant(SdkConstantType.ACTIVITY_INTENT_ACTION)
    public static final String ACTION_HOME_SETTINGS
            = "android.settings.HOME_SETTINGS";

    /**
     * Activity Action: Show notification settings.
     *
     * @hide
     */
    @SdkConstant(SdkConstantType.ACTIVITY_INTENT_ACTION)
    public static final String ACTION_NOTIFICATION_SETTINGS
            = "android.settings.NOTIFICATION_SETTINGS";

    /**
     * Activity Action: Show notification settings for a single app.
     *
     * @hide
     */
    @SdkConstant(SdkConstantType.ACTIVITY_INTENT_ACTION)
    public static final String ACTION_APP_NOTIFICATION_SETTINGS
            = "android.settings.APP_NOTIFICATION_SETTINGS";

    /**
     * Activity Action: Show notification redaction settings.
     *
     * @hide
     */
    @SdkConstant(SdkConstantType.ACTIVITY_INTENT_ACTION)
    public static final String ACTION_APP_NOTIFICATION_REDACTION
            = "android.settings.ACTION_APP_NOTIFICATION_REDACTION";

    /** @hide */ public static final String EXTRA_APP_UID = "app_uid";
    /** @hide */ public static final String EXTRA_APP_PACKAGE = "app_package";

    // End of Intent actions for Settings

    /**
     * @hide - Private call() method on SettingsProvider to read from 'system' table.
     */
    public static final String CALL_METHOD_GET_SYSTEM = "GET_system";

    /**
     * @hide - Private call() method on SettingsProvider to read from 'secure' table.
     */
    public static final String CALL_METHOD_GET_SECURE = "GET_secure";

    /**
     * @hide - Private call() method on SettingsProvider to read from 'global' table.
     */
    public static final String CALL_METHOD_GET_GLOBAL = "GET_global";

    /**
     * @hide - User handle argument extra to the fast-path call()-based requests
     */
    public static final String CALL_METHOD_USER_KEY = "_user";

    /** @hide - Private call() method to write to 'system' table */
    public static final String CALL_METHOD_PUT_SYSTEM = "PUT_system";

    /** @hide - Private call() method to write to 'secure' table */
    public static final String CALL_METHOD_PUT_SECURE = "PUT_secure";

    /** @hide - Private call() method to write to 'global' table */
    public static final String CALL_METHOD_PUT_GLOBAL= "PUT_global";

    /**
     * Activity Extra: Limit available options in launched activity based on the given authority.
     * <p>
     * This can be passed as an extra field in an Activity Intent with one or more syncable content
     * provider's authorities as a String[]. This field is used by some intents to alter the
     * behavior of the called activity.
     * <p>
     * Example: The {@link #ACTION_ADD_ACCOUNT} intent restricts the account types available based
     * on the authority given.
     */
    public static final String EXTRA_AUTHORITIES = "authorities";

    /**
     * Activity Extra: Limit available options in launched activity based on the given account
     * types.
     * <p>
     * This can be passed as an extra field in an Activity Intent with one or more account types
     * as a String[]. This field is used by some intents to alter the behavior of the called
     * activity.
     * <p>
     * Example: The {@link #ACTION_ADD_ACCOUNT} intent restricts the account types to the specified
     * list.
     */
    public static final String EXTRA_ACCOUNT_TYPES = "account_types";

    public static final String EXTRA_INPUT_METHOD_ID = "input_method_id";

    /**
     * Activity Extra: The device identifier to act upon.
     * <p>
     * This can be passed as an extra field in an Activity Intent with a single
     * InputDeviceIdentifier. This field is used by some activities to jump straight into the
     * settings for the given device.
     * <p>
     * Example: The {@link #ACTION_INPUT_METHOD_SETTINGS} intent opens the keyboard layout
     * dialog for the given device.
     * @hide
     */
    public static final String EXTRA_INPUT_DEVICE_IDENTIFIER = "input_device_identifier";

    /**
     * Activity Extra: Enable or disable Airplane Mode.
     * <p>
     * This can be passed as an extra field to the {@link #ACTION_VOICE_CONTROL_AIRPLANE_MODE}
     * intent as a boolean to indicate if it should be enabled.
     */
    public static final String EXTRA_AIRPLANE_MODE_ENABLED = "airplane_mode_enabled";

    /**
     * Activity Extra: Enable or disable Battery saver mode.
     * <p>
     * This can be passed as an extra field to the {@link #ACTION_VOICE_CONTROL_BATTERY_SAVER_MODE}
     * intent as a boolean to indicate if it should be enabled.
     */
    public static final String EXTRA_BATTERY_SAVER_MODE_ENABLED =
            "android.settings.extra.battery_saver_mode_enabled";

    /**
     * Activity Extra: Enable or disable Do Not Disturb mode.
     * <p>
     * This can be passed as an extra field to the {@link #ACTION_VOICE_CONTROL_DO_NOT_DISTURB_MODE}
     * intent as a boolean to indicate if it should be enabled.
     */
    public static final String EXTRA_DO_NOT_DISTURB_MODE_ENABLED =
            "android.settings.extra.do_not_disturb_mode_enabled";

    /**
     * Activity Extra: How many minutes to enable do not disturb mode for.
     * <p>
     * This can be passed as an extra field to the {@link #ACTION_VOICE_CONTROL_DO_NOT_DISTURB_MODE}
     * intent to indicate how long do not disturb mode should be enabled for.
     */
    public static final String EXTRA_DO_NOT_DISTURB_MODE_MINUTES =
            "android.settings.extra.do_not_disturb_mode_minutes";

    private static final String JID_RESOURCE_PREFIX = "android";

    public static final String AUTHORITY = "settings";

    private static final String TAG = "Settings";
    private static final boolean LOCAL_LOGV = false;

    // Lock ensures that when enabling/disabling the master location switch, we don't end up
    // with a partial enable/disable state in multi-threaded situations.
    private static final Object mLocationSettingsLock = new Object();

    public static class SettingNotFoundException extends AndroidException {
        public SettingNotFoundException(String msg) {
            super(msg);
        }
    }

    /**
     * Common base for tables of name/value settings.
     */
    public static class NameValueTable implements BaseColumns {
        public static final String NAME = "name";
        public static final String VALUE = "value";

        protected static boolean putString(ContentResolver resolver, Uri uri,
                String name, String value) {
            // The database will take care of replacing duplicates.
            try {
                ContentValues values = new ContentValues();
                values.put(NAME, name);
                values.put(VALUE, value);
                resolver.insert(uri, values);
                return true;
            } catch (SQLException e) {
                Log.w(TAG, "Can't set key " + name + " in " + uri, e);
                return false;
            }
        }

        public static Uri getUriFor(Uri uri, String name) {
            return Uri.withAppendedPath(uri, name);
        }
    }

    // Thread-safe.
    private static class NameValueCache {
        private final String mVersionSystemProperty;
        private final Uri mUri;

        private static final String[] SELECT_VALUE =
            new String[] { Settings.NameValueTable.VALUE };
        private static final String NAME_EQ_PLACEHOLDER = "name=?";

        // Must synchronize on 'this' to access mValues and mValuesVersion.
        private final HashMap<String, String> mValues = new HashMap<String, String>();
        private long mValuesVersion = 0;

        // Initially null; set lazily and held forever.  Synchronized on 'this'.
        private IContentProvider mContentProvider = null;

        // The method we'll call (or null, to not use) on the provider
        // for the fast path of retrieving settings.
        private final String mCallGetCommand;
        private final String mCallSetCommand;

        public NameValueCache(String versionSystemProperty, Uri uri,
                String getCommand, String setCommand) {
            mVersionSystemProperty = versionSystemProperty;
            mUri = uri;
            mCallGetCommand = getCommand;
            mCallSetCommand = setCommand;
        }

        private IContentProvider lazyGetProvider(ContentResolver cr) {
            IContentProvider cp = null;
            synchronized (this) {
                cp = mContentProvider;
                if (cp == null) {
                    cp = mContentProvider = cr.acquireProvider(mUri.getAuthority());
                }
            }
            return cp;
        }

        public boolean putStringForUser(ContentResolver cr, String name, String value,
                final int userHandle) {
            try {
                Bundle arg = new Bundle();
                arg.putString(Settings.NameValueTable.VALUE, value);
                arg.putInt(CALL_METHOD_USER_KEY, userHandle);
                IContentProvider cp = lazyGetProvider(cr);
                cp.call(cr.getPackageName(), mCallSetCommand, name, arg);
            } catch (RemoteException e) {
                Log.w(TAG, "Can't set key " + name + " in " + mUri, e);
                return false;
            }
            return true;
        }

        public String getStringForUser(ContentResolver cr, String name, final int userHandle) {
            final boolean isSelf = (userHandle == UserHandle.myUserId());
            if (isSelf) {
                long newValuesVersion = SystemProperties.getLong(mVersionSystemProperty, 0);

                // Our own user's settings data uses a client-side cache
                synchronized (this) {
                    if (mValuesVersion != newValuesVersion) {
                        if (LOCAL_LOGV || false) {
                            Log.v(TAG, "invalidate [" + mUri.getLastPathSegment() + "]: current "
                                    + newValuesVersion + " != cached " + mValuesVersion);
                        }

                        mValues.clear();
                        mValuesVersion = newValuesVersion;
                    }

                    if (mValues.containsKey(name)) {
                        return mValues.get(name);  // Could be null, that's OK -- negative caching
                    }
                }
            } else {
                if (LOCAL_LOGV) Log.v(TAG, "get setting for user " + userHandle
                        + " by user " + UserHandle.myUserId() + " so skipping cache");
            }

            IContentProvider cp = lazyGetProvider(cr);

            // Try the fast path first, not using query().  If this
            // fails (alternate Settings provider that doesn't support
            // this interface?) then we fall back to the query/table
            // interface.
            if (mCallGetCommand != null) {
                try {
                    Bundle args = null;
                    if (!isSelf) {
                        args = new Bundle();
                        args.putInt(CALL_METHOD_USER_KEY, userHandle);
                    }
                    Bundle b = cp.call(cr.getPackageName(), mCallGetCommand, name, args);
                    if (b != null) {
                        String value = b.getPairValue();
                        // Don't update our cache for reads of other users' data
                        if (isSelf) {
                            synchronized (this) {
                                mValues.put(name, value);
                            }
                        } else {
                            if (LOCAL_LOGV) Log.i(TAG, "call-query of user " + userHandle
                                    + " by " + UserHandle.myUserId()
                                    + " so not updating cache");
                        }
                        return value;
                    }
                    // If the response Bundle is null, we fall through
                    // to the query interface below.
                } catch (RemoteException e) {
                    // Not supported by the remote side?  Fall through
                    // to query().
                }
            }

            Cursor c = null;
            try {
                c = cp.query(cr.getPackageName(), mUri, SELECT_VALUE, NAME_EQ_PLACEHOLDER,
                             new String[]{name}, null, null);
                if (c == null) {
                    Log.w(TAG, "Can't get key " + name + " from " + mUri);
                    return null;
                }

                String value = c.moveToNext() ? c.getString(0) : null;
                synchronized (this) {
                    mValues.put(name, value);
                }
                if (LOCAL_LOGV) {
                    Log.v(TAG, "cache miss [" + mUri.getLastPathSegment() + "]: " +
                            name + " = " + (value == null ? "(null)" : value));
                }
                return value;
            } catch (RemoteException e) {
                Log.w(TAG, "Can't get key " + name + " from " + mUri, e);
                return null;  // Return null, but don't cache it.
            } finally {
                if (c != null) c.close();
            }
        }
    }

    /**
     * An app can use this method to check if it is currently allowed to draw on top of other
     * apps. In order to be allowed to do so, an app must first declare the
     * {@link android.Manifest.permission#SYSTEM_ALERT_WINDOW} permission in its manifest. If it
     * is currently disallowed, it can prompt the user to grant it this capability through a
     * management UI by sending an Intent with action
     * {@link android.provider.Settings#ACTION_MANAGE_OVERLAY_PERMISSION}.
     *
     * @param context A context
     * @return true if the calling app can draw on top of other apps, false otherwise.
     */
    public static boolean canDrawOverlays(Context context) {
        int uid = Binder.getCallingUid();
        return Settings.isCallingPackageAllowedToDrawOverlays(context, uid, Settings
                .getPackageNameForUid(context, uid), false);
    }

    /**
     * An app can use this method to check if it is currently allowed to change the network
     * state. In order to be allowed to do so, an app must first declare either the
     * {@link android.Manifest.permission#CHANGE_NETWORK_STATE} or
     * {@link android.Manifest.permission#WRITE_SETTINGS} permission in its manifest. If it
     * is currently disallowed, it can prompt the user to grant it this capability through a
     * management UI by sending an Intent with action
     * {@link android.provider.Settings#ACTION_MANAGE_WRITE_SETTINGS}.
     *
     * @param context A context
     * @return true if the calling app can change the state of network, false otherwise.
     * @hide
     */
    public static boolean canChangeNetworkState(Context context) {
        int uid = Binder.getCallingUid();
        return Settings.isCallingPackageAllowedToChangeNetworkState(context, uid, Settings
                .getPackageNameForUid(context, uid), false);
    }

    /**
     * System settings, containing miscellaneous system preferences.  This
     * table holds simple name/value pairs.  There are convenience
     * functions for accessing individual settings entries.
     */
    public static final class System extends NameValueTable {
        public static final String SYS_PROP_SETTING_VERSION = "sys.settings_system_version";

        /** @hide */
        public static interface Validator {
            public boolean validate(String value);
        }

        /**
         * The content:// style URL for this table
         */
        public static final Uri CONTENT_URI =
            Uri.parse("content://" + AUTHORITY + "/system");

        private static final NameValueCache sNameValueCache = new NameValueCache(
                SYS_PROP_SETTING_VERSION,
                CONTENT_URI,
                CALL_METHOD_GET_SYSTEM,
                CALL_METHOD_PUT_SYSTEM);

        private static final HashSet<String> MOVED_TO_SECURE;
        static {
            MOVED_TO_SECURE = new HashSet<String>(30);
            MOVED_TO_SECURE.add(Secure.ANDROID_ID);
            MOVED_TO_SECURE.add(Secure.HTTP_PROXY);
            MOVED_TO_SECURE.add(Secure.LOCATION_PROVIDERS_ALLOWED);
            MOVED_TO_SECURE.add(Secure.LOCK_BIOMETRIC_WEAK_FLAGS);
            MOVED_TO_SECURE.add(Secure.LOCK_PATTERN_ENABLED);
            MOVED_TO_SECURE.add(Secure.LOCK_PATTERN_VISIBLE);
            MOVED_TO_SECURE.add(Secure.LOCK_PATTERN_TACTILE_FEEDBACK_ENABLED);
            MOVED_TO_SECURE.add(Secure.LOGGING_ID);
            MOVED_TO_SECURE.add(Secure.PARENTAL_CONTROL_ENABLED);
            MOVED_TO_SECURE.add(Secure.PARENTAL_CONTROL_LAST_UPDATE);
            MOVED_TO_SECURE.add(Secure.PARENTAL_CONTROL_REDIRECT_URL);
            MOVED_TO_SECURE.add(Secure.SETTINGS_CLASSNAME);
            MOVED_TO_SECURE.add(Secure.USE_GOOGLE_MAIL);
            MOVED_TO_SECURE.add(Secure.WIFI_NETWORKS_AVAILABLE_NOTIFICATION_ON);
            MOVED_TO_SECURE.add(Secure.WIFI_NETWORKS_AVAILABLE_REPEAT_DELAY);
            MOVED_TO_SECURE.add(Secure.WIFI_NUM_OPEN_NETWORKS_KEPT);
            MOVED_TO_SECURE.add(Secure.WIFI_ON);
            MOVED_TO_SECURE.add(Secure.WIFI_WATCHDOG_ACCEPTABLE_PACKET_LOSS_PERCENTAGE);
            MOVED_TO_SECURE.add(Secure.WIFI_WATCHDOG_AP_COUNT);
            MOVED_TO_SECURE.add(Secure.WIFI_WATCHDOG_BACKGROUND_CHECK_DELAY_MS);
            MOVED_TO_SECURE.add(Secure.WIFI_WATCHDOG_BACKGROUND_CHECK_ENABLED);
            MOVED_TO_SECURE.add(Secure.WIFI_WATCHDOG_BACKGROUND_CHECK_TIMEOUT_MS);
            MOVED_TO_SECURE.add(Secure.WIFI_WATCHDOG_INITIAL_IGNORED_PING_COUNT);
            MOVED_TO_SECURE.add(Secure.WIFI_WATCHDOG_MAX_AP_CHECKS);
            MOVED_TO_SECURE.add(Secure.WIFI_WATCHDOG_ON);
            MOVED_TO_SECURE.add(Secure.WIFI_WATCHDOG_PING_COUNT);
            MOVED_TO_SECURE.add(Secure.WIFI_WATCHDOG_PING_DELAY_MS);
            MOVED_TO_SECURE.add(Secure.WIFI_WATCHDOG_PING_TIMEOUT_MS);

            // At one time in System, then Global, but now back in Secure
            MOVED_TO_SECURE.add(Secure.INSTALL_NON_MARKET_APPS);

            MOVED_TO_SECURE.add(Secure.DEV_FORCE_SHOW_NAVBAR);
            MOVED_TO_SECURE.add(Secure.KEYBOARD_BRIGHTNESS);
            MOVED_TO_SECURE.add(Secure.BUTTON_BRIGHTNESS);
            MOVED_TO_SECURE.add(Secure.BUTTON_BACKLIGHT_TIMEOUT);
        }

        private static final HashSet<String> MOVED_TO_GLOBAL;
        private static final HashSet<String> MOVED_TO_SECURE_THEN_GLOBAL;
        static {
            MOVED_TO_GLOBAL = new HashSet<String>();
            MOVED_TO_SECURE_THEN_GLOBAL = new HashSet<String>();

            // these were originally in system but migrated to secure in the past,
            // so are duplicated in the Secure.* namespace
            MOVED_TO_SECURE_THEN_GLOBAL.add(Global.ADB_ENABLED);
            MOVED_TO_SECURE_THEN_GLOBAL.add(Global.BLUETOOTH_ON);
            MOVED_TO_SECURE_THEN_GLOBAL.add(Global.DATA_ROAMING);
            MOVED_TO_SECURE_THEN_GLOBAL.add(Global.DEVICE_PROVISIONED);
            MOVED_TO_SECURE_THEN_GLOBAL.add(Global.USB_MASS_STORAGE_ENABLED);
            MOVED_TO_SECURE_THEN_GLOBAL.add(Global.HTTP_PROXY);

            // these are moving directly from system to global
            MOVED_TO_GLOBAL.add(Settings.Global.AIRPLANE_MODE_ON);
            MOVED_TO_GLOBAL.add(Settings.Global.AIRPLANE_MODE_RADIOS);
            MOVED_TO_GLOBAL.add(Settings.Global.AIRPLANE_MODE_TOGGLEABLE_RADIOS);
            MOVED_TO_GLOBAL.add(Settings.Global.AUTO_TIME);
            MOVED_TO_GLOBAL.add(Settings.Global.AUTO_TIME_ZONE);
            MOVED_TO_GLOBAL.add(Settings.Global.CAR_DOCK_SOUND);
            MOVED_TO_GLOBAL.add(Settings.Global.CAR_UNDOCK_SOUND);
            MOVED_TO_GLOBAL.add(Settings.Global.DESK_DOCK_SOUND);
            MOVED_TO_GLOBAL.add(Settings.Global.DESK_UNDOCK_SOUND);
            MOVED_TO_GLOBAL.add(Settings.Global.DOCK_SOUNDS_ENABLED);
            MOVED_TO_GLOBAL.add(Settings.Global.LOCK_SOUND);
            MOVED_TO_GLOBAL.add(Settings.Global.UNLOCK_SOUND);
            MOVED_TO_GLOBAL.add(Settings.Global.LOW_BATTERY_SOUND);
            MOVED_TO_GLOBAL.add(Settings.Global.POWER_SOUNDS_ENABLED);
            MOVED_TO_GLOBAL.add(Settings.Global.STAY_ON_WHILE_PLUGGED_IN);
            MOVED_TO_GLOBAL.add(Settings.Global.WIFI_SLEEP_POLICY);
            MOVED_TO_GLOBAL.add(Settings.Global.MODE_RINGER);
            MOVED_TO_GLOBAL.add(Settings.Global.WINDOW_ANIMATION_SCALE);
            MOVED_TO_GLOBAL.add(Settings.Global.TRANSITION_ANIMATION_SCALE);
            MOVED_TO_GLOBAL.add(Settings.Global.ANIMATOR_DURATION_SCALE);
            MOVED_TO_GLOBAL.add(Settings.Global.FANCY_IME_ANIMATIONS);
            MOVED_TO_GLOBAL.add(Settings.Global.COMPATIBILITY_MODE);
            MOVED_TO_GLOBAL.add(Settings.Global.EMERGENCY_TONE);
            MOVED_TO_GLOBAL.add(Settings.Global.CALL_AUTO_RETRY);
            MOVED_TO_GLOBAL.add(Settings.Global.DEBUG_APP);
            MOVED_TO_GLOBAL.add(Settings.Global.WAIT_FOR_DEBUGGER);
            MOVED_TO_GLOBAL.add(Settings.Global.SHOW_PROCESSES);
            MOVED_TO_GLOBAL.add(Settings.Global.ALWAYS_FINISH_ACTIVITIES);
            MOVED_TO_GLOBAL.add(Settings.Global.TZINFO_UPDATE_CONTENT_URL);
            MOVED_TO_GLOBAL.add(Settings.Global.TZINFO_UPDATE_METADATA_URL);
            MOVED_TO_GLOBAL.add(Settings.Global.SELINUX_UPDATE_CONTENT_URL);
            MOVED_TO_GLOBAL.add(Settings.Global.SELINUX_UPDATE_METADATA_URL);
            MOVED_TO_GLOBAL.add(Settings.Global.SMS_SHORT_CODES_UPDATE_CONTENT_URL);
            MOVED_TO_GLOBAL.add(Settings.Global.SMS_SHORT_CODES_UPDATE_METADATA_URL);
            MOVED_TO_GLOBAL.add(Settings.Global.CERT_PIN_UPDATE_CONTENT_URL);
            MOVED_TO_GLOBAL.add(Settings.Global.CERT_PIN_UPDATE_METADATA_URL);
        }

        private static final Validator sBooleanValidator =
                new DiscreteValueValidator(new String[] {"0", "1"});

        private static final Validator sNonNegativeIntegerValidator = new Validator() {
            @Override
            public boolean validate(String value) {
                try {
                    return Integer.parseInt(value) >= 0;
                } catch (NumberFormatException e) {
                    return false;
                }
            }
        };

        private static final Validator sUriValidator = new Validator() {
            @Override
            public boolean validate(String value) {
                try {
                    Uri.decode(value);
                    return true;
                } catch (IllegalArgumentException e) {
                    return false;
                }
            }
        };

        private static final Validator sLenientIpAddressValidator = new Validator() {
            private static final int MAX_IPV6_LENGTH = 45;

            @Override
            public boolean validate(String value) {
                return value.length() <= MAX_IPV6_LENGTH;
            }
        };

        /**
         * Put a delimited list as a string
         * @param resolver to access the database with
         * @param name to store
         * @param delimiter to split
         * @param list to join and store
         * @hide
         */
        public static void putListAsDelimitedString(ContentResolver resolver, String name,
                                                    String delimiter, List<String> list) {
            String store = TextUtils.join(delimiter, list);
            putString(resolver, name, store);
        }

        /**
         * Get a delimited string returned as a list
         * @param resolver to access the database with
         * @param name to store
         * @param delimiter to split the list with
         * @return list of strings for a specific Settings.Secure item
         * @hide
         */
        public static List<String> getDelimitedStringAsList(ContentResolver resolver, String name,
                                                            String delimiter) {
            String baseString = getString(resolver, name);
            List<String> list = new ArrayList<String>();
            if (!TextUtils.isEmpty(baseString)) {
                final String[] array = TextUtils.split(baseString, Pattern.quote(delimiter));
                for (String item : array) {
                    if (TextUtils.isEmpty(item)) {
                        continue;
                    }
                    list.add(item);
                }
            }
            return list;
        }

        /** @hide */
        public static void getMovedToGlobalSettings(Set<String> outKeySet) {
            outKeySet.addAll(MOVED_TO_GLOBAL);
            outKeySet.addAll(MOVED_TO_SECURE_THEN_GLOBAL);
        }

        /** @hide */
        public static void getMovedToSecureSettings(Set<String> outKeySet) {
            outKeySet.addAll(MOVED_TO_SECURE);
        }

        /** @hide */
        public static void getNonLegacyMovedKeys(HashSet<String> outKeySet) {
            outKeySet.addAll(MOVED_TO_GLOBAL);
        }

        /**
         * Look up a name in the database.
         * @param resolver to access the database with
         * @param name to look up in the table
         * @return the corresponding value, or null if not present
         */
        public static String getString(ContentResolver resolver, String name) {
            return getStringForUser(resolver, name, UserHandle.myUserId());
        }

        /** @hide */
        public static String getStringForUser(ContentResolver resolver, String name,
                int userHandle) {
            android.util.SeempLog.record(android.util.SeempLog.getSeempGetApiIdFromValue(name));
            if (MOVED_TO_SECURE.contains(name)) {
                Log.w(TAG, "Setting " + name + " has moved from android.provider.Settings.System"
                        + " to android.provider.Settings.Secure, returning read-only value.");
                return Secure.getStringForUser(resolver, name, userHandle);
            }
            if (MOVED_TO_GLOBAL.contains(name) || MOVED_TO_SECURE_THEN_GLOBAL.contains(name)) {
                Log.w(TAG, "Setting " + name + " has moved from android.provider.Settings.System"
                        + " to android.provider.Settings.Global, returning read-only value.");
                return Global.getStringForUser(resolver, name, userHandle);
            }
            return sNameValueCache.getStringForUser(resolver, name, userHandle);
        }

        /**
         * Store a name/value pair into the database.
         * @param resolver to access the database with
         * @param name to store
         * @param value to associate with the name
         * @return true if the value was set, false on database errors
         */
        public static boolean putString(ContentResolver resolver, String name, String value) {
            return putStringForUser(resolver, name, value, UserHandle.myUserId());
        }

        /** @hide */
        public static boolean putStringForUser(ContentResolver resolver, String name, String value,
                int userHandle) {
            android.util.SeempLog.record(android.util.SeempLog.getSeempPutApiIdFromValue(name));
            if (MOVED_TO_SECURE.contains(name)) {
                Log.w(TAG, "Setting " + name + " has moved from android.provider.Settings.System"
                        + " to android.provider.Settings.Secure, value is unchanged.");
                return false;
            }
            if (MOVED_TO_GLOBAL.contains(name) || MOVED_TO_SECURE_THEN_GLOBAL.contains(name)) {
                Log.w(TAG, "Setting " + name + " has moved from android.provider.Settings.System"
                        + " to android.provider.Settings.Global.");

                return Global.putStringForUser(resolver, name, value, userHandle);
            }
            return sNameValueCache.putStringForUser(resolver, name, value, userHandle);
        }

        /**
         * Construct the content URI for a particular name/value pair,
         * useful for monitoring changes with a ContentObserver.
         * @param name to look up in the table
         * @return the corresponding content URI, or null if not present
         */
        public static Uri getUriFor(String name) {
            if (MOVED_TO_SECURE.contains(name)) {
                Log.w(TAG, "Setting " + name + " has moved from android.provider.Settings.System"
                    + " to android.provider.Settings.Secure, returning Secure URI.");
                return Secure.getUriFor(Secure.CONTENT_URI, name);
            }
            if (MOVED_TO_GLOBAL.contains(name) || MOVED_TO_SECURE_THEN_GLOBAL.contains(name)) {
                Log.w(TAG, "Setting " + name + " has moved from android.provider.Settings.System"
                        + " to android.provider.Settings.Global, returning read-only global URI.");
                return Global.getUriFor(Global.CONTENT_URI, name);
            }
            return getUriFor(CONTENT_URI, name);
        }

        /**
         * Convenience function for retrieving a single system settings value
         * as an integer.  Note that internally setting values are always
         * stored as strings; this function converts the string to an integer
         * for you.  The default value will be returned if the setting is
         * not defined or not an integer.
         *
         * @param cr The ContentResolver to access.
         * @param name The name of the setting to retrieve.
         * @param def Value to return if the setting is not defined.
         *
         * @return The setting's current value, or 'def' if it is not defined
         * or not a valid integer.
         */
        public static int getInt(ContentResolver cr, String name, int def) {
            return getIntForUser(cr, name, def, UserHandle.myUserId());
        }

        /** @hide */
        public static int getIntForUser(ContentResolver cr, String name, int def, int userHandle) {
            String v = getStringForUser(cr, name, userHandle);
            try {
                return v != null ? Integer.parseInt(v) : def;
            } catch (NumberFormatException e) {
                return def;
            }
        }

        /**
         * Convenience function for retrieving a single system settings value
         * as an integer.  Note that internally setting values are always
         * stored as strings; this function converts the string to an integer
         * for you.
         * <p>
         * This version does not take a default value.  If the setting has not
         * been set, or the string value is not a number,
         * it throws {@link SettingNotFoundException}.
         *
         * @param cr The ContentResolver to access.
         * @param name The name of the setting to retrieve.
         *
         * @throws SettingNotFoundException Thrown if a setting by the given
         * name can't be found or the setting value is not an integer.
         *
         * @return The setting's current value.
         */
        public static int getInt(ContentResolver cr, String name)
                throws SettingNotFoundException {
            return getIntForUser(cr, name, UserHandle.myUserId());
        }

        /** @hide */
        public static int getIntForUser(ContentResolver cr, String name, int userHandle)
                throws SettingNotFoundException {
            String v = getStringForUser(cr, name, userHandle);
            try {
                return Integer.parseInt(v);
            } catch (NumberFormatException e) {
                throw new SettingNotFoundException(name);
            }
        }

        /**
         * Convenience function for updating a single settings value as an
         * integer. This will either create a new entry in the table if the
         * given name does not exist, or modify the value of the existing row
         * with that name.  Note that internally setting values are always
         * stored as strings, so this function converts the given value to a
         * string before storing it.
         *
         * @param cr The ContentResolver to access.
         * @param name The name of the setting to modify.
         * @param value The new value for the setting.
         * @return true if the value was set, false on database errors
         */
        public static boolean putInt(ContentResolver cr, String name, int value) {
            return putIntForUser(cr, name, value, UserHandle.myUserId());
        }

        /** @hide */
        public static boolean putIntForUser(ContentResolver cr, String name, int value,
                int userHandle) {
            return putStringForUser(cr, name, Integer.toString(value), userHandle);
        }

        /**
         * Convenience function for retrieving a single system settings value
         * as a {@code long}.  Note that internally setting values are always
         * stored as strings; this function converts the string to a {@code long}
         * for you.  The default value will be returned if the setting is
         * not defined or not a {@code long}.
         *
         * @param cr The ContentResolver to access.
         * @param name The name of the setting to retrieve.
         * @param def Value to return if the setting is not defined.
         *
         * @return The setting's current value, or 'def' if it is not defined
         * or not a valid {@code long}.
         */
        public static long getLong(ContentResolver cr, String name, long def) {
            return getLongForUser(cr, name, def, UserHandle.myUserId());
        }

        /** @hide */
        public static long getLongForUser(ContentResolver cr, String name, long def,
                int userHandle) {
            String valString = getStringForUser(cr, name, userHandle);
            long value;
            try {
                value = valString != null ? Long.parseLong(valString) : def;
            } catch (NumberFormatException e) {
                value = def;
            }
            return value;
        }

        /**
         * Convenience function for retrieving a single system settings value
         * as a {@code long}.  Note that internally setting values are always
         * stored as strings; this function converts the string to a {@code long}
         * for you.
         * <p>
         * This version does not take a default value.  If the setting has not
         * been set, or the string value is not a number,
         * it throws {@link SettingNotFoundException}.
         *
         * @param cr The ContentResolver to access.
         * @param name The name of the setting to retrieve.
         *
         * @return The setting's current value.
         * @throws SettingNotFoundException Thrown if a setting by the given
         * name can't be found or the setting value is not an integer.
         */
        public static long getLong(ContentResolver cr, String name)
                throws SettingNotFoundException {
            return getLongForUser(cr, name, UserHandle.myUserId());
        }

        /** @hide */
        public static long getLongForUser(ContentResolver cr, String name, int userHandle)
                throws SettingNotFoundException {
            String valString = getStringForUser(cr, name, userHandle);
            try {
                return Long.parseLong(valString);
            } catch (NumberFormatException e) {
                throw new SettingNotFoundException(name);
            }
        }

        /**
         * Convenience function for updating a single settings value as a long
         * integer. This will either create a new entry in the table if the
         * given name does not exist, or modify the value of the existing row
         * with that name.  Note that internally setting values are always
         * stored as strings, so this function converts the given value to a
         * string before storing it.
         *
         * @param cr The ContentResolver to access.
         * @param name The name of the setting to modify.
         * @param value The new value for the setting.
         * @return true if the value was set, false on database errors
         */
        public static boolean putLong(ContentResolver cr, String name, long value) {
            return putLongForUser(cr, name, value, UserHandle.myUserId());
        }

        /** @hide */
        public static boolean putLongForUser(ContentResolver cr, String name, long value,
                int userHandle) {
            return putStringForUser(cr, name, Long.toString(value), userHandle);
        }

        /**
         * Convenience function for retrieving a single system settings value
         * as a floating point number.  Note that internally setting values are
         * always stored as strings; this function converts the string to an
         * float for you. The default value will be returned if the setting
         * is not defined or not a valid float.
         *
         * @param cr The ContentResolver to access.
         * @param name The name of the setting to retrieve.
         * @param def Value to return if the setting is not defined.
         *
         * @return The setting's current value, or 'def' if it is not defined
         * or not a valid float.
         */
        public static float getFloat(ContentResolver cr, String name, float def) {
            return getFloatForUser(cr, name, def, UserHandle.myUserId());
        }

        /** @hide */
        public static float getFloatForUser(ContentResolver cr, String name, float def,
                int userHandle) {
            String v = getStringForUser(cr, name, userHandle);
            try {
                return v != null ? Float.parseFloat(v) : def;
            } catch (NumberFormatException e) {
                return def;
            }
        }

        /**
         * Convenience function for retrieving a single system settings value
         * as a float.  Note that internally setting values are always
         * stored as strings; this function converts the string to a float
         * for you.
         * <p>
         * This version does not take a default value.  If the setting has not
         * been set, or the string value is not a number,
         * it throws {@link SettingNotFoundException}.
         *
         * @param cr The ContentResolver to access.
         * @param name The name of the setting to retrieve.
         *
         * @throws SettingNotFoundException Thrown if a setting by the given
         * name can't be found or the setting value is not a float.
         *
         * @return The setting's current value.
         */
        public static float getFloat(ContentResolver cr, String name)
                throws SettingNotFoundException {
            return getFloatForUser(cr, name, UserHandle.myUserId());
        }

        /** @hide */
        public static float getFloatForUser(ContentResolver cr, String name, int userHandle)
                throws SettingNotFoundException {
            String v = getStringForUser(cr, name, userHandle);
            if (v == null) {
                throw new SettingNotFoundException(name);
            }
            try {
                return Float.parseFloat(v);
            } catch (NumberFormatException e) {
                throw new SettingNotFoundException(name);
            }
        }

        /**
         * Convenience function for updating a single settings value as a
         * floating point number. This will either create a new entry in the
         * table if the given name does not exist, or modify the value of the
         * existing row with that name.  Note that internally setting values
         * are always stored as strings, so this function converts the given
         * value to a string before storing it.
         *
         * @param cr The ContentResolver to access.
         * @param name The name of the setting to modify.
         * @param value The new value for the setting.
         * @return true if the value was set, false on database errors
         */
        public static boolean putFloat(ContentResolver cr, String name, float value) {
            return putFloatForUser(cr, name, value, UserHandle.myUserId());
        }

        /** @hide */
        public static boolean putFloatForUser(ContentResolver cr, String name, float value,
                int userHandle) {
            return putStringForUser(cr, name, Float.toString(value), userHandle);
        }

        /**
         * Convenience function to read all of the current
         * configuration-related settings into a
         * {@link Configuration} object.
         *
         * @param cr The ContentResolver to access.
         * @param outConfig Where to place the configuration settings.
         */
        public static void getConfiguration(ContentResolver cr, Configuration outConfig) {
            getConfigurationForUser(cr, outConfig, UserHandle.myUserId());
        }

        /** @hide */
        public static void getConfigurationForUser(ContentResolver cr, Configuration outConfig,
                int userHandle) {
            outConfig.fontScale = Settings.System.getFloatForUser(
                cr, FONT_SCALE, outConfig.fontScale, userHandle);
            if (outConfig.fontScale < 0) {
                outConfig.fontScale = 1;
            }
        }

        /**
         * @hide Erase the fields in the Configuration that should be applied
         * by the settings.
         */
        public static void clearConfiguration(Configuration inoutConfig) {
            inoutConfig.fontScale = 0;
        }

        /**
         * Convenience function to write a batch of configuration-related
         * settings from a {@link Configuration} object.
         *
         * @param cr The ContentResolver to access.
         * @param config The settings to write.
         * @return true if the values were set, false on database errors
         */
        public static boolean putConfiguration(ContentResolver cr, Configuration config) {
            return putConfigurationForUser(cr, config, UserHandle.myUserId());
        }

        /** @hide */
        public static boolean putConfigurationForUser(ContentResolver cr, Configuration config,
                int userHandle) {
            return Settings.System.putFloatForUser(cr, FONT_SCALE, config.fontScale, userHandle);
        }

        /** @hide */
        public static boolean hasInterestingConfigurationChanges(int changes) {
            return (changes&ActivityInfo.CONFIG_FONT_SCALE) != 0;
        }

        /** @deprecated - Do not use */
        @Deprecated
        public static boolean getShowGTalkServiceStatus(ContentResolver cr) {
            return getShowGTalkServiceStatusForUser(cr, UserHandle.myUserId());
        }

        /**
         * @hide
         * @deprecated - Do not use
         */
        public static boolean getShowGTalkServiceStatusForUser(ContentResolver cr,
                int userHandle) {
            return getIntForUser(cr, SHOW_GTALK_SERVICE_STATUS, 0, userHandle) != 0;
        }

        /** @deprecated - Do not use */
        @Deprecated
        public static void setShowGTalkServiceStatus(ContentResolver cr, boolean flag) {
            setShowGTalkServiceStatusForUser(cr, flag, UserHandle.myUserId());
        }

        /**
         * @hide
         * @deprecated - Do not use
         */
        @Deprecated
        public static void setShowGTalkServiceStatusForUser(ContentResolver cr, boolean flag,
                int userHandle) {
            putIntForUser(cr, SHOW_GTALK_SERVICE_STATUS, flag ? 1 : 0, userHandle);
        }

        private static final class DiscreteValueValidator implements Validator {
            private final String[] mValues;

            public DiscreteValueValidator(String[] values) {
                mValues = values;
            }

            @Override
            public boolean validate(String value) {
                return ArrayUtils.contains(mValues, value);
            }
        }

        private static final class InclusiveIntegerRangeValidator implements Validator {
            private final int mMin;
            private final int mMax;

            public InclusiveIntegerRangeValidator(int min, int max) {
                mMin = min;
                mMax = max;
            }

            @Override
            public boolean validate(String value) {
                try {
                    final int intValue = Integer.parseInt(value);
                    return intValue >= mMin && intValue <= mMax;
                } catch (NumberFormatException e) {
                    return false;
                }
            }
        }

        private static final class InclusiveFloatRangeValidator implements Validator {
            private final float mMin;
            private final float mMax;

            public InclusiveFloatRangeValidator(float min, float max) {
                mMin = min;
                mMax = max;
            }

            @Override
            public boolean validate(String value) {
                try {
                    final float floatValue = Float.parseFloat(value);
                    return floatValue >= mMin && floatValue <= mMax;
                } catch (NumberFormatException e) {
                    return false;
                }
            }
        }

        /**
         * @deprecated Use {@link android.provider.Settings.Global#STAY_ON_WHILE_PLUGGED_IN} instead
         */
        @Deprecated
        public static final String STAY_ON_WHILE_PLUGGED_IN = Global.STAY_ON_WHILE_PLUGGED_IN;

        /**
         * What happens when the user presses the end call button if they're not
         * on a call.<br/>
         * <b>Values:</b><br/>
         * 0 - The end button does nothing.<br/>
         * 1 - The end button goes to the home screen.<br/>
         * 2 - The end button puts the device to sleep and locks the keyguard.<br/>
         * 3 - The end button goes to the home screen.  If the user is already on the
         * home screen, it puts the device to sleep.
         */
        public static final String END_BUTTON_BEHAVIOR = "end_button_behavior";

        private static final Validator END_BUTTON_BEHAVIOR_VALIDATOR =
                new InclusiveIntegerRangeValidator(0, 3);

        /**
         * END_BUTTON_BEHAVIOR value for "go home".
         * @hide
         */
        public static final int END_BUTTON_BEHAVIOR_HOME = 0x1;

        /**
         * END_BUTTON_BEHAVIOR value for "go to sleep".
         * @hide
         */
        public static final int END_BUTTON_BEHAVIOR_SLEEP = 0x2;

        /**
         * END_BUTTON_BEHAVIOR default value.
         * @hide
         */
        public static final int END_BUTTON_BEHAVIOR_DEFAULT = END_BUTTON_BEHAVIOR_SLEEP;

        /**
         * Is advanced settings mode turned on. 0 == no, 1 == yes
         * @hide
         */
        public static final String ADVANCED_SETTINGS = "advanced_settings";

        private static final Validator ADVANCED_SETTINGS_VALIDATOR = sBooleanValidator;

        /**
         * ADVANCED_SETTINGS default value.
         * @hide
         */
        public static final int ADVANCED_SETTINGS_DEFAULT = 0;

        /**
         * @deprecated Use {@link android.provider.Settings.Global#AIRPLANE_MODE_ON} instead
         */
        @Deprecated
        public static final String AIRPLANE_MODE_ON = Global.AIRPLANE_MODE_ON;

        /**
         * @deprecated Use {@link android.provider.Settings.Global#RADIO_BLUETOOTH} instead
         */
        @Deprecated
        public static final String RADIO_BLUETOOTH = Global.RADIO_BLUETOOTH;

        /**
         * @deprecated Use {@link android.provider.Settings.Global#RADIO_WIFI} instead
         */
        @Deprecated
        public static final String RADIO_WIFI = Global.RADIO_WIFI;

        /**
         * @deprecated Use {@link android.provider.Settings.Global#RADIO_WIMAX} instead
         * {@hide}
         */
        @Deprecated
        public static final String RADIO_WIMAX = Global.RADIO_WIMAX;

        /**
         * @deprecated Use {@link android.provider.Settings.Global#RADIO_CELL} instead
         */
        @Deprecated
        public static final String RADIO_CELL = Global.RADIO_CELL;

        /**
         * @deprecated Use {@link android.provider.Settings.Global#RADIO_NFC} instead
         */
        @Deprecated
        public static final String RADIO_NFC = Global.RADIO_NFC;

        /**
         * @deprecated Use {@link android.provider.Settings.Global#AIRPLANE_MODE_RADIOS} instead
         */
        @Deprecated
        public static final String AIRPLANE_MODE_RADIOS = Global.AIRPLANE_MODE_RADIOS;

        /**
         * @deprecated Use {@link android.provider.Settings.Global#AIRPLANE_MODE_TOGGLEABLE_RADIOS} instead
         *
         * {@hide}
         */
        @Deprecated
        public static final String AIRPLANE_MODE_TOGGLEABLE_RADIOS =
                Global.AIRPLANE_MODE_TOGGLEABLE_RADIOS;

        /**
         * @deprecated Use {@link android.provider.Settings.Global#WIFI_SLEEP_POLICY} instead
         */
        @Deprecated
        public static final String WIFI_SLEEP_POLICY = Global.WIFI_SLEEP_POLICY;

        /**
         * @deprecated Use {@link android.provider.Settings.Global#WIFI_SLEEP_POLICY_DEFAULT} instead
         */
        @Deprecated
        public static final int WIFI_SLEEP_POLICY_DEFAULT = Global.WIFI_SLEEP_POLICY_DEFAULT;

        /**
         * @deprecated Use {@link android.provider.Settings.Global#WIFI_SLEEP_POLICY_NEVER_WHILE_PLUGGED} instead
         */
        @Deprecated
        public static final int WIFI_SLEEP_POLICY_NEVER_WHILE_PLUGGED =
                Global.WIFI_SLEEP_POLICY_NEVER_WHILE_PLUGGED;

        /**
         * @deprecated Use {@link android.provider.Settings.Global#WIFI_SLEEP_POLICY_NEVER} instead
         */
        @Deprecated
        public static final int WIFI_SLEEP_POLICY_NEVER = Global.WIFI_SLEEP_POLICY_NEVER;

        /**
         * @deprecated Use {@link android.provider.Settings.Global#MODE_RINGER} instead
         */
        @Deprecated
        public static final String MODE_RINGER = Global.MODE_RINGER;

        /**
         * Whether to use static IP and other static network attributes.
         * <p>
         * Set to 1 for true and 0 for false.
         *
         * @deprecated Use {@link WifiManager} instead
         */
        @Deprecated
        public static final String WIFI_USE_STATIC_IP = "wifi_use_static_ip";

        private static final Validator WIFI_USE_STATIC_IP_VALIDATOR = sBooleanValidator;

        /**
         * The static IP address.
         * <p>
         * Example: "192.168.1.51"
         *
         * @deprecated Use {@link WifiManager} instead
         */
        @Deprecated
        public static final String WIFI_STATIC_IP = "wifi_static_ip";

        private static final Validator WIFI_STATIC_IP_VALIDATOR = sLenientIpAddressValidator;

        /**
         * If using static IP, the gateway's IP address.
         * <p>
         * Example: "192.168.1.1"
         *
         * @deprecated Use {@link WifiManager} instead
         */
        @Deprecated
        public static final String WIFI_STATIC_GATEWAY = "wifi_static_gateway";

        private static final Validator WIFI_STATIC_GATEWAY_VALIDATOR = sLenientIpAddressValidator;

        /**
         * If using static IP, the net mask.
         * <p>
         * Example: "255.255.255.0"
         *
         * @deprecated Use {@link WifiManager} instead
         */
        @Deprecated
        public static final String WIFI_STATIC_NETMASK = "wifi_static_netmask";

        private static final Validator WIFI_STATIC_NETMASK_VALIDATOR = sLenientIpAddressValidator;

        /**
         * If using static IP, the primary DNS's IP address.
         * <p>
         * Example: "192.168.1.1"
         *
         * @deprecated Use {@link WifiManager} instead
         */
        @Deprecated
        public static final String WIFI_STATIC_DNS1 = "wifi_static_dns1";

        private static final Validator WIFI_STATIC_DNS1_VALIDATOR = sLenientIpAddressValidator;

        /**
         * If using static IP, the secondary DNS's IP address.
         * <p>
         * Example: "192.168.1.2"
         *
         * @deprecated Use {@link WifiManager} instead
         */
        @Deprecated
        public static final String WIFI_STATIC_DNS2 = "wifi_static_dns2";

        private static final Validator WIFI_STATIC_DNS2_VALIDATOR = sLenientIpAddressValidator;

        /**
         * Determines whether remote devices may discover and/or connect to
         * this device.
         * <P>Type: INT</P>
         * 2 -- discoverable and connectable
         * 1 -- connectable but not discoverable
         * 0 -- neither connectable nor discoverable
         */
        public static final String BLUETOOTH_DISCOVERABILITY =
            "bluetooth_discoverability";

        private static final Validator BLUETOOTH_DISCOVERABILITY_VALIDATOR =
                new InclusiveIntegerRangeValidator(0, 2);

        /**
         * If all file types can be accepted over Bluetooth OBEX.
         * @hide
         */
        public static final String BLUETOOTH_ACCEPT_ALL_FILES =
            "bluetooth_accept_all_files";

        /**
         * Bluetooth discoverability timeout.  If this value is nonzero, then
         * Bluetooth becomes discoverable for a certain number of seconds,
         * after which is becomes simply connectable.  The value is in seconds.
         */
        public static final String BLUETOOTH_DISCOVERABILITY_TIMEOUT =
            "bluetooth_discoverability_timeout";

        private static final Validator BLUETOOTH_DISCOVERABILITY_TIMEOUT_VALIDATOR =
                sNonNegativeIntegerValidator;

        /**
         * @deprecated Use {@link android.provider.Settings.Secure#LOCK_PATTERN_ENABLED}
         * instead
         */
        @Deprecated
        public static final String LOCK_PATTERN_ENABLED = Secure.LOCK_PATTERN_ENABLED;

        /**
         * @deprecated Use {@link android.provider.Settings.Secure#LOCK_PATTERN_VISIBLE}
         * instead
         */
        @Deprecated
        public static final String LOCK_PATTERN_VISIBLE = "lock_pattern_visible_pattern";

        /**
         * @deprecated Use
         * {@link android.provider.Settings.Secure#LOCK_PATTERN_TACTILE_FEEDBACK_ENABLED}
         * instead
         */
        @Deprecated
        public static final String LOCK_PATTERN_TACTILE_FEEDBACK_ENABLED =
            "lock_pattern_tactile_feedback_enabled";

        /**
         * Whether to scramble a pin unlock layout
         * @hide
         */
        public static final String LOCKSCREEN_PIN_SCRAMBLE_LAYOUT =
                "lockscreen_scramble_pin_layout";

        /**
         * A formatted string of the next alarm that is set, or the empty string
         * if there is no alarm set.
         *
         * @deprecated Use {@link android.app.AlarmManager#getNextAlarmClock()}.
         */
        @Deprecated
        public static final String NEXT_ALARM_FORMATTED = "next_alarm_formatted";

        private static final Validator NEXT_ALARM_FORMATTED_VALIDATOR = new Validator() {
            private static final int MAX_LENGTH = 1000;

            @Override
            public boolean validate(String value) {
                // TODO: No idea what the correct format is.
                return value == null || value.length() < MAX_LENGTH;
            }
        };

        /**
         * @hide
         */
        public static final String SHOW_ALARM_ICON = "show_alarm_icon";

        /**
         * Scaling factor for fonts, float.
         */
        public static final String FONT_SCALE = "font_scale";

        private static final Validator FONT_SCALE_VALIDATOR = new Validator() {
            @Override
            public boolean validate(String value) {
                try {
                    return Float.parseFloat(value) >= 0;
                } catch (NumberFormatException e) {
                    return false;
                }
            }
        };

        /**
         * Name of an application package to be debugged.
         *
         * @deprecated Use {@link Global#DEBUG_APP} instead
         */
        @Deprecated
        public static final String DEBUG_APP = Global.DEBUG_APP;

        /**
         * If 1, when launching DEBUG_APP it will wait for the debugger before
         * starting user code.  If 0, it will run normally.
         *
         * @deprecated Use {@link Global#WAIT_FOR_DEBUGGER} instead
         */
        @Deprecated
        public static final String WAIT_FOR_DEBUGGER = Global.WAIT_FOR_DEBUGGER;

        /**
         * Whether or not to dim the screen. 0=no  1=yes
         * @deprecated This setting is no longer used.
         */
        @Deprecated
        public static final String DIM_SCREEN = "dim_screen";

        private static final Validator DIM_SCREEN_VALIDATOR = sBooleanValidator;

        /**
         * The amount of time in milliseconds before the device goes to sleep or begins
         * to dream after a period of inactivity.  This value is also known as the
         * user activity timeout period since the screen isn't necessarily turned off
         * when it expires.
         */
        public static final String SCREEN_OFF_TIMEOUT = "screen_off_timeout";

        private static final Validator SCREEN_OFF_TIMEOUT_VALIDATOR = sNonNegativeIntegerValidator;

        /**
         * The screen backlight brightness between 0 and 255.
         */
        public static final String SCREEN_BRIGHTNESS = "screen_brightness";

        private static final Validator SCREEN_BRIGHTNESS_VALIDATOR =
                new InclusiveIntegerRangeValidator(0, 255);

        /**
         * Control whether to enable automatic brightness mode.
         */
        public static final String SCREEN_BRIGHTNESS_MODE = "screen_brightness_mode";

        private static final Validator SCREEN_BRIGHTNESS_MODE_VALIDATOR = sBooleanValidator;

        /**
         * Adjustment to auto-brightness to make it generally more (>0.0 <1.0)
         * or less (<0.0 >-1.0) bright.
         * @hide
         */
        public static final String SCREEN_AUTO_BRIGHTNESS_ADJ = "screen_auto_brightness_adj";

        private static final Validator SCREEN_AUTO_BRIGHTNESS_ADJ_VALIDATOR =
                new InclusiveFloatRangeValidator(-1, 1);

        /**
         * SCREEN_BRIGHTNESS_MODE value for manual mode.
         */
        public static final int SCREEN_BRIGHTNESS_MODE_MANUAL = 0;

        /**
         * SCREEN_BRIGHTNESS_MODE value for automatic mode.
         */
        public static final int SCREEN_BRIGHTNESS_MODE_AUTOMATIC = 1;

        /**
         * Whether to show the IME switcher in the status bar
         * @hide
         */
        public static final String STATUS_BAR_IME_SWITCHER = "status_bar_ime_switcher";

        /**
         * The keyboard brightness to be used while the screen is on.
         * Valid value range is between 0 and {@link PowerManager#getMaximumKeyboardBrightness()}
         * @deprecated
         * @hide
         */
        public static final String KEYBOARD_BRIGHTNESS = Secure.KEYBOARD_BRIGHTNESS;

        /**
         * The button brightness to be used while the screen is on or after a button press,
         * depending on the value of {@link BUTTON_BACKLIGHT_TIMEOUT}.
         * Valid value range is between 0 and {@link PowerManager#getMaximumButtonBrightness()}
         * @deprecated
         * @hide
         */
        public static final String BUTTON_BRIGHTNESS = Secure.BUTTON_BRIGHTNESS;

        /**
         * The time in ms to keep the button backlight on after pressing a button.
         * A value of 0 will keep the buttons on for as long as the screen is on.
         * @deprecated
         * @hide
         */
        public static final String BUTTON_BACKLIGHT_TIMEOUT = Secure.BUTTON_BACKLIGHT_TIMEOUT;

        /** Whether to allow one finger quick settings expansion on the right side of the statusbar.
         *
         * @hide
         */
        public static final String STATUS_BAR_QUICK_QS_PULLDOWN = "status_bar_quick_qs_pulldown";

        /** Whether to show the brightness slider in quick settings panel.
         *
         * @hide
         */
        public static final String QS_SHOW_BRIGHTNESS_SLIDER = "qs_show_brightness_slider";

        /**
         * Whether to control brightness from status bar
         *
         * @hide
         */
        public static final String STATUS_BAR_BRIGHTNESS_CONTROL = "status_bar_brightness_control";

        /**
         * Control whether the process CPU usage meter should be shown.
         *
         * @deprecated Use {@link Global#SHOW_PROCESSES} instead
         */
        @Deprecated
        public static final String SHOW_PROCESSES = Global.SHOW_PROCESSES;

        /**
         * If 1, the activity manager will aggressively finish activities and
         * processes as soon as they are no longer needed.  If 0, the normal
         * extended lifetime is used.
         *
         * @deprecated Use {@link Global#ALWAYS_FINISH_ACTIVITIES} instead
         */
        @Deprecated
        public static final String ALWAYS_FINISH_ACTIVITIES = Global.ALWAYS_FINISH_ACTIVITIES;

        /**
         * Determines which streams are affected by ringer mode changes. The
         * stream type's bit should be set to 1 if it should be muted when going
         * into an inaudible ringer mode.
         */
        public static final String MODE_RINGER_STREAMS_AFFECTED = "mode_ringer_streams_affected";

        private static final Validator MODE_RINGER_STREAMS_AFFECTED_VALIDATOR =
                sNonNegativeIntegerValidator;

        /**
          * Determines which streams are affected by mute. The
          * stream type's bit should be set to 1 if it should be muted when a mute request
          * is received.
          */
        public static final String MUTE_STREAMS_AFFECTED = "mute_streams_affected";

        private static final Validator MUTE_STREAMS_AFFECTED_VALIDATOR =
                sNonNegativeIntegerValidator;

        /**
         * Whether vibrate is on for different events. This is used internally,
         * changing this value will not change the vibrate. See AudioManager.
         */
        public static final String VIBRATE_ON = "vibrate_on";

        private static final Validator VIBRATE_ON_VALIDATOR = sBooleanValidator;

        /**
         * If 1, redirects the system vibrator to all currently attached input devices
         * that support vibration.  If there are no such input devices, then the system
         * vibrator is used instead.
         * If 0, does not register the system vibrator.
         *
         * This setting is mainly intended to provide a compatibility mechanism for
         * applications that only know about the system vibrator and do not use the
         * input device vibrator API.
         *
         * @hide
         */
        public static final String VIBRATE_INPUT_DEVICES = "vibrate_input_devices";

        private static final Validator VIBRATE_INPUT_DEVICES_VALIDATOR = sBooleanValidator;

        /**
         * Ringer volume. This is used internally, changing this value will not
         * change the volume. See AudioManager.
         *
         * @removed Not used by anything since API 2.
         */
        public static final String VOLUME_RING = "volume_ring";

        /**
         * System/notifications volume. This is used internally, changing this
         * value will not change the volume. See AudioManager.
         *
         * @removed Not used by anything since API 2.
         */
        public static final String VOLUME_SYSTEM = "volume_system";

        /**
         * Voice call volume. This is used internally, changing this value will
         * not change the volume. See AudioManager.
         *
         * @removed Not used by anything since API 2.
         */
        public static final String VOLUME_VOICE = "volume_voice";

        /**
         * Music/media/gaming volume. This is used internally, changing this
         * value will not change the volume. See AudioManager.
         *
         * @removed Not used by anything since API 2.
         */
        public static final String VOLUME_MUSIC = "volume_music";

        /**
         * Alarm volume. This is used internally, changing this
         * value will not change the volume. See AudioManager.
         *
         * @removed Not used by anything since API 2.
         */
        public static final String VOLUME_ALARM = "volume_alarm";

        /**
         * Notification volume. This is used internally, changing this
         * value will not change the volume. See AudioManager.
         *
         * @removed Not used by anything since API 2.
         */
        public static final String VOLUME_NOTIFICATION = "volume_notification";

        /**
         * Bluetooth Headset volume. This is used internally, changing this value will
         * not change the volume. See AudioManager.
         *
         * @removed Not used by anything since API 2.
         */
        public static final String VOLUME_BLUETOOTH_SCO = "volume_bluetooth_sco";

        /**
         * Master volume (float in the range 0.0f to 1.0f).
         *
         * @hide
         */
        public static final String VOLUME_MASTER = "volume_master";

        /**
         * Master volume mute (int 1 = mute, 0 = not muted).
         *
         * @hide
         */
        public static final String VOLUME_MASTER_MUTE = "volume_master_mute";

        private static final Validator VOLUME_MASTER_MUTE_VALIDATOR = sBooleanValidator;

        /**
         * Whether or not volume button music controls should be enabled to seek media tracks
         * @hide
         */
        public static final String VOLBTN_MUSIC_CONTROLS = "volbtn_music_controls";

        /**
         * Swap volume buttons when the screen is rotated
         * 0 - Disabled
         * 1 - Enabled (screen is rotated by 90 or 180 degrees: phone, hybrid)
         * 2 - Enabled (screen is rotated by 180 or 270 degrees: tablet)
         * @hide
         */
        public static final String SWAP_VOLUME_KEYS_ON_ROTATION = "swap_volume_keys_on_rotation";

        /**
         * Microphone mute (int 1 = mute, 0 = not muted).
         *
         * @hide
         */
        public static final String MICROPHONE_MUTE = "microphone_mute";

        private static final Validator MICROPHONE_MUTE_VALIDATOR = sBooleanValidator;

        /**
         * Whether the notifications should use the ring volume (value of 1) or
         * a separate notification volume (value of 0). In most cases, users
         * will have this enabled so the notification and ringer volumes will be
         * the same. However, power users can disable this and use the separate
         * notification volume control.
         * <p>
         * Note: This is a one-off setting that will be removed in the future
         * when there is profile support. For this reason, it is kept hidden
         * from the public APIs.
         *
         * @hide
         * @deprecated
         */
        @Deprecated
        public static final String NOTIFICATIONS_USE_RING_VOLUME =
            "notifications_use_ring_volume";

        private static final Validator NOTIFICATIONS_USE_RING_VOLUME_VALIDATOR = sBooleanValidator;

        /**
         * Whether the blacklisting feature for phone calls is enabled
         * @hide
         */
        public static final String PHONE_BLACKLIST_ENABLED = "phone_blacklist_enabled";

        /**
         * Whether a notification should be shown when a call/message is blocked
         * @hide
         */
        public static final String PHONE_BLACKLIST_NOTIFY_ENABLED = "phone_blacklist_notify_enabled";

        /**
         * Whether the blacklisting feature for phone calls from private numbers is enabled
         * @hide
         */
        public static final String PHONE_BLACKLIST_PRIVATE_NUMBER_MODE = "phone_blacklist_private_number_enabled";

        /**
         * Whether the blacklisting feature for phone calls from unknown numbers is enabled
         * @hide
         */
        public static final String PHONE_BLACKLIST_UNKNOWN_NUMBER_MODE = "phone_blacklist_unknown_number_enabled";

        /**
         * Constants to be used for {@link PHONE_BLACKLIST_PRIVATE_NUMBER_MODE} and
         * {@link PHONE_BLACKLIST_UNKNOWN_NUMBER_MODE}.
         * @hide
         */
        public static final int BLACKLIST_DO_NOT_BLOCK = 0;
        /**
         * @hide
         */
        public static final int BLACKLIST_BLOCK = 1;
        /**
         * @hide
         */
        public static final int BLACKLIST_PHONE_SHIFT = 0;
        /**
         * @hide
         */
        public static final int BLACKLIST_MESSAGE_SHIFT = 4;

        /**
         * Whether the regex blacklisting feature for phone calls is enabled
         * @hide
         */
        public static final String PHONE_BLACKLIST_REGEX_ENABLED = "phone_blacklist_regex_enabled";

        /**
         * Whether silent mode should allow vibration feedback. This is used
         * internally in AudioService and the Sound settings activity to
         * coordinate decoupling of vibrate and silent modes. This setting
         * will likely be removed in a future release with support for
         * audio/vibe feedback profiles.
         *
         * Not used anymore. On devices with vibrator, the user explicitly selects
         * silent or vibrate mode.
         * Kept for use by legacy database upgrade code in DatabaseHelper.
         * @hide
         */
        public static final String VIBRATE_IN_SILENT = "vibrate_in_silent";

        private static final Validator VIBRATE_IN_SILENT_VALIDATOR = sBooleanValidator;

        /**
         * The mapping of stream type (integer) to its setting.
         *
         * @removed  Not used by anything since API 2.
         */
        public static final String[] VOLUME_SETTINGS = {
            VOLUME_VOICE, VOLUME_SYSTEM, VOLUME_RING, VOLUME_MUSIC,
            VOLUME_ALARM, VOLUME_NOTIFICATION, VOLUME_BLUETOOTH_SCO
        };

        /**
         * Appended to various volume related settings to record the previous
         * values before they the settings were affected by a silent/vibrate
         * ringer mode change.
         *
         * @removed  Not used by anything since API 2.
         */
        public static final String APPEND_FOR_LAST_AUDIBLE = "_last_audible";

        /**
         * Persistent store for the system-wide default ringtone URI.
         * <p>
         * If you need to play the default ringtone at any given time, it is recommended
         * you give {@link #DEFAULT_RINGTONE_URI} to the media player.  It will resolve
         * to the set default ringtone at the time of playing.
         *
         * @see #DEFAULT_RINGTONE_URI
         */
        public static final String RINGTONE = "ringtone";

        private static final Validator RINGTONE_VALIDATOR = sUriValidator;

        /**
         * A {@link Uri} that will point to the current default ringtone at any
         * given time.
         * <p>
         * If the current default ringtone is in the DRM provider and the caller
         * does not have permission, the exception will be a
         * FileNotFoundException.
         */
        public static final Uri DEFAULT_RINGTONE_URI = getUriFor(RINGTONE);

        /**
         * Persistent store for the system-wide default notification sound.
         *
         * @see #RINGTONE
         * @see #DEFAULT_NOTIFICATION_URI
         */
        public static final String NOTIFICATION_SOUND = "notification_sound";

        private static final Validator NOTIFICATION_SOUND_VALIDATOR = sUriValidator;

        /**
         * A {@link Uri} that will point to the current default notification
         * sound at any given time.
         *
         * @see #DEFAULT_RINGTONE_URI
         */
        public static final Uri DEFAULT_NOTIFICATION_URI = getUriFor(NOTIFICATION_SOUND);

        /**
         * Persistent store for the system-wide default alarm alert.
         *
         * @see #RINGTONE
         * @see #DEFAULT_ALARM_ALERT_URI
         */
        public static final String ALARM_ALERT = "alarm_alert";

        private static final Validator ALARM_ALERT_VALIDATOR = sUriValidator;

        /**
         * A {@link Uri} that will point to the current default alarm alert at
         * any given time.
         *
         * @see #DEFAULT_ALARM_ALERT_URI
         */
        public static final Uri DEFAULT_ALARM_ALERT_URI = getUriFor(ALARM_ALERT);

        /**
         * Persistent store for the system default media button event receiver.
         *
         * @hide
         */
        public static final String MEDIA_BUTTON_RECEIVER = "media_button_receiver";

        private static final Validator MEDIA_BUTTON_RECEIVER_VALIDATOR = new Validator() {
            @Override
            public boolean validate(String value) {
                try {
                    ComponentName.unflattenFromString(value);
                    return true;
                } catch (NullPointerException e) {
                    return false;
                }
            }
        };

        /**
         * Setting to enable Auto Replace (AutoText) in text editors. 1 = On, 0 = Off
         */
        public static final String TEXT_AUTO_REPLACE = "auto_replace";

        private static final Validator TEXT_AUTO_REPLACE_VALIDATOR = sBooleanValidator;

        /**
         * Setting to enable Auto Caps in text editors. 1 = On, 0 = Off
         */
        public static final String TEXT_AUTO_CAPS = "auto_caps";

        private static final Validator TEXT_AUTO_CAPS_VALIDATOR = sBooleanValidator;

        /**
         * Setting to enable Auto Punctuate in text editors. 1 = On, 0 = Off. This
         * feature converts two spaces to a "." and space.
         */
        public static final String TEXT_AUTO_PUNCTUATE = "auto_punctuate";

        private static final Validator TEXT_AUTO_PUNCTUATE_VALIDATOR = sBooleanValidator;

        /**
         * Setting to showing password characters in text editors. 1 = On, 0 = Off
         */
        public static final String TEXT_SHOW_PASSWORD = "show_password";

        private static final Validator TEXT_SHOW_PASSWORD_VALIDATOR = sBooleanValidator;

        public static final String SHOW_GTALK_SERVICE_STATUS =
                "SHOW_GTALK_SERVICE_STATUS";

        private static final Validator SHOW_GTALK_SERVICE_STATUS_VALIDATOR = sBooleanValidator;

        /**
         * Name of activity to use for wallpaper on the home screen.
         *
         * @deprecated Use {@link WallpaperManager} instead.
         */
        @Deprecated
        public static final String WALLPAPER_ACTIVITY = "wallpaper_activity";

        private static final Validator WALLPAPER_ACTIVITY_VALIDATOR = new Validator() {
            private static final int MAX_LENGTH = 1000;

            @Override
            public boolean validate(String value) {
                if (value != null && value.length() > MAX_LENGTH) {
                    return false;
                }
                return ComponentName.unflattenFromString(value) != null;
            }
        };

        /**
         * @deprecated Use {@link android.provider.Settings.Global#AUTO_TIME}
         * instead
         */
        @Deprecated
        public static final String AUTO_TIME = Global.AUTO_TIME;

        /**
         * @deprecated Use {@link android.provider.Settings.Global#AUTO_TIME_ZONE}
         * instead
         */
        @Deprecated
        public static final String AUTO_TIME_ZONE = Global.AUTO_TIME_ZONE;

        /**
         * Display times as 12 or 24 hours
         *   12
         *   24
         */
        public static final String TIME_12_24 = "time_12_24";

        /** @hide */
        public static final Validator TIME_12_24_VALIDATOR =
                new DiscreteValueValidator(new String[] {"12", "24"});

        /**
        * Developer options - Navigation Bar show switch
        * @deprecated
        * @hide
        */
        public static final String DEV_FORCE_SHOW_NAVBAR = Secure.DEV_FORCE_SHOW_NAVBAR;


        /**
         * Date format string
         *   mm/dd/yyyy
         *   dd/mm/yyyy
         *   yyyy/mm/dd
         */
        public static final String DATE_FORMAT = "date_format";

        /** @hide */
        public static final Validator DATE_FORMAT_VALIDATOR = new Validator() {
            @Override
            public boolean validate(String value) {
                try {
                    new SimpleDateFormat(value);
                    return true;
                } catch (IllegalArgumentException e) {
                    return false;
                }
            }
        };

        /**
         * Whether the setup wizard has been run before (on first boot), or if
         * it still needs to be run.
         *
         * nonzero = it has been run in the past
         * 0 = it has not been run in the past
         */
        public static final String SETUP_WIZARD_HAS_RUN = "setup_wizard_has_run";

        /** @hide */
        public static final Validator SETUP_WIZARD_HAS_RUN_VALIDATOR = sBooleanValidator;

        /**
         * Scaling factor for normal window animations. Setting to 0 will disable window
         * animations.
         *
         * @deprecated Use {@link Global#WINDOW_ANIMATION_SCALE} instead
         */
        @Deprecated
        public static final String WINDOW_ANIMATION_SCALE = Global.WINDOW_ANIMATION_SCALE;

        /**
         * Scaling factor for activity transition animations. Setting to 0 will disable window
         * animations.
         *
         * @deprecated Use {@link Global#TRANSITION_ANIMATION_SCALE} instead
         */
        @Deprecated
        public static final String TRANSITION_ANIMATION_SCALE = Global.TRANSITION_ANIMATION_SCALE;

        /**
         * Scaling factor for Animator-based animations. This affects both the start delay and
         * duration of all such animations. Setting to 0 will cause animations to end immediately.
         * The default value is 1.
         *
         * @deprecated Use {@link Global#ANIMATOR_DURATION_SCALE} instead
         */
        @Deprecated
        public static final String ANIMATOR_DURATION_SCALE = Global.ANIMATOR_DURATION_SCALE;

        /**
         * Control the type of rotation which can be performed using the accelerometer
         * if ACCELEROMETER_ROTATION is enabled.
         * Value is a bitwise combination of
         * 1 = 0 degrees (portrait)
         * 2 = 90 degrees (left)
         * 4 = 180 degrees (inverted portrait)
         * 8 = 270 degrees (right)
         * Setting to 0 is effectively orientation lock
         * @hide
         */
        public static final String ACCELEROMETER_ROTATION_ANGLES = "accelerometer_rotation_angles";

        /**
         * Use EdgeGesture Service for system gestures in PhoneWindowManager
         * @hide
         */
        public static final String USE_EDGE_SERVICE_FOR_GESTURES = "edge_service_for_gestures";

        /**
         * Show the pending notification counts as overlays on the status bar
         * @hide
         */
        public static final String STATUS_BAR_NOTIF_COUNT = "status_bar_notif_count";

        /**
         * Control whether the accelerometer will be used to change screen
         * orientation.  If 0, it will not be used unless explicitly requested
         * by the application; if 1, it will be used by default unless explicitly
         * disabled by the application.
         */
        public static final String ACCELEROMETER_ROTATION = "accelerometer_rotation";

        /** @hide */
        public static final Validator ACCELEROMETER_ROTATION_VALIDATOR = sBooleanValidator;

        /**
         * Default screen rotation when no other policy applies.
         * When {@link #ACCELEROMETER_ROTATION} is zero and no on-screen Activity expresses a
         * preference, this rotation value will be used. Must be one of the
         * {@link android.view.Surface#ROTATION_0 Surface rotation constants}.
         *
         * @see android.view.Display#getRotation
         */
        public static final String USER_ROTATION = "user_rotation";

        /** @hide */
        public static final Validator USER_ROTATION_VALIDATOR =
                new InclusiveIntegerRangeValidator(0, 3);

        /**
         * Control whether the rotation lock toggle in the System UI should be hidden.
         * Typically this is done for accessibility purposes to make it harder for
         * the user to accidentally toggle the rotation lock while the display rotation
         * has been locked for accessibility.
         *
         * If 0, then rotation lock toggle is not hidden for accessibility (although it may be
         * unavailable for other reasons).  If 1, then the rotation lock toggle is hidden.
         *
         * @hide
         */
        public static final String HIDE_ROTATION_LOCK_TOGGLE_FOR_ACCESSIBILITY =
                "hide_rotation_lock_toggle_for_accessibility";

        /** @hide */
        public static final Validator HIDE_ROTATION_LOCK_TOGGLE_FOR_ACCESSIBILITY_VALIDATOR =
                sBooleanValidator;

        /**
         * Call recording format value
         * 0: AMR_WB
         * 1: MPEG_4
         * Default: 0
         * @hide
         */
        public static final String CALL_RECORDING_FORMAT = "call_recording_format";

        /**
         * Whether the phone vibrates when it is ringing due to an incoming call. This will
         * be used by Phone and Setting apps; it shouldn't affect other apps.
         * The value is boolean (1 or 0).
         *
         * Note: this is not same as "vibrate on ring", which had been available until ICS.
         * It was about AudioManager's setting and thus affected all the applications which
         * relied on the setting, while this is purely about the vibration setting for incoming
         * calls.
         */
        public static final String VIBRATE_WHEN_RINGING = "vibrate_when_ringing";

        /** @hide */
        public static final Validator VIBRATE_WHEN_RINGING_VALIDATOR = sBooleanValidator;

        /**
         * Whether the audible DTMF tones are played by the dialer when dialing. The value is
         * boolean (1 or 0).
         */
        public static final String DTMF_TONE_WHEN_DIALING = "dtmf_tone";

        /** @hide */
        public static final Validator DTMF_TONE_WHEN_DIALING_VALIDATOR = sBooleanValidator;

        /**
         * CDMA only settings
         * DTMF tone type played by the dialer when dialing.
         *                 0 = Normal
         *                 1 = Long
         */
        public static final String DTMF_TONE_TYPE_WHEN_DIALING = "dtmf_tone_type";

        /** @hide */
        public static final Validator DTMF_TONE_TYPE_WHEN_DIALING_VALIDATOR = sBooleanValidator;

        /**
         * Whether the hearing aid is enabled. The value is
         * boolean (1 or 0).
         * @hide
         */
        public static final String HEARING_AID = "hearing_aid";

        /** @hide */
        public static final Validator HEARING_AID_VALIDATOR = sBooleanValidator;

        /**
         * CDMA only settings
         * TTY Mode
         * 0 = OFF
         * 1 = FULL
         * 2 = VCO
         * 3 = HCO
         * @hide
         */
        public static final String TTY_MODE = "tty_mode";

        /** @hide */
        public static final Validator TTY_MODE_VALIDATOR = new InclusiveIntegerRangeValidator(0, 3);

        /**
         * Whether the sounds effects (key clicks, lid open ...) are enabled. The value is
         * boolean (1 or 0).
         */
        public static final String SOUND_EFFECTS_ENABLED = "sound_effects_enabled";

        /** @hide */
        public static final Validator SOUND_EFFECTS_ENABLED_VALIDATOR = sBooleanValidator;

        /**
         * Whether the haptic feedback (long presses, ...) are enabled. The value is
         * boolean (1 or 0).
         */
        public static final String HAPTIC_FEEDBACK_ENABLED = "haptic_feedback_enabled";

        /** @hide */
        public static final Validator HAPTIC_FEEDBACK_ENABLED_VALIDATOR = sBooleanValidator;

        /**
         * @deprecated Each application that shows web suggestions should have its own
         * setting for this.
         */
        @Deprecated
        public static final String SHOW_WEB_SUGGESTIONS = "show_web_suggestions";

        /** @hide */
        public static final Validator SHOW_WEB_SUGGESTIONS_VALIDATOR = sBooleanValidator;

        /**
         * Contains the notifications light maximum brightness to use.
         * @hide
         */
        public static final String NOTIFICATION_LIGHT_BRIGHTNESS_LEVEL =
                "notification_light_brightness_level";

        /**
         * Whether to use the all the LEDs for the notifications or just one.
         * @hide
         */
        public static final String NOTIFICATION_LIGHT_MULTIPLE_LEDS_ENABLE =
                "notification_light_multiple_leds_enable";

        /**
         * Whether to allow notifications with the screen on or DayDreams.
         * The value is boolean (1 or 0). Default will always be false.
         * @hide
         */
        public static final String NOTIFICATION_LIGHT_SCREEN_ON =
                "notification_light_screen_on_enable";

        /**
         * Whether the notification LED should repeatedly flash when a notification is
         * pending. The value is boolean (1 or 0).
         * @hide
         */
        public static final String NOTIFICATION_LIGHT_PULSE = "notification_light_pulse";

        /** @hide */
        public static final Validator NOTIFICATION_LIGHT_PULSE_VALIDATOR = sBooleanValidator;

        /**
         * What color to use for the notification LED by default
         * @hide
         */
        public static final String NOTIFICATION_LIGHT_PULSE_DEFAULT_COLOR =
                "notification_light_pulse_default_color";

        /**
         * How long to flash the notification LED by default
         * @hide
         */
        public static final String NOTIFICATION_LIGHT_PULSE_DEFAULT_LED_ON =
                "notification_light_pulse_default_led_on";

        /**
         * How long to wait between flashes for the notification LED by default
         * @hide
         */
        public static final String NOTIFICATION_LIGHT_PULSE_DEFAULT_LED_OFF =
                "notification_light_pulse_default_led_off";

        /**
         * What color to use for the missed call notification LED
         * @hide
         */
        public static final String NOTIFICATION_LIGHT_PULSE_CALL_COLOR =
                "notification_light_pulse_call_color";

        /**
         * How long to flash the missed call notification LED
         * @hide
         */
        public static final String NOTIFICATION_LIGHT_PULSE_CALL_LED_ON =
                "notification_light_pulse_call_led_on";

        /**
         * How long to wait between flashes for the missed call notification LED
         * @hide
         */
        public static final String NOTIFICATION_LIGHT_PULSE_CALL_LED_OFF =
                "notification_light_pulse_call_led_off";
        /**
         * What color to use for the voicemail notification LED
         * @hide
         */
        public static final String NOTIFICATION_LIGHT_PULSE_VMAIL_COLOR =
                "notification_light_pulse_vmail_color";

        /**
         * How long to flash the voicemail notification LED
         * @hide
         */
        public static final String NOTIFICATION_LIGHT_PULSE_VMAIL_LED_ON =
                "notification_light_pulse_vmail_led_on";

        /**
         * How long to wait between flashes for the voicemail notification LED
         * @hide
         */
        public static final String NOTIFICATION_LIGHT_PULSE_VMAIL_LED_OFF =
                "notification_light_pulse_vmail_led_off";

        /**
         * Whether to use the custom LED values for the notification pulse LED.
         * @hide
         */
        public static final String NOTIFICATION_LIGHT_PULSE_CUSTOM_ENABLE =
                "notification_light_pulse_custom_enable";

        /**
         * Which custom LED values to use for the notification pulse LED.
         * @hide
         */
        public static final String NOTIFICATION_LIGHT_PULSE_CUSTOM_VALUES =
                "notification_light_pulse_custom_values";

        /**
         * Whether the battery light should be enabled (if hardware supports it)
         * The value is boolean (1 or 0).
         * @hide
         */
        public static final String BATTERY_LIGHT_ENABLED = "battery_light_enabled";

        /**
         * Whether the battery LED should repeatedly flash when the battery is low
         * on charge. The value is boolean (1 or 0).
         * @hide
         */
        public static final String BATTERY_LIGHT_PULSE = "battery_light_pulse";

        /**
         * What color to use for the battery LED while charging - low
         * @hide
         */
        public static final String BATTERY_LIGHT_LOW_COLOR = "battery_light_low_color";

        /**
         * What color to use for the battery LED while charging - medium
         * @hide
         */
        public static final String BATTERY_LIGHT_MEDIUM_COLOR = "battery_light_medium_color";

        /**
         * What color to use for the battery LED while charging - full
         * @hide
         */
        public static final String BATTERY_LIGHT_FULL_COLOR = "battery_light_full_color";

        /**
         * Sprint MWI Quirk: Show message wait indicator notifications
         * @hide
         */
        public static final String ENABLE_MWI_NOTIFICATION = "enable_mwi_notification";

        /**
         * Show pointer location on screen?
         * 0 = no
         * 1 = yes
         * @hide
         */
        public static final String POINTER_LOCATION = "pointer_location";

        /** @hide */
        public static final Validator POINTER_LOCATION_VALIDATOR = sBooleanValidator;

        /**
         * Show touch positions on screen?
         * 0 = no
         * 1 = yes
         * @hide
         */
        public static final String SHOW_TOUCHES = "show_touches";

        /** @hide */
        public static final Validator SHOW_TOUCHES_VALIDATOR = sBooleanValidator;

        /**
         * Log raw orientation data from
         * {@link com.android.server.policy.WindowOrientationListener} for use with the
         * orientationplot.py tool.
         * 0 = no
         * 1 = yes
         * @hide
         */
        public static final String WINDOW_ORIENTATION_LISTENER_LOG =
                "window_orientation_listener_log";

        /** @hide */
        public static final Validator WINDOW_ORIENTATION_LISTENER_LOG_VALIDATOR = sBooleanValidator;

        /**
         * @deprecated Use {@link android.provider.Settings.Global#POWER_SOUNDS_ENABLED}
         * instead
         * @hide
         */
        @Deprecated
        public static final String POWER_SOUNDS_ENABLED = Global.POWER_SOUNDS_ENABLED;

        /**
         * @deprecated Use {@link android.provider.Settings.Global#DOCK_SOUNDS_ENABLED}
         * instead
         * @hide
         */
        @Deprecated
        public static final String DOCK_SOUNDS_ENABLED = Global.DOCK_SOUNDS_ENABLED;

        /**
         * Check the proximity sensor during wakeup
         * @hide
         */
        public static final String PROXIMITY_ON_WAKE = "proximity_on_wake";

        /**
         * Whether to play sounds when the keyguard is shown and dismissed.
         * @hide
         */
        public static final String LOCKSCREEN_SOUNDS_ENABLED = "lockscreen_sounds_enabled";

        /** @hide */
        public static final Validator LOCKSCREEN_SOUNDS_ENABLED_VALIDATOR = sBooleanValidator;

        /**
         * Whether the lockscreen should be completely disabled.
         * @hide
         */
        public static final String LOCKSCREEN_DISABLED = "lockscreen.disabled";

        /** @hide */
        public static final Validator LOCKSCREEN_DISABLED_VALIDATOR = sBooleanValidator;

        /**
         * @deprecated Use {@link android.provider.Settings.Global#LOW_BATTERY_SOUND}
         * instead
         * @hide
         */
        @Deprecated
        public static final String LOW_BATTERY_SOUND = Global.LOW_BATTERY_SOUND;

        /**
         * @deprecated Use {@link android.provider.Settings.Global#DESK_DOCK_SOUND}
         * instead
         * @hide
         */
        @Deprecated
        public static final String DESK_DOCK_SOUND = Global.DESK_DOCK_SOUND;

        /**
         * @deprecated Use {@link android.provider.Settings.Global#DESK_UNDOCK_SOUND}
         * instead
         * @hide
         */
        @Deprecated
        public static final String DESK_UNDOCK_SOUND = Global.DESK_UNDOCK_SOUND;

        /**
         * @deprecated Use {@link android.provider.Settings.Global#CAR_DOCK_SOUND}
         * instead
         * @hide
         */
        @Deprecated
        public static final String CAR_DOCK_SOUND = Global.CAR_DOCK_SOUND;

        /**
         * @deprecated Use {@link android.provider.Settings.Global#CAR_UNDOCK_SOUND}
         * instead
         * @hide
         */
        @Deprecated
        public static final String CAR_UNDOCK_SOUND = Global.CAR_UNDOCK_SOUND;

        /**
         * @deprecated Use {@link android.provider.Settings.Global#LOCK_SOUND}
         * instead
         * @hide
         */
        @Deprecated
        public static final String LOCK_SOUND = Global.LOCK_SOUND;

        /**
         * @deprecated Use {@link android.provider.Settings.Global#UNLOCK_SOUND}
         * instead
         * @hide
         */
        @Deprecated
        public static final String UNLOCK_SOUND = Global.UNLOCK_SOUND;

        /**
         * Receive incoming SIP calls?
         * 0 = no
         * 1 = yes
         * @hide
         */
        public static final String SIP_RECEIVE_CALLS = "sip_receive_calls";

        /** @hide */
        public static final Validator SIP_RECEIVE_CALLS_VALIDATOR = sBooleanValidator;

        /**
         * Call Preference String.
         * "SIP_ALWAYS" : Always use SIP with network access
         * "SIP_ADDRESS_ONLY" : Only if destination is a SIP address
         * @hide
         */
        public static final String SIP_CALL_OPTIONS = "sip_call_options";

        /** @hide */
        public static final Validator SIP_CALL_OPTIONS_VALIDATOR = new DiscreteValueValidator(
                new String[] {"SIP_ALWAYS", "SIP_ADDRESS_ONLY"});

        /**
         * One of the sip call options: Always use SIP with network access.
         * @hide
         */
        public static final String SIP_ALWAYS = "SIP_ALWAYS";

        /** @hide */
        public static final Validator SIP_ALWAYS_VALIDATOR = sBooleanValidator;

        /**
         * One of the sip call options: Only if destination is a SIP address.
         * @hide
         */
        public static final String SIP_ADDRESS_ONLY = "SIP_ADDRESS_ONLY";

        /** @hide */
        public static final Validator SIP_ADDRESS_ONLY_VALIDATOR = sBooleanValidator;

        /**
         * @deprecated Use SIP_ALWAYS or SIP_ADDRESS_ONLY instead.  Formerly used to indicate that
         * the user should be prompted each time a call is made whether it should be placed using
         * SIP.  The {@link com.android.providers.settings.DatabaseHelper} replaces this with
         * SIP_ADDRESS_ONLY.
         * @hide
         */
        @Deprecated
        public static final String SIP_ASK_ME_EACH_TIME = "SIP_ASK_ME_EACH_TIME";

        /** @hide */
        public static final Validator SIP_ASK_ME_EACH_TIME_VALIDATOR = sBooleanValidator;

        /**
         * Pointer speed setting.
         * This is an integer value in a range between -7 and +7, so there are 15 possible values.
         *   -7 = slowest
         *    0 = default speed
         *   +7 = fastest
         * @hide
         */
        public static final String POINTER_SPEED = "pointer_speed";

        /** @hide */
        public static final Validator POINTER_SPEED_VALIDATOR =
                new InclusiveFloatRangeValidator(-7, 7);

        /**
         * Show icon when stylus is used?
         * 0 = no
         * 1 = yes
         * @hide
         */
        public static final String STYLUS_ICON_ENABLED = "stylus_icon_enabled";

        /**
         * Enable Stylus Gestures
         *
         * @hide
         */
        public static final String ENABLE_STYLUS_GESTURES = "enable_stylus_gestures";

        /**
         * Left Swipe Action
         *
         * @hide
         */
        public static final String GESTURES_LEFT_SWIPE = "gestures_left_swipe";

        /**
         * Right Swipe Action
         *
         * @hide
         */
        public static final String GESTURES_RIGHT_SWIPE = "gestures_right_swipe";

        /**
         * Up Swipe Action
         *
         * @hide
         */
        public static final String GESTURES_UP_SWIPE = "gestures_up_swipe";

        /**
         * down Swipe Action
         *
         * @hide
         */
        public static final String GESTURES_DOWN_SWIPE = "gestures_down_swipe";

        /**
         * Long press Action
         *
         * @hide
         */
        public static final String GESTURES_LONG_PRESS = "gestures_long_press";

        /**
         * double tap Action
         *
         * @hide
         */
        public static final String GESTURES_DOUBLE_TAP = "gestures_double_tap";

        /**
         * Whether lock-to-app will be triggered by long-press on recents.
         * @hide
         */
        public static final String LOCK_TO_APP_ENABLED = "lock_to_app_enabled";

        /** @hide */
        public static final Validator LOCK_TO_APP_ENABLED_VALIDATOR = sBooleanValidator;

        /**
         * Enable looking up of phone numbers of nearby places
         *
         * @hide
         */
        public static final String ENABLE_FORWARD_LOOKUP = "enable_forward_lookup";

        /**
         * Enable looking up of phone numbers of people
         *
         * @hide
         */
        public static final String ENABLE_PEOPLE_LOOKUP = "enable_people_lookup";

        /**
         * Enable looking up of information of phone numbers not in the contacts
         *
         * @hide
         */
        public static final String ENABLE_REVERSE_LOOKUP = "enable_reverse_lookup";

        /**
         * The forward lookup provider
         *
         * @hide
         */
        public static final String FORWARD_LOOKUP_PROVIDER = "forward_lookup_provider";

        /**
         * The people lookup provider
         *
         * @hide
         */
        public static final String PEOPLE_LOOKUP_PROVIDER = "people_lookup_provider";

        /**
         * The reverse lookup provider
         *
         * @hide
         */
        public static final String REVERSE_LOOKUP_PROVIDER = "reverse_lookup_provider";

        /**
         * The OpenCNAM paid account ID
         *
         * @hide
         */
        public static final String DIALER_OPENCNAM_ACCOUNT_SID = "dialer_opencnam_account_sid";

        /**
         * The OpenCNAM authentication token
         *
         * @hide
         */
        public static final String DIALER_OPENCNAM_AUTH_TOKEN = "dialer_opencnam_auth_token";

        /**
         * I am the lolrus.
         * <p>
         * Nonzero values indicate that the user has a bukkit.
         * Backward-compatible with <code>PrefGetPreference(prefAllowEasterEggs)</code>.
         * @hide
         */
        public static final String EGG_MODE = "egg_mode";

        /** @hide */
        public static final Validator EGG_MODE_VALIDATOR = new Validator() {
            @Override
            public boolean validate(String value) {
                try {
                    return Long.parseLong(value) >= 0;
                } catch (NumberFormatException e) {
                    return false;
                }
            }
        };

        /**
         * IMPORTANT: If you add a new public settings you also have to add it to
         * PUBLIC_SETTINGS below. If the new setting is hidden you have to add
         * it to PRIVATE_SETTINGS below. Also add a validator that can validate
         * the setting value. See an example above.
         */

         /**
         * Whether wifi settings will connect to access point automatically
         * 0 = automatically
         * 1 = manually
         * @hide
         */
        public static final String WIFI_AUTO_CONNECT_TYPE = "wifi_auto_connect_type";

        /**
         * Action to perform when the home key is long-pressed.
         * (Default can be configured via config_longPressOnHomeBehavior)
         * 0 - Nothing
         * 1 - Menu
         * 2 - App-switch
         * 3 - Search
         * 4 - Voice search
         * 5 - In-app search
         * 6 - Launch Camera
         * 7 - Action Sleep
         * 8 - Last app
         * @hide
         */
        public static final String KEY_HOME_LONG_PRESS_ACTION = "key_home_long_press_action";

        /**
         * Action to perform when the home key is double-tapped.
         * (Default can be configured via config_doubleTapOnHomeBehavior)
         * (See KEY_HOME_LONG_PRESS_ACTION for valid values)
         * @hide
         */
        public static final String KEY_HOME_DOUBLE_TAP_ACTION = "key_home_double_tap_action";

        /**
         * Action to perform when the menu key is pressed. (Default is 1)
         * (See KEY_HOME_LONG_PRESS_ACTION for valid values)
         * @hide
         */
        public static final String KEY_MENU_ACTION = "key_menu_action";

        /**
         * Action to perform when the menu key is long-pressed.
         * (Default is 0 on devices with a search key, 3 on devices without)
         * (See KEY_HOME_LONG_PRESS_ACTION for valid values)
         * @hide
         */
        public static final String KEY_MENU_LONG_PRESS_ACTION = "key_menu_long_press_action";

        /**
         * Action to perform when the assistant (search) key is pressed. (Default is 3)
         * (See KEY_HOME_LONG_PRESS_ACTION for valid values)
         * @hide
         */
        public static final String KEY_ASSIST_ACTION = "key_assist_action";

        /**
         * Action to perform when the assistant (search) key is long-pressed. (Default is 4)
         * (See KEY_HOME_LONG_PRESS_ACTION for valid values)
         * @hide
         */
        public static final String KEY_ASSIST_LONG_PRESS_ACTION = "key_assist_long_press_action";

        /**
         * Action to perform when the app switch key is pressed. (Default is 2)
         * (See KEY_HOME_LONG_PRESS_ACTION for valid values)
         * @hide
         */
        public static final String KEY_APP_SWITCH_ACTION = "key_app_switch_action";

        /**
         * Action to perform when the app switch key is long-pressed. (Default is 0)
         * (See KEY_HOME_LONG_PRESS_ACTION for valid values)
         * @hide
         */
        public static final String KEY_APP_SWITCH_LONG_PRESS_ACTION = "key_app_switch_long_press_action";

        /**
         * Whether to wake the screen with the home key, the value is boolean.
         * @hide
         */
        public static final String HOME_WAKE_SCREEN = "home_wake_screen";

        /**
         * Whether to wake the screen with the assist key, the value is boolean.
         * @hide
         */
        public static final String ASSIST_WAKE_SCREEN = "assist_wake_screen";

        /**
         * Whether to wake the screen with the app switch key, the value is boolean.
         * @hide
         */
        public static final String APP_SWITCH_WAKE_SCREEN = "app_switch_wake_screen";

        /**
         * Whether to wake the screen with the camera key half-press.
         * @hide
         */
        public static final String CAMERA_WAKE_SCREEN = "camera_wake_screen";

        /**
         * Whether or not to send device back to sleep if Camera button is released ("Peek")
         * @hide
         */
        public static final String CAMERA_SLEEP_ON_RELEASE = "camera_sleep_on_release";

        /**
         * Whether to launch secure camera app when key is longpressed
         * @hide
         */
        public static final String CAMERA_LAUNCH = "camera_launch";

        /**
         * Color temperature of the display during the day
         * @hide
         */
        public static final String DISPLAY_TEMPERATURE_DAY = "display_temperature_day";

        /**
         * Color temperature of the display at night
         * @hide
         */
        public static final String DISPLAY_TEMPERATURE_NIGHT = "display_temperature_night";

        /**
         * Display color temperature adjustment mode, one of DAY (default), NIGHT, or AUTO.
         * @hide
         */
        public static final String DISPLAY_TEMPERATURE_MODE = "display_temperature_mode";

        /**
         * Automatic outdoor mode
         * @hide
         */
        public static final String DISPLAY_AUTO_OUTDOOR_MODE = "display_auto_outdoor_mode";

        /**
         * Use display power saving features such as CABC or CABL
         * @hide
         */
        public static final String DISPLAY_LOW_POWER = "display_low_power";

        /**
         * Use color enhancement feature of display
         * @hide
         */
        public static final String DISPLAY_COLOR_ENHANCE = "display_color_enhance";

        /**
         * Manual display color adjustments (RGB values as floats, separated by spaces)
         * @hide
         */
        public static final String DISPLAY_COLOR_ADJUSTMENT = "display_color_adjustment";

        /**
         * Did we tell about how they can stop breaking their eyes?
         * @hide
         */
        public static final String LIVE_DISPLAY_HINTED = "live_display_hinted";

        /**
         *  Enable statusbar double tap gesture on to put device to sleep
         * @hide
         */
        public static final String DOUBLE_TAP_SLEEP_GESTURE = "double_tap_sleep_gesture";

        /**
         * Boolean value on whether to show weather in the statusbar
         * @hide
         */
        public static final String STATUS_BAR_SHOW_WEATHER = "status_bar_show_weather";

        /**
          * Volume keys control cursor in text fields (default is 0)
          * 0 - Disabled
          * 1 - Volume up/down moves cursor left/right
          * 2 - Volume up/down moves cursor right/left
          * @hide
          */
         public static final String VOLUME_KEY_CURSOR_CONTROL = "volume_key_cursor_control";

        /**
         * Show search bar in recents
         * @hide
         */
        public static final String RECENTS_SHOW_SEARCH_BAR = "recents_show_search_bar";

        /**
         * Whether to enable voice wakeup.  The value is boolean (1 or 0).
         * @hide
         */
        public static final String VOICE_WAKEUP = "voice_wakeup";

        /**
         * An intent (a flattened Uri String) to launch when user voice launch
         * action is detected. An empty or null string will launch the default
         * voice search activity.
         * @hide
         */
        public static final String VOICE_LAUNCH_INTENT = "voice_launch_intent";

        /**
         * Whether to wake the screen with the back key, the value is boolean.
         * @hide
         */
        public static final String BACK_WAKE_SCREEN = "back_wake_screen";

        /**
         * Whether to wake the screen with the menu key, the value is boolean.
         * @hide
         */
        public static final String MENU_WAKE_SCREEN = "menu_wake_screen";

        /**
         * Whether to wake the screen with the volume keys, the value is boolean.
         * @hide
         */
        public static final String VOLUME_WAKE_SCREEN = "volume_wake_screen";

        /**
         * Whether navigation bar is placed on the left side in landscape mode
         * @hide
         */
        public static final String NAVBAR_LEFT_IN_LANDSCAPE = "navigation_bar_left";

        /**
         * Locale for secondary overlay on dialer for t9 search input
         * @hide
         */
        public static final String T9_SEARCH_INPUT_LOCALE = "t9_search_input_locale";

        /**
         * Settings to backup. This is here so that it's in the same place as the settings
         * keys and easy to update.
         *
         * NOTE: Settings are backed up and restored in the order they appear
         *       in this array. If you have one setting depending on another,
         *       make sure that they are ordered appropriately.
         *
         * @hide
         */
        public static final String[] SETTINGS_TO_BACKUP = {
            STAY_ON_WHILE_PLUGGED_IN,   // moved to global
            WIFI_USE_STATIC_IP,
            WIFI_STATIC_IP,
            WIFI_STATIC_GATEWAY,
            WIFI_STATIC_NETMASK,
            WIFI_STATIC_DNS1,
            WIFI_STATIC_DNS2,
            BLUETOOTH_DISCOVERABILITY,
            BLUETOOTH_DISCOVERABILITY_TIMEOUT,
            BLUETOOTH_ACCEPT_ALL_FILES,
            DIM_SCREEN,
            SCREEN_OFF_TIMEOUT,
            SCREEN_BRIGHTNESS,
            SCREEN_BRIGHTNESS_MODE,
            SCREEN_AUTO_BRIGHTNESS_ADJ,
            VIBRATE_INPUT_DEVICES,
            MODE_RINGER_STREAMS_AFFECTED,
            TEXT_AUTO_REPLACE,
            TEXT_AUTO_CAPS,
            TEXT_AUTO_PUNCTUATE,
            TEXT_SHOW_PASSWORD,
            AUTO_TIME,                  // moved to global
            AUTO_TIME_ZONE,             // moved to global
            TIME_12_24,
            DATE_FORMAT,
            DTMF_TONE_WHEN_DIALING,
            DTMF_TONE_TYPE_WHEN_DIALING,
            HEARING_AID,
            TTY_MODE,
            SOUND_EFFECTS_ENABLED,
            HAPTIC_FEEDBACK_ENABLED,
            POWER_SOUNDS_ENABLED,       // moved to global
            DOCK_SOUNDS_ENABLED,        // moved to global
            LOCKSCREEN_SOUNDS_ENABLED,
            SHOW_WEB_SUGGESTIONS,
            SIP_CALL_OPTIONS,
            SIP_RECEIVE_CALLS,
            POINTER_SPEED,
            VIBRATE_WHEN_RINGING,
            RINGTONE,
            LOCK_TO_APP_ENABLED,
            NOTIFICATION_SOUND,
            WIFI_AUTO_CONNECT_TYPE,
            DISPLAY_TEMPERATURE_NIGHT,
            DISPLAY_TEMPERATURE_DAY,
            DISPLAY_TEMPERATURE_MODE,
            DISPLAY_AUTO_OUTDOOR_MODE,
            LIVE_DISPLAY_HINTED,
            PHONE_BLACKLIST_ENABLED,
            PHONE_BLACKLIST_NOTIFY_ENABLED,
            PHONE_BLACKLIST_PRIVATE_NUMBER_MODE,
            PHONE_BLACKLIST_UNKNOWN_NUMBER_MODE,
            PHONE_BLACKLIST_REGEX_ENABLED,
            NOTIFICATION_LIGHT_BRIGHTNESS_LEVEL,
            NOTIFICATION_LIGHT_MULTIPLE_LEDS_ENABLE,
            NOTIFICATION_LIGHT_SCREEN_ON
        };

        /**
         * These are all public system settings
         *
         * @hide
         */
        public static final Set<String> PUBLIC_SETTINGS = new ArraySet<>();
        static {
            PUBLIC_SETTINGS.add(END_BUTTON_BEHAVIOR);
            PUBLIC_SETTINGS.add(WIFI_USE_STATIC_IP);
            PUBLIC_SETTINGS.add(WIFI_STATIC_IP);
            PUBLIC_SETTINGS.add(WIFI_STATIC_GATEWAY);
            PUBLIC_SETTINGS.add(WIFI_STATIC_NETMASK);
            PUBLIC_SETTINGS.add(WIFI_STATIC_DNS1);
            PUBLIC_SETTINGS.add(WIFI_STATIC_DNS2);
            PUBLIC_SETTINGS.add(BLUETOOTH_DISCOVERABILITY);
            PUBLIC_SETTINGS.add(BLUETOOTH_DISCOVERABILITY_TIMEOUT);
            PUBLIC_SETTINGS.add(NEXT_ALARM_FORMATTED);
            PUBLIC_SETTINGS.add(FONT_SCALE);
            PUBLIC_SETTINGS.add(DIM_SCREEN);
            PUBLIC_SETTINGS.add(SCREEN_OFF_TIMEOUT);
            PUBLIC_SETTINGS.add(SCREEN_BRIGHTNESS);
            PUBLIC_SETTINGS.add(SCREEN_BRIGHTNESS_MODE);
            PUBLIC_SETTINGS.add(MODE_RINGER_STREAMS_AFFECTED);
            PUBLIC_SETTINGS.add(MUTE_STREAMS_AFFECTED);
            PUBLIC_SETTINGS.add(VIBRATE_ON);
            PUBLIC_SETTINGS.add(VOLUME_RING);
            PUBLIC_SETTINGS.add(VOLUME_SYSTEM);
            PUBLIC_SETTINGS.add(VOLUME_VOICE);
            PUBLIC_SETTINGS.add(VOLUME_MUSIC);
            PUBLIC_SETTINGS.add(VOLUME_ALARM);
            PUBLIC_SETTINGS.add(VOLUME_NOTIFICATION);
            PUBLIC_SETTINGS.add(VOLUME_BLUETOOTH_SCO);
            PUBLIC_SETTINGS.add(RINGTONE);
            PUBLIC_SETTINGS.add(NOTIFICATION_SOUND);
            PUBLIC_SETTINGS.add(ALARM_ALERT);
            PUBLIC_SETTINGS.add(TEXT_AUTO_REPLACE);
            PUBLIC_SETTINGS.add(TEXT_AUTO_CAPS);
            PUBLIC_SETTINGS.add(TEXT_AUTO_PUNCTUATE);
            PUBLIC_SETTINGS.add(TEXT_SHOW_PASSWORD);
            PUBLIC_SETTINGS.add(SHOW_GTALK_SERVICE_STATUS);
            PUBLIC_SETTINGS.add(WALLPAPER_ACTIVITY);
            PUBLIC_SETTINGS.add(TIME_12_24);
            PUBLIC_SETTINGS.add(DATE_FORMAT);
            PUBLIC_SETTINGS.add(SETUP_WIZARD_HAS_RUN);
            PUBLIC_SETTINGS.add(ACCELEROMETER_ROTATION);
            PUBLIC_SETTINGS.add(USER_ROTATION);
            PUBLIC_SETTINGS.add(DTMF_TONE_WHEN_DIALING);
            PUBLIC_SETTINGS.add(SOUND_EFFECTS_ENABLED);
            PUBLIC_SETTINGS.add(HAPTIC_FEEDBACK_ENABLED);
            PUBLIC_SETTINGS.add(SHOW_WEB_SUGGESTIONS);
        }

        /**
         * These are all hidden system settings.
         *
         * @hide
         */
        public static final Set<String> PRIVATE_SETTINGS = new ArraySet<>();
        static {
            PRIVATE_SETTINGS.add(WIFI_USE_STATIC_IP);
            PRIVATE_SETTINGS.add(END_BUTTON_BEHAVIOR);
            PRIVATE_SETTINGS.add(ADVANCED_SETTINGS);
            PRIVATE_SETTINGS.add(SCREEN_AUTO_BRIGHTNESS_ADJ);
            PRIVATE_SETTINGS.add(VIBRATE_INPUT_DEVICES);
            PRIVATE_SETTINGS.add(VOLUME_MASTER);
            PRIVATE_SETTINGS.add(VOLUME_MASTER_MUTE);
            PRIVATE_SETTINGS.add(MICROPHONE_MUTE);
            PRIVATE_SETTINGS.add(NOTIFICATIONS_USE_RING_VOLUME);
            PRIVATE_SETTINGS.add(VIBRATE_IN_SILENT);
            PRIVATE_SETTINGS.add(MEDIA_BUTTON_RECEIVER);
            PRIVATE_SETTINGS.add(HIDE_ROTATION_LOCK_TOGGLE_FOR_ACCESSIBILITY);
            PRIVATE_SETTINGS.add(VIBRATE_WHEN_RINGING);
            PRIVATE_SETTINGS.add(DTMF_TONE_TYPE_WHEN_DIALING);
            PRIVATE_SETTINGS.add(HEARING_AID);
            PRIVATE_SETTINGS.add(TTY_MODE);
            PRIVATE_SETTINGS.add(NOTIFICATION_LIGHT_PULSE);
            PRIVATE_SETTINGS.add(POINTER_LOCATION);
            PRIVATE_SETTINGS.add(SHOW_TOUCHES);
            PRIVATE_SETTINGS.add(WINDOW_ORIENTATION_LISTENER_LOG);
            PRIVATE_SETTINGS.add(POWER_SOUNDS_ENABLED);
            PRIVATE_SETTINGS.add(DOCK_SOUNDS_ENABLED);
            PRIVATE_SETTINGS.add(LOCKSCREEN_SOUNDS_ENABLED);
            PRIVATE_SETTINGS.add(LOCKSCREEN_DISABLED);
            PRIVATE_SETTINGS.add(LOW_BATTERY_SOUND);
            PRIVATE_SETTINGS.add(DESK_DOCK_SOUND);
            PRIVATE_SETTINGS.add(DESK_UNDOCK_SOUND);
            PRIVATE_SETTINGS.add(CAR_DOCK_SOUND);
            PRIVATE_SETTINGS.add(CAR_UNDOCK_SOUND);
            PRIVATE_SETTINGS.add(LOCK_SOUND);
            PRIVATE_SETTINGS.add(UNLOCK_SOUND);
            PRIVATE_SETTINGS.add(SIP_RECEIVE_CALLS);
            PRIVATE_SETTINGS.add(SIP_CALL_OPTIONS);
            PRIVATE_SETTINGS.add(SIP_ALWAYS);
            PRIVATE_SETTINGS.add(SIP_ADDRESS_ONLY);
            PRIVATE_SETTINGS.add(SIP_ASK_ME_EACH_TIME);
            PRIVATE_SETTINGS.add(POINTER_SPEED);
            PRIVATE_SETTINGS.add(LOCK_TO_APP_ENABLED);
            PRIVATE_SETTINGS.add(EGG_MODE);
        }

        /**
         * These are all public system settings
         *
         * @hide
         */
        public static final Map<String, Validator> VALIDATORS = new ArrayMap<>();
        static {
            VALIDATORS.put(END_BUTTON_BEHAVIOR,END_BUTTON_BEHAVIOR_VALIDATOR);
            VALIDATORS.put(WIFI_USE_STATIC_IP, WIFI_USE_STATIC_IP_VALIDATOR);
            VALIDATORS.put(BLUETOOTH_DISCOVERABILITY, BLUETOOTH_DISCOVERABILITY_VALIDATOR);
            VALIDATORS.put(BLUETOOTH_DISCOVERABILITY_TIMEOUT,
                    BLUETOOTH_DISCOVERABILITY_TIMEOUT_VALIDATOR);
            VALIDATORS.put(NEXT_ALARM_FORMATTED, NEXT_ALARM_FORMATTED_VALIDATOR);
            VALIDATORS.put(FONT_SCALE, FONT_SCALE_VALIDATOR);
            VALIDATORS.put(DIM_SCREEN, DIM_SCREEN_VALIDATOR);
            VALIDATORS.put(SCREEN_OFF_TIMEOUT, SCREEN_OFF_TIMEOUT_VALIDATOR);
            VALIDATORS.put(SCREEN_BRIGHTNESS, SCREEN_BRIGHTNESS_VALIDATOR);
            VALIDATORS.put(SCREEN_BRIGHTNESS_MODE, SCREEN_BRIGHTNESS_MODE_VALIDATOR);
            VALIDATORS.put(MODE_RINGER_STREAMS_AFFECTED, MODE_RINGER_STREAMS_AFFECTED_VALIDATOR);
            VALIDATORS.put(MUTE_STREAMS_AFFECTED, MUTE_STREAMS_AFFECTED_VALIDATOR);
            VALIDATORS.put(VIBRATE_ON, VIBRATE_ON_VALIDATOR);
            VALIDATORS.put(RINGTONE, RINGTONE_VALIDATOR);
            VALIDATORS.put(NOTIFICATION_SOUND, NOTIFICATION_SOUND_VALIDATOR);
            VALIDATORS.put(ALARM_ALERT, ALARM_ALERT_VALIDATOR);
            VALIDATORS.put(TEXT_AUTO_REPLACE, TEXT_AUTO_REPLACE_VALIDATOR);
            VALIDATORS.put(TEXT_AUTO_CAPS, TEXT_AUTO_CAPS_VALIDATOR);
            VALIDATORS.put(TEXT_AUTO_PUNCTUATE, TEXT_AUTO_PUNCTUATE_VALIDATOR);
            VALIDATORS.put(TEXT_SHOW_PASSWORD, TEXT_SHOW_PASSWORD_VALIDATOR);
            VALIDATORS.put(SHOW_GTALK_SERVICE_STATUS, SHOW_GTALK_SERVICE_STATUS_VALIDATOR);
            VALIDATORS.put(WALLPAPER_ACTIVITY, WALLPAPER_ACTIVITY_VALIDATOR);
            VALIDATORS.put(TIME_12_24, TIME_12_24_VALIDATOR);
            VALIDATORS.put(DATE_FORMAT, DATE_FORMAT_VALIDATOR);
            VALIDATORS.put(SETUP_WIZARD_HAS_RUN, SETUP_WIZARD_HAS_RUN_VALIDATOR);
            VALIDATORS.put(ACCELEROMETER_ROTATION, ACCELEROMETER_ROTATION_VALIDATOR);
            VALIDATORS.put(USER_ROTATION, USER_ROTATION_VALIDATOR);
            VALIDATORS.put(DTMF_TONE_WHEN_DIALING, DTMF_TONE_WHEN_DIALING_VALIDATOR);
            VALIDATORS.put(SOUND_EFFECTS_ENABLED, SOUND_EFFECTS_ENABLED_VALIDATOR);
            VALIDATORS.put(HAPTIC_FEEDBACK_ENABLED, HAPTIC_FEEDBACK_ENABLED_VALIDATOR);
            VALIDATORS.put(SHOW_WEB_SUGGESTIONS, SHOW_WEB_SUGGESTIONS_VALIDATOR);
            VALIDATORS.put(WIFI_USE_STATIC_IP, WIFI_USE_STATIC_IP_VALIDATOR);
            VALIDATORS.put(END_BUTTON_BEHAVIOR, END_BUTTON_BEHAVIOR_VALIDATOR);
            VALIDATORS.put(ADVANCED_SETTINGS, ADVANCED_SETTINGS_VALIDATOR);
            VALIDATORS.put(SCREEN_AUTO_BRIGHTNESS_ADJ, SCREEN_AUTO_BRIGHTNESS_ADJ_VALIDATOR);
            VALIDATORS.put(VIBRATE_INPUT_DEVICES, VIBRATE_INPUT_DEVICES_VALIDATOR);
            VALIDATORS.put(VOLUME_MASTER_MUTE, VOLUME_MASTER_MUTE_VALIDATOR);
            VALIDATORS.put(MICROPHONE_MUTE, MICROPHONE_MUTE_VALIDATOR);
            VALIDATORS.put(NOTIFICATIONS_USE_RING_VOLUME, NOTIFICATIONS_USE_RING_VOLUME_VALIDATOR);
            VALIDATORS.put(VIBRATE_IN_SILENT, VIBRATE_IN_SILENT_VALIDATOR);
            VALIDATORS.put(MEDIA_BUTTON_RECEIVER, MEDIA_BUTTON_RECEIVER_VALIDATOR);
            VALIDATORS.put(HIDE_ROTATION_LOCK_TOGGLE_FOR_ACCESSIBILITY,
                    HIDE_ROTATION_LOCK_TOGGLE_FOR_ACCESSIBILITY_VALIDATOR);
            VALIDATORS.put(VIBRATE_WHEN_RINGING, VIBRATE_WHEN_RINGING_VALIDATOR);
            VALIDATORS.put(DTMF_TONE_TYPE_WHEN_DIALING, DTMF_TONE_TYPE_WHEN_DIALING_VALIDATOR);
            VALIDATORS.put(HEARING_AID, HEARING_AID_VALIDATOR);
            VALIDATORS.put(TTY_MODE, TTY_MODE_VALIDATOR);
            VALIDATORS.put(NOTIFICATION_LIGHT_PULSE, NOTIFICATION_LIGHT_PULSE_VALIDATOR);
            VALIDATORS.put(POINTER_LOCATION, POINTER_LOCATION_VALIDATOR);
            VALIDATORS.put(SHOW_TOUCHES, SHOW_TOUCHES_VALIDATOR);
            VALIDATORS.put(WINDOW_ORIENTATION_LISTENER_LOG,
                    WINDOW_ORIENTATION_LISTENER_LOG_VALIDATOR);
            VALIDATORS.put(LOCKSCREEN_SOUNDS_ENABLED, LOCKSCREEN_SOUNDS_ENABLED_VALIDATOR);
            VALIDATORS.put(LOCKSCREEN_DISABLED, LOCKSCREEN_DISABLED_VALIDATOR);
            VALIDATORS.put(SIP_RECEIVE_CALLS, SIP_RECEIVE_CALLS_VALIDATOR);
            VALIDATORS.put(SIP_CALL_OPTIONS, SIP_CALL_OPTIONS_VALIDATOR);
            VALIDATORS.put(SIP_ALWAYS, SIP_ALWAYS_VALIDATOR);
            VALIDATORS.put(SIP_ADDRESS_ONLY, SIP_ADDRESS_ONLY_VALIDATOR);
            VALIDATORS.put(SIP_ASK_ME_EACH_TIME, SIP_ASK_ME_EACH_TIME_VALIDATOR);
            VALIDATORS.put(POINTER_SPEED, POINTER_SPEED_VALIDATOR);
            VALIDATORS.put(LOCK_TO_APP_ENABLED, LOCK_TO_APP_ENABLED_VALIDATOR);
            VALIDATORS.put(EGG_MODE, EGG_MODE_VALIDATOR);
            VALIDATORS.put(WIFI_STATIC_IP, WIFI_STATIC_IP_VALIDATOR);
            VALIDATORS.put(WIFI_STATIC_GATEWAY, WIFI_STATIC_GATEWAY_VALIDATOR);
            VALIDATORS.put(WIFI_STATIC_NETMASK, WIFI_STATIC_NETMASK_VALIDATOR);
            VALIDATORS.put(WIFI_STATIC_DNS1, WIFI_STATIC_DNS1_VALIDATOR);
            VALIDATORS.put(WIFI_STATIC_DNS2, WIFI_STATIC_DNS2_VALIDATOR);
        }

        /**
         * These entries are considered common between the personal and the managed profile,
         * since the managed profile doesn't get to change them.
         */
        private static final Set<String> CLONE_TO_MANAGED_PROFILE = new ArraySet<>();
        static {
            CLONE_TO_MANAGED_PROFILE.add(DATE_FORMAT);
            CLONE_TO_MANAGED_PROFILE.add(HAPTIC_FEEDBACK_ENABLED);
            CLONE_TO_MANAGED_PROFILE.add(SOUND_EFFECTS_ENABLED);
            CLONE_TO_MANAGED_PROFILE.add(TEXT_SHOW_PASSWORD);
            CLONE_TO_MANAGED_PROFILE.add(TIME_12_24);
        }

        /** @hide */
        public static void getCloneToManagedProfileSettings(Set<String> outKeySet) {
            outKeySet.addAll(CLONE_TO_MANAGED_PROFILE);
        }

        /**
         * When to use Wi-Fi calling
         *
         * @see android.telephony.TelephonyManager.WifiCallingChoices
         * @hide
         */
        public static final String WHEN_TO_MAKE_WIFI_CALLS = "when_to_make_wifi_calls";

        // Settings moved to Settings.Secure

        /**
         * @deprecated Use {@link android.provider.Settings.Global#ADB_ENABLED}
         * instead
         */
        @Deprecated
        public static final String ADB_ENABLED = Global.ADB_ENABLED;

        /**
         * @deprecated Use {@link android.provider.Settings.Secure#ANDROID_ID} instead
         */
        @Deprecated
        public static final String ANDROID_ID = Secure.ANDROID_ID;

        /**
         * @deprecated Use {@link android.provider.Settings.Global#BLUETOOTH_ON} instead
         */
        @Deprecated
        public static final String BLUETOOTH_ON = Global.BLUETOOTH_ON;

        /**
         * @deprecated Use {@link android.provider.Settings.Global#DATA_ROAMING} instead
         */
        @Deprecated
        public static final String DATA_ROAMING = Global.DATA_ROAMING;

        /**
         * @deprecated Use {@link android.provider.Settings.Global#DEVICE_PROVISIONED} instead
         */
        @Deprecated
        public static final String DEVICE_PROVISIONED = Global.DEVICE_PROVISIONED;

        /**
         * @deprecated Use {@link android.provider.Settings.Global#HTTP_PROXY} instead
         */
        @Deprecated
        public static final String HTTP_PROXY = Global.HTTP_PROXY;

        /**
         * @deprecated Use {@link android.provider.Settings.Secure#INSTALL_NON_MARKET_APPS} instead
         */
        @Deprecated
        public static final String INSTALL_NON_MARKET_APPS = Secure.INSTALL_NON_MARKET_APPS;

        /**
         * @deprecated Use {@link android.provider.Settings.Secure#LOCATION_PROVIDERS_ALLOWED}
         * instead
         */
        @Deprecated
        public static final String LOCATION_PROVIDERS_ALLOWED = Secure.LOCATION_PROVIDERS_ALLOWED;

        /**
         * @deprecated Use {@link android.provider.Settings.Secure#LOGGING_ID} instead
         */
        @Deprecated
        public static final String LOGGING_ID = Secure.LOGGING_ID;

        /**
         * @deprecated Use {@link android.provider.Settings.Global#NETWORK_PREFERENCE} instead
         */
        @Deprecated
        public static final String NETWORK_PREFERENCE = Global.NETWORK_PREFERENCE;

        /**
         * @deprecated Use {@link android.provider.Settings.Secure#PARENTAL_CONTROL_ENABLED}
         * instead
         */
        @Deprecated
        public static final String PARENTAL_CONTROL_ENABLED = Secure.PARENTAL_CONTROL_ENABLED;

        /**
         * @deprecated Use {@link android.provider.Settings.Secure#PARENTAL_CONTROL_LAST_UPDATE}
         * instead
         */
        @Deprecated
        public static final String PARENTAL_CONTROL_LAST_UPDATE = Secure.PARENTAL_CONTROL_LAST_UPDATE;

        /**
         * @deprecated Use {@link android.provider.Settings.Secure#PARENTAL_CONTROL_REDIRECT_URL}
         * instead
         */
        @Deprecated
        public static final String PARENTAL_CONTROL_REDIRECT_URL =
            Secure.PARENTAL_CONTROL_REDIRECT_URL;

        /**
         * @deprecated Use {@link android.provider.Settings.Secure#SETTINGS_CLASSNAME} instead
         */
        @Deprecated
        public static final String SETTINGS_CLASSNAME = Secure.SETTINGS_CLASSNAME;

        /**
         * @deprecated Use {@link android.provider.Settings.Global#USB_MASS_STORAGE_ENABLED} instead
         */
        @Deprecated
        public static final String USB_MASS_STORAGE_ENABLED = Global.USB_MASS_STORAGE_ENABLED;

        /**
         * @deprecated Use {@link android.provider.Settings.Global#USE_GOOGLE_MAIL} instead
         */
        @Deprecated
        public static final String USE_GOOGLE_MAIL = Global.USE_GOOGLE_MAIL;

       /**
         * @deprecated Use
         * {@link android.provider.Settings.Global#WIFI_MAX_DHCP_RETRY_COUNT} instead
         */
        @Deprecated
        public static final String WIFI_MAX_DHCP_RETRY_COUNT = Global.WIFI_MAX_DHCP_RETRY_COUNT;

        /**
         * @deprecated Use
         * {@link android.provider.Settings.Global#WIFI_MOBILE_DATA_TRANSITION_WAKELOCK_TIMEOUT_MS} instead
         */
        @Deprecated
        public static final String WIFI_MOBILE_DATA_TRANSITION_WAKELOCK_TIMEOUT_MS =
                Global.WIFI_MOBILE_DATA_TRANSITION_WAKELOCK_TIMEOUT_MS;

        /**
         * @deprecated Use
         * {@link android.provider.Settings.Global#WIFI_NETWORKS_AVAILABLE_NOTIFICATION_ON} instead
         */
        @Deprecated
        public static final String WIFI_NETWORKS_AVAILABLE_NOTIFICATION_ON =
                Global.WIFI_NETWORKS_AVAILABLE_NOTIFICATION_ON;

        /**
         * @deprecated Use
         * {@link android.provider.Settings.Global#WIFI_NETWORKS_AVAILABLE_REPEAT_DELAY} instead
         */
        @Deprecated
        public static final String WIFI_NETWORKS_AVAILABLE_REPEAT_DELAY =
                Global.WIFI_NETWORKS_AVAILABLE_REPEAT_DELAY;

        /**
         * @deprecated Use {@link android.provider.Settings.Global#WIFI_NUM_OPEN_NETWORKS_KEPT}
         * instead
         */
        @Deprecated
        public static final String WIFI_NUM_OPEN_NETWORKS_KEPT = Global.WIFI_NUM_OPEN_NETWORKS_KEPT;

        /**
         * @deprecated Use {@link android.provider.Settings.Global#WIFI_ON} instead
         */
        @Deprecated
        public static final String WIFI_ON = Global.WIFI_ON;

        /**
         * @deprecated Use
         * {@link android.provider.Settings.Secure#WIFI_WATCHDOG_ACCEPTABLE_PACKET_LOSS_PERCENTAGE}
         * instead
         */
        @Deprecated
        public static final String WIFI_WATCHDOG_ACCEPTABLE_PACKET_LOSS_PERCENTAGE =
                Secure.WIFI_WATCHDOG_ACCEPTABLE_PACKET_LOSS_PERCENTAGE;

        /**
         * @deprecated Use {@link android.provider.Settings.Secure#WIFI_WATCHDOG_AP_COUNT} instead
         */
        @Deprecated
        public static final String WIFI_WATCHDOG_AP_COUNT = Secure.WIFI_WATCHDOG_AP_COUNT;

        /**
         * @deprecated Use
         * {@link android.provider.Settings.Secure#WIFI_WATCHDOG_BACKGROUND_CHECK_DELAY_MS} instead
         */
        @Deprecated
        public static final String WIFI_WATCHDOG_BACKGROUND_CHECK_DELAY_MS =
                Secure.WIFI_WATCHDOG_BACKGROUND_CHECK_DELAY_MS;

        /**
         * @deprecated Use
         * {@link android.provider.Settings.Secure#WIFI_WATCHDOG_BACKGROUND_CHECK_ENABLED} instead
         */
        @Deprecated
        public static final String WIFI_WATCHDOG_BACKGROUND_CHECK_ENABLED =
                Secure.WIFI_WATCHDOG_BACKGROUND_CHECK_ENABLED;

        /**
         * @deprecated Use
         * {@link android.provider.Settings.Secure#WIFI_WATCHDOG_BACKGROUND_CHECK_TIMEOUT_MS}
         * instead
         */
        @Deprecated
        public static final String WIFI_WATCHDOG_BACKGROUND_CHECK_TIMEOUT_MS =
                Secure.WIFI_WATCHDOG_BACKGROUND_CHECK_TIMEOUT_MS;

        /**
         * @deprecated Use
         * {@link android.provider.Settings.Secure#WIFI_WATCHDOG_INITIAL_IGNORED_PING_COUNT} instead
         */
        @Deprecated
        public static final String WIFI_WATCHDOG_INITIAL_IGNORED_PING_COUNT =
            Secure.WIFI_WATCHDOG_INITIAL_IGNORED_PING_COUNT;

        /**
         * @deprecated Use {@link android.provider.Settings.Secure#WIFI_WATCHDOG_MAX_AP_CHECKS}
         * instead
         */
        @Deprecated
        public static final String WIFI_WATCHDOG_MAX_AP_CHECKS = Secure.WIFI_WATCHDOG_MAX_AP_CHECKS;

        /**
         * @deprecated Use {@link android.provider.Settings.Global#WIFI_WATCHDOG_ON} instead
         */
        @Deprecated
        public static final String WIFI_WATCHDOG_ON = Global.WIFI_WATCHDOG_ON;

        /**
         * @deprecated Use {@link android.provider.Settings.Secure#WIFI_WATCHDOG_PING_COUNT} instead
         */
        @Deprecated
        public static final String WIFI_WATCHDOG_PING_COUNT = Secure.WIFI_WATCHDOG_PING_COUNT;

        /**
         * @deprecated Use {@link android.provider.Settings.Secure#WIFI_WATCHDOG_PING_DELAY_MS}
         * instead
         */
        @Deprecated
        public static final String WIFI_WATCHDOG_PING_DELAY_MS = Secure.WIFI_WATCHDOG_PING_DELAY_MS;

        /**
         * @deprecated Use {@link android.provider.Settings.Secure#WIFI_WATCHDOG_PING_TIMEOUT_MS}
         * instead
         */
        @Deprecated
        public static final String WIFI_WATCHDOG_PING_TIMEOUT_MS =
            Secure.WIFI_WATCHDOG_PING_TIMEOUT_MS;

        /**
         * An app can use this method to check if it is currently allowed to write or modify system
         * settings. In order to gain write access to the system settings, an app must declare the
         * {@link android.Manifest.permission#WRITE_SETTINGS} permission in its manifest. If it is
         * currently disallowed, it can prompt the user to grant it this capability through a
         * management UI by sending an Intent with action
         * {@link android.provider.Settings#ACTION_MANAGE_WRITE_SETTINGS}.
         *
         * @param context A context
         * @return true if the calling app can write to system settings, false otherwise
         */
        public static boolean canWrite(Context context) {
            int uid = Binder.getCallingUid();
            return isCallingPackageAllowedToWriteSettings(context, uid, getPackageNameForUid(
                    context, uid), false);
        }
    }

    /**
     * Secure system settings, containing system preferences that applications
     * can read but are not allowed to write.  These are for preferences that
     * the user must explicitly modify through the system UI or specialized
     * APIs for those values, not modified directly by applications.
     */
    public static final class Secure extends NameValueTable {
        public static final String SYS_PROP_SETTING_VERSION = "sys.settings_secure_version";

        /**
         * The content:// style URL for this table
         */
        public static final Uri CONTENT_URI =
            Uri.parse("content://" + AUTHORITY + "/secure");

        // Populated lazily, guarded by class object:
        private static final NameValueCache sNameValueCache = new NameValueCache(
                SYS_PROP_SETTING_VERSION,
                CONTENT_URI,
                CALL_METHOD_GET_SECURE,
                CALL_METHOD_PUT_SECURE);

        private static ILockSettings sLockSettings = null;

        private static boolean sIsSystemProcess;
        private static final HashSet<String> MOVED_TO_LOCK_SETTINGS;
        private static final HashSet<String> MOVED_TO_GLOBAL;
        static {
            MOVED_TO_LOCK_SETTINGS = new HashSet<String>(3);
            MOVED_TO_LOCK_SETTINGS.add(Secure.LOCK_PATTERN_ENABLED);
            MOVED_TO_LOCK_SETTINGS.add(Secure.LOCK_PATTERN_VISIBLE);
            MOVED_TO_LOCK_SETTINGS.add(Secure.LOCK_PATTERN_TACTILE_FEEDBACK_ENABLED);

            MOVED_TO_GLOBAL = new HashSet<String>();
            MOVED_TO_GLOBAL.add(Settings.Global.ADB_ENABLED);
            MOVED_TO_GLOBAL.add(Settings.Global.ASSISTED_GPS_ENABLED);
            MOVED_TO_GLOBAL.add(Settings.Global.BLUETOOTH_ON);
            MOVED_TO_GLOBAL.add(Settings.Global.BUGREPORT_IN_POWER_MENU);
            MOVED_TO_GLOBAL.add(Settings.Global.CDMA_CELL_BROADCAST_SMS);
            MOVED_TO_GLOBAL.add(Settings.Global.CDMA_ROAMING_MODE);
            MOVED_TO_GLOBAL.add(Settings.Global.CDMA_SUBSCRIPTION_MODE);
            MOVED_TO_GLOBAL.add(Settings.Global.DATA_ACTIVITY_TIMEOUT_MOBILE);
            MOVED_TO_GLOBAL.add(Settings.Global.DATA_ACTIVITY_TIMEOUT_WIFI);
            MOVED_TO_GLOBAL.add(Settings.Global.DATA_ROAMING);
            MOVED_TO_GLOBAL.add(Settings.Global.DEVELOPMENT_SETTINGS_ENABLED);
            MOVED_TO_GLOBAL.add(Settings.Global.DEVICE_PROVISIONED);
            MOVED_TO_GLOBAL.add(Settings.Global.DISPLAY_DENSITY_FORCED);
            MOVED_TO_GLOBAL.add(Settings.Global.DISPLAY_SIZE_FORCED);
            MOVED_TO_GLOBAL.add(Settings.Global.DOWNLOAD_MAX_BYTES_OVER_MOBILE);
            MOVED_TO_GLOBAL.add(Settings.Global.DOWNLOAD_RECOMMENDED_MAX_BYTES_OVER_MOBILE);
            MOVED_TO_GLOBAL.add(Settings.Global.MOBILE_DATA);
            MOVED_TO_GLOBAL.add(Settings.Global.NETSTATS_DEV_BUCKET_DURATION);
            MOVED_TO_GLOBAL.add(Settings.Global.NETSTATS_DEV_DELETE_AGE);
            MOVED_TO_GLOBAL.add(Settings.Global.NETSTATS_DEV_PERSIST_BYTES);
            MOVED_TO_GLOBAL.add(Settings.Global.NETSTATS_DEV_ROTATE_AGE);
            MOVED_TO_GLOBAL.add(Settings.Global.NETSTATS_ENABLED);
            MOVED_TO_GLOBAL.add(Settings.Global.NETSTATS_GLOBAL_ALERT_BYTES);
            MOVED_TO_GLOBAL.add(Settings.Global.NETSTATS_POLL_INTERVAL);
            MOVED_TO_GLOBAL.add(Settings.Global.NETSTATS_SAMPLE_ENABLED);
            MOVED_TO_GLOBAL.add(Settings.Global.NETSTATS_TIME_CACHE_MAX_AGE);
            MOVED_TO_GLOBAL.add(Settings.Global.NETSTATS_UID_BUCKET_DURATION);
            MOVED_TO_GLOBAL.add(Settings.Global.NETSTATS_UID_DELETE_AGE);
            MOVED_TO_GLOBAL.add(Settings.Global.NETSTATS_UID_PERSIST_BYTES);
            MOVED_TO_GLOBAL.add(Settings.Global.NETSTATS_UID_ROTATE_AGE);
            MOVED_TO_GLOBAL.add(Settings.Global.NETSTATS_UID_TAG_BUCKET_DURATION);
            MOVED_TO_GLOBAL.add(Settings.Global.NETSTATS_UID_TAG_DELETE_AGE);
            MOVED_TO_GLOBAL.add(Settings.Global.NETSTATS_UID_TAG_PERSIST_BYTES);
            MOVED_TO_GLOBAL.add(Settings.Global.NETSTATS_UID_TAG_ROTATE_AGE);
            MOVED_TO_GLOBAL.add(Settings.Global.NETWORK_PREFERENCE);
            MOVED_TO_GLOBAL.add(Settings.Global.NITZ_UPDATE_DIFF);
            MOVED_TO_GLOBAL.add(Settings.Global.NITZ_UPDATE_SPACING);
            MOVED_TO_GLOBAL.add(Settings.Global.NTP_SERVER);
            MOVED_TO_GLOBAL.add(Settings.Global.NTP_TIMEOUT);
            MOVED_TO_GLOBAL.add(Settings.Global.PDP_WATCHDOG_ERROR_POLL_COUNT);
            MOVED_TO_GLOBAL.add(Settings.Global.PDP_WATCHDOG_LONG_POLL_INTERVAL_MS);
            MOVED_TO_GLOBAL.add(Settings.Global.PDP_WATCHDOG_MAX_PDP_RESET_FAIL_COUNT);
            MOVED_TO_GLOBAL.add(Settings.Global.PDP_WATCHDOG_POLL_INTERVAL_MS);
            MOVED_TO_GLOBAL.add(Settings.Global.PDP_WATCHDOG_TRIGGER_PACKET_COUNT);
            MOVED_TO_GLOBAL.add(Settings.Global.SAMPLING_PROFILER_MS);
            MOVED_TO_GLOBAL.add(Settings.Global.SETUP_PREPAID_DATA_SERVICE_URL);
            MOVED_TO_GLOBAL.add(Settings.Global.SETUP_PREPAID_DETECTION_REDIR_HOST);
            MOVED_TO_GLOBAL.add(Settings.Global.SETUP_PREPAID_DETECTION_TARGET_URL);
            MOVED_TO_GLOBAL.add(Settings.Global.TETHER_DUN_APN);
            MOVED_TO_GLOBAL.add(Settings.Global.TETHER_DUN_REQUIRED);
            MOVED_TO_GLOBAL.add(Settings.Global.TETHER_SUPPORTED);
            MOVED_TO_GLOBAL.add(Settings.Global.USB_MASS_STORAGE_ENABLED);
            MOVED_TO_GLOBAL.add(Settings.Global.USE_GOOGLE_MAIL);
            MOVED_TO_GLOBAL.add(Settings.Global.WIFI_COUNTRY_CODE);
            MOVED_TO_GLOBAL.add(Settings.Global.WIFI_FRAMEWORK_SCAN_INTERVAL_MS);
            MOVED_TO_GLOBAL.add(Settings.Global.WIFI_FREQUENCY_BAND);
            MOVED_TO_GLOBAL.add(Settings.Global.WIFI_IDLE_MS);
            MOVED_TO_GLOBAL.add(Settings.Global.WIFI_MAX_DHCP_RETRY_COUNT);
            MOVED_TO_GLOBAL.add(Settings.Global.WIFI_MOBILE_DATA_TRANSITION_WAKELOCK_TIMEOUT_MS);
            MOVED_TO_GLOBAL.add(Settings.Global.WIFI_NETWORKS_AVAILABLE_NOTIFICATION_ON);
            MOVED_TO_GLOBAL.add(Settings.Global.WIFI_NETWORKS_AVAILABLE_REPEAT_DELAY);
            MOVED_TO_GLOBAL.add(Settings.Global.WIFI_NUM_OPEN_NETWORKS_KEPT);
            MOVED_TO_GLOBAL.add(Settings.Global.WIFI_ON);
            MOVED_TO_GLOBAL.add(Settings.Global.WIFI_P2P_DEVICE_NAME);
            MOVED_TO_GLOBAL.add(Settings.Global.WIFI_SAVED_STATE);
            MOVED_TO_GLOBAL.add(Settings.Global.WIFI_SUPPLICANT_SCAN_INTERVAL_MS);
            MOVED_TO_GLOBAL.add(Settings.Global.WIFI_SUSPEND_OPTIMIZATIONS_ENABLED);
            MOVED_TO_GLOBAL.add(Settings.Global.WIFI_ENHANCED_AUTO_JOIN);
            MOVED_TO_GLOBAL.add(Settings.Global.WIFI_NETWORK_SHOW_RSSI);
            MOVED_TO_GLOBAL.add(Settings.Global.WIFI_WATCHDOG_ON);
            MOVED_TO_GLOBAL.add(Settings.Global.WIFI_WATCHDOG_POOR_NETWORK_TEST_ENABLED);
            MOVED_TO_GLOBAL.add(Settings.Global.WIMAX_NETWORKS_AVAILABLE_NOTIFICATION_ON);
            MOVED_TO_GLOBAL.add(Settings.Global.PACKAGE_VERIFIER_ENABLE);
            MOVED_TO_GLOBAL.add(Settings.Global.PACKAGE_VERIFIER_TIMEOUT);
            MOVED_TO_GLOBAL.add(Settings.Global.PACKAGE_VERIFIER_DEFAULT_RESPONSE);
            MOVED_TO_GLOBAL.add(Settings.Global.DATA_STALL_ALARM_NON_AGGRESSIVE_DELAY_IN_MS);
            MOVED_TO_GLOBAL.add(Settings.Global.DATA_STALL_ALARM_AGGRESSIVE_DELAY_IN_MS);
            MOVED_TO_GLOBAL.add(Settings.Global.GPRS_REGISTER_CHECK_PERIOD_MS);
            MOVED_TO_GLOBAL.add(Settings.Global.WTF_IS_FATAL);
            MOVED_TO_GLOBAL.add(Settings.Global.BATTERY_DISCHARGE_DURATION_THRESHOLD);
            MOVED_TO_GLOBAL.add(Settings.Global.BATTERY_DISCHARGE_THRESHOLD);
            MOVED_TO_GLOBAL.add(Settings.Global.SEND_ACTION_APP_ERROR);
            MOVED_TO_GLOBAL.add(Settings.Global.DROPBOX_AGE_SECONDS);
            MOVED_TO_GLOBAL.add(Settings.Global.DROPBOX_MAX_FILES);
            MOVED_TO_GLOBAL.add(Settings.Global.DROPBOX_QUOTA_KB);
            MOVED_TO_GLOBAL.add(Settings.Global.DROPBOX_QUOTA_PERCENT);
            MOVED_TO_GLOBAL.add(Settings.Global.DROPBOX_RESERVE_PERCENT);
            MOVED_TO_GLOBAL.add(Settings.Global.DROPBOX_TAG_PREFIX);
            MOVED_TO_GLOBAL.add(Settings.Global.ERROR_LOGCAT_PREFIX);
            MOVED_TO_GLOBAL.add(Settings.Global.SYS_FREE_STORAGE_LOG_INTERVAL);
            MOVED_TO_GLOBAL.add(Settings.Global.DISK_FREE_CHANGE_REPORTING_THRESHOLD);
            MOVED_TO_GLOBAL.add(Settings.Global.SYS_STORAGE_THRESHOLD_PERCENTAGE);
            MOVED_TO_GLOBAL.add(Settings.Global.SYS_STORAGE_THRESHOLD_MAX_BYTES);
            MOVED_TO_GLOBAL.add(Settings.Global.SYS_STORAGE_FULL_THRESHOLD_BYTES);
            MOVED_TO_GLOBAL.add(Settings.Global.SYNC_MAX_RETRY_DELAY_IN_SECONDS);
            MOVED_TO_GLOBAL.add(Settings.Global.CONNECTIVITY_CHANGE_DELAY);
            MOVED_TO_GLOBAL.add(Settings.Global.CAPTIVE_PORTAL_DETECTION_ENABLED);
            MOVED_TO_GLOBAL.add(Settings.Global.CAPTIVE_PORTAL_SERVER);
            MOVED_TO_GLOBAL.add(Settings.Global.NSD_ON);
            MOVED_TO_GLOBAL.add(Settings.Global.SET_INSTALL_LOCATION);
            MOVED_TO_GLOBAL.add(Settings.Global.DEFAULT_INSTALL_LOCATION);
            MOVED_TO_GLOBAL.add(Settings.Global.INET_CONDITION_DEBOUNCE_UP_DELAY);
            MOVED_TO_GLOBAL.add(Settings.Global.INET_CONDITION_DEBOUNCE_DOWN_DELAY);
            MOVED_TO_GLOBAL.add(Settings.Global.READ_EXTERNAL_STORAGE_ENFORCED_DEFAULT);
            MOVED_TO_GLOBAL.add(Settings.Global.HTTP_PROXY);
            MOVED_TO_GLOBAL.add(Settings.Global.GLOBAL_HTTP_PROXY_HOST);
            MOVED_TO_GLOBAL.add(Settings.Global.GLOBAL_HTTP_PROXY_PORT);
            MOVED_TO_GLOBAL.add(Settings.Global.GLOBAL_HTTP_PROXY_EXCLUSION_LIST);
            MOVED_TO_GLOBAL.add(Settings.Global.SET_GLOBAL_HTTP_PROXY);
            MOVED_TO_GLOBAL.add(Settings.Global.DEFAULT_DNS_SERVER);
            MOVED_TO_GLOBAL.add(Settings.Global.PREFERRED_NETWORK_MODE);
            MOVED_TO_GLOBAL.add(Settings.Global.WEBVIEW_DATA_REDUCTION_PROXY_KEY);
        }

        /**
         * Put a delimited list as a string
         * @param resolver to access the database with
         * @param name to store
         * @param delimiter to split
         * @param list to join and store
         * @hide
         */
        public static void putListAsDelimitedString(ContentResolver resolver, String name,
                                                    String delimiter, List<String> list) {
            String store = TextUtils.join(delimiter, list);
            putString(resolver, name, store);
        }

        /**
         * Get a delimited string returned as a list
         * @param resolver to access the database with
         * @param name to store
         * @param delimiter to split the list with
         * @return list of strings for a specific Settings.Secure item
         * @hide
         */
        public static List<String> getDelimitedStringAsList(ContentResolver resolver, String name,
                                                            String delimiter) {
            String baseString = getString(resolver, name);
            List<String> list = new ArrayList<String>();
            if (!TextUtils.isEmpty(baseString)) {
                final String[] array = TextUtils.split(baseString, Pattern.quote(delimiter));
                for (String item : array) {
                    if (TextUtils.isEmpty(item)) {
                        continue;
                    }
                    list.add(item);
                }
            }
            return list;
        }

        /** @hide */
        public static void getMovedToGlobalSettings(Set<String> outKeySet) {
            outKeySet.addAll(MOVED_TO_GLOBAL);
        }

        /**
         * Look up a name in the database.
         * @param resolver to access the database with
         * @param name to look up in the table
         * @return the corresponding value, or null if not present
         */
        public static String getString(ContentResolver resolver, String name) {
            return getStringForUser(resolver, name, UserHandle.myUserId());
        }

        /** @hide */
        public static String getStringForUser(ContentResolver resolver, String name,
                int userHandle) {
            if (MOVED_TO_GLOBAL.contains(name)) {
                Log.w(TAG, "Setting " + name + " has moved from android.provider.Settings.Secure"
                        + " to android.provider.Settings.Global.");
                return Global.getStringForUser(resolver, name, userHandle);
            }

            if (MOVED_TO_LOCK_SETTINGS.contains(name)) {
                synchronized (Secure.class) {
                    if (sLockSettings == null) {
                        sLockSettings = ILockSettings.Stub.asInterface(
                                (IBinder) ServiceManager.getService("lock_settings"));
                        sIsSystemProcess = Process.myUid() == Process.SYSTEM_UID;
                    }
                }
                if (sLockSettings != null && !sIsSystemProcess) {
                    // No context; use the ActivityThread's context as an approximation for
                    // determining the target API level.
                    Application application = ActivityThread.currentApplication();

                    boolean isPreMnc = application != null
                            && application.getApplicationInfo() != null
                            && application.getApplicationInfo().targetSdkVersion
                            <= VERSION_CODES.LOLLIPOP_MR1;
                    if (isPreMnc) {
                        try {
                            return sLockSettings.getString(name, "0", userHandle);
                        } catch (RemoteException re) {
                            // Fall through
                        }
                    } else {
                        throw new SecurityException("Settings.Secure." + name
                                + " is deprecated and no longer accessible."
                                + " See API documentation for potential replacements.");
                    }
                }
            }

            return sNameValueCache.getStringForUser(resolver, name, userHandle);
        }

        /**
         * Store a name/value pair into the database.
         * @param resolver to access the database with
         * @param name to store
         * @param value to associate with the name
         * @return true if the value was set, false on database errors
         */
        public static boolean putString(ContentResolver resolver, String name, String value) {
            return putStringForUser(resolver, name, value, UserHandle.myUserId());
        }

        /** @hide */
        public static boolean putStringForUser(ContentResolver resolver, String name, String value,
                int userHandle) {
            if (LOCATION_MODE.equals(name)) {
                // HACK ALERT: temporary hack to work around b/10491283.
                // TODO: once b/10491283 fixed, remove this hack
                return setLocationModeForUser(resolver, Integer.parseInt(value), userHandle);
            }
            if (MOVED_TO_GLOBAL.contains(name)) {
                Log.w(TAG, "Setting " + name + " has moved from android.provider.Settings.System"
                        + " to android.provider.Settings.Global");
                return Global.putStringForUser(resolver, name, value, userHandle);
            }
            return sNameValueCache.putStringForUser(resolver, name, value, userHandle);
        }

        /**
         * Construct the content URI for a particular name/value pair,
         * useful for monitoring changes with a ContentObserver.
         * @param name to look up in the table
         * @return the corresponding content URI, or null if not present
         */
        public static Uri getUriFor(String name) {
            if (MOVED_TO_GLOBAL.contains(name)) {
                Log.w(TAG, "Setting " + name + " has moved from android.provider.Settings.Secure"
                        + " to android.provider.Settings.Global, returning global URI.");
                return Global.getUriFor(Global.CONTENT_URI, name);
            }
            return getUriFor(CONTENT_URI, name);
        }

        /**
         * Convenience function for retrieving a single secure settings value
         * as an integer.  Note that internally setting values are always
         * stored as strings; this function converts the string to an integer
         * for you.  The default value will be returned if the setting is
         * not defined or not an integer.
         *
         * @param cr The ContentResolver to access.
         * @param name The name of the setting to retrieve.
         * @param def Value to return if the setting is not defined.
         *
         * @return The setting's current value, or 'def' if it is not defined
         * or not a valid integer.
         */
        public static int getInt(ContentResolver cr, String name, int def) {
            return getIntForUser(cr, name, def, UserHandle.myUserId());
        }

        /** @hide */
        public static int getIntForUser(ContentResolver cr, String name, int def, int userHandle) {
            if (LOCATION_MODE.equals(name)) {
                // HACK ALERT: temporary hack to work around b/10491283.
                // TODO: once b/10491283 fixed, remove this hack
                return getLocationModeForUser(cr, userHandle);
            }
            String v = getStringForUser(cr, name, userHandle);
            try {
                return v != null ? Integer.parseInt(v) : def;
            } catch (NumberFormatException e) {
                return def;
            }
        }

        /**
         * Convenience function for retrieving a single secure settings value
         * as an integer.  Note that internally setting values are always
         * stored as strings; this function converts the string to an integer
         * for you.
         * <p>
         * This version does not take a default value.  If the setting has not
         * been set, or the string value is not a number,
         * it throws {@link SettingNotFoundException}.
         *
         * @param cr The ContentResolver to access.
         * @param name The name of the setting to retrieve.
         *
         * @throws SettingNotFoundException Thrown if a setting by the given
         * name can't be found or the setting value is not an integer.
         *
         * @return The setting's current value.
         */
        public static int getInt(ContentResolver cr, String name)
                throws SettingNotFoundException {
            return getIntForUser(cr, name, UserHandle.myUserId());
        }

        /** @hide */
        public static int getIntForUser(ContentResolver cr, String name, int userHandle)
                throws SettingNotFoundException {
            if (LOCATION_MODE.equals(name)) {
                // HACK ALERT: temporary hack to work around b/10491283.
                // TODO: once b/10491283 fixed, remove this hack
                return getLocationModeForUser(cr, userHandle);
            }
            String v = getStringForUser(cr, name, userHandle);
            try {
                return Integer.parseInt(v);
            } catch (NumberFormatException e) {
                throw new SettingNotFoundException(name);
            }
        }

        /**
         * Convenience function for updating a single settings value as an
         * integer. This will either create a new entry in the table if the
         * given name does not exist, or modify the value of the existing row
         * with that name.  Note that internally setting values are always
         * stored as strings, so this function converts the given value to a
         * string before storing it.
         *
         * @param cr The ContentResolver to access.
         * @param name The name of the setting to modify.
         * @param value The new value for the setting.
         * @return true if the value was set, false on database errors
         */
        public static boolean putInt(ContentResolver cr, String name, int value) {
            return putIntForUser(cr, name, value, UserHandle.myUserId());
        }

        /** @hide */
        public static boolean putIntForUser(ContentResolver cr, String name, int value,
                int userHandle) {
            return putStringForUser(cr, name, Integer.toString(value), userHandle);
        }

        /**
         * Convenience function for retrieving a single secure settings value
         * as a {@code long}.  Note that internally setting values are always
         * stored as strings; this function converts the string to a {@code long}
         * for you.  The default value will be returned if the setting is
         * not defined or not a {@code long}.
         *
         * @param cr The ContentResolver to access.
         * @param name The name of the setting to retrieve.
         * @param def Value to return if the setting is not defined.
         *
         * @return The setting's current value, or 'def' if it is not defined
         * or not a valid {@code long}.
         */
        public static long getLong(ContentResolver cr, String name, long def) {
            return getLongForUser(cr, name, def, UserHandle.myUserId());
        }

        /** @hide */
        public static long getLongForUser(ContentResolver cr, String name, long def,
                int userHandle) {
            String valString = getStringForUser(cr, name, userHandle);
            long value;
            try {
                value = valString != null ? Long.parseLong(valString) : def;
            } catch (NumberFormatException e) {
                value = def;
            }
            return value;
        }

        /**
         * Convenience function for retrieving a single secure settings value
         * as a {@code long}.  Note that internally setting values are always
         * stored as strings; this function converts the string to a {@code long}
         * for you.
         * <p>
         * This version does not take a default value.  If the setting has not
         * been set, or the string value is not a number,
         * it throws {@link SettingNotFoundException}.
         *
         * @param cr The ContentResolver to access.
         * @param name The name of the setting to retrieve.
         *
         * @return The setting's current value.
         * @throws SettingNotFoundException Thrown if a setting by the given
         * name can't be found or the setting value is not an integer.
         */
        public static long getLong(ContentResolver cr, String name)
                throws SettingNotFoundException {
            return getLongForUser(cr, name, UserHandle.myUserId());
        }

        /** @hide */
        public static long getLongForUser(ContentResolver cr, String name, int userHandle)
                throws SettingNotFoundException {
            String valString = getStringForUser(cr, name, userHandle);
            try {
                return Long.parseLong(valString);
            } catch (NumberFormatException e) {
                throw new SettingNotFoundException(name);
            }
        }

        /**
         * Convenience function for updating a secure settings value as a long
         * integer. This will either create a new entry in the table if the
         * given name does not exist, or modify the value of the existing row
         * with that name.  Note that internally setting values are always
         * stored as strings, so this function converts the given value to a
         * string before storing it.
         *
         * @param cr The ContentResolver to access.
         * @param name The name of the setting to modify.
         * @param value The new value for the setting.
         * @return true if the value was set, false on database errors
         */
        public static boolean putLong(ContentResolver cr, String name, long value) {
            return putLongForUser(cr, name, value, UserHandle.myUserId());
        }

        /** @hide */
        public static boolean putLongForUser(ContentResolver cr, String name, long value,
                int userHandle) {
            return putStringForUser(cr, name, Long.toString(value), userHandle);
        }

        /**
         * Convenience function for retrieving a single secure settings value
         * as a floating point number.  Note that internally setting values are
         * always stored as strings; this function converts the string to an
         * float for you. The default value will be returned if the setting
         * is not defined or not a valid float.
         *
         * @param cr The ContentResolver to access.
         * @param name The name of the setting to retrieve.
         * @param def Value to return if the setting is not defined.
         *
         * @return The setting's current value, or 'def' if it is not defined
         * or not a valid float.
         */
        public static float getFloat(ContentResolver cr, String name, float def) {
            return getFloatForUser(cr, name, def, UserHandle.myUserId());
        }

        /** @hide */
        public static float getFloatForUser(ContentResolver cr, String name, float def,
                int userHandle) {
            String v = getStringForUser(cr, name, userHandle);
            try {
                return v != null ? Float.parseFloat(v) : def;
            } catch (NumberFormatException e) {
                return def;
            }
        }

        /**
         * Convenience function for retrieving a single secure settings value
         * as a float.  Note that internally setting values are always
         * stored as strings; this function converts the string to a float
         * for you.
         * <p>
         * This version does not take a default value.  If the setting has not
         * been set, or the string value is not a number,
         * it throws {@link SettingNotFoundException}.
         *
         * @param cr The ContentResolver to access.
         * @param name The name of the setting to retrieve.
         *
         * @throws SettingNotFoundException Thrown if a setting by the given
         * name can't be found or the setting value is not a float.
         *
         * @return The setting's current value.
         */
        public static float getFloat(ContentResolver cr, String name)
                throws SettingNotFoundException {
            return getFloatForUser(cr, name, UserHandle.myUserId());
        }

        /** @hide */
        public static float getFloatForUser(ContentResolver cr, String name, int userHandle)
                throws SettingNotFoundException {
            String v = getStringForUser(cr, name, userHandle);
            if (v == null) {
                throw new SettingNotFoundException(name);
            }
            try {
                return Float.parseFloat(v);
            } catch (NumberFormatException e) {
                throw new SettingNotFoundException(name);
            }
        }

        /**
         * Convenience function for updating a single settings value as a
         * floating point number. This will either create a new entry in the
         * table if the given name does not exist, or modify the value of the
         * existing row with that name.  Note that internally setting values
         * are always stored as strings, so this function converts the given
         * value to a string before storing it.
         *
         * @param cr The ContentResolver to access.
         * @param name The name of the setting to modify.
         * @param value The new value for the setting.
         * @return true if the value was set, false on database errors
         */
        public static boolean putFloat(ContentResolver cr, String name, float value) {
            return putFloatForUser(cr, name, value, UserHandle.myUserId());
        }

        /** @hide */
        public static boolean putFloatForUser(ContentResolver cr, String name, float value,
                int userHandle) {
            return putStringForUser(cr, name, Float.toString(value), userHandle);
        }

        /**
         * @deprecated Use {@link android.provider.Settings.Global#DEVELOPMENT_SETTINGS_ENABLED}
         * instead
         */
        @Deprecated
        public static final String DEVELOPMENT_SETTINGS_ENABLED =
                Global.DEVELOPMENT_SETTINGS_ENABLED;

        /**
         * When the user has enable the option to have a "bug report" command
         * in the power menu.
         * @deprecated Use {@link android.provider.Settings.Global#BUGREPORT_IN_POWER_MENU} instead
         * @hide
         */
        @Deprecated
        public static final String BUGREPORT_IN_POWER_MENU = "bugreport_in_power_menu";

        /**
         * @deprecated Use {@link android.provider.Settings.Global#ADB_ENABLED} instead
         */
        @Deprecated
        public static final String ADB_ENABLED = Global.ADB_ENABLED;

        /**
         * Whether to display the ADB notification.
         * @hide
         */
        public static final String ADB_NOTIFY = "adb_notify";

        /**
         * The TCP/IP port to run ADB on, or -1 for USB
         * @hide
         */
        public static final String ADB_PORT = "adb_port";

        /**
         * The hostname for this device
         * @hide
         */
        public static final String DEVICE_HOSTNAME = "device_hostname";

        /**
         * Setting to allow mock locations and location provider status to be injected into the
         * LocationManager service for testing purposes during application development.  These
         * locations and status values  override actual location and status information generated
         * by network, gps, or other location providers.
         *
         * @deprecated This settings is not used anymore.
         */
        @Deprecated
        public static final String ALLOW_MOCK_LOCATION = "mock_location";

        /**
         * A 64-bit number (as a hex string) that is randomly
         * generated when the user first sets up the device and should remain
         * constant for the lifetime of the user's device. The value may
         * change if a factory reset is performed on the device.
         * <p class="note"><strong>Note:</strong> When a device has <a
         * href="{@docRoot}about/versions/android-4.2.html#MultipleUsers">multiple users</a>
         * (available on certain devices running Android 4.2 or higher), each user appears as a
         * completely separate device, so the {@code ANDROID_ID} value is unique to each
         * user.</p>
         */
        public static final String ANDROID_ID = "android_id";

        /**
         * @deprecated Use {@link android.provider.Settings.Global#BLUETOOTH_ON} instead
         */
        @Deprecated
        public static final String BLUETOOTH_ON = Global.BLUETOOTH_ON;

        /**
         * @deprecated Use {@link android.provider.Settings.Global#DATA_ROAMING} instead
         */
        @Deprecated
        public static final String DATA_ROAMING = Global.DATA_ROAMING;

        /**
         * Setting to record the input method used by default, holding the ID
         * of the desired method.
         */
        public static final String DEFAULT_INPUT_METHOD = "default_input_method";

        /**
         * Setting to record the input method subtype used by default, holding the ID
         * of the desired method.
         */
        public static final String SELECTED_INPUT_METHOD_SUBTYPE =
                "selected_input_method_subtype";

        /**
         * Setting to record the history of input method subtype, holding the pair of ID of IME
         * and its last used subtype.
         * @hide
         */
        public static final String INPUT_METHODS_SUBTYPE_HISTORY =
                "input_methods_subtype_history";

        /**
         * Setting to record the visibility of input method selector
         */
        public static final String INPUT_METHOD_SELECTOR_VISIBILITY =
                "input_method_selector_visibility";

        /**
         * The currently selected voice interaction service flattened ComponentName.
         * @hide
         */
        public static final String VOICE_INTERACTION_SERVICE = "voice_interaction_service";

        /**
         * bluetooth HCI snoop log configuration
         * @hide
         */
        public static final String BLUETOOTH_HCI_LOG =
                "bluetooth_hci_log";

        /**
         * @deprecated Use {@link android.provider.Settings.Global#DEVICE_PROVISIONED} instead
         */
        @Deprecated
        public static final String DEVICE_PROVISIONED = Global.DEVICE_PROVISIONED;

        /**
         * Whether the current user has been set up via setup wizard (0 = false, 1 = true)
         * @hide
         */
        public static final String USER_SETUP_COMPLETE = "user_setup_complete";

        /**
         * List of input methods that are currently enabled.  This is a string
         * containing the IDs of all enabled input methods, each ID separated
         * by ':'.
         */
        public static final String ENABLED_INPUT_METHODS = "enabled_input_methods";

        /**
         * List of system input methods that are currently disabled.  This is a string
         * containing the IDs of all disabled input methods, each ID separated
         * by ':'.
         * @hide
         */
        public static final String DISABLED_SYSTEM_INPUT_METHODS = "disabled_system_input_methods";

        /**
         * Whether to show the IME when a hard keyboard is connected. This is a boolean that
         * determines if the IME should be shown when a hard keyboard is attached.
         * @hide
         */
        public static final String SHOW_IME_WITH_HARD_KEYBOARD = "show_ime_with_hard_keyboard";

        /**
         * Host name and port for global http proxy. Uses ':' seperator for
         * between host and port.
         *
         * @deprecated Use {@link Global#HTTP_PROXY}
         */
        @Deprecated
        public static final String HTTP_PROXY = Global.HTTP_PROXY;

        /**
         * Whether applications can be installed for this user via the system's
         * {@link Intent#ACTION_INSTALL_PACKAGE} mechanism.
         *
         * <p>1 = permit app installation via the system package installer intent
         * <p>0 = do not allow use of the package installer
         */
        public static final String INSTALL_NON_MARKET_APPS = "install_non_market_apps";

        /**
         * Comma-separated list of location providers that activities may access. Do not rely on
         * this value being present in settings.db or on ContentObserver notifications on the
         * corresponding Uri.
         *
         * @deprecated use {@link #LOCATION_MODE} and
         * {@link LocationManager#MODE_CHANGED_ACTION} (or
         * {@link LocationManager#PROVIDERS_CHANGED_ACTION})
         */
        @Deprecated
        public static final String LOCATION_PROVIDERS_ALLOWED = "location_providers_allowed";

        /**
         * The degree of location access enabled by the user.
         * <p>
         * When used with {@link #putInt(ContentResolver, String, int)}, must be one of {@link
         * #LOCATION_MODE_HIGH_ACCURACY}, {@link #LOCATION_MODE_SENSORS_ONLY}, {@link
         * #LOCATION_MODE_BATTERY_SAVING}, or {@link #LOCATION_MODE_OFF}. When used with {@link
         * #getInt(ContentResolver, String)}, the caller must gracefully handle additional location
         * modes that might be added in the future.
         * <p>
         * Note: do not rely on this value being present in settings.db or on ContentObserver
         * notifications for the corresponding Uri. Use {@link LocationManager#MODE_CHANGED_ACTION}
         * to receive changes in this value.
         */
        public static final String LOCATION_MODE = "location_mode";

        /**
         * Location access disabled.
         */
        public static final int LOCATION_MODE_OFF = 0;
        /**
         * Network Location Provider disabled, but GPS and other sensors enabled.
         */
        public static final int LOCATION_MODE_SENSORS_ONLY = 1;
        /**
         * Reduced power usage, such as limiting the number of GPS updates per hour. Requests
         * with {@link android.location.Criteria#POWER_HIGH} may be downgraded to
         * {@link android.location.Criteria#POWER_MEDIUM}.
         */
        public static final int LOCATION_MODE_BATTERY_SAVING = 2;
        /**
         * Best-effort location computation allowed.
         */
        public static final int LOCATION_MODE_HIGH_ACCURACY = 3;

        /**
         * A flag containing settings used for biometric weak
         * @hide
         */
        @Deprecated
        public static final String LOCK_BIOMETRIC_WEAK_FLAGS =
                "lock_biometric_weak_flags";

        /**
         * Whether lock-to-app will lock the keyguard when exiting.
         * @hide
         */
        public static final String LOCK_TO_APP_EXIT_LOCKED = "lock_to_app_exit_locked";

        /**
         * Whether autolock is enabled (0 = false, 1 = true)
         *
         * @deprecated Use {@link android.app.KeyguardManager} to determine the state and security
         *             level of the keyguard. Accessing this setting from an app that is targeting
         *             {@link VERSION_CODES#M} or later throws a {@code SecurityException}.
         */
        @Deprecated
        public static final String LOCK_PATTERN_ENABLED = "lock_pattern_autolock";

        /**
         * Whether lock pattern is visible as user enters (0 = false, 1 = true)
         *
         * @deprecated Accessing this setting from an app that is targeting
         *             {@link VERSION_CODES#M} or later throws a {@code SecurityException}.
         */
        @Deprecated
        public static final String LOCK_PATTERN_VISIBLE = "lock_pattern_visible_pattern";

        /**
         * Whether lock pattern will vibrate as user enters (0 = false, 1 =
         * true)
         *
         * @deprecated Starting in {@link VERSION_CODES#JELLY_BEAN_MR1} the
         *             lockscreen uses
         *             {@link Settings.System#HAPTIC_FEEDBACK_ENABLED}.
         *             Accessing this setting from an app that is targeting
         *             {@link VERSION_CODES#M} or later throws a {@code SecurityException}.
         */
        @Deprecated
        public static final String
                LOCK_PATTERN_TACTILE_FEEDBACK_ENABLED = "lock_pattern_tactile_feedback_enabled";

        /**
         * This preference allows the device to be locked given time after screen goes off,
         * subject to current DeviceAdmin policy limits.
         * @hide
         */
        public static final String LOCK_SCREEN_LOCK_AFTER_TIMEOUT = "lock_screen_lock_after_timeout";


        /**
         * This preference contains the string that shows for owner info on LockScreen.
         * @hide
         * @deprecated
         */
        public static final String LOCK_SCREEN_OWNER_INFO = "lock_screen_owner_info";

        /**
         * Ids of the user-selected appwidgets on the lockscreen (comma-delimited).
         * @hide
         */
        @Deprecated
        public static final String LOCK_SCREEN_APPWIDGET_IDS =
            "lock_screen_appwidget_ids";

        /**
         * Id of the appwidget shown on the lock screen when appwidgets are disabled.
         * @hide
         */
        @Deprecated
        public static final String LOCK_SCREEN_FALLBACK_APPWIDGET_ID =
            "lock_screen_fallback_appwidget_id";

        /**
         * Index of the lockscreen appwidget to restore, -1 if none.
         * @hide
         */
        @Deprecated
        public static final String LOCK_SCREEN_STICKY_APPWIDGET =
            "lock_screen_sticky_appwidget";

        /**
         * This preference enables showing the owner info on LockScreen.
         * @hide
         * @deprecated
         */
        public static final String LOCK_SCREEN_OWNER_INFO_ENABLED =
            "lock_screen_owner_info_enabled";

        /**
         * When set by a user, allows notifications to be shown atop a securely locked screen
         * in their full "private" form (same as when the device is unlocked).
         * @hide
         */
        public static final String LOCK_SCREEN_ALLOW_PRIVATE_NOTIFICATIONS =
                "lock_screen_allow_private_notifications";

        /**
         * Set by the system to track if the user needs to see the call to action for
         * the lockscreen notification policy.
         * @hide
         */
        public static final String SHOW_NOTE_ABOUT_NOTIFICATION_HIDING =
                "show_note_about_notification_hiding";

        /**
         * Set to 1 by the system after trust agents have been initialized.
         * @hide
         */
        public static final String TRUST_AGENTS_INITIALIZED =
                "trust_agents_initialized";

        /**
         * The Logging ID (a unique 64-bit value) as a hex string.
         * Used as a pseudonymous identifier for logging.
         * @deprecated This identifier is poorly initialized and has
         * many collisions.  It should not be used.
         */
        @Deprecated
        public static final String LOGGING_ID = "logging_id";

        /**
         * @deprecated Use {@link android.provider.Settings.Global#NETWORK_PREFERENCE} instead
         */
        @Deprecated
        public static final String NETWORK_PREFERENCE = Global.NETWORK_PREFERENCE;

        /**
         * No longer supported.
         */
        public static final String PARENTAL_CONTROL_ENABLED = "parental_control_enabled";

        /**
         * No longer supported.
         */
        public static final String PARENTAL_CONTROL_LAST_UPDATE = "parental_control_last_update";

        /**
         * No longer supported.
         */
        public static final String PARENTAL_CONTROL_REDIRECT_URL = "parental_control_redirect_url";

        /**
         * Known good originating source sms addresses
         * @hide
         */
        public static final String PROTECTED_SMS_ADDRESSES = "protected_sms_addresses";

        /**
         * Settings classname to launch when Settings is clicked from All
         * Applications.  Needed because of user testing between the old
         * and new Settings apps.
         */
        // TODO: 881807
        public static final String SETTINGS_CLASSNAME = "settings_classname";

        /**
         * @deprecated Use {@link android.provider.Settings.Global#USB_MASS_STORAGE_ENABLED} instead
         */
        @Deprecated
        public static final String USB_MASS_STORAGE_ENABLED = Global.USB_MASS_STORAGE_ENABLED;

        /**
         * @deprecated Use {@link android.provider.Settings.Global#USE_GOOGLE_MAIL} instead
         */
        @Deprecated
        public static final String USE_GOOGLE_MAIL = Global.USE_GOOGLE_MAIL;

        /**
         * If accessibility is enabled.
         */
        public static final String ACCESSIBILITY_ENABLED = "accessibility_enabled";

        /**
         * If touch exploration is enabled.
         */
        public static final String TOUCH_EXPLORATION_ENABLED = "touch_exploration_enabled";

        /**
         * List of the enabled accessibility providers.
         */
        public static final String ENABLED_ACCESSIBILITY_SERVICES =
            "enabled_accessibility_services";

        /**
         * List of the accessibility services to which the user has granted
         * permission to put the device into touch exploration mode.
         *
         * @hide
         */
        public static final String TOUCH_EXPLORATION_GRANTED_ACCESSIBILITY_SERVICES =
            "touch_exploration_granted_accessibility_services";

        /**
         * Whether to speak passwords while in accessibility mode.
         */
        public static final String ACCESSIBILITY_SPEAK_PASSWORD = "speak_password";

        /**
         * Whether to draw text with high contrast while in accessibility mode.
         *
         * @hide
         */
        public static final String ACCESSIBILITY_HIGH_TEXT_CONTRAST_ENABLED =
                "high_text_contrast_enabled";

        /**
         * If injection of accessibility enhancing JavaScript screen-reader
         * is enabled.
         * <p>
         *   Note: The JavaScript based screen-reader is served by the
         *   Google infrastructure and enable users with disabilities to
         *   efficiently navigate in and explore web content.
         * </p>
         * <p>
         *   This property represents a boolean value.
         * </p>
         * @hide
         */
        public static final String ACCESSIBILITY_SCRIPT_INJECTION =
            "accessibility_script_injection";

        /**
         * The URL for the injected JavaScript based screen-reader used
         * for providing accessibility of content in WebView.
         * <p>
         *   Note: The JavaScript based screen-reader is served by the
         *   Google infrastructure and enable users with disabilities to
         *   efficiently navigate in and explore web content.
         * </p>
         * <p>
         *   This property represents a string value.
         * </p>
         * @hide
         */
        public static final String ACCESSIBILITY_SCREEN_READER_URL =
            "accessibility_script_injection_url";

        /**
         * Key bindings for navigation in built-in accessibility support for web content.
         * <p>
         *   Note: These key bindings are for the built-in accessibility navigation for
         *   web content which is used as a fall back solution if JavaScript in a WebView
         *   is not enabled or the user has not opted-in script injection from Google.
         * </p>
         * <p>
         *   The bindings are separated by semi-colon. A binding is a mapping from
         *   a key to a sequence of actions (for more details look at
         *   android.webkit.AccessibilityInjector). A key is represented as the hexademical
         *   string representation of an integer obtained from a meta state (optional) shifted
         *   sixteen times left and bitwise ored with a key code. An action is represented
         *   as a hexademical string representation of an integer where the first two digits
         *   are navigation action index, the second, the third, and the fourth digit pairs
         *   represent the action arguments. The separate actions in a binding are colon
         *   separated. The key and the action sequence it maps to are separated by equals.
         * </p>
         * <p>
         *   For example, the binding below maps the DPAD right button to traverse the
         *   current navigation axis once without firing an accessibility event and to
         *   perform the same traversal again but to fire an event:
         *   <code>
         *     0x16=0x01000100:0x01000101;
         *   </code>
         * </p>
         * <p>
         *   The goal of this binding is to enable dynamic rebinding of keys to
         *   navigation actions for web content without requiring a framework change.
         * </p>
         * <p>
         *   This property represents a string value.
         * </p>
         * @hide
         */
        public static final String ACCESSIBILITY_WEB_CONTENT_KEY_BINDINGS =
            "accessibility_web_content_key_bindings";

        /**
         * Setting that specifies whether the display magnification is enabled.
         * Display magnifications allows the user to zoom in the display content
         * and is targeted to low vision users. The current magnification scale
         * is controlled by {@link #ACCESSIBILITY_DISPLAY_MAGNIFICATION_SCALE}.
         *
         * @hide
         */
        public static final String ACCESSIBILITY_DISPLAY_MAGNIFICATION_ENABLED =
                "accessibility_display_magnification_enabled";

        /**
         * Setting that specifies what the display magnification scale is.
         * Display magnifications allows the user to zoom in the display
         * content and is targeted to low vision users. Whether a display
         * magnification is performed is controlled by
         * {@link #ACCESSIBILITY_DISPLAY_MAGNIFICATION_ENABLED}
         *
         * @hide
         */
        public static final String ACCESSIBILITY_DISPLAY_MAGNIFICATION_SCALE =
                "accessibility_display_magnification_scale";

        /**
         * Setting that specifies whether the display magnification should be
         * automatically updated. If this fearture is enabled the system will
         * exit magnification mode or pan the viewport when a context change
         * occurs. For example, on staring a new activity or rotating the screen,
         * the system may zoom out so the user can see the new context he is in.
         * Another example is on showing a window that is not visible in the
         * magnified viewport the system may pan the viewport to make the window
         * the has popped up so the user knows that the context has changed.
         * Whether a screen magnification is performed is controlled by
         * {@link #ACCESSIBILITY_DISPLAY_MAGNIFICATION_ENABLED}
         *
         * @hide
         */
        public static final String ACCESSIBILITY_DISPLAY_MAGNIFICATION_AUTO_UPDATE =
                "accessibility_display_magnification_auto_update";

        /**
         * Setting that specifies whether timed text (captions) should be
         * displayed in video content. Text display properties are controlled by
         * the following settings:
         * <ul>
         * <li>{@link #ACCESSIBILITY_CAPTIONING_LOCALE}
         * <li>{@link #ACCESSIBILITY_CAPTIONING_BACKGROUND_COLOR}
         * <li>{@link #ACCESSIBILITY_CAPTIONING_FOREGROUND_COLOR}
         * <li>{@link #ACCESSIBILITY_CAPTIONING_EDGE_COLOR}
         * <li>{@link #ACCESSIBILITY_CAPTIONING_EDGE_TYPE}
         * <li>{@link #ACCESSIBILITY_CAPTIONING_TYPEFACE}
         * <li>{@link #ACCESSIBILITY_CAPTIONING_FONT_SCALE}
         * </ul>
         *
         * @hide
         */
        public static final String ACCESSIBILITY_CAPTIONING_ENABLED =
                "accessibility_captioning_enabled";

        /**
         * Setting that specifies the language for captions as a locale string,
         * e.g. en_US.
         *
         * @see java.util.Locale#toString
         * @hide
         */
        public static final String ACCESSIBILITY_CAPTIONING_LOCALE =
                "accessibility_captioning_locale";

        /**
         * Integer property that specifies the preset style for captions, one
         * of:
         * <ul>
         * <li>{@link android.view.accessibility.CaptioningManager.CaptionStyle#PRESET_CUSTOM}
         * <li>a valid index of {@link android.view.accessibility.CaptioningManager.CaptionStyle#PRESETS}
         * </ul>
         *
         * @see java.util.Locale#toString
         * @hide
         */
        public static final String ACCESSIBILITY_CAPTIONING_PRESET =
                "accessibility_captioning_preset";

        /**
         * Integer property that specifes the background color for captions as a
         * packed 32-bit color.
         *
         * @see android.graphics.Color#argb
         * @hide
         */
        public static final String ACCESSIBILITY_CAPTIONING_BACKGROUND_COLOR =
                "accessibility_captioning_background_color";

        /**
         * Integer property that specifes the foreground color for captions as a
         * packed 32-bit color.
         *
         * @see android.graphics.Color#argb
         * @hide
         */
        public static final String ACCESSIBILITY_CAPTIONING_FOREGROUND_COLOR =
                "accessibility_captioning_foreground_color";

        /**
         * Integer property that specifes the edge type for captions, one of:
         * <ul>
         * <li>{@link android.view.accessibility.CaptioningManager.CaptionStyle#EDGE_TYPE_NONE}
         * <li>{@link android.view.accessibility.CaptioningManager.CaptionStyle#EDGE_TYPE_OUTLINE}
         * <li>{@link android.view.accessibility.CaptioningManager.CaptionStyle#EDGE_TYPE_DROP_SHADOW}
         * </ul>
         *
         * @see #ACCESSIBILITY_CAPTIONING_EDGE_COLOR
         * @hide
         */
        public static final String ACCESSIBILITY_CAPTIONING_EDGE_TYPE =
                "accessibility_captioning_edge_type";

        /**
         * Integer property that specifes the edge color for captions as a
         * packed 32-bit color.
         *
         * @see #ACCESSIBILITY_CAPTIONING_EDGE_TYPE
         * @see android.graphics.Color#argb
         * @hide
         */
        public static final String ACCESSIBILITY_CAPTIONING_EDGE_COLOR =
                "accessibility_captioning_edge_color";

        /**
         * Integer property that specifes the window color for captions as a
         * packed 32-bit color.
         *
         * @see android.graphics.Color#argb
         * @hide
         */
        public static final String ACCESSIBILITY_CAPTIONING_WINDOW_COLOR =
                "accessibility_captioning_window_color";

        /**
         * String property that specifies the typeface for captions, one of:
         * <ul>
         * <li>DEFAULT
         * <li>MONOSPACE
         * <li>SANS_SERIF
         * <li>SERIF
         * </ul>
         *
         * @see android.graphics.Typeface
         * @hide
         */
        public static final String ACCESSIBILITY_CAPTIONING_TYPEFACE =
                "accessibility_captioning_typeface";

        /**
         * Floating point property that specifies font scaling for captions.
         *
         * @hide
         */
        public static final String ACCESSIBILITY_CAPTIONING_FONT_SCALE =
                "accessibility_captioning_font_scale";

        /**
         * Setting that specifies whether display color inversion is enabled.
         */
        public static final String ACCESSIBILITY_DISPLAY_INVERSION_ENABLED =
                "accessibility_display_inversion_enabled";

        /**
         * Setting that specifies whether display color space adjustment is
         * enabled.
         *
         * @hide
         */
        public static final String ACCESSIBILITY_DISPLAY_DALTONIZER_ENABLED =
                "accessibility_display_daltonizer_enabled";

        /**
         * Integer property that specifies the type of color space adjustment to
         * perform. Valid values are defined in AccessibilityManager.
         *
         * @hide
         */
        public static final String ACCESSIBILITY_DISPLAY_DALTONIZER =
                "accessibility_display_daltonizer";

        /**
         * The timout for considering a press to be a long press in milliseconds.
         * @hide
         */
        public static final String LONG_PRESS_TIMEOUT = "long_press_timeout";

        /**
         * List of the enabled print services.
         * @hide
         */
        public static final String ENABLED_PRINT_SERVICES =
            "enabled_print_services";

        /**
         * List of the system print services we enabled on first boot. On
         * first boot we enable all system, i.e. bundled print services,
         * once, so they work out-of-the-box.
         * @hide
         */
        public static final String ENABLED_ON_FIRST_BOOT_SYSTEM_PRINT_SERVICES =
            "enabled_on_first_boot_system_print_services";

        /**
         * Setting to always use the default text-to-speech settings regardless
         * of the application settings.
         * 1 = override application settings,
         * 0 = use application settings (if specified).
         *
         * @deprecated  The value of this setting is no longer respected by
         * the framework text to speech APIs as of the Ice Cream Sandwich release.
         */
        @Deprecated
        public static final String TTS_USE_DEFAULTS = "tts_use_defaults";

        /**
         * Default text-to-speech engine speech rate. 100 = 1x
         */
        public static final String TTS_DEFAULT_RATE = "tts_default_rate";

        /**
         * Default text-to-speech engine pitch. 100 = 1x
         */
        public static final String TTS_DEFAULT_PITCH = "tts_default_pitch";

        /**
         * Default text-to-speech engine.
         */
        public static final String TTS_DEFAULT_SYNTH = "tts_default_synth";

        /**
         * Default text-to-speech language.
         *
         * @deprecated this setting is no longer in use, as of the Ice Cream
         * Sandwich release. Apps should never need to read this setting directly,
         * instead can query the TextToSpeech framework classes for the default
         * locale. {@link TextToSpeech#getLanguage()}.
         */
        @Deprecated
        public static final String TTS_DEFAULT_LANG = "tts_default_lang";

        /**
         * Default text-to-speech country.
         *
         * @deprecated this setting is no longer in use, as of the Ice Cream
         * Sandwich release. Apps should never need to read this setting directly,
         * instead can query the TextToSpeech framework classes for the default
         * locale. {@link TextToSpeech#getLanguage()}.
         */
        @Deprecated
        public static final String TTS_DEFAULT_COUNTRY = "tts_default_country";

        /**
         * Default text-to-speech locale variant.
         *
         * @deprecated this setting is no longer in use, as of the Ice Cream
         * Sandwich release. Apps should never need to read this setting directly,
         * instead can query the TextToSpeech framework classes for the
         * locale that is in use {@link TextToSpeech#getLanguage()}.
         */
        @Deprecated
        public static final String TTS_DEFAULT_VARIANT = "tts_default_variant";

        /**
         * Stores the default tts locales on a per engine basis. Stored as
         * a comma seperated list of values, each value being of the form
         * {@code engine_name:locale} for example,
         * {@code com.foo.ttsengine:eng-USA,com.bar.ttsengine:esp-ESP}. This
         * supersedes {@link #TTS_DEFAULT_LANG}, {@link #TTS_DEFAULT_COUNTRY} and
         * {@link #TTS_DEFAULT_VARIANT}. Apps should never need to read this
         * setting directly, and can query the TextToSpeech framework classes
         * for the locale that is in use.
         *
         * @hide
         */
        public static final String TTS_DEFAULT_LOCALE = "tts_default_locale";

        /**
         * Space delimited list of plugin packages that are enabled.
         */
        public static final String TTS_ENABLED_PLUGINS = "tts_enabled_plugins";

        /**
         * @deprecated Use {@link android.provider.Settings.Global#WIFI_NETWORKS_AVAILABLE_NOTIFICATION_ON}
         * instead.
         */
        @Deprecated
        public static final String WIFI_NETWORKS_AVAILABLE_NOTIFICATION_ON =
                Global.WIFI_NETWORKS_AVAILABLE_NOTIFICATION_ON;

        /**
         * @deprecated Use {@link android.provider.Settings.Global#WIFI_NETWORKS_AVAILABLE_REPEAT_DELAY}
         * instead.
         */
        @Deprecated
        public static final String WIFI_NETWORKS_AVAILABLE_REPEAT_DELAY =
                Global.WIFI_NETWORKS_AVAILABLE_REPEAT_DELAY;

        /**
         * @deprecated Use {@link android.provider.Settings.Global#WIFI_NUM_OPEN_NETWORKS_KEPT}
         * instead.
         */
        @Deprecated
        public static final String WIFI_NUM_OPEN_NETWORKS_KEPT =
                Global.WIFI_NUM_OPEN_NETWORKS_KEPT;

        /**
         * @deprecated Use {@link android.provider.Settings.Global#WIFI_ON}
         * instead.
         */
        @Deprecated
        public static final String WIFI_ON = Global.WIFI_ON;

        /**
         * The acceptable packet loss percentage (range 0 - 100) before trying
         * another AP on the same network.
         * @deprecated This setting is not used.
         */
        @Deprecated
        public static final String WIFI_WATCHDOG_ACCEPTABLE_PACKET_LOSS_PERCENTAGE =
                "wifi_watchdog_acceptable_packet_loss_percentage";

        /**
         * The number of access points required for a network in order for the
         * watchdog to monitor it.
         * @deprecated This setting is not used.
         */
        @Deprecated
        public static final String WIFI_WATCHDOG_AP_COUNT = "wifi_watchdog_ap_count";

        /**
         * The delay between background checks.
         * @deprecated This setting is not used.
         */
        @Deprecated
        public static final String WIFI_WATCHDOG_BACKGROUND_CHECK_DELAY_MS =
                "wifi_watchdog_background_check_delay_ms";

        /**
         * Whether the Wi-Fi watchdog is enabled for background checking even
         * after it thinks the user has connected to a good access point.
         * @deprecated This setting is not used.
         */
        @Deprecated
        public static final String WIFI_WATCHDOG_BACKGROUND_CHECK_ENABLED =
                "wifi_watchdog_background_check_enabled";

        /**
         * The timeout for a background ping
         * @deprecated This setting is not used.
         */
        @Deprecated
        public static final String WIFI_WATCHDOG_BACKGROUND_CHECK_TIMEOUT_MS =
                "wifi_watchdog_background_check_timeout_ms";

        /**
         * The number of initial pings to perform that *may* be ignored if they
         * fail. Again, if these fail, they will *not* be used in packet loss
         * calculation. For example, one network always seemed to time out for
         * the first couple pings, so this is set to 3 by default.
         * @deprecated This setting is not used.
         */
        @Deprecated
        public static final String WIFI_WATCHDOG_INITIAL_IGNORED_PING_COUNT =
            "wifi_watchdog_initial_ignored_ping_count";

        /**
         * The maximum number of access points (per network) to attempt to test.
         * If this number is reached, the watchdog will no longer monitor the
         * initial connection state for the network. This is a safeguard for
         * networks containing multiple APs whose DNS does not respond to pings.
         * @deprecated This setting is not used.
         */
        @Deprecated
        public static final String WIFI_WATCHDOG_MAX_AP_CHECKS = "wifi_watchdog_max_ap_checks";

        /**
         * @deprecated Use {@link android.provider.Settings.Global#WIFI_WATCHDOG_ON} instead
         */
        @Deprecated
        public static final String WIFI_WATCHDOG_ON = "wifi_watchdog_on";

        /**
         * A comma-separated list of SSIDs for which the Wi-Fi watchdog should be enabled.
         * @deprecated This setting is not used.
         */
        @Deprecated
        public static final String WIFI_WATCHDOG_WATCH_LIST = "wifi_watchdog_watch_list";

        /**
         * The number of pings to test if an access point is a good connection.
         * @deprecated This setting is not used.
         */
        @Deprecated
        public static final String WIFI_WATCHDOG_PING_COUNT = "wifi_watchdog_ping_count";

        /**
         * The delay between pings.
         * @deprecated This setting is not used.
         */
        @Deprecated
        public static final String WIFI_WATCHDOG_PING_DELAY_MS = "wifi_watchdog_ping_delay_ms";

        /**
         * The timeout per ping.
         * @deprecated This setting is not used.
         */
        @Deprecated
        public static final String WIFI_WATCHDOG_PING_TIMEOUT_MS = "wifi_watchdog_ping_timeout_ms";

        /**
         * @deprecated Use
         * {@link android.provider.Settings.Global#WIFI_MAX_DHCP_RETRY_COUNT} instead
         */
        @Deprecated
        public static final String WIFI_MAX_DHCP_RETRY_COUNT = Global.WIFI_MAX_DHCP_RETRY_COUNT;

        /**
         * @deprecated Use
         * {@link android.provider.Settings.Global#WIFI_MOBILE_DATA_TRANSITION_WAKELOCK_TIMEOUT_MS} instead
         */
        @Deprecated
        public static final String WIFI_MOBILE_DATA_TRANSITION_WAKELOCK_TIMEOUT_MS =
                Global.WIFI_MOBILE_DATA_TRANSITION_WAKELOCK_TIMEOUT_MS;

        /**
         * The number of milliseconds to hold on to a PendingIntent based request. This delay gives
         * the receivers of the PendingIntent an opportunity to make a new network request before
         * the Network satisfying the request is potentially removed.
         *
         * @hide
         */
        public static final String CONNECTIVITY_RELEASE_PENDING_INTENT_DELAY_MS =
                "connectivity_release_pending_intent_delay_ms";

        /**
         * Whether background data usage is allowed.
         *
         * @deprecated As of {@link VERSION_CODES#ICE_CREAM_SANDWICH},
         *             availability of background data depends on several
         *             combined factors. When background data is unavailable,
         *             {@link ConnectivityManager#getActiveNetworkInfo()} will
         *             now appear disconnected.
         */
        @Deprecated
        public static final String BACKGROUND_DATA = "background_data";

        /**
         * Origins for which browsers should allow geolocation by default.
         * The value is a space-separated list of origins.
         */
        public static final String ALLOWED_GEOLOCATION_ORIGINS
                = "allowed_geolocation_origins";

        /**
         * The preferred TTY mode     0 = TTy Off, CDMA default
         *                            1 = TTY Full
         *                            2 = TTY HCO
         *                            3 = TTY VCO
         * @hide
         */
        public static final String PREFERRED_TTY_MODE =
                "preferred_tty_mode";

        /**
         * Whether the enhanced voice privacy mode is enabled.
         * 0 = normal voice privacy
         * 1 = enhanced voice privacy
         * @hide
         */
        public static final String ENHANCED_VOICE_PRIVACY_ENABLED = "enhanced_voice_privacy_enabled";

        /**
         * Whether the TTY mode mode is enabled.
         * 0 = disabled
         * 1 = enabled
         * @hide
         */
        public static final String TTY_MODE_ENABLED = "tty_mode_enabled";

        /**
         * Controls whether settings backup is enabled.
         * Type: int ( 0 = disabled, 1 = enabled )
         * @hide
         */
        public static final String BACKUP_ENABLED = "backup_enabled";

        /**
         * Controls whether application data is automatically restored from backup
         * at install time.
         * Type: int ( 0 = disabled, 1 = enabled )
         * @hide
         */
        public static final String BACKUP_AUTO_RESTORE = "backup_auto_restore";

        /**
         * Indicates whether settings backup has been fully provisioned.
         * Type: int ( 0 = unprovisioned, 1 = fully provisioned )
         * @hide
         */
        public static final String BACKUP_PROVISIONED = "backup_provisioned";

        /**
         * Component of the transport to use for backup/restore.
         * @hide
         */
        public static final String BACKUP_TRANSPORT = "backup_transport";

        /**
         * Version for which the setup wizard was last shown.  Bumped for
         * each release when there is new setup information to show.
         * @hide
         */
        public static final String LAST_SETUP_SHOWN = "last_setup_shown";

        /**
         * The interval in milliseconds after which Wi-Fi is considered idle.
         * When idle, it is possible for the device to be switched from Wi-Fi to
         * the mobile data network.
         * @hide
         * @deprecated Use {@link android.provider.Settings.Global#WIFI_IDLE_MS}
         * instead.
         */
        @Deprecated
        public static final String WIFI_IDLE_MS = Global.WIFI_IDLE_MS;

        /**
         * The global search provider chosen by the user (if multiple global
         * search providers are installed). This will be the provider returned
         * by {@link SearchManager#getGlobalSearchActivity()} if it's still
         * installed. This setting is stored as a flattened component name as
         * per {@link ComponentName#flattenToString()}.
         *
         * @hide
         */
        public static final String SEARCH_GLOBAL_SEARCH_ACTIVITY =
                "search_global_search_activity";

        /**
         * The number of promoted sources in GlobalSearch.
         * @hide
         */
        public static final String SEARCH_NUM_PROMOTED_SOURCES = "search_num_promoted_sources";
        /**
         * The maximum number of suggestions returned by GlobalSearch.
         * @hide
         */
        public static final String SEARCH_MAX_RESULTS_TO_DISPLAY = "search_max_results_to_display";
        /**
         * The number of suggestions GlobalSearch will ask each non-web search source for.
         * @hide
         */
        public static final String SEARCH_MAX_RESULTS_PER_SOURCE = "search_max_results_per_source";
        /**
         * The number of suggestions the GlobalSearch will ask the web search source for.
         * @hide
         */
        public static final String SEARCH_WEB_RESULTS_OVERRIDE_LIMIT =
                "search_web_results_override_limit";
        /**
         * The number of milliseconds that GlobalSearch will wait for suggestions from
         * promoted sources before continuing with all other sources.
         * @hide
         */
        public static final String SEARCH_PROMOTED_SOURCE_DEADLINE_MILLIS =
                "search_promoted_source_deadline_millis";
        /**
         * The number of milliseconds before GlobalSearch aborts search suggesiton queries.
         * @hide
         */
        public static final String SEARCH_SOURCE_TIMEOUT_MILLIS = "search_source_timeout_millis";
        /**
         * The maximum number of milliseconds that GlobalSearch shows the previous results
         * after receiving a new query.
         * @hide
         */
        public static final String SEARCH_PREFILL_MILLIS = "search_prefill_millis";
        /**
         * The maximum age of log data used for shortcuts in GlobalSearch.
         * @hide
         */
        public static final String SEARCH_MAX_STAT_AGE_MILLIS = "search_max_stat_age_millis";
        /**
         * The maximum age of log data used for source ranking in GlobalSearch.
         * @hide
         */
        public static final String SEARCH_MAX_SOURCE_EVENT_AGE_MILLIS =
                "search_max_source_event_age_millis";
        /**
         * The minimum number of impressions needed to rank a source in GlobalSearch.
         * @hide
         */
        public static final String SEARCH_MIN_IMPRESSIONS_FOR_SOURCE_RANKING =
                "search_min_impressions_for_source_ranking";
        /**
         * The minimum number of clicks needed to rank a source in GlobalSearch.
         * @hide
         */
        public static final String SEARCH_MIN_CLICKS_FOR_SOURCE_RANKING =
                "search_min_clicks_for_source_ranking";
        /**
         * The maximum number of shortcuts shown by GlobalSearch.
         * @hide
         */
        public static final String SEARCH_MAX_SHORTCUTS_RETURNED = "search_max_shortcuts_returned";
        /**
         * The size of the core thread pool for suggestion queries in GlobalSearch.
         * @hide
         */
        public static final String SEARCH_QUERY_THREAD_CORE_POOL_SIZE =
                "search_query_thread_core_pool_size";
        /**
         * The maximum size of the thread pool for suggestion queries in GlobalSearch.
         * @hide
         */
        public static final String SEARCH_QUERY_THREAD_MAX_POOL_SIZE =
                "search_query_thread_max_pool_size";
        /**
         * The size of the core thread pool for shortcut refreshing in GlobalSearch.
         * @hide
         */
        public static final String SEARCH_SHORTCUT_REFRESH_CORE_POOL_SIZE =
                "search_shortcut_refresh_core_pool_size";
        /**
         * The maximum size of the thread pool for shortcut refreshing in GlobalSearch.
         * @hide
         */
        public static final String SEARCH_SHORTCUT_REFRESH_MAX_POOL_SIZE =
                "search_shortcut_refresh_max_pool_size";
        /**
         * The maximun time that excess threads in the GlobalSeach thread pools will
         * wait before terminating.
         * @hide
         */
        public static final String SEARCH_THREAD_KEEPALIVE_SECONDS =
                "search_thread_keepalive_seconds";
        /**
         * The maximum number of concurrent suggestion queries to each source.
         * @hide
         */
        public static final String SEARCH_PER_SOURCE_CONCURRENT_QUERY_LIMIT =
                "search_per_source_concurrent_query_limit";

        /**
         * Whether or not alert sounds are played on MountService events. (0 = false, 1 = true)
         * @hide
         */
        public static final String MOUNT_PLAY_NOTIFICATION_SND = "mount_play_not_snd";

        /**
         * Whether or not UMS auto-starts on UMS host detection. (0 = false, 1 = true)
         * @hide
         */
        public static final String MOUNT_UMS_AUTOSTART = "mount_ums_autostart";

        /**
         * Whether or not a notification is displayed on UMS host detection. (0 = false, 1 = true)
         * @hide
         */
        public static final String MOUNT_UMS_PROMPT = "mount_ums_prompt";

        /**
         * Whether or not a notification is displayed while UMS is enabled. (0 = false, 1 = true)
         * @hide
         */
        public static final String MOUNT_UMS_NOTIFY_ENABLED = "mount_ums_notify_enabled";

        /**
         * If nonzero, ANRs in invisible background processes bring up a dialog.
         * Otherwise, the process will be silently killed.
         * @hide
         */
        public static final String ANR_SHOW_BACKGROUND = "anr_show_background";

        /**
         * The {@link ComponentName} string of the service to be used as the voice recognition
         * service.
         *
         * @hide
         */
        public static final String VOICE_RECOGNITION_SERVICE = "voice_recognition_service";

        /**
         * Stores whether an user has consented to have apps verified through PAM.
         * The value is boolean (1 or 0).
         *
         * @hide
         */
        public static final String PACKAGE_VERIFIER_USER_CONSENT =
            "package_verifier_user_consent";

        /**
         * The {@link ComponentName} string of the selected spell checker service which is
         * one of the services managed by the text service manager.
         *
         * @hide
         */
        public static final String SELECTED_SPELL_CHECKER = "selected_spell_checker";

        /**
         * The {@link ComponentName} string of the selected subtype of the selected spell checker
         * service which is one of the services managed by the text service manager.
         *
         * @hide
         */
        public static final String SELECTED_SPELL_CHECKER_SUBTYPE =
                "selected_spell_checker_subtype";

        /**
         * The {@link ComponentName} string whether spell checker is enabled or not.
         *
         * @hide
         */
        public static final String SPELL_CHECKER_ENABLED = "spell_checker_enabled";

        /**
         * What happens when the user presses the Power button while in-call
         * and the screen is on.<br/>
         * <b>Values:</b><br/>
         * 1 - The Power button turns off the screen and locks the device. (Default behavior)<br/>
         * 2 - The Power button hangs up the current call.<br/>
         *
         * @hide
         */
        public static final String INCALL_POWER_BUTTON_BEHAVIOR = "incall_power_button_behavior";

        /**
         * INCALL_POWER_BUTTON_BEHAVIOR value for "turn off screen".
         * @hide
         */
        public static final int INCALL_POWER_BUTTON_BEHAVIOR_SCREEN_OFF = 0x1;

        /**
         * INCALL_POWER_BUTTON_BEHAVIOR value for "hang up".
         * @hide
         */
        public static final int INCALL_POWER_BUTTON_BEHAVIOR_HANGUP = 0x2;

        /**
         * INCALL_POWER_BUTTON_BEHAVIOR default value.
         * @hide
         */
        public static final int INCALL_POWER_BUTTON_BEHAVIOR_DEFAULT =
                INCALL_POWER_BUTTON_BEHAVIOR_SCREEN_OFF;

        /**
         * Whether the device should wake when the wake gesture sensor detects motion.
         * @hide
         */
        public static final String WAKE_GESTURE_ENABLED = "wake_gesture_enabled";

        /**
         * Whether the device should doze if configured.
         * @hide
         */
        public static final String DOZE_ENABLED = "doze_enabled";

        /**
         * The current night mode that has been selected by the user.  Owned
         * and controlled by UiModeManagerService.  Constants are as per
         * UiModeManager.
         * @hide
         */
        public static final String UI_NIGHT_MODE = "ui_night_mode";

        /**
         * Whether screensavers are enabled.
         * @hide
         */
        public static final String SCREENSAVER_ENABLED = "screensaver_enabled";

        /**
         * The user's chosen screensaver components.
         *
         * These will be launched by the PhoneWindowManager after a timeout when not on
         * battery, or upon dock insertion (if SCREENSAVER_ACTIVATE_ON_DOCK is set to 1).
         * @hide
         */
        public static final String SCREENSAVER_COMPONENTS = "screensaver_components";

        /**
         * If screensavers are enabled, whether the screensaver should be automatically launched
         * when the device is inserted into a (desk) dock.
         * @hide
         */
        public static final String SCREENSAVER_ACTIVATE_ON_DOCK = "screensaver_activate_on_dock";

        /**
         * If screensavers are enabled, whether the screensaver should be automatically launched
         * when the screen times out when not on battery.
         * @hide
         */
        public static final String SCREENSAVER_ACTIVATE_ON_SLEEP = "screensaver_activate_on_sleep";

        /**
         * If screensavers are enabled, the default screensaver component.
         * @hide
         */
        public static final String SCREENSAVER_DEFAULT_COMPONENT = "screensaver_default_component";

        /**
         * Whether to allow killing of the foreground app by long-pressing the Back button
         * @hide
         */
        public static final String KILL_APP_LONGPRESS_BACK = "kill_app_longpress_back";

        /**
         * The default NFC payment component
         * @hide
         */
        public static final String NFC_PAYMENT_DEFAULT_COMPONENT = "nfc_payment_default_component";

        /**
         * Whether NFC payment is handled by the foreground application or a default.
         * @hide
         */
        public static final String NFC_PAYMENT_FOREGROUND = "nfc_payment_foreground";

        /**
         * Specifies the package name currently configured to be the primary sms application
         * @hide
         */
        public static final String SMS_DEFAULT_APPLICATION = "sms_default_application";

        /**
         * Specifies the package name currently configured to be the default dialer application
         * @hide
         */
        public static final String DIALER_DEFAULT_APPLICATION = "dialer_default_application";

        /**
         * Specifies the package name currently configured to be the emergency assistance application
         *
         * @see android.telephony.TelephonyManager#ACTION_EMERGENCY_ASSISTANCE
         *
         * @hide
         */
        public static final String EMERGENCY_ASSISTANCE_APPLICATION = "emergency_assistance_application";

        /**
         * Specifies whether the current app context on scren (assist data) will be sent to the
         * assist application (active voice interaction service).
         *
         * @hide
         */
        public static final String ASSIST_STRUCTURE_ENABLED = "assist_structure_enabled";

        /**
         * Specifies whether a screenshot of the screen contents will be sent to the assist
         * application (active voice interaction service).
         *
         * @hide
         */
        public static final String ASSIST_SCREENSHOT_ENABLED = "assist_screenshot_enabled";

        /**
         * Names of the service components that the current user has explicitly allowed to
         * see all of the user's notifications, separated by ':'.
         *
         * @hide
         */
        public static final String ENABLED_NOTIFICATION_LISTENERS = "enabled_notification_listeners";

        /**
         * Names of the packages that the current user has explicitly allowed to
         * manage notification policy configuration, separated by ':'.
         *
         * @hide
         */
        public static final String ENABLED_NOTIFICATION_POLICY_ACCESS_PACKAGES =
                "enabled_notification_policy_access_packages";

        /**
         * @hide
         */
        public static final String ENABLED_CONDITION_PROVIDERS = "enabled_condition_providers";

        /** @hide */
        public static final String BAR_SERVICE_COMPONENT = "bar_service_component";

        /** @hide */
        public static final String VOLUME_CONTROLLER_SERVICE_COMPONENT
                = "volume_controller_service_component";

        /** @hide */
        public static final String IMMERSIVE_MODE_CONFIRMATIONS = "immersive_mode_confirmations";

        /**
         * This is the query URI for finding a print service to install.
         *
         * @hide
         */
        public static final String PRINT_SERVICE_SEARCH_URI = "print_service_search_uri";

        /**
         * This is the query URI for finding a NFC payment service to install.
         *
         * @hide
         */
        public static final String PAYMENT_SERVICE_SEARCH_URI = "payment_service_search_uri";

        /**
         * If enabled, apps should try to skip any introductory hints on first launch. This might
         * apply to users that are already familiar with the environment or temporary users.
         * <p>
         * Type : int (0 to show hints, 1 to skip showing hints)
         */
        public static final String SKIP_FIRST_USE_HINTS = "skip_first_use_hints";

        /**
         * Persisted playback time after a user confirmation of an unsafe volume level.
         *
         * @hide
         */
        public static final String UNSAFE_VOLUME_MUSIC_ACTIVE_MS = "unsafe_volume_music_active_ms";

        /**
         * This preference enables notification display on the lockscreen.
         * @hide
         */
        public static final String LOCK_SCREEN_SHOW_NOTIFICATIONS =
                "lock_screen_show_notifications";

        /**
         * List of TV inputs that are currently hidden. This is a string
         * containing the IDs of all hidden TV inputs. Each ID is encoded by
         * {@link android.net.Uri#encode(String)} and separated by ':'.
         * @hide
         */
        public static final String TV_INPUT_HIDDEN_INPUTS = "tv_input_hidden_inputs";

        /**
         * List of custom TV input labels. This is a string containing <TV input id, custom name>
         * pairs. TV input id and custom name are encoded by {@link android.net.Uri#encode(String)}
         * and separated by ','. Each pair is separated by ':'.
         * @hide
         */
        public static final String TV_INPUT_CUSTOM_LABELS = "tv_input_custom_labels";

        /**
         * Whether automatic routing of system audio to USB audio peripheral is disabled.
         * The value is boolean (1 or 0), where 1 means automatic routing is disabled,
         * and 0 means automatic routing is enabled.
         *
         * @hide
         */
        public static final String USB_AUDIO_AUTOMATIC_ROUTING_DISABLED =
                "usb_audio_automatic_routing_disabled";

        /**
         * The timeout in milliseconds before the device fully goes to sleep after
         * a period of inactivity.  This value sets an upper bound on how long the device
         * will stay awake or dreaming without user activity.  It should generally
         * be longer than {@link Settings.System#SCREEN_OFF_TIMEOUT} as otherwise the device
         * will sleep before it ever has a chance to dream.
         * <p>
         * Use -1 to disable this timeout.
         * </p>
         *
         * @hide
         */
        public static final String SLEEP_TIMEOUT = "sleep_timeout";

         /** Protected Components
         * @hide
         */
        public static final String PROTECTED_COMPONENTS = "protected_components";

        /**
         * Controls whether double tap to wake is enabled.
         * @hide
         */
        public static final String DOUBLE_TAP_TO_WAKE = "double_tap_to_wake";

        /**
         * The current assistant component. It could be a voice interaction service,
         * or an activity that handles ACTION_ASSIST, or empty which means using the default
         * handling.
         *
         * @hide
         */
        public static final String ASSISTANT = "assistant";

        /**
<<<<<<< HEAD
         * Stored color matrix for LiveDisplay. This is used to allow co-existence with
         * display tuning done by DisplayAdjustmentUtils when hardware support isn't
         * available.
         * @hide
         */
        public static final String LIVE_DISPLAY_COLOR_MATRIX = "live_display_color_matrix";

        /**
         * The global recents long press activity chosen by the user.
         * This setting is stored as a flattened component name as
         * per {@link ComponentName#flattenToString()}.
         *
         * @hide
         */
        public static final String RECENTS_LONG_PRESS_ACTIVITY = "recents_long_press_activity";


        /**
         * Whether to include options in power menu for rebooting into recovery or bootloader
         * @hide
         */
        public static final String ADVANCED_REBOOT = "advanced_reboot";

        /**
         * String to contain power menu actions
         * @hide
         */
        public static final String POWER_MENU_ACTIONS = "power_menu_actions";

        /**
         * Developer options - Navigation Bar show switch
         * @hide
         */
        public static final String DEV_FORCE_SHOW_NAVBAR = "dev_force_show_navbar";

        /**
         * The keyboard brightness to be used while the screen is on.
         * Valid value range is between 0 and {@link PowerManager#getMaximumKeyboardBrightness()}
         * @hide
         */
        public static final String KEYBOARD_BRIGHTNESS = "keyboard_brightness";

        /**
         * The button brightness to be used while the screen is on or after a button press,
         * depending on the value of {@link BUTTON_BACKLIGHT_TIMEOUT}.
         * Valid value range is between 0 and {@link PowerManager#getMaximumButtonBrightness()}
         * @hide
         */
        public static final String BUTTON_BRIGHTNESS = "button_brightness";

        /**
         * The time in ms to keep the button backlight on after pressing a button.
         * A value of 0 will keep the buttons on for as long as the screen is on.
         * @hide
         */
        public static final String BUTTON_BACKLIGHT_TIMEOUT = "button_backlight_timeout";

        /**
         * Default theme to use.  If empty, use system.
         * @hide
         */
        public static final String DEFAULT_THEME_PACKAGE = "default_theme_package";

        /**
         * A '|' delimited list of theme components to apply from the default theme on first boot.
         * Components can be one or more of the "mods_XXXXXXX" found in
         * {@link ThemesContract$ThemesColumns}.  Leaving this field blank assumes all components
         * will be applied.
         *
         * ex: mods_icons|mods_overlays|mods_homescreen
         *
         * @hide
         */
        public static final String DEFAULT_THEME_COMPONENTS = "default_theme_components";

        /**
         * This will be set to the system's current theme API version when ThemeService starts.
         * It is useful for when an upgrade from one version of CM to another occurs.
         * For example, after a user upgrades from CM11 to CM12, the value of this field
         * might be 19. ThemeService would then change the value to 21. This is useful
         * when an API change breaks a theme. Themeservice can identify old themes and
         * unapply them from the system.
         * @hide
         */
        public static final String THEME_PREV_BOOT_API_LEVEL = "theme_prev_boot_api_level";
=======
         * Whether the camera launch gesture should be disabled.
         *
         * @hide
         */
        public static final String CAMERA_GESTURE_DISABLED = "camera_gesture_disabled";

        /**
         * Whether the camera launch gesture to double tap the power button when the screen is off
         * should be disabled.
         *
         * @hide
         */
        public static final String CAMERA_DOUBLE_TAP_POWER_GESTURE_DISABLED =
                "camera_double_tap_power_gesture_disabled";
>>>>>>> 25b5096f

        /**
         * This are the settings to be backed up.
         *
         * NOTE: Settings are backed up and restored in the order they appear
         *       in this array. If you have one setting depending on another,
         *       make sure that they are ordered appropriately.
         *
         * @hide
         */
        public static final String[] SETTINGS_TO_BACKUP = {
            BUGREPORT_IN_POWER_MENU,                            // moved to global
            ALLOW_MOCK_LOCATION,
            PARENTAL_CONTROL_ENABLED,
            PARENTAL_CONTROL_REDIRECT_URL,
            USB_MASS_STORAGE_ENABLED,                           // moved to global
            ACCESSIBILITY_DISPLAY_MAGNIFICATION_ENABLED,
            ACCESSIBILITY_DISPLAY_MAGNIFICATION_SCALE,
            ACCESSIBILITY_DISPLAY_MAGNIFICATION_AUTO_UPDATE,
            ACCESSIBILITY_SCRIPT_INJECTION,
            BACKUP_AUTO_RESTORE,
            ENABLED_ACCESSIBILITY_SERVICES,
            ENABLED_NOTIFICATION_LISTENERS,
            ENABLED_INPUT_METHODS,
            TOUCH_EXPLORATION_GRANTED_ACCESSIBILITY_SERVICES,
            TOUCH_EXPLORATION_ENABLED,
            ACCESSIBILITY_ENABLED,
            ACCESSIBILITY_SPEAK_PASSWORD,
            ACCESSIBILITY_HIGH_TEXT_CONTRAST_ENABLED,
            ACCESSIBILITY_CAPTIONING_ENABLED,
            ACCESSIBILITY_CAPTIONING_LOCALE,
            ACCESSIBILITY_CAPTIONING_BACKGROUND_COLOR,
            ACCESSIBILITY_CAPTIONING_FOREGROUND_COLOR,
            ACCESSIBILITY_CAPTIONING_EDGE_TYPE,
            ACCESSIBILITY_CAPTIONING_EDGE_COLOR,
            ACCESSIBILITY_CAPTIONING_TYPEFACE,
            ACCESSIBILITY_CAPTIONING_FONT_SCALE,
            TTS_USE_DEFAULTS,
            TTS_DEFAULT_RATE,
            TTS_DEFAULT_PITCH,
            TTS_DEFAULT_SYNTH,
            TTS_DEFAULT_LANG,
            TTS_DEFAULT_COUNTRY,
            TTS_ENABLED_PLUGINS,
            TTS_DEFAULT_LOCALE,
            WIFI_NETWORKS_AVAILABLE_NOTIFICATION_ON,            // moved to global
            WIFI_NETWORKS_AVAILABLE_REPEAT_DELAY,               // moved to global
            WIFI_NUM_OPEN_NETWORKS_KEPT,                        // moved to global
            SELECTED_SPELL_CHECKER,
            SELECTED_SPELL_CHECKER_SUBTYPE,
            SPELL_CHECKER_ENABLED,
            MOUNT_PLAY_NOTIFICATION_SND,
            MOUNT_UMS_AUTOSTART,
            MOUNT_UMS_PROMPT,
            MOUNT_UMS_NOTIFY_ENABLED,
            SLEEP_TIMEOUT,
            DOUBLE_TAP_TO_WAKE,
<<<<<<< HEAD
            ADVANCED_REBOOT
=======
            CAMERA_GESTURE_DISABLED,
>>>>>>> 25b5096f
        };

        /**
         * These entries are considered common between the personal and the managed profile,
         * since the managed profile doesn't get to change them.
         */
        private static final Set<String> CLONE_TO_MANAGED_PROFILE = new ArraySet<>();

        static {
            CLONE_TO_MANAGED_PROFILE.add(ACCESSIBILITY_ENABLED);
            CLONE_TO_MANAGED_PROFILE.add(ALLOW_MOCK_LOCATION);
            CLONE_TO_MANAGED_PROFILE.add(ALLOWED_GEOLOCATION_ORIGINS);
            CLONE_TO_MANAGED_PROFILE.add(DEFAULT_INPUT_METHOD);
            CLONE_TO_MANAGED_PROFILE.add(ENABLED_ACCESSIBILITY_SERVICES);
            CLONE_TO_MANAGED_PROFILE.add(ENABLED_INPUT_METHODS);
            CLONE_TO_MANAGED_PROFILE.add(LOCATION_MODE);
            CLONE_TO_MANAGED_PROFILE.add(LOCATION_PROVIDERS_ALLOWED);
            CLONE_TO_MANAGED_PROFILE.add(LOCK_SCREEN_ALLOW_PRIVATE_NOTIFICATIONS);
            CLONE_TO_MANAGED_PROFILE.add(SELECTED_INPUT_METHOD_SUBTYPE);
            CLONE_TO_MANAGED_PROFILE.add(SELECTED_SPELL_CHECKER);
            CLONE_TO_MANAGED_PROFILE.add(SELECTED_SPELL_CHECKER_SUBTYPE);
        }

        /** @hide */
        public static void getCloneToManagedProfileSettings(Set<String> outKeySet) {
            outKeySet.addAll(CLONE_TO_MANAGED_PROFILE);
        }

        /**
         * Helper method for determining if a location provider is enabled.
         *
         * @param cr the content resolver to use
         * @param provider the location provider to query
         * @return true if the provider is enabled
         *
         * @deprecated use {@link #LOCATION_MODE} or
         *             {@link LocationManager#isProviderEnabled(String)}
         */
        @Deprecated
        public static final boolean isLocationProviderEnabled(ContentResolver cr, String provider) {
            return isLocationProviderEnabledForUser(cr, provider, UserHandle.myUserId());
        }

        /**
         * Helper method for determining if a location provider is enabled.
         * @param cr the content resolver to use
         * @param provider the location provider to query
         * @param userId the userId to query
         * @return true if the provider is enabled
         * @deprecated use {@link #LOCATION_MODE} or
         *             {@link LocationManager#isProviderEnabled(String)}
         * @hide
         */
        @Deprecated
        public static final boolean isLocationProviderEnabledForUser(ContentResolver cr, String provider, int userId) {
            String allowedProviders = Settings.Secure.getStringForUser(cr,
                    LOCATION_PROVIDERS_ALLOWED, userId);
            return TextUtils.delimitedStringContains(allowedProviders, ',', provider);
        }

        /**
         * Thread-safe method for enabling or disabling a single location provider.
         * @param cr the content resolver to use
         * @param provider the location provider to enable or disable
         * @param enabled true if the provider should be enabled
         * @deprecated use {@link #putInt(ContentResolver, String, int)} and {@link #LOCATION_MODE}
         */
        @Deprecated
        public static final void setLocationProviderEnabled(ContentResolver cr,
                String provider, boolean enabled) {
            setLocationProviderEnabledForUser(cr, provider, enabled, UserHandle.myUserId());
        }

        /**
         * Thread-safe method for enabling or disabling a single location provider.
         *
         * @param cr the content resolver to use
         * @param provider the location provider to enable or disable
         * @param enabled true if the provider should be enabled
         * @param userId the userId for which to enable/disable providers
         * @return true if the value was set, false on database errors
         * @deprecated use {@link #putIntForUser(ContentResolver, String, int, int)} and
         *             {@link #LOCATION_MODE}
         * @hide
         */
        @Deprecated
        public static final boolean setLocationProviderEnabledForUser(ContentResolver cr,
                String provider, boolean enabled, int userId) {
            synchronized (mLocationSettingsLock) {
                // to ensure thread safety, we write the provider name with a '+' or '-'
                // and let the SettingsProvider handle it rather than reading and modifying
                // the list of enabled providers.
                if (enabled) {
                    provider = "+" + provider;
                } else {
                    provider = "-" + provider;
                }
                return putStringForUser(cr, Settings.Secure.LOCATION_PROVIDERS_ALLOWED, provider,
                        userId);
            }
        }

        /**
         * Thread-safe method for setting the location mode to one of
         * {@link #LOCATION_MODE_HIGH_ACCURACY}, {@link #LOCATION_MODE_SENSORS_ONLY},
         * {@link #LOCATION_MODE_BATTERY_SAVING}, or {@link #LOCATION_MODE_OFF}.
         *
         * @param cr the content resolver to use
         * @param mode such as {@link #LOCATION_MODE_HIGH_ACCURACY}
         * @param userId the userId for which to change mode
         * @return true if the value was set, false on database errors
         *
         * @throws IllegalArgumentException if mode is not one of the supported values
         */
        private static final boolean setLocationModeForUser(ContentResolver cr, int mode,
                int userId) {
            synchronized (mLocationSettingsLock) {
                boolean gps = false;
                boolean network = false;
                switch (mode) {
                    case LOCATION_MODE_OFF:
                        break;
                    case LOCATION_MODE_SENSORS_ONLY:
                        gps = true;
                        break;
                    case LOCATION_MODE_BATTERY_SAVING:
                        network = true;
                        break;
                    case LOCATION_MODE_HIGH_ACCURACY:
                        gps = true;
                        network = true;
                        break;
                    default:
                        throw new IllegalArgumentException("Invalid location mode: " + mode);
                }
                // Note it's important that we set the NLP mode first. The Google implementation
                // of NLP clears its NLP consent setting any time it receives a
                // LocationManager.PROVIDERS_CHANGED_ACTION broadcast and NLP is disabled. Also,
                // it shows an NLP consent dialog any time it receives the broadcast, NLP is
                // enabled, and the NLP consent is not set. If 1) we were to enable GPS first,
                // 2) a setup wizard has its own NLP consent UI that sets the NLP consent setting,
                // and 3) the receiver happened to complete before we enabled NLP, then the Google
                // NLP would detect the attempt to enable NLP and show a redundant NLP consent
                // dialog. Then the people who wrote the setup wizard would be sad.
                boolean nlpSuccess = Settings.Secure.setLocationProviderEnabledForUser(
                        cr, LocationManager.NETWORK_PROVIDER, network, userId);
                boolean gpsSuccess = Settings.Secure.setLocationProviderEnabledForUser(
                        cr, LocationManager.GPS_PROVIDER, gps, userId);
                return gpsSuccess && nlpSuccess;
            }
        }

        /**
         * Thread-safe method for reading the location mode, returns one of
         * {@link #LOCATION_MODE_HIGH_ACCURACY}, {@link #LOCATION_MODE_SENSORS_ONLY},
         * {@link #LOCATION_MODE_BATTERY_SAVING}, or {@link #LOCATION_MODE_OFF}.
         *
         * @param cr the content resolver to use
         * @param userId the userId for which to read the mode
         * @return the location mode
         */
        private static final int getLocationModeForUser(ContentResolver cr, int userId) {
            synchronized (mLocationSettingsLock) {
                boolean gpsEnabled = Settings.Secure.isLocationProviderEnabledForUser(
                        cr, LocationManager.GPS_PROVIDER, userId);
                boolean networkEnabled = Settings.Secure.isLocationProviderEnabledForUser(
                        cr, LocationManager.NETWORK_PROVIDER, userId);
                if (gpsEnabled && networkEnabled) {
                    return LOCATION_MODE_HIGH_ACCURACY;
                } else if (gpsEnabled) {
                    return LOCATION_MODE_SENSORS_ONLY;
                } else if (networkEnabled) {
                    return LOCATION_MODE_BATTERY_SAVING;
                } else {
                    return LOCATION_MODE_OFF;
                }
            }
        }
    }

    /**
     * Global system settings, containing preferences that always apply identically
     * to all defined users.  Applications can read these but are not allowed to write;
     * like the "Secure" settings, these are for preferences that the user must
     * explicitly modify through the system UI or specialized APIs for those values.
     */
    public static final class Global extends NameValueTable {
        public static final String SYS_PROP_SETTING_VERSION = "sys.settings_global_version";

        /**
         * The content:// style URL for global secure settings items.  Not public.
         */
        public static final Uri CONTENT_URI = Uri.parse("content://" + AUTHORITY + "/global");

        /**
         * Whether users are allowed to add more users or guest from lockscreen.
         * <p>
         * Type: int
         * @hide
         */
        public static final String ADD_USERS_WHEN_LOCKED = "add_users_when_locked";

        /**
         * Setting whether the global gesture for enabling accessibility is enabled.
         * If this gesture is enabled the user will be able to perfrom it to enable
         * the accessibility state without visiting the settings app.
         * @hide
         */
        public static final String ENABLE_ACCESSIBILITY_GLOBAL_GESTURE_ENABLED =
                "enable_accessibility_global_gesture_enabled";

        /**
         * Whether Airplane Mode is on.
         */
        public static final String AIRPLANE_MODE_ON = "airplane_mode_on";

        /**
         * Whether Theater Mode is on.
         * {@hide}
         */
        @SystemApi
        public static final String THEATER_MODE_ON = "theater_mode_on";

        /**
         * Constant for use in AIRPLANE_MODE_RADIOS to specify Bluetooth radio.
         */
        public static final String RADIO_BLUETOOTH = "bluetooth";

        /**
         * Constant for use in AIRPLANE_MODE_RADIOS to specify Wi-Fi radio.
         */
        public static final String RADIO_WIFI = "wifi";

        /**
         * {@hide}
         */
        public static final String RADIO_WIMAX = "wimax";
        /**
         * Constant for use in AIRPLANE_MODE_RADIOS to specify Cellular radio.
         */
        public static final String RADIO_CELL = "cell";

        /**
         * Constant for use in AIRPLANE_MODE_RADIOS to specify NFC radio.
         */
        public static final String RADIO_NFC = "nfc";

        /**
         * A comma separated list of radios that need to be disabled when airplane mode
         * is on. This overrides WIFI_ON and BLUETOOTH_ON, if Wi-Fi and bluetooth are
         * included in the comma separated list.
         */
        public static final String AIRPLANE_MODE_RADIOS = "airplane_mode_radios";

        /**
         * A comma separated list of radios that should to be disabled when airplane mode
         * is on, but can be manually reenabled by the user.  For example, if RADIO_WIFI is
         * added to both AIRPLANE_MODE_RADIOS and AIRPLANE_MODE_TOGGLEABLE_RADIOS, then Wifi
         * will be turned off when entering airplane mode, but the user will be able to reenable
         * Wifi in the Settings app.
         *
         * {@hide}
         */
        public static final String AIRPLANE_MODE_TOGGLEABLE_RADIOS = "airplane_mode_toggleable_radios";

        /**
         * The policy for deciding when Wi-Fi should go to sleep (which will in
         * turn switch to using the mobile data as an Internet connection).
         * <p>
         * Set to one of {@link #WIFI_SLEEP_POLICY_DEFAULT},
         * {@link #WIFI_SLEEP_POLICY_NEVER_WHILE_PLUGGED}, or
         * {@link #WIFI_SLEEP_POLICY_NEVER}.
         */
        public static final String WIFI_SLEEP_POLICY = "wifi_sleep_policy";

        /**
         * Value for {@link #WIFI_SLEEP_POLICY} to use the default Wi-Fi sleep
         * policy, which is to sleep shortly after the turning off
         * according to the {@link #STAY_ON_WHILE_PLUGGED_IN} setting.
         */
        public static final int WIFI_SLEEP_POLICY_DEFAULT = 0;

        /**
         * Value for {@link #WIFI_SLEEP_POLICY} to use the default policy when
         * the device is on battery, and never go to sleep when the device is
         * plugged in.
         */
        public static final int WIFI_SLEEP_POLICY_NEVER_WHILE_PLUGGED = 1;

        /**
         * Value for {@link #WIFI_SLEEP_POLICY} to never go to sleep.
         */
        public static final int WIFI_SLEEP_POLICY_NEVER = 2;

        /**
         * Value to specify if the user prefers the date, time and time zone
         * to be automatically fetched from the network (NITZ). 1=yes, 0=no
         */
        public static final String AUTO_TIME = "auto_time";

        /**
         * Value to specify if the user prefers the time zone
         * to be automatically fetched from the network (NITZ). 1=yes, 0=no
         */
        public static final String AUTO_TIME_ZONE = "auto_time_zone";

        /**
         * URI for the car dock "in" event sound.
         * @hide
         */
        public static final String CAR_DOCK_SOUND = "car_dock_sound";

        /**
         * URI for the car dock "out" event sound.
         * @hide
         */
        public static final String CAR_UNDOCK_SOUND = "car_undock_sound";

        /**
         * URI for the desk dock "in" event sound.
         * @hide
         */
        public static final String DESK_DOCK_SOUND = "desk_dock_sound";

        /**
         * URI for the desk dock "out" event sound.
         * @hide
         */
        public static final String DESK_UNDOCK_SOUND = "desk_undock_sound";

        /**
         * Whether to play a sound for dock events.
         * @hide
         */
        public static final String DOCK_SOUNDS_ENABLED = "dock_sounds_enabled";

        /**
         * URI for the "device locked" (keyguard shown) sound.
         * @hide
         */
        public static final String LOCK_SOUND = "lock_sound";

        /**
         * URI for the "device unlocked" sound.
         * @hide
         */
        public static final String UNLOCK_SOUND = "unlock_sound";

        /**
         * URI for the "device is trusted" sound, which is played when the device enters the trusted
         * state without unlocking.
         * @hide
         */
        public static final String TRUSTED_SOUND = "trusted_sound";

        /**
         * URI for the low battery sound file.
         * @hide
         */
        public static final String LOW_BATTERY_SOUND = "low_battery_sound";

        /**
         * Whether to play a sound for low-battery alerts.
         * @hide
         */
        public static final String POWER_SOUNDS_ENABLED = "power_sounds_enabled";

        /**
         * URI for the "wireless charging started" sound.
         * @hide
         */
        public static final String WIRELESS_CHARGING_STARTED_SOUND =
                "wireless_charging_started_sound";

        /**
         * Whether to play a sound for charging events.
         * @hide
         */
        public static final String CHARGING_SOUNDS_ENABLED = "charging_sounds_enabled";

        /**
         * Whether we keep the device on while the device is plugged in.
         * Supported values are:
         * <ul>
         * <li>{@code 0} to never stay on while plugged in</li>
         * <li>{@link BatteryManager#BATTERY_PLUGGED_AC} to stay on for AC charger</li>
         * <li>{@link BatteryManager#BATTERY_PLUGGED_USB} to stay on for USB charger</li>
         * <li>{@link BatteryManager#BATTERY_PLUGGED_WIRELESS} to stay on for wireless charger</li>
         * </ul>
         * These values can be OR-ed together.
         */
        public static final String STAY_ON_WHILE_PLUGGED_IN = "stay_on_while_plugged_in";

        /**
         * When the user has enable the option to have a "bug report" command
         * in the power menu.
         * @hide
         */
        public static final String BUGREPORT_IN_POWER_MENU = "bugreport_in_power_menu";

        /**
         * Whether to wake the display when plugging or unplugging the charger
         *
         * @hide
         */
        public static final String WAKE_WHEN_PLUGGED_OR_UNPLUGGED = "wake_when_plugged_or_unplugged";

        /**
         * Whether ADB is enabled.
         */
        public static final String ADB_ENABLED = "adb_enabled";

        /**
         * String to contain power menu actions
         * @deprecated Use {@link android.provider.Settings.Secure#POWER_MENU_ACTIONS} instead
         * @hide
         */
        @Deprecated
        public static final String POWER_MENU_ACTIONS = Secure.POWER_MENU_ACTIONS;

        /**
         * Whether Views are allowed to save their attribute data.
         * @hide
         */
        public static final String DEBUG_VIEW_ATTRIBUTES = "debug_view_attributes";

        /**
         * Whether assisted GPS should be enabled or not.
         * @hide
         */
        public static final String ASSISTED_GPS_ENABLED = "assisted_gps_enabled";

        /**
         * Whether bluetooth is enabled/disabled
         * 0=disabled. 1=enabled.
         */
        public static final String BLUETOOTH_ON = "bluetooth_on";

        /**
         * CDMA Cell Broadcast SMS
         *                            0 = CDMA Cell Broadcast SMS disabled
         *                            1 = CDMA Cell Broadcast SMS enabled
         * @hide
         */
        public static final String CDMA_CELL_BROADCAST_SMS =
                "cdma_cell_broadcast_sms";

        /**
         * The CDMA roaming mode 0 = Home Networks, CDMA default
         *                       1 = Roaming on Affiliated networks
         *                       2 = Roaming on any networks
         * @hide
         */
        public static final String CDMA_ROAMING_MODE = "roaming_settings";

        /**
         * The CDMA subscription mode 0 = RUIM/SIM (default)
         *                                1 = NV
         * @hide
         */
        public static final String CDMA_SUBSCRIPTION_MODE = "subscription_mode";

        /** Inactivity timeout to track mobile data activity.
        *
        * If set to a positive integer, it indicates the inactivity timeout value in seconds to
        * infer the data activity of mobile network. After a period of no activity on mobile
        * networks with length specified by the timeout, an {@code ACTION_DATA_ACTIVITY_CHANGE}
        * intent is fired to indicate a transition of network status from "active" to "idle". Any
        * subsequent activity on mobile networks triggers the firing of {@code
        * ACTION_DATA_ACTIVITY_CHANGE} intent indicating transition from "idle" to "active".
        *
        * Network activity refers to transmitting or receiving data on the network interfaces.
        *
        * Tracking is disabled if set to zero or negative value.
        *
        * @hide
        */
       public static final String DATA_ACTIVITY_TIMEOUT_MOBILE = "data_activity_timeout_mobile";

       /** Timeout to tracking Wifi data activity. Same as {@code DATA_ACTIVITY_TIMEOUT_MOBILE}
        * but for Wifi network.
        * @hide
        */
       public static final String DATA_ACTIVITY_TIMEOUT_WIFI = "data_activity_timeout_wifi";

       /**
        * Whether or not data roaming is enabled. (0 = false, 1 = true)
        */
       public static final String DATA_ROAMING = "data_roaming";

       /**
        * The value passed to a Mobile DataConnection via bringUp which defines the
        * number of retries to preform when setting up the initial connection. The default
        * value defined in DataConnectionTrackerBase#DEFAULT_MDC_INITIAL_RETRY is currently 1.
        * @hide
        */
       public static final String MDC_INITIAL_MAX_RETRY = "mdc_initial_max_retry";

       /**
        * Whether user has enabled development settings.
        */
       public static final String DEVELOPMENT_SETTINGS_ENABLED = "development_settings_enabled";

       /**
        * Whether the device has been provisioned (0 = false, 1 = true)
        */
       public static final String DEVICE_PROVISIONED = "device_provisioned";

       /**
        * The saved value for WindowManagerService.setForcedDisplayDensity().
        * One integer in dpi.  If unset, then use the real display density.
        * @hide
        */
       public static final String DISPLAY_DENSITY_FORCED = "display_density_forced";

       /**
        * The saved value for WindowManagerService.setForcedDisplaySize().
        * Two integers separated by a comma.  If unset, then use the real display size.
        * @hide
        */
       public static final String DISPLAY_SIZE_FORCED = "display_size_forced";

       /**
        * The saved value for WindowManagerService.setForcedDisplayScalingMode().
        * 0 or unset if scaling is automatic, 1 if scaling is disabled.
        * @hide
        */
       public static final String DISPLAY_SCALING_FORCE = "display_scaling_force";

       /**
        * The maximum size, in bytes, of a download that the download manager will transfer over
        * a non-wifi connection.
        * @hide
        */
       public static final String DOWNLOAD_MAX_BYTES_OVER_MOBILE =
               "download_manager_max_bytes_over_mobile";

       /**
        * The recommended maximum size, in bytes, of a download that the download manager should
        * transfer over a non-wifi connection. Over this size, the use will be warned, but will
        * have the option to start the download over the mobile connection anyway.
        * @hide
        */
       public static final String DOWNLOAD_RECOMMENDED_MAX_BYTES_OVER_MOBILE =
               "download_manager_recommended_max_bytes_over_mobile";

       /**
        * @deprecated Use {@link android.provider.Settings.Secure#INSTALL_NON_MARKET_APPS} instead
        */
       @Deprecated
       public static final String INSTALL_NON_MARKET_APPS = Secure.INSTALL_NON_MARKET_APPS;

       /**
        * Whether HDMI control shall be enabled. If disabled, no CEC/MHL command will be
        * sent or processed. (0 = false, 1 = true)
        * @hide
        */
       public static final String HDMI_CONTROL_ENABLED = "hdmi_control_enabled";

       /**
        * Whether HDMI system audio is enabled. If enabled, TV internal speaker is muted,
        * and the output is redirected to AV Receiver connected via
        * {@Global#HDMI_SYSTEM_AUDIO_OUTPUT}.
        * @hide
        */
       public static final String HDMI_SYSTEM_AUDIO_ENABLED = "hdmi_system_audio_enabled";

       /**
        * Whether TV will automatically turn on upon reception of the CEC command
        * &lt;Text View On&gt; or &lt;Image View On&gt;. (0 = false, 1 = true)
        * @hide
        */
       public static final String HDMI_CONTROL_AUTO_WAKEUP_ENABLED =
               "hdmi_control_auto_wakeup_enabled";

       /**
        * Whether TV will also turn off other CEC devices when it goes to standby mode.
        * (0 = false, 1 = true)
        * @hide
        */
       public static final String HDMI_CONTROL_AUTO_DEVICE_OFF_ENABLED =
               "hdmi_control_auto_device_off_enabled";

       /**
        * Whether to use the DHCP client from Lollipop and earlier instead of the newer Android DHCP
        * client.
        * (0 = false, 1 = true)
        * @hide
        */
       public static final String LEGACY_DHCP_CLIENT = "legacy_dhcp_client";

       /**
        * Whether TV will switch to MHL port when a mobile device is plugged in.
        * (0 = false, 1 = true)
        * @hide
        */
       public static final String MHL_INPUT_SWITCHING_ENABLED = "mhl_input_switching_enabled";

       /**
        * Whether TV will charge the mobile device connected at MHL port. (0 = false, 1 = true)
        * @hide
        */
       public static final String MHL_POWER_CHARGE_ENABLED = "mhl_power_charge_enabled";

       /**
        * Whether mobile data connections are allowed by the user.  See
        * ConnectivityManager for more info.
        * @hide
        */
       public static final String MOBILE_DATA = "mobile_data";

       /**
        * Whether the mobile data connection should remain active even when higher
        * priority networks like WiFi are active, to help make network switching faster.
        *
        * See ConnectivityService for more info.
        *
        * (0 = disabled, 1 = enabled)
        * @hide
        */
       public static final String MOBILE_DATA_ALWAYS_ON = "mobile_data_always_on";

       /** {@hide} */
       public static final String NETSTATS_ENABLED = "netstats_enabled";
       /** {@hide} */
       public static final String NETSTATS_POLL_INTERVAL = "netstats_poll_interval";
       /** {@hide} */
       public static final String NETSTATS_TIME_CACHE_MAX_AGE = "netstats_time_cache_max_age";
       /** {@hide} */
       public static final String NETSTATS_GLOBAL_ALERT_BYTES = "netstats_global_alert_bytes";
       /** {@hide} */
       public static final String NETSTATS_SAMPLE_ENABLED = "netstats_sample_enabled";

       /** {@hide} */
       public static final String NETSTATS_DEV_BUCKET_DURATION = "netstats_dev_bucket_duration";
       /** {@hide} */
       public static final String NETSTATS_DEV_PERSIST_BYTES = "netstats_dev_persist_bytes";
       /** {@hide} */
       public static final String NETSTATS_DEV_ROTATE_AGE = "netstats_dev_rotate_age";
       /** {@hide} */
       public static final String NETSTATS_DEV_DELETE_AGE = "netstats_dev_delete_age";

       /** {@hide} */
       public static final String NETSTATS_UID_BUCKET_DURATION = "netstats_uid_bucket_duration";
       /** {@hide} */
       public static final String NETSTATS_UID_PERSIST_BYTES = "netstats_uid_persist_bytes";
       /** {@hide} */
       public static final String NETSTATS_UID_ROTATE_AGE = "netstats_uid_rotate_age";
       /** {@hide} */
       public static final String NETSTATS_UID_DELETE_AGE = "netstats_uid_delete_age";

       /** {@hide} */
       public static final String NETSTATS_UID_TAG_BUCKET_DURATION = "netstats_uid_tag_bucket_duration";
       /** {@hide} */
       public static final String NETSTATS_UID_TAG_PERSIST_BYTES = "netstats_uid_tag_persist_bytes";
       /** {@hide} */
       public static final String NETSTATS_UID_TAG_ROTATE_AGE = "netstats_uid_tag_rotate_age";
       /** {@hide} */
       public static final String NETSTATS_UID_TAG_DELETE_AGE = "netstats_uid_tag_delete_age";

       /**
        * User preference for which network(s) should be used. Only the
        * connectivity service should touch this.
        */
       public static final String NETWORK_PREFERENCE = "network_preference";

       /**
        * Which package name to use for network scoring. If null, or if the package is not a valid
        * scorer app, external network scores will neither be requested nor accepted.
        * @hide
        */
       public static final String NETWORK_SCORER_APP = "network_scorer_app";

       /**
        * If the NITZ_UPDATE_DIFF time is exceeded then an automatic adjustment
        * to SystemClock will be allowed even if NITZ_UPDATE_SPACING has not been
        * exceeded.
        * @hide
        */
       public static final String NITZ_UPDATE_DIFF = "nitz_update_diff";

       /**
        * The length of time in milli-seconds that automatic small adjustments to
        * SystemClock are ignored if NITZ_UPDATE_DIFF is not exceeded.
        * @hide
        */
       public static final String NITZ_UPDATE_SPACING = "nitz_update_spacing";

       /** Preferred NTP server. {@hide} */
       public static final String NTP_SERVER = "ntp_server";
       /** Timeout in milliseconds to wait for NTP server. {@hide} */
       public static final String NTP_TIMEOUT = "ntp_timeout";

       /** {@hide} */
       public static final String STORAGE_BENCHMARK_INTERVAL = "storage_benchmark_interval";

       /**
        * Whether the package manager should send package verification broadcasts for verifiers to
        * review apps prior to installation.
        * 1 = request apps to be verified prior to installation, if a verifier exists.
        * 0 = do not verify apps before installation
        * @hide
        */
       public static final String PACKAGE_VERIFIER_ENABLE = "package_verifier_enable";

       /** Timeout for package verification.
        * @hide */
       public static final String PACKAGE_VERIFIER_TIMEOUT = "verifier_timeout";

       /** Default response code for package verification.
        * @hide */
       public static final String PACKAGE_VERIFIER_DEFAULT_RESPONSE = "verifier_default_response";

       /**
        * Show package verification setting in the Settings app.
        * 1 = show (default)
        * 0 = hide
        * @hide
        */
       public static final String PACKAGE_VERIFIER_SETTING_VISIBLE = "verifier_setting_visible";

       /**
        * Run package verification on apps installed through ADB/ADT/USB
        * 1 = perform package verification on ADB installs (default)
        * 0 = bypass package verification on ADB installs
        * @hide
        */
       public static final String PACKAGE_VERIFIER_INCLUDE_ADB = "verifier_verify_adb_installs";

       /**
        * Time since last fstrim (milliseconds) after which we force one to happen
        * during device startup.  If unset, the default is 3 days.
        * @hide
        */
       public static final String FSTRIM_MANDATORY_INTERVAL = "fstrim_mandatory_interval";

       /**
        * The interval in milliseconds at which to check packet counts on the
        * mobile data interface when screen is on, to detect possible data
        * connection problems.
        * @hide
        */
       public static final String PDP_WATCHDOG_POLL_INTERVAL_MS =
               "pdp_watchdog_poll_interval_ms";

       /**
        * The interval in milliseconds at which to check packet counts on the
        * mobile data interface when screen is off, to detect possible data
        * connection problems.
        * @hide
        */
       public static final String PDP_WATCHDOG_LONG_POLL_INTERVAL_MS =
               "pdp_watchdog_long_poll_interval_ms";

       /**
        * The interval in milliseconds at which to check packet counts on the
        * mobile data interface after {@link #PDP_WATCHDOG_TRIGGER_PACKET_COUNT}
        * outgoing packets has been reached without incoming packets.
        * @hide
        */
       public static final String PDP_WATCHDOG_ERROR_POLL_INTERVAL_MS =
               "pdp_watchdog_error_poll_interval_ms";

       /**
        * The number of outgoing packets sent without seeing an incoming packet
        * that triggers a countdown (of {@link #PDP_WATCHDOG_ERROR_POLL_COUNT}
        * device is logged to the event log
        * @hide
        */
       public static final String PDP_WATCHDOG_TRIGGER_PACKET_COUNT =
               "pdp_watchdog_trigger_packet_count";

       /**
        * The number of polls to perform (at {@link #PDP_WATCHDOG_ERROR_POLL_INTERVAL_MS})
        * after hitting {@link #PDP_WATCHDOG_TRIGGER_PACKET_COUNT} before
        * attempting data connection recovery.
        * @hide
        */
       public static final String PDP_WATCHDOG_ERROR_POLL_COUNT =
               "pdp_watchdog_error_poll_count";

       /**
        * The number of failed PDP reset attempts before moving to something more
        * drastic: re-registering to the network.
        * @hide
        */
       public static final String PDP_WATCHDOG_MAX_PDP_RESET_FAIL_COUNT =
               "pdp_watchdog_max_pdp_reset_fail_count";

       /**
        * A positive value indicates how often the SamplingProfiler
        * should take snapshots. Zero value means SamplingProfiler
        * is disabled.
        *
        * @hide
        */
       public static final String SAMPLING_PROFILER_MS = "sampling_profiler_ms";

       /**
        * URL to open browser on to allow user to manage a prepay account
        * @hide
        */
       public static final String SETUP_PREPAID_DATA_SERVICE_URL =
               "setup_prepaid_data_service_url";

       /**
        * URL to attempt a GET on to see if this is a prepay device
        * @hide
        */
       public static final String SETUP_PREPAID_DETECTION_TARGET_URL =
               "setup_prepaid_detection_target_url";

       /**
        * Host to check for a redirect to after an attempt to GET
        * SETUP_PREPAID_DETECTION_TARGET_URL. (If we redirected there,
        * this is a prepaid device with zero balance.)
        * @hide
        */
       public static final String SETUP_PREPAID_DETECTION_REDIR_HOST =
               "setup_prepaid_detection_redir_host";

       /**
        * The interval in milliseconds at which to check the number of SMS sent out without asking
        * for use permit, to limit the un-authorized SMS usage.
        *
        * @hide
        */
       public static final String SMS_OUTGOING_CHECK_INTERVAL_MS =
               "sms_outgoing_check_interval_ms";

       /**
        * The number of outgoing SMS sent without asking for user permit (of {@link
        * #SMS_OUTGOING_CHECK_INTERVAL_MS}
        *
        * @hide
        */
       public static final String SMS_OUTGOING_CHECK_MAX_COUNT =
               "sms_outgoing_check_max_count";

       /**
        * Used to disable SMS short code confirmation - defaults to true.
        * True indcates we will do the check, etc.  Set to false to disable.
        * @see com.android.internal.telephony.SmsUsageMonitor
        * @hide
        */
       public static final String SMS_SHORT_CODE_CONFIRMATION = "sms_short_code_confirmation";

        /**
         * Used to select which country we use to determine premium sms codes.
         * One of com.android.internal.telephony.SMSDispatcher.PREMIUM_RULE_USE_SIM,
         * com.android.internal.telephony.SMSDispatcher.PREMIUM_RULE_USE_NETWORK,
         * or com.android.internal.telephony.SMSDispatcher.PREMIUM_RULE_USE_BOTH.
         * @hide
         */
        public static final String SMS_SHORT_CODE_RULE = "sms_short_code_rule";

       /**
        * Used to select TCP's default initial receiver window size in segments - defaults to a build config value
        * @hide
        */
       public static final String TCP_DEFAULT_INIT_RWND = "tcp_default_init_rwnd";

       /**
        * Used to disable Tethering on a device - defaults to true
        * @hide
        */
       public static final String TETHER_SUPPORTED = "tether_supported";

       /**
        * Used to require DUN APN on the device or not - defaults to a build config value
        * which defaults to false
        * @hide
        */
       public static final String TETHER_DUN_REQUIRED = "tether_dun_required";

       /**
        * Used to hold a gservices-provisioned apn value for DUN.  If set, or the
        * corresponding build config values are set it will override the APN DB
        * values.
        * Consists of a comma seperated list of strings:
        * "name,apn,proxy,port,username,password,server,mmsc,mmsproxy,mmsport,mcc,mnc,auth,type"
        * note that empty fields can be ommitted: "name,apn,,,,,,,,,310,260,,DUN"
        * @hide
        */
       public static final String TETHER_DUN_APN = "tether_dun_apn";

       /**
        * USB Mass Storage Enabled
        */
       public static final String USB_MASS_STORAGE_ENABLED = "usb_mass_storage_enabled";

       /**
        * If this setting is set (to anything), then all references
        * to Gmail on the device must change to Google Mail.
        */
       public static final String USE_GOOGLE_MAIL = "use_google_mail";

        /**
         * Webview Data reduction proxy key.
         * @hide
         */
        public static final String WEBVIEW_DATA_REDUCTION_PROXY_KEY =
                "webview_data_reduction_proxy_key";

       /**
        * Whether Wifi display is enabled/disabled
        * 0=disabled. 1=enabled.
        * @hide
        */
       public static final String WIFI_DISPLAY_ON = "wifi_display_on";

       /**
        * Whether Wifi display certification mode is enabled/disabled
        * 0=disabled. 1=enabled.
        * @hide
        */
       public static final String WIFI_DISPLAY_CERTIFICATION_ON =
               "wifi_display_certification_on";

       /**
        * WPS Configuration method used by Wifi display, this setting only
        * takes effect when WIFI_DISPLAY_CERTIFICATION_ON is 1 (enabled).
        *
        * Possible values are:
        *
        * WpsInfo.INVALID: use default WPS method chosen by framework
        * WpsInfo.PBC    : use Push button
        * WpsInfo.KEYPAD : use Keypad
        * WpsInfo.DISPLAY: use Display
        * @hide
        */
       public static final String WIFI_DISPLAY_WPS_CONFIG =
           "wifi_display_wps_config";

       /**
        * Whether to notify the user of open networks.
        * <p>
        * If not connected and the scan results have an open network, we will
        * put this notification up. If we attempt to connect to a network or
        * the open network(s) disappear, we remove the notification. When we
        * show the notification, we will not show it again for
        * {@link android.provider.Settings.Secure#WIFI_NETWORKS_AVAILABLE_REPEAT_DELAY} time.
        */
       public static final String WIFI_NETWORKS_AVAILABLE_NOTIFICATION_ON =
               "wifi_networks_available_notification_on";
       /**
        * {@hide}
        */
       public static final String WIMAX_NETWORKS_AVAILABLE_NOTIFICATION_ON =
               "wimax_networks_available_notification_on";

       /**
        * Delay (in seconds) before repeating the Wi-Fi networks available notification.
        * Connecting to a network will reset the timer.
        */
       public static final String WIFI_NETWORKS_AVAILABLE_REPEAT_DELAY =
               "wifi_networks_available_repeat_delay";

       /**
        * 802.11 country code in ISO 3166 format
        * @hide
        */
       public static final String WIFI_COUNTRY_CODE = "wifi_country_code";

       /**
        * The interval in milliseconds to issue wake up scans when wifi needs
        * to connect. This is necessary to connect to an access point when
        * device is on the move and the screen is off.
        * @hide
        */
       public static final String WIFI_FRAMEWORK_SCAN_INTERVAL_MS =
               "wifi_framework_scan_interval_ms";

       /**
        * The interval in milliseconds after which Wi-Fi is considered idle.
        * When idle, it is possible for the device to be switched from Wi-Fi to
        * the mobile data network.
        * @hide
        */
       public static final String WIFI_IDLE_MS = "wifi_idle_ms";

       /**
        * When the number of open networks exceeds this number, the
        * least-recently-used excess networks will be removed.
        */
       public static final String WIFI_NUM_OPEN_NETWORKS_KEPT = "wifi_num_open_networks_kept";

       /**
        * Whether the Wi-Fi should be on.  Only the Wi-Fi service should touch this.
        */
       public static final String WIFI_ON = "wifi_on";

       /**
        * Setting to allow scans to be enabled even wifi is turned off for connectivity.
        * @hide
        */
       public static final String WIFI_SCAN_ALWAYS_AVAILABLE =
                "wifi_scan_always_enabled";

       /**
        * Settings to allow BLE scans to be enabled even when Bluetooth is turned off for
        * connectivity.
        * @hide
        */
       public static final String BLE_SCAN_ALWAYS_AVAILABLE =
               "ble_scan_always_enabled";

       /**
        * Used to save the Wifi_ON state prior to tethering.
        * This state will be checked to restore Wifi after
        * the user turns off tethering.
        *
        * @hide
        */
       public static final String WIFI_SAVED_STATE = "wifi_saved_state";

       /**
        * The interval in milliseconds to scan as used by the wifi supplicant
        * @hide
        */
       public static final String WIFI_SUPPLICANT_SCAN_INTERVAL_MS =
               "wifi_supplicant_scan_interval_ms";

        /**
         * whether frameworks handles wifi auto-join
         * @hide
         */
       public static final String WIFI_ENHANCED_AUTO_JOIN =
                "wifi_enhanced_auto_join";

        /**
         * whether settings show RSSI
         * @hide
         */
        public static final String WIFI_NETWORK_SHOW_RSSI =
                "wifi_network_show_rssi";

        /**
        * The interval in milliseconds to scan at supplicant when p2p is connected
        * @hide
        */
       public static final String WIFI_SCAN_INTERVAL_WHEN_P2P_CONNECTED_MS =
               "wifi_scan_interval_p2p_connected_ms";

       /**
        * Whether the Wi-Fi watchdog is enabled.
        */
       public static final String WIFI_WATCHDOG_ON = "wifi_watchdog_on";

       /**
        * Setting to turn off poor network avoidance on Wi-Fi. Feature is enabled by default and
        * the setting needs to be set to 0 to disable it.
        * @hide
        */
       public static final String WIFI_WATCHDOG_POOR_NETWORK_TEST_ENABLED =
               "wifi_watchdog_poor_network_test_enabled";

       /**
        * Setting to turn on suspend optimizations at screen off on Wi-Fi. Enabled by default and
        * needs to be set to 0 to disable it.
        * @hide
        */
       public static final String WIFI_SUSPEND_OPTIMIZATIONS_ENABLED =
               "wifi_suspend_optimizations_enabled";

       /**
        * The maximum number of times we will retry a connection to an access
        * point for which we have failed in acquiring an IP address from DHCP.
        * A value of N means that we will make N+1 connection attempts in all.
        */
       public static final String WIFI_MAX_DHCP_RETRY_COUNT = "wifi_max_dhcp_retry_count";

       /**
        * Maximum amount of time in milliseconds to hold a wakelock while waiting for mobile
        * data connectivity to be established after a disconnect from Wi-Fi.
        */
       public static final String WIFI_MOBILE_DATA_TRANSITION_WAKELOCK_TIMEOUT_MS =
           "wifi_mobile_data_transition_wakelock_timeout_ms";

       /**
        * This setting controls whether WiFi configurations created by a Device Owner app
        * should be locked down (that is, be editable or removable only by the Device Owner App,
        * not even by Settings app).
        * This setting takes integer values. Non-zero values mean DO created configurations
        * are locked down. Value of zero means they are not. Default value in the absence of
        * actual value to this setting is 0.
        */
       public static final String WIFI_DEVICE_OWNER_CONFIGS_LOCKDOWN =
               "wifi_device_owner_configs_lockdown";

       /**
        * The operational wifi frequency band
        * Set to one of {@link WifiManager#WIFI_FREQUENCY_BAND_AUTO},
        * {@link WifiManager#WIFI_FREQUENCY_BAND_5GHZ} or
        * {@link WifiManager#WIFI_FREQUENCY_BAND_2GHZ}
        *
        * @hide
        */
       public static final String WIFI_FREQUENCY_BAND = "wifi_frequency_band";

       /**
        * The Wi-Fi peer-to-peer device name
        * @hide
        */
       public static final String WIFI_P2P_DEVICE_NAME = "wifi_p2p_device_name";

       /**
        * The min time between wifi disable and wifi enable
        * @hide
        */
       public static final String WIFI_REENABLE_DELAY_MS = "wifi_reenable_delay";

       /**
        * Timeout for ephemeral networks when all known BSSIDs go out of range. We will disconnect
        * from an ephemeral network if there is no BSSID for that network with a non-null score that
        * has been seen in this time period.
        *
        * If this is less than or equal to zero, we use a more conservative behavior and only check
        * for a non-null score from the currently connected or target BSSID.
        * @hide
        */
       public static final String WIFI_EPHEMERAL_OUT_OF_RANGE_TIMEOUT_MS =
               "wifi_ephemeral_out_of_range_timeout_ms";

       /**
        * The number of milliseconds to delay when checking for data stalls during
        * non-aggressive detection. (screen is turned off.)
        * @hide
        */
       public static final String DATA_STALL_ALARM_NON_AGGRESSIVE_DELAY_IN_MS =
               "data_stall_alarm_non_aggressive_delay_in_ms";

       /**
        * The number of milliseconds to delay when checking for data stalls during
        * aggressive detection. (screen on or suspected data stall)
        * @hide
        */
       public static final String DATA_STALL_ALARM_AGGRESSIVE_DELAY_IN_MS =
               "data_stall_alarm_aggressive_delay_in_ms";

       /**
        * The number of milliseconds to allow the provisioning apn to remain active
        * @hide
        */
       public static final String PROVISIONING_APN_ALARM_DELAY_IN_MS =
               "provisioning_apn_alarm_delay_in_ms";

       /**
        * The interval in milliseconds at which to check gprs registration
        * after the first registration mismatch of gprs and voice service,
        * to detect possible data network registration problems.
        *
        * @hide
        */
       public static final String GPRS_REGISTER_CHECK_PERIOD_MS =
               "gprs_register_check_period_ms";

       /**
        * Nonzero causes Log.wtf() to crash.
        * @hide
        */
       public static final String WTF_IS_FATAL = "wtf_is_fatal";

       /**
        * Ringer mode. This is used internally, changing this value will not
        * change the ringer mode. See AudioManager.
        */
       public static final String MODE_RINGER = "mode_ringer";

       /**
        * Overlay display devices setting.
        * The associated value is a specially formatted string that describes the
        * size and density of simulated secondary display devices.
        * <p>
        * Format: {width}x{height}/{dpi};...
        * </p><p>
        * Example:
        * <ul>
        * <li><code>1280x720/213</code>: make one overlay that is 1280x720 at 213dpi.</li>
        * <li><code>1920x1080/320;1280x720/213</code>: make two overlays, the first
        * at 1080p and the second at 720p.</li>
        * <li>If the value is empty, then no overlay display devices are created.</li>
        * </ul></p>
        *
        * @hide
        */
       public static final String OVERLAY_DISPLAY_DEVICES = "overlay_display_devices";

        /**
         * Threshold values for the duration and level of a discharge cycle,
         * under which we log discharge cycle info.
         *
         * @hide
         */
        public static final String
                BATTERY_DISCHARGE_DURATION_THRESHOLD = "battery_discharge_duration_threshold";

        /** @hide */
        public static final String BATTERY_DISCHARGE_THRESHOLD = "battery_discharge_threshold";

        /**
         * Flag for allowing ActivityManagerService to send ACTION_APP_ERROR
         * intents on application crashes and ANRs. If this is disabled, the
         * crash/ANR dialog will never display the "Report" button.
         * <p>
         * Type: int (0 = disallow, 1 = allow)
         *
         * @hide
         */
        public static final String SEND_ACTION_APP_ERROR = "send_action_app_error";

        /**
         * Maximum age of entries kept by {@link DropBoxManager}.
         *
         * @hide
         */
        public static final String DROPBOX_AGE_SECONDS = "dropbox_age_seconds";

        /**
         * Maximum number of entry files which {@link DropBoxManager} will keep
         * around.
         *
         * @hide
         */
        public static final String DROPBOX_MAX_FILES = "dropbox_max_files";

        /**
         * Maximum amount of disk space used by {@link DropBoxManager} no matter
         * what.
         *
         * @hide
         */
        public static final String DROPBOX_QUOTA_KB = "dropbox_quota_kb";

        /**
         * Percent of free disk (excluding reserve) which {@link DropBoxManager}
         * will use.
         *
         * @hide
         */
        public static final String DROPBOX_QUOTA_PERCENT = "dropbox_quota_percent";

        /**
         * Percent of total disk which {@link DropBoxManager} will never dip
         * into.
         *
         * @hide
         */
        public static final String DROPBOX_RESERVE_PERCENT = "dropbox_reserve_percent";

        /**
         * Prefix for per-tag dropbox disable/enable settings.
         *
         * @hide
         */
        public static final String DROPBOX_TAG_PREFIX = "dropbox:";

        /**
         * Lines of logcat to include with system crash/ANR/etc. reports, as a
         * prefix of the dropbox tag of the report type. For example,
         * "logcat_for_system_server_anr" controls the lines of logcat captured
         * with system server ANR reports. 0 to disable.
         *
         * @hide
         */
        public static final String ERROR_LOGCAT_PREFIX = "logcat_for_";

        /**
         * The interval in minutes after which the amount of free storage left
         * on the device is logged to the event log
         *
         * @hide
         */
        public static final String SYS_FREE_STORAGE_LOG_INTERVAL = "sys_free_storage_log_interval";

        /**
         * Threshold for the amount of change in disk free space required to
         * report the amount of free space. Used to prevent spamming the logs
         * when the disk free space isn't changing frequently.
         *
         * @hide
         */
        public static final String
                DISK_FREE_CHANGE_REPORTING_THRESHOLD = "disk_free_change_reporting_threshold";

        /**
         * Minimum percentage of free storage on the device that is used to
         * determine if the device is running low on storage. The default is 10.
         * <p>
         * Say this value is set to 10, the device is considered running low on
         * storage if 90% or more of the device storage is filled up.
         *
         * @hide
         */
        public static final String
                SYS_STORAGE_THRESHOLD_PERCENTAGE = "sys_storage_threshold_percentage";

        /**
         * Maximum byte size of the low storage threshold. This is to ensure
         * that {@link #SYS_STORAGE_THRESHOLD_PERCENTAGE} does not result in an
         * overly large threshold for large storage devices. Currently this must
         * be less than 2GB. This default is 500MB.
         *
         * @hide
         */
        public static final String
                SYS_STORAGE_THRESHOLD_MAX_BYTES = "sys_storage_threshold_max_bytes";

        /**
         * Minimum bytes of free storage on the device before the data partition
         * is considered full. By default, 1 MB is reserved to avoid system-wide
         * SQLite disk full exceptions.
         *
         * @hide
         */
        public static final String
                SYS_STORAGE_FULL_THRESHOLD_BYTES = "sys_storage_full_threshold_bytes";

        /**
         * The maximum reconnect delay for short network outages or when the
         * network is suspended due to phone use.
         *
         * @hide
         */
        public static final String
                SYNC_MAX_RETRY_DELAY_IN_SECONDS = "sync_max_retry_delay_in_seconds";

        /**
         * The number of milliseconds to delay before sending out
         * {@link ConnectivityManager#CONNECTIVITY_ACTION} broadcasts. Ignored.
         *
         * @hide
         */
        public static final String CONNECTIVITY_CHANGE_DELAY = "connectivity_change_delay";


        /**
         * Network sampling interval, in seconds. We'll generate link information
         * about bytes/packets sent and error rates based on data sampled in this interval
         *
         * @hide
         */

        public static final String CONNECTIVITY_SAMPLING_INTERVAL_IN_SECONDS =
                "connectivity_sampling_interval_in_seconds";

        /**
         * The series of successively longer delays used in retrying to download PAC file.
         * Last delay is used between successful PAC downloads.
         *
         * @hide
         */
        public static final String PAC_CHANGE_DELAY = "pac_change_delay";

        /**
         * Setting to turn off captive portal detection. Feature is enabled by
         * default and the setting needs to be set to 0 to disable it.
         *
         * @hide
         */
        public static final String
                CAPTIVE_PORTAL_DETECTION_ENABLED = "captive_portal_detection_enabled";

        /**
         * The server used for captive portal detection upon a new conection. A
         * 204 response code from the server is used for validation.
         *
         * @hide
         */
        public static final String CAPTIVE_PORTAL_SERVER = "captive_portal_server";

        /**
         * Whether network service discovery is enabled.
         *
         * @hide
         */
        public static final String NSD_ON = "nsd_on";

        /**
         * Let user pick default install location.
         *
         * @hide
         */
        public static final String SET_INSTALL_LOCATION = "set_install_location";

        /**
         * Default install location value.
         * 0 = auto, let system decide
         * 1 = internal
         * 2 = sdcard
         * @hide
         */
        public static final String DEFAULT_INSTALL_LOCATION = "default_install_location";

        /**
         * ms during which to consume extra events related to Inet connection
         * condition after a transtion to fully-connected
         *
         * @hide
         */
        public static final String
                INET_CONDITION_DEBOUNCE_UP_DELAY = "inet_condition_debounce_up_delay";

        /**
         * ms during which to consume extra events related to Inet connection
         * condtion after a transtion to partly-connected
         *
         * @hide
         */
        public static final String
                INET_CONDITION_DEBOUNCE_DOWN_DELAY = "inet_condition_debounce_down_delay";

        /** {@hide} */
        public static final String
                READ_EXTERNAL_STORAGE_ENFORCED_DEFAULT = "read_external_storage_enforced_default";

        /**
         * Host name and port for global http proxy. Uses ':' seperator for
         * between host and port.
         */
        public static final String HTTP_PROXY = "http_proxy";

        /**
         * Host name for global http proxy. Set via ConnectivityManager.
         *
         * @hide
         */
        public static final String GLOBAL_HTTP_PROXY_HOST = "global_http_proxy_host";

        /**
         * Integer host port for global http proxy. Set via ConnectivityManager.
         *
         * @hide
         */
        public static final String GLOBAL_HTTP_PROXY_PORT = "global_http_proxy_port";

        /**
         * Exclusion list for global proxy. This string contains a list of
         * comma-separated domains where the global proxy does not apply.
         * Domains should be listed in a comma- separated list. Example of
         * acceptable formats: ".domain1.com,my.domain2.com" Use
         * ConnectivityManager to set/get.
         *
         * @hide
         */
        public static final String
                GLOBAL_HTTP_PROXY_EXCLUSION_LIST = "global_http_proxy_exclusion_list";

        /**
         * The location PAC File for the proxy.
         * @hide
         */
        public static final String
                GLOBAL_HTTP_PROXY_PAC = "global_proxy_pac_url";

        /**
         * Enables the UI setting to allow the user to specify the global HTTP
         * proxy and associated exclusion list.
         *
         * @hide
         */
        public static final String SET_GLOBAL_HTTP_PROXY = "set_global_http_proxy";

        /**
         * Setting for default DNS in case nobody suggests one
         *
         * @hide
         */
        public static final String DEFAULT_DNS_SERVER = "default_dns_server";

        /** {@hide} */
        public static final String
                BLUETOOTH_HEADSET_PRIORITY_PREFIX = "bluetooth_headset_priority_";
        /** {@hide} */
        public static final String
                BLUETOOTH_A2DP_SINK_PRIORITY_PREFIX = "bluetooth_a2dp_sink_priority_";
        /** {@hide} */
        public static final String
                BLUETOOTH_A2DP_SRC_PRIORITY_PREFIX = "bluetooth_a2dp_src_priority_";
        /** {@hide} */
        public static final String
                BLUETOOTH_INPUT_DEVICE_PRIORITY_PREFIX = "bluetooth_input_device_priority_";
        /** {@hide} */
        public static final String
                BLUETOOTH_MAP_PRIORITY_PREFIX = "bluetooth_map_priority_";
        /** {@hide} */
        public static final String
                BLUETOOTH_SAP_PRIORITY_PREFIX = "bluetooth_sap_priority_";

        /**
         * Device Idle (Doze) specific settings.
         * This is encoded as a key=value list, separated by commas. Ex:
         *
         * "inactive_timeout=60000,sensing_timeout=400000"
         *
         * The following keys are supported:
         *
         * <pre>
         * inactive_to                      (long)
         * sensing_to                       (long)
         * motion_inactive_to               (long)
         * idle_after_inactive_to           (long)
         * idle_pending_to                  (long)
         * max_idle_pending_to              (long)
         * idle_pending_factor              (float)
         * idle_to                          (long)
         * max_idle_to                      (long)
         * idle_factor                      (float)
         * min_time_to_alarm                (long)
         * max_temp_app_whitelist_duration  (long)
         * </pre>
         *
         * <p>
         * Type: string
         * @hide
         * @see com.android.server.DeviceIdleController.Constants
         */
        public static final String DEVICE_IDLE_CONSTANTS = "device_idle_constants";

        /**
         * App standby (app idle) specific settings.
         * This is encoded as a key=value list, separated by commas. Ex:
         *
         * "idle_duration=5000,parole_interval=4500"
         *
         * The following keys are supported:
         *
         * <pre>
         * idle_duration        (long)
         * wallclock_threshold  (long)
         * parole_interval      (long)
         * parole_duration      (long)
         * </pre>
         *
         * <p>
         * Type: string
         * @hide
         * @see com.android.server.usage.UsageStatsService.SettingsObserver
         */
        public static final String APP_IDLE_CONSTANTS = "app_idle_constants";

        /**
         * Alarm manager specific settings.
         * This is encoded as a key=value list, separated by commas. Ex:
         *
         * "min_futurity=5000,allow_while_idle_short_time=4500"
         *
         * The following keys are supported:
         *
         * <pre>
         * min_futurity                         (long)
         * min_interval                         (long)
         * allow_while_idle_short_time          (long)
         * allow_while_idle_long_time           (long)
         * allow_while_idle_whitelist_duration  (long)
         * </pre>
         *
         * <p>
         * Type: string
         * @hide
         * @see com.android.server.AlarmManagerService.Constants
         */
        public static final String ALARM_MANAGER_CONSTANTS = "alarm_manager_constants";

        /**
         * Get the key that retrieves a bluetooth headset's priority.
         * @hide
         */
        public static final String getBluetoothHeadsetPriorityKey(String address) {
            return BLUETOOTH_HEADSET_PRIORITY_PREFIX + address.toUpperCase(Locale.ROOT);
        }

        /**
         * Get the key that retrieves a bluetooth a2dp sink's priority.
         * @hide
         */
        public static final String getBluetoothA2dpSinkPriorityKey(String address) {
            return BLUETOOTH_A2DP_SINK_PRIORITY_PREFIX + address.toUpperCase(Locale.ROOT);
        }

        /**
         * Get the key that retrieves a bluetooth a2dp src's priority.
         * @hide
         */
        public static final String getBluetoothA2dpSrcPriorityKey(String address) {
            return BLUETOOTH_A2DP_SRC_PRIORITY_PREFIX + address.toUpperCase(Locale.ROOT);
        }

        /**
         * Get the key that retrieves a bluetooth Input Device's priority.
         * @hide
         */
        public static final String getBluetoothInputDevicePriorityKey(String address) {
            return BLUETOOTH_INPUT_DEVICE_PRIORITY_PREFIX + address.toUpperCase(Locale.ROOT);
        }

        /**
         * Get the key that retrieves a bluetooth map priority.
         * @hide
         */
        public static final String getBluetoothMapPriorityKey(String address) {
            return BLUETOOTH_MAP_PRIORITY_PREFIX + address.toUpperCase(Locale.ROOT);
        }

        /**
         * Get the key that retrieves a bluetooth map priority.
         * @hide
         */
        public static final String getBluetoothSapPriorityKey(String address) {
            return BLUETOOTH_SAP_PRIORITY_PREFIX + address.toUpperCase(Locale.ROOT);
        }

        /**
         * Scaling factor for normal window animations. Setting to 0 will
         * disable window animations.
         */
        public static final String WINDOW_ANIMATION_SCALE = "window_animation_scale";

        /**
         * Scaling factor for activity transition animations. Setting to 0 will
         * disable window animations.
         */
        public static final String TRANSITION_ANIMATION_SCALE = "transition_animation_scale";

        /**
         * Scaling factor for Animator-based animations. This affects both the
         * start delay and duration of all such animations. Setting to 0 will
         * cause animations to end immediately. The default value is 1.
         */
        public static final String ANIMATOR_DURATION_SCALE = "animator_duration_scale";

        /**
         * Scaling factor for normal window animations. Setting to 0 will
         * disable window animations.
         *
         * @hide
         */
        public static final String FANCY_IME_ANIMATIONS = "fancy_ime_animations";

        /**
         * If 0, the compatibility mode is off for all applications.
         * If 1, older applications run under compatibility mode.
         * TODO: remove this settings before code freeze (bug/1907571)
         * @hide
         */
        public static final String COMPATIBILITY_MODE = "compatibility_mode";

        /**
         * CDMA only settings
         * Emergency Tone  0 = Off
         *                 1 = Alert
         *                 2 = Vibrate
         * @hide
         */
        public static final String EMERGENCY_TONE = "emergency_tone";

        /**
         * CDMA only settings
         * Whether the auto retry is enabled. The value is
         * boolean (1 or 0).
         * @hide
         */
        public static final String CALL_AUTO_RETRY = "call_auto_retry";

        /**
         * See RIL_PreferredNetworkType in ril.h
         * @hide
         */
        public static final String PREFERRED_NETWORK_MODE =
                "preferred_network_mode";

        /**
         * Name of an application package to be debugged.
         */
        public static final String DEBUG_APP = "debug_app";

        /**
         * If 1, when launching DEBUG_APP it will wait for the debugger before
         * starting user code.  If 0, it will run normally.
         */
        public static final String WAIT_FOR_DEBUGGER = "wait_for_debugger";

        /**
         * Control whether the process CPU usage meter should be shown.
         */
        public static final String SHOW_PROCESSES = "show_processes";

        /**
         * If 1 low power mode is enabled.
         * @hide
         */
        public static final String LOW_POWER_MODE = "low_power";

        /**
         * Battery level [1-99] at which low power mode automatically turns on.
         * If 0, it will not automatically turn on.
         * @hide
         */
        public static final String LOW_POWER_MODE_TRIGGER_LEVEL = "low_power_trigger_level";

        /**
         * Whether to sound when charger power is connected/disconnected
         * @hide
         */
        public static final String POWER_NOTIFICATIONS_ENABLED = "power_notifications_enabled";

        /**
         * Whether to vibrate when charger power is connected/disconnected
         * @hide
         */
        public static final String POWER_NOTIFICATIONS_VIBRATE = "power_notifications_vibrate";

        /**
         * URI for power notification sounds
         * @hide
         */
        public static final String POWER_NOTIFICATIONS_RINGTONE = "power_notifications_ringtone";

         /**
         * If 1, the activity manager will aggressively finish activities and
         * processes as soon as they are no longer needed.  If 0, the normal
         * extended lifetime is used.
         */
        public static final String ALWAYS_FINISH_ACTIVITIES = "always_finish_activities";

        /**
         * Use Dock audio output for media:
         *      0 = disabled
         *      1 = enabled
         * @hide
         */
        public static final String DOCK_AUDIO_MEDIA_ENABLED = "dock_audio_media_enabled";

        /**
         * Persisted safe headphone volume management state by AudioService
         * @hide
         */
        public static final String AUDIO_SAFE_VOLUME_STATE = "audio_safe_volume_state";

        /**
         * URL for tzinfo (time zone) updates
         * @hide
         */
        public static final String TZINFO_UPDATE_CONTENT_URL = "tzinfo_content_url";

        /**
         * URL for tzinfo (time zone) update metadata
         * @hide
         */
        public static final String TZINFO_UPDATE_METADATA_URL = "tzinfo_metadata_url";

        /**
         * URL for selinux (mandatory access control) updates
         * @hide
         */
        public static final String SELINUX_UPDATE_CONTENT_URL = "selinux_content_url";

        /**
         * URL for selinux (mandatory access control) update metadata
         * @hide
         */
        public static final String SELINUX_UPDATE_METADATA_URL = "selinux_metadata_url";

        /**
         * URL for sms short code updates
         * @hide
         */
        public static final String SMS_SHORT_CODES_UPDATE_CONTENT_URL =
                "sms_short_codes_content_url";

        /**
         * URL for sms short code update metadata
         * @hide
         */
        public static final String SMS_SHORT_CODES_UPDATE_METADATA_URL =
                "sms_short_codes_metadata_url";

        /**
         * URL for cert pinlist updates
         * @hide
         */
        public static final String CERT_PIN_UPDATE_CONTENT_URL = "cert_pin_content_url";

        /**
         * URL for cert pinlist updates
         * @hide
         */
        public static final String CERT_PIN_UPDATE_METADATA_URL = "cert_pin_metadata_url";

        /**
         * URL for intent firewall updates
         * @hide
         */
        public static final String INTENT_FIREWALL_UPDATE_CONTENT_URL =
                "intent_firewall_content_url";

        /**
         * URL for intent firewall update metadata
         * @hide
         */
        public static final String INTENT_FIREWALL_UPDATE_METADATA_URL =
                "intent_firewall_metadata_url";

        /**
         * SELinux enforcement status. If 0, permissive; if 1, enforcing.
         * @hide
         */
        public static final String SELINUX_STATUS = "selinux_status";

        /**
         * Developer setting to force RTL layout.
         * @hide
         */
        public static final String DEVELOPMENT_FORCE_RTL = "debug.force_rtl";

        /**
         * Milliseconds after screen-off after which low battery sounds will be silenced.
         *
         * If zero, battery sounds will always play.
         * Defaults to @integer/def_low_battery_sound_timeout in SettingsProvider.
         *
         * @hide
         */
        public static final String LOW_BATTERY_SOUND_TIMEOUT = "low_battery_sound_timeout";

        /**
         * Milliseconds to wait before bouncing Wi-Fi after settings is restored. Note that after
         * the caller is done with this, they should call {@link ContentResolver#delete} to
         * clean up any value that they may have written.
         *
         * @hide
         */
        public static final String WIFI_BOUNCE_DELAY_OVERRIDE_MS = "wifi_bounce_delay_override_ms";

        /**
         * Defines global runtime overrides to window policy.
         *
         * See {@link com.android.server.policy.PolicyControl} for value format.
         *
         * @hide
         */
        public static final String POLICY_CONTROL = "policy_control";

        /**
         * @hide
         */
        public static final String ZEN_DISABLE_DUCKING_DURING_MEDIA_PLAYBACK =
                "zen_disable_ducking_during_media_playback";

        /**
         * Defines global zen mode.  ZEN_MODE_OFF, ZEN_MODE_IMPORTANT_INTERRUPTIONS,
         * or ZEN_MODE_NO_INTERRUPTIONS.
         *
         * @hide
         */
        public static final String ZEN_MODE = "zen_mode";

        /** @hide */ public static final int ZEN_MODE_OFF = 0;
        /** @hide */ public static final int ZEN_MODE_IMPORTANT_INTERRUPTIONS = 1;
        /** @hide */ public static final int ZEN_MODE_NO_INTERRUPTIONS = 2;
        /** @hide */ public static final int ZEN_MODE_ALARMS = 3;

        /** @hide */ public static String zenModeToString(int mode) {
            if (mode == ZEN_MODE_IMPORTANT_INTERRUPTIONS) return "ZEN_MODE_IMPORTANT_INTERRUPTIONS";
            if (mode == ZEN_MODE_ALARMS) return "ZEN_MODE_ALARMS";
            if (mode == ZEN_MODE_NO_INTERRUPTIONS) return "ZEN_MODE_NO_INTERRUPTIONS";
            return "ZEN_MODE_OFF";
        }

        /** @hide */ public static boolean isValidZenMode(int value) {
            switch (value) {
                case Global.ZEN_MODE_OFF:
                case Global.ZEN_MODE_IMPORTANT_INTERRUPTIONS:
                case Global.ZEN_MODE_ALARMS:
                case Global.ZEN_MODE_NO_INTERRUPTIONS:
                    return true;
                default:
                    return false;
            }
        }

        /**
         * Value of the ringer before entering zen mode.
         *
         * @hide
         */
        public static final String ZEN_MODE_RINGER_LEVEL = "zen_mode_ringer_level";

        /**
         * Opaque value, changes when persisted zen mode configuration changes.
         *
         * @hide
         */
        public static final String ZEN_MODE_CONFIG_ETAG = "zen_mode_config_etag";

        /**
         * Defines global heads up toggle.  One of HEADS_UP_OFF, HEADS_UP_ON.
         *
         * @hide
         */
        public static final String HEADS_UP_NOTIFICATIONS_ENABLED =
                "heads_up_notifications_enabled";

        /** @hide */ public static final int HEADS_UP_OFF = 0;
        /** @hide */ public static final int HEADS_UP_ON = 1;

        /**
         * The name of the device
         *
         * @hide
         */
        public static final String DEVICE_NAME = "device_name";

        /**
         * Whether it should be possible to create a guest user on the device.
         * <p>
         * Type: int (0 for disabled, 1 for enabled)
         * @hide
         */
        public static final String GUEST_USER_ENABLED = "guest_user_enabled";

        /**
         * Whether the NetworkScoringService has been first initialized.
         * <p>
         * Type: int (0 for false, 1 for true)
         * @hide
         */
        public static final String NETWORK_SCORING_PROVISIONED = "network_scoring_provisioned";

        /**
         * Whether the user wants to be prompted for password to decrypt the device on boot.
         * This only matters if the storage is encrypted.
         * <p>
         * Type: int (0 for false, 1 for true)
         * @hide
         */
        public static final String REQUIRE_PASSWORD_TO_DECRYPT = "require_password_to_decrypt";

        /**
         * Whether the Volte is enabled
         * <p>
         * Type: int (0 for false, 1 for true)
         * @hide
         */
        public static final String ENHANCED_4G_MODE_ENABLED = "volte_vt_enabled";

        /**
         * Whether VT (Video Telephony over IMS) is enabled
         * <p>
         * Type: int (0 for false, 1 for true)
         *
         * @hide
         */
        public static final String VT_IMS_ENABLED = "vt_ims_enabled";

        /**
         * Whether WFC is enabled
         * <p>
         * Type: int (0 for false, 1 for true)
         *
         * @hide
         */
        public static final String WFC_IMS_ENABLED = "wfc_ims_enabled";

        /**
         * WFC Mode.
         * <p>
         * Type: int - 2=Wi-Fi preferred, 1=Cellular preferred, 0=Wi-Fi only
         *
         * @hide
         */
        public static final String WFC_IMS_MODE = "wfc_ims_mode";

        /**
         * Whether WFC roaming is enabled
         * <p>
         * Type: int (0 for false, 1 for true)
         *
         * @hide
         */
        public static final String WFC_IMS_ROAMING_ENABLED = "wfc_ims_roaming_enabled";

        /**
         * Whether user can enable/disable LTE as a preferred network. A carrier might control
         * this via gservices, OMA-DM, carrier app, etc.
         * <p>
         * Type: int (0 for false, 1 for true)
         * @hide
         */
        public static final String LTE_SERVICE_FORCED = "lte_service_forced";

        /**
         * Whether the system auto-configure the priority of the wifi ap's or use
         * the manual settings established by the user.
         * <> 0 to autoconfigure, 0 to manual settings. Default is <> 0.
         * @hide
         */
        public static final String WIFI_AUTO_PRIORITIES_CONFIGURATION = "wifi_auto_priority";

        /**
         * Settings to backup. This is here so that it's in the same place as the settings
         * keys and easy to update.
         *
         * These keys may be mentioned in the SETTINGS_TO_BACKUP arrays in System
         * and Secure as well.  This is because those tables drive both backup and
         * restore, and restore needs to properly whitelist keys that used to live
         * in those namespaces.  The keys will only actually be backed up / restored
         * if they are also mentioned in this table (Global.SETTINGS_TO_BACKUP).
         *
         * NOTE: Settings are backed up and restored in the order they appear
         *       in this array. If you have one setting depending on another,
         *       make sure that they are ordered appropriately.
         *
         * @hide
         */
        public static final String[] SETTINGS_TO_BACKUP = {
            BUGREPORT_IN_POWER_MENU,
            STAY_ON_WHILE_PLUGGED_IN,
            WAKE_WHEN_PLUGGED_OR_UNPLUGGED,
            AUTO_TIME,
            AUTO_TIME_ZONE,
            POWER_SOUNDS_ENABLED,
            DOCK_SOUNDS_ENABLED,
            USB_MASS_STORAGE_ENABLED,
            ENABLE_ACCESSIBILITY_GLOBAL_GESTURE_ENABLED,
            WIFI_NETWORKS_AVAILABLE_NOTIFICATION_ON,
            WIFI_NETWORKS_AVAILABLE_REPEAT_DELAY,
            WIFI_WATCHDOG_POOR_NETWORK_TEST_ENABLED,
            WIFI_NUM_OPEN_NETWORKS_KEPT,
            EMERGENCY_TONE,
            CALL_AUTO_RETRY,
            DOCK_AUDIO_MEDIA_ENABLED,
            LOW_POWER_MODE_TRIGGER_LEVEL
        };

        // Populated lazily, guarded by class object:
        private static NameValueCache sNameValueCache = new NameValueCache(
                    SYS_PROP_SETTING_VERSION,
                    CONTENT_URI,
                    CALL_METHOD_GET_GLOBAL,
                    CALL_METHOD_PUT_GLOBAL);

        // Certain settings have been moved from global to the per-user secure namespace
        private static final HashSet<String> MOVED_TO_SECURE;
        static {
            MOVED_TO_SECURE = new HashSet<String>(1);
            MOVED_TO_SECURE.add(Settings.Global.INSTALL_NON_MARKET_APPS);
            MOVED_TO_SECURE.add(Settings.Secure.POWER_MENU_ACTIONS);
        }

        /** @hide */
        public static void getMovedToSecureSettings(Set<String> outKeySet) {
            outKeySet.addAll(MOVED_TO_SECURE);
        }

        /**
         * Put a delimited list as a string
         * @param resolver to access the database with
         * @param name to store
         * @param delimiter to split
         * @param list to join and store
         * @hide
         */
        public static void putListAsDelimitedString(ContentResolver resolver, String name,
                                                    String delimiter, List<String> list) {
            String store = TextUtils.join(delimiter, list);
            putString(resolver, name, store);
        }

        /**
         * Get a delimited string returned as a list
         * @param resolver to access the database with
         * @param name to store
         * @param delimiter to split the list with
         * @return list of strings for a specific Settings.Secure item
         * @hide
         */
        public static List<String> getDelimitedStringAsList(ContentResolver resolver, String name,
                                                            String delimiter) {
            String baseString = getString(resolver, name);
            List<String> list = new ArrayList<String>();
            if (!TextUtils.isEmpty(baseString)) {
                final String[] array = TextUtils.split(baseString, Pattern.quote(delimiter));
                for (String item : array) {
                    if (TextUtils.isEmpty(item)) {
                        continue;
                    }
                    list.add(item);
                }
            }
            return list;
        }

        /**
         * Look up a name in the database.
         * @param resolver to access the database with
         * @param name to look up in the table
         * @return the corresponding value, or null if not present
         */
        public static String getString(ContentResolver resolver, String name) {
            return getStringForUser(resolver, name, UserHandle.myUserId());
        }

        /** @hide */
        public static String getStringForUser(ContentResolver resolver, String name,
                int userHandle) {
            if (MOVED_TO_SECURE.contains(name)) {
                Log.w(TAG, "Setting " + name + " has moved from android.provider.Settings.Global"
                        + " to android.provider.Settings.Secure, returning read-only value.");
                return Secure.getStringForUser(resolver, name, userHandle);
            }
            return sNameValueCache.getStringForUser(resolver, name, userHandle);
        }

        /**
         * Store a name/value pair into the database.
         * @param resolver to access the database with
         * @param name to store
         * @param value to associate with the name
         * @return true if the value was set, false on database errors
         */
        public static boolean putString(ContentResolver resolver,
                String name, String value) {
            return putStringForUser(resolver, name, value, UserHandle.myUserId());
        }

        /** @hide */
        public static boolean putStringForUser(ContentResolver resolver,
                String name, String value, int userHandle) {
            if (LOCAL_LOGV) {
                Log.v(TAG, "Global.putString(name=" + name + ", value=" + value
                        + " for " + userHandle);
            }
            // Global and Secure have the same access policy so we can forward writes
            if (MOVED_TO_SECURE.contains(name)) {
                Log.w(TAG, "Setting " + name + " has moved from android.provider.Settings.Global"
                        + " to android.provider.Settings.Secure, value is unchanged.");
                return Secure.putStringForUser(resolver, name, value, userHandle);
            }
            return sNameValueCache.putStringForUser(resolver, name, value, userHandle);
        }

        /**
         * Construct the content URI for a particular name/value pair,
         * useful for monitoring changes with a ContentObserver.
         * @param name to look up in the table
         * @return the corresponding content URI, or null if not present
         */
        public static Uri getUriFor(String name) {
            if (MOVED_TO_SECURE.contains(name)) {
                Log.w(TAG, "Setting " + name + " has moved from android.provider.Settings.Global"
                        + " to android.provider.Settings.Secure, returning Secure URI.");
                return Secure.getUriFor(Secure.CONTENT_URI, name);
            }

            return getUriFor(CONTENT_URI, name);
        }

        /**
         * Convenience function for retrieving a single secure settings value
         * as an integer.  Note that internally setting values are always
         * stored as strings; this function converts the string to an integer
         * for you.  The default value will be returned if the setting is
         * not defined or not an integer.
         *
         * @param cr The ContentResolver to access.
         * @param name The name of the setting to retrieve.
         * @param def Value to return if the setting is not defined.
         *
         * @return The setting's current value, or 'def' if it is not defined
         * or not a valid integer.
         */
        public static int getInt(ContentResolver cr, String name, int def) {
            String v = getString(cr, name);
            try {
                return v != null ? Integer.parseInt(v) : def;
            } catch (NumberFormatException e) {
                return def;
            }
        }

        /**
         * Convenience function for retrieving a single secure settings value
         * as an integer.  Note that internally setting values are always
         * stored as strings; this function converts the string to an integer
         * for you.
         * <p>
         * This version does not take a default value.  If the setting has not
         * been set, or the string value is not a number,
         * it throws {@link SettingNotFoundException}.
         *
         * @param cr The ContentResolver to access.
         * @param name The name of the setting to retrieve.
         *
         * @throws SettingNotFoundException Thrown if a setting by the given
         * name can't be found or the setting value is not an integer.
         *
         * @return The setting's current value.
         */
        public static int getInt(ContentResolver cr, String name)
                throws SettingNotFoundException {
            String v = getString(cr, name);
            try {
                return Integer.parseInt(v);
            } catch (NumberFormatException e) {
                throw new SettingNotFoundException(name);
            }
        }

        /**
         * Convenience function for updating a single settings value as an
         * integer. This will either create a new entry in the table if the
         * given name does not exist, or modify the value of the existing row
         * with that name.  Note that internally setting values are always
         * stored as strings, so this function converts the given value to a
         * string before storing it.
         *
         * @param cr The ContentResolver to access.
         * @param name The name of the setting to modify.
         * @param value The new value for the setting.
         * @return true if the value was set, false on database errors
         */
        public static boolean putInt(ContentResolver cr, String name, int value) {
            return putString(cr, name, Integer.toString(value));
        }

        /**
         * Convenience function for retrieving a single secure settings value
         * as a {@code long}.  Note that internally setting values are always
         * stored as strings; this function converts the string to a {@code long}
         * for you.  The default value will be returned if the setting is
         * not defined or not a {@code long}.
         *
         * @param cr The ContentResolver to access.
         * @param name The name of the setting to retrieve.
         * @param def Value to return if the setting is not defined.
         *
         * @return The setting's current value, or 'def' if it is not defined
         * or not a valid {@code long}.
         */
        public static long getLong(ContentResolver cr, String name, long def) {
            String valString = getString(cr, name);
            long value;
            try {
                value = valString != null ? Long.parseLong(valString) : def;
            } catch (NumberFormatException e) {
                value = def;
            }
            return value;
        }

        /**
         * Convenience function for retrieving a single secure settings value
         * as a {@code long}.  Note that internally setting values are always
         * stored as strings; this function converts the string to a {@code long}
         * for you.
         * <p>
         * This version does not take a default value.  If the setting has not
         * been set, or the string value is not a number,
         * it throws {@link SettingNotFoundException}.
         *
         * @param cr The ContentResolver to access.
         * @param name The name of the setting to retrieve.
         *
         * @return The setting's current value.
         * @throws SettingNotFoundException Thrown if a setting by the given
         * name can't be found or the setting value is not an integer.
         */
        public static long getLong(ContentResolver cr, String name)
                throws SettingNotFoundException {
            String valString = getString(cr, name);
            try {
                return Long.parseLong(valString);
            } catch (NumberFormatException e) {
                throw new SettingNotFoundException(name);
            }
        }

        /**
         * Convenience function for updating a secure settings value as a long
         * integer. This will either create a new entry in the table if the
         * given name does not exist, or modify the value of the existing row
         * with that name.  Note that internally setting values are always
         * stored as strings, so this function converts the given value to a
         * string before storing it.
         *
         * @param cr The ContentResolver to access.
         * @param name The name of the setting to modify.
         * @param value The new value for the setting.
         * @return true if the value was set, false on database errors
         */
        public static boolean putLong(ContentResolver cr, String name, long value) {
            return putString(cr, name, Long.toString(value));
        }

        /**
         * Convenience function for retrieving a single secure settings value
         * as a floating point number.  Note that internally setting values are
         * always stored as strings; this function converts the string to an
         * float for you. The default value will be returned if the setting
         * is not defined or not a valid float.
         *
         * @param cr The ContentResolver to access.
         * @param name The name of the setting to retrieve.
         * @param def Value to return if the setting is not defined.
         *
         * @return The setting's current value, or 'def' if it is not defined
         * or not a valid float.
         */
        public static float getFloat(ContentResolver cr, String name, float def) {
            String v = getString(cr, name);
            try {
                return v != null ? Float.parseFloat(v) : def;
            } catch (NumberFormatException e) {
                return def;
            }
        }

        /**
         * Convenience function for retrieving a single secure settings value
         * as a float.  Note that internally setting values are always
         * stored as strings; this function converts the string to a float
         * for you.
         * <p>
         * This version does not take a default value.  If the setting has not
         * been set, or the string value is not a number,
         * it throws {@link SettingNotFoundException}.
         *
         * @param cr The ContentResolver to access.
         * @param name The name of the setting to retrieve.
         *
         * @throws SettingNotFoundException Thrown if a setting by the given
         * name can't be found or the setting value is not a float.
         *
         * @return The setting's current value.
         */
        public static float getFloat(ContentResolver cr, String name)
                throws SettingNotFoundException {
            String v = getString(cr, name);
            if (v == null) {
                throw new SettingNotFoundException(name);
            }
            try {
                return Float.parseFloat(v);
            } catch (NumberFormatException e) {
                throw new SettingNotFoundException(name);
            }
        }

        /**
         * Convenience function for updating a single settings value as a
         * floating point number. This will either create a new entry in the
         * table if the given name does not exist, or modify the value of the
         * existing row with that name.  Note that internally setting values
         * are always stored as strings, so this function converts the given
         * value to a string before storing it.
         *
         * @param cr The ContentResolver to access.
         * @param name The name of the setting to modify.
         * @param value The new value for the setting.
         * @return true if the value was set, false on database errors
         */
        public static boolean putFloat(ContentResolver cr, String name, float value) {
            return putString(cr, name, Float.toString(value));
        }


        /**
          * Subscription to be used for voice call on a multi sim device. The supported values
          * are 0 = SUB1, 1 = SUB2 and etc.
          * @hide
          */
        public static final String MULTI_SIM_VOICE_CALL_SUBSCRIPTION = "multi_sim_voice_call";

        /**
          * Used to provide option to user to select subscription during dial.
          * The supported values are 0 = disable or 1 = enable prompt.
          * @hide
          */
        public static final String MULTI_SIM_VOICE_PROMPT = "multi_sim_voice_prompt";

        /**
          * Subscription to be used for data call on a multi sim device. The supported values
          * are 0 = SUB1, 1 = SUB2 and etc.
          * @hide
          */
        public static final String MULTI_SIM_DATA_CALL_SUBSCRIPTION = "multi_sim_data_call";

        /**
          * Subscription to be used for SMS on a multi sim device. The supported values
          * are 0 = SUB1, 1 = SUB2 and etc.
          * @hide
          */
        public static final String MULTI_SIM_SMS_SUBSCRIPTION = "multi_sim_sms";

       /**
          * Used to provide option to user to select subscription during send SMS.
          * The value 1 - enable, 0 - disable
          * @hide
          */
        public static final String MULTI_SIM_SMS_PROMPT = "multi_sim_sms_prompt";



        /** User preferred subscriptions setting.
          * This holds the details of the user selected subscription from the card and
          * the activation status. Each settings string have the coma separated values
          * iccId,appType,appId,activationStatus,3gppIndex,3gpp2Index
          * @hide
         */
        public static final String[] MULTI_SIM_USER_PREFERRED_SUBS = {"user_preferred_sub1",
                "user_preferred_sub2","user_preferred_sub3"};

        /**
         * Whether to enable new contacts aggregator or not.
         * The value 1 - enable, 0 - disable
         * @hide
         */
        public static final String NEW_CONTACT_AGGREGATOR = "new_contact_aggregator";

        /**
         * Whether to enable contacts metadata syncing or not
         * The value 1 - enable, 0 - disable
         * @hide
         */
        public static final String CONTACT_METADATA_SYNC = "contact_metadata_sync";
    }

    /**
     * User-defined bookmarks and shortcuts.  The target of each bookmark is an
     * Intent URL, allowing it to be either a web page or a particular
     * application activity.
     *
     * @hide
     */
    public static final class Bookmarks implements BaseColumns
    {
        private static final String TAG = "Bookmarks";

        /**
         * The content:// style URL for this table
         */
        public static final Uri CONTENT_URI =
            Uri.parse("content://" + AUTHORITY + "/bookmarks");

        /**
         * The row ID.
         * <p>Type: INTEGER</p>
         */
        public static final String ID = "_id";

        /**
         * Descriptive name of the bookmark that can be displayed to the user.
         * If this is empty, the title should be resolved at display time (use
         * {@link #getTitle(Context, Cursor)} any time you want to display the
         * title of a bookmark.)
         * <P>
         * Type: TEXT
         * </P>
         */
        public static final String TITLE = "title";

        /**
         * Arbitrary string (displayed to the user) that allows bookmarks to be
         * organized into categories.  There are some special names for
         * standard folders, which all start with '@'.  The label displayed for
         * the folder changes with the locale (via {@link #getLabelForFolder}) but
         * the folder name does not change so you can consistently query for
         * the folder regardless of the current locale.
         *
         * <P>Type: TEXT</P>
         *
         */
        public static final String FOLDER = "folder";

        /**
         * The Intent URL of the bookmark, describing what it points to.  This
         * value is given to {@link android.content.Intent#getIntent} to create
         * an Intent that can be launched.
         * <P>Type: TEXT</P>
         */
        public static final String INTENT = "intent";

        /**
         * Optional shortcut character associated with this bookmark.
         * <P>Type: INTEGER</P>
         */
        public static final String SHORTCUT = "shortcut";

        /**
         * The order in which the bookmark should be displayed
         * <P>Type: INTEGER</P>
         */
        public static final String ORDERING = "ordering";

        private static final String[] sIntentProjection = { INTENT };
        private static final String[] sShortcutProjection = { ID, SHORTCUT };
        private static final String sShortcutSelection = SHORTCUT + "=?";

        /**
         * Convenience function to retrieve the bookmarked Intent for a
         * particular shortcut key.
         *
         * @param cr The ContentResolver to query.
         * @param shortcut The shortcut key.
         *
         * @return Intent The bookmarked URL, or null if there is no bookmark
         *         matching the given shortcut.
         */
        public static Intent getIntentForShortcut(ContentResolver cr, char shortcut)
        {
            Intent intent = null;

            Cursor c = cr.query(CONTENT_URI,
                    sIntentProjection, sShortcutSelection,
                    new String[] { String.valueOf((int) shortcut) }, ORDERING);
            // Keep trying until we find a valid shortcut
            try {
                while (intent == null && c.moveToNext()) {
                    try {
                        String intentURI = c.getString(c.getColumnIndexOrThrow(INTENT));
                        intent = Intent.parseUri(intentURI, 0);
                    } catch (java.net.URISyntaxException e) {
                        // The stored URL is bad...  ignore it.
                    } catch (IllegalArgumentException e) {
                        // Column not found
                        Log.w(TAG, "Intent column not found", e);
                    }
                }
            } finally {
                if (c != null) c.close();
            }

            return intent;
        }

        /**
         * Add a new bookmark to the system.
         *
         * @param cr The ContentResolver to query.
         * @param intent The desired target of the bookmark.
         * @param title Bookmark title that is shown to the user; null if none
         *            or it should be resolved to the intent's title.
         * @param folder Folder in which to place the bookmark; null if none.
         * @param shortcut Shortcut that will invoke the bookmark; 0 if none. If
         *            this is non-zero and there is an existing bookmark entry
         *            with this same shortcut, then that existing shortcut is
         *            cleared (the bookmark is not removed).
         * @return The unique content URL for the new bookmark entry.
         */
        public static Uri add(ContentResolver cr,
                                           Intent intent,
                                           String title,
                                           String folder,
                                           char shortcut,
                                           int ordering)
        {
            // If a shortcut is supplied, and it is already defined for
            // another bookmark, then remove the old definition.
            if (shortcut != 0) {
                cr.delete(CONTENT_URI, sShortcutSelection,
                        new String[] { String.valueOf((int) shortcut) });
            }

            ContentValues values = new ContentValues();
            if (title != null) values.put(TITLE, title);
            if (folder != null) values.put(FOLDER, folder);
            values.put(INTENT, intent.toUri(0));
            if (shortcut != 0) values.put(SHORTCUT, (int) shortcut);
            values.put(ORDERING, ordering);
            return cr.insert(CONTENT_URI, values);
        }

        /**
         * Return the folder name as it should be displayed to the user.  This
         * takes care of localizing special folders.
         *
         * @param r Resources object for current locale; only need access to
         *          system resources.
         * @param folder The value found in the {@link #FOLDER} column.
         *
         * @return CharSequence The label for this folder that should be shown
         *         to the user.
         */
        public static CharSequence getLabelForFolder(Resources r, String folder) {
            return folder;
        }

        /**
         * Return the title as it should be displayed to the user. This takes
         * care of localizing bookmarks that point to activities.
         *
         * @param context A context.
         * @param cursor A cursor pointing to the row whose title should be
         *        returned. The cursor must contain at least the {@link #TITLE}
         *        and {@link #INTENT} columns.
         * @return A title that is localized and can be displayed to the user,
         *         or the empty string if one could not be found.
         */
        public static CharSequence getTitle(Context context, Cursor cursor) {
            int titleColumn = cursor.getColumnIndex(TITLE);
            int intentColumn = cursor.getColumnIndex(INTENT);
            if (titleColumn == -1 || intentColumn == -1) {
                throw new IllegalArgumentException(
                        "The cursor must contain the TITLE and INTENT columns.");
            }

            String title = cursor.getString(titleColumn);
            if (!TextUtils.isEmpty(title)) {
                return title;
            }

            String intentUri = cursor.getString(intentColumn);
            if (TextUtils.isEmpty(intentUri)) {
                return "";
            }

            Intent intent;
            try {
                intent = Intent.parseUri(intentUri, 0);
            } catch (URISyntaxException e) {
                return "";
            }

            PackageManager packageManager = context.getPackageManager();
            ResolveInfo info = packageManager.resolveActivity(intent, 0);
            return info != null ? info.loadLabel(packageManager) : "";
        }
    }

    /**
     * Returns the device ID that we should use when connecting to the mobile gtalk server.
     * This is a string like "android-0x1242", where the hex string is the Android ID obtained
     * from the GoogleLoginService.
     *
     * @param androidId The Android ID for this device.
     * @return The device ID that should be used when connecting to the mobile gtalk server.
     * @hide
     */
    public static String getGTalkDeviceId(long androidId) {
        return "android-" + Long.toHexString(androidId);
    }

    private static final String[] PM_WRITE_SETTINGS = {
        android.Manifest.permission.WRITE_SETTINGS
    };
    private static final String[] PM_CHANGE_NETWORK_STATE = {
        android.Manifest.permission.CHANGE_NETWORK_STATE,
        android.Manifest.permission.WRITE_SETTINGS
    };
    private static final String[] PM_SYSTEM_ALERT_WINDOW = {
        android.Manifest.permission.SYSTEM_ALERT_WINDOW
    };

    /**
     * Performs a strict and comprehensive check of whether a calling package is allowed to
     * write/modify system settings, as the condition differs for pre-M, M+, and
     * privileged/preinstalled apps. If the provided uid does not match the
     * callingPackage, a negative result will be returned.
     * @hide
     */
    public static boolean isCallingPackageAllowedToWriteSettings(Context context, int uid,
            String callingPackage, boolean throwException) {
        return isCallingPackageAllowedToPerformAppOpsProtectedOperation(context, uid,
                callingPackage, throwException, AppOpsManager.OP_WRITE_SETTINGS,
                PM_WRITE_SETTINGS, false);
    }

    /**
     * Performs a strict and comprehensive check of whether a calling package is allowed to
     * write/modify system settings, as the condition differs for pre-M, M+, and
     * privileged/preinstalled apps. If the provided uid does not match the
     * callingPackage, a negative result will be returned. The caller is expected to have
     * either WRITE_SETTINGS or CHANGE_NETWORK_STATE permission declared.
     *
     * Note: if the check is successful, the operation of this app will be updated to the
     * current time.
     * @hide
     */
    public static boolean checkAndNoteWriteSettingsOperation(Context context, int uid,
            String callingPackage, boolean throwException) {
        return isCallingPackageAllowedToPerformAppOpsProtectedOperation(context, uid,
                callingPackage, throwException, AppOpsManager.OP_WRITE_SETTINGS,
                PM_WRITE_SETTINGS, true);
    }

    /**
     * Performs a strict and comprehensive check of whether a calling package is allowed to
     * change the state of network, as the condition differs for pre-M, M+, and
     * privileged/preinstalled apps. If the provided uid does not match the
     * callingPackage, a negative result will be returned. The caller is expected to have
     * either of CHANGE_NETWORK_STATE or WRITE_SETTINGS permission declared.
     * @hide
     */
    public static boolean isCallingPackageAllowedToChangeNetworkState(Context context, int uid,
            String callingPackage, boolean throwException) {
        return isCallingPackageAllowedToPerformAppOpsProtectedOperation(context, uid,
                callingPackage, throwException, AppOpsManager.OP_WRITE_SETTINGS,
                PM_CHANGE_NETWORK_STATE, false);
    }

    /**
     * Performs a strict and comprehensive check of whether a calling package is allowed to
     * change the state of network, as the condition differs for pre-M, M+, and
     * privileged/preinstalled apps. If the provided uid does not match the
     * callingPackage, a negative result will be returned. The caller is expected to have
     * either CHANGE_NETWORK_STATE or WRITE_SETTINGS permission declared.
     *
     * Note: if the check is successful, the operation of this app will be updated to the
     * current time.
     * @hide
     */
    public static boolean checkAndNoteChangeNetworkStateOperation(Context context, int uid,
            String callingPackage, boolean throwException) {
        return isCallingPackageAllowedToPerformAppOpsProtectedOperation(context, uid,
                callingPackage, throwException, AppOpsManager.OP_WRITE_SETTINGS,
                PM_CHANGE_NETWORK_STATE, true);
    }

    /**
     * Performs a strict and comprehensive check of whether a calling package is allowed to
     * draw on top of other apps, as the conditions differs for pre-M, M+, and
     * privileged/preinstalled apps. If the provided uid does not match the callingPackage,
     * a negative result will be returned.
     * @hide
     */
    public static boolean isCallingPackageAllowedToDrawOverlays(Context context, int uid,
            String callingPackage, boolean throwException) {
        return isCallingPackageAllowedToPerformAppOpsProtectedOperation(context, uid,
                callingPackage, throwException, AppOpsManager.OP_SYSTEM_ALERT_WINDOW,
                PM_SYSTEM_ALERT_WINDOW, false);
    }

    /**
     * Performs a strict and comprehensive check of whether a calling package is allowed to
     * draw on top of other apps, as the conditions differs for pre-M, M+, and
     * privileged/preinstalled apps. If the provided uid does not match the callingPackage,
     * a negative result will be returned.
     *
     * Note: if the check is successful, the operation of this app will be updated to the
     * current time.
     * @hide
     */
    public static boolean checkAndNoteDrawOverlaysOperation(Context context, int uid, String
            callingPackage, boolean throwException) {
        return isCallingPackageAllowedToPerformAppOpsProtectedOperation(context, uid,
                callingPackage, throwException, AppOpsManager.OP_SYSTEM_ALERT_WINDOW,
                PM_SYSTEM_ALERT_WINDOW, true);
    }

    /**
     * Helper method to perform a general and comprehensive check of whether an operation that is
     * protected by appops can be performed by a caller or not. e.g. OP_SYSTEM_ALERT_WINDOW and
     * OP_WRITE_SETTINGS
     * @hide
     */
    public static boolean isCallingPackageAllowedToPerformAppOpsProtectedOperation(Context context,
            int uid, String callingPackage, boolean throwException, int appOpsOpCode, String[]
            permissions, boolean makeNote) {
        if (callingPackage == null) {
            return false;
        }

        AppOpsManager appOpsMgr = (AppOpsManager)context.getSystemService(Context.APP_OPS_SERVICE);
        int mode = AppOpsManager.MODE_DEFAULT;
        if (makeNote) {
            mode = appOpsMgr.noteOpNoThrow(appOpsOpCode, uid, callingPackage);
        } else {
            mode = appOpsMgr.checkOpNoThrow(appOpsOpCode, uid, callingPackage);
        }

        switch (mode) {
            case AppOpsManager.MODE_ALLOWED:
                return true;

            case AppOpsManager.MODE_DEFAULT:
                // this is the default operating mode after an app's installation
                // In this case we will check all associated static permission to see
                // if it is granted during install time.
                for (String permission : permissions) {
                    if (context.checkCallingOrSelfPermission(permission) == PackageManager
                            .PERMISSION_GRANTED) {
                        // if either of the permissions are granted, we will allow it
                        return true;
                    }
                }

            default:
                // this is for all other cases trickled down here...
                if (!throwException) {
                    return false;
                }
        }

        // prepare string to throw SecurityException
        StringBuilder exceptionMessage = new StringBuilder();
        exceptionMessage.append(callingPackage);
        exceptionMessage.append(" was not granted ");
        if (permissions.length > 1) {
            exceptionMessage.append(" either of these permissions: ");
        } else {
            exceptionMessage.append(" this permission: ");
        }
        for (int i = 0; i < permissions.length; i++) {
            exceptionMessage.append(permissions[i]);
            exceptionMessage.append((i == permissions.length - 1) ? "." : ", ");
        }

        throw new SecurityException(exceptionMessage.toString());
    }

    /**
     * Retrieves a correponding package name for a given uid. It will query all
     * packages that are associated with the given uid, but it will return only
     * the zeroth result.
     * Note: If package could not be found, a null is returned.
     * @hide
     */
    public static String getPackageNameForUid(Context context, int uid) {
        String[] packages = context.getPackageManager().getPackagesForUid(uid);
        if (packages == null) {
            return null;
        }
        return packages[0];
    }
}<|MERGE_RESOLUTION|>--- conflicted
+++ resolved
@@ -6508,7 +6508,6 @@
         public static final String ASSISTANT = "assistant";
 
         /**
-<<<<<<< HEAD
          * Stored color matrix for LiveDisplay. This is used to allow co-existence with
          * display tuning done by DisplayAdjustmentUtils when hardware support isn't
          * available.
@@ -6594,7 +6593,8 @@
          * @hide
          */
         public static final String THEME_PREV_BOOT_API_LEVEL = "theme_prev_boot_api_level";
-=======
+
+        /**
          * Whether the camera launch gesture should be disabled.
          *
          * @hide
@@ -6609,7 +6609,6 @@
          */
         public static final String CAMERA_DOUBLE_TAP_POWER_GESTURE_DISABLED =
                 "camera_double_tap_power_gesture_disabled";
->>>>>>> 25b5096f
 
         /**
          * This are the settings to be backed up.
@@ -6667,11 +6666,8 @@
             MOUNT_UMS_NOTIFY_ENABLED,
             SLEEP_TIMEOUT,
             DOUBLE_TAP_TO_WAKE,
-<<<<<<< HEAD
-            ADVANCED_REBOOT
-=======
+            ADVANCED_REBOOT,
             CAMERA_GESTURE_DISABLED,
->>>>>>> 25b5096f
         };
 
         /**
