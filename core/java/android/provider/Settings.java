--- conflicted
+++ resolved
@@ -3026,10 +3026,7 @@
             PHONE_BLACKLIST_UNKNOWN_NUMBER_MODE,
             PHONE_BLACKLIST_REGEX_ENABLED,
             STATUS_BAR_SHOW_BATTERY_PERCENT,
-<<<<<<< HEAD
-=======
             LOCK_TO_APP_ENABLED,
->>>>>>> 073b8a01
         };
 
         /**
@@ -4733,11 +4730,6 @@
          * Whether the Wimax should be on.  Only the WiMAX service should touch this.
          * @hide
          */
-<<<<<<< HEAD
-        public static final String WIMAX_ON = "wimax_on";
-
-        /**
-=======
 
         public static final String WIMAX_ON = "wimax_on";
 
@@ -4752,7 +4744,6 @@
                 "connectivity_release_pending_intent_delay_ms";
 
         /**
->>>>>>> 073b8a01
          * Whether background data usage is allowed.
          *
          * @deprecated As of {@link VERSION_CODES#ICE_CREAM_SANDWICH},
