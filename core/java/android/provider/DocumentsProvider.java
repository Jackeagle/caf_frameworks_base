/*
 * Copyright (C) 2013 The Android Open Source Project
 *
 * Licensed under the Apache License, Version 2.0 (the "License");
 * you may not use this file except in compliance with the License.
 * You may obtain a copy of the License at
 *
 *      http://www.apache.org/licenses/LICENSE-2.0
 *
 * Unless required by applicable law or agreed to in writing, software
 * distributed under the License is distributed on an "AS IS" BASIS,
 * WITHOUT WARRANTIES OR CONDITIONS OF ANY KIND, either express or implied.
 * See the License for the specific language governing permissions and
 * limitations under the License.
 */

package android.provider;

import static android.provider.DocumentsContract.METHOD_COPY_DOCUMENT;
import static android.provider.DocumentsContract.METHOD_CREATE_DOCUMENT;
import static android.provider.DocumentsContract.METHOD_CREATE_WEB_LINK_INTENT;
import static android.provider.DocumentsContract.METHOD_DELETE_DOCUMENT;
import static android.provider.DocumentsContract.METHOD_EJECT_ROOT;
import static android.provider.DocumentsContract.METHOD_FIND_DOCUMENT_PATH;
import static android.provider.DocumentsContract.METHOD_GET_DOCUMENT_METADATA;
import static android.provider.DocumentsContract.METHOD_IS_CHILD_DOCUMENT;
import static android.provider.DocumentsContract.METHOD_MOVE_DOCUMENT;
import static android.provider.DocumentsContract.METHOD_REMOVE_DOCUMENT;
import static android.provider.DocumentsContract.METHOD_RENAME_DOCUMENT;
import static android.provider.DocumentsContract.buildDocumentUri;
import static android.provider.DocumentsContract.buildDocumentUriMaybeUsingTree;
import static android.provider.DocumentsContract.buildTreeDocumentUri;
import static android.provider.DocumentsContract.getDocumentId;
import static android.provider.DocumentsContract.getRootId;
import static android.provider.DocumentsContract.getTreeDocumentId;
import static android.provider.DocumentsContract.isTreeUri;

import android.Manifest;
import android.annotation.CallSuper;
import android.annotation.Nullable;
import android.app.AuthenticationRequiredException;
import android.content.ClipDescription;
import android.content.ContentProvider;
import android.content.ContentResolver;
import android.content.ContentValues;
import android.content.Context;
import android.content.Intent;
import android.content.IntentSender;
import android.content.MimeTypeFilter;
import android.content.UriMatcher;
import android.content.pm.PackageManager;
import android.content.pm.ProviderInfo;
import android.content.res.AssetFileDescriptor;
import android.database.Cursor;
import android.graphics.Point;
import android.net.Uri;
import android.os.Bundle;
import android.os.CancellationSignal;
import android.os.ParcelFileDescriptor;
import android.os.ParcelableException;
import android.provider.DocumentsContract.Document;
import android.provider.DocumentsContract.Path;
import android.provider.DocumentsContract.Root;
import android.util.Log;

import libcore.io.IoUtils;

import java.io.FileNotFoundException;
import java.util.LinkedList;
import java.util.Objects;

/**
 * Base class for a document provider. A document provider offers read and write
 * access to durable files, such as files stored on a local disk, or files in a
 * cloud storage service. To create a document provider, extend this class,
 * implement the abstract methods, and add it to your manifest like this:
 *
 * <pre class="prettyprint">&lt;manifest&gt;
 *    ...
 *    &lt;application&gt;
 *        ...
 *        &lt;provider
 *            android:name="com.example.MyCloudProvider"
 *            android:authorities="com.example.mycloudprovider"
 *            android:exported="true"
 *            android:grantUriPermissions="true"
 *            android:permission="android.permission.MANAGE_DOCUMENTS"
 *            android:enabled="@bool/isAtLeastKitKat"&gt;
 *            &lt;intent-filter&gt;
 *                &lt;action android:name="android.content.action.DOCUMENTS_PROVIDER" /&gt;
 *            &lt;/intent-filter&gt;
 *        &lt;/provider&gt;
 *        ...
 *    &lt;/application&gt;
 *&lt;/manifest&gt;</pre>
 * <p>
 * When defining your provider, you must protect it with
 * {@link android.Manifest.permission#MANAGE_DOCUMENTS}, which is a permission
 * only the system can obtain. Applications cannot use a documents provider
 * directly; they must go through {@link Intent#ACTION_OPEN_DOCUMENT} or
 * {@link Intent#ACTION_CREATE_DOCUMENT} which requires a user to actively
 * navigate and select documents. When a user selects documents through that UI,
 * the system issues narrow URI permission grants to the requesting application.
 * </p>
 * <h3>Documents</h3>
 * <p>
 * A document can be either an openable stream (with a specific MIME type), or a
 * directory containing additional documents (with the
 * {@link Document#MIME_TYPE_DIR} MIME type). Each directory represents the top
 * of a subtree containing zero or more documents, which can recursively contain
 * even more documents and directories.
 * </p>
 * <p>
 * Each document can have different capabilities, as described by
 * {@link Document#COLUMN_FLAGS}. For example, if a document can be represented
 * as a thumbnail, your provider can set
 * {@link Document#FLAG_SUPPORTS_THUMBNAIL} and implement
 * {@link #openDocumentThumbnail(String, Point, CancellationSignal)} to return
 * that thumbnail.
 * </p>
 * <p>
 * Each document under a provider is uniquely referenced by its
 * {@link Document#COLUMN_DOCUMENT_ID}, which must not change once returned. A
 * single document can be included in multiple directories when responding to
 * {@link #queryChildDocuments(String, String[], String)}. For example, a
 * provider might surface a single photo in multiple locations: once in a
 * directory of geographic locations, and again in a directory of dates.
 * </p>
 * <h3>Roots</h3>
 * <p>
 * All documents are surfaced through one or more "roots." Each root represents
 * the top of a document tree that a user can navigate. For example, a root
 * could represent an account or a physical storage device. Similar to
 * documents, each root can have capabilities expressed through
 * {@link Root#COLUMN_FLAGS}.
 * </p>
 *
 * @see Intent#ACTION_OPEN_DOCUMENT
 * @see Intent#ACTION_OPEN_DOCUMENT_TREE
 * @see Intent#ACTION_CREATE_DOCUMENT
 */
public abstract class DocumentsProvider extends ContentProvider {
    private static final String TAG = "DocumentsProvider";

    private static final int MATCH_ROOTS = 1;
    private static final int MATCH_ROOT = 2;
    private static final int MATCH_RECENT = 3;
    private static final int MATCH_SEARCH = 4;
    private static final int MATCH_DOCUMENT = 5;
    private static final int MATCH_CHILDREN = 6;
    private static final int MATCH_DOCUMENT_TREE = 7;
    private static final int MATCH_CHILDREN_TREE = 8;

    private String mAuthority;

    private UriMatcher mMatcher;

    /**
     * Implementation is provided by the parent class.
     */
    @Override
    public void attachInfo(Context context, ProviderInfo info) {
        registerAuthority(info.authority);

        // Sanity check our setup
        if (!info.exported) {
            throw new SecurityException("Provider must be exported");
        }
        if (!info.grantUriPermissions) {
            throw new SecurityException("Provider must grantUriPermissions");
        }
        if (!android.Manifest.permission.MANAGE_DOCUMENTS.equals(info.readPermission)
                || !android.Manifest.permission.MANAGE_DOCUMENTS.equals(info.writePermission)) {
            throw new SecurityException("Provider must be protected by MANAGE_DOCUMENTS");
        }

        super.attachInfo(context, info);
    }

    /** {@hide} */
    @Override
    public void attachInfoForTesting(Context context, ProviderInfo info) {
        registerAuthority(info.authority);

        super.attachInfoForTesting(context, info);
    }

    private void registerAuthority(String authority) {
        mAuthority = authority;

        mMatcher = new UriMatcher(UriMatcher.NO_MATCH);
        mMatcher.addURI(mAuthority, "root", MATCH_ROOTS);
        mMatcher.addURI(mAuthority, "root/*", MATCH_ROOT);
        mMatcher.addURI(mAuthority, "root/*/recent", MATCH_RECENT);
        mMatcher.addURI(mAuthority, "root/*/search", MATCH_SEARCH);
        mMatcher.addURI(mAuthority, "document/*", MATCH_DOCUMENT);
        mMatcher.addURI(mAuthority, "document/*/children", MATCH_CHILDREN);
        mMatcher.addURI(mAuthority, "tree/*/document/*", MATCH_DOCUMENT_TREE);
        mMatcher.addURI(mAuthority, "tree/*/document/*/children", MATCH_CHILDREN_TREE);
    }

    /**
     * Test if a document is descendant (child, grandchild, etc) from the given
     * parent. For example, providers must implement this to support
     * {@link Intent#ACTION_OPEN_DOCUMENT_TREE}. You should avoid making network
     * requests to keep this request fast.
     *
     * @param parentDocumentId parent to verify against.
     * @param documentId child to verify.
     * @return if given document is a descendant of the given parent.
     * @see DocumentsContract.Root#FLAG_SUPPORTS_IS_CHILD
     */
    public boolean isChildDocument(String parentDocumentId, String documentId) {
        return false;
    }

    /** {@hide} */
    private void enforceTree(Uri documentUri) {
        if (isTreeUri(documentUri)) {
            final String parent = getTreeDocumentId(documentUri);
            final String child = getDocumentId(documentUri);
            if (Objects.equals(parent, child)) {
                return;
            }
            if (!isChildDocument(parent, child)) {
                throw new SecurityException(
                        "Document " + child + " is not a descendant of " + parent);
            }
        }
    }

    /**
     * Create a new document and return its newly generated
     * {@link Document#COLUMN_DOCUMENT_ID}. You must allocate a new
     * {@link Document#COLUMN_DOCUMENT_ID} to represent the document, which must
     * not change once returned.
     *
     * @param parentDocumentId the parent directory to create the new document
     *            under.
     * @param mimeType the concrete MIME type associated with the new document.
     *            If the MIME type is not supported, the provider must throw.
     * @param displayName the display name of the new document. The provider may
     *            alter this name to meet any internal constraints, such as
     *            avoiding conflicting names.

     * @throws AuthenticationRequiredException If authentication is required from the user (such as
     *             login credentials), but it is not guaranteed that the client will handle this
     *             properly.
     */
    @SuppressWarnings("unused")
    public String createDocument(String parentDocumentId, String mimeType, String displayName)
            throws FileNotFoundException {
        throw new UnsupportedOperationException("Create not supported");
    }

    /**
     * Rename an existing document.
     * <p>
     * If a different {@link Document#COLUMN_DOCUMENT_ID} must be used to
     * represent the renamed document, generate and return it. Any outstanding
     * URI permission grants will be updated to point at the new document. If
     * the original {@link Document#COLUMN_DOCUMENT_ID} is still valid after the
     * rename, return {@code null}.
     *
     * @param documentId the document to rename.
     * @param displayName the updated display name of the document. The provider
     *            may alter this name to meet any internal constraints, such as
     *            avoiding conflicting names.
     * @throws AuthenticationRequiredException If authentication is required from
     *            the user (such as login credentials), but it is not guaranteed
     *            that the client will handle this properly.
     */
    @SuppressWarnings("unused")
    public String renameDocument(String documentId, String displayName)
            throws FileNotFoundException {
        throw new UnsupportedOperationException("Rename not supported");
    }

    /**
     * Delete the requested document.
     * <p>
     * Upon returning, any URI permission grants for the given document will be
     * revoked. If additional documents were deleted as a side effect of this
     * call (such as documents inside a directory) the implementor is
     * responsible for revoking those permissions using
     * {@link #revokeDocumentPermission(String)}.
     *
     * @param documentId the document to delete.
     * @throws AuthenticationRequiredException If authentication is required from
     *            the user (such as login credentials), but it is not guaranteed
     *            that the client will handle this properly.
     */
    @SuppressWarnings("unused")
    public void deleteDocument(String documentId) throws FileNotFoundException {
        throw new UnsupportedOperationException("Delete not supported");
    }

    /**
     * Copy the requested document or a document tree.
     * <p>
     * Copies a document including all child documents to another location within
     * the same document provider. Upon completion returns the document id of
     * the copied document at the target destination. {@code null} must never
     * be returned.
     *
     * @param sourceDocumentId the document to copy.
     * @param targetParentDocumentId the target document to be copied into as a child.
     * @throws AuthenticationRequiredException If authentication is required from
     *            the user (such as login credentials), but it is not guaranteed
     *            that the client will handle this properly.
     */
    @SuppressWarnings("unused")
    public String copyDocument(String sourceDocumentId, String targetParentDocumentId)
            throws FileNotFoundException {
        throw new UnsupportedOperationException("Copy not supported");
    }

    /**
     * Move the requested document or a document tree.
     *
     * <p>Moves a document including all child documents to another location within
     * the same document provider. Upon completion returns the document id of
     * the copied document at the target destination. {@code null} must never
     * be returned.
     *
     * <p>It's the responsibility of the provider to revoke grants if the document
     * is no longer accessible using <code>sourceDocumentId</code>.
     *
     * @param sourceDocumentId the document to move.
     * @param sourceParentDocumentId the parent of the document to move.
     * @param targetParentDocumentId the target document to be a new parent of the
     *     source document.
     * @throws AuthenticationRequiredException If authentication is required from
     *            the user (such as login credentials), but it is not guaranteed
     *            that the client will handle this properly.
     */
    @SuppressWarnings("unused")
    public String moveDocument(String sourceDocumentId, String sourceParentDocumentId,
            String targetParentDocumentId)
            throws FileNotFoundException {
        throw new UnsupportedOperationException("Move not supported");
    }

    /**
     * Removes the requested document or a document tree.
     *
     * <p>In contrast to {@link #deleteDocument} it requires specifying the parent.
     * This method is especially useful if the document can be in multiple parents.
     *
     * <p>It's the responsibility of the provider to revoke grants if the document is
     * removed from the last parent, and effectively the document is deleted.
     *
     * @param documentId the document to remove.
     * @param parentDocumentId the parent of the document to move.
     * @throws AuthenticationRequiredException If authentication is required from
     *            the user (such as login credentials), but it is not guaranteed
     *            that the client will handle this properly.
     */
    @SuppressWarnings("unused")
    public void removeDocument(String documentId, String parentDocumentId)
            throws FileNotFoundException {
        throw new UnsupportedOperationException("Remove not supported");
    }

    /**
     * Finds the canonical path for the requested document. The path must start
     * from the parent document if parentDocumentId is not null or the root document
     * if parentDocumentId is null. If there are more than one path to this document,
     * return the most typical one. Include both the parent document or root document
     * and the requested document in the returned path.
     *
     * <p>This API assumes that document ID has enough info to infer the root.
     * Different roots should use different document ID to refer to the same
     * document.
     *
     *
     * @param parentDocumentId the document from which the path starts if not null,
     *     or null to indicate a path from the root is requested.
     * @param childDocumentId the document which path is requested.
     * @return the path of the requested document. If parentDocumentId is null
     *     returned root ID must not be null. If parentDocumentId is not null
     *     returned root ID must be null.
     * @throws AuthenticationRequiredException If authentication is required from
     *            the user (such as login credentials), but it is not guaranteed
     *            that the client will handle this properly.
     */
    public Path findDocumentPath(@Nullable String parentDocumentId, String childDocumentId)
            throws FileNotFoundException {
        throw new UnsupportedOperationException("findDocumentPath not supported.");
    }

    /**
     * Creates an intent sender for a web link, if the document is web linkable.
     * <p>
     * {@link AuthenticationRequiredException} can be thrown if user does not have
     * sufficient permission for the linked document. Before any new permissions
     * are granted for the linked document, a visible UI must be shown, so the
     * user can explicitly confirm whether the permission grants are expected.
     * The user must be able to cancel the operation.
     * <p>
     * Options passed as an argument may include a list of recipients, such
     * as email addresses. The provider should reflect these options if possible,
     * but it's acceptable to ignore them. In either case, confirmation UI must
     * be shown before any new permission grants are granted.
     * <p>
     * It is all right to generate a web link without granting new permissions,
     * if opening the link would result in a page for requesting permission
     * access. If it's impossible then the operation must fail by throwing an exception.
     *
     * @param documentId the document to create a web link intent for.
     * @param options additional information, such as list of recipients. Optional.
     * @throws AuthenticationRequiredException If authentication is required from
     *            the user (such as login credentials), but it is not guaranteed
     *            that the client will handle this properly.
     *
     * @see DocumentsContract.Document#FLAG_WEB_LINKABLE
     * @see android.app.PendingIntent#getIntentSender
     */
    public IntentSender createWebLinkIntent(String documentId, @Nullable Bundle options)
            throws FileNotFoundException {
        throw new UnsupportedOperationException("createWebLink is not supported.");
    }

    /**
     * Return all roots currently provided. To display to users, you must define
     * at least one root. You should avoid making network requests to keep this
     * request fast.
     * <p>
     * Each root is defined by the metadata columns described in {@link Root},
     * including {@link Root#COLUMN_DOCUMENT_ID} which points to a directory
     * representing a tree of documents to display under that root.
     * <p>
     * If this set of roots changes, you must call {@link ContentResolver#notifyChange(Uri,
     * android.database.ContentObserver, boolean)} with
     * {@link DocumentsContract#buildRootsUri(String)} to notify the system.
     * <p>
     *
     * @param projection list of {@link Root} columns to put into the cursor. If
     *            {@code null} all supported columns should be included.
     */
    public abstract Cursor queryRoots(String[] projection) throws FileNotFoundException;

    /**
     * Return recently modified documents under the requested root. This will
     * only be called for roots that advertise
     * {@link Root#FLAG_SUPPORTS_RECENTS}. The returned documents should be
     * sorted by {@link Document#COLUMN_LAST_MODIFIED} in descending order, and
     * limited to only return the 64 most recently modified documents.
     * <p>
     * Recent documents do not support change notifications.
     *
     * @param projection list of {@link Document} columns to put into the
     *            cursor. If {@code null} all supported columns should be
     *            included.
     * @see DocumentsContract#EXTRA_LOADING
     */
    @SuppressWarnings("unused")
    public Cursor queryRecentDocuments(String rootId, String[] projection)
            throws FileNotFoundException {
        throw new UnsupportedOperationException("Recent not supported");
    }

    /**
     * Return recently modified documents under the requested root. This will
     * only be called for roots that advertise
     * {@link Root#FLAG_SUPPORTS_RECENTS}. The returned documents should be
     * sorted by {@link Document#COLUMN_LAST_MODIFIED} in descending order of
     * the most recently modified documents.
     * <p>
     * If this method is overriden by the concrete DocumentsProvider and
     * QUERY_ARGS_LIMIT is specified with a nonnegative int under queryArgs, the
     * result will be limited by that number and QUERY_ARG_LIMIT will be
     * specified under EXTRA_HONORED_ARGS. Otherwise, a default 64 limit will
     * be used and no QUERY_ARG* will be specified under EXTRA_HONORED_ARGS.
     * <p>
     * Recent documents do not support change notifications.
     *
     * @param projection list of {@link Document} columns to put into the
     *            cursor. If {@code null} all supported columns should be
     *            included.
     * @param queryArgs the extra query arguments.
     * @param signal used by the caller to signal if the request should be
     *            cancelled. May be null.
     * @see DocumentsContract#EXTRA_LOADING
     */
    @SuppressWarnings("unused")
    public Cursor queryRecentDocuments(
            String rootId, String[] projection, @Nullable Bundle queryArgs,
            @Nullable CancellationSignal signal)
            throws FileNotFoundException {
        Cursor c = queryRecentDocuments(rootId, projection);
        Bundle extras = new Bundle();
        c.setExtras(extras);
        extras.putStringArray(ContentResolver.EXTRA_HONORED_ARGS, new String[0]);
        return c;
    }

    /**
     * Return metadata for the single requested document. You should avoid
     * making network requests to keep this request fast.
     *
     * @param documentId the document to return.
     * @param projection list of {@link Document} columns to put into the
     *            cursor. If {@code null} all supported columns should be
     *            included.
     * @throws AuthenticationRequiredException If authentication is required from
     *            the user (such as login credentials), but it is not guaranteed
     *            that the client will handle this properly.
     */
    public abstract Cursor queryDocument(String documentId, String[] projection)
            throws FileNotFoundException;

    /**
     * Return the children documents contained in the requested directory. This
     * must only return immediate descendants, as additional queries will be
     * issued to recursively explore the tree.
     * <p>
     * Apps targeting {@link android.os.Build.VERSION_CODES#O} or higher
     * should override {@link #queryChildDocuments(String, String[], Bundle)}.
     * <p>
     * If your provider is cloud-based, and you have some data cached or pinned
     * locally, you may return the local data immediately, setting
     * {@link DocumentsContract#EXTRA_LOADING} on the Cursor to indicate that
     * you are still fetching additional data. Then, when the network data is
     * available, you can send a change notification to trigger a requery and
     * return the complete contents. To return a Cursor with extras, you need to
     * extend and override {@link Cursor#getExtras()}.
     * <p>
     * To support change notifications, you must
     * {@link Cursor#setNotificationUri(ContentResolver, Uri)} with a relevant
     * Uri, such as
     * {@link DocumentsContract#buildChildDocumentsUri(String, String)}. Then
     * you can call {@link ContentResolver#notifyChange(Uri,
     * android.database.ContentObserver, boolean)} with that Uri to send change
     * notifications.
     *
     * @param parentDocumentId the directory to return children for.
     * @param projection list of {@link Document} columns to put into the
     *            cursor. If {@code null} all supported columns should be
     *            included.
     * @param sortOrder how to order the rows, formatted as an SQL
     *            {@code ORDER BY} clause (excluding the ORDER BY itself).
     *            Passing {@code null} will use the default sort order, which
     *            may be unordered. This ordering is a hint that can be used to
     *            prioritize how data is fetched from the network, but UI may
     *            always enforce a specific ordering.
     * @throws AuthenticationRequiredException If authentication is required from
     *            the user (such as login credentials), but it is not guaranteed
     *            that the client will handle this properly.
     * @see DocumentsContract#EXTRA_LOADING
     * @see DocumentsContract#EXTRA_INFO
     * @see DocumentsContract#EXTRA_ERROR
     */
    public abstract Cursor queryChildDocuments(
            String parentDocumentId, String[] projection, String sortOrder)
            throws FileNotFoundException;

    /**
     * Override this method to return the children documents contained
     * in the requested directory. This must return immediate descendants only.
     *
     * <p>If your provider is cloud-based, and you have data cached
     * locally, you may return the local data immediately, setting
     * {@link DocumentsContract#EXTRA_LOADING} on Cursor extras to indicate that
     * you are still fetching additional data. Then, when the network data is
     * available, you can send a change notification to trigger a requery and
     * return the complete contents. To return a Cursor with extras, you need to
     * extend and override {@link Cursor#getExtras()}.
     *
     * <p>To support change notifications, you must
     * {@link Cursor#setNotificationUri(ContentResolver, Uri)} with a relevant
     * Uri, such as
     * {@link DocumentsContract#buildChildDocumentsUri(String, String)}. Then
     * you can call {@link ContentResolver#notifyChange(Uri,
     * android.database.ContentObserver, boolean)} with that Uri to send change
     * notifications.
     *
     * @param parentDocumentId the directory to return children for.
     * @param projection list of {@link Document} columns to put into the
     *            cursor. If {@code null} all supported columns should be
     *            included.
     * @param queryArgs Bundle containing sorting information or other
     *            argument useful to the provider. If no sorting
     *            information is available, default sorting
     *            will be used, which may be unordered. See
     *            {@link ContentResolver#QUERY_ARG_SORT_COLUMNS} for
     *            details.
     * @throws AuthenticationRequiredException If authentication is required from
     *            the user (such as login credentials), but it is not guaranteed
     *            that the client will handle this properly.
     *
     * @see DocumentsContract#EXTRA_LOADING
     * @see DocumentsContract#EXTRA_INFO
     * @see DocumentsContract#EXTRA_ERROR
     */
    public Cursor queryChildDocuments(
            String parentDocumentId, @Nullable String[] projection, @Nullable Bundle queryArgs)
            throws FileNotFoundException {

        return queryChildDocuments(
                parentDocumentId, projection, getSortClause(queryArgs));
    }

    /** {@hide} */
    @SuppressWarnings("unused")
    public Cursor queryChildDocumentsForManage(
            String parentDocumentId, @Nullable String[] projection, @Nullable String sortOrder)
            throws FileNotFoundException {
        throw new UnsupportedOperationException("Manage not supported");
    }

    /**
     * Return documents that match the given query under the requested
     * root. The returned documents should be sorted by relevance in descending
     * order. How documents are matched against the query string is an
     * implementation detail left to each provider, but it's suggested that at
     * least {@link Document#COLUMN_DISPLAY_NAME} be matched in a
     * case-insensitive fashion.
     * <p>
     * If your provider is cloud-based, and you have some data cached or pinned
     * locally, you may return the local data immediately, setting
     * {@link DocumentsContract#EXTRA_LOADING} on the Cursor to indicate that
     * you are still fetching additional data. Then, when the network data is
     * available, you can send a change notification to trigger a requery and
     * return the complete contents.
     * <p>
     * To support change notifications, you must
     * {@link Cursor#setNotificationUri(ContentResolver, Uri)} with a relevant
     * Uri, such as {@link DocumentsContract#buildSearchDocumentsUri(String,
     * String, String)}. Then you can call {@link ContentResolver#notifyChange(Uri,
     * android.database.ContentObserver, boolean)} with that Uri to send change
     * notifications.
     *
     * @param rootId the root to search under.
     * @param query string to match documents against.
     * @param projection list of {@link Document} columns to put into the
     *            cursor. If {@code null} all supported columns should be
     *            included.
     * @throws AuthenticationRequiredException If authentication is required from
     *            the user (such as login credentials), but it is not guaranteed
     *            that the client will handle this properly.
     *
     * @see DocumentsContract#EXTRA_LOADING
     * @see DocumentsContract#EXTRA_INFO
     * @see DocumentsContract#EXTRA_ERROR
     */
    @SuppressWarnings("unused")
    public Cursor querySearchDocuments(String rootId, String query, String[] projection)
            throws FileNotFoundException {
        throw new UnsupportedOperationException("Search not supported");
    }

    /**
     * Return documents that match the given query under the requested
     * root. The returned documents should be sorted by relevance in descending
     * order. How documents are matched against the query string is an
     * implementation detail left to each provider, but it's suggested that at
     * least {@link Document#COLUMN_DISPLAY_NAME} be matched in a
     * case-insensitive fashion.
     * <p>
     * If your provider is cloud-based, and you have some data cached or pinned
     * locally, you may return the local data immediately, setting
     * {@link DocumentsContract#EXTRA_LOADING} on the Cursor to indicate that
     * you are still fetching additional data. Then, when the network data is
     * available, you can send a change notification to trigger a requery and
     * return the complete contents.
     * <p>
     * To support change notifications, you must
     * {@link Cursor#setNotificationUri(ContentResolver, Uri)} with a relevant
     * Uri, such as {@link DocumentsContract#buildSearchDocumentsUri(String,
     * String, String)}. Then you can call {@link ContentResolver#notifyChange(Uri,
     * android.database.ContentObserver, boolean)} with that Uri to send change
     * notifications.
     *
     * @param rootId the root to search under.
     * @param projection list of {@link Document} columns to put into the
     *            cursor. If {@code null} all supported columns should be
     *            included.
     * @param queryArgs the query arguments.
<<<<<<< HEAD
=======
     *            {@link DocumentsContract#QUERY_ARG_EXCLUDE_MEDIA},
>>>>>>> de843449
     *            {@link DocumentsContract#QUERY_ARG_DISPLAY_NAME},
     *            {@link DocumentsContract#QUERY_ARG_MIME_TYPES},
     *            {@link DocumentsContract#QUERY_ARG_FILE_SIZE_OVER},
     *            {@link DocumentsContract#QUERY_ARG_LAST_MODIFIED_AFTER}.
     * @return cursor containing search result. Include
     *         {@link ContentResolver#EXTRA_HONORED_ARGS} in {@link Cursor}
     *         extras {@link Bundle} when any QUERY_ARG_* value was honored
     *         during the preparation of the results.
     *
     * @see ContentResolver#EXTRA_HONORED_ARGS
     * @see DocumentsContract#EXTRA_LOADING
     * @see DocumentsContract#EXTRA_INFO
     * @see DocumentsContract#EXTRA_ERROR
<<<<<<< HEAD
     * {@hide}
=======
>>>>>>> de843449
     */
    @SuppressWarnings("unused")
    public Cursor querySearchDocuments(String rootId, String[] projection, Bundle queryArgs)
            throws FileNotFoundException {
        return querySearchDocuments(rootId, DocumentsContract.getSearchDocumentsQuery(queryArgs),
                projection);
    }

    /**
     * Ejects the root. Throws {@link IllegalStateException} if ejection failed.
     *
     * @param rootId the root to be ejected.
     * @see Root#FLAG_SUPPORTS_EJECT
     */
    @SuppressWarnings("unused")
    public void ejectRoot(String rootId) {
        throw new UnsupportedOperationException("Eject not supported");
    }

    /**
     * Returns metadata associated with the document. The type of metadata returned
     * is specific to the document type. For example the data returned for an image
     * file will likely consist primarily or solely of EXIF metadata.
     *
     * <p>The returned {@link Bundle} will contain zero or more entries depending
     * on the type of data supported by the document provider.
     *
     * <ol>
     * <li>A {@link DocumentsContract#METADATA_TYPES} containing a {@code String[]} value.
     *     The string array identifies the type or types of metadata returned. Each
     *     value in the can be used to access a {@link Bundle} of data
     *     containing that type of data.
     * <li>An entry each for each type of returned metadata. Each set of metadata is
     *     itself represented as a bundle and accessible via a string key naming
     *     the type of data.
     * </ol>
     *
     * @param documentId get the metadata of the document
     * @return a Bundle of Bundles.
     * @see DocumentsContract#getDocumentMetadata(ContentResolver, Uri)
     */
    public @Nullable Bundle getDocumentMetadata(String documentId)
            throws FileNotFoundException {
        throw new UnsupportedOperationException("Metadata not supported");
    }

    /**
     * Return concrete MIME type of the requested document. Must match the value
     * of {@link Document#COLUMN_MIME_TYPE} for this document. The default
     * implementation queries {@link #queryDocument(String, String[])}, so
     * providers may choose to override this as an optimization.
     * <p>
     * @throws AuthenticationRequiredException If authentication is required from
     *            the user (such as login credentials), but it is not guaranteed
     *            that the client will handle this properly.
     */
    public String getDocumentType(String documentId) throws FileNotFoundException {
        final Cursor cursor = queryDocument(documentId, null);
        try {
            if (cursor.moveToFirst()) {
                return cursor.getString(cursor.getColumnIndexOrThrow(Document.COLUMN_MIME_TYPE));
            } else {
                return null;
            }
        } finally {
            IoUtils.closeQuietly(cursor);
        }
    }

    /**
     * Open and return the requested document.
     * <p>
     * Your provider should return a reliable {@link ParcelFileDescriptor} to
     * detect when the remote caller has finished reading or writing the
     * document.
     * <p>
     * Mode "r" should always be supported. Provider should throw
     * {@link UnsupportedOperationException} if the passing mode is not supported.
     * You may return a pipe or socket pair if the mode is exclusively "r" or
     * "w", but complex modes like "rw" imply a normal file on disk that
     * supports seeking.
     * <p>
     * If you block while downloading content, you should periodically check
     * {@link CancellationSignal#isCanceled()} to abort abandoned open requests.
     *
     * @param documentId the document to return.
     * @param mode the mode to open with, such as 'r', 'w', or 'rw'.
     * @param signal used by the caller to signal if the request should be
     *            cancelled. May be null.
     * @throws AuthenticationRequiredException If authentication is required from
     *            the user (such as login credentials), but it is not guaranteed
     *            that the client will handle this properly.
     * @see ParcelFileDescriptor#open(java.io.File, int, android.os.Handler,
     *      OnCloseListener)
     * @see ParcelFileDescriptor#createReliablePipe()
     * @see ParcelFileDescriptor#createReliableSocketPair()
     * @see ParcelFileDescriptor#parseMode(String)
     */
    public abstract ParcelFileDescriptor openDocument(
            String documentId,
            String mode,
            @Nullable CancellationSignal signal) throws FileNotFoundException;

    /**
     * Open and return a thumbnail of the requested document.
     * <p>
     * A provider should return a thumbnail closely matching the hinted size,
     * attempting to serve from a local cache if possible. A provider should
     * never return images more than double the hinted size.
     * <p>
     * If you perform expensive operations to download or generate a thumbnail,
     * you should periodically check {@link CancellationSignal#isCanceled()} to
     * abort abandoned thumbnail requests.
     *
     * @param documentId the document to return.
     * @param sizeHint hint of the optimal thumbnail dimensions.
     * @param signal used by the caller to signal if the request should be
     *            cancelled. May be null.
     * @throws AuthenticationRequiredException If authentication is required from
     *            the user (such as login credentials), but it is not guaranteed
     *            that the client will handle this properly.
     * @see Document#FLAG_SUPPORTS_THUMBNAIL
     */
    @SuppressWarnings("unused")
    public AssetFileDescriptor openDocumentThumbnail(
            String documentId, Point sizeHint, CancellationSignal signal)
            throws FileNotFoundException {
        throw new UnsupportedOperationException("Thumbnails not supported");
    }

    /**
     * Open and return the document in a format matching the specified MIME
     * type filter.
     * <p>
     * A provider may perform a conversion if the documents's MIME type is not
     * matching the specified MIME type filter.
     * <p>
     * Virtual documents must have at least one streamable format.
     *
     * @param documentId the document to return.
     * @param mimeTypeFilter the MIME type filter for the requested format. May
     *            be *\/*, which matches any MIME type.
     * @param opts extra options from the client. Specific to the content
     *            provider.
     * @param signal used by the caller to signal if the request should be
     *            cancelled. May be null.
     * @throws AuthenticationRequiredException If authentication is required from
     *            the user (such as login credentials), but it is not guaranteed
     *            that the client will handle this properly.
     * @see #getDocumentStreamTypes(String, String)
     */
    @SuppressWarnings("unused")
    public AssetFileDescriptor openTypedDocument(
            String documentId, String mimeTypeFilter, Bundle opts, CancellationSignal signal)
            throws FileNotFoundException {
        throw new FileNotFoundException("The requested MIME type is not supported.");
    }

    @Override
    public final Cursor query(Uri uri, String[] projection, String selection,
            String[] selectionArgs, String sortOrder) {
        // As of Android-O, ContentProvider#query (w/ bundle arg) is the primary
        // transport method. We override that, and don't ever delegate to this method.
        throw new UnsupportedOperationException("Pre-Android-O query format not supported.");
    }

    /**
     * WARNING: Sub-classes should not override this method. This method is non-final
     * solely for the purposes of backwards compatibility.
     *
     * @see #queryChildDocuments(String, String[], Bundle),
     *      {@link #queryDocument(String, String[])},
     *      {@link #queryRecentDocuments(String, String[])},
     *      {@link #queryRoots(String[])}, and
     *      {@link #querySearchDocuments(String, String[], Bundle)}.
     */
    @Override
    public Cursor query(Uri uri, String[] projection, String selection,
            String[] selectionArgs, String sortOrder, CancellationSignal cancellationSignal) {
        // As of Android-O, ContentProvider#query (w/ bundle arg) is the primary
        // transport method. We override that, and don't ever delegate to this metohd.
        throw new UnsupportedOperationException("Pre-Android-O query format not supported.");
    }

    /**
     * Implementation is provided by the parent class. Cannot be overridden.
     *
     * @see #queryRoots(String[])
     * @see #queryRecentDocuments(String, String[], Bundle, CancellationSignal)
     * @see #queryDocument(String, String[])
     * @see #queryChildDocuments(String, String[], String)
     * @see #querySearchDocuments(String, String[], Bundle)
     */
    @Override
    public final Cursor query(
            Uri uri, String[] projection, Bundle queryArgs, CancellationSignal cancellationSignal) {
        try {
            switch (mMatcher.match(uri)) {
                case MATCH_ROOTS:
                    return queryRoots(projection);
                case MATCH_RECENT:
                    return queryRecentDocuments(
                            getRootId(uri), projection, queryArgs, cancellationSignal);
                case MATCH_SEARCH:
                    return querySearchDocuments(getRootId(uri), projection, queryArgs);
                case MATCH_DOCUMENT:
                case MATCH_DOCUMENT_TREE:
                    enforceTree(uri);
                    return queryDocument(getDocumentId(uri), projection);
                case MATCH_CHILDREN:
                case MATCH_CHILDREN_TREE:
                    enforceTree(uri);
                    if (DocumentsContract.isManageMode(uri)) {
                        // TODO: Update "ForManage" variant to support query args.
                        return queryChildDocumentsForManage(
                                getDocumentId(uri),
                                projection,
                                getSortClause(queryArgs));
                    } else {
                        return queryChildDocuments(getDocumentId(uri), projection, queryArgs);
                    }
                default:
                    throw new UnsupportedOperationException("Unsupported Uri " + uri);
            }
        } catch (FileNotFoundException e) {
            Log.w(TAG, "Failed during query", e);
            return null;
        }
    }

    private static @Nullable String getSortClause(@Nullable Bundle queryArgs) {
        queryArgs = queryArgs != null ? queryArgs : Bundle.EMPTY;
        String sortClause = queryArgs.getString(ContentResolver.QUERY_ARG_SQL_SORT_ORDER);

        if (sortClause == null && queryArgs.containsKey(ContentResolver.QUERY_ARG_SORT_COLUMNS)) {
            sortClause = ContentResolver.createSqlSortClause(queryArgs);
        }

        return sortClause;
    }

    /**
     * Implementation is provided by the parent class. Cannot be overridden.
     *
     * @see #getDocumentType(String)
     */
    @Override
    public final String getType(Uri uri) {
        try {
            switch (mMatcher.match(uri)) {
                case MATCH_ROOT:
                    return DocumentsContract.Root.MIME_TYPE_ITEM;
                case MATCH_DOCUMENT:
                case MATCH_DOCUMENT_TREE:
                    enforceTree(uri);
                    return getDocumentType(getDocumentId(uri));
                default:
                    return null;
            }
        } catch (FileNotFoundException e) {
            Log.w(TAG, "Failed during getType", e);
            return null;
        }
    }

    /**
     * Implementation is provided by the parent class. Can be overridden to
     * provide additional functionality, but subclasses <em>must</em> always
     * call the superclass. If the superclass returns {@code null}, the subclass
     * may implement custom behavior.
     * <p>
     * This is typically used to resolve a subtree URI into a concrete document
     * reference, issuing a narrower single-document URI permission grant along
     * the way.
     *
     * @see DocumentsContract#buildDocumentUriUsingTree(Uri, String)
     */
    @CallSuper
    @Override
    public Uri canonicalize(Uri uri) {
        final Context context = getContext();
        switch (mMatcher.match(uri)) {
            case MATCH_DOCUMENT_TREE:
                enforceTree(uri);

                final Uri narrowUri = buildDocumentUri(uri.getAuthority(), getDocumentId(uri));

                // Caller may only have prefix grant, so extend them a grant to
                // the narrow URI.
                final int modeFlags = getCallingOrSelfUriPermissionModeFlags(context, uri);
                context.grantUriPermission(getCallingPackage(), narrowUri, modeFlags);
                return narrowUri;
        }
        return null;
    }

    private static int getCallingOrSelfUriPermissionModeFlags(Context context, Uri uri) {
        // TODO: move this to a direct AMS call
        int modeFlags = 0;
        if (context.checkCallingOrSelfUriPermission(uri, Intent.FLAG_GRANT_READ_URI_PERMISSION)
                == PackageManager.PERMISSION_GRANTED) {
            modeFlags |= Intent.FLAG_GRANT_READ_URI_PERMISSION;
        }
        if (context.checkCallingOrSelfUriPermission(uri, Intent.FLAG_GRANT_WRITE_URI_PERMISSION)
                == PackageManager.PERMISSION_GRANTED) {
            modeFlags |= Intent.FLAG_GRANT_WRITE_URI_PERMISSION;
        }
        if (context.checkCallingOrSelfUriPermission(uri, Intent.FLAG_GRANT_READ_URI_PERMISSION
                | Intent.FLAG_GRANT_PERSISTABLE_URI_PERMISSION)
                == PackageManager.PERMISSION_GRANTED) {
            modeFlags |= Intent.FLAG_GRANT_PERSISTABLE_URI_PERMISSION;
        }
        return modeFlags;
    }

    /**
     * Implementation is provided by the parent class. Throws by default, and
     * cannot be overridden.
     *
     * @see #createDocument(String, String, String)
     */
    @Override
    public final Uri insert(Uri uri, ContentValues values) {
        throw new UnsupportedOperationException("Insert not supported");
    }

    /**
     * Implementation is provided by the parent class. Throws by default, and
     * cannot be overridden.
     *
     * @see #deleteDocument(String)
     */
    @Override
    public final int delete(Uri uri, String selection, String[] selectionArgs) {
        throw new UnsupportedOperationException("Delete not supported");
    }

    /**
     * Implementation is provided by the parent class. Throws by default, and
     * cannot be overridden.
     */
    @Override
    public final int update(
            Uri uri, ContentValues values, String selection, String[] selectionArgs) {
        throw new UnsupportedOperationException("Update not supported");
    }

    /**
     * Implementation is provided by the parent class. Can be overridden to
     * provide additional functionality, but subclasses <em>must</em> always
     * call the superclass. If the superclass returns {@code null}, the subclass
     * may implement custom behavior.
     */
    @CallSuper
    @Override
    public Bundle call(String method, String arg, Bundle extras) {
        if (!method.startsWith("android:")) {
            // Ignore non-platform methods
            return super.call(method, arg, extras);
        }

        try {
            return callUnchecked(method, arg, extras);
        } catch (FileNotFoundException e) {
            throw new ParcelableException(e);
        }
    }

    private Bundle callUnchecked(String method, String arg, Bundle extras)
            throws FileNotFoundException {

        final Context context = getContext();
        final Bundle out = new Bundle();

        if (METHOD_EJECT_ROOT.equals(method)) {
            // Given that certain system apps can hold MOUNT_UNMOUNT permission, but only apps
            // signed with platform signature can hold MANAGE_DOCUMENTS, we are going to check for
            // MANAGE_DOCUMENTS or associated URI permission here instead
            final Uri rootUri = extras.getParcelable(DocumentsContract.EXTRA_URI);
            enforceWritePermissionInner(rootUri, getCallingPackage(), null);

            final String rootId = DocumentsContract.getRootId(rootUri);
            ejectRoot(rootId);

            return out;
        }

        final Uri documentUri = extras.getParcelable(DocumentsContract.EXTRA_URI);
        final String authority = documentUri.getAuthority();
        final String documentId = DocumentsContract.getDocumentId(documentUri);

        if (!mAuthority.equals(authority)) {
            throw new SecurityException(
                    "Requested authority " + authority + " doesn't match provider " + mAuthority);
        }

        // If the URI is a tree URI performs some validation.
        enforceTree(documentUri);

        if (METHOD_IS_CHILD_DOCUMENT.equals(method)) {
            enforceReadPermissionInner(documentUri, getCallingPackage(), null);

            final Uri childUri = extras.getParcelable(DocumentsContract.EXTRA_TARGET_URI);
            final String childAuthority = childUri.getAuthority();
            final String childId = DocumentsContract.getDocumentId(childUri);

            out.putBoolean(
                    DocumentsContract.EXTRA_RESULT,
                    mAuthority.equals(childAuthority)
                            && isChildDocument(documentId, childId));

        } else if (METHOD_CREATE_DOCUMENT.equals(method)) {
            enforceWritePermissionInner(documentUri, getCallingPackage(), null);

            final String mimeType = extras.getString(Document.COLUMN_MIME_TYPE);
            final String displayName = extras.getString(Document.COLUMN_DISPLAY_NAME);
            final String newDocumentId = createDocument(documentId, mimeType, displayName);

            // No need to issue new grants here, since caller either has
            // manage permission or a prefix grant. We might generate a
            // tree style URI if that's how they called us.
            final Uri newDocumentUri = buildDocumentUriMaybeUsingTree(documentUri,
                    newDocumentId);
            out.putParcelable(DocumentsContract.EXTRA_URI, newDocumentUri);

        } else if (METHOD_CREATE_WEB_LINK_INTENT.equals(method)) {
            enforceWritePermissionInner(documentUri, getCallingPackage(), null);

            final Bundle options = extras.getBundle(DocumentsContract.EXTRA_OPTIONS);
            final IntentSender intentSender = createWebLinkIntent(documentId, options);

            out.putParcelable(DocumentsContract.EXTRA_RESULT, intentSender);

        } else if (METHOD_RENAME_DOCUMENT.equals(method)) {
            enforceWritePermissionInner(documentUri, getCallingPackage(), null);

            final String displayName = extras.getString(Document.COLUMN_DISPLAY_NAME);
            final String newDocumentId = renameDocument(documentId, displayName);

            if (newDocumentId != null) {
                final Uri newDocumentUri = buildDocumentUriMaybeUsingTree(documentUri,
                        newDocumentId);

                // If caller came in with a narrow grant, issue them a
                // narrow grant for the newly renamed document.
                if (!isTreeUri(newDocumentUri)) {
                    final int modeFlags = getCallingOrSelfUriPermissionModeFlags(context,
                            documentUri);
                    context.grantUriPermission(getCallingPackage(), newDocumentUri, modeFlags);
                }

                out.putParcelable(DocumentsContract.EXTRA_URI, newDocumentUri);

                // Original document no longer exists, clean up any grants.
                revokeDocumentPermission(documentId);
            }

        } else if (METHOD_DELETE_DOCUMENT.equals(method)) {
            enforceWritePermissionInner(documentUri, getCallingPackage(), null);
            deleteDocument(documentId);

            // Document no longer exists, clean up any grants.
            revokeDocumentPermission(documentId);

        } else if (METHOD_COPY_DOCUMENT.equals(method)) {
            final Uri targetUri = extras.getParcelable(DocumentsContract.EXTRA_TARGET_URI);
            final String targetId = DocumentsContract.getDocumentId(targetUri);

            enforceReadPermissionInner(documentUri, getCallingPackage(), null);
            enforceWritePermissionInner(targetUri, getCallingPackage(), null);

            final String newDocumentId = copyDocument(documentId, targetId);

            if (newDocumentId != null) {
                final Uri newDocumentUri = buildDocumentUriMaybeUsingTree(documentUri,
                        newDocumentId);

                if (!isTreeUri(newDocumentUri)) {
                    final int modeFlags = getCallingOrSelfUriPermissionModeFlags(context,
                            documentUri);
                    context.grantUriPermission(getCallingPackage(), newDocumentUri, modeFlags);
                }

                out.putParcelable(DocumentsContract.EXTRA_URI, newDocumentUri);
            }

        } else if (METHOD_MOVE_DOCUMENT.equals(method)) {
            final Uri parentSourceUri = extras.getParcelable(DocumentsContract.EXTRA_PARENT_URI);
            final String parentSourceId = DocumentsContract.getDocumentId(parentSourceUri);
            final Uri targetUri = extras.getParcelable(DocumentsContract.EXTRA_TARGET_URI);
            final String targetId = DocumentsContract.getDocumentId(targetUri);

            enforceWritePermissionInner(documentUri, getCallingPackage(), null);
            enforceReadPermissionInner(parentSourceUri, getCallingPackage(), null);
            enforceWritePermissionInner(targetUri, getCallingPackage(), null);

            final String newDocumentId = moveDocument(documentId, parentSourceId, targetId);

            if (newDocumentId != null) {
                final Uri newDocumentUri = buildDocumentUriMaybeUsingTree(documentUri,
                        newDocumentId);

                if (!isTreeUri(newDocumentUri)) {
                    final int modeFlags = getCallingOrSelfUriPermissionModeFlags(context,
                            documentUri);
                    context.grantUriPermission(getCallingPackage(), newDocumentUri, modeFlags);
                }

                out.putParcelable(DocumentsContract.EXTRA_URI, newDocumentUri);
            }

        } else if (METHOD_REMOVE_DOCUMENT.equals(method)) {
            final Uri parentSourceUri = extras.getParcelable(DocumentsContract.EXTRA_PARENT_URI);
            final String parentSourceId = DocumentsContract.getDocumentId(parentSourceUri);

            enforceReadPermissionInner(parentSourceUri, getCallingPackage(), null);
            enforceWritePermissionInner(documentUri, getCallingPackage(), null);
            removeDocument(documentId, parentSourceId);

            // It's responsibility of the provider to revoke any grants, as the document may be
            // still attached to another parents.
        } else if (METHOD_FIND_DOCUMENT_PATH.equals(method)) {
            final boolean isTreeUri = isTreeUri(documentUri);

            if (isTreeUri) {
                enforceReadPermissionInner(documentUri, getCallingPackage(), null);
            } else {
                getContext().enforceCallingPermission(Manifest.permission.MANAGE_DOCUMENTS, null);
            }

            final String parentDocumentId = isTreeUri
                    ? DocumentsContract.getTreeDocumentId(documentUri)
                    : null;

            Path path = findDocumentPath(parentDocumentId, documentId);

            // Ensure provider doesn't leak information to unprivileged callers.
            if (isTreeUri) {
                if (!Objects.equals(path.getPath().get(0), parentDocumentId)) {
                    Log.wtf(TAG, "Provider doesn't return path from the tree root. Expected: "
                            + parentDocumentId + " found: " + path.getPath().get(0));

                    LinkedList<String> docs = new LinkedList<>(path.getPath());
                    while (docs.size() > 1 && !Objects.equals(docs.getFirst(), parentDocumentId)) {
                        docs.removeFirst();
                    }
                    path = new Path(null, docs);
                }

                if (path.getRootId() != null) {
                    Log.wtf(TAG, "Provider returns root id :"
                            + path.getRootId() + " unexpectedly. Erase root id.");
                    path = new Path(null, path.getPath());
                }
            }

            out.putParcelable(DocumentsContract.EXTRA_RESULT, path);
        } else if (METHOD_GET_DOCUMENT_METADATA.equals(method)) {
            return getDocumentMetadata(documentId);
        } else {
            throw new UnsupportedOperationException("Method not supported " + method);
        }

        return out;
    }

    /**
     * Revoke any active permission grants for the given
     * {@link Document#COLUMN_DOCUMENT_ID}, usually called when a document
     * becomes invalid. Follows the same semantics as
     * {@link Context#revokeUriPermission(Uri, int)}.
     */
    public final void revokeDocumentPermission(String documentId) {
        final Context context = getContext();
        context.revokeUriPermission(buildDocumentUri(mAuthority, documentId), ~0);
        context.revokeUriPermission(buildTreeDocumentUri(mAuthority, documentId), ~0);
    }

    /**
     * Implementation is provided by the parent class. Cannot be overridden.
     *
     * @see #openDocument(String, String, CancellationSignal)
     */
    @Override
    public final ParcelFileDescriptor openFile(Uri uri, String mode) throws FileNotFoundException {
        enforceTree(uri);
        return openDocument(getDocumentId(uri), mode, null);
    }

    /**
     * Implementation is provided by the parent class. Cannot be overridden.
     *
     * @see #openDocument(String, String, CancellationSignal)
     */
    @Override
    public final ParcelFileDescriptor openFile(Uri uri, String mode, CancellationSignal signal)
            throws FileNotFoundException {
        enforceTree(uri);
        return openDocument(getDocumentId(uri), mode, signal);
    }

    /**
     * Implementation is provided by the parent class. Cannot be overridden.
     *
     * @see #openDocument(String, String, CancellationSignal)
     */
    @Override
    @SuppressWarnings("resource")
    public final AssetFileDescriptor openAssetFile(Uri uri, String mode)
            throws FileNotFoundException {
        enforceTree(uri);
        final ParcelFileDescriptor fd = openDocument(getDocumentId(uri), mode, null);
        return fd != null ? new AssetFileDescriptor(fd, 0, -1) : null;
    }

    /**
     * Implementation is provided by the parent class. Cannot be overridden.
     *
     * @see #openDocument(String, String, CancellationSignal)
     */
    @Override
    @SuppressWarnings("resource")
    public final AssetFileDescriptor openAssetFile(Uri uri, String mode, CancellationSignal signal)
            throws FileNotFoundException {
        enforceTree(uri);
        final ParcelFileDescriptor fd = openDocument(getDocumentId(uri), mode, signal);
        return fd != null ? new AssetFileDescriptor(fd, 0, -1) : null;
    }

    /**
     * Implementation is provided by the parent class. Cannot be overridden.
     *
     * @see #openDocumentThumbnail(String, Point, CancellationSignal)
     * @see #openTypedDocument(String, String, Bundle, CancellationSignal)
     * @see #getDocumentStreamTypes(String, String)
     */
    @Override
    public final AssetFileDescriptor openTypedAssetFile(Uri uri, String mimeTypeFilter, Bundle opts)
            throws FileNotFoundException {
        return openTypedAssetFileImpl(uri, mimeTypeFilter, opts, null);
    }

    /**
     * Implementation is provided by the parent class. Cannot be overridden.
     *
     * @see #openDocumentThumbnail(String, Point, CancellationSignal)
     * @see #openTypedDocument(String, String, Bundle, CancellationSignal)
     * @see #getDocumentStreamTypes(String, String)
     */
    @Override
    public final AssetFileDescriptor openTypedAssetFile(
            Uri uri, String mimeTypeFilter, Bundle opts, CancellationSignal signal)
            throws FileNotFoundException {
        return openTypedAssetFileImpl(uri, mimeTypeFilter, opts, signal);
    }

    /**
     * Return a list of streamable MIME types matching the filter, which can be passed to
     * {@link #openTypedDocument(String, String, Bundle, CancellationSignal)}.
     *
     * <p>The default implementation returns a MIME type provided by
     * {@link #queryDocument(String, String[])} as long as it matches the filter and the document
     * does not have the {@link Document#FLAG_VIRTUAL_DOCUMENT} flag set.
     *
     * <p>Virtual documents must have at least one streamable format.
     *
     * @see #getStreamTypes(Uri, String)
     * @see #openTypedDocument(String, String, Bundle, CancellationSignal)
     */
    public String[] getDocumentStreamTypes(String documentId, String mimeTypeFilter) {
        Cursor cursor = null;
        try {
            cursor = queryDocument(documentId, null);
            if (cursor.moveToFirst()) {
                final String mimeType =
                    cursor.getString(cursor.getColumnIndexOrThrow(Document.COLUMN_MIME_TYPE));
                final long flags =
                    cursor.getLong(cursor.getColumnIndexOrThrow(Document.COLUMN_FLAGS));
                if ((flags & Document.FLAG_VIRTUAL_DOCUMENT) == 0 && mimeType != null &&
                        MimeTypeFilter.matches(mimeType, mimeTypeFilter)) {
                    return new String[] { mimeType };
                }
            }
        } catch (FileNotFoundException e) {
            return null;
        } finally {
            IoUtils.closeQuietly(cursor);
        }

        // No streamable MIME types.
        return null;
    }

    /**
     * Called by a client to determine the types of data streams that this content provider
     * support for the given URI.
     *
     * <p>Overriding this method is deprecated. Override {@link #openTypedDocument} instead.
     *
     * @see #getDocumentStreamTypes(String, String)
     */
    @Override
    public String[] getStreamTypes(Uri uri, String mimeTypeFilter) {
        enforceTree(uri);
        return getDocumentStreamTypes(getDocumentId(uri), mimeTypeFilter);
    }

    /**
     * @hide
     */
    private final AssetFileDescriptor openTypedAssetFileImpl(
            Uri uri, String mimeTypeFilter, Bundle opts, CancellationSignal signal)
            throws FileNotFoundException {
        enforceTree(uri);
        final String documentId = getDocumentId(uri);
        if (opts != null && opts.containsKey(ContentResolver.EXTRA_SIZE)) {
            final Point sizeHint = opts.getParcelable(ContentResolver.EXTRA_SIZE);
            return openDocumentThumbnail(documentId, sizeHint, signal);
        }
        if ("*/*".equals(mimeTypeFilter)) {
             // If they can take anything, the untyped open call is good enough.
             return openAssetFile(uri, "r");
        }
        final String baseType = getType(uri);
        if (baseType != null && ClipDescription.compareMimeTypes(baseType, mimeTypeFilter)) {
            // Use old untyped open call if this provider has a type for this
            // URI and it matches the request.
            return openAssetFile(uri, "r");
        }
        // For any other yet unhandled case, let the provider subclass handle it.
        return openTypedDocument(documentId, mimeTypeFilter, opts, signal);
    }
}<|MERGE_RESOLUTION|>--- conflicted
+++ resolved
@@ -677,10 +677,7 @@
      *            cursor. If {@code null} all supported columns should be
      *            included.
      * @param queryArgs the query arguments.
-<<<<<<< HEAD
-=======
      *            {@link DocumentsContract#QUERY_ARG_EXCLUDE_MEDIA},
->>>>>>> de843449
      *            {@link DocumentsContract#QUERY_ARG_DISPLAY_NAME},
      *            {@link DocumentsContract#QUERY_ARG_MIME_TYPES},
      *            {@link DocumentsContract#QUERY_ARG_FILE_SIZE_OVER},
@@ -694,10 +691,6 @@
      * @see DocumentsContract#EXTRA_LOADING
      * @see DocumentsContract#EXTRA_INFO
      * @see DocumentsContract#EXTRA_ERROR
-<<<<<<< HEAD
-     * {@hide}
-=======
->>>>>>> de843449
      */
     @SuppressWarnings("unused")
     public Cursor querySearchDocuments(String rootId, String[] projection, Bundle queryArgs)
