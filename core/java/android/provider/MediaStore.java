/*
 * Copyright (C) 2007 The Android Open Source Project
 *
 * Licensed under the Apache License, Version 2.0 (the "License");
 * you may not use this file except in compliance with the License.
 * You may obtain a copy of the License at
 *
 *      http://www.apache.org/licenses/LICENSE-2.0
 *
 * Unless required by applicable law or agreed to in writing, software
 * distributed under the License is distributed on an "AS IS" BASIS,
 * WITHOUT WARRANTIES OR CONDITIONS OF ANY KIND, either express or implied.
 * See the License for the specific language governing permissions and
 * limitations under the License.
 */

package android.provider;

import android.annotation.BytesLong;
import android.annotation.CurrentTimeMillisLong;
import android.annotation.CurrentTimeSecondsLong;
import android.annotation.DurationMillisLong;
import android.annotation.IntRange;
import android.annotation.NonNull;
import android.annotation.Nullable;
import android.annotation.RequiresPermission;
import android.annotation.SdkConstant;
import android.annotation.SdkConstant.SdkConstantType;
import android.annotation.TestApi;
import android.annotation.UnsupportedAppUsage;
import android.app.Activity;
import android.app.AppGlobals;
import android.content.ClipData;
import android.content.ContentProviderClient;
import android.content.ContentResolver;
import android.content.ContentUris;
import android.content.ContentValues;
import android.content.Context;
import android.content.Intent;
import android.content.UriPermission;
import android.database.Cursor;
import android.database.DatabaseUtils;
import android.graphics.Bitmap;
import android.graphics.BitmapFactory;
import android.graphics.ImageDecoder;
import android.graphics.Point;
import android.graphics.PostProcessor;
import android.media.ExifInterface;
import android.net.Uri;
import android.os.Bundle;
import android.os.CancellationSignal;
import android.os.Environment;
import android.os.FileUtils;
import android.os.OperationCanceledException;
import android.os.ParcelFileDescriptor;
import android.os.RemoteException;
import android.os.UserHandle;
import android.os.UserManager;
import android.os.storage.StorageManager;
import android.os.storage.StorageVolume;
import android.os.storage.VolumeInfo;
import android.service.media.CameraPrewarmService;
import android.text.TextUtils;
import android.text.format.DateUtils;
import android.util.ArrayMap;
import android.util.ArraySet;
import android.util.Log;

import com.android.internal.annotations.GuardedBy;

import java.io.File;
import java.io.FileInputStream;
import java.io.FileNotFoundException;
import java.io.IOException;
import java.io.InputStream;
import java.io.OutputStream;
import java.util.ArrayList;
import java.util.Collection;
import java.util.List;
import java.util.Objects;
import java.util.Set;
import java.util.regex.Pattern;

/**
 * The contract between the media provider and applications. Contains
 * definitions for the supported URIs and columns.
 * <p>
 * The media provider provides an indexed collection of common media types, such
 * as {@link Audio}, {@link Video}, and {@link Images}, from any attached
 * storage devices. Each collection is organized based on the primary MIME type
 * of the underlying content; for example, {@code image/*} content is indexed
 * under {@link Images}. The {@link Files} collection provides a broad view
 * across all collections, and does not filter by MIME type.
 */
public final class MediaStore {
    private final static String TAG = "MediaStore";

    /** The authority for the media provider */
    public static final String AUTHORITY = "media";
    /** A content:// style uri to the authority for the media provider */
<<<<<<< HEAD
    public static final Uri AUTHORITY_URI = Uri.parse("content://" + AUTHORITY);
=======
    public static final @NonNull Uri AUTHORITY_URI = Uri.parse("content://" + AUTHORITY);
>>>>>>> 825827da

    /**
     * Volume name used for content on "internal" storage of device. This
     * volume contains media distributed with the device, such as built-in
     * ringtones and wallpapers.
     */
    public static final String VOLUME_INTERNAL = "internal";

    /**
     * Volume name used for content on "external" storage of device. This only
     * includes media on the primary shared storage device; the contents of any
     * secondary storage devices can be obtained using
     * {@link #getAllVolumeNames(Context)}.
     */
    public static final String VOLUME_EXTERNAL = "external";

    /** {@hide} */ @TestApi
    public static final String SCAN_FILE_CALL = "scan_file";
    /** {@hide} */ @TestApi
    public static final String SCAN_VOLUME_CALL = "scan_volume";

    /**
     * Extra used with {@link #SCAN_FILE_CALL} or {@link #SCAN_VOLUME_CALL} to indicate that
     * the file path originated from shell.
     *
     * {@hide}
     */
    @TestApi
    public static final String EXTRA_ORIGINATED_FROM_SHELL =
            "android.intent.extra.originated_from_shell";

    /**
     * The method name used by the media scanner and mtp to tell the media provider to
     * rescan and reclassify that have become unhidden because of renaming folders or
     * removing nomedia files
     * @hide
     */
    public static final String UNHIDE_CALL = "unhide";

    /**
     * The method name used by the media scanner service to reload all localized ringtone titles due
     * to a locale change.
     * @hide
     */
    public static final String RETRANSLATE_CALL = "update_titles";

    /** {@hide} */
    public static final String GET_VERSION_CALL = "get_version";
    /** {@hide} */
    public static final String GET_DOCUMENT_URI_CALL = "get_document_uri";
    /** {@hide} */
    public static final String GET_MEDIA_URI_CALL = "get_media_uri";

    /** {@hide} */
    public static final String GET_CONTRIBUTED_MEDIA_CALL = "get_contributed_media";
    /** {@hide} */
    public static final String DELETE_CONTRIBUTED_MEDIA_CALL = "delete_contributed_media";

    /**
     * This is for internal use by the media scanner only.
     * Name of the (optional) Uri parameter that determines whether to skip deleting
     * the file pointed to by the _data column, when deleting the database entry.
     * The only appropriate value for this parameter is "false", in which case the
     * delete will be skipped. Note especially that setting this to true, or omitting
     * the parameter altogether, will perform the default action, which is different
     * for different types of media.
     * @hide
     */
    public static final String PARAM_DELETE_DATA = "deletedata";

    /** {@hide} */
    public static final String PARAM_INCLUDE_PENDING = "includePending";
    /** {@hide} */
    public static final String PARAM_INCLUDE_TRASHED = "includeTrashed";
    /** {@hide} */
    public static final String PARAM_PROGRESS = "progress";
    /** {@hide} */
    public static final String PARAM_REQUIRE_ORIGINAL = "requireOriginal";
    /** {@hide} */
    public static final String PARAM_LIMIT = "limit";

    /**
     * Activity Action: Launch a music player.
     * The activity should be able to play, browse, or manipulate music files stored on the device.
     *
     * @deprecated Use {@link android.content.Intent#CATEGORY_APP_MUSIC} instead.
     */
    @Deprecated
    @SdkConstant(SdkConstantType.ACTIVITY_INTENT_ACTION)
    public static final String INTENT_ACTION_MUSIC_PLAYER = "android.intent.action.MUSIC_PLAYER";

    /**
     * Activity Action: Perform a search for media.
     * Contains at least the {@link android.app.SearchManager#QUERY} extra.
     * May also contain any combination of the following extras:
     * EXTRA_MEDIA_ARTIST, EXTRA_MEDIA_ALBUM, EXTRA_MEDIA_TITLE, EXTRA_MEDIA_FOCUS
     *
     * @see android.provider.MediaStore#EXTRA_MEDIA_ARTIST
     * @see android.provider.MediaStore#EXTRA_MEDIA_ALBUM
     * @see android.provider.MediaStore#EXTRA_MEDIA_TITLE
     * @see android.provider.MediaStore#EXTRA_MEDIA_FOCUS
     */
    @SdkConstant(SdkConstantType.ACTIVITY_INTENT_ACTION)
    public static final String INTENT_ACTION_MEDIA_SEARCH = "android.intent.action.MEDIA_SEARCH";

    /**
     * An intent to perform a search for music media and automatically play content from the
     * result when possible. This can be fired, for example, by the result of a voice recognition
     * command to listen to music.
     * <p>This intent always includes the {@link android.provider.MediaStore#EXTRA_MEDIA_FOCUS}
     * and {@link android.app.SearchManager#QUERY} extras. The
     * {@link android.provider.MediaStore#EXTRA_MEDIA_FOCUS} extra determines the search mode, and
     * the value of the {@link android.app.SearchManager#QUERY} extra depends on the search mode.
     * For more information about the search modes for this intent, see
     * <a href="{@docRoot}guide/components/intents-common.html#PlaySearch">Play music based
     * on a search query</a> in <a href="{@docRoot}guide/components/intents-common.html">Common
     * Intents</a>.</p>
     *
     * <p>This intent makes the most sense for apps that can support large-scale search of music,
     * such as services connected to an online database of music which can be streamed and played
     * on the device.</p>
     */
    @SdkConstant(SdkConstantType.ACTIVITY_INTENT_ACTION)
    public static final String INTENT_ACTION_MEDIA_PLAY_FROM_SEARCH =
            "android.media.action.MEDIA_PLAY_FROM_SEARCH";

    /**
     * An intent to perform a search for readable media and automatically play content from the
     * result when possible. This can be fired, for example, by the result of a voice recognition
     * command to read a book or magazine.
     * <p>
     * Contains the {@link android.app.SearchManager#QUERY} extra, which is a string that can
     * contain any type of unstructured text search, like the name of a book or magazine, an author
     * a genre, a publisher, or any combination of these.
     * <p>
     * Because this intent includes an open-ended unstructured search string, it makes the most
     * sense for apps that can support large-scale search of text media, such as services connected
     * to an online database of books and/or magazines which can be read on the device.
     */
    @SdkConstant(SdkConstantType.ACTIVITY_INTENT_ACTION)
    public static final String INTENT_ACTION_TEXT_OPEN_FROM_SEARCH =
            "android.media.action.TEXT_OPEN_FROM_SEARCH";

    /**
     * An intent to perform a search for video media and automatically play content from the
     * result when possible. This can be fired, for example, by the result of a voice recognition
     * command to play movies.
     * <p>
     * Contains the {@link android.app.SearchManager#QUERY} extra, which is a string that can
     * contain any type of unstructured video search, like the name of a movie, one or more actors,
     * a genre, or any combination of these.
     * <p>
     * Because this intent includes an open-ended unstructured search string, it makes the most
     * sense for apps that can support large-scale search of video, such as services connected to an
     * online database of videos which can be streamed and played on the device.
     */
    @SdkConstant(SdkConstantType.ACTIVITY_INTENT_ACTION)
    public static final String INTENT_ACTION_VIDEO_PLAY_FROM_SEARCH =
            "android.media.action.VIDEO_PLAY_FROM_SEARCH";

    /**
     * The name of the Intent-extra used to define the artist
     */
    public static final String EXTRA_MEDIA_ARTIST = "android.intent.extra.artist";
    /**
     * The name of the Intent-extra used to define the album
     */
    public static final String EXTRA_MEDIA_ALBUM = "android.intent.extra.album";
    /**
     * The name of the Intent-extra used to define the song title
     */
    public static final String EXTRA_MEDIA_TITLE = "android.intent.extra.title";
    /**
     * The name of the Intent-extra used to define the genre.
     */
    public static final String EXTRA_MEDIA_GENRE = "android.intent.extra.genre";
    /**
     * The name of the Intent-extra used to define the playlist.
     */
    public static final String EXTRA_MEDIA_PLAYLIST = "android.intent.extra.playlist";
    /**
     * The name of the Intent-extra used to define the radio channel.
     */
    public static final String EXTRA_MEDIA_RADIO_CHANNEL = "android.intent.extra.radio_channel";
    /**
     * The name of the Intent-extra used to define the search focus. The search focus
     * indicates whether the search should be for things related to the artist, album
     * or song that is identified by the other extras.
     */
    public static final String EXTRA_MEDIA_FOCUS = "android.intent.extra.focus";

    /**
     * The name of the Intent-extra used to control the orientation of a ViewImage or a MovieView.
     * This is an int property that overrides the activity's requestedOrientation.
     * @see android.content.pm.ActivityInfo#SCREEN_ORIENTATION_UNSPECIFIED
     */
    public static final String EXTRA_SCREEN_ORIENTATION = "android.intent.extra.screenOrientation";

    /**
     * The name of an Intent-extra used to control the UI of a ViewImage.
     * This is a boolean property that overrides the activity's default fullscreen state.
     */
    public static final String EXTRA_FULL_SCREEN = "android.intent.extra.fullScreen";

    /**
     * The name of an Intent-extra used to control the UI of a ViewImage.
     * This is a boolean property that specifies whether or not to show action icons.
     */
    public static final String EXTRA_SHOW_ACTION_ICONS = "android.intent.extra.showActionIcons";

    /**
     * The name of the Intent-extra used to control the onCompletion behavior of a MovieView.
     * This is a boolean property that specifies whether or not to finish the MovieView activity
     * when the movie completes playing. The default value is true, which means to automatically
     * exit the movie player activity when the movie completes playing.
     */
    public static final String EXTRA_FINISH_ON_COMPLETION = "android.intent.extra.finishOnCompletion";

    /**
     * The name of the Intent action used to launch a camera in still image mode.
     */
    @SdkConstant(SdkConstantType.ACTIVITY_INTENT_ACTION)
    public static final String INTENT_ACTION_STILL_IMAGE_CAMERA = "android.media.action.STILL_IMAGE_CAMERA";

    /**
     * Name under which an activity handling {@link #INTENT_ACTION_STILL_IMAGE_CAMERA} or
     * {@link #INTENT_ACTION_STILL_IMAGE_CAMERA_SECURE} publishes the service name for its prewarm
     * service.
     * <p>
     * This meta-data should reference the fully qualified class name of the prewarm service
     * extending {@link CameraPrewarmService}.
     * <p>
     * The prewarm service will get bound and receive a prewarm signal
     * {@link CameraPrewarmService#onPrewarm()} when a camera launch intent fire might be imminent.
     * An application implementing a prewarm service should do the absolute minimum amount of work
     * to initialize the camera in order to reduce startup time in likely case that shortly after a
     * camera launch intent would be sent.
     */
    public static final String META_DATA_STILL_IMAGE_CAMERA_PREWARM_SERVICE =
            "android.media.still_image_camera_preview_service";

    /**
     * The name of the Intent action used to launch a camera in still image mode
     * for use when the device is secured (e.g. with a pin, password, pattern,
     * or face unlock). Applications responding to this intent must not expose
     * any personal content like existing photos or videos on the device. The
     * applications should be careful not to share any photo or video with other
     * applications or internet. The activity should use {@link
     * Activity#setShowWhenLocked} to display
     * on top of the lock screen while secured. There is no activity stack when
     * this flag is used, so launching more than one activity is strongly
     * discouraged.
     */
    @SdkConstant(SdkConstantType.ACTIVITY_INTENT_ACTION)
    public static final String INTENT_ACTION_STILL_IMAGE_CAMERA_SECURE =
            "android.media.action.STILL_IMAGE_CAMERA_SECURE";

    /**
     * The name of the Intent action used to launch a camera in video mode.
     */
    @SdkConstant(SdkConstantType.ACTIVITY_INTENT_ACTION)
    public static final String INTENT_ACTION_VIDEO_CAMERA = "android.media.action.VIDEO_CAMERA";

    /**
     * Standard Intent action that can be sent to have the camera application
     * capture an image and return it.
     * <p>
     * The caller may pass an extra EXTRA_OUTPUT to control where this image will be written.
     * If the EXTRA_OUTPUT is not present, then a small sized image is returned as a Bitmap
     * object in the extra field. This is useful for applications that only need a small image.
     * If the EXTRA_OUTPUT is present, then the full-sized image will be written to the Uri
     * value of EXTRA_OUTPUT.
     * As of {@link android.os.Build.VERSION_CODES#LOLLIPOP}, this uri can also be supplied through
     * {@link android.content.Intent#setClipData(ClipData)}. If using this approach, you still must
     * supply the uri through the EXTRA_OUTPUT field for compatibility with old applications.
     * If you don't set a ClipData, it will be copied there for you when calling
     * {@link Context#startActivity(Intent)}.
     *
     * <p>Note: if you app targets {@link android.os.Build.VERSION_CODES#M M} and above
     * and declares as using the {@link android.Manifest.permission#CAMERA} permission which
     * is not granted, then attempting to use this action will result in a {@link
     * java.lang.SecurityException}.
     *
     *  @see #EXTRA_OUTPUT
     */
    @SdkConstant(SdkConstantType.ACTIVITY_INTENT_ACTION)
    public final static String ACTION_IMAGE_CAPTURE = "android.media.action.IMAGE_CAPTURE";

    /**
     * Intent action that can be sent to have the camera application capture an image and return
     * it when the device is secured (e.g. with a pin, password, pattern, or face unlock).
     * Applications responding to this intent must not expose any personal content like existing
     * photos or videos on the device. The applications should be careful not to share any photo
     * or video with other applications or Internet. The activity should use {@link
     * Activity#setShowWhenLocked} to display on top of the
     * lock screen while secured. There is no activity stack when this flag is used, so
     * launching more than one activity is strongly discouraged.
     * <p>
     * The caller may pass an extra EXTRA_OUTPUT to control where this image will be written.
     * If the EXTRA_OUTPUT is not present, then a small sized image is returned as a Bitmap
     * object in the extra field. This is useful for applications that only need a small image.
     * If the EXTRA_OUTPUT is present, then the full-sized image will be written to the Uri
     * value of EXTRA_OUTPUT.
     * As of {@link android.os.Build.VERSION_CODES#LOLLIPOP}, this uri can also be supplied through
     * {@link android.content.Intent#setClipData(ClipData)}. If using this approach, you still must
     * supply the uri through the EXTRA_OUTPUT field for compatibility with old applications.
     * If you don't set a ClipData, it will be copied there for you when calling
     * {@link Context#startActivity(Intent)}.
     *
     * @see #ACTION_IMAGE_CAPTURE
     * @see #EXTRA_OUTPUT
     */
    @SdkConstant(SdkConstantType.ACTIVITY_INTENT_ACTION)
    public static final String ACTION_IMAGE_CAPTURE_SECURE =
            "android.media.action.IMAGE_CAPTURE_SECURE";

    /**
     * Standard Intent action that can be sent to have the camera application
     * capture a video and return it.
     * <p>
     * The caller may pass in an extra EXTRA_VIDEO_QUALITY to control the video quality.
     * <p>
     * The caller may pass in an extra EXTRA_OUTPUT to control
     * where the video is written. If EXTRA_OUTPUT is not present the video will be
     * written to the standard location for videos, and the Uri of that location will be
     * returned in the data field of the Uri.
     * As of {@link android.os.Build.VERSION_CODES#LOLLIPOP}, this uri can also be supplied through
     * {@link android.content.Intent#setClipData(ClipData)}. If using this approach, you still must
     * supply the uri through the EXTRA_OUTPUT field for compatibility with old applications.
     * If you don't set a ClipData, it will be copied there for you when calling
     * {@link Context#startActivity(Intent)}.
     *
     * <p>Note: if you app targets {@link android.os.Build.VERSION_CODES#M M} and above
     * and declares as using the {@link android.Manifest.permission#CAMERA} permission which
     * is not granted, then atempting to use this action will result in a {@link
     * java.lang.SecurityException}.
     *
     * @see #EXTRA_OUTPUT
     * @see #EXTRA_VIDEO_QUALITY
     * @see #EXTRA_SIZE_LIMIT
     * @see #EXTRA_DURATION_LIMIT
     */
    @SdkConstant(SdkConstantType.ACTIVITY_INTENT_ACTION)
    public final static String ACTION_VIDEO_CAPTURE = "android.media.action.VIDEO_CAPTURE";

    /**
     * Standard action that can be sent to review the given media file.
     * <p>
     * The launched application is expected to provide a large-scale view of the
     * given media file, while allowing the user to quickly access other
     * recently captured media files.
     * <p>
     * Input: {@link Intent#getData} is URI of the primary media item to
     * initially display.
     *
     * @see #ACTION_REVIEW_SECURE
     * @see #EXTRA_BRIGHTNESS
     */
    @SdkConstant(SdkConstantType.ACTIVITY_INTENT_ACTION)
    public final static String ACTION_REVIEW = "android.provider.action.REVIEW";

    /**
     * Standard action that can be sent to review the given media file when the
     * device is secured (e.g. with a pin, password, pattern, or face unlock).
     * The applications should be careful not to share any media with other
     * applications or Internet. The activity should use
     * {@link Activity#setShowWhenLocked} to display on top of the lock screen
     * while secured. There is no activity stack when this flag is used, so
     * launching more than one activity is strongly discouraged.
     * <p>
     * The launched application is expected to provide a large-scale view of the
     * given primary media file, while only allowing the user to quickly access
     * other media from an explicit secondary list.
     * <p>
     * Input: {@link Intent#getData} is URI of the primary media item to
     * initially display. {@link Intent#getClipData} is the limited list of
     * secondary media items that the user is allowed to review. If
     * {@link Intent#getClipData} is undefined, then no other media access
     * should be allowed.
     *
     * @see #EXTRA_BRIGHTNESS
     */
    @SdkConstant(SdkConstantType.ACTIVITY_INTENT_ACTION)
    public final static String ACTION_REVIEW_SECURE = "android.provider.action.REVIEW_SECURE";

    /**
     * When defined, the launched application is requested to set the given
     * brightness value via
     * {@link android.view.WindowManager.LayoutParams#screenBrightness} to help
     * ensure a smooth transition when launching {@link #ACTION_REVIEW} or
     * {@link #ACTION_REVIEW_SECURE} intents.
     */
    public final static String EXTRA_BRIGHTNESS = "android.provider.extra.BRIGHTNESS";

    /**
     * The name of the Intent-extra used to control the quality of a recorded video. This is an
     * integer property. Currently value 0 means low quality, suitable for MMS messages, and
     * value 1 means high quality. In the future other quality levels may be added.
     */
    public final static String EXTRA_VIDEO_QUALITY = "android.intent.extra.videoQuality";

    /**
     * Specify the maximum allowed size.
     */
    public final static String EXTRA_SIZE_LIMIT = "android.intent.extra.sizeLimit";

    /**
     * Specify the maximum allowed recording duration in seconds.
     */
    public final static String EXTRA_DURATION_LIMIT = "android.intent.extra.durationLimit";

    /**
     * The name of the Intent-extra used to indicate a content resolver Uri to be used to
     * store the requested image or video.
     */
    public final static String EXTRA_OUTPUT = "output";

    /**
      * The string that is used when a media attribute is not known. For example,
      * if an audio file does not have any meta data, the artist and album columns
      * will be set to this value.
      */
    public static final String UNKNOWN_STRING = "<unknown>";

    /**
     * Update the given {@link Uri} to also include any pending media items from
     * calls such as
     * {@link ContentResolver#query(Uri, String[], Bundle, CancellationSignal)}.
     * By default no pending items are returned.
     *
     * @see MediaColumns#IS_PENDING
     * @see MediaStore#setIncludePending(Uri)
<<<<<<< HEAD
     */
    public static @NonNull Uri setIncludePending(@NonNull Uri uri) {
        return setIncludePending(uri.buildUpon()).build();
    }

    /** @hide */
    public static @NonNull Uri.Builder setIncludePending(@NonNull Uri.Builder uriBuilder) {
        return uriBuilder.appendQueryParameter(PARAM_INCLUDE_PENDING, "1");
    }

    /**
     * Update the given {@link Uri} to also include any trashed media items from
     * calls such as
     * {@link ContentResolver#query(Uri, String[], Bundle, CancellationSignal)}.
     * By default no trashed items are returned.
     *
     * @see MediaColumns#IS_TRASHED
     * @see MediaStore#setIncludeTrashed(Uri)
     * @see MediaStore#trash(Context, Uri)
     * @see MediaStore#untrash(Context, Uri)
     * @removed
     */
    @Deprecated
    public static @NonNull Uri setIncludeTrashed(@NonNull Uri uri) {
        return uri.buildUpon().appendQueryParameter(PARAM_INCLUDE_TRASHED, "1").build();
    }

    /**
     * Update the given {@link Uri} to indicate that the caller requires the
     * original file contents when calling
     * {@link ContentResolver#openFileDescriptor(Uri, String)}.
     * <p>
     * This can be useful when the caller wants to ensure they're backing up the
     * exact bytes of the underlying media, without any Exif redaction being
     * performed.
     * <p>
     * If the original file contents cannot be provided, a
     * {@link UnsupportedOperationException} will be thrown when the returned
     * {@link Uri} is used, such as when the caller doesn't hold
     * {@link android.Manifest.permission#ACCESS_MEDIA_LOCATION}.
     */
    public static @NonNull Uri setRequireOriginal(@NonNull Uri uri) {
        return uri.buildUpon().appendQueryParameter(PARAM_REQUIRE_ORIGINAL, "1").build();
    }

    /**
     * Create a new pending media item using the given parameters. Pending items
     * are expected to have a short lifetime, and owners should either
     * {@link PendingSession#publish()} or {@link PendingSession#abandon()} a
     * pending item within a few hours after first creating it.
     *
     * @return token which can be passed to {@link #openPending(Context, Uri)}
     *         to work with this pending item.
     * @see MediaColumns#IS_PENDING
     * @see MediaStore#setIncludePending(Uri)
     * @see MediaStore#createPending(Context, PendingParams)
     * @removed
     */
    @Deprecated
    public static @NonNull Uri createPending(@NonNull Context context,
            @NonNull PendingParams params) {
        return context.getContentResolver().insert(params.insertUri, params.insertValues);
    }

    /**
     * Open a pending media item to make progress on it. You can open a pending
     * item multiple times before finally calling either
     * {@link PendingSession#publish()} or {@link PendingSession#abandon()}.
     *
     * @param uri token which was previously returned from
     *            {@link #createPending(Context, PendingParams)}.
     * @removed
     */
    @Deprecated
    public static @NonNull PendingSession openPending(@NonNull Context context, @NonNull Uri uri) {
        return new PendingSession(context, uri);
    }

    /**
     * Parameters that describe a pending media item.
     *
     * @removed
     */
    @Deprecated
    public static class PendingParams {
        /** {@hide} */
        public final Uri insertUri;
        /** {@hide} */
        public final ContentValues insertValues;

        /**
         * Create parameters that describe a pending media item.
         *
         * @param insertUri the {@code content://} Uri where this pending item
         *            should be inserted when finally published. For example, to
         *            publish an image, use
         *            {@link MediaStore.Images.Media#getContentUri(String)}.
         */
        public PendingParams(@NonNull Uri insertUri, @NonNull String displayName,
                @NonNull String mimeType) {
            this.insertUri = Objects.requireNonNull(insertUri);
            final long now = System.currentTimeMillis() / 1000;
            this.insertValues = new ContentValues();
            this.insertValues.put(MediaColumns.DISPLAY_NAME, Objects.requireNonNull(displayName));
            this.insertValues.put(MediaColumns.MIME_TYPE, Objects.requireNonNull(mimeType));
            this.insertValues.put(MediaColumns.DATE_ADDED, now);
            this.insertValues.put(MediaColumns.DATE_MODIFIED, now);
            this.insertValues.put(MediaColumns.IS_PENDING, 1);
            this.insertValues.put(MediaColumns.DATE_EXPIRES,
                    (System.currentTimeMillis() + DateUtils.DAY_IN_MILLIS) / 1000);
        }

        /**
         * Optionally set the primary directory under which this pending item
         * should be persisted. Only specific well-defined directories from
         * {@link Environment} are allowed based on the media type being
         * inserted.
         * <p>
         * For example, when creating pending {@link MediaStore.Images.Media}
         * items, only {@link Environment#DIRECTORY_PICTURES} or
         * {@link Environment#DIRECTORY_DCIM} are allowed.
         * <p>
         * You may leave this value undefined to store the media in a default
         * location. For example, when this value is left undefined, pending
         * {@link MediaStore.Audio.Media} items are stored under
         * {@link Environment#DIRECTORY_MUSIC}.
         *
         * @see MediaColumns#PRIMARY_DIRECTORY
         */
        public void setPrimaryDirectory(@Nullable String primaryDirectory) {
            if (primaryDirectory == null) {
                this.insertValues.remove(MediaColumns.PRIMARY_DIRECTORY);
            } else {
                this.insertValues.put(MediaColumns.PRIMARY_DIRECTORY, primaryDirectory);
            }
        }

        /**
         * Optionally set the secondary directory under which this pending item
         * should be persisted. Any valid directory name is allowed.
         * <p>
         * You may leave this value undefined to store the media as a direct
         * descendant of the {@link #setPrimaryDirectory(String)} location.
         *
         * @see MediaColumns#SECONDARY_DIRECTORY
         */
        public void setSecondaryDirectory(@Nullable String secondaryDirectory) {
            if (secondaryDirectory == null) {
                this.insertValues.remove(MediaColumns.SECONDARY_DIRECTORY);
            } else {
                this.insertValues.put(MediaColumns.SECONDARY_DIRECTORY, secondaryDirectory);
            }
        }

        /**
         * Optionally set the Uri from where the file has been downloaded. This is used
         * for files being added to {@link Downloads} table.
         *
         * @see DownloadColumns#DOWNLOAD_URI
         */
        public void setDownloadUri(@Nullable Uri downloadUri) {
            if (downloadUri == null) {
                this.insertValues.remove(DownloadColumns.DOWNLOAD_URI);
            } else {
                this.insertValues.put(DownloadColumns.DOWNLOAD_URI, downloadUri.toString());
            }
        }

        /**
         * Optionally set the Uri indicating HTTP referer of the file. This is used for
         * files being added to {@link Downloads} table.
         *
         * @see DownloadColumns#REFERER_URI
         */
        public void setRefererUri(@Nullable Uri refererUri) {
            if (refererUri == null) {
                this.insertValues.remove(DownloadColumns.REFERER_URI);
            } else {
                this.insertValues.put(DownloadColumns.REFERER_URI, refererUri.toString());
            }
        }
    }

    /**
     * Session actively working on a pending media item. Pending items are
     * expected to have a short lifetime, and owners should either
     * {@link PendingSession#publish()} or {@link PendingSession#abandon()} a
     * pending item within a few hours after first creating it.
     *
     * @removed
     */
    @Deprecated
    public static class PendingSession implements AutoCloseable {
        /** {@hide} */
        private final Context mContext;
        /** {@hide} */
        private final Uri mUri;

        /** {@hide} */
        public PendingSession(Context context, Uri uri) {
            mContext = Objects.requireNonNull(context);
            mUri = Objects.requireNonNull(uri);
        }

        /**
         * Open the underlying file representing this media item. When a media
         * item is successfully completed, you should
         * {@link ParcelFileDescriptor#close()} and then {@link #publish()} it.
         *
         * @see #notifyProgress(int)
         */
        public @NonNull ParcelFileDescriptor open() throws FileNotFoundException {
            return mContext.getContentResolver().openFileDescriptor(mUri, "rw");
        }

        /**
         * Open the underlying file representing this media item. When a media
         * item is successfully completed, you should
         * {@link OutputStream#close()} and then {@link #publish()} it.
         *
         * @see #notifyProgress(int)
         */
        public @NonNull OutputStream openOutputStream() throws FileNotFoundException {
            return mContext.getContentResolver().openOutputStream(mUri);
        }

        /**
         * Notify of current progress on this pending media item. Gallery
         * applications may choose to surface progress information of this
         * pending item.
         *
         * @param progress a percentage between 0 and 100.
         */
        public void notifyProgress(@IntRange(from = 0, to = 100) int progress) {
            final Uri withProgress = mUri.buildUpon()
                    .appendQueryParameter(PARAM_PROGRESS, Integer.toString(progress)).build();
            mContext.getContentResolver().notifyChange(withProgress, null, 0);
        }

        /**
         * When this media item is successfully completed, call this method to
         * publish and make the final item visible to the user.
         *
         * @return the final {@code content://} Uri representing the newly
         *         published media.
         */
        public @NonNull Uri publish() {
            final ContentValues values = new ContentValues();
            values.put(MediaColumns.IS_PENDING, 0);
            values.putNull(MediaColumns.DATE_EXPIRES);
            mContext.getContentResolver().update(mUri, values, null, null);
            return mUri;
        }

        /**
         * When this media item has failed to be completed, call this method to
         * destroy the pending item record and any data related to it.
         */
        public void abandon() {
            mContext.getContentResolver().delete(mUri, null, null);
        }

        @Override
        public void close() {
            // No resources to close, but at least we can inform people that no
            // progress is being actively made.
            notifyProgress(-1);
        }
    }

    /**
     * Mark the given item as being "trashed", meaning it should be deleted at
     * some point in the future. This is a more gentle operation than simply
     * calling {@link ContentResolver#delete(Uri, String, String[])}, which
     * would take effect immediately.
     * <p>
     * This method preserves trashed items for at least 48 hours before erasing
     * them, giving the user a chance to untrash the item.
     *
     * @see MediaColumns#IS_TRASHED
     * @see MediaStore#setIncludeTrashed(Uri)
     * @see MediaStore#trash(Context, Uri)
     * @see MediaStore#untrash(Context, Uri)
     * @removed
     */
    @Deprecated
    public static void trash(@NonNull Context context, @NonNull Uri uri) {
        trash(context, uri, 48 * DateUtils.HOUR_IN_MILLIS);
    }

    /**
     * Mark the given item as being "trashed", meaning it should be deleted at
     * some point in the future. This is a more gentle operation than simply
     * calling {@link ContentResolver#delete(Uri, String, String[])}, which
     * would take effect immediately.
     * <p>
     * This method preserves trashed items for at least the given timeout before
     * erasing them, giving the user a chance to untrash the item.
     *
     * @see MediaColumns#IS_TRASHED
     * @see MediaStore#setIncludeTrashed(Uri)
     * @see MediaStore#trash(Context, Uri)
     * @see MediaStore#untrash(Context, Uri)
     * @removed
     */
    @Deprecated
    public static void trash(@NonNull Context context, @NonNull Uri uri,
            @DurationMillisLong long timeoutMillis) {
        if (timeoutMillis < 0) {
            throw new IllegalArgumentException();
        }

        final ContentValues values = new ContentValues();
        values.put(MediaColumns.IS_TRASHED, 1);
        values.put(MediaColumns.DATE_EXPIRES,
                (System.currentTimeMillis() + timeoutMillis) / 1000);
        context.getContentResolver().update(uri, values, null, null);
    }

    /**
     * Mark the given item as being "untrashed", meaning it should no longer be
     * deleted as previously requested through {@link #trash(Context, Uri)}.
     *
     * @see MediaColumns#IS_TRASHED
     * @see MediaStore#setIncludeTrashed(Uri)
     * @see MediaStore#trash(Context, Uri)
     * @see MediaStore#untrash(Context, Uri)
     * @removed
     */
    @Deprecated
    public static void untrash(@NonNull Context context, @NonNull Uri uri) {
        final ContentValues values = new ContentValues();
        values.put(MediaColumns.IS_TRASHED, 0);
        values.putNull(MediaColumns.DATE_EXPIRES);
        context.getContentResolver().update(uri, values, null, null);
    }

    /**
=======
     */
    public static @NonNull Uri setIncludePending(@NonNull Uri uri) {
        return setIncludePending(uri.buildUpon()).build();
    }

    /** @hide */
    public static @NonNull Uri.Builder setIncludePending(@NonNull Uri.Builder uriBuilder) {
        return uriBuilder.appendQueryParameter(PARAM_INCLUDE_PENDING, "1");
    }

    /**
     * Update the given {@link Uri} to also include any trashed media items from
     * calls such as
     * {@link ContentResolver#query(Uri, String[], Bundle, CancellationSignal)}.
     * By default no trashed items are returned.
     *
     * @see MediaColumns#IS_TRASHED
     * @see MediaStore#setIncludeTrashed(Uri)
     * @see MediaStore#trash(Context, Uri)
     * @see MediaStore#untrash(Context, Uri)
     * @removed
     */
    @Deprecated
    public static @NonNull Uri setIncludeTrashed(@NonNull Uri uri) {
        return uri.buildUpon().appendQueryParameter(PARAM_INCLUDE_TRASHED, "1").build();
    }

    /**
     * Update the given {@link Uri} to indicate that the caller requires the
     * original file contents when calling
     * {@link ContentResolver#openFileDescriptor(Uri, String)}.
     * <p>
     * This can be useful when the caller wants to ensure they're backing up the
     * exact bytes of the underlying media, without any Exif redaction being
     * performed.
     * <p>
     * If the original file contents cannot be provided, a
     * {@link UnsupportedOperationException} will be thrown when the returned
     * {@link Uri} is used, such as when the caller doesn't hold
     * {@link android.Manifest.permission#ACCESS_MEDIA_LOCATION}.
     */
    public static @NonNull Uri setRequireOriginal(@NonNull Uri uri) {
        return uri.buildUpon().appendQueryParameter(PARAM_REQUIRE_ORIGINAL, "1").build();
    }

    /**
     * Create a new pending media item using the given parameters. Pending items
     * are expected to have a short lifetime, and owners should either
     * {@link PendingSession#publish()} or {@link PendingSession#abandon()} a
     * pending item within a few hours after first creating it.
     *
     * @return token which can be passed to {@link #openPending(Context, Uri)}
     *         to work with this pending item.
     * @see MediaColumns#IS_PENDING
     * @see MediaStore#setIncludePending(Uri)
     * @see MediaStore#createPending(Context, PendingParams)
     * @removed
     */
    @Deprecated
    public static @NonNull Uri createPending(@NonNull Context context,
            @NonNull PendingParams params) {
        return context.getContentResolver().insert(params.insertUri, params.insertValues);
    }

    /**
     * Open a pending media item to make progress on it. You can open a pending
     * item multiple times before finally calling either
     * {@link PendingSession#publish()} or {@link PendingSession#abandon()}.
     *
     * @param uri token which was previously returned from
     *            {@link #createPending(Context, PendingParams)}.
     * @removed
     */
    @Deprecated
    public static @NonNull PendingSession openPending(@NonNull Context context, @NonNull Uri uri) {
        return new PendingSession(context, uri);
    }

    /**
     * Parameters that describe a pending media item.
     *
     * @removed
     */
    @Deprecated
    public static class PendingParams {
        /** {@hide} */
        public final Uri insertUri;
        /** {@hide} */
        public final ContentValues insertValues;

        /**
         * Create parameters that describe a pending media item.
         *
         * @param insertUri the {@code content://} Uri where this pending item
         *            should be inserted when finally published. For example, to
         *            publish an image, use
         *            {@link MediaStore.Images.Media#getContentUri(String)}.
         */
        public PendingParams(@NonNull Uri insertUri, @NonNull String displayName,
                @NonNull String mimeType) {
            this.insertUri = Objects.requireNonNull(insertUri);
            final long now = System.currentTimeMillis() / 1000;
            this.insertValues = new ContentValues();
            this.insertValues.put(MediaColumns.DISPLAY_NAME, Objects.requireNonNull(displayName));
            this.insertValues.put(MediaColumns.MIME_TYPE, Objects.requireNonNull(mimeType));
            this.insertValues.put(MediaColumns.DATE_ADDED, now);
            this.insertValues.put(MediaColumns.DATE_MODIFIED, now);
            this.insertValues.put(MediaColumns.IS_PENDING, 1);
            this.insertValues.put(MediaColumns.DATE_EXPIRES,
                    (System.currentTimeMillis() + DateUtils.DAY_IN_MILLIS) / 1000);
        }

        /**
         * Optionally set the primary directory under which this pending item
         * should be persisted. Only specific well-defined directories from
         * {@link Environment} are allowed based on the media type being
         * inserted.
         * <p>
         * For example, when creating pending {@link MediaStore.Images.Media}
         * items, only {@link Environment#DIRECTORY_PICTURES} or
         * {@link Environment#DIRECTORY_DCIM} are allowed.
         * <p>
         * You may leave this value undefined to store the media in a default
         * location. For example, when this value is left undefined, pending
         * {@link MediaStore.Audio.Media} items are stored under
         * {@link Environment#DIRECTORY_MUSIC}.
         *
         * @see MediaColumns#PRIMARY_DIRECTORY
         */
        public void setPrimaryDirectory(@Nullable String primaryDirectory) {
            if (primaryDirectory == null) {
                this.insertValues.remove(MediaColumns.PRIMARY_DIRECTORY);
            } else {
                this.insertValues.put(MediaColumns.PRIMARY_DIRECTORY, primaryDirectory);
            }
        }

        /**
         * Optionally set the secondary directory under which this pending item
         * should be persisted. Any valid directory name is allowed.
         * <p>
         * You may leave this value undefined to store the media as a direct
         * descendant of the {@link #setPrimaryDirectory(String)} location.
         *
         * @see MediaColumns#SECONDARY_DIRECTORY
         */
        public void setSecondaryDirectory(@Nullable String secondaryDirectory) {
            if (secondaryDirectory == null) {
                this.insertValues.remove(MediaColumns.SECONDARY_DIRECTORY);
            } else {
                this.insertValues.put(MediaColumns.SECONDARY_DIRECTORY, secondaryDirectory);
            }
        }

        /**
         * Optionally set the Uri from where the file has been downloaded. This is used
         * for files being added to {@link Downloads} table.
         *
         * @see DownloadColumns#DOWNLOAD_URI
         */
        public void setDownloadUri(@Nullable Uri downloadUri) {
            if (downloadUri == null) {
                this.insertValues.remove(DownloadColumns.DOWNLOAD_URI);
            } else {
                this.insertValues.put(DownloadColumns.DOWNLOAD_URI, downloadUri.toString());
            }
        }

        /**
         * Optionally set the Uri indicating HTTP referer of the file. This is used for
         * files being added to {@link Downloads} table.
         *
         * @see DownloadColumns#REFERER_URI
         */
        public void setRefererUri(@Nullable Uri refererUri) {
            if (refererUri == null) {
                this.insertValues.remove(DownloadColumns.REFERER_URI);
            } else {
                this.insertValues.put(DownloadColumns.REFERER_URI, refererUri.toString());
            }
        }
    }

    /**
     * Session actively working on a pending media item. Pending items are
     * expected to have a short lifetime, and owners should either
     * {@link PendingSession#publish()} or {@link PendingSession#abandon()} a
     * pending item within a few hours after first creating it.
     *
     * @removed
     */
    @Deprecated
    public static class PendingSession implements AutoCloseable {
        /** {@hide} */
        private final Context mContext;
        /** {@hide} */
        private final Uri mUri;

        /** {@hide} */
        public PendingSession(Context context, Uri uri) {
            mContext = Objects.requireNonNull(context);
            mUri = Objects.requireNonNull(uri);
        }

        /**
         * Open the underlying file representing this media item. When a media
         * item is successfully completed, you should
         * {@link ParcelFileDescriptor#close()} and then {@link #publish()} it.
         *
         * @see #notifyProgress(int)
         */
        public @NonNull ParcelFileDescriptor open() throws FileNotFoundException {
            return mContext.getContentResolver().openFileDescriptor(mUri, "rw");
        }

        /**
         * Open the underlying file representing this media item. When a media
         * item is successfully completed, you should
         * {@link OutputStream#close()} and then {@link #publish()} it.
         *
         * @see #notifyProgress(int)
         */
        public @NonNull OutputStream openOutputStream() throws FileNotFoundException {
            return mContext.getContentResolver().openOutputStream(mUri);
        }

        /**
         * Notify of current progress on this pending media item. Gallery
         * applications may choose to surface progress information of this
         * pending item.
         *
         * @param progress a percentage between 0 and 100.
         */
        public void notifyProgress(@IntRange(from = 0, to = 100) int progress) {
            final Uri withProgress = mUri.buildUpon()
                    .appendQueryParameter(PARAM_PROGRESS, Integer.toString(progress)).build();
            mContext.getContentResolver().notifyChange(withProgress, null, 0);
        }

        /**
         * When this media item is successfully completed, call this method to
         * publish and make the final item visible to the user.
         *
         * @return the final {@code content://} Uri representing the newly
         *         published media.
         */
        public @NonNull Uri publish() {
            final ContentValues values = new ContentValues();
            values.put(MediaColumns.IS_PENDING, 0);
            values.putNull(MediaColumns.DATE_EXPIRES);
            mContext.getContentResolver().update(mUri, values, null, null);
            return mUri;
        }

        /**
         * When this media item has failed to be completed, call this method to
         * destroy the pending item record and any data related to it.
         */
        public void abandon() {
            mContext.getContentResolver().delete(mUri, null, null);
        }

        @Override
        public void close() {
            // No resources to close, but at least we can inform people that no
            // progress is being actively made.
            notifyProgress(-1);
        }
    }

    /**
     * Mark the given item as being "trashed", meaning it should be deleted at
     * some point in the future. This is a more gentle operation than simply
     * calling {@link ContentResolver#delete(Uri, String, String[])}, which
     * would take effect immediately.
     * <p>
     * This method preserves trashed items for at least 48 hours before erasing
     * them, giving the user a chance to untrash the item.
     *
     * @see MediaColumns#IS_TRASHED
     * @see MediaStore#setIncludeTrashed(Uri)
     * @see MediaStore#trash(Context, Uri)
     * @see MediaStore#untrash(Context, Uri)
     * @removed
     */
    @Deprecated
    public static void trash(@NonNull Context context, @NonNull Uri uri) {
        trash(context, uri, 48 * DateUtils.HOUR_IN_MILLIS);
    }

    /**
     * Mark the given item as being "trashed", meaning it should be deleted at
     * some point in the future. This is a more gentle operation than simply
     * calling {@link ContentResolver#delete(Uri, String, String[])}, which
     * would take effect immediately.
     * <p>
     * This method preserves trashed items for at least the given timeout before
     * erasing them, giving the user a chance to untrash the item.
     *
     * @see MediaColumns#IS_TRASHED
     * @see MediaStore#setIncludeTrashed(Uri)
     * @see MediaStore#trash(Context, Uri)
     * @see MediaStore#untrash(Context, Uri)
     * @removed
     */
    @Deprecated
    public static void trash(@NonNull Context context, @NonNull Uri uri,
            @DurationMillisLong long timeoutMillis) {
        if (timeoutMillis < 0) {
            throw new IllegalArgumentException();
        }

        final ContentValues values = new ContentValues();
        values.put(MediaColumns.IS_TRASHED, 1);
        values.put(MediaColumns.DATE_EXPIRES,
                (System.currentTimeMillis() + timeoutMillis) / 1000);
        context.getContentResolver().update(uri, values, null, null);
    }

    /**
     * Mark the given item as being "untrashed", meaning it should no longer be
     * deleted as previously requested through {@link #trash(Context, Uri)}.
     *
     * @see MediaColumns#IS_TRASHED
     * @see MediaStore#setIncludeTrashed(Uri)
     * @see MediaStore#trash(Context, Uri)
     * @see MediaStore#untrash(Context, Uri)
     * @removed
     */
    @Deprecated
    public static void untrash(@NonNull Context context, @NonNull Uri uri) {
        final ContentValues values = new ContentValues();
        values.put(MediaColumns.IS_TRASHED, 0);
        values.putNull(MediaColumns.DATE_EXPIRES);
        context.getContentResolver().update(uri, values, null, null);
    }

    /**
>>>>>>> 825827da
     * Common media metadata columns.
     */
    public interface MediaColumns extends BaseColumns {
        /**
<<<<<<< HEAD
         * Path to the media item on disk.
=======
         * Absolute filesystem path to the media item on disk.
>>>>>>> 825827da
         * <p>
         * Note that apps may not have filesystem permissions to directly access
         * this path. Instead of trying to open this path directly, apps should
         * use {@link ContentResolver#openFileDescriptor(Uri, String)} to gain
         * access.
         *
         * @deprecated Apps may not have filesystem permissions to directly
         *             access this path. Instead of trying to open this path
         *             directly, apps should use
         *             {@link ContentResolver#openFileDescriptor(Uri, String)}
         *             to gain access. This value will always be {@code NULL}
         *             for apps targeting
         *             {@link android.os.Build.VERSION_CODES#Q} or higher.
         */
        @Deprecated
        @Column(Cursor.FIELD_TYPE_STRING)
        public static final String DATA = "_data";

        /**
         * Hash of the media item on disk.
         * <p>
         * Contains a 20-byte binary blob which is the SHA-1 hash of the file as
         * persisted on disk. For performance reasons, the hash may not be
         * immediately available, in which case a {@code NULL} value will be
         * returned. If the underlying file is modified, this value will be
         * cleared and recalculated.
         * <p>
         * If you require the hash of a specific item, you can call
         * {@link ContentResolver#canonicalize(Uri)}, which will block until the
         * hash is calculated.
         *
         * @removed
<<<<<<< HEAD
         */
        @Deprecated
        @Column(value = Cursor.FIELD_TYPE_BLOB, readOnly = true)
        public static final String HASH = "_hash";

        /**
         * The size of the media item.
         */
=======
         */
        @Deprecated
        @Column(value = Cursor.FIELD_TYPE_BLOB, readOnly = true)
        public static final String HASH = "_hash";

        /**
         * The size of the media item.
         */
>>>>>>> 825827da
        @BytesLong
        @Column(value = Cursor.FIELD_TYPE_INTEGER, readOnly = true)
        public static final String SIZE = "_size";

        /**
         * The display name of the media item.
<<<<<<< HEAD
=======
         * <p>
         * For example, an item stored at
         * {@code /storage/0000-0000/DCIM/Vacation/IMG1024.JPG} would have a
         * display name of {@code IMG1024.JPG}.
>>>>>>> 825827da
         */
        @Column(Cursor.FIELD_TYPE_STRING)
        public static final String DISPLAY_NAME = "_display_name";

        /**
         * The title of the media item.
         */
        @Column(value = Cursor.FIELD_TYPE_STRING, readOnly = true)
        public static final String TITLE = "title";

        /**
         * The time the media item was first added.
         */
        @CurrentTimeSecondsLong
        @Column(value = Cursor.FIELD_TYPE_INTEGER, readOnly = true)
        public static final String DATE_ADDED = "date_added";

        /**
         * The time the media item was last modified.
         */
        @CurrentTimeSecondsLong
        @Column(value = Cursor.FIELD_TYPE_INTEGER, readOnly = true)
        public static final String DATE_MODIFIED = "date_modified";

        /**
         * The MIME type of the media item.
         * <p>
         * This is typically defined based on the file extension of the media
         * item. However, it may be the value of the {@code format} attribute
         * defined by the <em>Dublin Core Media Initiative</em> standard,
         * extracted from any XMP metadata contained within this media item.
         * <p class="note">
         * Note: the {@code format} attribute may be ignored if the top-level
         * MIME type disagrees with the file extension. For example, it's
         * reasonable for an {@code image/jpeg} file to declare a {@code format}
         * of {@code image/vnd.google.panorama360+jpg}, but declaring a
         * {@code format} of {@code audio/ogg} would be ignored.
         * <p>
         * This is a read-only column that is automatically computed.
         */
        @Column(Cursor.FIELD_TYPE_STRING)
        public static final String MIME_TYPE = "mime_type";

        /**
         * The MTP object handle of a newly transfered file.
         * Used to pass the new file's object handle through the media scanner
         * from MTP to the media provider
         * For internal use only by MTP, media scanner and media provider.
         * @hide
         */
        @Deprecated
        // @Column(Cursor.FIELD_TYPE_INTEGER)
        public static final String MEDIA_SCANNER_NEW_OBJECT_ID = "media_scanner_new_object_id";

        /**
         * Non-zero if the media file is drm-protected
         * @hide
         */
        @UnsupportedAppUsage
        @Deprecated
        @Column(Cursor.FIELD_TYPE_INTEGER)
        public static final String IS_DRM = "is_drm";

        /**
         * Flag indicating if a media item is pending, and still being inserted
<<<<<<< HEAD
         * by its owner.
=======
         * by its owner. While this flag is set, only the owner of the item can
         * open the underlying file; requests from other apps will be rejected.
>>>>>>> 825827da
         *
         * @see MediaStore#setIncludePending(Uri)
         */
        @Column(Cursor.FIELD_TYPE_INTEGER)
        public static final String IS_PENDING = "is_pending";

        /**
         * Flag indicating if a media item is trashed.
         *
         * @see MediaColumns#IS_TRASHED
         * @see MediaStore#setIncludeTrashed(Uri)
         * @see MediaStore#trash(Context, Uri)
         * @see MediaStore#untrash(Context, Uri)
         * @removed
         */
        @Deprecated
        @Column(Cursor.FIELD_TYPE_INTEGER)
        public static final String IS_TRASHED = "is_trashed";

        /**
         * The time the media item should be considered expired. Typically only
         * meaningful in the context of {@link #IS_PENDING}.
<<<<<<< HEAD
         */
        @CurrentTimeSecondsLong
        @Column(Cursor.FIELD_TYPE_INTEGER)
        public static final String DATE_EXPIRES = "date_expires";

        /**
         * The width of the media item, in pixels.
         */
=======
         */
        @CurrentTimeSecondsLong
        @Column(Cursor.FIELD_TYPE_INTEGER)
        public static final String DATE_EXPIRES = "date_expires";

        /**
         * The width of the media item, in pixels.
         */
>>>>>>> 825827da
        @Column(value = Cursor.FIELD_TYPE_INTEGER, readOnly = true)
        public static final String WIDTH = "width";

        /**
         * The height of the media item, in pixels.
         */
        @Column(value = Cursor.FIELD_TYPE_INTEGER, readOnly = true)
        public static final String HEIGHT = "height";

        /**
         * Package name that contributed this media. The value may be
         * {@code NULL} if ownership cannot be reliably determined.
         */
        @Column(value = Cursor.FIELD_TYPE_STRING, readOnly = true)
        public static final String OWNER_PACKAGE_NAME = "owner_package_name";

        /**
<<<<<<< HEAD
         * The primary directory name this media exists under. The value may be
         * {@code NULL} if the media doesn't have a primary directory name.
         */
        @Column(Cursor.FIELD_TYPE_STRING)
=======
         * Relative path of this media item within the storage device where it
         * is persisted. For example, an item stored at
         * {@code /storage/0000-0000/DCIM/Vacation/IMG1024.JPG} would have a
         * path of {@code DCIM/Vacation}.
         * <p>
         * This value should only be used for organizational purposes, and you
         * should not attempt to construct or access a raw filesystem path using
         * this value. If you need to open a media item, use an API like
         * {@link ContentResolver#openFileDescriptor(Uri, String)}.
         * <p>
         * When this value is set to {@code NULL} during an
         * {@link ContentResolver#insert} operation, the newly created item will
         * be placed in a relevant default location based on the type of media
         * being inserted. For example, a {@code image/jpeg} item will be placed
         * under {@link Environment#DIRECTORY_PICTURES}.
         * <p>
         * You can modify this column during an {@link ContentResolver#update}
         * call, which will move the underlying file on disk.
         * <p>
         * In both cases above, content must be placed under a top-level
         * directory that is relevant to the media type. For example, attempting
         * to place a {@code audio/mpeg} file under
         * {@link Environment#DIRECTORY_PICTURES} will be rejected.
         */
        @Column(Cursor.FIELD_TYPE_STRING)
        public static final String RELATIVE_PATH = "relative_path";

        /**
         * The primary directory name this media exists under. The value may be
         * {@code NULL} if the media doesn't have a primary directory name.
         *
         * @removed
         * @deprecated Replaced by {@link #RELATIVE_PATH}.
         */
        @Column(Cursor.FIELD_TYPE_STRING)
        @Deprecated
>>>>>>> 825827da
        public static final String PRIMARY_DIRECTORY = "primary_directory";

        /**
         * The secondary directory name this media exists under. The value may
         * be {@code NULL} if the media doesn't have a secondary directory name.
<<<<<<< HEAD
         */
        @Column(Cursor.FIELD_TYPE_STRING)
=======
         *
         * @removed
         * @deprecated Replaced by {@link #RELATIVE_PATH}.
         */
        @Column(Cursor.FIELD_TYPE_STRING)
        @Deprecated
>>>>>>> 825827da
        public static final String SECONDARY_DIRECTORY = "secondary_directory";

        /**
         * The "document ID" GUID as defined by the <em>XMP Media
         * Management</em> standard, extracted from any XMP metadata contained
         * within this media item. The value is {@code null} when no metadata
         * was found.
         * <p>
         * Each "document ID" is created once for each new resource. Different
         * renditions of that resource are expected to have different IDs.
         */
        @Column(value = Cursor.FIELD_TYPE_STRING, readOnly = true)
        public static final String DOCUMENT_ID = "document_id";

        /**
         * The "instance ID" GUID as defined by the <em>XMP Media
         * Management</em> standard, extracted from any XMP metadata contained
         * within this media item. The value is {@code null} when no metadata
         * was found.
         * <p>
         * This "instance ID" changes with each save operation of a specific
         * "document ID".
         */
        @Column(value = Cursor.FIELD_TYPE_STRING, readOnly = true)
        public static final String INSTANCE_ID = "instance_id";

        /**
         * The "original document ID" GUID as defined by the <em>XMP Media
         * Management</em> standard, extracted from any XMP metadata contained
         * within this media item.
         * <p>
         * This "original document ID" links a resource to its original source.
         * For example, when you save a PSD document as a JPEG, then convert the
         * JPEG to GIF format, the "original document ID" of both the JPEG and
         * GIF files is the "document ID" of the original PSD file.
         */
        @Column(value = Cursor.FIELD_TYPE_STRING, readOnly = true)
        public static final String ORIGINAL_DOCUMENT_ID = "original_document_id";
    }

    /**
     * Media provider table containing an index of all files in the media storage,
     * including non-media files.  This should be used by applications that work with
     * non-media file types (text, HTML, PDF, etc) as well as applications that need to
     * work with multiple media file types in a single query.
     */
    public static final class Files {
        /** @hide */
        public static final String TABLE = "files";

        /** @hide */
        public static final Uri EXTERNAL_CONTENT_URI = getContentUri(VOLUME_EXTERNAL);

        /**
         * Get the content:// style URI for the files table on the
         * given volume.
         *
         * @param volumeName the name of the volume to get the URI for
         * @return the URI to the files table on the given volume
         */
        public static Uri getContentUri(String volumeName) {
            return AUTHORITY_URI.buildUpon().appendPath(volumeName).appendPath("file").build();
        }

        /**
         * Get the content:// style URI for a single row in the files table on the
         * given volume.
         *
         * @param volumeName the name of the volume to get the URI for
         * @param rowId the file to get the URI for
         * @return the URI to the files table on the given volume
         */
        public static final Uri getContentUri(String volumeName,
                long rowId) {
            return ContentUris.withAppendedId(getContentUri(volumeName), rowId);
        }

        /**
         * For use only by the MTP implementation.
         * @hide
         */
        @UnsupportedAppUsage
        public static Uri getMtpObjectsUri(String volumeName) {
            return AUTHORITY_URI.buildUpon().appendPath(volumeName).appendPath("object").build();
        }

        /**
         * For use only by the MTP implementation.
         * @hide
         */
        @UnsupportedAppUsage
        public static final Uri getMtpObjectsUri(String volumeName,
                long fileId) {
            return ContentUris.withAppendedId(getMtpObjectsUri(volumeName), fileId);
        }

        /**
         * Used to implement the MTP GetObjectReferences and SetObjectReferences commands.
         * @hide
         */
        @UnsupportedAppUsage
        public static final Uri getMtpReferencesUri(String volumeName,
                long fileId) {
            return getMtpObjectsUri(volumeName, fileId).buildUpon().appendPath("references")
                    .build();
        }

        /**
         * Used to trigger special logic for directories.
         * @hide
         */
        public static final Uri getDirectoryUri(String volumeName) {
            return AUTHORITY_URI.buildUpon().appendPath(volumeName).appendPath("dir").build();
        }

        /** @hide */
        public static final Uri getContentUriForPath(String path) {
            return getContentUri(getVolumeName(new File(path)));
        }

        /**
         * File metadata columns.
         */
        public interface FileColumns extends MediaColumns {
            /**
             * The MTP storage ID of the file
             * @hide
             */
            @UnsupportedAppUsage
            @Deprecated
            // @Column(Cursor.FIELD_TYPE_INTEGER)
            public static final String STORAGE_ID = "storage_id";

            /**
             * The MTP format code of the file
             * @hide
             */
            @UnsupportedAppUsage
            @Column(value = Cursor.FIELD_TYPE_INTEGER, readOnly = true)
            public static final String FORMAT = "format";

            /**
             * The index of the parent directory of the file
             */
            @Column(value = Cursor.FIELD_TYPE_INTEGER, readOnly = true)
            public static final String PARENT = "parent";

            /**
             * The MIME type of the media item.
             * <p>
             * This is typically defined based on the file extension of the media
             * item. However, it may be the value of the {@code format} attribute
             * defined by the <em>Dublin Core Media Initiative</em> standard,
             * extracted from any XMP metadata contained within this media item.
             * <p class="note">
             * Note: the {@code format} attribute may be ignored if the top-level
             * MIME type disagrees with the file extension. For example, it's
             * reasonable for an {@code image/jpeg} file to declare a {@code format}
             * of {@code image/vnd.google.panorama360+jpg}, but declaring a
             * {@code format} of {@code audio/ogg} would be ignored.
             * <p>
             * This is a read-only column that is automatically computed.
             */
            @Column(Cursor.FIELD_TYPE_STRING)
            public static final String MIME_TYPE = "mime_type";

            /**
             * The title of the media item.
             */
            @Column(value = Cursor.FIELD_TYPE_STRING, readOnly = true)
            public static final String TITLE = "title";

            /**
             * The media type (audio, video, image or playlist)
             * of the file, or 0 for not a media file
             */
            @Column(Cursor.FIELD_TYPE_INTEGER)
            public static final String MEDIA_TYPE = "media_type";

            /**
             * Constant for the {@link #MEDIA_TYPE} column indicating that file
             * is not an audio, image, video or playlist file.
             */
            public static final int MEDIA_TYPE_NONE = 0;

            /**
             * Constant for the {@link #MEDIA_TYPE} column indicating that file is an image file.
             */
            public static final int MEDIA_TYPE_IMAGE = 1;

            /**
             * Constant for the {@link #MEDIA_TYPE} column indicating that file is an audio file.
             */
            public static final int MEDIA_TYPE_AUDIO = 2;

            /**
             * Constant for the {@link #MEDIA_TYPE} column indicating that file is a video file.
             */
            public static final int MEDIA_TYPE_VIDEO = 3;

            /**
             * Constant for the {@link #MEDIA_TYPE} column indicating that file is a playlist file.
             */
            public static final int MEDIA_TYPE_PLAYLIST = 4;

            /**
             * Column indicating if the file is part of Downloads collection.
             * @hide
             */
            @Column(value = Cursor.FIELD_TYPE_INTEGER, readOnly = true)
            public static final String IS_DOWNLOAD = "is_download";
<<<<<<< HEAD
=======
        }
    }

    /** @hide */
    public static class ThumbnailConstants {
        public static final int MINI_KIND = 1;
        public static final int FULL_SCREEN_KIND = 2;
        public static final int MICRO_KIND = 3;

        public static final Point MINI_SIZE = new Point(512, 384);
        public static final Point FULL_SCREEN_SIZE = new Point(1024, 786);
        public static final Point MICRO_SIZE = new Point(96, 96);
    }

    /**
     * Download metadata columns.
     */
    public interface DownloadColumns extends MediaColumns {
        /**
         * Uri indicating where the item has been downloaded from.
         */
        @Column(Cursor.FIELD_TYPE_STRING)
        String DOWNLOAD_URI = "download_uri";

        /**
         * Uri indicating HTTP referer of {@link #DOWNLOAD_URI}.
         */
        @Column(Cursor.FIELD_TYPE_STRING)
        String REFERER_URI = "referer_uri";

        /**
         * The description of the download.
         */
        @Column(Cursor.FIELD_TYPE_STRING)
        String DESCRIPTION = "description";
    }

    /**
     * Collection of downloaded items.
     */
    public static final class Downloads implements DownloadColumns {
        private Downloads() {}

        /**
         * The content:// style URI for the internal storage.
         */
        @NonNull
        public static final Uri INTERNAL_CONTENT_URI =
                getContentUri("internal");

        /**
         * The content:// style URI for the "primary" external storage
         * volume.
         */
        @NonNull
        public static final Uri EXTERNAL_CONTENT_URI =
                getContentUri("external");

        /**
         * The MIME type for this table.
         */
        public static final String CONTENT_TYPE = "vnd.android.cursor.dir/download";

        /**
         * Regex that matches paths that needs to be considered part of downloads collection.
         * @hide
         */
        public static final Pattern PATTERN_DOWNLOADS_FILE = Pattern.compile(
                "(?i)^/storage/[^/]+/(?:[0-9]+/)?(?:Android/sandbox/[^/]+/)?Download/.+");
        private static final Pattern PATTERN_DOWNLOADS_DIRECTORY = Pattern.compile(
                "(?i)^/storage/[^/]+/(?:[0-9]+/)?(?:Android/sandbox/[^/]+/)?Download/?");

        /**
         * Get the content:// style URI for the downloads table on the
         * given volume.
         *
         * @param volumeName the name of the volume to get the URI for
         * @return the URI to the image media table on the given volume
         */
        public static @NonNull Uri getContentUri(@NonNull String volumeName) {
            return AUTHORITY_URI.buildUpon().appendPath(volumeName)
                    .appendPath("downloads").build();
        }

        /** @hide */
        public static @NonNull Uri getContentUri(@NonNull String volumeName, long id) {
            return ContentUris.withAppendedId(getContentUri(volumeName), id);
        }

        /** @hide */
        public static @NonNull Uri getContentUriForPath(@NonNull String path) {
            return getContentUri(getVolumeName(new File(path)));
        }

        /** @hide */
        public static boolean isDownload(@NonNull String path) {
            return PATTERN_DOWNLOADS_FILE.matcher(path).matches();
        }

        /** @hide */
        public static boolean isDownloadDir(@NonNull String path) {
            return PATTERN_DOWNLOADS_DIRECTORY.matcher(path).matches();
        }
    }

    /** {@hide} */
    public static @NonNull String getVolumeName(@NonNull File path) {
        if (FileUtils.contains(Environment.getStorageDirectory(), path)) {
            final StorageManager sm = AppGlobals.getInitialApplication()
                    .getSystemService(StorageManager.class);
            final StorageVolume sv = sm.getStorageVolume(path);
            if (sv != null) {
                if (sv.isPrimary()) {
                    return VOLUME_EXTERNAL;
                } else {
                    return checkArgumentVolumeName(sv.getNormalizedUuid());
                }
            }
            throw new IllegalStateException("Unknown volume at " + path);
        } else {
            return VOLUME_INTERNAL;
>>>>>>> 825827da
        }
    }

    /** @hide */
    public static class ThumbnailConstants {
        public static final int MINI_KIND = 1;
        public static final int FULL_SCREEN_KIND = 2;
        public static final int MICRO_KIND = 3;

        public static final Point MINI_SIZE = new Point(512, 384);
        public static final Point FULL_SCREEN_SIZE = new Point(1024, 786);
        public static final Point MICRO_SIZE = new Point(96, 96);
    }

    /**
     * Download metadata columns.
     */
<<<<<<< HEAD
    public interface DownloadColumns extends MediaColumns {
        /**
         * Uri indicating where the item has been downloaded from.
         */
        @Column(Cursor.FIELD_TYPE_STRING)
        String DOWNLOAD_URI = "download_uri";

        /**
         * Uri indicating HTTP referer of {@link #DOWNLOAD_URI}.
         */
        @Column(Cursor.FIELD_TYPE_STRING)
        String REFERER_URI = "referer_uri";

        /**
         * The description of the download.
         */
        @Column(Cursor.FIELD_TYPE_STRING)
        String DESCRIPTION = "description";
    }

    /**
     * Collection of downloaded items.
     */
    public static final class Downloads implements DownloadColumns {
        private Downloads() {}

        /**
         * The content:// style URI for the internal storage.
         */
        @NonNull
        public static final Uri INTERNAL_CONTENT_URI =
                getContentUri("internal");

        /**
         * The content:// style URI for the "primary" external storage
         * volume.
         */
        @NonNull
        public static final Uri EXTERNAL_CONTENT_URI =
                getContentUri("external");

        /**
         * The MIME type for this table.
         */
        public static final String CONTENT_TYPE = "vnd.android.cursor.dir/download";

        /**
         * Regex that matches paths that needs to be considered part of downloads collection.
         * @hide
         */
        public static final Pattern PATTERN_DOWNLOADS_FILE = Pattern.compile(
                "(?i)^/storage/[^/]+/(?:[0-9]+/)?(?:Android/sandbox/[^/]+/)?Download/.+");
        private static final Pattern PATTERN_DOWNLOADS_DIRECTORY = Pattern.compile(
                "(?i)^/storage/[^/]+/(?:[0-9]+/)?(?:Android/sandbox/[^/]+/)?Download/?");

        /**
         * Get the content:// style URI for the downloads table on the
         * given volume.
         *
         * @param volumeName the name of the volume to get the URI for
         * @return the URI to the image media table on the given volume
         */
        public static @NonNull Uri getContentUri(@NonNull String volumeName) {
            return AUTHORITY_URI.buildUpon().appendPath(volumeName)
                    .appendPath("downloads").build();
        }

        /** @hide */
        public static @NonNull Uri getContentUriForPath(@NonNull String path) {
            return getContentUri(getVolumeName(new File(path)));
        }

        /** @hide */
        public static boolean isDownload(@NonNull String path) {
            return PATTERN_DOWNLOADS_FILE.matcher(path).matches();
        }

        /** @hide */
        public static boolean isDownloadDir(@NonNull String path) {
            return PATTERN_DOWNLOADS_DIRECTORY.matcher(path).matches();
        }
    }

    /** {@hide} */
    public static @NonNull String getVolumeName(@NonNull File path) {
        if (FileUtils.contains(Environment.getStorageDirectory(), path)) {
            final StorageManager sm = AppGlobals.getInitialApplication()
                    .getSystemService(StorageManager.class);
            final StorageVolume sv = sm.getStorageVolume(path);
            if (sv != null) {
                if (sv.isPrimary()) {
                    return VOLUME_EXTERNAL;
                } else {
                    return checkArgumentVolumeName(sv.getNormalizedUuid());
                }
            }
            throw new IllegalStateException("Unknown volume at " + path);
        } else {
            return VOLUME_INTERNAL;
        }
    }

    /**
     * This class is used internally by Images.Thumbnails and Video.Thumbnails, it's not intended
     * to be accessed elsewhere.
     */
    @Deprecated
    private static class InternalThumbnails implements BaseColumns {
        /**
         * Currently outstanding thumbnail requests that can be cancelled.
         */
        @GuardedBy("sPending")
        private static ArrayMap<Uri, CancellationSignal> sPending = new ArrayMap<>();

        /**
         * Make a blocking request to obtain the given thumbnail, generating it
         * if needed.
         *
         * @see #cancelThumbnail(ContentResolver, Uri)
         */
        @Deprecated
        static @Nullable Bitmap getThumbnail(@NonNull ContentResolver cr, @NonNull Uri uri,
                int kind, @Nullable BitmapFactory.Options opts) {
            final Point size;
            if (kind == ThumbnailConstants.MICRO_KIND) {
                size = ThumbnailConstants.MICRO_SIZE;
            } else if (kind == ThumbnailConstants.FULL_SCREEN_KIND) {
                size = ThumbnailConstants.FULL_SCREEN_SIZE;
            } else if (kind == ThumbnailConstants.MINI_KIND) {
                size = ThumbnailConstants.MINI_SIZE;
            } else {
                throw new IllegalArgumentException("Unsupported kind: " + kind);
            }

=======
    @Deprecated
    private static class InternalThumbnails implements BaseColumns {
        /**
         * Currently outstanding thumbnail requests that can be cancelled.
         */
        @GuardedBy("sPending")
        private static ArrayMap<Uri, CancellationSignal> sPending = new ArrayMap<>();

        /**
         * Make a blocking request to obtain the given thumbnail, generating it
         * if needed.
         *
         * @see #cancelThumbnail(ContentResolver, Uri)
         */
        @Deprecated
        static @Nullable Bitmap getThumbnail(@NonNull ContentResolver cr, @NonNull Uri uri,
                int kind, @Nullable BitmapFactory.Options opts) {
            final Point size;
            if (kind == ThumbnailConstants.MICRO_KIND) {
                size = ThumbnailConstants.MICRO_SIZE;
            } else if (kind == ThumbnailConstants.FULL_SCREEN_KIND) {
                size = ThumbnailConstants.FULL_SCREEN_SIZE;
            } else if (kind == ThumbnailConstants.MINI_KIND) {
                size = ThumbnailConstants.MINI_SIZE;
            } else {
                throw new IllegalArgumentException("Unsupported kind: " + kind);
            }

>>>>>>> 825827da
            CancellationSignal signal = null;
            synchronized (sPending) {
                signal = sPending.get(uri);
                if (signal == null) {
                    signal = new CancellationSignal();
                    sPending.put(uri, signal);
                }
            }

            try {
                return cr.loadThumbnail(uri, Point.convert(size), signal);
            } catch (IOException e) {
                Log.w(TAG, "Failed to obtain thumbnail for " + uri, e);
                return null;
            } finally {
                synchronized (sPending) {
                    sPending.remove(uri);
                }
            }
        }

        /**
         * This method cancels the thumbnail request so clients waiting for
         * {@link #getThumbnail} will be interrupted and return immediately.
         * Only the original process which made the request can cancel their own
         * requests.
         */
        @Deprecated
        static void cancelThumbnail(@NonNull ContentResolver cr, @NonNull Uri uri) {
            synchronized (sPending) {
                final CancellationSignal signal = sPending.get(uri);
                if (signal != null) {
                    signal.cancel();
                }
            }
        }
    }

    /**
     * Collection of all media with MIME type of {@code image/*}.
     */
    public static final class Images {
        /**
         * Image metadata columns.
         */
        public interface ImageColumns extends MediaColumns {
            /**
             * The description of the image
             */
            @Column(value = Cursor.FIELD_TYPE_STRING, readOnly = true)
            public static final String DESCRIPTION = "description";

            /**
             * The picasa id of the image
             *
             * @deprecated this value was only relevant for images hosted on
             *             Picasa, which are no longer supported.
             */
            @Deprecated
            @Column(Cursor.FIELD_TYPE_STRING)
            public static final String PICASA_ID = "picasa_id";

            /**
             * Whether the video should be published as public or private
             */
            @Column(Cursor.FIELD_TYPE_INTEGER)
            public static final String IS_PRIVATE = "isprivate";

            /**
             * The latitude where the image was captured.
             *
             * @deprecated location details are no longer indexed for privacy
             *             reasons, and this value is now always {@code null}.
             *             You can still manually obtain location metadata using
             *             {@link ExifInterface#getLatLong(float[])}.
             */
            @Deprecated
            @Column(value = Cursor.FIELD_TYPE_FLOAT, readOnly = true)
            public static final String LATITUDE = "latitude";

            /**
             * The longitude where the image was captured.
             *
             * @deprecated location details are no longer indexed for privacy
             *             reasons, and this value is now always {@code null}.
             *             You can still manually obtain location metadata using
             *             {@link ExifInterface#getLatLong(float[])}.
             */
            @Deprecated
            @Column(value = Cursor.FIELD_TYPE_FLOAT, readOnly = true)
            public static final String LONGITUDE = "longitude";

            /**
             * The time the media item was taken.
             */
            @CurrentTimeMillisLong
            @Column(value = Cursor.FIELD_TYPE_INTEGER, readOnly = true)
            public static final String DATE_TAKEN = "datetaken";

            /**
             * The orientation for the image expressed as degrees.
             * Only degrees 0, 90, 180, 270 will work.
             */
            @Column(value = Cursor.FIELD_TYPE_INTEGER, readOnly = true)
            public static final String ORIENTATION = "orientation";

            /**
             * The mini thumb id.
             *
             * @deprecated all thumbnails should be obtained via
             *             {@link MediaStore.Images.Thumbnails#getThumbnail}, as this
             *             value is no longer supported.
             */
            @Deprecated
            @Column(Cursor.FIELD_TYPE_INTEGER)
            public static final String MINI_THUMB_MAGIC = "mini_thumb_magic";

            /**
             * The primary bucket ID of this media item. This can be useful to
             * present the user a first-level clustering of related media items.
             * This is a read-only column that is automatically computed.
             */
            @Column(value = Cursor.FIELD_TYPE_INTEGER, readOnly = true)
            public static final String BUCKET_ID = "bucket_id";

            /**
             * The primary bucket display name of this media item. This can be
             * useful to present the user a first-level clustering of related
             * media items. This is a read-only column that is automatically
             * computed.
             */
            @Column(value = Cursor.FIELD_TYPE_STRING, readOnly = true)
            public static final String BUCKET_DISPLAY_NAME = "bucket_display_name";

            /**
             * The group ID of this media item. This can be useful to present
             * the user a grouping of related media items, such a burst of
             * images, or a {@code JPG} and {@code DNG} version of the same
             * image.
             * <p>
             * This is a read-only column that is automatically computed based
             * on the first portion of the filename. For example,
             * {@code IMG1024.BURST001.JPG} and {@code IMG1024.BURST002.JPG}
             * will have the same {@link #GROUP_ID} because the first portion of
             * their filenames is identical.
             */
            @Column(value = Cursor.FIELD_TYPE_INTEGER, readOnly = true)
            public static final String GROUP_ID = "group_id";
        }

        public static final class Media implements ImageColumns {
            /**
             * @deprecated all queries should be performed through
             *             {@link ContentResolver} directly, which offers modern
             *             features like {@link CancellationSignal}.
             */
            @Deprecated
            public static final Cursor query(ContentResolver cr, Uri uri, String[] projection) {
                return cr.query(uri, projection, null, null, DEFAULT_SORT_ORDER);
            }

            /**
             * @deprecated all queries should be performed through
             *             {@link ContentResolver} directly, which offers modern
             *             features like {@link CancellationSignal}.
             */
            @Deprecated
            public static final Cursor query(ContentResolver cr, Uri uri, String[] projection,
                    String where, String orderBy) {
                return cr.query(uri, projection, where,
                                             null, orderBy == null ? DEFAULT_SORT_ORDER : orderBy);
            }

            /**
             * @deprecated all queries should be performed through
             *             {@link ContentResolver} directly, which offers modern
             *             features like {@link CancellationSignal}.
             */
            @Deprecated
            public static final Cursor query(ContentResolver cr, Uri uri, String[] projection,
                    String selection, String [] selectionArgs, String orderBy) {
                return cr.query(uri, projection, selection,
                        selectionArgs, orderBy == null ? DEFAULT_SORT_ORDER : orderBy);
            }

            /**
             * Retrieves an image for the given url as a {@link Bitmap}.
             *
             * @param cr The content resolver to use
             * @param url The url of the image
             * @deprecated loading of images should be performed through
             *             {@link ImageDecoder#createSource(ContentResolver, Uri)},
             *             which offers modern features like
             *             {@link PostProcessor}.
             */
            @Deprecated
            public static final Bitmap getBitmap(ContentResolver cr, Uri url)
                    throws FileNotFoundException, IOException {
                InputStream input = cr.openInputStream(url);
                Bitmap bitmap = BitmapFactory.decodeStream(input);
                input.close();
                return bitmap;
            }

            /**
             * Insert an image and create a thumbnail for it.
             *
             * @param cr The content resolver to use
             * @param imagePath The path to the image to insert
             * @param name The name of the image
             * @param description The description of the image
             * @return The URL to the newly created image
             * @deprecated inserting of images should be performed using
             *             {@link MediaColumns#IS_PENDING}, which offers richer
             *             control over lifecycle.
             */
            @Deprecated
            public static final String insertImage(ContentResolver cr, String imagePath,
                    String name, String description) throws FileNotFoundException {
                // Check if file exists with a FileInputStream
                FileInputStream stream = new FileInputStream(imagePath);
                try {
                    Bitmap bm = BitmapFactory.decodeFile(imagePath);
                    String ret = insertImage(cr, bm, name, description);
                    bm.recycle();
                    return ret;
                } finally {
                    try {
                        stream.close();
                    } catch (IOException e) {
                    }
                }
            }

            /**
             * Insert an image and create a thumbnail for it.
             *
             * @param cr The content resolver to use
             * @param source The stream to use for the image
             * @param title The name of the image
             * @param description The description of the image
             * @return The URL to the newly created image, or <code>null</code> if the image failed to be stored
             *              for any reason.
             * @deprecated inserting of images should be performed using
             *             {@link MediaColumns#IS_PENDING}, which offers richer
             *             control over lifecycle.
             */
            @Deprecated
            public static final String insertImage(ContentResolver cr, Bitmap source,
                                                   String title, String description) {
                ContentValues values = new ContentValues();
                values.put(Images.Media.DISPLAY_NAME, title);
                values.put(Images.Media.DESCRIPTION, description);
                values.put(Images.Media.MIME_TYPE, "image/jpeg");

                Uri url = null;
                String stringUrl = null;    /* value to be returned */

                try {
                    url = cr.insert(EXTERNAL_CONTENT_URI, values);

                    if (source != null) {
                        OutputStream imageOut = cr.openOutputStream(url);
                        try {
                            source.compress(Bitmap.CompressFormat.JPEG, 50, imageOut);
                        } finally {
                            imageOut.close();
                        }

                        long id = ContentUris.parseId(url);
                        // Block until we've generated common thumbnails
                        Images.Thumbnails.getThumbnail(cr, id, Images.Thumbnails.MINI_KIND, null);
                        Images.Thumbnails.getThumbnail(cr, id, Images.Thumbnails.MICRO_KIND, null);
                    } else {
                        Log.e(TAG, "Failed to create thumbnail, removing original");
                        cr.delete(url, null, null);
                        url = null;
                    }
                } catch (Exception e) {
                    Log.e(TAG, "Failed to insert image", e);
                    if (url != null) {
                        cr.delete(url, null, null);
                        url = null;
                    }
                }

                if (url != null) {
                    stringUrl = url.toString();
                }

                return stringUrl;
            }

            /**
             * Get the content:// style URI for the image media table on the
             * given volume.
             *
             * @param volumeName the name of the volume to get the URI for
             * @return the URI to the image media table on the given volume
             */
            public static Uri getContentUri(String volumeName) {
                return AUTHORITY_URI.buildUpon().appendPath(volumeName).appendPath("images")
                        .appendPath("media").build();
<<<<<<< HEAD
=======
            }

            /** @hide */
            public static @NonNull Uri getContentUri(@NonNull String volumeName, long id) {
                return ContentUris.withAppendedId(getContentUri(volumeName), id);
>>>>>>> 825827da
            }

            /**
             * The content:// style URI for the internal storage.
             */
            public static final Uri INTERNAL_CONTENT_URI =
                    getContentUri("internal");

            /**
             * The content:// style URI for the "primary" external storage
             * volume.
             */
            public static final Uri EXTERNAL_CONTENT_URI =
                    getContentUri("external");

            /**
             * The MIME type of of this directory of
             * images.  Note that each entry in this directory will have a standard
             * image MIME type as appropriate -- for example, image/jpeg.
             */
            public static final String CONTENT_TYPE = "vnd.android.cursor.dir/image";

            /**
             * The default sort order for this table
             */
            public static final String DEFAULT_SORT_ORDER = ImageColumns.BUCKET_DISPLAY_NAME;
        }

        /**
         * This class provides utility methods to obtain thumbnails for various
         * {@link Images} items.
         *
         * @deprecated Callers should migrate to using
         *             {@link ContentResolver#loadThumbnail}, since it offers
         *             richer control over requested thumbnail sizes and
         *             cancellation behavior.
         */
        @Deprecated
        public static class Thumbnails implements BaseColumns {
            /**
             * @deprecated all queries should be performed through
             *             {@link ContentResolver} directly, which offers modern
             *             features like {@link CancellationSignal}.
             */
            @Deprecated
            public static final Cursor query(ContentResolver cr, Uri uri, String[] projection) {
                return cr.query(uri, projection, null, null, DEFAULT_SORT_ORDER);
            }

            /**
             * @deprecated all queries should be performed through
             *             {@link ContentResolver} directly, which offers modern
             *             features like {@link CancellationSignal}.
             */
            @Deprecated
            public static final Cursor queryMiniThumbnails(ContentResolver cr, Uri uri, int kind,
                    String[] projection) {
                return cr.query(uri, projection, "kind = " + kind, null, DEFAULT_SORT_ORDER);
            }

            /**
             * @deprecated all queries should be performed through
             *             {@link ContentResolver} directly, which offers modern
             *             features like {@link CancellationSignal}.
             */
            @Deprecated
            public static final Cursor queryMiniThumbnail(ContentResolver cr, long origId, int kind,
                    String[] projection) {
                return cr.query(EXTERNAL_CONTENT_URI, projection,
                        IMAGE_ID + " = " + origId + " AND " + KIND + " = " +
                        kind, null, null);
            }

            /**
             * Cancel any outstanding {@link #getThumbnail} requests, causing
             * them to return by throwing a {@link OperationCanceledException}.
             * <p>
             * This method has no effect on
             * {@link ContentResolver#loadThumbnail} calls, since they provide
             * their own {@link CancellationSignal}.
             *
             * @deprecated Callers should migrate to using
             *             {@link ContentResolver#loadThumbnail}, since it
             *             offers richer control over requested thumbnail sizes
             *             and cancellation behavior.
             */
            @Deprecated
            public static void cancelThumbnailRequest(ContentResolver cr, long origId) {
                final Uri uri = ContentUris.withAppendedId(
                        Images.Media.EXTERNAL_CONTENT_URI, origId);
                InternalThumbnails.cancelThumbnail(cr, uri);
            }

            /**
             * Return thumbnail representing a specific image item. If a
             * thumbnail doesn't exist, this method will block until it's
             * generated. Callers are responsible for their own in-memory
             * caching of returned values.
             *
             * @param imageId the image item to obtain a thumbnail for.
             * @param kind optimal thumbnail size desired.
             * @return decoded thumbnail, or {@code null} if problem was
             *         encountered.
             * @deprecated Callers should migrate to using
             *             {@link ContentResolver#loadThumbnail}, since it
             *             offers richer control over requested thumbnail sizes
             *             and cancellation behavior.
             */
            @Deprecated
            public static Bitmap getThumbnail(ContentResolver cr, long imageId, int kind,
                    BitmapFactory.Options options) {
                final Uri uri = ContentUris.withAppendedId(
                        Images.Media.EXTERNAL_CONTENT_URI, imageId);
                return InternalThumbnails.getThumbnail(cr, uri, kind, options);
            }

            /**
             * Cancel any outstanding {@link #getThumbnail} requests, causing
             * them to return by throwing a {@link OperationCanceledException}.
             * <p>
             * This method has no effect on
             * {@link ContentResolver#loadThumbnail} calls, since they provide
             * their own {@link CancellationSignal}.
             *
             * @deprecated Callers should migrate to using
             *             {@link ContentResolver#loadThumbnail}, since it
             *             offers richer control over requested thumbnail sizes
             *             and cancellation behavior.
             */
            @Deprecated
            public static void cancelThumbnailRequest(ContentResolver cr, long origId,
                    long groupId) {
                cancelThumbnailRequest(cr, origId);
            }

            /**
             * Return thumbnail representing a specific image item. If a
             * thumbnail doesn't exist, this method will block until it's
             * generated. Callers are responsible for their own in-memory
             * caching of returned values.
             *
             * @param imageId the image item to obtain a thumbnail for.
             * @param kind optimal thumbnail size desired.
             * @return decoded thumbnail, or {@code null} if problem was
             *         encountered.
             * @deprecated Callers should migrate to using
             *             {@link ContentResolver#loadThumbnail}, since it
             *             offers richer control over requested thumbnail sizes
             *             and cancellation behavior.
             */
            @Deprecated
            public static Bitmap getThumbnail(ContentResolver cr, long imageId, long groupId,
                    int kind, BitmapFactory.Options options) {
                return getThumbnail(cr, imageId, kind, options);
            }

            /**
             * Get the content:// style URI for the image media table on the
             * given volume.
             *
             * @param volumeName the name of the volume to get the URI for
             * @return the URI to the image media table on the given volume
             */
            public static Uri getContentUri(String volumeName) {
                return AUTHORITY_URI.buildUpon().appendPath(volumeName).appendPath("images")
                        .appendPath("thumbnails").build();
            }

            /**
             * The content:// style URI for the internal storage.
             */
            public static final Uri INTERNAL_CONTENT_URI =
                    getContentUri("internal");

            /**
             * The content:// style URI for the "primary" external storage
             * volume.
             */
            public static final Uri EXTERNAL_CONTENT_URI =
                    getContentUri("external");

            /**
             * The default sort order for this table
             */
            public static final String DEFAULT_SORT_ORDER = "image_id ASC";

            /**
             * Path to the thumbnail file on disk.
             * <p>
             * Note that apps may not have filesystem permissions to directly
             * access this path. Instead of trying to open this path directly,
             * apps should use
             * {@link ContentResolver#openFileDescriptor(Uri, String)} to gain
             * access.
             *
             * @deprecated Apps may not have filesystem permissions to directly
             *             access this path. Instead of trying to open this path
             *             directly, apps should use
             *             {@link ContentResolver#loadThumbnail}
             *             to gain access. This value will always be
             *             {@code NULL} for apps targeting
             *             {@link android.os.Build.VERSION_CODES#Q} or higher.
             */
            @Deprecated
            @Column(Cursor.FIELD_TYPE_STRING)
            public static final String DATA = "_data";

            /**
             * The original image for the thumbnal
             */
            @Column(Cursor.FIELD_TYPE_INTEGER)
            public static final String IMAGE_ID = "image_id";

            /**
             * The kind of the thumbnail
             */
            @Column(Cursor.FIELD_TYPE_INTEGER)
            public static final String KIND = "kind";

            public static final int MINI_KIND = ThumbnailConstants.MINI_KIND;
            public static final int FULL_SCREEN_KIND = ThumbnailConstants.FULL_SCREEN_KIND;
            public static final int MICRO_KIND = ThumbnailConstants.MICRO_KIND;

            /**
             * The blob raw data of thumbnail
             *
             * @deprecated this column never existed internally, and could never
             *             have returned valid data.
             */
            @Deprecated
            @Column(Cursor.FIELD_TYPE_BLOB)
            public static final String THUMB_DATA = "thumb_data";

            /**
             * The width of the thumbnal
             */
            @Column(value = Cursor.FIELD_TYPE_INTEGER, readOnly = true)
            public static final String WIDTH = "width";

            /**
             * The height of the thumbnail
             */
            @Column(value = Cursor.FIELD_TYPE_INTEGER, readOnly = true)
            public static final String HEIGHT = "height";
        }
    }

    /**
     * Collection of all media with MIME type of {@code audio/*}.
     */
    public static final class Audio {
        /**
         * Audio metadata columns.
         */
        public interface AudioColumns extends MediaColumns {

            /**
             * A non human readable key calculated from the TITLE, used for
             * searching, sorting and grouping
             */
            @Column(value = Cursor.FIELD_TYPE_STRING, readOnly = true)
            public static final String TITLE_KEY = "title_key";

            /**
             * The duration of the audio item.
             */
            @DurationMillisLong
            @Column(value = Cursor.FIELD_TYPE_INTEGER, readOnly = true)
            public static final String DURATION = "duration";

            /**
             * The position within the audio item at which playback should be
             * resumed.
             */
            @DurationMillisLong
            @Column(Cursor.FIELD_TYPE_INTEGER)
            public static final String BOOKMARK = "bookmark";

            /**
             * The id of the artist who created the audio file, if any
             */
            @Column(value = Cursor.FIELD_TYPE_INTEGER, readOnly = true)
            public static final String ARTIST_ID = "artist_id";

            /**
             * The artist who created the audio file, if any
             */
            @Column(value = Cursor.FIELD_TYPE_STRING, readOnly = true)
            public static final String ARTIST = "artist";

            /**
             * The artist credited for the album that contains the audio file
             * @hide
             */
            @Column(value = Cursor.FIELD_TYPE_STRING, readOnly = true)
            public static final String ALBUM_ARTIST = "album_artist";

            /**
             * Whether the song is part of a compilation
             * @hide
             */
            @Deprecated
            // @Column(Cursor.FIELD_TYPE_STRING)
            public static final String COMPILATION = "compilation";

            /**
             * A non human readable key calculated from the ARTIST, used for
             * searching, sorting and grouping
             */
            @Column(value = Cursor.FIELD_TYPE_STRING, readOnly = true)
            public static final String ARTIST_KEY = "artist_key";

            /**
             * The composer of the audio file, if any
             */
            @Column(value = Cursor.FIELD_TYPE_STRING, readOnly = true)
            public static final String COMPOSER = "composer";

            /**
             * The id of the album the audio file is from, if any
             */
            @Column(value = Cursor.FIELD_TYPE_INTEGER, readOnly = true)
            public static final String ALBUM_ID = "album_id";

            /**
             * The album the audio file is from, if any
             */
            @Column(value = Cursor.FIELD_TYPE_STRING, readOnly = true)
            public static final String ALBUM = "album";

            /**
             * A non human readable key calculated from the ALBUM, used for
             * searching, sorting and grouping
             */
            @Column(value = Cursor.FIELD_TYPE_STRING, readOnly = true)
            public static final String ALBUM_KEY = "album_key";

            /**
             * The track number of this song on the album, if any.
             * This number encodes both the track number and the
             * disc number. For multi-disc sets, this number will
             * be 1xxx for tracks on the first disc, 2xxx for tracks
             * on the second disc, etc.
             */
            @Column(value = Cursor.FIELD_TYPE_INTEGER, readOnly = true)
            public static final String TRACK = "track";

            /**
             * The year the audio file was recorded, if any
             */
            @Column(value = Cursor.FIELD_TYPE_INTEGER, readOnly = true)
            public static final String YEAR = "year";

            /**
             * Non-zero if the audio file is music
             */
            @Column(value = Cursor.FIELD_TYPE_INTEGER, readOnly = true)
            public static final String IS_MUSIC = "is_music";

            /**
             * Non-zero if the audio file is a podcast
             */
            @Column(value = Cursor.FIELD_TYPE_INTEGER, readOnly = true)
            public static final String IS_PODCAST = "is_podcast";

            /**
             * Non-zero if the audio file may be a ringtone
             */
            @Column(value = Cursor.FIELD_TYPE_INTEGER, readOnly = true)
            public static final String IS_RINGTONE = "is_ringtone";

            /**
             * Non-zero if the audio file may be an alarm
             */
            @Column(value = Cursor.FIELD_TYPE_INTEGER, readOnly = true)
            public static final String IS_ALARM = "is_alarm";

            /**
             * Non-zero if the audio file may be a notification sound
             */
            @Column(value = Cursor.FIELD_TYPE_INTEGER, readOnly = true)
            public static final String IS_NOTIFICATION = "is_notification";

            /**
             * Non-zero if the audio file is an audiobook
             */
            @Column(value = Cursor.FIELD_TYPE_INTEGER, readOnly = true)
            public static final String IS_AUDIOBOOK = "is_audiobook";

            /**
             * The genre of the audio file, if any
             * Does not exist in the database - only used by the media scanner for inserts.
             * @hide
             */
            @Deprecated
            // @Column(Cursor.FIELD_TYPE_STRING)
            public static final String GENRE = "genre";

            /**
             * The resource URI of a localized title, if any
             * Conforms to this pattern:
             *   Scheme: {@link ContentResolver.SCHEME_ANDROID_RESOURCE}
             *   Authority: Package Name of ringtone title provider
             *   First Path Segment: Type of resource (must be "string")
             *   Second Path Segment: Resource ID of title
             * @hide
             */
            @Column(value = Cursor.FIELD_TYPE_STRING, readOnly = true)
            public static final String TITLE_RESOURCE_URI = "title_resource_uri";
        }

        /**
         * Converts a name to a "key" that can be used for grouping, sorting
         * and searching.
         * The rules that govern this conversion are:
         * - remove 'special' characters like ()[]'!?.,
         * - remove leading/trailing spaces
         * - convert everything to lowercase
         * - remove leading "the ", "an " and "a "
         * - remove trailing ", the|an|a"
         * - remove accents. This step leaves us with CollationKey data,
         *   which is not human readable
         *
         * @param name The artist or album name to convert
         * @return The "key" for the given name.
         */
        public static String keyFor(String name) {
            if (name != null)  {
                boolean sortfirst = false;
                if (name.equals(UNKNOWN_STRING)) {
                    return "\001";
                }
                // Check if the first character is \001. We use this to
                // force sorting of certain special files, like the silent ringtone.
                if (name.startsWith("\001")) {
                    sortfirst = true;
                }
                name = name.trim().toLowerCase();
                if (name.startsWith("the ")) {
                    name = name.substring(4);
                }
                if (name.startsWith("an ")) {
                    name = name.substring(3);
                }
                if (name.startsWith("a ")) {
                    name = name.substring(2);
                }
                if (name.endsWith(", the") || name.endsWith(",the") ||
                    name.endsWith(", an") || name.endsWith(",an") ||
                    name.endsWith(", a") || name.endsWith(",a")) {
                    name = name.substring(0, name.lastIndexOf(','));
                }
                name = name.replaceAll("[\\[\\]\\(\\)\"'.,?!]", "").trim();
                if (name.length() > 0) {
                    // Insert a separator between the characters to avoid
                    // matches on a partial character. If we ever change
                    // to start-of-word-only matches, this can be removed.
                    StringBuilder b = new StringBuilder();
                    b.append('.');
                    int nl = name.length();
                    for (int i = 0; i < nl; i++) {
                        b.append(name.charAt(i));
                        b.append('.');
                    }
                    name = b.toString();
                    String key = DatabaseUtils.getCollationKey(name);
                    if (sortfirst) {
                        key = "\001" + key;
                    }
                    return key;
               } else {
                    return "";
                }
            }
            return null;
        }

        public static final class Media implements AudioColumns {
            /**
             * Get the content:// style URI for the audio media table on the
             * given volume.
             *
             * @param volumeName the name of the volume to get the URI for
             * @return the URI to the audio media table on the given volume
             */
            public static Uri getContentUri(String volumeName) {
                return AUTHORITY_URI.buildUpon().appendPath(volumeName).appendPath("audio")
                        .appendPath("media").build();
            }

<<<<<<< HEAD
=======
            /** @hide */
            public static @NonNull Uri getContentUri(@NonNull String volumeName, long id) {
                return ContentUris.withAppendedId(getContentUri(volumeName), id);
            }

>>>>>>> 825827da
            /**
             * Get the content:// style URI for the given audio media file.
             *
             * @deprecated Apps may not have filesystem permissions to directly
             *             access this path.
             */
            @Deprecated
            public static @Nullable Uri getContentUriForPath(@NonNull String path) {
                return getContentUri(getVolumeName(new File(path)));
            }

            /**
             * The content:// style URI for the internal storage.
             */
            public static final Uri INTERNAL_CONTENT_URI =
                    getContentUri("internal");

            /**
             * The content:// style URI for the "primary" external storage
             * volume.
             */
            public static final Uri EXTERNAL_CONTENT_URI =
                    getContentUri("external");

            /**
             * The MIME type for this table.
             */
            public static final String CONTENT_TYPE = "vnd.android.cursor.dir/audio";

            /**
             * The MIME type for an audio track.
             */
            public static final String ENTRY_CONTENT_TYPE = "vnd.android.cursor.item/audio";

            /**
             * The default sort order for this table
             */
            public static final String DEFAULT_SORT_ORDER = TITLE_KEY;

            /**
             * Activity Action: Start SoundRecorder application.
             * <p>Input: nothing.
             * <p>Output: An uri to the recorded sound stored in the Media Library
             * if the recording was successful.
             * May also contain the extra EXTRA_MAX_BYTES.
             * @see #EXTRA_MAX_BYTES
             */
            @SdkConstant(SdkConstantType.ACTIVITY_INTENT_ACTION)
            public static final String RECORD_SOUND_ACTION =
                    "android.provider.MediaStore.RECORD_SOUND";

            /**
             * The name of the Intent-extra used to define a maximum file size for
             * a recording made by the SoundRecorder application.
             *
             * @see #RECORD_SOUND_ACTION
             */
             public static final String EXTRA_MAX_BYTES =
                    "android.provider.MediaStore.extra.MAX_BYTES";
        }

        /**
         * Audio genre metadata columns.
         */
        public interface GenresColumns {
            /**
             * The name of the genre
             */
            @Column(Cursor.FIELD_TYPE_STRING)
            public static final String NAME = "name";
        }

        /**
         * Contains all genres for audio files
         */
        public static final class Genres implements BaseColumns, GenresColumns {
            /**
             * Get the content:// style URI for the audio genres table on the
             * given volume.
             *
             * @param volumeName the name of the volume to get the URI for
             * @return the URI to the audio genres table on the given volume
             */
            public static Uri getContentUri(String volumeName) {
                return AUTHORITY_URI.buildUpon().appendPath(volumeName).appendPath("audio")
                        .appendPath("genres").build();
            }

            /**
             * Get the content:// style URI for querying the genres of an audio file.
             *
             * @param volumeName the name of the volume to get the URI for
             * @param audioId the ID of the audio file for which to retrieve the genres
             * @return the URI to for querying the genres for the audio file
             * with the given the volume and audioID
             */
            public static Uri getContentUriForAudioId(String volumeName, int audioId) {
                return ContentUris.withAppendedId(Audio.Media.getContentUri(volumeName), audioId)
                        .buildUpon().appendPath("genres").build();
            }

            /**
             * The content:// style URI for the internal storage.
             */
            public static final Uri INTERNAL_CONTENT_URI =
                    getContentUri("internal");

            /**
             * The content:// style URI for the "primary" external storage
             * volume.
             */
            public static final Uri EXTERNAL_CONTENT_URI =
                    getContentUri("external");

            /**
             * The MIME type for this table.
             */
            public static final String CONTENT_TYPE = "vnd.android.cursor.dir/genre";

            /**
             * The MIME type for entries in this table.
             */
            public static final String ENTRY_CONTENT_TYPE = "vnd.android.cursor.item/genre";

            /**
             * The default sort order for this table
             */
            public static final String DEFAULT_SORT_ORDER = NAME;

            /**
             * Sub-directory of each genre containing all members.
             */
            public static final class Members implements AudioColumns {

                public static final Uri getContentUri(String volumeName, long genreId) {
                    return ContentUris
                            .withAppendedId(Audio.Genres.getContentUri(volumeName), genreId)
                            .buildUpon().appendPath("members").build();
                }

                /**
                 * A subdirectory of each genre containing all member audio files.
                 */
                public static final String CONTENT_DIRECTORY = "members";

                /**
                 * The default sort order for this table
                 */
                public static final String DEFAULT_SORT_ORDER = TITLE_KEY;

                /**
                 * The ID of the audio file
                 */
                @Column(Cursor.FIELD_TYPE_INTEGER)
                public static final String AUDIO_ID = "audio_id";

                /**
                 * The ID of the genre
                 */
                @Column(Cursor.FIELD_TYPE_INTEGER)
                public static final String GENRE_ID = "genre_id";
            }
        }

        /**
         * Audio playlist metadata columns.
         */
        public interface PlaylistsColumns {
            /**
             * The name of the playlist
             */
            @Column(Cursor.FIELD_TYPE_STRING)
            public static final String NAME = "name";

            /**
             * Path to the playlist file on disk.
             * <p>
             * Note that apps may not have filesystem permissions to directly
             * access this path. Instead of trying to open this path directly,
             * apps should use
             * {@link ContentResolver#openFileDescriptor(Uri, String)} to gain
             * access.
             *
             * @deprecated Apps may not have filesystem permissions to directly
             *             access this path. Instead of trying to open this path
             *             directly, apps should use
             *             {@link ContentResolver#openFileDescriptor(Uri, String)}
             *             to gain access. This value will always be
             *             {@code NULL} for apps targeting
             *             {@link android.os.Build.VERSION_CODES#Q} or higher.
             */
            @Deprecated
            @Column(Cursor.FIELD_TYPE_STRING)
            public static final String DATA = "_data";

            /**
             * The time the media item was first added.
             */
            @CurrentTimeSecondsLong
            @Column(value = Cursor.FIELD_TYPE_INTEGER, readOnly = true)
            public static final String DATE_ADDED = "date_added";

            /**
             * The time the media item was last modified.
             */
            @CurrentTimeSecondsLong
            @Column(value = Cursor.FIELD_TYPE_INTEGER, readOnly = true)
            public static final String DATE_MODIFIED = "date_modified";
        }

        /**
         * Contains playlists for audio files
         */
        public static final class Playlists implements BaseColumns,
                PlaylistsColumns {
            /**
             * Get the content:// style URI for the audio playlists table on the
             * given volume.
             *
             * @param volumeName the name of the volume to get the URI for
             * @return the URI to the audio playlists table on the given volume
             */
            public static Uri getContentUri(String volumeName) {
                return AUTHORITY_URI.buildUpon().appendPath(volumeName).appendPath("audio")
                        .appendPath("playlists").build();
            }

            /**
             * The content:// style URI for the internal storage.
             */
            public static final Uri INTERNAL_CONTENT_URI =
                    getContentUri("internal");

            /**
             * The content:// style URI for the "primary" external storage
             * volume.
             */
            public static final Uri EXTERNAL_CONTENT_URI =
                    getContentUri("external");

            /**
             * The MIME type for this table.
             */
            public static final String CONTENT_TYPE = "vnd.android.cursor.dir/playlist";

            /**
             * The MIME type for entries in this table.
             */
            public static final String ENTRY_CONTENT_TYPE = "vnd.android.cursor.item/playlist";

            /**
             * The default sort order for this table
             */
            public static final String DEFAULT_SORT_ORDER = NAME;

            /**
             * Sub-directory of each playlist containing all members.
             */
            public static final class Members implements AudioColumns {
                public static final Uri getContentUri(String volumeName, long playlistId) {
                    return ContentUris
                            .withAppendedId(Audio.Playlists.getContentUri(volumeName), playlistId)
                            .buildUpon().appendPath("members").build();
                }

                /**
                 * Convenience method to move a playlist item to a new location
                 * @param res The content resolver to use
                 * @param playlistId The numeric id of the playlist
                 * @param from The position of the item to move
                 * @param to The position to move the item to
                 * @return true on success
                 */
                public static final boolean moveItem(ContentResolver res,
                        long playlistId, int from, int to) {
                    Uri uri = MediaStore.Audio.Playlists.Members.getContentUri("external",
                            playlistId)
                            .buildUpon()
                            .appendEncodedPath(String.valueOf(from))
                            .appendQueryParameter("move", "true")
                            .build();
                    ContentValues values = new ContentValues();
                    values.put(MediaStore.Audio.Playlists.Members.PLAY_ORDER, to);
                    return res.update(uri, values, null, null) != 0;
                }

                /**
                 * The ID within the playlist.
                 */
                @Column(Cursor.FIELD_TYPE_INTEGER)
                public static final String _ID = "_id";

                /**
                 * A subdirectory of each playlist containing all member audio
                 * files.
                 */
                public static final String CONTENT_DIRECTORY = "members";

                /**
                 * The ID of the audio file
                 */
                @Column(Cursor.FIELD_TYPE_INTEGER)
                public static final String AUDIO_ID = "audio_id";

                /**
                 * The ID of the playlist
                 */
                @Column(Cursor.FIELD_TYPE_INTEGER)
                public static final String PLAYLIST_ID = "playlist_id";

                /**
                 * The order of the songs in the playlist
                 */
                @Column(Cursor.FIELD_TYPE_INTEGER)
                public static final String PLAY_ORDER = "play_order";

                /**
                 * The default sort order for this table
                 */
                public static final String DEFAULT_SORT_ORDER = PLAY_ORDER;
            }
        }

        /**
         * Audio artist metadata columns.
         */
        public interface ArtistColumns {
            /**
             * The artist who created the audio file, if any
             */
            @Column(value = Cursor.FIELD_TYPE_STRING, readOnly = true)
            public static final String ARTIST = "artist";

            /**
             * A non human readable key calculated from the ARTIST, used for
             * searching, sorting and grouping
             */
            @Column(value = Cursor.FIELD_TYPE_STRING, readOnly = true)
            public static final String ARTIST_KEY = "artist_key";

            /**
             * The number of albums in the database for this artist
             */
            @Column(value = Cursor.FIELD_TYPE_INTEGER, readOnly = true)
            public static final String NUMBER_OF_ALBUMS = "number_of_albums";

            /**
             * The number of albums in the database for this artist
             */
            @Column(value = Cursor.FIELD_TYPE_INTEGER, readOnly = true)
            public static final String NUMBER_OF_TRACKS = "number_of_tracks";
        }

        /**
         * Contains artists for audio files
         */
        public static final class Artists implements BaseColumns, ArtistColumns {
            /**
             * Get the content:// style URI for the artists table on the
             * given volume.
             *
             * @param volumeName the name of the volume to get the URI for
             * @return the URI to the audio artists table on the given volume
             */
            public static Uri getContentUri(String volumeName) {
                return AUTHORITY_URI.buildUpon().appendPath(volumeName).appendPath("audio")
                        .appendPath("artists").build();
            }

            /**
             * The content:// style URI for the internal storage.
             */
            public static final Uri INTERNAL_CONTENT_URI =
                    getContentUri("internal");

            /**
             * The content:// style URI for the "primary" external storage
             * volume.
             */
            public static final Uri EXTERNAL_CONTENT_URI =
                    getContentUri("external");

            /**
             * The MIME type for this table.
             */
            public static final String CONTENT_TYPE = "vnd.android.cursor.dir/artists";

            /**
             * The MIME type for entries in this table.
             */
            public static final String ENTRY_CONTENT_TYPE = "vnd.android.cursor.item/artist";

            /**
             * The default sort order for this table
             */
            public static final String DEFAULT_SORT_ORDER = ARTIST_KEY;

            /**
             * Sub-directory of each artist containing all albums on which
             * a song by the artist appears.
             */
            public static final class Albums implements AlbumColumns {
                public static final Uri getContentUri(String volumeName,long artistId) {
                    return ContentUris
                            .withAppendedId(Audio.Artists.getContentUri(volumeName), artistId)
                            .buildUpon().appendPath("albums").build();
                }
            }
        }

        /**
         * Audio album metadata columns.
         */
        public interface AlbumColumns {

            /**
             * The id for the album
             */
            @Column(value = Cursor.FIELD_TYPE_INTEGER, readOnly = true)
            public static final String ALBUM_ID = "album_id";

            /**
             * The album on which the audio file appears, if any
             */
            @Column(value = Cursor.FIELD_TYPE_STRING, readOnly = true)
            public static final String ALBUM = "album";

            /**
             * The artist whose songs appear on this album
             */
            @Column(value = Cursor.FIELD_TYPE_STRING, readOnly = true)
            public static final String ARTIST = "artist";

            /**
             * The number of songs on this album
             */
            @Column(value = Cursor.FIELD_TYPE_INTEGER, readOnly = true)
            public static final String NUMBER_OF_SONGS = "numsongs";

            /**
             * This column is available when getting album info via artist,
             * and indicates the number of songs on the album by the given
             * artist.
             */
            @Column(value = Cursor.FIELD_TYPE_INTEGER, readOnly = true)
            public static final String NUMBER_OF_SONGS_FOR_ARTIST = "numsongs_by_artist";

            /**
             * The year in which the earliest songs
             * on this album were released. This will often
             * be the same as {@link #LAST_YEAR}, but for compilation albums
             * they might differ.
             */
            @Column(value = Cursor.FIELD_TYPE_INTEGER, readOnly = true)
            public static final String FIRST_YEAR = "minyear";

            /**
             * The year in which the latest songs
             * on this album were released. This will often
             * be the same as {@link #FIRST_YEAR}, but for compilation albums
             * they might differ.
             */
            @Column(value = Cursor.FIELD_TYPE_INTEGER, readOnly = true)
            public static final String LAST_YEAR = "maxyear";

            /**
             * A non human readable key calculated from the ALBUM, used for
             * searching, sorting and grouping
             */
            @Column(value = Cursor.FIELD_TYPE_STRING, readOnly = true)
            public static final String ALBUM_KEY = "album_key";

            /**
             * Cached album art.
             *
             * @deprecated Apps may not have filesystem permissions to directly
             *             access this path. Instead of trying to open this path
             *             directly, apps should use
             *             {@link ContentResolver#loadThumbnail}
             *             to gain access. This value will always be
             *             {@code NULL} for apps targeting
             *             {@link android.os.Build.VERSION_CODES#Q} or higher.
             */
            @Deprecated
            @Column(Cursor.FIELD_TYPE_STRING)
            public static final String ALBUM_ART = "album_art";
        }

        /**
         * Contains artists for audio files
         */
        public static final class Albums implements BaseColumns, AlbumColumns {
            /**
             * Get the content:// style URI for the albums table on the
             * given volume.
             *
             * @param volumeName the name of the volume to get the URI for
             * @return the URI to the audio albums table on the given volume
             */
            public static Uri getContentUri(String volumeName) {
                return AUTHORITY_URI.buildUpon().appendPath(volumeName).appendPath("audio")
                        .appendPath("albums").build();
            }

            /**
             * The content:// style URI for the internal storage.
             */
            public static final Uri INTERNAL_CONTENT_URI =
                    getContentUri("internal");

            /**
             * The content:// style URI for the "primary" external storage
             * volume.
             */
            public static final Uri EXTERNAL_CONTENT_URI =
                    getContentUri("external");

            /**
             * The MIME type for this table.
             */
            public static final String CONTENT_TYPE = "vnd.android.cursor.dir/albums";

            /**
             * The MIME type for entries in this table.
             */
            public static final String ENTRY_CONTENT_TYPE = "vnd.android.cursor.item/album";

            /**
             * The default sort order for this table
             */
            public static final String DEFAULT_SORT_ORDER = ALBUM_KEY;
        }

        public static final class Radio {
            /**
             * The MIME type for entries in this table.
             */
            public static final String ENTRY_CONTENT_TYPE = "vnd.android.cursor.item/radio";

            // Not instantiable.
            private Radio() { }
        }

        /**
         * This class provides utility methods to obtain thumbnails for various
         * {@link Audio} items.
         *
         * @deprecated Callers should migrate to using
         *             {@link ContentResolver#loadThumbnail}, since it offers
         *             richer control over requested thumbnail sizes and
         *             cancellation behavior.
         * @hide
         */
        @Deprecated
        public static class Thumbnails implements BaseColumns {
            /**
             * Path to the thumbnail file on disk.
             * <p>
             * Note that apps may not have filesystem permissions to directly
             * access this path. Instead of trying to open this path directly,
             * apps should use
             * {@link ContentResolver#openFileDescriptor(Uri, String)} to gain
             * access.
             *
             * @deprecated Apps may not have filesystem permissions to directly
             *             access this path. Instead of trying to open this path
             *             directly, apps should use
             *             {@link ContentResolver#loadThumbnail}
             *             to gain access. This value will always be
             *             {@code NULL} for apps targeting
             *             {@link android.os.Build.VERSION_CODES#Q} or higher.
             */
            @Deprecated
            @Column(Cursor.FIELD_TYPE_STRING)
            public static final String DATA = "_data";

            @Column(Cursor.FIELD_TYPE_INTEGER)
            public static final String ALBUM_ID = "album_id";
        }
    }

    /**
     * Collection of all media with MIME type of {@code video/*}.
     */
    public static final class Video {

        /**
         * The default sort order for this table.
         */
        public static final String DEFAULT_SORT_ORDER = MediaColumns.DISPLAY_NAME;

        /**
         * @deprecated all queries should be performed through
         *             {@link ContentResolver} directly, which offers modern
         *             features like {@link CancellationSignal}.
         */
        @Deprecated
        public static final Cursor query(ContentResolver cr, Uri uri, String[] projection) {
            return cr.query(uri, projection, null, null, DEFAULT_SORT_ORDER);
        }

        /**
         * Video metadata columns.
         */
        public interface VideoColumns extends MediaColumns {

            /**
             * The duration of the video item.
             */
            @DurationMillisLong
            @Column(value = Cursor.FIELD_TYPE_INTEGER, readOnly = true)
            public static final String DURATION = "duration";

            /**
             * The artist who created the video file, if any
             */
            @Column(value = Cursor.FIELD_TYPE_STRING, readOnly = true)
            public static final String ARTIST = "artist";

            /**
             * The album the video file is from, if any
             */
            @Column(value = Cursor.FIELD_TYPE_STRING, readOnly = true)
            public static final String ALBUM = "album";

            /**
             * The resolution of the video file, formatted as "XxY"
             */
            @Column(value = Cursor.FIELD_TYPE_STRING, readOnly = true)
            public static final String RESOLUTION = "resolution";

            /**
             * The description of the video recording
             */
            @Column(value = Cursor.FIELD_TYPE_STRING, readOnly = true)
            public static final String DESCRIPTION = "description";

            /**
             * Whether the video should be published as public or private
             */
            @Column(Cursor.FIELD_TYPE_INTEGER)
            public static final String IS_PRIVATE = "isprivate";

            /**
             * The user-added tags associated with a video
             */
            @Column(Cursor.FIELD_TYPE_STRING)
            public static final String TAGS = "tags";

            /**
             * The YouTube category of the video
             */
            @Column(Cursor.FIELD_TYPE_STRING)
            public static final String CATEGORY = "category";

            /**
             * The language of the video
             */
            @Column(Cursor.FIELD_TYPE_STRING)
            public static final String LANGUAGE = "language";

            /**
             * The latitude where the video was captured.
             *
             * @deprecated location details are no longer indexed for privacy
             *             reasons, and this value is now always {@code null}.
             *             You can still manually obtain location metadata using
             *             {@link ExifInterface#getLatLong(float[])}.
             */
            @Deprecated
            @Column(value = Cursor.FIELD_TYPE_FLOAT, readOnly = true)
            public static final String LATITUDE = "latitude";

            /**
             * The longitude where the video was captured.
             *
             * @deprecated location details are no longer indexed for privacy
             *             reasons, and this value is now always {@code null}.
             *             You can still manually obtain location metadata using
             *             {@link ExifInterface#getLatLong(float[])}.
             */
            @Deprecated
            @Column(value = Cursor.FIELD_TYPE_FLOAT, readOnly = true)
            public static final String LONGITUDE = "longitude";

            /**
             * The time the media item was taken.
             */
            @CurrentTimeMillisLong
            @Column(value = Cursor.FIELD_TYPE_INTEGER, readOnly = true)
            public static final String DATE_TAKEN = "datetaken";

            /**
             * The mini thumb id.
             *
             * @deprecated all thumbnails should be obtained via
             *             {@link MediaStore.Images.Thumbnails#getThumbnail}, as this
             *             value is no longer supported.
             */
            @Deprecated
            @Column(Cursor.FIELD_TYPE_INTEGER)
            public static final String MINI_THUMB_MAGIC = "mini_thumb_magic";

            /**
             * The primary bucket ID of this media item. This can be useful to
             * present the user a first-level clustering of related media items.
             * This is a read-only column that is automatically computed.
             */
            @Column(value = Cursor.FIELD_TYPE_INTEGER, readOnly = true)
            public static final String BUCKET_ID = "bucket_id";

            /**
             * The primary bucket display name of this media item. This can be
             * useful to present the user a first-level clustering of related
             * media items. This is a read-only column that is automatically
             * computed.
             */
            @Column(value = Cursor.FIELD_TYPE_STRING, readOnly = true)
            public static final String BUCKET_DISPLAY_NAME = "bucket_display_name";

            /**
             * The group ID of this media item. This can be useful to present
             * the user a grouping of related media items, such a burst of
             * images, or a {@code JPG} and {@code DNG} version of the same
             * image.
             * <p>
             * This is a read-only column that is automatically computed based
             * on the first portion of the filename. For example,
             * {@code IMG1024.BURST001.JPG} and {@code IMG1024.BURST002.JPG}
             * will have the same {@link #GROUP_ID} because the first portion of
             * their filenames is identical.
             */
            @Column(value = Cursor.FIELD_TYPE_INTEGER, readOnly = true)
            public static final String GROUP_ID = "group_id";

            /**
             * The position within the video item at which playback should be
             * resumed.
             */
            @DurationMillisLong
            @Column(Cursor.FIELD_TYPE_INTEGER)
            public static final String BOOKMARK = "bookmark";

            /**
             * The standard of color aspects
             * @hide
             */
            @Column(value = Cursor.FIELD_TYPE_INTEGER, readOnly = true)
            public static final String COLOR_STANDARD = "color_standard";

            /**
             * The transfer of color aspects
             * @hide
             */
            @Column(value = Cursor.FIELD_TYPE_INTEGER, readOnly = true)
            public static final String COLOR_TRANSFER = "color_transfer";

            /**
             * The range of color aspects
             * @hide
             */
            @Column(value = Cursor.FIELD_TYPE_INTEGER, readOnly = true)
            public static final String COLOR_RANGE = "color_range";
        }

        public static final class Media implements VideoColumns {
            /**
             * Get the content:// style URI for the video media table on the
             * given volume.
             *
             * @param volumeName the name of the volume to get the URI for
             * @return the URI to the video media table on the given volume
             */
            public static Uri getContentUri(String volumeName) {
                return AUTHORITY_URI.buildUpon().appendPath(volumeName).appendPath("video")
                        .appendPath("media").build();
<<<<<<< HEAD
=======
            }

            /** @hide */
            public static @NonNull Uri getContentUri(@NonNull String volumeName, long id) {
                return ContentUris.withAppendedId(getContentUri(volumeName), id);
>>>>>>> 825827da
            }

            /**
             * The content:// style URI for the internal storage.
             */
            public static final Uri INTERNAL_CONTENT_URI =
                    getContentUri("internal");

            /**
             * The content:// style URI for the "primary" external storage
             * volume.
             */
            public static final Uri EXTERNAL_CONTENT_URI =
                    getContentUri("external");

            /**
             * The MIME type for this table.
             */
            public static final String CONTENT_TYPE = "vnd.android.cursor.dir/video";

            /**
             * The default sort order for this table
             */
            public static final String DEFAULT_SORT_ORDER = TITLE;
        }

        /**
         * This class provides utility methods to obtain thumbnails for various
         * {@link Video} items.
         *
         * @deprecated Callers should migrate to using
         *             {@link ContentResolver#loadThumbnail}, since it offers
         *             richer control over requested thumbnail sizes and
         *             cancellation behavior.
         */
        @Deprecated
        public static class Thumbnails implements BaseColumns {
            /**
             * Cancel any outstanding {@link #getThumbnail} requests, causing
             * them to return by throwing a {@link OperationCanceledException}.
             * <p>
             * This method has no effect on
             * {@link ContentResolver#loadThumbnail} calls, since they provide
             * their own {@link CancellationSignal}.
             *
             * @deprecated Callers should migrate to using
             *             {@link ContentResolver#loadThumbnail}, since it
             *             offers richer control over requested thumbnail sizes
             *             and cancellation behavior.
             */
            @Deprecated
            public static void cancelThumbnailRequest(ContentResolver cr, long origId) {
                final Uri uri = ContentUris.withAppendedId(
                        Video.Media.EXTERNAL_CONTENT_URI, origId);
                InternalThumbnails.cancelThumbnail(cr, uri);
            }

            /**
             * Return thumbnail representing a specific video item. If a
             * thumbnail doesn't exist, this method will block until it's
             * generated. Callers are responsible for their own in-memory
             * caching of returned values.
             *
             * @param videoId the video item to obtain a thumbnail for.
             * @param kind optimal thumbnail size desired.
             * @return decoded thumbnail, or {@code null} if problem was
             *         encountered.
             * @deprecated Callers should migrate to using
             *             {@link ContentResolver#loadThumbnail}, since it
             *             offers richer control over requested thumbnail sizes
             *             and cancellation behavior.
             */
            @Deprecated
            public static Bitmap getThumbnail(ContentResolver cr, long videoId, int kind,
                    BitmapFactory.Options options) {
                final Uri uri = ContentUris.withAppendedId(
                        Video.Media.EXTERNAL_CONTENT_URI, videoId);
                return InternalThumbnails.getThumbnail(cr, uri, kind, options);
            }

            /**
             * Cancel any outstanding {@link #getThumbnail} requests, causing
             * them to return by throwing a {@link OperationCanceledException}.
             * <p>
             * This method has no effect on
             * {@link ContentResolver#loadThumbnail} calls, since they provide
             * their own {@link CancellationSignal}.
             *
             * @deprecated Callers should migrate to using
             *             {@link ContentResolver#loadThumbnail}, since it
             *             offers richer control over requested thumbnail sizes
             *             and cancellation behavior.
             */
            @Deprecated
            public static void cancelThumbnailRequest(ContentResolver cr, long videoId,
                    long groupId) {
                cancelThumbnailRequest(cr, videoId);
            }

            /**
             * Return thumbnail representing a specific video item. If a
             * thumbnail doesn't exist, this method will block until it's
             * generated. Callers are responsible for their own in-memory
             * caching of returned values.
             *
             * @param videoId the video item to obtain a thumbnail for.
             * @param kind optimal thumbnail size desired.
             * @return decoded thumbnail, or {@code null} if problem was
             *         encountered.
             * @deprecated Callers should migrate to using
             *             {@link ContentResolver#loadThumbnail}, since it
             *             offers richer control over requested thumbnail sizes
             *             and cancellation behavior.
             */
            @Deprecated
            public static Bitmap getThumbnail(ContentResolver cr, long videoId, long groupId,
                    int kind, BitmapFactory.Options options) {
                return getThumbnail(cr, videoId, kind, options);
            }

            /**
             * Get the content:// style URI for the image media table on the
             * given volume.
             *
             * @param volumeName the name of the volume to get the URI for
             * @return the URI to the image media table on the given volume
             */
            public static Uri getContentUri(String volumeName) {
                return AUTHORITY_URI.buildUpon().appendPath(volumeName).appendPath("video")
                        .appendPath("thumbnails").build();
            }

            /**
             * The content:// style URI for the internal storage.
             */
            public static final Uri INTERNAL_CONTENT_URI =
                    getContentUri("internal");

            /**
             * The content:// style URI for the "primary" external storage
             * volume.
             */
            public static final Uri EXTERNAL_CONTENT_URI =
                    getContentUri("external");

            /**
             * The default sort order for this table
             */
            public static final String DEFAULT_SORT_ORDER = "video_id ASC";

            /**
             * Path to the thumbnail file on disk.
             *
             * @deprecated Apps may not have filesystem permissions to directly
             *             access this path. Instead of trying to open this path
             *             directly, apps should use
             *             {@link ContentResolver#openFileDescriptor(Uri, String)}
             *             to gain access. This value will always be
             *             {@code NULL} for apps targeting
             *             {@link android.os.Build.VERSION_CODES#Q} or higher.
             */
            @Deprecated
            @Column(Cursor.FIELD_TYPE_STRING)
            public static final String DATA = "_data";

            /**
             * The original image for the thumbnal
             */
            @Column(Cursor.FIELD_TYPE_INTEGER)
            public static final String VIDEO_ID = "video_id";

            /**
             * The kind of the thumbnail
             */
            @Column(Cursor.FIELD_TYPE_INTEGER)
            public static final String KIND = "kind";

            public static final int MINI_KIND = ThumbnailConstants.MINI_KIND;
            public static final int FULL_SCREEN_KIND = ThumbnailConstants.FULL_SCREEN_KIND;
            public static final int MICRO_KIND = ThumbnailConstants.MICRO_KIND;

            /**
             * The width of the thumbnal
             */
            @Column(value = Cursor.FIELD_TYPE_INTEGER, readOnly = true)
            public static final String WIDTH = "width";

            /**
             * The height of the thumbnail
             */
            @Column(value = Cursor.FIELD_TYPE_INTEGER, readOnly = true)
            public static final String HEIGHT = "height";
        }
    }

    /**
     * Return list of all volume names currently available. This includes a
     * unique name for each shared storage device that is currently mounted.
     * <p>
     * Each name can be passed to APIs like
     * {@link MediaStore.Images.Media#getContentUri(String)} to query media at
     * that location.
     */
    public static @NonNull Set<String> getAllVolumeNames(@NonNull Context context) {
        final StorageManager sm = context.getSystemService(StorageManager.class);
        final Set<String> volumeNames = new ArraySet<>();
        volumeNames.add(VOLUME_INTERNAL);
        for (VolumeInfo vi : sm.getVolumes()) {
            if (vi.isVisibleForUser(UserHandle.myUserId()) && vi.isMountedReadable()) {
                if (vi.isPrimary()) {
                    volumeNames.add(VOLUME_EXTERNAL);
                } else {
                    volumeNames.add(vi.getNormalizedFsUuid());
                }
            }
        }
        return volumeNames;
    }

    /**
     * Return the volume name that the given {@link Uri} references.
     */
    public static @NonNull String getVolumeName(@NonNull Uri uri) {
        final List<String> segments = uri.getPathSegments();
        if (uri.getAuthority().equals(AUTHORITY) && segments != null && segments.size() > 0) {
            return segments.get(0);
        } else {
            throw new IllegalArgumentException("Missing volume name: " + uri);
        }
    }

    /** {@hide} */
    public static @NonNull String checkArgumentVolumeName(@NonNull String volumeName) {
        if (TextUtils.isEmpty(volumeName)) {
            throw new IllegalArgumentException();
        }

        if (VOLUME_INTERNAL.equals(volumeName)) {
            return volumeName;
        } else if (VOLUME_EXTERNAL.equals(volumeName)) {
            return volumeName;
        }

        // When not one of the well-known values above, it must be a hex UUID
        for (int i = 0; i < volumeName.length(); i++) {
            final char c = volumeName.charAt(i);
            if (('a' <= c && c <= 'f') || ('0' <= c && c <= '9') || (c == '-')) {
                continue;
            } else {
                throw new IllegalArgumentException("Invalid volume name: " + volumeName);
            }
        }
        return volumeName;
    }

    /**
     * Return path where the given volume is mounted. Not valid for
     * {@link #VOLUME_INTERNAL}.
     *
     * @hide
     */
    @TestApi
    public static @NonNull File getVolumePath(@NonNull String volumeName)
            throws FileNotFoundException {
        if (TextUtils.isEmpty(volumeName)) {
            throw new IllegalArgumentException();
        }

        if (VOLUME_EXTERNAL.equals(volumeName)) {
            return Environment.getExternalStorageDirectory();
        }

        final StorageManager sm = AppGlobals.getInitialApplication()
                .getSystemService(StorageManager.class);
        for (VolumeInfo vi : sm.getVolumes()) {
            if (Objects.equals(vi.getNormalizedFsUuid(), volumeName)) {
                final File path = vi.getPathForUser(UserHandle.myUserId());
                if (path != null) {
                    return path;
                } else {
                    throw new FileNotFoundException("Failed to find path for " + vi);
                }
            }
        }
        throw new FileNotFoundException("Failed to find path for " + volumeName);
    }

    /**
     * Return paths that should be scanned for the given volume.
     *
     * @hide
     */
    @TestApi
    public static @NonNull Collection<File> getVolumeScanPaths(@NonNull String volumeName)
            throws FileNotFoundException {
        if (TextUtils.isEmpty(volumeName)) {
            throw new IllegalArgumentException();
        }

        final ArrayList<File> res = new ArrayList<>();
        if (VOLUME_INTERNAL.equals(volumeName)) {
            addCanoncialFile(res, new File(Environment.getRootDirectory(), "media"));
            addCanoncialFile(res, new File(Environment.getOemDirectory(), "media"));
            addCanoncialFile(res, new File(Environment.getProductDirectory(), "media"));
        } else {
            addCanoncialFile(res, getVolumePath(volumeName));
            final UserManager um = AppGlobals.getInitialApplication()
                    .getSystemService(UserManager.class);
            if (VOLUME_EXTERNAL.equals(volumeName) && um.isDemoUser()) {
                addCanoncialFile(res, Environment.getDataPreloadsMediaDirectory());
            }
        }
        return res;
    }

    private static void addCanoncialFile(List<File> list, File file) {
        try {
            list.add(file.getCanonicalFile());
        } catch (IOException e) {
            Log.w(TAG, "Failed to resolve " + file + ": " + e);
            list.add(file);
        }
    }

    /**
     * Uri for querying the state of the media scanner.
     */
    public static Uri getMediaScannerUri() {
        return AUTHORITY_URI.buildUpon().appendPath("none").appendPath("media_scanner").build();
    }

    /**
     * Name of current volume being scanned by the media scanner.
     */
    public static final String MEDIA_SCANNER_VOLUME = "volume";

    /**
     * Name of the file signaling the media scanner to ignore media in the containing directory
     * and its subdirectories. Developers should use this to avoid application graphics showing
     * up in the Gallery and likewise prevent application sounds and music from showing up in
     * the Music app.
     */
    public static final String MEDIA_IGNORE_FILENAME = ".nomedia";

    /**
     * Return an opaque version string describing the {@link MediaStore} state.
     * <p>
     * Applications that import data from {@link MediaStore} into their own
     * caches can use this to detect that {@link MediaStore} has undergone
     * substantial changes, and that data should be rescanned.
     * <p>
     * No other assumptions should be made about the meaning of the version.
     * <p>
     * This method returns the version for {@link MediaStore#VOLUME_EXTERNAL};
     * to obtain a version for a different volume, use
     * {@link #getVersion(Context, String)}.
<<<<<<< HEAD
     */
    public static @NonNull String getVersion(@NonNull Context context) {
        return getVersion(context, VOLUME_EXTERNAL);
    }

    /**
     * Return an opaque version string describing the {@link MediaStore} state.
     * <p>
     * Applications that import data from {@link MediaStore} into their own
     * caches can use this to detect that {@link MediaStore} has undergone
     * substantial changes, and that data should be rescanned.
     * <p>
     * No other assumptions should be made about the meaning of the version.
     */
    public static @NonNull String getVersion(@NonNull Context context, @NonNull String volumeName) {
        final ContentResolver resolver = context.getContentResolver();
        try (ContentProviderClient client = resolver.acquireContentProviderClient(AUTHORITY)) {
            final Bundle in = new Bundle();
            in.putString(Intent.EXTRA_TEXT, volumeName);
            final Bundle out = client.call(GET_VERSION_CALL, null, in);
            return out.getString(Intent.EXTRA_TEXT);
        } catch (RemoteException e) {
            throw e.rethrowAsRuntimeException();
        }
    }

    /**
     * Return a {@link DocumentsProvider} Uri that is an equivalent to the given
     * {@link MediaStore} Uri.
     * <p>
     * This allows apps with Storage Access Framework permissions to convert
     * between {@link MediaStore} and {@link DocumentsProvider} Uris that refer
     * to the same underlying item. Note that this method doesn't grant any new
     * permissions; callers must already hold permissions obtained with
     * {@link Intent#ACTION_OPEN_DOCUMENT} or related APIs.
     *
     * @param mediaUri The {@link MediaStore} Uri to convert.
     * @return An equivalent {@link DocumentsProvider} Uri. Returns {@code null}
     *         if no equivalent was found.
     * @see #getMediaUri(Context, Uri)
     */
    public static @Nullable Uri getDocumentUri(@NonNull Context context, @NonNull Uri mediaUri) {
        final ContentResolver resolver = context.getContentResolver();
        final List<UriPermission> uriPermissions = resolver.getPersistedUriPermissions();

=======
     */
    public static @NonNull String getVersion(@NonNull Context context) {
        return getVersion(context, VOLUME_EXTERNAL);
    }

    /**
     * Return an opaque version string describing the {@link MediaStore} state.
     * <p>
     * Applications that import data from {@link MediaStore} into their own
     * caches can use this to detect that {@link MediaStore} has undergone
     * substantial changes, and that data should be rescanned.
     * <p>
     * No other assumptions should be made about the meaning of the version.
     *
     * @param volumeName specific volume to obtain an opaque version string for.
     *            Must be one of the values returned from
     *            {@link #getAllVolumeNames(Context)}.
     */
    public static @NonNull String getVersion(@NonNull Context context, @NonNull String volumeName) {
        final ContentResolver resolver = context.getContentResolver();
        try (ContentProviderClient client = resolver.acquireContentProviderClient(AUTHORITY)) {
            final Bundle in = new Bundle();
            in.putString(Intent.EXTRA_TEXT, volumeName);
            final Bundle out = client.call(GET_VERSION_CALL, null, in);
            return out.getString(Intent.EXTRA_TEXT);
        } catch (RemoteException e) {
            throw e.rethrowAsRuntimeException();
        }
    }

    /**
     * Return a {@link DocumentsProvider} Uri that is an equivalent to the given
     * {@link MediaStore} Uri.
     * <p>
     * This allows apps with Storage Access Framework permissions to convert
     * between {@link MediaStore} and {@link DocumentsProvider} Uris that refer
     * to the same underlying item. Note that this method doesn't grant any new
     * permissions; callers must already hold permissions obtained with
     * {@link Intent#ACTION_OPEN_DOCUMENT} or related APIs.
     *
     * @param mediaUri The {@link MediaStore} Uri to convert.
     * @return An equivalent {@link DocumentsProvider} Uri. Returns {@code null}
     *         if no equivalent was found.
     * @see #getMediaUri(Context, Uri)
     */
    public static @Nullable Uri getDocumentUri(@NonNull Context context, @NonNull Uri mediaUri) {
        final ContentResolver resolver = context.getContentResolver();
        final List<UriPermission> uriPermissions = resolver.getPersistedUriPermissions();

>>>>>>> 825827da
        try (ContentProviderClient client = resolver.acquireContentProviderClient(AUTHORITY)) {
            final Bundle in = new Bundle();
            in.putParcelable(DocumentsContract.EXTRA_URI, mediaUri);
            in.putParcelableList(DocumentsContract.EXTRA_URI_PERMISSIONS, uriPermissions);
            final Bundle out = client.call(GET_DOCUMENT_URI_CALL, null, in);
            return out.getParcelable(DocumentsContract.EXTRA_URI);
        } catch (RemoteException e) {
            throw e.rethrowAsRuntimeException();
        }
    }

    /**
     * Return a {@link MediaStore} Uri that is an equivalent to the given
     * {@link DocumentsProvider} Uri.
     * <p>
     * This allows apps with Storage Access Framework permissions to convert
     * between {@link MediaStore} and {@link DocumentsProvider} Uris that refer
     * to the same underlying item. Note that this method doesn't grant any new
     * permissions; callers must already hold permissions obtained with
     * {@link Intent#ACTION_OPEN_DOCUMENT} or related APIs.
     *
     * @param documentUri The {@link DocumentsProvider} Uri to convert.
     * @return An equivalent {@link MediaStore} Uri. Returns {@code null} if no
     *         equivalent was found.
     * @see #getDocumentUri(Context, Uri)
     */
    public static @Nullable Uri getMediaUri(@NonNull Context context, @NonNull Uri documentUri) {
        final ContentResolver resolver = context.getContentResolver();
        final List<UriPermission> uriPermissions = resolver.getPersistedUriPermissions();

        try (ContentProviderClient client = resolver.acquireContentProviderClient(AUTHORITY)) {
            final Bundle in = new Bundle();
            in.putParcelable(DocumentsContract.EXTRA_URI, documentUri);
            in.putParcelableList(DocumentsContract.EXTRA_URI_PERMISSIONS, uriPermissions);
            final Bundle out = client.call(GET_MEDIA_URI_CALL, null, in);
            return out.getParcelable(DocumentsContract.EXTRA_URI);
        } catch (RemoteException e) {
            throw e.rethrowAsRuntimeException();
        }
    }

    /**
     * Calculate size of media contributed by given package under the calling
     * user. The meaning of "contributed" means it won't automatically be
     * deleted when the app is uninstalled.
     *
     * @hide
     */
    @TestApi
    @RequiresPermission(android.Manifest.permission.CLEAR_APP_USER_DATA)
    public static @BytesLong long getContributedMediaSize(Context context, String packageName,
            UserHandle user) throws IOException {
        final UserManager um = context.getSystemService(UserManager.class);
        if (um.isUserUnlocked(user) && um.isUserRunning(user)) {
            try {
                final ContentResolver resolver = context
                        .createPackageContextAsUser(packageName, 0, user).getContentResolver();
                final Bundle in = new Bundle();
                in.putString(Intent.EXTRA_PACKAGE_NAME, packageName);
                final Bundle out = resolver.call(AUTHORITY, GET_CONTRIBUTED_MEDIA_CALL, null, in);
                return out.getLong(Intent.EXTRA_INDEX);
            } catch (Exception e) {
                throw new IOException(e);
            }
        } else {
            throw new IOException("User " + user + " must be unlocked and running");
        }
    }

    /**
     * Delete all media contributed by given package under the calling user. The
     * meaning of "contributed" means it won't automatically be deleted when the
     * app is uninstalled.
     *
     * @hide
     */
    @TestApi
    @RequiresPermission(android.Manifest.permission.CLEAR_APP_USER_DATA)
    public static void deleteContributedMedia(Context context, String packageName,
            UserHandle user) throws IOException {
        final UserManager um = context.getSystemService(UserManager.class);
        if (um.isUserUnlocked(user) && um.isUserRunning(user)) {
            try {
                final ContentResolver resolver = context
                        .createPackageContextAsUser(packageName, 0, user).getContentResolver();
                final Bundle in = new Bundle();
                in.putString(Intent.EXTRA_PACKAGE_NAME, packageName);
                resolver.call(AUTHORITY, DELETE_CONTRIBUTED_MEDIA_CALL, null, in);
            } catch (Exception e) {
                throw new IOException(e);
            }
        } else {
            throw new IOException("User " + user + " must be unlocked and running");
        }
    }
}<|MERGE_RESOLUTION|>--- conflicted
+++ resolved
@@ -98,11 +98,7 @@
     /** The authority for the media provider */
     public static final String AUTHORITY = "media";
     /** A content:// style uri to the authority for the media provider */
-<<<<<<< HEAD
-    public static final Uri AUTHORITY_URI = Uri.parse("content://" + AUTHORITY);
-=======
     public static final @NonNull Uri AUTHORITY_URI = Uri.parse("content://" + AUTHORITY);
->>>>>>> 825827da
 
     /**
      * Volume name used for content on "internal" storage of device. This
@@ -535,7 +531,6 @@
      *
      * @see MediaColumns#IS_PENDING
      * @see MediaStore#setIncludePending(Uri)
-<<<<<<< HEAD
      */
     public static @NonNull Uri setIncludePending(@NonNull Uri uri) {
         return setIncludePending(uri.buildUpon()).build();
@@ -874,355 +869,11 @@
     }
 
     /**
-=======
-     */
-    public static @NonNull Uri setIncludePending(@NonNull Uri uri) {
-        return setIncludePending(uri.buildUpon()).build();
-    }
-
-    /** @hide */
-    public static @NonNull Uri.Builder setIncludePending(@NonNull Uri.Builder uriBuilder) {
-        return uriBuilder.appendQueryParameter(PARAM_INCLUDE_PENDING, "1");
-    }
-
-    /**
-     * Update the given {@link Uri} to also include any trashed media items from
-     * calls such as
-     * {@link ContentResolver#query(Uri, String[], Bundle, CancellationSignal)}.
-     * By default no trashed items are returned.
-     *
-     * @see MediaColumns#IS_TRASHED
-     * @see MediaStore#setIncludeTrashed(Uri)
-     * @see MediaStore#trash(Context, Uri)
-     * @see MediaStore#untrash(Context, Uri)
-     * @removed
-     */
-    @Deprecated
-    public static @NonNull Uri setIncludeTrashed(@NonNull Uri uri) {
-        return uri.buildUpon().appendQueryParameter(PARAM_INCLUDE_TRASHED, "1").build();
-    }
-
-    /**
-     * Update the given {@link Uri} to indicate that the caller requires the
-     * original file contents when calling
-     * {@link ContentResolver#openFileDescriptor(Uri, String)}.
-     * <p>
-     * This can be useful when the caller wants to ensure they're backing up the
-     * exact bytes of the underlying media, without any Exif redaction being
-     * performed.
-     * <p>
-     * If the original file contents cannot be provided, a
-     * {@link UnsupportedOperationException} will be thrown when the returned
-     * {@link Uri} is used, such as when the caller doesn't hold
-     * {@link android.Manifest.permission#ACCESS_MEDIA_LOCATION}.
-     */
-    public static @NonNull Uri setRequireOriginal(@NonNull Uri uri) {
-        return uri.buildUpon().appendQueryParameter(PARAM_REQUIRE_ORIGINAL, "1").build();
-    }
-
-    /**
-     * Create a new pending media item using the given parameters. Pending items
-     * are expected to have a short lifetime, and owners should either
-     * {@link PendingSession#publish()} or {@link PendingSession#abandon()} a
-     * pending item within a few hours after first creating it.
-     *
-     * @return token which can be passed to {@link #openPending(Context, Uri)}
-     *         to work with this pending item.
-     * @see MediaColumns#IS_PENDING
-     * @see MediaStore#setIncludePending(Uri)
-     * @see MediaStore#createPending(Context, PendingParams)
-     * @removed
-     */
-    @Deprecated
-    public static @NonNull Uri createPending(@NonNull Context context,
-            @NonNull PendingParams params) {
-        return context.getContentResolver().insert(params.insertUri, params.insertValues);
-    }
-
-    /**
-     * Open a pending media item to make progress on it. You can open a pending
-     * item multiple times before finally calling either
-     * {@link PendingSession#publish()} or {@link PendingSession#abandon()}.
-     *
-     * @param uri token which was previously returned from
-     *            {@link #createPending(Context, PendingParams)}.
-     * @removed
-     */
-    @Deprecated
-    public static @NonNull PendingSession openPending(@NonNull Context context, @NonNull Uri uri) {
-        return new PendingSession(context, uri);
-    }
-
-    /**
-     * Parameters that describe a pending media item.
-     *
-     * @removed
-     */
-    @Deprecated
-    public static class PendingParams {
-        /** {@hide} */
-        public final Uri insertUri;
-        /** {@hide} */
-        public final ContentValues insertValues;
-
-        /**
-         * Create parameters that describe a pending media item.
-         *
-         * @param insertUri the {@code content://} Uri where this pending item
-         *            should be inserted when finally published. For example, to
-         *            publish an image, use
-         *            {@link MediaStore.Images.Media#getContentUri(String)}.
-         */
-        public PendingParams(@NonNull Uri insertUri, @NonNull String displayName,
-                @NonNull String mimeType) {
-            this.insertUri = Objects.requireNonNull(insertUri);
-            final long now = System.currentTimeMillis() / 1000;
-            this.insertValues = new ContentValues();
-            this.insertValues.put(MediaColumns.DISPLAY_NAME, Objects.requireNonNull(displayName));
-            this.insertValues.put(MediaColumns.MIME_TYPE, Objects.requireNonNull(mimeType));
-            this.insertValues.put(MediaColumns.DATE_ADDED, now);
-            this.insertValues.put(MediaColumns.DATE_MODIFIED, now);
-            this.insertValues.put(MediaColumns.IS_PENDING, 1);
-            this.insertValues.put(MediaColumns.DATE_EXPIRES,
-                    (System.currentTimeMillis() + DateUtils.DAY_IN_MILLIS) / 1000);
-        }
-
-        /**
-         * Optionally set the primary directory under which this pending item
-         * should be persisted. Only specific well-defined directories from
-         * {@link Environment} are allowed based on the media type being
-         * inserted.
-         * <p>
-         * For example, when creating pending {@link MediaStore.Images.Media}
-         * items, only {@link Environment#DIRECTORY_PICTURES} or
-         * {@link Environment#DIRECTORY_DCIM} are allowed.
-         * <p>
-         * You may leave this value undefined to store the media in a default
-         * location. For example, when this value is left undefined, pending
-         * {@link MediaStore.Audio.Media} items are stored under
-         * {@link Environment#DIRECTORY_MUSIC}.
-         *
-         * @see MediaColumns#PRIMARY_DIRECTORY
-         */
-        public void setPrimaryDirectory(@Nullable String primaryDirectory) {
-            if (primaryDirectory == null) {
-                this.insertValues.remove(MediaColumns.PRIMARY_DIRECTORY);
-            } else {
-                this.insertValues.put(MediaColumns.PRIMARY_DIRECTORY, primaryDirectory);
-            }
-        }
-
-        /**
-         * Optionally set the secondary directory under which this pending item
-         * should be persisted. Any valid directory name is allowed.
-         * <p>
-         * You may leave this value undefined to store the media as a direct
-         * descendant of the {@link #setPrimaryDirectory(String)} location.
-         *
-         * @see MediaColumns#SECONDARY_DIRECTORY
-         */
-        public void setSecondaryDirectory(@Nullable String secondaryDirectory) {
-            if (secondaryDirectory == null) {
-                this.insertValues.remove(MediaColumns.SECONDARY_DIRECTORY);
-            } else {
-                this.insertValues.put(MediaColumns.SECONDARY_DIRECTORY, secondaryDirectory);
-            }
-        }
-
-        /**
-         * Optionally set the Uri from where the file has been downloaded. This is used
-         * for files being added to {@link Downloads} table.
-         *
-         * @see DownloadColumns#DOWNLOAD_URI
-         */
-        public void setDownloadUri(@Nullable Uri downloadUri) {
-            if (downloadUri == null) {
-                this.insertValues.remove(DownloadColumns.DOWNLOAD_URI);
-            } else {
-                this.insertValues.put(DownloadColumns.DOWNLOAD_URI, downloadUri.toString());
-            }
-        }
-
-        /**
-         * Optionally set the Uri indicating HTTP referer of the file. This is used for
-         * files being added to {@link Downloads} table.
-         *
-         * @see DownloadColumns#REFERER_URI
-         */
-        public void setRefererUri(@Nullable Uri refererUri) {
-            if (refererUri == null) {
-                this.insertValues.remove(DownloadColumns.REFERER_URI);
-            } else {
-                this.insertValues.put(DownloadColumns.REFERER_URI, refererUri.toString());
-            }
-        }
-    }
-
-    /**
-     * Session actively working on a pending media item. Pending items are
-     * expected to have a short lifetime, and owners should either
-     * {@link PendingSession#publish()} or {@link PendingSession#abandon()} a
-     * pending item within a few hours after first creating it.
-     *
-     * @removed
-     */
-    @Deprecated
-    public static class PendingSession implements AutoCloseable {
-        /** {@hide} */
-        private final Context mContext;
-        /** {@hide} */
-        private final Uri mUri;
-
-        /** {@hide} */
-        public PendingSession(Context context, Uri uri) {
-            mContext = Objects.requireNonNull(context);
-            mUri = Objects.requireNonNull(uri);
-        }
-
-        /**
-         * Open the underlying file representing this media item. When a media
-         * item is successfully completed, you should
-         * {@link ParcelFileDescriptor#close()} and then {@link #publish()} it.
-         *
-         * @see #notifyProgress(int)
-         */
-        public @NonNull ParcelFileDescriptor open() throws FileNotFoundException {
-            return mContext.getContentResolver().openFileDescriptor(mUri, "rw");
-        }
-
-        /**
-         * Open the underlying file representing this media item. When a media
-         * item is successfully completed, you should
-         * {@link OutputStream#close()} and then {@link #publish()} it.
-         *
-         * @see #notifyProgress(int)
-         */
-        public @NonNull OutputStream openOutputStream() throws FileNotFoundException {
-            return mContext.getContentResolver().openOutputStream(mUri);
-        }
-
-        /**
-         * Notify of current progress on this pending media item. Gallery
-         * applications may choose to surface progress information of this
-         * pending item.
-         *
-         * @param progress a percentage between 0 and 100.
-         */
-        public void notifyProgress(@IntRange(from = 0, to = 100) int progress) {
-            final Uri withProgress = mUri.buildUpon()
-                    .appendQueryParameter(PARAM_PROGRESS, Integer.toString(progress)).build();
-            mContext.getContentResolver().notifyChange(withProgress, null, 0);
-        }
-
-        /**
-         * When this media item is successfully completed, call this method to
-         * publish and make the final item visible to the user.
-         *
-         * @return the final {@code content://} Uri representing the newly
-         *         published media.
-         */
-        public @NonNull Uri publish() {
-            final ContentValues values = new ContentValues();
-            values.put(MediaColumns.IS_PENDING, 0);
-            values.putNull(MediaColumns.DATE_EXPIRES);
-            mContext.getContentResolver().update(mUri, values, null, null);
-            return mUri;
-        }
-
-        /**
-         * When this media item has failed to be completed, call this method to
-         * destroy the pending item record and any data related to it.
-         */
-        public void abandon() {
-            mContext.getContentResolver().delete(mUri, null, null);
-        }
-
-        @Override
-        public void close() {
-            // No resources to close, but at least we can inform people that no
-            // progress is being actively made.
-            notifyProgress(-1);
-        }
-    }
-
-    /**
-     * Mark the given item as being "trashed", meaning it should be deleted at
-     * some point in the future. This is a more gentle operation than simply
-     * calling {@link ContentResolver#delete(Uri, String, String[])}, which
-     * would take effect immediately.
-     * <p>
-     * This method preserves trashed items for at least 48 hours before erasing
-     * them, giving the user a chance to untrash the item.
-     *
-     * @see MediaColumns#IS_TRASHED
-     * @see MediaStore#setIncludeTrashed(Uri)
-     * @see MediaStore#trash(Context, Uri)
-     * @see MediaStore#untrash(Context, Uri)
-     * @removed
-     */
-    @Deprecated
-    public static void trash(@NonNull Context context, @NonNull Uri uri) {
-        trash(context, uri, 48 * DateUtils.HOUR_IN_MILLIS);
-    }
-
-    /**
-     * Mark the given item as being "trashed", meaning it should be deleted at
-     * some point in the future. This is a more gentle operation than simply
-     * calling {@link ContentResolver#delete(Uri, String, String[])}, which
-     * would take effect immediately.
-     * <p>
-     * This method preserves trashed items for at least the given timeout before
-     * erasing them, giving the user a chance to untrash the item.
-     *
-     * @see MediaColumns#IS_TRASHED
-     * @see MediaStore#setIncludeTrashed(Uri)
-     * @see MediaStore#trash(Context, Uri)
-     * @see MediaStore#untrash(Context, Uri)
-     * @removed
-     */
-    @Deprecated
-    public static void trash(@NonNull Context context, @NonNull Uri uri,
-            @DurationMillisLong long timeoutMillis) {
-        if (timeoutMillis < 0) {
-            throw new IllegalArgumentException();
-        }
-
-        final ContentValues values = new ContentValues();
-        values.put(MediaColumns.IS_TRASHED, 1);
-        values.put(MediaColumns.DATE_EXPIRES,
-                (System.currentTimeMillis() + timeoutMillis) / 1000);
-        context.getContentResolver().update(uri, values, null, null);
-    }
-
-    /**
-     * Mark the given item as being "untrashed", meaning it should no longer be
-     * deleted as previously requested through {@link #trash(Context, Uri)}.
-     *
-     * @see MediaColumns#IS_TRASHED
-     * @see MediaStore#setIncludeTrashed(Uri)
-     * @see MediaStore#trash(Context, Uri)
-     * @see MediaStore#untrash(Context, Uri)
-     * @removed
-     */
-    @Deprecated
-    public static void untrash(@NonNull Context context, @NonNull Uri uri) {
-        final ContentValues values = new ContentValues();
-        values.put(MediaColumns.IS_TRASHED, 0);
-        values.putNull(MediaColumns.DATE_EXPIRES);
-        context.getContentResolver().update(uri, values, null, null);
-    }
-
-    /**
->>>>>>> 825827da
      * Common media metadata columns.
      */
     public interface MediaColumns extends BaseColumns {
         /**
-<<<<<<< HEAD
-         * Path to the media item on disk.
-=======
          * Absolute filesystem path to the media item on disk.
->>>>>>> 825827da
          * <p>
          * Note that apps may not have filesystem permissions to directly access
          * this path. Instead of trying to open this path directly, apps should
@@ -1255,7 +906,6 @@
          * hash is calculated.
          *
          * @removed
-<<<<<<< HEAD
          */
         @Deprecated
         @Column(value = Cursor.FIELD_TYPE_BLOB, readOnly = true)
@@ -1264,29 +914,16 @@
         /**
          * The size of the media item.
          */
-=======
-         */
-        @Deprecated
-        @Column(value = Cursor.FIELD_TYPE_BLOB, readOnly = true)
-        public static final String HASH = "_hash";
-
-        /**
-         * The size of the media item.
-         */
->>>>>>> 825827da
         @BytesLong
         @Column(value = Cursor.FIELD_TYPE_INTEGER, readOnly = true)
         public static final String SIZE = "_size";
 
         /**
          * The display name of the media item.
-<<<<<<< HEAD
-=======
          * <p>
          * For example, an item stored at
          * {@code /storage/0000-0000/DCIM/Vacation/IMG1024.JPG} would have a
          * display name of {@code IMG1024.JPG}.
->>>>>>> 825827da
          */
         @Column(Cursor.FIELD_TYPE_STRING)
         public static final String DISPLAY_NAME = "_display_name";
@@ -1352,12 +989,8 @@
 
         /**
          * Flag indicating if a media item is pending, and still being inserted
-<<<<<<< HEAD
-         * by its owner.
-=======
          * by its owner. While this flag is set, only the owner of the item can
          * open the underlying file; requests from other apps will be rejected.
->>>>>>> 825827da
          *
          * @see MediaStore#setIncludePending(Uri)
          */
@@ -1380,7 +1013,6 @@
         /**
          * The time the media item should be considered expired. Typically only
          * meaningful in the context of {@link #IS_PENDING}.
-<<<<<<< HEAD
          */
         @CurrentTimeSecondsLong
         @Column(Cursor.FIELD_TYPE_INTEGER)
@@ -1389,16 +1021,6 @@
         /**
          * The width of the media item, in pixels.
          */
-=======
-         */
-        @CurrentTimeSecondsLong
-        @Column(Cursor.FIELD_TYPE_INTEGER)
-        public static final String DATE_EXPIRES = "date_expires";
-
-        /**
-         * The width of the media item, in pixels.
-         */
->>>>>>> 825827da
         @Column(value = Cursor.FIELD_TYPE_INTEGER, readOnly = true)
         public static final String WIDTH = "width";
 
@@ -1416,12 +1038,6 @@
         public static final String OWNER_PACKAGE_NAME = "owner_package_name";
 
         /**
-<<<<<<< HEAD
-         * The primary directory name this media exists under. The value may be
-         * {@code NULL} if the media doesn't have a primary directory name.
-         */
-        @Column(Cursor.FIELD_TYPE_STRING)
-=======
          * Relative path of this media item within the storage device where it
          * is persisted. For example, an item stored at
          * {@code /storage/0000-0000/DCIM/Vacation/IMG1024.JPG} would have a
@@ -1458,23 +1074,17 @@
          */
         @Column(Cursor.FIELD_TYPE_STRING)
         @Deprecated
->>>>>>> 825827da
         public static final String PRIMARY_DIRECTORY = "primary_directory";
 
         /**
          * The secondary directory name this media exists under. The value may
          * be {@code NULL} if the media doesn't have a secondary directory name.
-<<<<<<< HEAD
-         */
-        @Column(Cursor.FIELD_TYPE_STRING)
-=======
          *
          * @removed
          * @deprecated Replaced by {@link #RELATIVE_PATH}.
          */
         @Column(Cursor.FIELD_TYPE_STRING)
         @Deprecated
->>>>>>> 825827da
         public static final String SECONDARY_DIRECTORY = "secondary_directory";
 
         /**
@@ -1686,8 +1296,6 @@
              */
             @Column(value = Cursor.FIELD_TYPE_INTEGER, readOnly = true)
             public static final String IS_DOWNLOAD = "is_download";
-<<<<<<< HEAD
-=======
         }
     }
 
@@ -1809,124 +1417,6 @@
             throw new IllegalStateException("Unknown volume at " + path);
         } else {
             return VOLUME_INTERNAL;
->>>>>>> 825827da
-        }
-    }
-
-    /** @hide */
-    public static class ThumbnailConstants {
-        public static final int MINI_KIND = 1;
-        public static final int FULL_SCREEN_KIND = 2;
-        public static final int MICRO_KIND = 3;
-
-        public static final Point MINI_SIZE = new Point(512, 384);
-        public static final Point FULL_SCREEN_SIZE = new Point(1024, 786);
-        public static final Point MICRO_SIZE = new Point(96, 96);
-    }
-
-    /**
-     * Download metadata columns.
-     */
-<<<<<<< HEAD
-    public interface DownloadColumns extends MediaColumns {
-        /**
-         * Uri indicating where the item has been downloaded from.
-         */
-        @Column(Cursor.FIELD_TYPE_STRING)
-        String DOWNLOAD_URI = "download_uri";
-
-        /**
-         * Uri indicating HTTP referer of {@link #DOWNLOAD_URI}.
-         */
-        @Column(Cursor.FIELD_TYPE_STRING)
-        String REFERER_URI = "referer_uri";
-
-        /**
-         * The description of the download.
-         */
-        @Column(Cursor.FIELD_TYPE_STRING)
-        String DESCRIPTION = "description";
-    }
-
-    /**
-     * Collection of downloaded items.
-     */
-    public static final class Downloads implements DownloadColumns {
-        private Downloads() {}
-
-        /**
-         * The content:// style URI for the internal storage.
-         */
-        @NonNull
-        public static final Uri INTERNAL_CONTENT_URI =
-                getContentUri("internal");
-
-        /**
-         * The content:// style URI for the "primary" external storage
-         * volume.
-         */
-        @NonNull
-        public static final Uri EXTERNAL_CONTENT_URI =
-                getContentUri("external");
-
-        /**
-         * The MIME type for this table.
-         */
-        public static final String CONTENT_TYPE = "vnd.android.cursor.dir/download";
-
-        /**
-         * Regex that matches paths that needs to be considered part of downloads collection.
-         * @hide
-         */
-        public static final Pattern PATTERN_DOWNLOADS_FILE = Pattern.compile(
-                "(?i)^/storage/[^/]+/(?:[0-9]+/)?(?:Android/sandbox/[^/]+/)?Download/.+");
-        private static final Pattern PATTERN_DOWNLOADS_DIRECTORY = Pattern.compile(
-                "(?i)^/storage/[^/]+/(?:[0-9]+/)?(?:Android/sandbox/[^/]+/)?Download/?");
-
-        /**
-         * Get the content:// style URI for the downloads table on the
-         * given volume.
-         *
-         * @param volumeName the name of the volume to get the URI for
-         * @return the URI to the image media table on the given volume
-         */
-        public static @NonNull Uri getContentUri(@NonNull String volumeName) {
-            return AUTHORITY_URI.buildUpon().appendPath(volumeName)
-                    .appendPath("downloads").build();
-        }
-
-        /** @hide */
-        public static @NonNull Uri getContentUriForPath(@NonNull String path) {
-            return getContentUri(getVolumeName(new File(path)));
-        }
-
-        /** @hide */
-        public static boolean isDownload(@NonNull String path) {
-            return PATTERN_DOWNLOADS_FILE.matcher(path).matches();
-        }
-
-        /** @hide */
-        public static boolean isDownloadDir(@NonNull String path) {
-            return PATTERN_DOWNLOADS_DIRECTORY.matcher(path).matches();
-        }
-    }
-
-    /** {@hide} */
-    public static @NonNull String getVolumeName(@NonNull File path) {
-        if (FileUtils.contains(Environment.getStorageDirectory(), path)) {
-            final StorageManager sm = AppGlobals.getInitialApplication()
-                    .getSystemService(StorageManager.class);
-            final StorageVolume sv = sm.getStorageVolume(path);
-            if (sv != null) {
-                if (sv.isPrimary()) {
-                    return VOLUME_EXTERNAL;
-                } else {
-                    return checkArgumentVolumeName(sv.getNormalizedUuid());
-                }
-            }
-            throw new IllegalStateException("Unknown volume at " + path);
-        } else {
-            return VOLUME_INTERNAL;
         }
     }
 
@@ -1962,36 +1452,6 @@
                 throw new IllegalArgumentException("Unsupported kind: " + kind);
             }
 
-=======
-    @Deprecated
-    private static class InternalThumbnails implements BaseColumns {
-        /**
-         * Currently outstanding thumbnail requests that can be cancelled.
-         */
-        @GuardedBy("sPending")
-        private static ArrayMap<Uri, CancellationSignal> sPending = new ArrayMap<>();
-
-        /**
-         * Make a blocking request to obtain the given thumbnail, generating it
-         * if needed.
-         *
-         * @see #cancelThumbnail(ContentResolver, Uri)
-         */
-        @Deprecated
-        static @Nullable Bitmap getThumbnail(@NonNull ContentResolver cr, @NonNull Uri uri,
-                int kind, @Nullable BitmapFactory.Options opts) {
-            final Point size;
-            if (kind == ThumbnailConstants.MICRO_KIND) {
-                size = ThumbnailConstants.MICRO_SIZE;
-            } else if (kind == ThumbnailConstants.FULL_SCREEN_KIND) {
-                size = ThumbnailConstants.FULL_SCREEN_SIZE;
-            } else if (kind == ThumbnailConstants.MINI_KIND) {
-                size = ThumbnailConstants.MINI_SIZE;
-            } else {
-                throw new IllegalArgumentException("Unsupported kind: " + kind);
-            }
-
->>>>>>> 825827da
             CancellationSignal signal = null;
             synchronized (sPending) {
                 signal = sPending.get(uri);
@@ -2295,14 +1755,11 @@
             public static Uri getContentUri(String volumeName) {
                 return AUTHORITY_URI.buildUpon().appendPath(volumeName).appendPath("images")
                         .appendPath("media").build();
-<<<<<<< HEAD
-=======
             }
 
             /** @hide */
             public static @NonNull Uri getContentUri(@NonNull String volumeName, long id) {
                 return ContentUris.withAppendedId(getContentUri(volumeName), id);
->>>>>>> 825827da
             }
 
             /**
@@ -2793,14 +2250,11 @@
                         .appendPath("media").build();
             }
 
-<<<<<<< HEAD
-=======
             /** @hide */
             public static @NonNull Uri getContentUri(@NonNull String volumeName, long id) {
                 return ContentUris.withAppendedId(getContentUri(volumeName), id);
             }
 
->>>>>>> 825827da
             /**
              * Get the content:// style URI for the given audio media file.
              *
@@ -3577,14 +3031,11 @@
             public static Uri getContentUri(String volumeName) {
                 return AUTHORITY_URI.buildUpon().appendPath(volumeName).appendPath("video")
                         .appendPath("media").build();
-<<<<<<< HEAD
-=======
             }
 
             /** @hide */
             public static @NonNull Uri getContentUri(@NonNull String volumeName, long id) {
                 return ContentUris.withAppendedId(getContentUri(volumeName), id);
->>>>>>> 825827da
             }
 
             /**
@@ -3941,7 +3392,6 @@
      * This method returns the version for {@link MediaStore#VOLUME_EXTERNAL};
      * to obtain a version for a different volume, use
      * {@link #getVersion(Context, String)}.
-<<<<<<< HEAD
      */
     public static @NonNull String getVersion(@NonNull Context context) {
         return getVersion(context, VOLUME_EXTERNAL);
@@ -3955,6 +3405,10 @@
      * substantial changes, and that data should be rescanned.
      * <p>
      * No other assumptions should be made about the meaning of the version.
+     *
+     * @param volumeName specific volume to obtain an opaque version string for.
+     *            Must be one of the values returned from
+     *            {@link #getAllVolumeNames(Context)}.
      */
     public static @NonNull String getVersion(@NonNull Context context, @NonNull String volumeName) {
         final ContentResolver resolver = context.getContentResolver();
@@ -3987,57 +3441,6 @@
         final ContentResolver resolver = context.getContentResolver();
         final List<UriPermission> uriPermissions = resolver.getPersistedUriPermissions();
 
-=======
-     */
-    public static @NonNull String getVersion(@NonNull Context context) {
-        return getVersion(context, VOLUME_EXTERNAL);
-    }
-
-    /**
-     * Return an opaque version string describing the {@link MediaStore} state.
-     * <p>
-     * Applications that import data from {@link MediaStore} into their own
-     * caches can use this to detect that {@link MediaStore} has undergone
-     * substantial changes, and that data should be rescanned.
-     * <p>
-     * No other assumptions should be made about the meaning of the version.
-     *
-     * @param volumeName specific volume to obtain an opaque version string for.
-     *            Must be one of the values returned from
-     *            {@link #getAllVolumeNames(Context)}.
-     */
-    public static @NonNull String getVersion(@NonNull Context context, @NonNull String volumeName) {
-        final ContentResolver resolver = context.getContentResolver();
-        try (ContentProviderClient client = resolver.acquireContentProviderClient(AUTHORITY)) {
-            final Bundle in = new Bundle();
-            in.putString(Intent.EXTRA_TEXT, volumeName);
-            final Bundle out = client.call(GET_VERSION_CALL, null, in);
-            return out.getString(Intent.EXTRA_TEXT);
-        } catch (RemoteException e) {
-            throw e.rethrowAsRuntimeException();
-        }
-    }
-
-    /**
-     * Return a {@link DocumentsProvider} Uri that is an equivalent to the given
-     * {@link MediaStore} Uri.
-     * <p>
-     * This allows apps with Storage Access Framework permissions to convert
-     * between {@link MediaStore} and {@link DocumentsProvider} Uris that refer
-     * to the same underlying item. Note that this method doesn't grant any new
-     * permissions; callers must already hold permissions obtained with
-     * {@link Intent#ACTION_OPEN_DOCUMENT} or related APIs.
-     *
-     * @param mediaUri The {@link MediaStore} Uri to convert.
-     * @return An equivalent {@link DocumentsProvider} Uri. Returns {@code null}
-     *         if no equivalent was found.
-     * @see #getMediaUri(Context, Uri)
-     */
-    public static @Nullable Uri getDocumentUri(@NonNull Context context, @NonNull Uri mediaUri) {
-        final ContentResolver resolver = context.getContentResolver();
-        final List<UriPermission> uriPermissions = resolver.getPersistedUriPermissions();
-
->>>>>>> 825827da
         try (ContentProviderClient client = resolver.acquireContentProviderClient(AUTHORITY)) {
             final Bundle in = new Bundle();
             in.putParcelable(DocumentsContract.EXTRA_URI, mediaUri);
