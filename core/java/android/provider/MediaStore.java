--- conflicted
+++ resolved
@@ -16,13 +16,6 @@
 
 package android.provider;
 
-<<<<<<< HEAD
-import android.annotation.IntRange;
-import android.annotation.NonNull;
-import android.annotation.Nullable;
-import android.annotation.SdkConstant;
-import android.annotation.SdkConstant.SdkConstantType;
-=======
 import android.annotation.BytesLong;
 import android.annotation.DurationMillisLong;
 import android.annotation.IntRange;
@@ -32,7 +25,6 @@
 import android.annotation.SdkConstant;
 import android.annotation.SdkConstant.SdkConstantType;
 import android.annotation.TestApi;
->>>>>>> de843449
 import android.annotation.UnsupportedAppUsage;
 import android.app.Activity;
 import android.app.AppGlobals;
@@ -49,10 +41,7 @@
 import android.graphics.Bitmap;
 import android.graphics.BitmapFactory;
 import android.graphics.Point;
-<<<<<<< HEAD
-=======
 import android.media.ExifInterface;
->>>>>>> de843449
 import android.net.Uri;
 import android.os.Bundle;
 import android.os.CancellationSignal;
@@ -61,19 +50,13 @@
 import android.os.ParcelFileDescriptor;
 import android.os.RemoteException;
 import android.os.UserHandle;
-<<<<<<< HEAD
-=======
 import android.os.UserManager;
->>>>>>> de843449
 import android.os.storage.StorageManager;
 import android.os.storage.StorageVolume;
 import android.os.storage.VolumeInfo;
 import android.service.media.CameraPrewarmService;
 import android.text.TextUtils;
-<<<<<<< HEAD
-=======
 import android.text.format.DateUtils;
->>>>>>> de843449
 import android.util.ArrayMap;
 import android.util.ArraySet;
 import android.util.Log;
@@ -89,10 +72,7 @@
 import java.util.List;
 import java.util.Objects;
 import java.util.Set;
-<<<<<<< HEAD
-=======
 import java.util.regex.Pattern;
->>>>>>> de843449
 
 /**
  * The Media provider contains meta data for all available media on both internal
@@ -129,14 +109,11 @@
     /** {@hide} */
     public static final String GET_MEDIA_URI_CALL = "get_media_uri";
 
-<<<<<<< HEAD
-=======
     /** {@hide} */
     public static final String GET_CONTRIBUTED_MEDIA_CALL = "get_contributed_media";
     /** {@hide} */
     public static final String DELETE_CONTRIBUTED_MEDIA_CALL = "delete_contributed_media";
 
->>>>>>> de843449
     /**
      * This is for internal use by the media scanner only.
      * Name of the (optional) Uri parameter that determines whether to skip deleting
@@ -156,15 +133,11 @@
     /** {@hide} */
     public static final String PARAM_INCLUDE_PENDING = "includePending";
     /** {@hide} */
-<<<<<<< HEAD
-    public static final String PARAM_PROGRESS = "progress";
-=======
     public static final String PARAM_INCLUDE_TRASHED = "includeTrashed";
     /** {@hide} */
     public static final String PARAM_PROGRESS = "progress";
     /** {@hide} */
     public static final String PARAM_REQUIRE_ORIGINAL = "requireOriginal";
->>>>>>> de843449
 
     /**
      * Activity Action: Launch a music player.
@@ -516,10 +489,44 @@
      * By default no pending items are returned.
      *
      * @see MediaColumns#IS_PENDING
-<<<<<<< HEAD
+     * @see MediaStore#setIncludePending(Uri)
+     * @see MediaStore#createPending(Context, PendingParams)
      */
     public static @NonNull Uri setIncludePending(@NonNull Uri uri) {
         return uri.buildUpon().appendQueryParameter(PARAM_INCLUDE_PENDING, "1").build();
+    }
+
+    /**
+     * Update the given {@link Uri} to also include any trashed media items from
+     * calls such as
+     * {@link ContentResolver#query(Uri, String[], Bundle, CancellationSignal)}.
+     * By default no trashed items are returned.
+     *
+     * @see MediaColumns#IS_TRASHED
+     * @see MediaStore#setIncludeTrashed(Uri)
+     * @see MediaStore#trash(Context, Uri)
+     * @see MediaStore#untrash(Context, Uri)
+     */
+    public static @NonNull Uri setIncludeTrashed(@NonNull Uri uri) {
+        return uri.buildUpon().appendQueryParameter(PARAM_INCLUDE_TRASHED, "1").build();
+    }
+
+    /**
+     * Update the given {@link Uri} to indicate that the caller requires the
+     * original file contents when calling
+     * {@link ContentResolver#openFileDescriptor(Uri, String)}.
+     * <p>
+     * This can be useful when the caller wants to ensure they're backing up the
+     * exact bytes of the underlying media, without any Exif redaction being
+     * performed.
+     * <p>
+     * If the original file contents cannot be provided, a
+     * {@link UnsupportedOperationException} will be thrown when the returned
+     * {@link Uri} is used, such as when the caller doesn't hold
+     * {@link android.Manifest.permission#ACCESS_MEDIA_LOCATION}.
+     */
+    public static @NonNull Uri setRequireOriginal(@NonNull Uri uri) {
+        return uri.buildUpon().appendQueryParameter(PARAM_REQUIRE_ORIGINAL, "1").build();
     }
 
     /**
@@ -530,6 +537,9 @@
      *
      * @return token which can be passed to {@link #openPending(Context, Uri)}
      *         to work with this pending item.
+     * @see MediaColumns#IS_PENDING
+     * @see MediaStore#setIncludePending(Uri)
+     * @see MediaStore#createPending(Context, PendingParams)
      */
     public static @NonNull Uri createPending(@NonNull Context context,
             @NonNull PendingParams params) {
@@ -586,6 +596,8 @@
             this.insertValues.put(MediaColumns.DATE_ADDED, now);
             this.insertValues.put(MediaColumns.DATE_MODIFIED, now);
             this.insertValues.put(MediaColumns.IS_PENDING, 1);
+            this.insertValues.put(MediaColumns.DATE_EXPIRES,
+                    (System.currentTimeMillis() + DateUtils.DAY_IN_MILLIS) / 1000);
         }
 
         /**
@@ -665,196 +677,6 @@
             mUri = Objects.requireNonNull(uri);
         }
 
-=======
-     * @see MediaStore#setIncludePending(Uri)
-     * @see MediaStore#createPending(Context, PendingParams)
-     */
-    public static @NonNull Uri setIncludePending(@NonNull Uri uri) {
-        return uri.buildUpon().appendQueryParameter(PARAM_INCLUDE_PENDING, "1").build();
-    }
-
-    /**
-     * Update the given {@link Uri} to also include any trashed media items from
-     * calls such as
-     * {@link ContentResolver#query(Uri, String[], Bundle, CancellationSignal)}.
-     * By default no trashed items are returned.
-     *
-     * @see MediaColumns#IS_TRASHED
-     * @see MediaStore#setIncludeTrashed(Uri)
-     * @see MediaStore#trash(Context, Uri)
-     * @see MediaStore#untrash(Context, Uri)
-     */
-    public static @NonNull Uri setIncludeTrashed(@NonNull Uri uri) {
-        return uri.buildUpon().appendQueryParameter(PARAM_INCLUDE_TRASHED, "1").build();
-    }
-
-    /**
-     * Update the given {@link Uri} to indicate that the caller requires the
-     * original file contents when calling
-     * {@link ContentResolver#openFileDescriptor(Uri, String)}.
-     * <p>
-     * This can be useful when the caller wants to ensure they're backing up the
-     * exact bytes of the underlying media, without any Exif redaction being
-     * performed.
-     * <p>
-     * If the original file contents cannot be provided, a
-     * {@link UnsupportedOperationException} will be thrown when the returned
-     * {@link Uri} is used, such as when the caller doesn't hold
-     * {@link android.Manifest.permission#ACCESS_MEDIA_LOCATION}.
-     */
-    public static @NonNull Uri setRequireOriginal(@NonNull Uri uri) {
-        return uri.buildUpon().appendQueryParameter(PARAM_REQUIRE_ORIGINAL, "1").build();
-    }
-
-    /**
-     * Create a new pending media item using the given parameters. Pending items
-     * are expected to have a short lifetime, and owners should either
-     * {@link PendingSession#publish()} or {@link PendingSession#abandon()} a
-     * pending item within a few hours after first creating it.
-     *
-     * @return token which can be passed to {@link #openPending(Context, Uri)}
-     *         to work with this pending item.
-     * @see MediaColumns#IS_PENDING
-     * @see MediaStore#setIncludePending(Uri)
-     * @see MediaStore#createPending(Context, PendingParams)
-     */
-    public static @NonNull Uri createPending(@NonNull Context context,
-            @NonNull PendingParams params) {
-        final Uri.Builder builder = params.insertUri.buildUpon();
-        if (!TextUtils.isEmpty(params.primaryDirectory)) {
-            builder.appendQueryParameter(PARAM_PRIMARY, params.primaryDirectory);
-        }
-        if (!TextUtils.isEmpty(params.secondaryDirectory)) {
-            builder.appendQueryParameter(PARAM_SECONDARY, params.secondaryDirectory);
-        }
-        return context.getContentResolver().insert(builder.build(), params.insertValues);
-    }
-
-    /**
-     * Open a pending media item to make progress on it. You can open a pending
-     * item multiple times before finally calling either
-     * {@link PendingSession#publish()} or {@link PendingSession#abandon()}.
-     *
-     * @param uri token which was previously returned from
-     *            {@link #createPending(Context, PendingParams)}.
-     */
-    public static @NonNull PendingSession openPending(@NonNull Context context, @NonNull Uri uri) {
-        return new PendingSession(context, uri);
-    }
-
-    /**
-     * Parameters that describe a pending media item.
-     */
-    public static class PendingParams {
-        /** {@hide} */
-        public final Uri insertUri;
-        /** {@hide} */
-        public final ContentValues insertValues;
-        /** {@hide} */
-        public String primaryDirectory;
-        /** {@hide} */
-        public String secondaryDirectory;
-
-        /**
-         * Create parameters that describe a pending media item.
-         *
-         * @param insertUri the {@code content://} Uri where this pending item
-         *            should be inserted when finally published. For example, to
-         *            publish an image, use
-         *            {@link MediaStore.Images.Media#getContentUri(String)}.
-         */
-        public PendingParams(@NonNull Uri insertUri, @NonNull String displayName,
-                @NonNull String mimeType) {
-            this.insertUri = Objects.requireNonNull(insertUri);
-            final long now = System.currentTimeMillis() / 1000;
-            this.insertValues = new ContentValues();
-            this.insertValues.put(MediaColumns.DISPLAY_NAME, Objects.requireNonNull(displayName));
-            this.insertValues.put(MediaColumns.MIME_TYPE, Objects.requireNonNull(mimeType));
-            this.insertValues.put(MediaColumns.DATE_ADDED, now);
-            this.insertValues.put(MediaColumns.DATE_MODIFIED, now);
-            this.insertValues.put(MediaColumns.IS_PENDING, 1);
-            this.insertValues.put(MediaColumns.DATE_EXPIRES,
-                    (System.currentTimeMillis() + DateUtils.DAY_IN_MILLIS) / 1000);
-        }
-
-        /**
-         * Optionally set the primary directory under which this pending item
-         * should be persisted. Only specific well-defined directories from
-         * {@link Environment} are allowed based on the media type being
-         * inserted.
-         * <p>
-         * For example, when creating pending {@link MediaStore.Images.Media}
-         * items, only {@link Environment#DIRECTORY_PICTURES} or
-         * {@link Environment#DIRECTORY_DCIM} are allowed.
-         * <p>
-         * You may leave this value undefined to store the media in a default
-         * location. For example, when this value is left undefined, pending
-         * {@link MediaStore.Audio.Media} items are stored under
-         * {@link Environment#DIRECTORY_MUSIC}.
-         */
-        public void setPrimaryDirectory(@Nullable String primaryDirectory) {
-            this.primaryDirectory = primaryDirectory;
-        }
-
-        /**
-         * Optionally set the secondary directory under which this pending item
-         * should be persisted. Any valid directory name is allowed.
-         * <p>
-         * You may leave this value undefined to store the media as a direct
-         * descendant of the {@link #setPrimaryDirectory(String)} location.
-         */
-        public void setSecondaryDirectory(@Nullable String secondaryDirectory) {
-            this.secondaryDirectory = secondaryDirectory;
-        }
-
-        /**
-         * Optionally set the Uri from where the file has been downloaded. This is used
-         * for files being added to {@link Downloads} table.
-         *
-         * @see DownloadColumns#DOWNLOAD_URI
-         */
-        public void setDownloadUri(@Nullable Uri downloadUri) {
-            if (downloadUri == null) {
-                this.insertValues.remove(DownloadColumns.DOWNLOAD_URI);
-            } else {
-                this.insertValues.put(DownloadColumns.DOWNLOAD_URI, downloadUri.toString());
-            }
-        }
-
-        /**
-         * Optionally set the Uri indicating HTTP referer of the file. This is used for
-         * files being added to {@link Downloads} table.
-         *
-         * @see DownloadColumns#REFERER_URI
-         */
-        public void setRefererUri(@Nullable Uri refererUri) {
-            if (refererUri == null) {
-                this.insertValues.remove(DownloadColumns.REFERER_URI);
-            } else {
-                this.insertValues.put(DownloadColumns.REFERER_URI, refererUri.toString());
-            }
-        }
-    }
-
-    /**
-     * Session actively working on a pending media item. Pending items are
-     * expected to have a short lifetime, and owners should either
-     * {@link PendingSession#publish()} or {@link PendingSession#abandon()} a
-     * pending item within a few hours after first creating it.
-     */
-    public static class PendingSession implements AutoCloseable {
-        /** {@hide} */
-        private final Context mContext;
-        /** {@hide} */
-        private final Uri mUri;
-
-        /** {@hide} */
-        public PendingSession(Context context, Uri uri) {
-            mContext = Objects.requireNonNull(context);
-            mUri = Objects.requireNonNull(uri);
-        }
-
->>>>>>> de843449
         /**
          * Open the underlying file representing this media item. When a media
          * item is successfully completed, you should
@@ -900,10 +722,7 @@
         public @NonNull Uri publish() {
             final ContentValues values = new ContentValues();
             values.put(MediaColumns.IS_PENDING, 0);
-<<<<<<< HEAD
-=======
             values.putNull(MediaColumns.DATE_EXPIRES);
->>>>>>> de843449
             mContext.getContentResolver().update(mUri, values, null, null);
             return mUri;
         }
@@ -925,8 +744,6 @@
     }
 
     /**
-<<<<<<< HEAD
-=======
      * Mark the given item as being "trashed", meaning it should be deleted at
      * some point in the future. This is a more gentle operation than simply
      * calling {@link ContentResolver#delete(Uri, String, String[])}, which
@@ -988,7 +805,6 @@
     }
 
     /**
->>>>>>> de843449
      * Common fields for most MediaProvider tables
      */
     public interface MediaColumns extends BaseColumns {
@@ -1093,20 +909,13 @@
          * <p>
          * Type: BOOLEAN
          *
-<<<<<<< HEAD
-         * @see MediaStore#createPending(Context, PendingParams)
-         * @see MediaStore#PARAM_INCLUDE_PENDING
-=======
          * @see MediaColumns#IS_PENDING
          * @see MediaStore#setIncludePending(Uri)
          * @see MediaStore#createPending(Context, PendingParams)
->>>>>>> de843449
          */
         public static final String IS_PENDING = "is_pending";
 
         /**
-<<<<<<< HEAD
-=======
          * Flag indicating if a media item is trashed.
          * <p>
          * Type: BOOLEAN
@@ -1128,7 +937,6 @@
         public static final String DATE_EXPIRES = "date_expires";
 
         /**
->>>>>>> de843449
          * The width of the image/video in pixels.
          */
         public static final String WIDTH = "width";
@@ -1215,14 +1023,11 @@
          */
         public static final Uri getDirectoryUri(String volumeName) {
             return AUTHORITY_URI.buildUpon().appendPath(volumeName).appendPath("dir").build();
-<<<<<<< HEAD
-=======
         }
 
         /** @hide */
         public static final Uri getContentUriForPath(String path) {
             return getContentUri(getVolumeNameForPath(path));
->>>>>>> de843449
         }
 
         /**
@@ -1312,10 +1117,7 @@
         public static final int MICRO_KIND = 3;
 
         public static final Point MINI_SIZE = new Point(512, 384);
-<<<<<<< HEAD
-=======
         public static final Point FULL_SCREEN_SIZE = new Point(1024, 786);
->>>>>>> de843449
         public static final Point MICRO_SIZE = new Point(96, 96);
     }
 
@@ -1334,8 +1136,6 @@
          * Type: TEXT
          */
         String REFERER_URI = "referer_uri";
-<<<<<<< HEAD
-=======
 
         /**
          * The description of the download.
@@ -1343,7 +1143,6 @@
          * Type: Text
          */
         String DESCRIPTION = "description";
->>>>>>> de843449
     }
 
     /**
@@ -1356,23 +1155,6 @@
      */
     public static final class Downloads implements DownloadColumns {
         private Downloads() {}
-<<<<<<< HEAD
-
-        /**
-         * The content:// style URI for the internal storage.
-         */
-        public static final Uri INTERNAL_CONTENT_URI =
-                getContentUri("internal");
-
-        /**
-         * The content:// style URI for the "primary" external storage
-         * volume.
-         */
-        public static final Uri EXTERNAL_CONTENT_URI =
-                getContentUri("external");
-
-        /**
-=======
 
         /**
          * The content:// style URI for the internal storage.
@@ -1402,7 +1184,6 @@
                 "(?i)^/storage/[^/]+/(?:[0-9]+/)?(?:Android/sandbox/[^/]+/)?Download/?");
 
         /**
->>>>>>> de843449
          * Get the content:// style URI for the downloads table on the
          * given volume.
          *
@@ -1418,8 +1199,6 @@
         public static Uri getContentUriForPath(@NonNull String path) {
             return getContentUri(getVolumeNameForPath(path));
         }
-<<<<<<< HEAD
-=======
 
         /** @hide */
         public static boolean isDownload(@NonNull String path) {
@@ -1430,7 +1209,6 @@
         public static boolean isDownloadDir(@NonNull String path) {
             return PATTERN_DOWNLOADS_DIRECTORY.matcher(path).matches();
         }
->>>>>>> de843449
     }
 
     private static String getVolumeNameForPath(@NonNull String path) {
@@ -1447,7 +1225,6 @@
             return VOLUME_INTERNAL;
         }
     }
-<<<<<<< HEAD
 
     /**
      * This class is used internally by Images.Thumbnails and Video.Thumbnails, it's not intended
@@ -1460,25 +1237,8 @@
          */
         @GuardedBy("sPending")
         private static ArrayMap<Uri, CancellationSignal> sPending = new ArrayMap<>();
-=======
->>>>>>> de843449
-
-    /**
-     * This class is used internally by Images.Thumbnails and Video.Thumbnails, it's not intended
-     * to be accessed elsewhere.
-     */
-    @Deprecated
-    private static class InternalThumbnails implements BaseColumns {
-        /**
-<<<<<<< HEAD
-=======
-         * Currently outstanding thumbnail requests that can be cancelled.
-         */
-        @GuardedBy("sPending")
-        private static ArrayMap<Uri, CancellationSignal> sPending = new ArrayMap<>();
-
-        /**
->>>>>>> de843449
+
+        /**
          * Make a blocking request to obtain the given thumbnail, generating it
          * if needed.
          *
@@ -1490,11 +1250,8 @@
             final Point size;
             if (kind == ThumbnailConstants.MICRO_KIND) {
                 size = ThumbnailConstants.MICRO_SIZE;
-<<<<<<< HEAD
-=======
             } else if (kind == ThumbnailConstants.FULL_SCREEN_KIND) {
                 size = ThumbnailConstants.FULL_SCREEN_SIZE;
->>>>>>> de843449
             } else if (kind == ThumbnailConstants.MINI_KIND) {
                 size = ThumbnailConstants.MINI_SIZE;
             } else {
@@ -3293,8 +3050,6 @@
             return out.getParcelable(DocumentsContract.EXTRA_URI);
         } catch (RemoteException e) {
             throw e.rethrowAsRuntimeException();
-<<<<<<< HEAD
-=======
         }
     }
 
@@ -3350,7 +3105,6 @@
             }
         } else {
             throw new IOException("User " + user + " must be unlocked and running");
->>>>>>> de843449
         }
     }
 }