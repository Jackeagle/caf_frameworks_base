--- conflicted
+++ resolved
@@ -182,10 +182,7 @@
             switch(message.what) {
                 case USER_TURN_ON:
                     // starts turning on BT module, broadcast this out
-<<<<<<< HEAD
                     transitionTo(mPreWarmUp);
-=======
->>>>>>> 94180377
                     broadcastState(BluetoothAdapter.STATE_TURNING_ON);
                     transitionTo(mWarmUp);
                     if (prepareBluetooth()) {
@@ -209,10 +206,7 @@
                 case AIRPLANE_MODE_OFF:
                     if (getBluetoothPersistedSetting()) {
                         // starts turning on BT module, broadcast this out
-<<<<<<< HEAD
                         transitionTo(mPreWarmUp);
-=======
->>>>>>> 94180377
                         broadcastState(BluetoothAdapter.STATE_TURNING_ON);
                         transitionTo(mWarmUp);
                         if (prepareBluetooth()) {
