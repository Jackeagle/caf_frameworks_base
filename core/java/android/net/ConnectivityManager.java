/*
 * Copyright (C) 2008 The Android Open Source Project
 *
 * Licensed under the Apache License, Version 2.0 (the "License");
 * you may not use this file except in compliance with the License.
 * You may obtain a copy of the License at
 *
 *      http://www.apache.org/licenses/LICENSE-2.0
 *
 * Unless required by applicable law or agreed to in writing, software
 * distributed under the License is distributed on an "AS IS" BASIS,
 * WITHOUT WARRANTIES OR CONDITIONS OF ANY KIND, either express or implied.
 * See the License for the specific language governing permissions and
 * limitations under the License.
 */
package android.net;

import static com.android.internal.util.Preconditions.checkNotNull;

import android.annotation.SdkConstant;
import android.annotation.SdkConstant.SdkConstantType;
import android.app.PendingIntent;
import android.content.Context;
import android.content.Intent;
import android.net.NetworkUtils;
import android.net.wifi.WifiDevice;
import android.os.Binder;
import android.os.Build.VERSION_CODES;
import android.os.Bundle;
import android.os.Handler;
import android.os.HandlerThread;
import android.os.IBinder;
import android.os.INetworkActivityListener;
import android.os.INetworkManagementService;
import android.os.Looper;
import android.os.Message;
import android.os.Messenger;
import android.os.RemoteException;
import android.os.ServiceManager;
import android.provider.Settings;
import android.telephony.SubscriptionManager;
import android.telephony.TelephonyManager;
import android.util.ArrayMap;
import android.util.Log;

import com.android.internal.telephony.ITelephony;
import com.android.internal.telephony.PhoneConstants;
import com.android.internal.util.Protocol;

import java.net.InetAddress;
import java.util.concurrent.atomic.AtomicInteger;
import java.util.HashMap;
import java.util.List;

import libcore.net.event.NetworkEventDispatcher;

/**
 * Class that answers queries about the state of network connectivity. It also
 * notifies applications when network connectivity changes. Get an instance
 * of this class by calling
 * {@link android.content.Context#getSystemService(String) Context.getSystemService(Context.CONNECTIVITY_SERVICE)}.
 * <p>
 * The primary responsibilities of this class are to:
 * <ol>
 * <li>Monitor network connections (Wi-Fi, GPRS, UMTS, etc.)</li>
 * <li>Send broadcast intents when network connectivity changes</li>
 * <li>Attempt to "fail over" to another network when connectivity to a network
 * is lost</li>
 * <li>Provide an API that allows applications to query the coarse-grained or fine-grained
 * state of the available networks</li>
 * <li>Provide an API that allows applications to request and select networks for their data
 * traffic</li>
 * </ol>
 */
public class ConnectivityManager {
    private static final String TAG = "ConnectivityManager";
    private static final boolean LEGACY_DBG = true; // STOPSHIP

    /**
     * A change in network connectivity has occurred. A default connection has either
     * been established or lost. The NetworkInfo for the affected network is
     * sent as an extra; it should be consulted to see what kind of
     * connectivity event occurred.
     * <p/>
     * If this is a connection that was the result of failing over from a
     * disconnected network, then the FAILOVER_CONNECTION boolean extra is
     * set to true.
     * <p/>
     * For a loss of connectivity, if the connectivity manager is attempting
     * to connect (or has already connected) to another network, the
     * NetworkInfo for the new network is also passed as an extra. This lets
     * any receivers of the broadcast know that they should not necessarily
     * tell the user that no data traffic will be possible. Instead, the
     * receiver should expect another broadcast soon, indicating either that
     * the failover attempt succeeded (and so there is still overall data
     * connectivity), or that the failover attempt failed, meaning that all
     * connectivity has been lost.
     * <p/>
     * For a disconnect event, the boolean extra EXTRA_NO_CONNECTIVITY
     * is set to {@code true} if there are no connected networks at all.
     */
    @SdkConstant(SdkConstantType.BROADCAST_INTENT_ACTION)
    public static final String CONNECTIVITY_ACTION = "android.net.conn.CONNECTIVITY_CHANGE";

    /**
     * Identical to {@link #CONNECTIVITY_ACTION} broadcast, but sent without any
     * historic {@link Settings.Global#CONNECTIVITY_CHANGE_DELAY}.
     *
     * @hide
     */
    @SdkConstant(SdkConstantType.BROADCAST_INTENT_ACTION)
    public static final String CONNECTIVITY_ACTION_IMMEDIATE =
            "android.net.conn.CONNECTIVITY_CHANGE_IMMEDIATE";

    /**
     * The lookup key for a {@link NetworkInfo} object. Retrieve with
     * {@link android.content.Intent#getParcelableExtra(String)}.
     *
     * @deprecated Since {@link NetworkInfo} can vary based on UID, applications
     *             should always obtain network information through
     *             {@link #getActiveNetworkInfo()} or
     *             {@link #getAllNetworkInfo()}.
     * @see #EXTRA_NETWORK_TYPE
     */
    @Deprecated
    public static final String EXTRA_NETWORK_INFO = "networkInfo";

    /**
     * Network type which triggered a {@link #CONNECTIVITY_ACTION} broadcast.
     * Can be used with {@link #getNetworkInfo(int)} to get {@link NetworkInfo}
     * state based on the calling application.
     *
     * @see android.content.Intent#getIntExtra(String, int)
     */
    public static final String EXTRA_NETWORK_TYPE = "networkType";

    /**
     * The lookup key for a boolean that indicates whether a connect event
     * is for a network to which the connectivity manager was failing over
     * following a disconnect on another network.
     * Retrieve it with {@link android.content.Intent#getBooleanExtra(String,boolean)}.
     */
    public static final String EXTRA_IS_FAILOVER = "isFailover";
    /**
     * The lookup key for a {@link NetworkInfo} object. This is supplied when
     * there is another network that it may be possible to connect to. Retrieve with
     * {@link android.content.Intent#getParcelableExtra(String)}.
     */
    public static final String EXTRA_OTHER_NETWORK_INFO = "otherNetwork";
    /**
     * The lookup key for a boolean that indicates whether there is a
     * complete lack of connectivity, i.e., no network is available.
     * Retrieve it with {@link android.content.Intent#getBooleanExtra(String,boolean)}.
     */
    public static final String EXTRA_NO_CONNECTIVITY = "noConnectivity";
    /**
     * The lookup key for a string that indicates why an attempt to connect
     * to a network failed. The string has no particular structure. It is
     * intended to be used in notifications presented to users. Retrieve
     * it with {@link android.content.Intent#getStringExtra(String)}.
     */
    public static final String EXTRA_REASON = "reason";
    /**
     * The lookup key for a string that provides optionally supplied
     * extra information about the network state. The information
     * may be passed up from the lower networking layers, and its
     * meaning may be specific to a particular network type. Retrieve
     * it with {@link android.content.Intent#getStringExtra(String)}.
     */
    public static final String EXTRA_EXTRA_INFO = "extraInfo";
    /**
     * The lookup key for an int that provides information about
     * our connection to the internet at large.  0 indicates no connection,
     * 100 indicates a great connection.  Retrieve it with
     * {@link android.content.Intent#getIntExtra(String, int)}.
     * {@hide}
     */
    public static final String EXTRA_INET_CONDITION = "inetCondition";

    /**
     * Broadcast action to indicate the change of data activity status
     * (idle or active) on a network in a recent period.
     * The network becomes active when data transmission is started, or
     * idle if there is no data transmission for a period of time.
     * {@hide}
     */
    @SdkConstant(SdkConstantType.BROADCAST_INTENT_ACTION)
    public static final String ACTION_DATA_ACTIVITY_CHANGE = "android.net.conn.DATA_ACTIVITY_CHANGE";
    /**
     * The lookup key for an enum that indicates the network device type on which this data activity
     * change happens.
     * {@hide}
     */
    public static final String EXTRA_DEVICE_TYPE = "deviceType";
    /**
     * The lookup key for a boolean that indicates the device is active or not. {@code true} means
     * it is actively sending or receiving data and {@code false} means it is idle.
     * {@hide}
     */
    public static final String EXTRA_IS_ACTIVE = "isActive";
    /**
     * The lookup key for a long that contains the timestamp (nanos) of the radio state change.
     * {@hide}
     */
    public static final String EXTRA_REALTIME_NS = "tsNanos";

    /**
     * Broadcast Action: The setting for background data usage has changed
     * values. Use {@link #getBackgroundDataSetting()} to get the current value.
     * <p>
     * If an application uses the network in the background, it should listen
     * for this broadcast and stop using the background data if the value is
     * {@code false}.
     * <p>
     *
     * @deprecated As of {@link VERSION_CODES#ICE_CREAM_SANDWICH}, availability
     *             of background data depends on several combined factors, and
     *             this broadcast is no longer sent. Instead, when background
     *             data is unavailable, {@link #getActiveNetworkInfo()} will now
     *             appear disconnected. During first boot after a platform
     *             upgrade, this broadcast will be sent once if
     *             {@link #getBackgroundDataSetting()} was {@code false} before
     *             the upgrade.
     */
    @SdkConstant(SdkConstantType.BROADCAST_INTENT_ACTION)
    @Deprecated
    public static final String ACTION_BACKGROUND_DATA_SETTING_CHANGED =
            "android.net.conn.BACKGROUND_DATA_SETTING_CHANGED";

    /**
     * Broadcast Action: The network connection may not be good
     * uses {@code ConnectivityManager.EXTRA_INET_CONDITION} and
     * {@code ConnectivityManager.EXTRA_NETWORK_INFO} to specify
     * the network and it's condition.
     * @hide
     */
    @SdkConstant(SdkConstantType.BROADCAST_INTENT_ACTION)
    public static final String INET_CONDITION_ACTION =
            "android.net.conn.INET_CONDITION_ACTION";

    /**
     * Broadcast Action: A tetherable connection has come or gone.
     * Uses {@code ConnectivityManager.EXTRA_AVAILABLE_TETHER},
     * {@code ConnectivityManager.EXTRA_ACTIVE_TETHER} and
     * {@code ConnectivityManager.EXTRA_ERRORED_TETHER} to indicate
     * the current state of tethering.  Each include a list of
     * interface names in that state (may be empty).
     * @hide
     */
    @SdkConstant(SdkConstantType.BROADCAST_INTENT_ACTION)
    public static final String ACTION_TETHER_STATE_CHANGED =
            "android.net.conn.TETHER_STATE_CHANGED";

    /**
     * Broadcast intent action indicating that a Station is connected
     * or disconnected.
     *
     * @hide
     */
    public static final String TETHER_CONNECT_STATE_CHANGED =
        "android.net.conn.TETHER_CONNECT_STATE_CHANGED";

    /**
     * @hide
     * gives a String[] listing all the interfaces configured for
     * tethering and currently available for tethering.
     */
    public static final String EXTRA_AVAILABLE_TETHER = "availableArray";

    /**
     * @hide
     * gives a String[] listing all the interfaces currently tethered
     * (ie, has dhcp support and packets potentially forwarded/NATed)
     */
    public static final String EXTRA_ACTIVE_TETHER = "activeArray";

    /**
     * @hide
     * gives a String[] listing all the interfaces we tried to tether and
     * failed.  Use {@link #getLastTetherError} to find the error code
     * for any interfaces listed here.
     */
    public static final String EXTRA_ERRORED_TETHER = "erroredArray";

    /**
     * Broadcast Action: The captive portal tracker has finished its test.
     * Sent only while running Setup Wizard, in lieu of showing a user
     * notification.
     * @hide
     */
    @SdkConstant(SdkConstantType.BROADCAST_INTENT_ACTION)
    public static final String ACTION_CAPTIVE_PORTAL_TEST_COMPLETED =
            "android.net.conn.CAPTIVE_PORTAL_TEST_COMPLETED";
    /**
     * The lookup key for a boolean that indicates whether a captive portal was detected.
     * Retrieve it with {@link android.content.Intent#getBooleanExtra(String,boolean)}.
     * @hide
     */
    public static final String EXTRA_IS_CAPTIVE_PORTAL = "captivePortal";

    /**
     * The absence of a connection type.
     * @hide
     */
    public static final int TYPE_NONE        = -1;

    /**
     * The Mobile data connection.  When active, all data traffic
     * will use this network type's interface by default
     * (it has a default route)
     */
    public static final int TYPE_MOBILE      = 0;
    /**
     * The WIFI data connection.  When active, all data traffic
     * will use this network type's interface by default
     * (it has a default route).
     */
    public static final int TYPE_WIFI        = 1;
    /**
     * An MMS-specific Mobile data connection.  This network type may use the
     * same network interface as {@link #TYPE_MOBILE} or it may use a different
     * one.  This is used by applications needing to talk to the carrier's
     * Multimedia Messaging Service servers.
     */
    public static final int TYPE_MOBILE_MMS  = 2;
    /**
     * A SUPL-specific Mobile data connection.  This network type may use the
     * same network interface as {@link #TYPE_MOBILE} or it may use a different
     * one.  This is used by applications needing to talk to the carrier's
     * Secure User Plane Location servers for help locating the device.
     */
    public static final int TYPE_MOBILE_SUPL = 3;
    /**
     * A DUN-specific Mobile data connection.  This network type may use the
     * same network interface as {@link #TYPE_MOBILE} or it may use a different
     * one.  This is sometimes by the system when setting up an upstream connection
     * for tethering so that the carrier is aware of DUN traffic.
     */
    public static final int TYPE_MOBILE_DUN  = 4;
    /**
     * A High Priority Mobile data connection.  This network type uses the
     * same network interface as {@link #TYPE_MOBILE} but the routing setup
     * is different.  Only requesting processes will have access to the
     * Mobile DNS servers and only IP's explicitly requested via {@link #requestRouteToHost}
     * will route over this interface if no default route exists.
     */
    public static final int TYPE_MOBILE_HIPRI = 5;
    /**
     * The WiMAX data connection.  When active, all data traffic
     * will use this network type's interface by default
     * (it has a default route).
     */
    public static final int TYPE_WIMAX       = 6;

    /**
     * The Bluetooth data connection.  When active, all data traffic
     * will use this network type's interface by default
     * (it has a default route).
     */
    public static final int TYPE_BLUETOOTH   = 7;

    /**
     * Dummy data connection.  This should not be used on shipping devices.
     */
    public static final int TYPE_DUMMY       = 8;

    /**
     * The Ethernet data connection.  When active, all data traffic
     * will use this network type's interface by default
     * (it has a default route).
     */
    public static final int TYPE_ETHERNET    = 9;

    /**
     * Over the air Administration.
     * {@hide}
     */
    public static final int TYPE_MOBILE_FOTA = 10;

    /**
     * IP Multimedia Subsystem.
     * {@hide}
     */
    public static final int TYPE_MOBILE_IMS  = 11;

    /**
     * Carrier Branded Services.
     * {@hide}
     */
    public static final int TYPE_MOBILE_CBS  = 12;

    /**
     * A Wi-Fi p2p connection. Only requesting processes will have access to
     * the peers connected.
     * {@hide}
     */
    public static final int TYPE_WIFI_P2P    = 13;

    /**
     * The network to use for initially attaching to the network
     * {@hide}
     */
    public static final int TYPE_MOBILE_IA = 14;

/**
     * Emergency PDN connection for emergency calls
     * {@hide}
     */
    public static final int TYPE_MOBILE_EMERGENCY = 15;

    /**
     * The network that uses proxy to achieve connectivity.
     * {@hide}
     */
    public static final int TYPE_PROXY = 16;

    /**
     * A virtual network using one or more native bearers.
     * It may or may not be providing security services.
     */
    public static final int TYPE_VPN = 17;

    /** {@hide} */
    public static final int MAX_RADIO_TYPE   = TYPE_VPN;

    /** {@hide} */
    public static final int MAX_NETWORK_TYPE = TYPE_VPN;

    /**
     * If you want to set the default network preference,you can directly
     * change the networkAttributes array in framework's config.xml.
     *
     * @deprecated Since we support so many more networks now, the single
     *             network default network preference can't really express
     *             the hierarchy.  Instead, the default is defined by the
     *             networkAttributes in config.xml.  You can determine
     *             the current value by calling {@link #getNetworkPreference()}
     *             from an App.
     */
    @Deprecated
    public static final int DEFAULT_NETWORK_PREFERENCE = TYPE_WIFI;

    /**
     * @hide
     */
    public final static int REQUEST_ID_UNSET = 0;

    /**
     * A NetID indicating no Network is selected.
     * Keep in sync with bionic/libc/dns/include/resolv_netid.h
     * @hide
     */
    public static final int NETID_UNSET = 0;

    private final IConnectivityManager mService;
    /**
     * A kludge to facilitate static access where a Context pointer isn't available, like in the
     * case of the static set/getProcessDefaultNetwork methods and from the Network class.
     * TODO: Remove this after deprecating the static methods in favor of non-static methods or
     * methods that take a Context argument.
     */
    private static ConnectivityManager sInstance;

    private INetworkManagementService mNMService;

    /**
     * Tests if a given integer represents a valid network type.
     * @param networkType the type to be tested
     * @return a boolean.  {@code true} if the type is valid, else {@code false}
     */
    public static boolean isNetworkTypeValid(int networkType) {
        return networkType >= 0 && networkType <= MAX_NETWORK_TYPE;
    }

    /**
     * Returns a non-localized string representing a given network type.
     * ONLY used for debugging output.
     * @param type the type needing naming
     * @return a String for the given type, or a string version of the type ("87")
     * if no name is known.
     * {@hide}
     */
    public static String getNetworkTypeName(int type) {
        switch (type) {
            case TYPE_MOBILE:
                return "MOBILE";
            case TYPE_WIFI:
                return "WIFI";
            case TYPE_MOBILE_MMS:
                return "MOBILE_MMS";
            case TYPE_MOBILE_SUPL:
                return "MOBILE_SUPL";
            case TYPE_MOBILE_DUN:
                return "MOBILE_DUN";
            case TYPE_MOBILE_HIPRI:
                return "MOBILE_HIPRI";
            case TYPE_WIMAX:
                return "WIMAX";
            case TYPE_BLUETOOTH:
                return "BLUETOOTH";
            case TYPE_DUMMY:
                return "DUMMY";
            case TYPE_ETHERNET:
                return "ETHERNET";
            case TYPE_MOBILE_FOTA:
                return "MOBILE_FOTA";
            case TYPE_MOBILE_IMS:
                return "MOBILE_IMS";
            case TYPE_MOBILE_CBS:
                return "MOBILE_CBS";
            case TYPE_WIFI_P2P:
                return "WIFI_P2P";
            case TYPE_MOBILE_IA:
                return "MOBILE_IA";
            case TYPE_MOBILE_EMERGENCY:
                return "MOBILE_EMERGENCY";
            case TYPE_PROXY:
                return "PROXY";
            default:
                return Integer.toString(type);
        }
    }

    /**
     * Checks if a given type uses the cellular data connection.
     * This should be replaced in the future by a network property.
     * @param networkType the type to check
     * @return a boolean - {@code true} if uses cellular network, else {@code false}
     * {@hide}
     */
    public static boolean isNetworkTypeMobile(int networkType) {
        switch (networkType) {
            case TYPE_MOBILE:
            case TYPE_MOBILE_MMS:
            case TYPE_MOBILE_SUPL:
            case TYPE_MOBILE_DUN:
            case TYPE_MOBILE_HIPRI:
            case TYPE_MOBILE_FOTA:
            case TYPE_MOBILE_IMS:
            case TYPE_MOBILE_CBS:
            case TYPE_MOBILE_IA:
            case TYPE_MOBILE_EMERGENCY:
                return true;
            default:
                return false;
        }
    }

    /**
     * Checks if the given network type is backed by a Wi-Fi radio.
     *
     * @hide
     */
    public static boolean isNetworkTypeWifi(int networkType) {
        switch (networkType) {
            case TYPE_WIFI:
            case TYPE_WIFI_P2P:
                return true;
            default:
                return false;
        }
    }

    /**
     * Specifies the preferred network type.  When the device has more
     * than one type available the preferred network type will be used.
     *
     * @param preference the network type to prefer over all others.  It is
     *         unspecified what happens to the old preferred network in the
     *         overall ordering.
     * @deprecated Functionality has been removed as it no longer makes sense,
     *             with many more than two networks - we'd need an array to express
     *             preference.  Instead we use dynamic network properties of
     *             the networks to describe their precedence.
     */
    public void setNetworkPreference(int preference) {
    }

    /**
     * Retrieves the current preferred network type.
     *
     * @return an integer representing the preferred network type
     *
     * <p>This method requires the caller to hold the permission
     * {@link android.Manifest.permission#ACCESS_NETWORK_STATE}.
     * @deprecated Functionality has been removed as it no longer makes sense,
     *             with many more than two networks - we'd need an array to express
     *             preference.  Instead we use dynamic network properties of
     *             the networks to describe their precedence.
     */
    public int getNetworkPreference() {
        return TYPE_NONE;
    }

    /**
     * Returns details about the currently active default data network. When
     * connected, this network is the default route for outgoing connections.
     * You should always check {@link NetworkInfo#isConnected()} before initiating
     * network traffic. This may return {@code null} when there is no default
     * network.
     *
     * @return a {@link NetworkInfo} object for the current default network
     *        or {@code null} if no network default network is currently active
     *
     * <p>This method requires the call to hold the permission
     * {@link android.Manifest.permission#ACCESS_NETWORK_STATE}.
     */
    public NetworkInfo getActiveNetworkInfo() {
        try {
            return mService.getActiveNetworkInfo();
        } catch (RemoteException e) {
            return null;
        }
    }

    /**
     * Returns details about the currently active default data network
     * for a given uid.  This is for internal use only to avoid spying
     * other apps.
     *
     * @return a {@link NetworkInfo} object for the current default network
     *        for the given uid or {@code null} if no default network is
     *        available for the specified uid.
     *
     * <p>This method requires the caller to hold the permission
     * {@link android.Manifest.permission#CONNECTIVITY_INTERNAL}
     * {@hide}
     */
    public NetworkInfo getActiveNetworkInfoForUid(int uid) {
        try {
            return mService.getActiveNetworkInfoForUid(uid);
        } catch (RemoteException e) {
            return null;
        }
    }

    /**
     * Returns connection status information about a particular
     * network type.
     *
     * @param networkType integer specifying which networkType in
     *        which you're interested.
     * @return a {@link NetworkInfo} object for the requested
     *        network type or {@code null} if the type is not
     *        supported by the device.
     *
     * <p>This method requires the caller to hold the permission
     * {@link android.Manifest.permission#ACCESS_NETWORK_STATE}.
     */
    public NetworkInfo getNetworkInfo(int networkType) {
        try {
            return mService.getNetworkInfo(networkType);
        } catch (RemoteException e) {
            return null;
        }
    }

    /**
     * Returns connection status information about a particular
     * Network.
     *
     * @param network {@link Network} specifying which network
     *        in which you're interested.
     * @return a {@link NetworkInfo} object for the requested
     *        network or {@code null} if the {@code Network}
     *        is not valid.
     *
     * <p>This method requires the caller to hold the permission
     * {@link android.Manifest.permission#ACCESS_NETWORK_STATE}.
     */
    public NetworkInfo getNetworkInfo(Network network) {
        try {
            return mService.getNetworkInfoForNetwork(network);
        } catch (RemoteException e) {
            return null;
        }
    }

    /**
     * Returns connection status information about all network
     * types supported by the device.
     *
     * @return an array of {@link NetworkInfo} objects.  Check each
     * {@link NetworkInfo#getType} for which type each applies.
     *
     * <p>This method requires the caller to hold the permission
     * {@link android.Manifest.permission#ACCESS_NETWORK_STATE}.
     */
    public NetworkInfo[] getAllNetworkInfo() {
        try {
            return mService.getAllNetworkInfo();
        } catch (RemoteException e) {
            return null;
        }
    }

    /**
     * Returns the {@link Network} object currently serving a given type, or
     * null if the given type is not connected.
     *
     * <p>This method requires the caller to hold the permission
     * {@link android.Manifest.permission#ACCESS_NETWORK_STATE}.
     *
     * @hide
     */
    public Network getNetworkForType(int networkType) {
        try {
            return mService.getNetworkForType(networkType);
        } catch (RemoteException e) {
            return null;
        }
    }

    /**
     * Returns an array of all {@link Network} currently tracked by the
     * framework.
     *
     * @return an array of {@link Network} objects.
     *
     * <p>This method requires the caller to hold the permission
     * {@link android.Manifest.permission#ACCESS_NETWORK_STATE}.
     */
    public Network[] getAllNetworks() {
        try {
            return mService.getAllNetworks();
        } catch (RemoteException e) {
            return null;
        }
    }

    /**
     * Returns an array of of {@link NetworkCapabilities} objects, representing
     * the Networks that applications run by the given user will use by default.
     * @hide
     */
    public NetworkCapabilities[] getDefaultNetworkCapabilitiesForUser(int userId) {
        try {
            return mService.getDefaultNetworkCapabilitiesForUser(userId);
        } catch (RemoteException e) {
            return null;
        }
    }

    /**
     * Returns details about the Provisioning or currently active default data network. When
     * connected, this network is the default route for outgoing connections.
     * You should always check {@link NetworkInfo#isConnected()} before initiating
     * network traffic. This may return {@code null} when there is no default
     * network.
     *
     * @return a {@link NetworkInfo} object for the current default network
     *        or {@code null} if no network default network is currently active
     *
     * <p>This method requires the call to hold the permission
     * {@link android.Manifest.permission#ACCESS_NETWORK_STATE}.
     *
     * {@hide}
     */
    public NetworkInfo getProvisioningOrActiveNetworkInfo() {
        try {
            return mService.getProvisioningOrActiveNetworkInfo();
        } catch (RemoteException e) {
            return null;
        }
    }

    /**
     * Returns the IP information for the current default network.
     *
     * @return a {@link LinkProperties} object describing the IP info
     *        for the current default network, or {@code null} if there
     *        is no current default network.
     *
     * <p>This method requires the call to hold the permission
     * {@link android.Manifest.permission#ACCESS_NETWORK_STATE}.
     * {@hide}
     */
    public LinkProperties getActiveLinkProperties() {
        try {
            return mService.getActiveLinkProperties();
        } catch (RemoteException e) {
            return null;
        }
    }

    /**
     * Returns the IP information for a given network type.
     *
     * @param networkType the network type of interest.
     * @return a {@link LinkProperties} object describing the IP info
     *        for the given networkType, or {@code null} if there is
     *        no current default network.
     *
     * <p>This method requires the call to hold the permission
     * {@link android.Manifest.permission#ACCESS_NETWORK_STATE}.
     * {@hide}
     */
    public LinkProperties getLinkProperties(int networkType) {
        try {
            return mService.getLinkPropertiesForType(networkType);
        } catch (RemoteException e) {
            return null;
        }
    }

    /**
     * Get the {@link LinkProperties} for the given {@link Network}.  This
     * will return {@code null} if the network is unknown.
     *
     * @param network The {@link Network} object identifying the network in question.
     * @return The {@link LinkProperties} for the network, or {@code null}.
     **/
    public LinkProperties getLinkProperties(Network network) {
        try {
            return mService.getLinkProperties(network);
        } catch (RemoteException e) {
            return null;
        }
    }

    /**
     * Get the {@link NetworkCapabilities} for the given {@link Network}.  This
     * will return {@code null} if the network is unknown.
     *
     * @param network The {@link Network} object identifying the network in question.
     * @return The {@link NetworkCapabilities} for the network, or {@code null}.
     */
    public NetworkCapabilities getNetworkCapabilities(Network network) {
        try {
            return mService.getNetworkCapabilities(network);
        } catch (RemoteException e) {
            return null;
        }
    }

    /**
     * Tells each network type to set its radio power state as directed.
     *
     * @param turnOn a boolean, {@code true} to turn the radios on,
     *        {@code false} to turn them off.
     * @return a boolean, {@code true} indicating success.  All network types
     *        will be tried, even if some fail.
     *
     * <p>This method requires the call to hold the permission
     * {@link android.Manifest.permission#CHANGE_NETWORK_STATE}.
     * {@hide}
     */
// TODO - check for any callers and remove
//    public boolean setRadios(boolean turnOn) {
//        try {
//            return mService.setRadios(turnOn);
//        } catch (RemoteException e) {
//            return false;
//        }
//    }

    /**
     * Tells a given networkType to set its radio power state as directed.
     *
     * @param networkType the int networkType of interest.
     * @param turnOn a boolean, {@code true} to turn the radio on,
     *        {@code} false to turn it off.
     * @return a boolean, {@code true} indicating success.
     *
     * <p>This method requires the call to hold the permission
     * {@link android.Manifest.permission#CHANGE_NETWORK_STATE}.
     * {@hide}
     */
// TODO - check for any callers and remove
//    public boolean setRadio(int networkType, boolean turnOn) {
//        try {
//            return mService.setRadio(networkType, turnOn);
//        } catch (RemoteException e) {
//            return false;
//        }
//    }

    /**
     * Tells the underlying networking system that the caller wants to
     * begin using the named feature. The interpretation of {@code feature}
     * is completely up to each networking implementation.
     * <p>This method requires the caller to hold the permission
     * {@link android.Manifest.permission#CHANGE_NETWORK_STATE}.
     * @param networkType specifies which network the request pertains to
     * @param feature the name of the feature to be used
     * @return an integer value representing the outcome of the request.
     * The interpretation of this value is specific to each networking
     * implementation+feature combination, except that the value {@code -1}
     * always indicates failure.
     *
     * @deprecated Deprecated in favor of the cleaner {@link #requestNetwork} api.
     */
    public int startUsingNetworkFeature(int networkType, String feature) {
        NetworkCapabilities netCap = networkCapabilitiesForFeature(networkType, feature);
        if (netCap == null) {
            Log.d(TAG, "Can't satisfy startUsingNetworkFeature for " + networkType + ", " +
                    feature);
            return PhoneConstants.APN_REQUEST_FAILED;
        }

        NetworkRequest request = null;
        synchronized (sLegacyRequests) {
            LegacyRequest l = sLegacyRequests.get(netCap);
            if (l != null) {
                Log.d(TAG, "renewing startUsingNetworkFeature request " + l.networkRequest);
                renewRequestLocked(l);
                if (l.currentNetwork != null) {
                    return PhoneConstants.APN_ALREADY_ACTIVE;
                } else {
                    return PhoneConstants.APN_REQUEST_STARTED;
                }
            }

            request = requestNetworkForFeatureLocked(netCap);
        }
        if (request != null) {
            Log.d(TAG, "starting startUsingNetworkFeature for request " + request);
            return PhoneConstants.APN_REQUEST_STARTED;
        } else {
            Log.d(TAG, " request Failed");
            return PhoneConstants.APN_REQUEST_FAILED;
        }
    }
    /**
     * Tells the underlying networking system that the caller wants to
     * begin using the named feature. The interpretation of {@code feature}
     * is completely up to each networking implementation.
     * <p>This method requires the caller to hold the permission
     * {@link android.Manifest.permission#CHANGE_NETWORK_STATE}.
     * @param networkType specifies which network the request pertains to
     * @param feature the name of the feature to be used
     * @param subId the subscription the network is requested
     * @return an integer value representing the outcome of the request.
     * The interpretation of this value is specific to each networking
     * implementation+feature combination, except that the value {@code -1}
     * always indicates failure.
     *
     * @hide
     */
    public int startUsingNetworkFeatureForSubscription(int networkType, String feature,
                                                       String subId) {
        Log.d(TAG, "startUsingNetworkFeatureForSubscription: for " + networkType
                +" feature = " + feature + " subId = " + subId);
        NetworkCapabilities netCap = networkCapabilitiesForFeature(networkType, feature);
        if (netCap == null) {
            Log.d(TAG, "Can't satisfy startUsingNetworkFeature for " + networkType + ", " +
                    feature);
            return PhoneConstants.APN_REQUEST_FAILED;
        }
        netCap.setNetworkSpecifier(subId);
        NetworkRequest request = null;
        synchronized (sLegacyRequests) {
            if (LEGACY_DBG) {
                Log.d(TAG, "Looking for legacyRequest for netCap with hash: " + netCap + " (" +
                        netCap.hashCode() + ")");
                Log.d(TAG, "sLegacyRequests has:");
                for (NetworkCapabilities nc : sLegacyRequests.keySet()) {
                    Log.d(TAG, "  " + nc + " (" + nc.hashCode() + ")");
                }
            }
            LegacyRequest l = sLegacyRequests.get(netCap);
            if (l != null) {
                Log.d(TAG, "renewing startUsingNetworkFeature request " + l.networkRequest);
                renewRequestLocked(l);
                if (l.currentNetwork != null) {
                    return PhoneConstants.APN_ALREADY_ACTIVE;
                } else {
                    return PhoneConstants.APN_REQUEST_STARTED;
                }
            }

            request = requestNetworkForFeatureLocked(netCap);
        }
        if (request != null) {
            Log.d(TAG, "starting startUsingNetworkFeature for request " + request);
            return PhoneConstants.APN_REQUEST_STARTED;
        } else {
            Log.d(TAG, " request Failed");
            return PhoneConstants.APN_REQUEST_FAILED;
        }
    }
<<<<<<< HEAD
    /**
     * Tells the underlying networking system that the caller wants to
     * begin using the named feature. The interpretation of {@code feature}
     * is completely up to each networking implementation.
     * <p>This method requires the caller to hold the permission
     * {@link android.Manifest.permission#CHANGE_NETWORK_STATE}.
     * @param networkType specifies which network the request pertains to
     * @param feature the name of the feature to be used
     * @param subId the subscription the network is requested
     * @return an integer value representing the outcome of the request.
     * The interpretation of this value is specific to each networking
     * implementation+feature combination, except that the value {@code -1}
     * always indicates failure.
     *
     * @hide
     */
    public int startUsingNetworkFeatureForSubscription(int networkType, String feature,
                                                       String subId) {
        Log.d(TAG, "startUsingNetworkFeatureForSubscription: for " + networkType
                +" feature = " + feature + " subId = " + subId);
        NetworkCapabilities netCap = networkCapabilitiesForFeature(networkType, feature);
        if (netCap == null) {
            Log.d(TAG, "Can't satisfy startUsingNetworkFeature for " + networkType + ", " +
                    feature);
            return PhoneConstants.APN_REQUEST_FAILED;
        }
        netCap.setNetworkSpecifier(subId);
        NetworkRequest request = null;
        synchronized (sLegacyRequests) {
            if (LEGACY_DBG) {
                Log.d(TAG, "Looking for legacyRequest for netCap with hash: " + netCap + " (" +
                        netCap.hashCode() + ")");
                Log.d(TAG, "sLegacyRequests has:");
                for (NetworkCapabilities nc : sLegacyRequests.keySet()) {
                    Log.d(TAG, "  " + nc + " (" + nc.hashCode() + ")");
                }
            }
            LegacyRequest l = sLegacyRequests.get(netCap);
            if (l != null) {
                Log.d(TAG, "renewing startUsingNetworkFeature request " + l.networkRequest);
                renewRequestLocked(l);
                if (l.currentNetwork != null) {
                    return PhoneConstants.APN_ALREADY_ACTIVE;
                } else {
                    return PhoneConstants.APN_REQUEST_STARTED;
                }
            }

            request = requestNetworkForFeatureLocked(netCap);
        }
        if (request != null) {
            Log.d(TAG, "starting startUsingNetworkFeature for request " + request);
            return PhoneConstants.APN_REQUEST_STARTED;
        } else {
            Log.d(TAG, " request Failed");
            return PhoneConstants.APN_REQUEST_FAILED;
        }
    }
=======
>>>>>>> 073b8a01
    /**
     * Tells the underlying networking system that the caller is finished
     * using the named feature. The interpretation of {@code feature}
     * is completely up to each networking implementation.
     * <p>This method requires the caller to hold the permission
     * {@link android.Manifest.permission#CHANGE_NETWORK_STATE}.
     * @param networkType specifies which network the request pertains to
     * @param feature the name of the feature that is no longer needed
     * @return an integer value representing the outcome of the request.
     * The interpretation of this value is specific to each networking
     * implementation+feature combination, except that the value {@code -1}
     * always indicates failure.
     *
     * @deprecated Deprecated in favor of the cleaner {@link #requestNetwork} api.
     */
    public int stopUsingNetworkFeature(int networkType, String feature) {
        NetworkCapabilities netCap = networkCapabilitiesForFeature(networkType, feature);
        if (netCap == null) {
            Log.d(TAG, "Can't satisfy stopUsingNetworkFeature for " + networkType + ", " +
                    feature);
            return -1;
        }
    NetworkCallback networkCallback = removeRequestForFeature(netCap);
    if (networkCallback != null) {
       Log.d(TAG, "stopUsingNetworkFeature for " + networkType + ", " + feature);
       unregisterNetworkCallback(networkCallback);
       }
        return 1;
    }

    /**
     * Tells the underlying networking system that the caller is finished
     * using the named feature. The interpretation of {@code feature}
     * is completely up to each networking implementation.
     * <p>This method requires the caller to hold the permission
     * {@link android.Manifest.permission#CHANGE_NETWORK_STATE}.
     * @param networkType specifies which network the request pertains to
     * @param feature the name of the feature that is no longer needed
     * @param subId the subscription the network is requested
     * @return an integer value representing the outcome of the request.
     * The interpretation of this value is specific to each networking
     * implementation+feature combination, except that the value {@code -1}
     * always indicates failure.
     *
     * @hide
     */
    public int stopUsingNetworkFeatureForSubscription(int networkType, String feature,
                                                      String subId) {
        Log.d(TAG, "stopUsingNetworkFeatureForSubscription: for " + networkType +" feature = "
          + feature + " subId = " + subId);
        NetworkCapabilities netCap = networkCapabilitiesForFeature(networkType, feature);
        if (netCap == null) {
            Log.d(TAG, "Can't satisfy stopUsingNetworkFeature for " + networkType + ", " +
                    feature);
            return -1;
        }
        netCap.setNetworkSpecifier(subId);
        NetworkCallback networkCallback = removeRequestForFeature(netCap);
        if (networkCallback != null) {
            Log.d(TAG, "stopUsingNetworkFeature for " + networkType + ", " + feature);
            unregisterNetworkCallback(networkCallback);
        }
        return 1;
    }
    /**
     * Tells the underlying networking system that the caller is finished
     * using the named feature. The interpretation of {@code feature}
     * is completely up to each networking implementation.
     * <p>This method requires the caller to hold the permission
     * {@link android.Manifest.permission#CHANGE_NETWORK_STATE}.
     * @param networkType specifies which network the request pertains to
     * @param feature the name of the feature that is no longer needed
     * @param subId the subscription the network is requested
     * @return an integer value representing the outcome of the request.
     * The interpretation of this value is specific to each networking
     * implementation+feature combination, except that the value {@code -1}
     * always indicates failure.
     *
     * @hide
     */
    public int stopUsingNetworkFeatureForSubscription(int networkType, String feature,
                                                      String subId) {
        Log.d(TAG, "stopUsingNetworkFeatureForSubscription: for " + networkType +" feature = "
          + feature + " subId = " + subId);
        NetworkCapabilities netCap = networkCapabilitiesForFeature(networkType, feature);
        if (netCap == null) {
            Log.d(TAG, "Can't satisfy stopUsingNetworkFeature for " + networkType + ", " +
                    feature);
            return -1;
        }
        netCap.setNetworkSpecifier(subId);
        NetworkCallback networkCallback = removeRequestForFeature(netCap);
        if (networkCallback != null) {
            Log.d(TAG, "stopUsingNetworkFeature for " + networkType + ", " + feature);
            unregisterNetworkCallback(networkCallback);
        }
        return 1;
    }

    /**
     * Removes the NET_CAPABILITY_NOT_RESTRICTED capability from the given
     * NetworkCapabilities object if all the capabilities it provides are
     * typically provided by restricted networks.
     *
     * TODO: consider:
     * - Moving to NetworkCapabilities
     * - Renaming it to guessRestrictedCapability and make it set the
     *   restricted capability bit in addition to clearing it.
     * @hide
     */
    public static void maybeMarkCapabilitiesRestricted(NetworkCapabilities nc) {
        for (int capability : nc.getCapabilities()) {
            switch (capability) {
                case NetworkCapabilities.NET_CAPABILITY_CBS:
                case NetworkCapabilities.NET_CAPABILITY_DUN:
                case NetworkCapabilities.NET_CAPABILITY_EIMS:
                case NetworkCapabilities.NET_CAPABILITY_FOTA:
                case NetworkCapabilities.NET_CAPABILITY_IA:
                case NetworkCapabilities.NET_CAPABILITY_IMS:
                case NetworkCapabilities.NET_CAPABILITY_RCS:
                case NetworkCapabilities.NET_CAPABILITY_XCAP:
                case NetworkCapabilities.NET_CAPABILITY_NOT_RESTRICTED: //there by default
                    continue;
                default:
                    // At least one capability usually provided by unrestricted
                    // networks. Conclude that this network is unrestricted.
                    return;
            }
        }
        // All the capabilities are typically provided by restricted networks.
        // Conclude that this network is restricted.
        nc.removeCapability(NetworkCapabilities.NET_CAPABILITY_NOT_RESTRICTED);
    }

    private NetworkCapabilities networkCapabilitiesForFeature(int networkType, String feature) {
        if (networkType == TYPE_MOBILE) {
            int cap = -1;
            if ("enableMMS".equals(feature)) {
                cap = NetworkCapabilities.NET_CAPABILITY_MMS;
            } else if ("enableSUPL".equals(feature)) {
                cap = NetworkCapabilities.NET_CAPABILITY_SUPL;
            } else if ("enableDUN".equals(feature) || "enableDUNAlways".equals(feature)) {
                cap = NetworkCapabilities.NET_CAPABILITY_DUN;
            } else if ("enableHIPRI".equals(feature)) {
                cap = NetworkCapabilities.NET_CAPABILITY_INTERNET;
            } else if ("enableFOTA".equals(feature)) {
                cap = NetworkCapabilities.NET_CAPABILITY_FOTA;
            } else if ("enableIMS".equals(feature)) {
                cap = NetworkCapabilities.NET_CAPABILITY_IMS;
            } else if ("enableCBS".equals(feature)) {
                cap = NetworkCapabilities.NET_CAPABILITY_CBS;
            } else {
                return null;
            }
            NetworkCapabilities netCap = new NetworkCapabilities();
            netCap.addTransportType(NetworkCapabilities.TRANSPORT_CELLULAR).addCapability(cap);
            maybeMarkCapabilitiesRestricted(netCap);
            return netCap;
        } else if (networkType == TYPE_WIFI) {
            if ("p2p".equals(feature)) {
                NetworkCapabilities netCap = new NetworkCapabilities();
                netCap.addTransportType(NetworkCapabilities.TRANSPORT_WIFI);
                netCap.addCapability(NetworkCapabilities.NET_CAPABILITY_WIFI_P2P);
                maybeMarkCapabilitiesRestricted(netCap);
                return netCap;
            }
        }
        return null;
    }

    /**
     * Guess what the network request was trying to say so that the resulting
     * network is accessible via the legacy (deprecated) API such as
     * requestRouteToHost.
     * This means we should try to be fairly preceise about transport and
     * capability but ignore things such as networkSpecifier.
     * If the request has more than one transport or capability it doesn't
     * match the old legacy requests (they selected only single transport/capability)
     * so this function cannot map the request to a single legacy type and
     * the resulting network will not be available to the legacy APIs.
     *
     * TODO - This should be removed when the legacy APIs are removed.
     */
    private int inferLegacyTypeForNetworkCapabilities(NetworkCapabilities netCap) {
        if (netCap == null) {
            return TYPE_NONE;
        }

        if (!netCap.hasTransport(NetworkCapabilities.TRANSPORT_CELLULAR)) {
            return TYPE_NONE;
        }

        String type = null;
        int result = TYPE_NONE;

        if (netCap.hasCapability(NetworkCapabilities.NET_CAPABILITY_CBS)) {
            type = "enableCBS";
            result = TYPE_MOBILE_CBS;
        } else if (netCap.hasCapability(NetworkCapabilities.NET_CAPABILITY_IMS)) {
            type = "enableIMS";
            result = TYPE_MOBILE_IMS;
        } else if (netCap.hasCapability(NetworkCapabilities.NET_CAPABILITY_FOTA)) {
            type = "enableFOTA";
            result = TYPE_MOBILE_FOTA;
        } else if (netCap.hasCapability(NetworkCapabilities.NET_CAPABILITY_DUN)) {
            type = "enableDUN";
            result = TYPE_MOBILE_DUN;
        } else if (netCap.hasCapability(NetworkCapabilities.NET_CAPABILITY_SUPL)) {
            type = "enableSUPL";
            result = TYPE_MOBILE_SUPL;
        } else if (netCap.hasCapability(NetworkCapabilities.NET_CAPABILITY_MMS)) {
            type = "enableMMS";
            result = TYPE_MOBILE_MMS;
        } else if (netCap.hasCapability(NetworkCapabilities.NET_CAPABILITY_INTERNET)) {
            type = "enableHIPRI";
            result = TYPE_MOBILE_HIPRI;
        }
        if (type != null) {
            NetworkCapabilities testCap = networkCapabilitiesForFeature(TYPE_MOBILE, type);
            if (testCap.equalsNetCapabilities(netCap) && testCap.equalsTransportTypes(netCap)) {
                return result;
            }
        }
        return TYPE_NONE;
    }

    private int legacyTypeForNetworkCapabilities(NetworkCapabilities netCap) {
        if (netCap == null) return TYPE_NONE;
        if (netCap.hasCapability(NetworkCapabilities.NET_CAPABILITY_CBS)) {
            return TYPE_MOBILE_CBS;
        }
        if (netCap.hasCapability(NetworkCapabilities.NET_CAPABILITY_IMS)) {
            return TYPE_MOBILE_IMS;
        }
        if (netCap.hasCapability(NetworkCapabilities.NET_CAPABILITY_FOTA)) {
            return TYPE_MOBILE_FOTA;
        }
        if (netCap.hasCapability(NetworkCapabilities.NET_CAPABILITY_DUN)) {
            return TYPE_MOBILE_DUN;
        }
        if (netCap.hasCapability(NetworkCapabilities.NET_CAPABILITY_SUPL)) {
            return TYPE_MOBILE_SUPL;
        }
        if (netCap.hasCapability(NetworkCapabilities.NET_CAPABILITY_MMS)) {
            return TYPE_MOBILE_MMS;
        }
        if (netCap.hasCapability(NetworkCapabilities.NET_CAPABILITY_INTERNET)) {
            return TYPE_MOBILE_HIPRI;
        }
        if (netCap.hasCapability(NetworkCapabilities.NET_CAPABILITY_WIFI_P2P)) {
            return TYPE_WIFI_P2P;
        }
        return TYPE_NONE;
    }

    private static class LegacyRequest {
        NetworkCapabilities networkCapabilities;
        NetworkRequest networkRequest;
        int expireSequenceNumber;
        Network currentNetwork;
        int delay = -1;

        private void clearDnsBinding() {
            if (currentNetwork != null) {
                currentNetwork = null;
                setProcessDefaultNetworkForHostResolution(null);
            }
        }

        NetworkCallback networkCallback = new NetworkCallback() {
            @Override
            public void onAvailable(Network network) {
                currentNetwork = network;
                Log.d(TAG, "startUsingNetworkFeature got Network:" + network);
                setProcessDefaultNetworkForHostResolution(network);
            }
            @Override
            public void onLost(Network network) {
                if (network.equals(currentNetwork)) clearDnsBinding();
                Log.d(TAG, "startUsingNetworkFeature lost Network:" + network);
            }
        };
    }

    private static HashMap<NetworkCapabilities, LegacyRequest> sLegacyRequests =
            new HashMap<NetworkCapabilities, LegacyRequest>();

    private NetworkRequest findRequestForFeature(NetworkCapabilities netCap) {
        synchronized (sLegacyRequests) {
            LegacyRequest l = sLegacyRequests.get(netCap);
            if (l != null) return l.networkRequest;
        }
        return null;
    }

    private void renewRequestLocked(LegacyRequest l) {
        l.expireSequenceNumber++;
        Log.d(TAG, "renewing request to seqNum " + l.expireSequenceNumber);
        sendExpireMsgForFeature(l.networkCapabilities, l.expireSequenceNumber, l.delay);
    }

    private void expireRequest(NetworkCapabilities netCap, int sequenceNum) {
        int ourSeqNum = -1;
        synchronized (sLegacyRequests) {
            LegacyRequest l = sLegacyRequests.get(netCap);
            if (l == null) return;
            ourSeqNum = l.expireSequenceNumber;
            if (l.expireSequenceNumber == sequenceNum) removeRequestForFeature(netCap);
        }
        Log.d(TAG, "expireRequest with " + ourSeqNum + ", " + sequenceNum);
    }

    private NetworkRequest requestNetworkForFeatureLocked(NetworkCapabilities netCap) {
        int delay = -1;
        int type = legacyTypeForNetworkCapabilities(netCap);
        try {
            delay = mService.getRestoreDefaultNetworkDelay(type);
        } catch (RemoteException e) {}
        LegacyRequest l = new LegacyRequest();
        l.networkCapabilities = netCap;
        l.delay = delay;
        l.expireSequenceNumber = 0;
        l.networkRequest = sendRequestForNetwork(netCap, l.networkCallback, 0,
                REQUEST, type);
        if (l.networkRequest == null) return null;
        sLegacyRequests.put(netCap, l);
        sendExpireMsgForFeature(netCap, l.expireSequenceNumber, delay);
        return l.networkRequest;
    }

    private void sendExpireMsgForFeature(NetworkCapabilities netCap, int seqNum, int delay) {
        if (delay >= 0) {
            Log.d(TAG, "sending expire msg with seqNum " + seqNum + " and delay " + delay);
            Message msg = sCallbackHandler.obtainMessage(EXPIRE_LEGACY_REQUEST, seqNum, 0, netCap);
            sCallbackHandler.sendMessageDelayed(msg, delay);
        }
    }

    private NetworkCallback removeRequestForFeature(NetworkCapabilities netCap) {
        synchronized (sLegacyRequests) {
            LegacyRequest l = sLegacyRequests.remove(netCap);
            if (l == null) return null;
            return l.networkCallback;
        }
    }

    /**
     * Ensure that a network route exists to deliver traffic to the specified
     * host via the specified network interface. An attempt to add a route that
     * already exists is ignored, but treated as successful.
     * <p>This method requires the caller to hold the permission
     * {@link android.Manifest.permission#CHANGE_NETWORK_STATE}.
     * @param networkType the type of the network over which traffic to the specified
     * host is to be routed
     * @param hostAddress the IP address of the host to which the route is desired
     * @return {@code true} on success, {@code false} on failure
     *
     * @deprecated Deprecated in favor of the {@link #requestNetwork},
     *             {@link #setProcessDefaultNetwork} and {@link Network#getSocketFactory} api.
     */
    public boolean requestRouteToHost(int networkType, int hostAddress) {
        return requestRouteToHostAddress(networkType, NetworkUtils.intToInetAddress(hostAddress));
    }

    /**
     * Ensure that a network route exists to deliver traffic to the specified
     * host via the specified network interface. An attempt to add a route that
     * already exists is ignored, but treated as successful.
     * <p>This method requires the caller to hold the permission
     * {@link android.Manifest.permission#CHANGE_NETWORK_STATE}.
     * @param networkType the type of the network over which traffic to the specified
     * host is to be routed
     * @param hostAddress the IP address of the host to which the route is desired
     * @return {@code true} on success, {@code false} on failure
     * @hide
     * @deprecated Deprecated in favor of the {@link #requestNetwork} and
     *             {@link #setProcessDefaultNetwork} api.
     */
    public boolean requestRouteToHostAddress(int networkType, InetAddress hostAddress) {
        try {
            return mService.requestRouteToHostAddress(networkType, hostAddress.getAddress());
        } catch (RemoteException e) {
            return false;
        }
    }

    /**
     * Returns the value of the setting for background data usage. If false,
     * applications should not use the network if the application is not in the
     * foreground. Developers should respect this setting, and check the value
     * of this before performing any background data operations.
     * <p>
     * All applications that have background services that use the network
     * should listen to {@link #ACTION_BACKGROUND_DATA_SETTING_CHANGED}.
     * <p>
     * @deprecated As of {@link VERSION_CODES#ICE_CREAM_SANDWICH}, availability of
     * background data depends on several combined factors, and this method will
     * always return {@code true}. Instead, when background data is unavailable,
     * {@link #getActiveNetworkInfo()} will now appear disconnected.
     *
     * @return Whether background data usage is allowed.
     */
    @Deprecated
    public boolean getBackgroundDataSetting() {
        // assume that background data is allowed; final authority is
        // NetworkInfo which may be blocked.
        return true;
    }

    /**
     * Sets the value of the setting for background data usage.
     *
     * @param allowBackgroundData Whether an application should use data while
     *            it is in the background.
     *
     * @attr ref android.Manifest.permission#CHANGE_BACKGROUND_DATA_SETTING
     * @see #getBackgroundDataSetting()
     * @hide
     */
    @Deprecated
    public void setBackgroundDataSetting(boolean allowBackgroundData) {
        // ignored
    }

    /**
     * Return quota status for the current active network, or {@code null} if no
     * network is active. Quota status can change rapidly, so these values
     * shouldn't be cached.
     *
     * <p>This method requires the call to hold the permission
     * {@link android.Manifest.permission#ACCESS_NETWORK_STATE}.
     *
     * @hide
     */
    public NetworkQuotaInfo getActiveNetworkQuotaInfo() {
        try {
            return mService.getActiveNetworkQuotaInfo();
        } catch (RemoteException e) {
            return null;
        }
    }

    /**
     * @hide
     * @deprecated Talk to TelephonyManager directly
     */
    public boolean getMobileDataEnabled() {
        IBinder b = ServiceManager.getService(Context.TELEPHONY_SERVICE);
        if (b != null) {
            try {
                ITelephony it = ITelephony.Stub.asInterface(b);
                int subId = SubscriptionManager.getDefaultDataSubId();
                Log.d("ConnectivityManager", "getMobileDataEnabled()+ subId=" + subId);
                boolean retVal = it.getDataEnabled(subId);
                Log.d("ConnectivityManager", "getMobileDataEnabled()- subId=" + subId
                        + " retVal=" + retVal);
                return retVal;
            } catch (RemoteException e) { }
        }
        Log.d("ConnectivityManager", "getMobileDataEnabled()- remote exception retVal=false");
        return false;
    }

    /**
     * Callback for use with {@link ConnectivityManager#addDefaultNetworkActiveListener}
     * to find out when the system default network has gone in to a high power state.
     */
    public interface OnNetworkActiveListener {
        /**
         * Called on the main thread of the process to report that the current data network
         * has become active, and it is now a good time to perform any pending network
         * operations.  Note that this listener only tells you when the network becomes
         * active; if at any other time you want to know whether it is active (and thus okay
         * to initiate network traffic), you can retrieve its instantaneous state with
         * {@link ConnectivityManager#isDefaultNetworkActive}.
         */
        public void onNetworkActive();
    }

    private INetworkManagementService getNetworkManagementService() {
        synchronized (this) {
            if (mNMService != null) {
                return mNMService;
            }
            IBinder b = ServiceManager.getService(Context.NETWORKMANAGEMENT_SERVICE);
            mNMService = INetworkManagementService.Stub.asInterface(b);
            return mNMService;
        }
    }

    private final ArrayMap<OnNetworkActiveListener, INetworkActivityListener>
            mNetworkActivityListeners
                    = new ArrayMap<OnNetworkActiveListener, INetworkActivityListener>();

    /**
     * Start listening to reports when the system's default data network is active, meaning it is
     * a good time to perform network traffic.  Use {@link #isDefaultNetworkActive()}
     * to determine the current state of the system's default network after registering the
     * listener.
     * <p>
     * If the process default network has been set with
     * {@link ConnectivityManager#setProcessDefaultNetwork} this function will not
     * reflect the process's default, but the system default.
     *
     * @param l The listener to be told when the network is active.
     */
    public void addDefaultNetworkActiveListener(final OnNetworkActiveListener l) {
        INetworkActivityListener rl = new INetworkActivityListener.Stub() {
            @Override
            public void onNetworkActive() throws RemoteException {
                l.onNetworkActive();
            }
        };

        try {
            getNetworkManagementService().registerNetworkActivityListener(rl);
            mNetworkActivityListeners.put(l, rl);
        } catch (RemoteException e) {
        }
    }

    /**
     * Remove network active listener previously registered with
     * {@link #addDefaultNetworkActiveListener}.
     *
     * @param l Previously registered listener.
     */
    public void removeDefaultNetworkActiveListener(OnNetworkActiveListener l) {
        INetworkActivityListener rl = mNetworkActivityListeners.get(l);
        if (rl == null) {
            throw new IllegalArgumentException("Listener not registered: " + l);
        }
        try {
            getNetworkManagementService().unregisterNetworkActivityListener(rl);
        } catch (RemoteException e) {
        }
    }

    /**
     * Return whether the data network is currently active.  An active network means that
     * it is currently in a high power state for performing data transmission.  On some
     * types of networks, it may be expensive to move and stay in such a state, so it is
     * more power efficient to batch network traffic together when the radio is already in
     * this state.  This method tells you whether right now is currently a good time to
     * initiate network traffic, as the network is already active.
     */
    public boolean isDefaultNetworkActive() {
        try {
            return getNetworkManagementService().isNetworkActive();
        } catch (RemoteException e) {
        }
        return false;
    }

    /**
     * {@hide}
     */
    public ConnectivityManager(IConnectivityManager service) {
        mService = checkNotNull(service, "missing IConnectivityManager");
        sInstance = this;
    }

    /** {@hide} */
    public static ConnectivityManager from(Context context) {
        return (ConnectivityManager) context.getSystemService(Context.CONNECTIVITY_SERVICE);
    }

    /** {@hide */
    public static final void enforceTetherChangePermission(Context context) {
        if (context.getResources().getStringArray(
                com.android.internal.R.array.config_mobile_hotspot_provision_app).length == 2) {
            // Have a provisioning app - must only let system apps (which check this app)
            // turn on tethering
            context.enforceCallingOrSelfPermission(
                    android.Manifest.permission.CONNECTIVITY_INTERNAL, "ConnectivityService");
        } else {
            context.enforceCallingOrSelfPermission(
                    android.Manifest.permission.CHANGE_NETWORK_STATE, "ConnectivityService");
        }
    }

    /**
     * @deprecated - use getSystemService. This is a kludge to support static access in certain
     *               situations where a Context pointer is unavailable.
     * @hide
     */
    public static ConnectivityManager getInstance() {
        if (sInstance == null) {
            throw new IllegalStateException("No ConnectivityManager yet constructed");
        }
        return sInstance;
    }

    /**
     * Get the set of tetherable, available interfaces.  This list is limited by
     * device configuration and current interface existence.
     *
     * @return an array of 0 or more Strings of tetherable interface names.
     *
     * <p>This method requires the call to hold the permission
     * {@link android.Manifest.permission#ACCESS_NETWORK_STATE}.
     * {@hide}
     */
    public String[] getTetherableIfaces() {
        try {
            return mService.getTetherableIfaces();
        } catch (RemoteException e) {
            return new String[0];
        }
    }

    /**
     * Get the set of tethered interfaces.
     *
     * @return an array of 0 or more String of currently tethered interface names.
     *
     * <p>This method requires the call to hold the permission
     * {@link android.Manifest.permission#ACCESS_NETWORK_STATE}.
     * {@hide}
     */
    public String[] getTetheredIfaces() {
        try {
            return mService.getTetheredIfaces();
        } catch (RemoteException e) {
            return new String[0];
        }
    }

    /**
     * Get the set of interface names which attempted to tether but
     * failed.  Re-attempting to tether may cause them to reset to the Tethered
     * state.  Alternatively, causing the interface to be destroyed and recreated
     * may cause them to reset to the available state.
     * {@link ConnectivityManager#getLastTetherError} can be used to get more
     * information on the cause of the errors.
     *
     * @return an array of 0 or more String indicating the interface names
     *        which failed to tether.
     *
     * <p>This method requires the call to hold the permission
     * {@link android.Manifest.permission#ACCESS_NETWORK_STATE}.
     * {@hide}
     */
    public String[] getTetheringErroredIfaces() {
        try {
            return mService.getTetheringErroredIfaces();
        } catch (RemoteException e) {
            return new String[0];
        }
    }

    /**
     * Get the set of tethered dhcp ranges.
     *
     * @return an array of 0 or more {@code String} of tethered dhcp ranges.
     * {@hide}
     */
    public String[] getTetheredDhcpRanges() {
        try {
            return mService.getTetheredDhcpRanges();
        } catch (RemoteException e) {
            return new String[0];
        }
    }

    /**
     * Attempt to tether the named interface.  This will setup a dhcp server
     * on the interface, forward and NAT IP packets and forward DNS requests
     * to the best active upstream network interface.  Note that if no upstream
     * IP network interface is available, dhcp will still run and traffic will be
     * allowed between the tethered devices and this device, though upstream net
     * access will of course fail until an upstream network interface becomes
     * active.
     *
     * @param iface the interface name to tether.
     * @return error a {@code TETHER_ERROR} value indicating success or failure type
     *
     * <p>This method requires the call to hold the permission
     * {@link android.Manifest.permission#CHANGE_NETWORK_STATE}.
     * {@hide}
     */
    public int tether(String iface) {
        try {
            return mService.tether(iface);
        } catch (RemoteException e) {
            return TETHER_ERROR_SERVICE_UNAVAIL;
        }
    }

    /**
     * Stop tethering the named interface.
     *
     * @param iface the interface name to untether.
     * @return error a {@code TETHER_ERROR} value indicating success or failure type
     *
     * <p>This method requires the call to hold the permission
     * {@link android.Manifest.permission#CHANGE_NETWORK_STATE}.
     * {@hide}
     */
    public int untether(String iface) {
        try {
            return mService.untether(iface);
        } catch (RemoteException e) {
            return TETHER_ERROR_SERVICE_UNAVAIL;
        }
    }

    /**
     * Check if the device allows for tethering.  It may be disabled via
     * {@code ro.tether.denied} system property, Settings.TETHER_SUPPORTED or
     * due to device configuration.
     *
     * @return a boolean - {@code true} indicating Tethering is supported.
     *
     * <p>This method requires the call to hold the permission
     * {@link android.Manifest.permission#ACCESS_NETWORK_STATE}.
     * {@hide}
     */
    public boolean isTetheringSupported() {
        try {
            return mService.isTetheringSupported();
        } catch (RemoteException e) {
            return false;
        }
    }

    /**
     * Get the list of regular expressions that define any tetherable
     * USB network interfaces.  If USB tethering is not supported by the
     * device, this list should be empty.
     *
     * @return an array of 0 or more regular expression Strings defining
     *        what interfaces are considered tetherable usb interfaces.
     *
     * <p>This method requires the call to hold the permission
     * {@link android.Manifest.permission#ACCESS_NETWORK_STATE}.
     * {@hide}
     */
    public String[] getTetherableUsbRegexs() {
        try {
            return mService.getTetherableUsbRegexs();
        } catch (RemoteException e) {
            return new String[0];
        }
    }

    /**
     * Get the list of regular expressions that define any tetherable
     * Wifi network interfaces.  If Wifi tethering is not supported by the
     * device, this list should be empty.
     *
     * @return an array of 0 or more regular expression Strings defining
     *        what interfaces are considered tetherable wifi interfaces.
     *
     * <p>This method requires the call to hold the permission
     * {@link android.Manifest.permission#ACCESS_NETWORK_STATE}.
     * {@hide}
     */
    public String[] getTetherableWifiRegexs() {
        try {
            return mService.getTetherableWifiRegexs();
        } catch (RemoteException e) {
            return new String[0];
        }
    }

    /**
     * Get the list of regular expressions that define any tetherable
     * Bluetooth network interfaces.  If Bluetooth tethering is not supported by the
     * device, this list should be empty.
     *
     * @return an array of 0 or more regular expression Strings defining
     *        what interfaces are considered tetherable bluetooth interfaces.
     *
     * <p>This method requires the call to hold the permission
     * {@link android.Manifest.permission#ACCESS_NETWORK_STATE}.
     * {@hide}
     */
    public String[] getTetherableBluetoothRegexs() {
        try {
            return mService.getTetherableBluetoothRegexs();
        } catch (RemoteException e) {
            return new String[0];
        }
    }

    /**
     * Attempt to both alter the mode of USB and Tethering of USB.  A
     * utility method to deal with some of the complexity of USB - will
     * attempt to switch to Rndis and subsequently tether the resulting
     * interface on {@code true} or turn off tethering and switch off
     * Rndis on {@code false}.
     *
     * @param enable a boolean - {@code true} to enable tethering
     * @return error a {@code TETHER_ERROR} value indicating success or failure type
     *
     * <p>This method requires the call to hold the permission
     * {@link android.Manifest.permission#CHANGE_NETWORK_STATE}.
     * {@hide}
     */
    public int setUsbTethering(boolean enable) {
        try {
            return mService.setUsbTethering(enable);
        } catch (RemoteException e) {
            return TETHER_ERROR_SERVICE_UNAVAIL;
        }
    }

    /**
     * Get the list of Stations connected to Hotspot.
     *
     * @return a list of {@link WifiDevice} objects.
     * {@hide}
     */
    public List<WifiDevice> getTetherConnectedSta() {
        try {
            return mService.getTetherConnectedSta();
        } catch (RemoteException e) {
            return null;
        }
    }

    /** {@hide} */
    public static final int TETHER_ERROR_NO_ERROR           = 0;
    /** {@hide} */
    public static final int TETHER_ERROR_UNKNOWN_IFACE      = 1;
    /** {@hide} */
    public static final int TETHER_ERROR_SERVICE_UNAVAIL    = 2;
    /** {@hide} */
    public static final int TETHER_ERROR_UNSUPPORTED        = 3;
    /** {@hide} */
    public static final int TETHER_ERROR_UNAVAIL_IFACE      = 4;
    /** {@hide} */
    public static final int TETHER_ERROR_MASTER_ERROR       = 5;
    /** {@hide} */
    public static final int TETHER_ERROR_TETHER_IFACE_ERROR = 6;
    /** {@hide} */
    public static final int TETHER_ERROR_UNTETHER_IFACE_ERROR = 7;
    /** {@hide} */
    public static final int TETHER_ERROR_ENABLE_NAT_ERROR     = 8;
    /** {@hide} */
    public static final int TETHER_ERROR_DISABLE_NAT_ERROR    = 9;
    /** {@hide} */
    public static final int TETHER_ERROR_IFACE_CFG_ERROR      = 10;

    /**
     * Get a more detailed error code after a Tethering or Untethering
     * request asynchronously failed.
     *
     * @param iface The name of the interface of interest
     * @return error The error code of the last error tethering or untethering the named
     *               interface
     *
     * <p>This method requires the call to hold the permission
     * {@link android.Manifest.permission#ACCESS_NETWORK_STATE}.
     * {@hide}
     */
    public int getLastTetherError(String iface) {
        try {
            return mService.getLastTetherError(iface);
        } catch (RemoteException e) {
            return TETHER_ERROR_SERVICE_UNAVAIL;
        }
    }

    /**
     * Report network connectivity status.  This is currently used only
     * to alter status bar UI.
     *
     * @param networkType The type of network you want to report on
     * @param percentage The quality of the connection 0 is bad, 100 is good
     *
     * <p>This method requires the call to hold the permission
     * {@link android.Manifest.permission#STATUS_BAR}.
     * {@hide}
     */
    public void reportInetCondition(int networkType, int percentage) {
        try {
            mService.reportInetCondition(networkType, percentage);
        } catch (RemoteException e) {
        }
    }

    /**
     * Report a problem network to the framework.  This provides a hint to the system
     * that there might be connectivity problems on this network and may cause
     * the framework to re-evaluate network connectivity and/or switch to another
     * network.
     *
     * @param network The {@link Network} the application was attempting to use
     *                or {@code null} to indicate the current default network.
     */
    public void reportBadNetwork(Network network) {
        try {
            mService.reportBadNetwork(network);
        } catch (RemoteException e) {
        }
    }

    /**
     * Set a network-independent global http proxy.  This is not normally what you want
     * for typical HTTP proxies - they are general network dependent.  However if you're
     * doing something unusual like general internal filtering this may be useful.  On
     * a private network where the proxy is not accessible, you may break HTTP using this.
     *
     * @param p The a {@link ProxyInfo} object defining the new global
     *        HTTP proxy.  A {@code null} value will clear the global HTTP proxy.
     *
     * <p>This method requires the call to hold the permission
     * android.Manifest.permission#CONNECTIVITY_INTERNAL.
     * @hide
     */
    public void setGlobalProxy(ProxyInfo p) {
        try {
            mService.setGlobalProxy(p);
        } catch (RemoteException e) {
        }
    }

    /**
     * Retrieve any network-independent global HTTP proxy.
     *
     * @return {@link ProxyInfo} for the current global HTTP proxy or {@code null}
     *        if no global HTTP proxy is set.
     *
     * <p>This method requires the call to hold the permission
     * {@link android.Manifest.permission#ACCESS_NETWORK_STATE}.
     * @hide
     */
    public ProxyInfo getGlobalProxy() {
        try {
            return mService.getGlobalProxy();
        } catch (RemoteException e) {
            return null;
        }
    }

    /**
     * Get the current default HTTP proxy settings.  If a global proxy is set it will be returned,
     * otherwise if this process is bound to a {@link Network} using
     * {@link #setProcessDefaultNetwork} then that {@code Network}'s proxy is returned, otherwise
     * the default network's proxy is returned.
     *
     * @return the {@link ProxyInfo} for the current HTTP proxy, or {@code null} if no
     *        HTTP proxy is active.
     * @hide
     */
    public ProxyInfo getDefaultProxy() {
        final Network network = getProcessDefaultNetwork();
        if (network != null) {
            final ProxyInfo globalProxy = getGlobalProxy();
            if (globalProxy != null) return globalProxy;
            final LinkProperties lp = getLinkProperties(network);
            if (lp != null) return lp.getHttpProxy();
            return null;
        }
        try {
            return mService.getDefaultProxy();
        } catch (RemoteException e) {
            return null;
        }
    }

    /**
     * Sets a secondary requirement bit for the given networkType.
     * This requirement bit is generally under the control of the carrier
     * or its agents and is not directly controlled by the user.
     *
     * @param networkType The network who's dependence has changed
     * @param met Boolean - true if network use is OK, false if not
     *
     * <p>This method requires the call to hold the permission
     * {@link android.Manifest.permission#CONNECTIVITY_INTERNAL}.
     * {@hide}
     */
    public void setDataDependency(int networkType, boolean met) {
        try {
            mService.setDataDependency(networkType, met);
        } catch (RemoteException e) {
        }
    }

    /**
     * Returns true if the hardware supports the given network type
     * else it returns false.  This doesn't indicate we have coverage
     * or are authorized onto a network, just whether or not the
     * hardware supports it.  For example a GSM phone without a SIM
     * should still return {@code true} for mobile data, but a wifi only
     * tablet would return {@code false}.
     *
     * @param networkType The network type we'd like to check
     * @return {@code true} if supported, else {@code false}
     *
     * <p>This method requires the call to hold the permission
     * {@link android.Manifest.permission#ACCESS_NETWORK_STATE}.
     * @hide
     */
    public boolean isNetworkSupported(int networkType) {
        try {
            return mService.isNetworkSupported(networkType);
        } catch (RemoteException e) {}
        return false;
    }

    /**
     * Returns if the currently active data network is metered. A network is
     * classified as metered when the user is sensitive to heavy data usage on
     * that connection due to monetary costs, data limitations or
     * battery/performance issues. You should check this before doing large
     * data transfers, and warn the user or delay the operation until another
     * network is available.
     *
     * @return {@code true} if large transfers should be avoided, otherwise
     *        {@code false}.
     *
     * <p>This method requires the call to hold the permission
     * {@link android.Manifest.permission#ACCESS_NETWORK_STATE}.
     */
    public boolean isActiveNetworkMetered() {
        try {
            return mService.isActiveNetworkMetered();
        } catch (RemoteException e) {
            return false;
        }
    }

    /**
     * If the LockdownVpn mechanism is enabled, updates the vpn
     * with a reload of its profile.
     *
     * @return a boolean with {@code} indicating success
     *
     * <p>This method can only be called by the system UID
     * {@hide}
     */
    public boolean updateLockdownVpn() {
        try {
            return mService.updateLockdownVpn();
        } catch (RemoteException e) {
            return false;
        }
    }

    /**
     * Signal that the captive portal check on the indicated network
     * is complete and whether its a captive portal or not.
     *
     * @param info the {@link NetworkInfo} object for the networkType
     *        in question.
     * @param isCaptivePortal true/false.
     *
     * <p>This method requires the call to hold the permission
     * {@link android.Manifest.permission#CONNECTIVITY_INTERNAL}.
     * {@hide}
     */
    public void captivePortalCheckCompleted(NetworkInfo info, boolean isCaptivePortal) {
        try {
            mService.captivePortalCheckCompleted(info, isCaptivePortal);
        } catch (RemoteException e) {
        }
    }

    /**
     * Supply the backend messenger for a network tracker
     *
     * @param networkType NetworkType to set
     * @param messenger {@link Messenger}
     * {@hide}
     */
    public void supplyMessenger(int networkType, Messenger messenger) {
        try {
            mService.supplyMessenger(networkType, messenger);
        } catch (RemoteException e) {
        }
    }

    /**
     * Check mobile provisioning.
     *
     * @param suggestedTimeOutMs, timeout in milliseconds
     *
     * @return time out that will be used, maybe less that suggestedTimeOutMs
     * -1 if an error.
     *
     * {@hide}
     */
    public int checkMobileProvisioning(int suggestedTimeOutMs) {
        int timeOutMs = -1;
        try {
            timeOutMs = mService.checkMobileProvisioning(suggestedTimeOutMs);
        } catch (RemoteException e) {
        }
        return timeOutMs;
    }

    /**
     * Get the mobile provisioning url.
     * {@hide}
     */
    public String getMobileProvisioningUrl() {
        try {
            return mService.getMobileProvisioningUrl();
        } catch (RemoteException e) {
        }
        return null;
    }

    /**
     * Get the mobile redirected provisioning url.
     * {@hide}
     */
    public String getMobileRedirectedProvisioningUrl() {
        try {
            return mService.getMobileRedirectedProvisioningUrl();
        } catch (RemoteException e) {
        }
        return null;
    }

    /**
     * Set sign in error notification to visible or in visible
     *
     * @param visible
     * @param networkType
     *
     * {@hide}
     */
    public void setProvisioningNotificationVisible(boolean visible, int networkType,
            String action) {
        try {
            mService.setProvisioningNotificationVisible(visible, networkType, action);
        } catch (RemoteException e) {
        }
    }

    /**
     * Set the value for enabling/disabling airplane mode
     *
     * @param enable whether to enable airplane mode or not
     *
     * <p>This method requires the call to hold the permission
     * {@link android.Manifest.permission#CONNECTIVITY_INTERNAL}.
     * @hide
     */
    public void setAirplaneMode(boolean enable) {
        try {
            mService.setAirplaneMode(enable);
        } catch (RemoteException e) {
        }
    }

    /** {@hide} */
    public void registerNetworkFactory(Messenger messenger, String name) {
        try {
            mService.registerNetworkFactory(messenger, name);
        } catch (RemoteException e) { }
    }

    /** {@hide} */
    public void unregisterNetworkFactory(Messenger messenger) {
        try {
            mService.unregisterNetworkFactory(messenger);
        } catch (RemoteException e) { }
    }

    /** {@hide} */
    public void registerNetworkAgent(Messenger messenger, NetworkInfo ni, LinkProperties lp,
            NetworkCapabilities nc, int score, NetworkMisc misc) {
        try {
            mService.registerNetworkAgent(messenger, ni, lp, nc, score, misc);
        } catch (RemoteException e) { }
    }

    /**
     * Base class for NetworkRequest callbacks.  Used for notifications about network
     * changes.  Should be extended by applications wanting notifications.
     */
    public static class NetworkCallback {
        /** @hide */
        public static final int PRECHECK     = 1;
        /** @hide */
        public static final int AVAILABLE    = 2;
        /** @hide */
        public static final int LOSING       = 3;
        /** @hide */
        public static final int LOST         = 4;
        /** @hide */
        public static final int UNAVAIL      = 5;
        /** @hide */
        public static final int CAP_CHANGED  = 6;
        /** @hide */
        public static final int PROP_CHANGED = 7;
        /** @hide */
        public static final int CANCELED     = 8;

        /**
         * @hide
         * Called whenever the framework connects to a network that it may use to
         * satisfy this request
         */
        public void onPreCheck(Network network) {}

        /**
         * Called when the framework connects and has declared new network ready for use.
         * This callback may be called more than once if the {@link Network} that is
         * satisfying the request changes.
         *
         * @param network The {@link Network} of the satisfying network.
         */
        public void onAvailable(Network network) {}

        /**
         * Called when the network is about to be disconnected.  Often paired with an
         * {@link NetworkCallback#onAvailable} call with the new replacement network
         * for graceful handover.  This may not be called if we have a hard loss
         * (loss without warning).  This may be followed by either a
         * {@link NetworkCallback#onLost} call or a
         * {@link NetworkCallback#onAvailable} call for this network depending
         * on whether we lose or regain it.
         *
         * @param network The {@link Network} that is about to be disconnected.
         * @param maxMsToLive The time in ms the framework will attempt to keep the
         *                     network connected.  Note that the network may suffer a
         *                     hard loss at any time.
         */
        public void onLosing(Network network, int maxMsToLive) {}

        /**
         * Called when the framework has a hard loss of the network or when the
         * graceful failure ends.
         *
         * @param network The {@link Network} lost.
         */
        public void onLost(Network network) {}

        /**
         * Called if no network is found in the given timeout time.  If no timeout is given,
         * this will not be called.
         * @hide
         */
        public void onUnavailable() {}

        /**
         * Called when the network the framework connected to for this request
         * changes capabilities but still satisfies the stated need.
         *
         * @param network The {@link Network} whose capabilities have changed.
         * @param networkCapabilities The new {@link NetworkCapabilities} for this network.
         */
        public void onCapabilitiesChanged(Network network,
                NetworkCapabilities networkCapabilities) {}

        /**
         * Called when the network the framework connected to for this request
         * changes {@link LinkProperties}.
         *
         * @param network The {@link Network} whose link properties have changed.
         * @param linkProperties The new {@link LinkProperties} for this network.
         */
        public void onLinkPropertiesChanged(Network network, LinkProperties linkProperties) {}

        private NetworkRequest networkRequest;
    }

    private static final int BASE = Protocol.BASE_CONNECTIVITY_MANAGER;
    /** @hide obj = pair(NetworkRequest, Network) */
    public static final int CALLBACK_PRECHECK           = BASE + 1;
    /** @hide obj = pair(NetworkRequest, Network) */
    public static final int CALLBACK_AVAILABLE          = BASE + 2;
    /** @hide obj = pair(NetworkRequest, Network), arg1 = ttl */
    public static final int CALLBACK_LOSING             = BASE + 3;
    /** @hide obj = pair(NetworkRequest, Network) */
    public static final int CALLBACK_LOST               = BASE + 4;
    /** @hide obj = NetworkRequest */
    public static final int CALLBACK_UNAVAIL            = BASE + 5;
    /** @hide obj = pair(NetworkRequest, Network) */
    public static final int CALLBACK_CAP_CHANGED        = BASE + 6;
    /** @hide obj = pair(NetworkRequest, Network) */
    public static final int CALLBACK_IP_CHANGED         = BASE + 7;
    /** @hide obj = NetworkRequest */
    public static final int CALLBACK_RELEASED           = BASE + 8;
    /** @hide */
    public static final int CALLBACK_EXIT               = BASE + 9;
    /** @hide obj = NetworkCapabilities, arg1 = seq number */
    private static final int EXPIRE_LEGACY_REQUEST      = BASE + 10;

    private class CallbackHandler extends Handler {
        private final HashMap<NetworkRequest, NetworkCallback>mCallbackMap;
        private final AtomicInteger mRefCount;
        private static final String TAG = "ConnectivityManager.CallbackHandler";
        private final ConnectivityManager mCm;

        CallbackHandler(Looper looper, HashMap<NetworkRequest, NetworkCallback>callbackMap,
                AtomicInteger refCount, ConnectivityManager cm) {
            super(looper);
            mCallbackMap = callbackMap;
            mRefCount = refCount;
            mCm = cm;
        }

        @Override
        public void handleMessage(Message message) {
            Log.d(TAG, "CM callback handler got msg " + message.what);
            switch (message.what) {
                case CALLBACK_PRECHECK: {
                    NetworkRequest request = (NetworkRequest)getObject(message,
                            NetworkRequest.class);
                    NetworkCallback callbacks = getCallbacks(request);
                    if (callbacks != null) {
                        callbacks.onPreCheck((Network)getObject(message, Network.class));
                    } else {
                        Log.e(TAG, "callback not found for PRECHECK message");
                    }
                    break;
                }
                case CALLBACK_AVAILABLE: {
                    NetworkRequest request = (NetworkRequest)getObject(message,
                            NetworkRequest.class);
                    NetworkCallback callbacks = getCallbacks(request);
                    if (callbacks != null) {
                        callbacks.onAvailable((Network)getObject(message, Network.class));
                    } else {
                        Log.e(TAG, "callback not found for AVAILABLE message");
                    }
                    break;
                }
                case CALLBACK_LOSING: {
                    NetworkRequest request = (NetworkRequest)getObject(message,
                            NetworkRequest.class);
                    NetworkCallback callbacks = getCallbacks(request);
                    if (callbacks != null) {
                        callbacks.onLosing((Network)getObject(message, Network.class),
                                message.arg1);
                    } else {
                        Log.e(TAG, "callback not found for LOSING message");
                    }
                    break;
                }
                case CALLBACK_LOST: {
                    NetworkRequest request = (NetworkRequest)getObject(message,
                            NetworkRequest.class);

                    NetworkCallback callbacks = getCallbacks(request);
                    if (callbacks != null) {
                        callbacks.onLost((Network)getObject(message, Network.class));
                    } else {
                        Log.e(TAG, "callback not found for LOST message");
                    }
                    break;
                }
                case CALLBACK_UNAVAIL: {
                    NetworkRequest request = (NetworkRequest)getObject(message,
                            NetworkRequest.class);
                    NetworkCallback callbacks = null;
                    synchronized(mCallbackMap) {
                        callbacks = mCallbackMap.get(request);
                    }
                    if (callbacks != null) {
                        callbacks.onUnavailable();
                    } else {
                        Log.e(TAG, "callback not found for UNAVAIL message");
                    }
                    break;
                }
                case CALLBACK_CAP_CHANGED: {
                    NetworkRequest request = (NetworkRequest)getObject(message,
                            NetworkRequest.class);
                    NetworkCallback callbacks = getCallbacks(request);
                    if (callbacks != null) {
                        Network network = (Network)getObject(message, Network.class);
                        NetworkCapabilities cap = (NetworkCapabilities)getObject(message,
                                NetworkCapabilities.class);

                        callbacks.onCapabilitiesChanged(network, cap);
                    } else {
                        Log.e(TAG, "callback not found for CAP_CHANGED message");
                    }
                    break;
                }
                case CALLBACK_IP_CHANGED: {
                    NetworkRequest request = (NetworkRequest)getObject(message,
                            NetworkRequest.class);
                    NetworkCallback callbacks = getCallbacks(request);
                    if (callbacks != null) {
                        Network network = (Network)getObject(message, Network.class);
                        LinkProperties lp = (LinkProperties)getObject(message,
                                LinkProperties.class);

                        callbacks.onLinkPropertiesChanged(network, lp);
                    } else {
                        Log.e(TAG, "callback not found for IP_CHANGED message");
                    }
                    break;
                }
                case CALLBACK_RELEASED: {
                    NetworkRequest req = (NetworkRequest)getObject(message, NetworkRequest.class);
                    NetworkCallback callbacks = null;
                    synchronized(mCallbackMap) {
                        callbacks = mCallbackMap.remove(req);
                    }
                    if (callbacks != null) {
                        synchronized(mRefCount) {
                            if (mRefCount.decrementAndGet() == 0) {
                                getLooper().quit();
                            }
                        }
                    } else {
                        Log.e(TAG, "callback not found for CANCELED message");
                    }
                    break;
                }
                case CALLBACK_EXIT: {
                    Log.d(TAG, "Listener quiting");
                    getLooper().quit();
                    break;
                }
                case EXPIRE_LEGACY_REQUEST: {
                    expireRequest((NetworkCapabilities)message.obj, message.arg1);
                    break;
                }
            }
        }

        private Object getObject(Message msg, Class c) {
            return msg.getData().getParcelable(c.getSimpleName());
        }
        private NetworkCallback getCallbacks(NetworkRequest req) {
            synchronized(mCallbackMap) {
                return mCallbackMap.get(req);
            }
        }
    }

    private void incCallbackHandlerRefCount() {
        synchronized(sCallbackRefCount) {
            if (sCallbackRefCount.incrementAndGet() == 1) {
                // TODO - switch this over to a ManagerThread or expire it when done
                HandlerThread callbackThread = new HandlerThread("ConnectivityManager");
                callbackThread.start();
                sCallbackHandler = new CallbackHandler(callbackThread.getLooper(),
                        sNetworkCallback, sCallbackRefCount, this);
            }
        }
    }

    private void decCallbackHandlerRefCount() {
        synchronized(sCallbackRefCount) {
            if (sCallbackRefCount.decrementAndGet() == 0) {
                sCallbackHandler.obtainMessage(CALLBACK_EXIT).sendToTarget();
                sCallbackHandler = null;
            }
        }
    }

    static final HashMap<NetworkRequest, NetworkCallback> sNetworkCallback =
            new HashMap<NetworkRequest, NetworkCallback>();
    static final AtomicInteger sCallbackRefCount = new AtomicInteger(0);
    static CallbackHandler sCallbackHandler = null;

    private final static int LISTEN  = 1;
    private final static int REQUEST = 2;

    private NetworkRequest sendRequestForNetwork(NetworkCapabilities need,
            NetworkCallback networkCallback, int timeoutSec, int action,
            int legacyType) {
        if (networkCallback == null) {
            throw new IllegalArgumentException("null NetworkCallback");
        }
        if (need == null) throw new IllegalArgumentException("null NetworkCapabilities");
        try {
            incCallbackHandlerRefCount();
            synchronized(sNetworkCallback) {
                if (action == LISTEN) {
                    networkCallback.networkRequest = mService.listenForNetwork(need,
                            new Messenger(sCallbackHandler), new Binder());
                } else {
                    networkCallback.networkRequest = mService.requestNetwork(need,
                            new Messenger(sCallbackHandler), timeoutSec, new Binder(), legacyType);
                }
                if (networkCallback.networkRequest != null) {
                    sNetworkCallback.put(networkCallback.networkRequest, networkCallback);
                }
            }
        } catch (RemoteException e) {}
        if (networkCallback.networkRequest == null) decCallbackHandlerRefCount();
        return networkCallback.networkRequest;
    }

    /**
     * Request a network to satisfy a set of {@link NetworkCapabilities}.
     *
     * This {@link NetworkRequest} will live until released via
     * {@link #unregisterNetworkCallback} or the calling application exits.
     * Status of the request can be followed by listening to the various
     * callbacks described in {@link NetworkCallback}.  The {@link Network}
     * can be used to direct traffic to the network.
     *
     * @param request {@link NetworkRequest} describing this request.
     * @param networkCallback The {@link NetworkCallback} to be utilized for this
     *                        request.  Note the callback must not be shared - they
     *                        uniquely specify this request.
     */
    public void requestNetwork(NetworkRequest request, NetworkCallback networkCallback) {
        sendRequestForNetwork(request.networkCapabilities, networkCallback, 0,
                REQUEST, inferLegacyTypeForNetworkCapabilities(request.networkCapabilities));
    }

    /**
     * Request a network to satisfy a set of {@link NetworkCapabilities}, limited
     * by a timeout.
     *
     * This function behaves identically to the non-timedout version, but if a suitable
     * network is not found within the given time (in milliseconds) the
     * {@link NetworkCallback#unavailable} callback is called.  The request must
     * still be released normally by calling {@link releaseNetworkRequest}.
     * @param request {@link NetworkRequest} describing this request.
     * @param networkCallback The callbacks to be utilized for this request.  Note
     *                        the callbacks must not be shared - they uniquely specify
     *                        this request.
     * @param timeoutMs The time in milliseconds to attempt looking for a suitable network
     *                  before {@link NetworkCallback#unavailable} is called.
     * @hide
     */
    public void requestNetwork(NetworkRequest request, NetworkCallback networkCallback,
            int timeoutMs) {
        sendRequestForNetwork(request.networkCapabilities, networkCallback, timeoutMs,
                REQUEST, inferLegacyTypeForNetworkCapabilities(request.networkCapabilities));
    }

    /**
     * The maximum number of milliseconds the framework will look for a suitable network
     * during a timeout-equiped call to {@link requestNetwork}.
     * {@hide}
     */
    public final static int MAX_NETWORK_REQUEST_TIMEOUT_MS = 100 * 60 * 1000;

    /**
     * The lookup key for a {@link Network} object included with the intent after
     * successfully finding a network for the applications request.  Retrieve it with
     * {@link android.content.Intent#getParcelableExtra(String)}.
     * <p>
     * Note that if you intend to invoke (@link #setProcessDefaultNetwork(Network)) or
     * {@link Network#openConnection(java.net.URL)} then you must get a
     * ConnectivityManager instance before doing so.
     */
    public static final String EXTRA_NETWORK = "android.net.extra.NETWORK";

    /**
     * The lookup key for a {@link NetworkRequest} object included with the intent after
     * successfully finding a network for the applications request.  Retrieve it with
     * {@link android.content.Intent#getParcelableExtra(String)}.
     */
    public static final String EXTRA_NETWORK_REQUEST = "android.net.extra.NETWORK_REQUEST";


    /**
     * Request a network to satisfy a set of {@link NetworkCapabilities}.
     *
     * This function behaves identically to the version that takes a NetworkCallback, but instead
     * of {@link NetworkCallback} a {@link PendingIntent} is used.  This means
     * the request may outlive the calling application and get called back when a suitable
     * network is found.
     * <p>
     * The operation is an Intent broadcast that goes to a broadcast receiver that
     * you registered with {@link Context#registerReceiver} or through the
     * &lt;receiver&gt; tag in an AndroidManifest.xml file
     * <p>
     * The operation Intent is delivered with two extras, a {@link Network} typed
     * extra called {@link #EXTRA_NETWORK} and a {@link NetworkRequest}
     * typed extra called {@link #EXTRA_NETWORK_REQUEST} containing
     * the original requests parameters.  It is important to create a new,
     * {@link NetworkCallback} based request before completing the processing of the
     * Intent to reserve the network or it will be released shortly after the Intent
     * is processed.
     * <p>
     * If there is already an request for this Intent registered (with the equality of
     * two Intents defined by {@link Intent#filterEquals}), then it will be removed and
     * replaced by this one, effectively releasing the previous {@link NetworkRequest}.
     * <p>
     * The request may be released normally by calling
     * {@link #releaseNetworkRequest(android.app.PendingIntent)}.
     *
     * @param request {@link NetworkRequest} describing this request.
     * @param operation Action to perform when the network is available (corresponds
     *                  to the {@link NetworkCallback#onAvailable} call.  Typically
     *                  comes from {@link PendingIntent#getBroadcast}. Cannot be null.
     */
    public void requestNetwork(NetworkRequest request, PendingIntent operation) {
        checkPendingIntent(operation);
        try {
            mService.pendingRequestForNetwork(request.networkCapabilities, operation);
        } catch (RemoteException e) {}
    }

    /**
     * Removes a request made via {@link #requestNetwork(NetworkRequest, android.app.PendingIntent)}
     * <p>
     * This method has the same behavior as {@link #unregisterNetworkCallback} with respect to
     * releasing network resources and disconnecting.
     *
     * @param operation A PendingIntent equal (as defined by {@link Intent#filterEquals}) to the
     *                  PendingIntent passed to
     *                  {@link #requestNetwork(NetworkRequest, android.app.PendingIntent)} with the
     *                  corresponding NetworkRequest you'd like to remove. Cannot be null.
     */
    public void releaseNetworkRequest(PendingIntent operation) {
        checkPendingIntent(operation);
        try {
            mService.releasePendingNetworkRequest(operation);
        } catch (RemoteException e) {}
    }

    private void checkPendingIntent(PendingIntent intent) {
        if (intent == null) {
            throw new IllegalArgumentException("PendingIntent cannot be null.");
        }
    }

    /**
     * Registers to receive notifications about all networks which satisfy the given
     * {@link NetworkRequest}.  The callbacks will continue to be called until
     * either the application exits or {@link #unregisterNetworkCallback} is called
     *
     * @param request {@link NetworkRequest} describing this request.
     * @param networkCallback The {@link NetworkCallback} that the system will call as suitable
     *                        networks change state.
     */
    public void registerNetworkCallback(NetworkRequest request, NetworkCallback networkCallback) {
        sendRequestForNetwork(request.networkCapabilities, networkCallback, 0, LISTEN, TYPE_NONE);
    }

    /**
     * Unregisters callbacks about and possibly releases networks originating from
     * {@link #requestNetwork} and {@link #registerNetworkCallback} calls.  If the
     * given {@code NetworkCallback} had previously been used with {@code #requestNetwork},
     * any networks that had been connected to only to satisfy that request will be
     * disconnected.
     *
     * @param networkCallback The {@link NetworkCallback} used when making the request.
     */
    public void unregisterNetworkCallback(NetworkCallback networkCallback) {
        if (networkCallback == null || networkCallback.networkRequest == null ||
                networkCallback.networkRequest.requestId == REQUEST_ID_UNSET) {
            throw new IllegalArgumentException("Invalid NetworkCallback");
        }
        try {
            mService.releaseNetworkRequest(networkCallback.networkRequest);
        } catch (RemoteException e) {}
    }

    /**
     * Binds the current process to {@code network}.  All Sockets created in the future
     * (and not explicitly bound via a bound SocketFactory from
     * {@link Network#getSocketFactory() Network.getSocketFactory()}) will be bound to
     * {@code network}.  All host name resolutions will be limited to {@code network} as well.
     * Note that if {@code network} ever disconnects, all Sockets created in this way will cease to
     * work and all host name resolutions will fail.  This is by design so an application doesn't
     * accidentally use Sockets it thinks are still bound to a particular {@link Network}.
     * To clear binding pass {@code null} for {@code network}.  Using individually bound
     * Sockets created by Network.getSocketFactory().createSocket() and
     * performing network-specific host name resolutions via
     * {@link Network#getAllByName Network.getAllByName} is preferred to calling
     * {@code setProcessDefaultNetwork}.
     *
     * @param network The {@link Network} to bind the current process to, or {@code null} to clear
     *                the current binding.
     * @return {@code true} on success, {@code false} if the {@link Network} is no longer valid.
     */
    public static boolean setProcessDefaultNetwork(Network network) {
        int netId = (network == null) ? NETID_UNSET : network.netId;
        if (netId == NetworkUtils.getNetworkBoundToProcess()) {
            return true;
        }
        if (NetworkUtils.bindProcessToNetwork(netId)) {
            // Set HTTP proxy system properties to match network.
            // TODO: Deprecate this static method and replace it with a non-static version.
            Proxy.setHttpProxySystemProperty(getInstance().getDefaultProxy());
            // Must flush DNS cache as new network may have different DNS resolutions.
            InetAddress.clearDnsCache();
            // Must flush socket pool as idle sockets will be bound to previous network and may
            // cause subsequent fetches to be performed on old network.
            NetworkEventDispatcher.getInstance().onNetworkConfigurationChanged();
            return true;
        } else {
            return false;
        }
    }

    /**
     * Returns the {@link Network} currently bound to this process via
     * {@link #setProcessDefaultNetwork}, or {@code null} if no {@link Network} is explicitly bound.
     *
     * @return {@code Network} to which this process is bound, or {@code null}.
     */
    public static Network getProcessDefaultNetwork() {
        int netId = NetworkUtils.getNetworkBoundToProcess();
        if (netId == NETID_UNSET) return null;
        return new Network(netId);
    }

    /**
     * Binds host resolutions performed by this process to {@code network}.
     * {@link #setProcessDefaultNetwork} takes precedence over this setting.
     *
     * @param network The {@link Network} to bind host resolutions from the current process to, or
     *                {@code null} to clear the current binding.
     * @return {@code true} on success, {@code false} if the {@link Network} is no longer valid.
     * @hide
     * @deprecated This is strictly for legacy usage to support {@link #startUsingNetworkFeature}.
     */
    public static boolean setProcessDefaultNetworkForHostResolution(Network network) {
        return NetworkUtils.bindProcessToNetworkForHostResolution(
                network == null ? NETID_UNSET : network.netId);
    }
}<|MERGE_RESOLUTION|>--- conflicted
+++ resolved
@@ -979,67 +979,6 @@
             return PhoneConstants.APN_REQUEST_FAILED;
         }
     }
-<<<<<<< HEAD
-    /**
-     * Tells the underlying networking system that the caller wants to
-     * begin using the named feature. The interpretation of {@code feature}
-     * is completely up to each networking implementation.
-     * <p>This method requires the caller to hold the permission
-     * {@link android.Manifest.permission#CHANGE_NETWORK_STATE}.
-     * @param networkType specifies which network the request pertains to
-     * @param feature the name of the feature to be used
-     * @param subId the subscription the network is requested
-     * @return an integer value representing the outcome of the request.
-     * The interpretation of this value is specific to each networking
-     * implementation+feature combination, except that the value {@code -1}
-     * always indicates failure.
-     *
-     * @hide
-     */
-    public int startUsingNetworkFeatureForSubscription(int networkType, String feature,
-                                                       String subId) {
-        Log.d(TAG, "startUsingNetworkFeatureForSubscription: for " + networkType
-                +" feature = " + feature + " subId = " + subId);
-        NetworkCapabilities netCap = networkCapabilitiesForFeature(networkType, feature);
-        if (netCap == null) {
-            Log.d(TAG, "Can't satisfy startUsingNetworkFeature for " + networkType + ", " +
-                    feature);
-            return PhoneConstants.APN_REQUEST_FAILED;
-        }
-        netCap.setNetworkSpecifier(subId);
-        NetworkRequest request = null;
-        synchronized (sLegacyRequests) {
-            if (LEGACY_DBG) {
-                Log.d(TAG, "Looking for legacyRequest for netCap with hash: " + netCap + " (" +
-                        netCap.hashCode() + ")");
-                Log.d(TAG, "sLegacyRequests has:");
-                for (NetworkCapabilities nc : sLegacyRequests.keySet()) {
-                    Log.d(TAG, "  " + nc + " (" + nc.hashCode() + ")");
-                }
-            }
-            LegacyRequest l = sLegacyRequests.get(netCap);
-            if (l != null) {
-                Log.d(TAG, "renewing startUsingNetworkFeature request " + l.networkRequest);
-                renewRequestLocked(l);
-                if (l.currentNetwork != null) {
-                    return PhoneConstants.APN_ALREADY_ACTIVE;
-                } else {
-                    return PhoneConstants.APN_REQUEST_STARTED;
-                }
-            }
-
-            request = requestNetworkForFeatureLocked(netCap);
-        }
-        if (request != null) {
-            Log.d(TAG, "starting startUsingNetworkFeature for request " + request);
-            return PhoneConstants.APN_REQUEST_STARTED;
-        } else {
-            Log.d(TAG, " request Failed");
-            return PhoneConstants.APN_REQUEST_FAILED;
-        }
-    }
-=======
->>>>>>> 073b8a01
     /**
      * Tells the underlying networking system that the caller is finished
      * using the named feature. The interpretation of {@code feature}
@@ -1070,40 +1009,6 @@
         return 1;
     }
 
-    /**
-     * Tells the underlying networking system that the caller is finished
-     * using the named feature. The interpretation of {@code feature}
-     * is completely up to each networking implementation.
-     * <p>This method requires the caller to hold the permission
-     * {@link android.Manifest.permission#CHANGE_NETWORK_STATE}.
-     * @param networkType specifies which network the request pertains to
-     * @param feature the name of the feature that is no longer needed
-     * @param subId the subscription the network is requested
-     * @return an integer value representing the outcome of the request.
-     * The interpretation of this value is specific to each networking
-     * implementation+feature combination, except that the value {@code -1}
-     * always indicates failure.
-     *
-     * @hide
-     */
-    public int stopUsingNetworkFeatureForSubscription(int networkType, String feature,
-                                                      String subId) {
-        Log.d(TAG, "stopUsingNetworkFeatureForSubscription: for " + networkType +" feature = "
-          + feature + " subId = " + subId);
-        NetworkCapabilities netCap = networkCapabilitiesForFeature(networkType, feature);
-        if (netCap == null) {
-            Log.d(TAG, "Can't satisfy stopUsingNetworkFeature for " + networkType + ", " +
-                    feature);
-            return -1;
-        }
-        netCap.setNetworkSpecifier(subId);
-        NetworkCallback networkCallback = removeRequestForFeature(netCap);
-        if (networkCallback != null) {
-            Log.d(TAG, "stopUsingNetworkFeature for " + networkType + ", " + feature);
-            unregisterNetworkCallback(networkCallback);
-        }
-        return 1;
-    }
     /**
      * Tells the underlying networking system that the caller is finished
      * using the named feature. The interpretation of {@code feature}
