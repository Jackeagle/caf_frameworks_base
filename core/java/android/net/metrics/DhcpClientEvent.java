/*
 * Copyright (C) 2016 The Android Open Source Project
 *
 * Licensed under the Apache License, Version 2.0 (the "License");
 * you may not use this file except in compliance with the License.
 * You may obtain a copy of the License at
 *
 *      http://www.apache.org/licenses/LICENSE-2.0
 *
 * Unless required by applicable law or agreed to in writing, software
 * distributed under the License is distributed on an "AS IS" BASIS,
 * WITHOUT WARRANTIES OR CONDITIONS OF ANY KIND, either express or implied.
 * See the License for the specific language governing permissions and
 * limitations under the License.
 */

package android.net.metrics;

<<<<<<< HEAD
=======
import android.annotation.NonNull;
>>>>>>> 825827da
import android.annotation.SystemApi;
import android.annotation.TestApi;
import android.annotation.UnsupportedAppUsage;
import android.os.Parcel;
import android.os.Parcelable;

/**
 * An event recorded when a DhcpClient state machine transitions to a new state.
 * {@hide}
 */
@SystemApi
@TestApi
public final class DhcpClientEvent implements IpConnectivityLog.Event {

    // Names for recording DhcpClient pseudo-state transitions.

    /** @hide */
    public final String msg;
    /** @hide */
    public final int durationMs;

    @UnsupportedAppUsage
    private DhcpClientEvent(String msg, int durationMs) {
        this.msg = msg;
        this.durationMs = durationMs;
    }

    private DhcpClientEvent(Parcel in) {
        this.msg = in.readString();
        this.durationMs = in.readInt();
    }

    /**
     * Utility to create an instance of {@link ApfProgramEvent}.
     */
<<<<<<< HEAD
    public static class Builder {
=======
    public static final class Builder {
>>>>>>> 825827da
        private String mMsg;
        private int mDurationMs;

        /**
         * Set the message of the event.
         */
<<<<<<< HEAD
=======
        @NonNull
>>>>>>> 825827da
        public Builder setMsg(String msg) {
            mMsg = msg;
            return this;
        }

        /**
         * Set the duration of the event in milliseconds.
         */
<<<<<<< HEAD
=======
        @NonNull
>>>>>>> 825827da
        public Builder setDurationMs(int durationMs) {
            mDurationMs = durationMs;
            return this;
        }

        /**
         * Create a new {@link DhcpClientEvent}.
         */
<<<<<<< HEAD
=======
        @NonNull
>>>>>>> 825827da
        public DhcpClientEvent build() {
            return new DhcpClientEvent(mMsg, mDurationMs);
        }
    }

    /** @hide */
    @Override
    public void writeToParcel(Parcel out, int flags) {
        out.writeString(msg);
        out.writeInt(durationMs);
    }

    /** @hide */
    @Override
    public int describeContents() {
        return 0;
    }

    @Override
    public String toString() {
        return String.format("DhcpClientEvent(%s, %dms)", msg, durationMs);
    }

    /** @hide */
    public static final @android.annotation.NonNull Parcelable.Creator<DhcpClientEvent> CREATOR
        = new Parcelable.Creator<DhcpClientEvent>() {
        public DhcpClientEvent createFromParcel(Parcel in) {
            return new DhcpClientEvent(in);
        }

        public DhcpClientEvent[] newArray(int size) {
            return new DhcpClientEvent[size];
        }
    };
}<|MERGE_RESOLUTION|>--- conflicted
+++ resolved
@@ -16,10 +16,7 @@
 
 package android.net.metrics;
 
-<<<<<<< HEAD
-=======
 import android.annotation.NonNull;
->>>>>>> 825827da
 import android.annotation.SystemApi;
 import android.annotation.TestApi;
 import android.annotation.UnsupportedAppUsage;
@@ -55,21 +52,14 @@
     /**
      * Utility to create an instance of {@link ApfProgramEvent}.
      */
-<<<<<<< HEAD
-    public static class Builder {
-=======
     public static final class Builder {
->>>>>>> 825827da
         private String mMsg;
         private int mDurationMs;
 
         /**
          * Set the message of the event.
          */
-<<<<<<< HEAD
-=======
         @NonNull
->>>>>>> 825827da
         public Builder setMsg(String msg) {
             mMsg = msg;
             return this;
@@ -78,10 +68,7 @@
         /**
          * Set the duration of the event in milliseconds.
          */
-<<<<<<< HEAD
-=======
         @NonNull
->>>>>>> 825827da
         public Builder setDurationMs(int durationMs) {
             mDurationMs = durationMs;
             return this;
@@ -90,10 +77,7 @@
         /**
          * Create a new {@link DhcpClientEvent}.
          */
-<<<<<<< HEAD
-=======
         @NonNull
->>>>>>> 825827da
         public DhcpClientEvent build() {
             return new DhcpClientEvent(mMsg, mDurationMs);
         }
