--- conflicted
+++ resolved
@@ -164,18 +164,8 @@
         boolean roaming = false;
 
         if (isNetworkTypeMobile(type)) {
-<<<<<<< HEAD
-            final TelephonyManager telephony = (TelephonyManager) context.getSystemService(
-                    Context.TELEPHONY_SERVICE);
-            roaming = telephony.isNetworkRoaming(SubscriptionManager.getDefaultDataSubId());
-            if (state.subscriberId != null) {
-                subscriberId = state.subscriberId;
-            } else {
-                subscriberId = telephony.getSubscriberId(SubscriptionManager.getDefaultDataSubId());
-=======
             if (state.subscriberId == null) {
                 Slog.w(TAG, "Active mobile network without subscriber!");
->>>>>>> 23a90283
             }
                 subscriberId = state.subscriberId;
            roaming = state.networkInfo.isRoaming();
