/*
 * Copyright (C) 2011 The Android Open Source Project
 *
 * Licensed under the Apache License, Version 2.0 (the "License");
 * you may not use this file except in compliance with the License.
 * You may obtain a copy of the License at
 *
 *      http://www.apache.org/licenses/LICENSE-2.0
 *
 * Unless required by applicable law or agreed to in writing, software
 * distributed under the License is distributed on an "AS IS" BASIS,
 * WITHOUT WARRANTIES OR CONDITIONS OF ANY KIND, either express or implied.
 * See the License for the specific language governing permissions and
 * limitations under the License.
 */

package android.net;

import static android.net.ConnectivityManager.TYPE_WIFI;
import static android.net.ConnectivityManager.getNetworkTypeName;
import static android.net.ConnectivityManager.isNetworkTypeMobile;

import android.content.Context;
import android.net.wifi.WifiInfo;
import android.net.wifi.WifiManager;
import android.os.Build;
import android.telephony.SubscriptionManager;
import android.telephony.TelephonyManager;
import android.util.Slog;

import java.util.Objects;

/**
 * Network definition that includes strong identity. Analogous to combining
 * {@link NetworkInfo} and an IMSI.
 *
 * @hide
 */
public class NetworkIdentity implements Comparable<NetworkIdentity> {
    private static final String TAG = "NetworkIdentity";

    /**
     * When enabled, combine all {@link #mSubType} together under
     * {@link #SUBTYPE_COMBINED}.
     *
     * @deprecated we no longer offer to collect statistics on a per-subtype
     *             basis; this is always disabled.
     */
    @Deprecated
    public static final boolean COMBINE_SUBTYPE_ENABLED = true;

    public static final int SUBTYPE_COMBINED = -1;

    final int mType;
    final int mSubType;
    final String mSubscriberId;
    final String mNetworkId;
    final boolean mRoaming;

    public NetworkIdentity(
            int type, int subType, String subscriberId, String networkId, boolean roaming) {
        mType = type;
        mSubType = COMBINE_SUBTYPE_ENABLED ? SUBTYPE_COMBINED : subType;
        mSubscriberId = subscriberId;
        mNetworkId = networkId;
        mRoaming = roaming;
    }

    @Override
    public int hashCode() {
        return Objects.hash(mType, mSubType, mSubscriberId, mNetworkId, mRoaming);
    }

    @Override
    public boolean equals(Object obj) {
        if (obj instanceof NetworkIdentity) {
            final NetworkIdentity ident = (NetworkIdentity) obj;
            return mType == ident.mType && mSubType == ident.mSubType && mRoaming == ident.mRoaming
                    && Objects.equals(mSubscriberId, ident.mSubscriberId)
                    && Objects.equals(mNetworkId, ident.mNetworkId);
        }
        return false;
    }

    @Override
    public String toString() {
        final StringBuilder builder = new StringBuilder("{");
        builder.append("type=").append(getNetworkTypeName(mType));
        builder.append(", subType=");
        if (COMBINE_SUBTYPE_ENABLED) {
            builder.append("COMBINED");
        } else if (ConnectivityManager.isNetworkTypeMobile(mType)) {
            builder.append(TelephonyManager.getNetworkTypeName(mSubType));
        } else {
            builder.append(mSubType);
        }
        if (mSubscriberId != null) {
            builder.append(", subscriberId=").append(scrubSubscriberId(mSubscriberId));
        }
        if (mNetworkId != null) {
            builder.append(", networkId=").append(mNetworkId);
        }
        if (mRoaming) {
            builder.append(", ROAMING");
        }
        return builder.append("}").toString();
    }

    public int getType() {
        return mType;
    }

    public int getSubType() {
        return mSubType;
    }

    public String getSubscriberId() {
        return mSubscriberId;
    }

    public String getNetworkId() {
        return mNetworkId;
    }

    public boolean getRoaming() {
        return mRoaming;
    }

    /**
     * Scrub given IMSI on production builds.
     */
    public static String scrubSubscriberId(String subscriberId) {
        if ("eng".equals(Build.TYPE)) {
            return subscriberId;
        } else if (subscriberId != null) {
            // TODO: parse this as MCC+MNC instead of hard-coding
            return subscriberId.substring(0, Math.min(6, subscriberId.length())) + "...";
        } else {
            return "null";
        }
    }

    /**
     * Scrub given IMSI on production builds.
     */
    public static String[] scrubSubscriberId(String[] subscriberId) {
        if (subscriberId == null) return null;
        final String[] res = new String[subscriberId.length];
        for (int i = 0; i < res.length; i++) {
            res[i] = NetworkIdentity.scrubSubscriberId(subscriberId[i]);
        }
        return res;
    }

    /**
     * Build a {@link NetworkIdentity} from the given {@link NetworkState},
     * assuming that any mobile networks are using the current IMSI.
     */
    public static NetworkIdentity buildNetworkIdentity(Context context, NetworkState state) {
        final int type = state.networkInfo.getType();
        final int subType = state.networkInfo.getSubtype();

        String subscriberId = null;
        String networkId = null;
        boolean roaming = false;

        if (isNetworkTypeMobile(type)) {
<<<<<<< HEAD
            final TelephonyManager telephony = (TelephonyManager) context.getSystemService(
                    Context.TELEPHONY_SERVICE);
            roaming = telephony.isNetworkRoaming(SubscriptionManager.getDefaultDataSubId());
            if (state.subscriberId != null) {
                subscriberId = state.subscriberId;
            } else {
                subscriberId = telephony.getSubscriberId(SubscriptionManager.getDefaultDataSubId());
=======
            if (state.subscriberId == null) {
                Slog.w(TAG, "Active mobile network without subscriber!");
>>>>>>> d0f748a7
            }

            subscriberId = state.subscriberId;
            roaming = state.networkInfo.isRoaming();

        } else if (type == TYPE_WIFI) {
            if (state.networkId != null) {
                networkId = state.networkId;
            } else {
                final WifiManager wifi = (WifiManager) context.getSystemService(
                        Context.WIFI_SERVICE);
                final WifiInfo info = wifi.getConnectionInfo();
                networkId = info != null ? info.getSSID() : null;
            }
        }

        return new NetworkIdentity(type, subType, subscriberId, networkId, roaming);
    }

    @Override
    public int compareTo(NetworkIdentity another) {
        int res = Integer.compare(mType, another.mType);
        if (res == 0) {
            res = Integer.compare(mSubType, another.mSubType);
        }
        if (res == 0 && mSubscriberId != null && another.mSubscriberId != null) {
            res = mSubscriberId.compareTo(another.mSubscriberId);
        }
        if (res == 0 && mNetworkId != null && another.mNetworkId != null) {
            res = mNetworkId.compareTo(another.mNetworkId);
        }
        if (res == 0) {
            res = Boolean.compare(mRoaming, another.mRoaming);
        }
        return res;
    }
}<|MERGE_RESOLUTION|>--- conflicted
+++ resolved
@@ -36,17 +36,11 @@
  *
  * @hide
  */
-public class NetworkIdentity implements Comparable<NetworkIdentity> {
-    private static final String TAG = "NetworkIdentity";
-
+public class NetworkIdentity {
     /**
      * When enabled, combine all {@link #mSubType} together under
      * {@link #SUBTYPE_COMBINED}.
-     *
-     * @deprecated we no longer offer to collect statistics on a per-subtype
-     *             basis; this is always disabled.
      */
-    @Deprecated
     public static final boolean COMBINE_SUBTYPE_ENABLED = true;
 
     public static final int SUBTYPE_COMBINED = -1;
@@ -84,7 +78,7 @@
 
     @Override
     public String toString() {
-        final StringBuilder builder = new StringBuilder("{");
+        final StringBuilder builder = new StringBuilder("[");
         builder.append("type=").append(getNetworkTypeName(mType));
         builder.append(", subType=");
         if (COMBINE_SUBTYPE_ENABLED) {
@@ -103,7 +97,7 @@
         if (mRoaming) {
             builder.append(", ROAMING");
         }
-        return builder.append("}").toString();
+        return builder.append("]").toString();
     }
 
     public int getType() {
@@ -141,18 +135,6 @@
     }
 
     /**
-     * Scrub given IMSI on production builds.
-     */
-    public static String[] scrubSubscriberId(String[] subscriberId) {
-        if (subscriberId == null) return null;
-        final String[] res = new String[subscriberId.length];
-        for (int i = 0; i < res.length; i++) {
-            res[i] = NetworkIdentity.scrubSubscriberId(subscriberId[i]);
-        }
-        return res;
-    }
-
-    /**
      * Build a {@link NetworkIdentity} from the given {@link NetworkState},
      * assuming that any mobile networks are using the current IMSI.
      */
@@ -160,28 +142,19 @@
         final int type = state.networkInfo.getType();
         final int subType = state.networkInfo.getSubtype();
 
+        // TODO: consider moving subscriberId over to LinkCapabilities, so it
+        // comes from an authoritative source.
+
         String subscriberId = null;
         String networkId = null;
         boolean roaming = false;
 
         if (isNetworkTypeMobile(type)) {
-<<<<<<< HEAD
-            final TelephonyManager telephony = (TelephonyManager) context.getSystemService(
-                    Context.TELEPHONY_SERVICE);
-            roaming = telephony.isNetworkRoaming(SubscriptionManager.getDefaultDataSubId());
-            if (state.subscriberId != null) {
-                subscriberId = state.subscriberId;
-            } else {
-                subscriberId = telephony.getSubscriberId(SubscriptionManager.getDefaultDataSubId());
-=======
             if (state.subscriberId == null) {
                 Slog.w(TAG, "Active mobile network without subscriber!");
->>>>>>> d0f748a7
             }
-
-            subscriberId = state.subscriberId;
-            roaming = state.networkInfo.isRoaming();
-
+                subscriberId = state.subscriberId;
+           roaming = state.networkInfo.isRoaming();
         } else if (type == TYPE_WIFI) {
             if (state.networkId != null) {
                 networkId = state.networkId;
@@ -195,22 +168,4 @@
 
         return new NetworkIdentity(type, subType, subscriberId, networkId, roaming);
     }
-
-    @Override
-    public int compareTo(NetworkIdentity another) {
-        int res = Integer.compare(mType, another.mType);
-        if (res == 0) {
-            res = Integer.compare(mSubType, another.mSubType);
-        }
-        if (res == 0 && mSubscriberId != null && another.mSubscriberId != null) {
-            res = mSubscriberId.compareTo(another.mSubscriberId);
-        }
-        if (res == 0 && mNetworkId != null && another.mNetworkId != null) {
-            res = mNetworkId.compareTo(another.mNetworkId);
-        }
-        if (res == 0) {
-            res = Boolean.compare(mRoaming, another.mRoaming);
-        }
-        return res;
-    }
 }