/*
 * Copyright (C) 2006 The Android Open Source Project
 *
 * Licensed under the Apache License, Version 2.0 (the "License");
 * you may not use this file except in compliance with the License.
 * You may obtain a copy of the License at
 *
 *      http://www.apache.org/licenses/LICENSE-2.0
 *
 * Unless required by applicable law or agreed to in writing, software
 * distributed under the License is distributed on an "AS IS" BASIS,
 * WITHOUT WARRANTIES OR CONDITIONS OF ANY KIND, either express or implied.
 * See the License for the specific language governing permissions and
 * limitations under the License.
 */

package android.net.http;

import android.annotation.UnsupportedAppUsage;
<<<<<<< HEAD
=======
import android.os.Build;
>>>>>>> de843449
import java.security.cert.X509Certificate;

/**
 * This class represents a set of one or more SSL errors and the associated SSL
 * certificate.
 */
public class SslError {

    /**
     * Individual SSL errors (in the order from the least to the most severe):
     */

    /**
     * The certificate is not yet valid
     */
    public static final int SSL_NOTYETVALID = 0;
    /**
     * The certificate has expired
     */
    public static final int SSL_EXPIRED = 1;
    /**
     * Hostname mismatch
     */
    public static final int SSL_IDMISMATCH = 2;
    /**
     * The certificate authority is not trusted
     */
    public static final int SSL_UNTRUSTED = 3;
    /**
     * The date of the certificate is invalid
     */
    public static final int SSL_DATE_INVALID = 4;
    /**
     * A generic error occurred
     */
    public static final int SSL_INVALID = 5;


    /**
     * The number of different SSL errors.
     * @deprecated This constant is not necessary for using the SslError API and
     *             can change from release to release.
     */
    // Update if you add a new SSL error!!!
    @Deprecated
    public static final int SSL_MAX_ERROR = 6;

    /**
     * The SSL error set bitfield (each individual error is a bit index;
     * multiple individual errors can be OR-ed)
     */
<<<<<<< HEAD
    @UnsupportedAppUsage
=======
    @UnsupportedAppUsage(maxTargetSdk = Build.VERSION_CODES.P, trackingBug = 115609023)
>>>>>>> de843449
    int mErrors;

    /**
     * The SSL certificate associated with the error set
     */
    @UnsupportedAppUsage
    final SslCertificate mCertificate;

    /**
     * The URL associated with the error set.
     */
<<<<<<< HEAD
    @UnsupportedAppUsage
=======
    @UnsupportedAppUsage(maxTargetSdk = Build.VERSION_CODES.P, trackingBug = 115609023)
>>>>>>> de843449
    final String mUrl;

    /**
     * Creates a new SslError object using the supplied error and certificate.
     * The URL will be set to the empty string.
     * @param error The SSL error
     * @param certificate The associated SSL certificate
     * @deprecated Use {@link #SslError(int, SslCertificate, String)}
     */
    @Deprecated
    public SslError(int error, SslCertificate certificate) {
        this(error, certificate, "");
    }

    /**
     * Creates a new SslError object using the supplied error and certificate.
     * The URL will be set to the empty string.
     * @param error The SSL error
     * @param certificate The associated SSL certificate
     * @deprecated Use {@link #SslError(int, X509Certificate, String)}
     */
    @Deprecated
    public SslError(int error, X509Certificate certificate) {
        this(error, certificate, "");
    }

    /**
     * Creates a new SslError object using the supplied error, certificate and
     * URL.
     * @param error The SSL error
     * @param certificate The associated SSL certificate
     * @param url The associated URL
     */
    public SslError(int error, SslCertificate certificate, String url) {
        assert certificate != null;
        assert url != null;
        addError(error);
        mCertificate = certificate;
        mUrl = url;
    }

    /**
     * Creates a new SslError object using the supplied error, certificate and
     * URL.
     * @param error The SSL error
     * @param certificate The associated SSL certificate
     * @param url The associated URL
     */
    public SslError(int error, X509Certificate certificate, String url) {
        this(error, new SslCertificate(certificate), url);
    }

    /**
     * Creates an SslError object from a chromium error code.
     * @param error The chromium error code
     * @param certificate The associated SSL certificate
     * @param url The associated URL.
     * @hide  chromium error codes only available inside the framework
     */
    public static SslError SslErrorFromChromiumErrorCode(
            int error, SslCertificate cert, String url) {
        // The chromium error codes are in:
        // external/chromium/net/base/net_error_list.h
        assert (error >= -299 && error <= -200);
        if (error == -200)
            return new SslError(SSL_IDMISMATCH, cert, url);
        if (error == -201)
            return new SslError(SSL_DATE_INVALID, cert, url);
        if (error == -202)
            return new SslError(SSL_UNTRUSTED, cert, url);
        // Map all other codes to SSL_INVALID.
        return new SslError(SSL_INVALID, cert, url);
    }

    /**
     * Gets the SSL certificate associated with this object.
     * @return The SSL certificate, non-null.
     */
    public SslCertificate getCertificate() {
        return mCertificate;
    }

    /**
     * Gets the URL associated with this object.
     * @return The URL, non-null.
     */
    public String getUrl() {
        return mUrl;
    }

    /**
     * Adds the supplied SSL error to the set.
     * @param error The SSL error to add
     * @return True if the error being added is a known SSL error, otherwise
     *         false.
     */
    public boolean addError(int error) {
        boolean rval = (0 <= error && error < SslError.SSL_MAX_ERROR);
        if (rval) {
            mErrors |= (0x1 << error);
        }

        return rval;
    }

    /**
     * Determines whether this object includes the supplied error.
     * @param error The SSL error to check for
     * @return True if this object includes the error, otherwise false.
     */
    public boolean hasError(int error) {
        boolean rval = (0 <= error && error < SslError.SSL_MAX_ERROR);
        if (rval) {
            rval = ((mErrors & (0x1 << error)) != 0);
        }

        return rval;
    }

    /**
     * Gets the most severe SSL error in this object's set of errors.
     * Returns -1 if the set is empty.
     * @return The most severe SSL error, or -1 if the set is empty.
     */
    public int getPrimaryError() {
        if (mErrors != 0) {
            // go from the most to the least severe errors
            for (int error = SslError.SSL_MAX_ERROR - 1; error >= 0; --error) {
                if ((mErrors & (0x1 << error)) != 0) {
                    return error;
                }
            }
            // mErrors should never be set to an invalid value.
            assert false;
        }

        return -1;
    }

    /**
     * Returns a string representation of this object.
     * @return A String representation of this object.
     */
    public String toString() {
        return "primary error: " + getPrimaryError() +
                " certificate: " + getCertificate() +
                " on URL: " + getUrl();
    }
}<|MERGE_RESOLUTION|>--- conflicted
+++ resolved
@@ -17,10 +17,7 @@
 package android.net.http;
 
 import android.annotation.UnsupportedAppUsage;
-<<<<<<< HEAD
-=======
 import android.os.Build;
->>>>>>> de843449
 import java.security.cert.X509Certificate;
 
 /**
@@ -72,11 +69,7 @@
      * The SSL error set bitfield (each individual error is a bit index;
      * multiple individual errors can be OR-ed)
      */
-<<<<<<< HEAD
-    @UnsupportedAppUsage
-=======
     @UnsupportedAppUsage(maxTargetSdk = Build.VERSION_CODES.P, trackingBug = 115609023)
->>>>>>> de843449
     int mErrors;
 
     /**
@@ -88,11 +81,7 @@
     /**
      * The URL associated with the error set.
      */
-<<<<<<< HEAD
-    @UnsupportedAppUsage
-=======
     @UnsupportedAppUsage(maxTargetSdk = Build.VERSION_CODES.P, trackingBug = 115609023)
->>>>>>> de843449
     final String mUrl;
 
     /**
