/**
 * Copyright (c) 2008, The Android Open Source Project
 *
 * Licensed under the Apache License, Version 2.0 (the "License");
 * you may not use this file except in compliance with the License.
 * You may obtain a copy of the License at
 *
 *     http://www.apache.org/licenses/LICENSE-2.0
 *
 * Unless required by applicable law or agreed to in writing, software
 * distributed under the License is distributed on an "AS IS" BASIS,
 * WITHOUT WARRANTIES OR CONDITIONS OF ANY KIND, either express or implied.
 * See the License for the specific language governing permissions and
 * limitations under the License.
 */

package android.net;

import android.app.PendingIntent;
import android.net.ConnectionInfo;
import android.net.LinkProperties;
import android.net.ITetheringEventCallback;
import android.net.Network;
import android.net.NetworkCapabilities;
import android.net.NetworkInfo;
import android.net.NetworkMisc;
import android.net.NetworkQuotaInfo;
import android.net.NetworkRequest;
import android.net.NetworkState;
import android.net.ISocketKeepaliveCallback;
import android.net.ProxyInfo;
import android.os.Bundle;
import android.os.IBinder;
import android.os.Messenger;
import android.os.ParcelFileDescriptor;
import android.os.ResultReceiver;

import com.android.internal.net.LegacyVpnInfo;
import com.android.internal.net.VpnConfig;
import com.android.internal.net.VpnInfo;
import com.android.internal.net.VpnProfile;

/**
 * Interface that answers queries about, and allows changing, the
 * state of network connectivity.
 */
/** {@hide} */
interface IConnectivityManager
{
    Network getActiveNetwork();
    Network getActiveNetworkForUid(int uid, boolean ignoreBlocked);
    @UnsupportedAppUsage
    NetworkInfo getActiveNetworkInfo();
    NetworkInfo getActiveNetworkInfoForUid(int uid, boolean ignoreBlocked);
    NetworkInfo getNetworkInfo(int networkType);
    NetworkInfo getNetworkInfoForUid(in Network network, int uid, boolean ignoreBlocked);
    @UnsupportedAppUsage
    NetworkInfo[] getAllNetworkInfo();
    Network getNetworkForType(int networkType);
    Network[] getAllNetworks();
    NetworkCapabilities[] getDefaultNetworkCapabilitiesForUser(int userId);

    boolean isNetworkSupported(int networkType);

    @UnsupportedAppUsage
    LinkProperties getActiveLinkProperties();
    LinkProperties getLinkPropertiesForType(int networkType);
    LinkProperties getLinkProperties(in Network network);

    NetworkCapabilities getNetworkCapabilities(in Network network);

    @UnsupportedAppUsage
    NetworkState[] getAllNetworkState();

    NetworkQuotaInfo getActiveNetworkQuotaInfo();
    boolean isActiveNetworkMetered();

    boolean requestRouteToHostAddress(int networkType, in byte[] hostAddress);

    int tether(String iface, String callerPkg);

    int untether(String iface, String callerPkg);

    @UnsupportedAppUsage
    int getLastTetherError(String iface);

    boolean isTetheringSupported(String callerPkg);

    void startTethering(int type, in ResultReceiver receiver, boolean showProvisioningUi,
            String callerPkg);

    void stopTethering(int type, String callerPkg);

    @UnsupportedAppUsage
    String[] getTetherableIfaces();

    @UnsupportedAppUsage
    String[] getTetheredIfaces();

    @UnsupportedAppUsage
    String[] getTetheringErroredIfaces();

    String[] getTetheredDhcpRanges();

    @UnsupportedAppUsage
    String[] getTetherableUsbRegexs();

    @UnsupportedAppUsage
    String[] getTetherableWifiRegexs();

    String[] getTetherableBluetoothRegexs();

    int setUsbTethering(boolean enable, String callerPkg);

    void reportInetCondition(int networkType, int percentage);

    void reportNetworkConnectivity(in Network network, boolean hasConnectivity);

    ProxyInfo getGlobalProxy();

    void setGlobalProxy(in ProxyInfo p);

    ProxyInfo getProxyForNetwork(in Network nework);

    boolean prepareVpn(String oldPackage, String newPackage, int userId);

    void setVpnPackageAuthorization(String packageName, int userId, boolean authorized);

    ParcelFileDescriptor establishVpn(in VpnConfig config);

    VpnConfig getVpnConfig(int userId);

    @UnsupportedAppUsage
    void startLegacyVpn(in VpnProfile profile);

    LegacyVpnInfo getLegacyVpnInfo(int userId);

    boolean updateLockdownVpn();
    boolean isAlwaysOnVpnPackageSupported(int userId, String packageName);
    boolean setAlwaysOnVpnPackage(int userId, String packageName, boolean lockdown,
            in List<String> lockdownWhitelist);
    String getAlwaysOnVpnPackage(int userId);
    boolean isVpnLockdownEnabled(int userId);
    List<String> getVpnLockdownWhitelist(int userId);

    int checkMobileProvisioning(int suggestedTimeOutMs);

    String getMobileProvisioningUrl();

    void setProvisioningNotificationVisible(boolean visible, int networkType, in String action);

    void setAirplaneMode(boolean enable);

    int registerNetworkFactory(in Messenger messenger, in String name);

    boolean requestBandwidthUpdate(in Network network);

    void unregisterNetworkFactory(in Messenger messenger);

    int registerNetworkAgent(in Messenger messenger, in NetworkInfo ni, in LinkProperties lp,
            in NetworkCapabilities nc, int score, in NetworkMisc misc, in int factorySerialNumber);

    NetworkRequest requestNetwork(in NetworkCapabilities networkCapabilities,
            in Messenger messenger, int timeoutSec, in IBinder binder, int legacy);

    NetworkRequest pendingRequestForNetwork(in NetworkCapabilities networkCapabilities,
            in PendingIntent operation);

    void releasePendingNetworkRequest(in PendingIntent operation);

    NetworkRequest listenForNetwork(in NetworkCapabilities networkCapabilities,
            in Messenger messenger, in IBinder binder);

    void pendingListenForNetwork(in NetworkCapabilities networkCapabilities,
            in PendingIntent operation);

    void releaseNetworkRequest(in NetworkRequest networkRequest);

    void setAcceptUnvalidated(in Network network, boolean accept, boolean always);
    void setAcceptPartialConnectivity(in Network network, boolean accept, boolean always);
    void setAvoidUnvalidated(in Network network);
    void startCaptivePortalApp(in Network network);
    void startCaptivePortalAppInternal(in Network network, in Bundle appExtras);

<<<<<<< HEAD
    boolean getAvoidBadWifi();
=======
    boolean shouldAvoidBadWifi();
>>>>>>> 825827da
    int getMultipathPreference(in Network Network);

    NetworkRequest getDefaultRequest();

    int getRestoreDefaultNetworkDelay(int networkType);

    boolean addVpnAddress(String address, int prefixLength);
    boolean removeVpnAddress(String address, int prefixLength);
    boolean setUnderlyingNetworksForVpn(in Network[] networks);

    void factoryReset();

    void startNattKeepalive(in Network network, int intervalSeconds,
            in ISocketKeepaliveCallback cb, String srcAddr, int srcPort, String dstAddr);

    void startNattKeepaliveWithFd(in Network network, in FileDescriptor fd, int resourceId,
            int intervalSeconds, in ISocketKeepaliveCallback cb, String srcAddr,
            String dstAddr);

    void startTcpKeepalive(in Network network, in FileDescriptor fd, int intervalSeconds,
            in ISocketKeepaliveCallback cb);

    void startNattKeepaliveWithFd(in Network network, in FileDescriptor fd, int resourceId,
            int intervalSeconds, in Messenger messenger, in IBinder binder, String srcAddr,
            String dstAddr);

    void startTcpKeepalive(in Network network, in FileDescriptor fd, int intervalSeconds,
            in Messenger messenger, in IBinder binder);

    void stopKeepalive(in Network network, int slot);

    String getCaptivePortalServerUrl();

    byte[] getNetworkWatchlistConfigHash();

    int getConnectionOwnerUid(in ConnectionInfo connectionInfo);
    boolean isCallerCurrentAlwaysOnVpnApp();
    boolean isCallerCurrentAlwaysOnVpnLockdownApp();

<<<<<<< HEAD
    void getLatestTetheringEntitlementValue(int type, in ResultReceiver receiver,
            boolean showEntitlementUi, String callerPkg);
=======
    void getLatestTetheringEntitlementResult(int type, in ResultReceiver receiver,
            boolean showEntitlementUi, String callerPkg);

    void registerTetheringEventCallback(ITetheringEventCallback callback, String callerPkg);
    void unregisterTetheringEventCallback(ITetheringEventCallback callback, String callerPkg);

    IBinder startOrGetTestNetworkService();
>>>>>>> 825827da
}<|MERGE_RESOLUTION|>--- conflicted
+++ resolved
@@ -182,11 +182,7 @@
     void startCaptivePortalApp(in Network network);
     void startCaptivePortalAppInternal(in Network network, in Bundle appExtras);
 
-<<<<<<< HEAD
-    boolean getAvoidBadWifi();
-=======
     boolean shouldAvoidBadWifi();
->>>>>>> 825827da
     int getMultipathPreference(in Network Network);
 
     NetworkRequest getDefaultRequest();
@@ -209,13 +205,6 @@
     void startTcpKeepalive(in Network network, in FileDescriptor fd, int intervalSeconds,
             in ISocketKeepaliveCallback cb);
 
-    void startNattKeepaliveWithFd(in Network network, in FileDescriptor fd, int resourceId,
-            int intervalSeconds, in Messenger messenger, in IBinder binder, String srcAddr,
-            String dstAddr);
-
-    void startTcpKeepalive(in Network network, in FileDescriptor fd, int intervalSeconds,
-            in Messenger messenger, in IBinder binder);
-
     void stopKeepalive(in Network network, int slot);
 
     String getCaptivePortalServerUrl();
@@ -226,10 +215,6 @@
     boolean isCallerCurrentAlwaysOnVpnApp();
     boolean isCallerCurrentAlwaysOnVpnLockdownApp();
 
-<<<<<<< HEAD
-    void getLatestTetheringEntitlementValue(int type, in ResultReceiver receiver,
-            boolean showEntitlementUi, String callerPkg);
-=======
     void getLatestTetheringEntitlementResult(int type, in ResultReceiver receiver,
             boolean showEntitlementUi, String callerPkg);
 
@@ -237,5 +222,4 @@
     void unregisterTetheringEventCallback(ITetheringEventCallback callback, String callerPkg);
 
     IBinder startOrGetTestNetworkService();
->>>>>>> 825827da
 }