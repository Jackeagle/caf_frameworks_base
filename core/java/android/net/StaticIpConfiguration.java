/*
 * Copyright (C) 2014 The Android Open Source Project
 *
 * Licensed under the Apache License, Version 2.0 (the "License");
 * you may not use this file except in compliance with the License.
 * You may obtain a copy of the License at
 *
 *      http://www.apache.org/licenses/LICENSE-2.0
 *
 * Unless required by applicable law or agreed to in writing, software
 * distributed under the License is distributed on an "AS IS" BASIS,
 * WITHOUT WARRANTIES OR CONDITIONS OF ANY KIND, either express or implied.
 * See the License for the specific language governing permissions and
 * limitations under the License.
 */

package android.net;

<<<<<<< HEAD
=======
import android.annotation.NonNull;
import android.annotation.Nullable;
>>>>>>> 825827da
import android.annotation.SystemApi;
import android.annotation.TestApi;
import android.annotation.UnsupportedAppUsage;
import android.net.shared.InetAddressUtils;
import android.os.Parcel;
import android.os.Parcelable;

import java.net.InetAddress;
import java.util.ArrayList;
import java.util.List;
import java.util.Objects;

/**
 * Class that describes static IP configuration.
 *
 * This class is different from LinkProperties because it represents
 * configuration intent. The general contract is that if we can represent
 * a configuration here, then we should be able to configure it on a network.
 * The intent is that it closely match the UI we have for configuring networks.
 *
 * In contrast, LinkProperties represents current state. It is much more
 * expressive. For example, it supports multiple IP addresses, multiple routes,
 * stacked interfaces, and so on. Because LinkProperties is so expressive,
 * using it to represent configuration intent as well as current state causes
 * problems. For example, we could unknowingly save a configuration that we are
 * not in fact capable of applying, or we could save a configuration that the
 * UI cannot display, which has the potential for malicious code to hide
 * hostile or unexpected configuration from the user: see, for example,
 * http://b/12663469 and http://b/16893413 .
 *
 * @hide
 */
@SystemApi
@TestApi
public final class StaticIpConfiguration implements Parcelable {
    /** @hide */
    @UnsupportedAppUsage
<<<<<<< HEAD
    public LinkAddress ipAddress;
    /** @hide */
    @UnsupportedAppUsage
    public InetAddress gateway;
    /** @hide */
    @UnsupportedAppUsage
    public final ArrayList<InetAddress> dnsServers;
    /** @hide */
    @UnsupportedAppUsage
=======
    @Nullable
    public LinkAddress ipAddress;
    /** @hide */
    @UnsupportedAppUsage
    @Nullable
    public InetAddress gateway;
    /** @hide */
    @UnsupportedAppUsage
    @NonNull
    public final ArrayList<InetAddress> dnsServers;
    /** @hide */
    @UnsupportedAppUsage
    @Nullable
>>>>>>> 825827da
    public String domains;

    public StaticIpConfiguration() {
        dnsServers = new ArrayList<InetAddress>();
    }

    public StaticIpConfiguration(@Nullable StaticIpConfiguration source) {
        this();
        if (source != null) {
            // All of these except dnsServers are immutable, so no need to make copies.
            ipAddress = source.ipAddress;
            gateway = source.gateway;
            dnsServers.addAll(source.dnsServers);
            domains = source.domains;
        }
    }

    public void clear() {
        ipAddress = null;
        gateway = null;
        dnsServers.clear();
        domains = null;
    }

<<<<<<< HEAD
    public LinkAddress getIpAddress() {
        return ipAddress;
    }

    public void setIpAddress(LinkAddress ipAddress) {
        this.ipAddress = ipAddress;
    }

    public InetAddress getGateway() {
        return gateway;
    }

    public void setGateway(InetAddress gateway) {
        this.gateway = gateway;
    }

    public List<InetAddress> getDnsServers() {
        return dnsServers;
    }

    public String getDomains() {
        return domains;
    }

    public void setDomains(String newDomains) {
=======
    public @Nullable LinkAddress getIpAddress() {
        return ipAddress;
    }

    public void setIpAddress(@Nullable LinkAddress ipAddress) {
        this.ipAddress = ipAddress;
    }

    public @Nullable InetAddress getGateway() {
        return gateway;
    }

    public void setGateway(@Nullable InetAddress gateway) {
        this.gateway = gateway;
    }

    public @NonNull List<InetAddress> getDnsServers() {
        return dnsServers;
    }

    public @Nullable String getDomains() {
        return domains;
    }

    public void setDomains(@Nullable String newDomains) {
>>>>>>> 825827da
        domains = newDomains;
    }

    /**
     * Add a DNS server to this configuration.
     */
<<<<<<< HEAD
    public void addDnsServer(InetAddress server) {
=======
    public void addDnsServer(@NonNull InetAddress server) {
>>>>>>> 825827da
        dnsServers.add(server);
    }

    /**
     * Returns the network routes specified by this object. Will typically include a
     * directly-connected route for the IP address's local subnet and a default route. If the
     * default gateway is not covered by the directly-connected route, it will also contain a host
     * route to the gateway as well. This configuration is arguably invalid, but it used to work
     * in K and earlier, and other OSes appear to accept it.
     */
    public @NonNull List<RouteInfo> getRoutes(String iface) {
        List<RouteInfo> routes = new ArrayList<RouteInfo>(3);
        if (ipAddress != null) {
            RouteInfo connectedRoute = new RouteInfo(ipAddress, null, iface);
            routes.add(connectedRoute);
            if (gateway != null && !connectedRoute.matches(gateway)) {
                routes.add(RouteInfo.makeHostRoute(gateway, iface));
            }
        }
        if (gateway != null) {
            routes.add(new RouteInfo((IpPrefix) null, gateway, iface));
        }
        return routes;
    }

    /**
     * Returns a LinkProperties object expressing the data in this object. Note that the information
     * contained in the LinkProperties will not be a complete picture of the link's configuration,
     * because any configuration information that is obtained dynamically by the network (e.g.,
     * IPv6 configuration) will not be included.
     * @hide
     */
    public @NonNull LinkProperties toLinkProperties(String iface) {
        LinkProperties lp = new LinkProperties();
        lp.setInterfaceName(iface);
        if (ipAddress != null) {
            lp.addLinkAddress(ipAddress);
        }
        for (RouteInfo route : getRoutes(iface)) {
            lp.addRoute(route);
        }
        for (InetAddress dns : dnsServers) {
            lp.addDnsServer(dns);
        }
        lp.setDomains(domains);
        return lp;
    }

    @Override
    public String toString() {
        StringBuffer str = new StringBuffer();

        str.append("IP address ");
        if (ipAddress != null ) str.append(ipAddress).append(" ");

        str.append("Gateway ");
        if (gateway != null) str.append(gateway.getHostAddress()).append(" ");

        str.append(" DNS servers: [");
        for (InetAddress dnsServer : dnsServers) {
            str.append(" ").append(dnsServer.getHostAddress());
        }

        str.append(" ] Domains ");
        if (domains != null) str.append(domains);
        return str.toString();
    }

    @Override
    public int hashCode() {
        int result = 13;
        result = 47 * result + (ipAddress == null ? 0 : ipAddress.hashCode());
        result = 47 * result + (gateway == null ? 0 : gateway.hashCode());
        result = 47 * result + (domains == null ? 0 : domains.hashCode());
        result = 47 * result + dnsServers.hashCode();
        return result;
    }

    @Override
    public boolean equals(Object obj) {
        if (this == obj) return true;

        if (!(obj instanceof StaticIpConfiguration)) return false;

        StaticIpConfiguration other = (StaticIpConfiguration) obj;

        return other != null &&
                Objects.equals(ipAddress, other.ipAddress) &&
                Objects.equals(gateway, other.gateway) &&
                dnsServers.equals(other.dnsServers) &&
                Objects.equals(domains, other.domains);
    }

    /** Implement the Parcelable interface */
    public static final @android.annotation.NonNull Creator<StaticIpConfiguration> CREATOR =
        new Creator<StaticIpConfiguration>() {
            public StaticIpConfiguration createFromParcel(Parcel in) {
                return readFromParcel(in);
            }

            public StaticIpConfiguration[] newArray(int size) {
                return new StaticIpConfiguration[size];
            }
        };

    /** Implement the Parcelable interface */
    @Override
    public int describeContents() {
        return 0;
    }

    /** Implement the Parcelable interface */
    @Override
    public void writeToParcel(Parcel dest, int flags) {
        dest.writeParcelable(ipAddress, flags);
        InetAddressUtils.parcelInetAddress(dest, gateway, flags);
        dest.writeInt(dnsServers.size());
        for (InetAddress dnsServer : dnsServers) {
            InetAddressUtils.parcelInetAddress(dest, dnsServer, flags);
        }
        dest.writeString(domains);
    }

    /** @hide */
    public static StaticIpConfiguration readFromParcel(Parcel in) {
        final StaticIpConfiguration s = new StaticIpConfiguration();
        s.ipAddress = in.readParcelable(null);
        s.gateway = InetAddressUtils.unparcelInetAddress(in);
        s.dnsServers.clear();
        int size = in.readInt();
        for (int i = 0; i < size; i++) {
            s.dnsServers.add(InetAddressUtils.unparcelInetAddress(in));
        }
        s.domains = in.readString();
        return s;
    }
}<|MERGE_RESOLUTION|>--- conflicted
+++ resolved
@@ -16,11 +16,8 @@
 
 package android.net;
 
-<<<<<<< HEAD
-=======
 import android.annotation.NonNull;
 import android.annotation.Nullable;
->>>>>>> 825827da
 import android.annotation.SystemApi;
 import android.annotation.TestApi;
 import android.annotation.UnsupportedAppUsage;
@@ -58,17 +55,6 @@
 public final class StaticIpConfiguration implements Parcelable {
     /** @hide */
     @UnsupportedAppUsage
-<<<<<<< HEAD
-    public LinkAddress ipAddress;
-    /** @hide */
-    @UnsupportedAppUsage
-    public InetAddress gateway;
-    /** @hide */
-    @UnsupportedAppUsage
-    public final ArrayList<InetAddress> dnsServers;
-    /** @hide */
-    @UnsupportedAppUsage
-=======
     @Nullable
     public LinkAddress ipAddress;
     /** @hide */
@@ -82,7 +68,6 @@
     /** @hide */
     @UnsupportedAppUsage
     @Nullable
->>>>>>> 825827da
     public String domains;
 
     public StaticIpConfiguration() {
@@ -107,33 +92,6 @@
         domains = null;
     }
 
-<<<<<<< HEAD
-    public LinkAddress getIpAddress() {
-        return ipAddress;
-    }
-
-    public void setIpAddress(LinkAddress ipAddress) {
-        this.ipAddress = ipAddress;
-    }
-
-    public InetAddress getGateway() {
-        return gateway;
-    }
-
-    public void setGateway(InetAddress gateway) {
-        this.gateway = gateway;
-    }
-
-    public List<InetAddress> getDnsServers() {
-        return dnsServers;
-    }
-
-    public String getDomains() {
-        return domains;
-    }
-
-    public void setDomains(String newDomains) {
-=======
     public @Nullable LinkAddress getIpAddress() {
         return ipAddress;
     }
@@ -159,18 +117,13 @@
     }
 
     public void setDomains(@Nullable String newDomains) {
->>>>>>> 825827da
         domains = newDomains;
     }
 
     /**
      * Add a DNS server to this configuration.
      */
-<<<<<<< HEAD
-    public void addDnsServer(InetAddress server) {
-=======
     public void addDnsServer(@NonNull InetAddress server) {
->>>>>>> 825827da
         dnsServers.add(server);
     }
 
