--- conflicted
+++ resolved
@@ -16,10 +16,7 @@
 
 package android.net;
 
-<<<<<<< HEAD
-=======
 import android.annotation.NonNull;
->>>>>>> 825827da
 import android.annotation.SystemApi;
 import android.annotation.TestApi;
 import android.annotation.UnsupportedAppUsage;
@@ -129,11 +126,7 @@
      */
     @SystemApi
     @TestApi
-<<<<<<< HEAD
-    public Network(Network that) {
-=======
     public Network(@NonNull Network that) {
->>>>>>> 825827da
         this(that.netId, that.mPrivateDnsBypass);
     }
 
@@ -171,11 +164,7 @@
      */
     @TestApi
     @SystemApi
-<<<<<<< HEAD
-    public Network getPrivateDnsBypassingCopy() {
-=======
     public @NonNull Network getPrivateDnsBypassingCopy() {
->>>>>>> 825827da
         return new Network(netId, true);
     }
 
