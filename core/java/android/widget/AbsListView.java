--- conflicted
+++ resolved
@@ -332,11 +332,7 @@
     /**
      * The drawable used to draw the selector
      */
-<<<<<<< HEAD
-    @UnsupportedAppUsage
-=======
     @UnsupportedAppUsage(maxTargetSdk = Build.VERSION_CODES.P, trackingBug = 115609023)
->>>>>>> de843449
     Drawable mSelector;
 
     /**
@@ -697,11 +693,7 @@
      * ID of the active pointer. This is used to retain consistency during
      * drags/flings if multiple pointers are used.
      */
-<<<<<<< HEAD
-    @UnsupportedAppUsage
-=======
     @UnsupportedAppUsage(maxTargetSdk = Build.VERSION_CODES.P, trackingBug = 115609023)
->>>>>>> de843449
     private int mActivePointerId = INVALID_POINTER;
 
     /**
@@ -6683,11 +6675,7 @@
             @ViewDebug.IntToString(from = ITEM_VIEW_TYPE_IGNORE, to = "ITEM_VIEW_TYPE_IGNORE"),
             @ViewDebug.IntToString(from = ITEM_VIEW_TYPE_HEADER_OR_FOOTER, to = "ITEM_VIEW_TYPE_HEADER_OR_FOOTER")
         })
-<<<<<<< HEAD
-        @UnsupportedAppUsage
-=======
         @UnsupportedAppUsage(maxTargetSdk = Build.VERSION_CODES.P, trackingBug = 115609023)
->>>>>>> de843449
         int viewType;
 
         /**
