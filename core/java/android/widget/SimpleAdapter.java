--- conflicted
+++ resolved
@@ -60,11 +60,7 @@
     private String[] mFrom;
     private ViewBinder mViewBinder;
 
-<<<<<<< HEAD
-    @UnsupportedAppUsage
-=======
     @UnsupportedAppUsage(maxTargetSdk = Build.VERSION_CODES.P, trackingBug = 115609023)
->>>>>>> de843449
     private List<? extends Map<String, ?>> mData;
 
     private int mResource;
