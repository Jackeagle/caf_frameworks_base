--- conflicted
+++ resolved
@@ -106,11 +106,7 @@
     /**
      * Helper for detecting touch gestures.
      */
-<<<<<<< HEAD
-    @UnsupportedAppUsage
-=======
     @UnsupportedAppUsage(maxTargetSdk = Build.VERSION_CODES.P, trackingBug = 115609023)
->>>>>>> de843449
     private GestureDetector mGestureDetector;
 
     /**
@@ -154,11 +150,7 @@
     /**
      * The currently selected item's child.
      */
-<<<<<<< HEAD
-    @UnsupportedAppUsage
-=======
     @UnsupportedAppUsage(maxTargetSdk = Build.VERSION_CODES.P, trackingBug = 115609023)
->>>>>>> de843449
     private View mSelectedChild;
     
     /**
@@ -489,11 +481,7 @@
     /**
      * @return The center of this Gallery.
      */
-<<<<<<< HEAD
-    @UnsupportedAppUsage
-=======
     @UnsupportedAppUsage(maxTargetSdk = Build.VERSION_CODES.P, trackingBug = 115609023)
->>>>>>> de843449
     private int getCenterOfGallery() {
         return (getWidth() - mPaddingLeft - mPaddingRight) / 2 + mPaddingLeft;
     }
@@ -501,11 +489,7 @@
     /**
      * @return The center of the given view.
      */
-<<<<<<< HEAD
-    @UnsupportedAppUsage
-=======
     @UnsupportedAppUsage(maxTargetSdk = Build.VERSION_CODES.P, trackingBug = 115609023)
->>>>>>> de843449
     private static int getCenterOfView(View view) {
         return view.getLeft() + view.getWidth() / 2;
     }
