--- conflicted
+++ resolved
@@ -22,15 +22,10 @@
 import android.annotation.NonNull;
 import android.annotation.Nullable;
 import android.annotation.SdkConstant;
-<<<<<<< HEAD
-import android.app.Notification;
-import android.app.NotificationChannel;
-=======
 import android.annotation.SystemApi;
 import android.app.Notification;
 import android.app.NotificationChannel;
 import android.app.NotificationManager;
->>>>>>> 825827da
 import android.app.admin.DevicePolicyManager;
 import android.content.ComponentName;
 import android.content.Context;
@@ -67,13 +62,9 @@
  * <p>
  *     All callbacks are called on the main thread.
  * </p>
-<<<<<<< HEAD
- */
-=======
  * @hide
  */
 @SystemApi
->>>>>>> 825827da
 public abstract class NotificationAssistantService extends NotificationListenerService {
     private static final String TAG = "NotificationAssistants";
 
@@ -150,19 +141,6 @@
             @NonNull NotificationChannel channel) {
         return onNotificationEnqueued(sbn);
     }
-
-    /**
-     * A notification was posted by an app. Called before post.
-     *
-     * @param sbn the new notification
-     * @param channel the channel the notification was posted to
-     * @return an adjustment or null to take no action, within 100ms.
-     */
-    public @Nullable Adjustment onNotificationEnqueued(@NonNull StatusBarNotification sbn,
-            @NonNull NotificationChannel channel) {
-        return onNotificationEnqueued(sbn);
-    }
-
 
     /**
      * Implement this method to learn when notifications are removed, how they were interacted with
@@ -238,8 +216,6 @@
     }
 
     /**
-<<<<<<< HEAD
-=======
      * Implement this to know when a user has changed which features of
      * their notifications the assistant can modify.
      * <p> Query {@link NotificationManager#getAllowedAssistantCapabilities()} to see what
@@ -249,7 +225,6 @@
     }
 
     /**
->>>>>>> 825827da
      * Updates a notification.  N.B. this won’t cause
      * an existing notification to alert, but might allow a future update to
      * this notification to alert.
