/**
 * Copyright (c) 2014, The Android Open Source Project
 *
 * Licensed under the Apache License, Version 2.0 (the "License");
 * you may not use this file except in compliance with the License.
 * You may obtain a copy of the License at
 *
 *     http://www.apache.org/licenses/LICENSE-2.0
 *
 * Unless required by applicable law or agreed to in writing, software
 * distributed under the License is distributed on an "AS IS" BASIS,
 * WITHOUT WARRANTIES OR CONDITIONS OF ANY KIND, either express or implied.
 * See the License for the specific language governing permissions and
 * limitations under the License.
 */

package android.service.notification;

import android.app.ActivityManager;
import android.app.NotificationManager.Policy;
import android.content.ComponentName;
import android.content.Context;
import android.content.res.Resources;
import android.net.Uri;
import android.os.Parcel;
import android.os.Parcelable;
import android.os.UserHandle;
import android.provider.Settings.Global;
import android.text.TextUtils;
import android.text.format.DateFormat;
import android.util.ArrayMap;
import android.util.ArraySet;
import android.util.Slog;

import com.android.internal.R;

import org.xmlpull.v1.XmlPullParser;
import org.xmlpull.v1.XmlPullParserException;
import org.xmlpull.v1.XmlSerializer;

import java.io.IOException;
import java.util.ArrayList;
import java.util.Calendar;
import java.util.GregorianCalendar;
import java.util.Locale;
import java.util.Objects;
import java.util.UUID;

/**
 * Persisted configuration for zen mode.
 *
 * @hide
 */
public class ZenModeConfig implements Parcelable {
    private static String TAG = "ZenModeConfig";

    public static final int SOURCE_ANYONE = 0;
    public static final int SOURCE_CONTACT = 1;
    public static final int SOURCE_STAR = 2;
    public static final int MAX_SOURCE = SOURCE_STAR;
    private static final int DEFAULT_SOURCE = SOURCE_CONTACT;

    public static final int[] ALL_DAYS = { Calendar.SUNDAY, Calendar.MONDAY, Calendar.TUESDAY,
            Calendar.WEDNESDAY, Calendar.THURSDAY, Calendar.FRIDAY, Calendar.SATURDAY };
    public static final int[] WEEKNIGHT_DAYS = { Calendar.SUNDAY, Calendar.MONDAY, Calendar.TUESDAY,
            Calendar.WEDNESDAY, Calendar.THURSDAY };
    public static final int[] WEEKEND_DAYS = { Calendar.FRIDAY, Calendar.SATURDAY };

    public static final int[] MINUTE_BUCKETS = generateMinuteBuckets();
    private static final int SECONDS_MS = 1000;
    private static final int MINUTES_MS = 60 * SECONDS_MS;
    private static final int DAY_MINUTES = 24 * 60;
    private static final int ZERO_VALUE_MS = 10 * SECONDS_MS;

    private static final boolean DEFAULT_ALLOW_CALLS = true;
    private static final boolean DEFAULT_ALLOW_MESSAGES = false;
    private static final boolean DEFAULT_ALLOW_REMINDERS = true;
    private static final boolean DEFAULT_ALLOW_EVENTS = true;
    private static final boolean DEFAULT_ALLOW_REPEAT_CALLERS = false;

    private static final int XML_VERSION = 2;
    private static final String ZEN_TAG = "zen";
    private static final String ZEN_ATT_VERSION = "version";
    private static final String ZEN_ATT_USER = "user";
    private static final String ALLOW_TAG = "allow";
    private static final String ALLOW_ATT_CALLS = "calls";
    private static final String ALLOW_ATT_REPEAT_CALLERS = "repeatCallers";
    private static final String ALLOW_ATT_MESSAGES = "messages";
    private static final String ALLOW_ATT_FROM = "from";
    private static final String ALLOW_ATT_CALLS_FROM = "callsFrom";
    private static final String ALLOW_ATT_MESSAGES_FROM = "messagesFrom";
    private static final String ALLOW_ATT_REMINDERS = "reminders";
    private static final String ALLOW_ATT_EVENTS = "events";

    private static final String CONDITION_TAG = "condition";
    private static final String CONDITION_ATT_COMPONENT = "component";
    private static final String CONDITION_ATT_ID = "id";
    private static final String CONDITION_ATT_SUMMARY = "summary";
    private static final String CONDITION_ATT_LINE1 = "line1";
    private static final String CONDITION_ATT_LINE2 = "line2";
    private static final String CONDITION_ATT_ICON = "icon";
    private static final String CONDITION_ATT_STATE = "state";
    private static final String CONDITION_ATT_FLAGS = "flags";

    private static final String MANUAL_TAG = "manual";
    private static final String AUTOMATIC_TAG = "automatic";

    private static final String RULE_ATT_ID = "ruleId";
    private static final String RULE_ATT_ENABLED = "enabled";
    private static final String RULE_ATT_SNOOZING = "snoozing";
    private static final String RULE_ATT_NAME = "name";
    private static final String RULE_ATT_COMPONENT = "component";
    private static final String RULE_ATT_ZEN = "zen";
    private static final String RULE_ATT_CONDITION_ID = "conditionId";
    private static final String RULE_ATT_CREATION_TIME = "creationTime";

    public boolean allowCalls = DEFAULT_ALLOW_CALLS;
    public boolean allowRepeatCallers = DEFAULT_ALLOW_REPEAT_CALLERS;
    public boolean allowMessages = DEFAULT_ALLOW_MESSAGES;
    public boolean allowReminders = DEFAULT_ALLOW_REMINDERS;
    public boolean allowEvents = DEFAULT_ALLOW_EVENTS;
    public int allowCallsFrom = DEFAULT_SOURCE;
    public int allowMessagesFrom = DEFAULT_SOURCE;
    public int user = UserHandle.USER_SYSTEM;

    public ZenRule manualRule;
    public ArrayMap<String, ZenRule> automaticRules = new ArrayMap<>();

    public ZenModeConfig() { }

    public ZenModeConfig(Parcel source) {
        allowCalls = source.readInt() == 1;
        allowRepeatCallers = source.readInt() == 1;
        allowMessages = source.readInt() == 1;
        allowReminders = source.readInt() == 1;
        allowEvents = source.readInt() == 1;
        allowCallsFrom = source.readInt();
        allowMessagesFrom = source.readInt();
        user = source.readInt();
        manualRule = source.readParcelable(null);
        final int len = source.readInt();
        if (len > 0) {
            final String[] ids = new String[len];
            final ZenRule[] rules = new ZenRule[len];
            source.readStringArray(ids);
            source.readTypedArray(rules, ZenRule.CREATOR);
            for (int i = 0; i < len; i++) {
                automaticRules.put(ids[i], rules[i]);
            }
        }
    }

    @Override
    public void writeToParcel(Parcel dest, int flags) {
        dest.writeInt(allowCalls ? 1 : 0);
        dest.writeInt(allowRepeatCallers ? 1 : 0);
        dest.writeInt(allowMessages ? 1 : 0);
        dest.writeInt(allowReminders ? 1 : 0);
        dest.writeInt(allowEvents ? 1 : 0);
        dest.writeInt(allowCallsFrom);
        dest.writeInt(allowMessagesFrom);
        dest.writeInt(user);
        dest.writeParcelable(manualRule, 0);
        if (!automaticRules.isEmpty()) {
            final int len = automaticRules.size();
            final String[] ids = new String[len];
            final ZenRule[] rules = new ZenRule[len];
            for (int i = 0; i < len; i++) {
                ids[i] = automaticRules.keyAt(i);
                rules[i] = automaticRules.valueAt(i);
            }
            dest.writeInt(len);
            dest.writeStringArray(ids);
            dest.writeTypedArray(rules, 0);
        } else {
            dest.writeInt(0);
        }
    }

    @Override
    public String toString() {
        return new StringBuilder(ZenModeConfig.class.getSimpleName()).append('[')
            .append("user=").append(user)
            .append(",allowCalls=").append(allowCalls)
            .append(",allowRepeatCallers=").append(allowRepeatCallers)
            .append(",allowMessages=").append(allowMessages)
            .append(",allowCallsFrom=").append(sourceToString(allowCallsFrom))
            .append(",allowMessagesFrom=").append(sourceToString(allowMessagesFrom))
            .append(",allowReminders=").append(allowReminders)
            .append(",allowEvents=").append(allowEvents)
            .append(",automaticRules=").append(automaticRules)
            .append(",manualRule=").append(manualRule)
            .append(']').toString();
    }

    private Diff diff(ZenModeConfig to) {
        final Diff d = new Diff();
        if (to == null) {
            return d.addLine("config", "delete");
        }
        if (user != to.user) {
            d.addLine("user", user, to.user);
        }
        if (allowCalls != to.allowCalls) {
            d.addLine("allowCalls", allowCalls, to.allowCalls);
        }
        if (allowRepeatCallers != to.allowRepeatCallers) {
            d.addLine("allowRepeatCallers", allowRepeatCallers, to.allowRepeatCallers);
        }
        if (allowMessages != to.allowMessages) {
            d.addLine("allowMessages", allowMessages, to.allowMessages);
        }
        if (allowCallsFrom != to.allowCallsFrom) {
            d.addLine("allowCallsFrom", allowCallsFrom, to.allowCallsFrom);
        }
        if (allowMessagesFrom != to.allowMessagesFrom) {
            d.addLine("allowMessagesFrom", allowMessagesFrom, to.allowMessagesFrom);
        }
        if (allowReminders != to.allowReminders) {
            d.addLine("allowReminders", allowReminders, to.allowReminders);
        }
        if (allowEvents != to.allowEvents) {
            d.addLine("allowEvents", allowEvents, to.allowEvents);
        }
        final ArraySet<String> allRules = new ArraySet<>();
        addKeys(allRules, automaticRules);
        addKeys(allRules, to.automaticRules);
        final int N = allRules.size();
        for (int i = 0; i < N; i++) {
            final String rule = allRules.valueAt(i);
            final ZenRule fromRule = automaticRules != null ? automaticRules.get(rule) : null;
            final ZenRule toRule = to.automaticRules != null ? to.automaticRules.get(rule) : null;
            ZenRule.appendDiff(d, "automaticRule[" + rule + "]", fromRule, toRule);
        }
        ZenRule.appendDiff(d, "manualRule", manualRule, to.manualRule);
        return d;
    }

    public static Diff diff(ZenModeConfig from, ZenModeConfig to) {
        if (from == null) {
            final Diff d = new Diff();
            if (to != null) {
                d.addLine("config", "insert");
            }
            return d;
        }
        return from.diff(to);
    }

    private static <T> void addKeys(ArraySet<T> set, ArrayMap<T, ?> map) {
        if (map != null) {
            for (int i = 0; i < map.size(); i++) {
                set.add(map.keyAt(i));
            }
        }
    }

    public boolean isValid() {
        if (!isValidManualRule(manualRule)) return false;
        final int N = automaticRules.size();
        for (int i = 0; i < N; i++) {
            if (!isValidAutomaticRule(automaticRules.valueAt(i))) return false;
        }
        return true;
    }

    private static boolean isValidManualRule(ZenRule rule) {
        return rule == null || Global.isValidZenMode(rule.zenMode) && sameCondition(rule);
    }

    private static boolean isValidAutomaticRule(ZenRule rule) {
        return rule != null && !TextUtils.isEmpty(rule.name) && Global.isValidZenMode(rule.zenMode)
                && rule.conditionId != null && sameCondition(rule);
    }

    private static boolean sameCondition(ZenRule rule) {
        if (rule == null) return false;
        if (rule.conditionId == null) {
            return rule.condition == null;
        } else {
            return rule.condition == null || rule.conditionId.equals(rule.condition.id);
        }
    }

    private static int[] generateMinuteBuckets() {
        final int maxHrs = 12;
        final int[] buckets = new int[maxHrs + 3];
        buckets[0] = 15;
        buckets[1] = 30;
        buckets[2] = 45;
        for (int i = 1; i <= maxHrs; i++) {
            buckets[2 + i] = 60 * i;
        }
        return buckets;
    }

    public static String sourceToString(int source) {
        switch (source) {
            case SOURCE_ANYONE:
                return "anyone";
            case SOURCE_CONTACT:
                return "contacts";
            case SOURCE_STAR:
                return "stars";
            default:
                return "UNKNOWN";
        }
    }

    @Override
    public boolean equals(Object o) {
        if (!(o instanceof ZenModeConfig)) return false;
        if (o == this) return true;
        final ZenModeConfig other = (ZenModeConfig) o;
        return other.allowCalls == allowCalls
                && other.allowRepeatCallers == allowRepeatCallers
                && other.allowMessages == allowMessages
                && other.allowCallsFrom == allowCallsFrom
                && other.allowMessagesFrom == allowMessagesFrom
                && other.allowReminders == allowReminders
                && other.allowEvents == allowEvents
                && other.user == user
                && Objects.equals(other.automaticRules, automaticRules)
                && Objects.equals(other.manualRule, manualRule);
    }

    @Override
    public int hashCode() {
        return Objects.hash(allowCalls, allowRepeatCallers, allowMessages, allowCallsFrom,
                allowMessagesFrom, allowReminders, allowEvents, user, automaticRules, manualRule);
    }

    private static String toDayList(int[] days) {
        if (days == null || days.length == 0) return "";
        final StringBuilder sb = new StringBuilder();
        for (int i = 0; i < days.length; i++) {
            if (i > 0) sb.append('.');
            sb.append(days[i]);
        }
        return sb.toString();
    }

    private static int[] tryParseDayList(String dayList, String sep) {
        if (dayList == null) return null;
        final String[] tokens = dayList.split(sep);
        if (tokens.length == 0) return null;
        final int[] rt = new int[tokens.length];
        for (int i = 0; i < tokens.length; i++) {
            final int day = tryParseInt(tokens[i], -1);
            if (day == -1) return null;
            rt[i] = day;
        }
        return rt;
    }

    private static int tryParseInt(String value, int defValue) {
        if (TextUtils.isEmpty(value)) return defValue;
        try {
            return Integer.valueOf(value);
        } catch (NumberFormatException e) {
            return defValue;
        }
    }

    private static long tryParseLong(String value, long defValue) {
        if (TextUtils.isEmpty(value)) return defValue;
        try {
            return Long.valueOf(value);
        } catch (NumberFormatException e) {
            return defValue;
        }
    }

    public static ZenModeConfig readXml(XmlPullParser parser, Migration migration)
            throws XmlPullParserException, IOException {
        int type = parser.getEventType();
        if (type != XmlPullParser.START_TAG) return null;
        String tag = parser.getName();
        if (!ZEN_TAG.equals(tag)) return null;
        final ZenModeConfig rt = new ZenModeConfig();
        final int version = safeInt(parser, ZEN_ATT_VERSION, XML_VERSION);
        if (version == 1) {
            final XmlV1 v1 = XmlV1.readXml(parser);
            return migration.migrate(v1);
        }
        rt.user = safeInt(parser, ZEN_ATT_USER, rt.user);
        while ((type = parser.next()) != XmlPullParser.END_DOCUMENT) {
            tag = parser.getName();
            if (type == XmlPullParser.END_TAG && ZEN_TAG.equals(tag)) {
                return rt;
            }
            if (type == XmlPullParser.START_TAG) {
                if (ALLOW_TAG.equals(tag)) {
                    rt.allowCalls = safeBoolean(parser, ALLOW_ATT_CALLS, false);
                    rt.allowRepeatCallers = safeBoolean(parser, ALLOW_ATT_REPEAT_CALLERS,
                            DEFAULT_ALLOW_REPEAT_CALLERS);
                    rt.allowMessages = safeBoolean(parser, ALLOW_ATT_MESSAGES, false);
                    rt.allowReminders = safeBoolean(parser, ALLOW_ATT_REMINDERS,
                            DEFAULT_ALLOW_REMINDERS);
                    rt.allowEvents = safeBoolean(parser, ALLOW_ATT_EVENTS, DEFAULT_ALLOW_EVENTS);
                    final int from = safeInt(parser, ALLOW_ATT_FROM, -1);
                    final int callsFrom = safeInt(parser, ALLOW_ATT_CALLS_FROM, -1);
                    final int messagesFrom = safeInt(parser, ALLOW_ATT_MESSAGES_FROM, -1);
                    if (isValidSource(callsFrom) && isValidSource(messagesFrom)) {
                        rt.allowCallsFrom = callsFrom;
                        rt.allowMessagesFrom = messagesFrom;
                    } else if (isValidSource(from)) {
                        Slog.i(TAG, "Migrating existing shared 'from': " + sourceToString(from));
                        rt.allowCallsFrom = from;
                        rt.allowMessagesFrom = from;
                    } else {
                        rt.allowCallsFrom = DEFAULT_SOURCE;
                        rt.allowMessagesFrom = DEFAULT_SOURCE;
                    }
                } else if (MANUAL_TAG.equals(tag)) {
                    rt.manualRule = readRuleXml(parser);
                } else if (AUTOMATIC_TAG.equals(tag)) {
                    final String id = parser.getAttributeValue(null, RULE_ATT_ID);
                    final ZenRule automaticRule = readRuleXml(parser);
                    if (id != null && automaticRule != null) {
                        automaticRule.id = id;
                        rt.automaticRules.put(id, automaticRule);
                    }
                }
            }
        }
        throw new IllegalStateException("Failed to reach END_DOCUMENT");
    }

    public void writeXml(XmlSerializer out) throws IOException {
        out.startTag(null, ZEN_TAG);
        out.attribute(null, ZEN_ATT_VERSION, Integer.toString(XML_VERSION));
        out.attribute(null, ZEN_ATT_USER, Integer.toString(user));

        out.startTag(null, ALLOW_TAG);
        out.attribute(null, ALLOW_ATT_CALLS, Boolean.toString(allowCalls));
        out.attribute(null, ALLOW_ATT_REPEAT_CALLERS, Boolean.toString(allowRepeatCallers));
        out.attribute(null, ALLOW_ATT_MESSAGES, Boolean.toString(allowMessages));
        out.attribute(null, ALLOW_ATT_REMINDERS, Boolean.toString(allowReminders));
        out.attribute(null, ALLOW_ATT_EVENTS, Boolean.toString(allowEvents));
        out.attribute(null, ALLOW_ATT_CALLS_FROM, Integer.toString(allowCallsFrom));
        out.attribute(null, ALLOW_ATT_MESSAGES_FROM, Integer.toString(allowMessagesFrom));
        out.endTag(null, ALLOW_TAG);

        if (manualRule != null) {
            out.startTag(null, MANUAL_TAG);
            writeRuleXml(manualRule, out);
            out.endTag(null, MANUAL_TAG);
        }
        final int N = automaticRules.size();
        for (int i = 0; i < N; i++) {
            final String id = automaticRules.keyAt(i);
            final ZenRule automaticRule = automaticRules.valueAt(i);
            out.startTag(null, AUTOMATIC_TAG);
            out.attribute(null, RULE_ATT_ID, id);
            writeRuleXml(automaticRule, out);
            out.endTag(null, AUTOMATIC_TAG);
        }
        out.endTag(null, ZEN_TAG);
    }

    public static ZenRule readRuleXml(XmlPullParser parser) {
        final ZenRule rt = new ZenRule();
        rt.enabled = safeBoolean(parser, RULE_ATT_ENABLED, true);
        rt.snoozing = safeBoolean(parser, RULE_ATT_SNOOZING, false);
        rt.name = parser.getAttributeValue(null, RULE_ATT_NAME);
        final String zen = parser.getAttributeValue(null, RULE_ATT_ZEN);
        rt.zenMode = tryParseZenMode(zen, -1);
        if (rt.zenMode == -1) {
            Slog.w(TAG, "Bad zen mode in rule xml:" + zen);
            return null;
        }
        rt.conditionId = safeUri(parser, RULE_ATT_CONDITION_ID);
        rt.component = safeComponentName(parser, RULE_ATT_COMPONENT);
        rt.creationTime = safeLong(parser, RULE_ATT_CREATION_TIME, 0);
        rt.condition = readConditionXml(parser);
        return rt;
    }

    public static void writeRuleXml(ZenRule rule, XmlSerializer out) throws IOException {
        out.attribute(null, RULE_ATT_ENABLED, Boolean.toString(rule.enabled));
        out.attribute(null, RULE_ATT_SNOOZING, Boolean.toString(rule.snoozing));
        if (rule.name != null) {
            out.attribute(null, RULE_ATT_NAME, rule.name);
        }
        out.attribute(null, RULE_ATT_ZEN, Integer.toString(rule.zenMode));
        if (rule.component != null) {
            out.attribute(null, RULE_ATT_COMPONENT, rule.component.flattenToString());
        }
        if (rule.conditionId != null) {
            out.attribute(null, RULE_ATT_CONDITION_ID, rule.conditionId.toString());
        }
        out.attribute(null, RULE_ATT_CREATION_TIME, Long.toString(rule.creationTime));
        if (rule.condition != null) {
            writeConditionXml(rule.condition, out);
        }
    }

    public static Condition readConditionXml(XmlPullParser parser) {
        final Uri id = safeUri(parser, CONDITION_ATT_ID);
        if (id == null) return null;
        final String summary = parser.getAttributeValue(null, CONDITION_ATT_SUMMARY);
        final String line1 = parser.getAttributeValue(null, CONDITION_ATT_LINE1);
        final String line2 = parser.getAttributeValue(null, CONDITION_ATT_LINE2);
        final int icon = safeInt(parser, CONDITION_ATT_ICON, -1);
        final int state = safeInt(parser, CONDITION_ATT_STATE, -1);
        final int flags = safeInt(parser, CONDITION_ATT_FLAGS, -1);
        try {
            return new Condition(id, summary, line1, line2, icon, state, flags);
        } catch (IllegalArgumentException e) {
            Slog.w(TAG, "Unable to read condition xml", e);
            return null;
        }
    }

    public static void writeConditionXml(Condition c, XmlSerializer out) throws IOException {
        out.attribute(null, CONDITION_ATT_ID, c.id.toString());
        out.attribute(null, CONDITION_ATT_SUMMARY, c.summary);
        out.attribute(null, CONDITION_ATT_LINE1, c.line1);
        out.attribute(null, CONDITION_ATT_LINE2, c.line2);
        out.attribute(null, CONDITION_ATT_ICON, Integer.toString(c.icon));
        out.attribute(null, CONDITION_ATT_STATE, Integer.toString(c.state));
        out.attribute(null, CONDITION_ATT_FLAGS, Integer.toString(c.flags));
    }

    public static boolean isValidHour(int val) {
        return val >= 0 && val < 24;
    }

    public static boolean isValidMinute(int val) {
        return val >= 0 && val < 60;
    }

    private static boolean isValidSource(int source) {
        return source >= SOURCE_ANYONE && source <= MAX_SOURCE;
    }

    private static boolean safeBoolean(XmlPullParser parser, String att, boolean defValue) {
        final String val = parser.getAttributeValue(null, att);
        if (TextUtils.isEmpty(val)) return defValue;
        return Boolean.valueOf(val);
    }

    private static int safeInt(XmlPullParser parser, String att, int defValue) {
        final String val = parser.getAttributeValue(null, att);
        return tryParseInt(val, defValue);
    }

    private static ComponentName safeComponentName(XmlPullParser parser, String att) {
        final String val = parser.getAttributeValue(null, att);
        if (TextUtils.isEmpty(val)) return null;
        return ComponentName.unflattenFromString(val);
    }

    private static Uri safeUri(XmlPullParser parser, String att) {
        final String val = parser.getAttributeValue(null, att);
        if (TextUtils.isEmpty(val)) return null;
        return Uri.parse(val);
    }

    private static long safeLong(XmlPullParser parser, String att, long defValue) {
        final String val = parser.getAttributeValue(null, att);
        return tryParseLong(val, defValue);
    }

    @Override
    public int describeContents() {
        return 0;
    }

    public ZenModeConfig copy() {
        final Parcel parcel = Parcel.obtain();
        try {
            writeToParcel(parcel, 0);
            parcel.setDataPosition(0);
            return new ZenModeConfig(parcel);
        } finally {
            parcel.recycle();
        }
    }

    public static final Parcelable.Creator<ZenModeConfig> CREATOR
            = new Parcelable.Creator<ZenModeConfig>() {
        @Override
        public ZenModeConfig createFromParcel(Parcel source) {
            return new ZenModeConfig(source);
        }

        @Override
        public ZenModeConfig[] newArray(int size) {
            return new ZenModeConfig[size];
        }
    };

    public Policy toNotificationPolicy() {
        int priorityCategories = 0;
        int priorityCallSenders = Policy.PRIORITY_SENDERS_CONTACTS;
        int priorityMessageSenders = Policy.PRIORITY_SENDERS_CONTACTS;
        if (allowCalls) {
            priorityCategories |= Policy.PRIORITY_CATEGORY_CALLS;
        }
        if (allowMessages) {
            priorityCategories |= Policy.PRIORITY_CATEGORY_MESSAGES;
        }
        if (allowEvents) {
            priorityCategories |= Policy.PRIORITY_CATEGORY_EVENTS;
        }
        if (allowReminders) {
            priorityCategories |= Policy.PRIORITY_CATEGORY_REMINDERS;
        }
        if (allowRepeatCallers) {
            priorityCategories |= Policy.PRIORITY_CATEGORY_REPEAT_CALLERS;
        }
        priorityCallSenders = sourceToPrioritySenders(allowCallsFrom, priorityCallSenders);
        priorityMessageSenders = sourceToPrioritySenders(allowMessagesFrom, priorityMessageSenders);
        return new Policy(priorityCategories, priorityCallSenders, priorityMessageSenders);
    }

    private static int sourceToPrioritySenders(int source, int def) {
        switch (source) {
            case SOURCE_ANYONE: return Policy.PRIORITY_SENDERS_ANY;
            case SOURCE_CONTACT: return Policy.PRIORITY_SENDERS_CONTACTS;
            case SOURCE_STAR: return Policy.PRIORITY_SENDERS_STARRED;
            default: return def;
        }
    }

    private static int prioritySendersToSource(int prioritySenders, int def) {
        switch (prioritySenders) {
            case Policy.PRIORITY_SENDERS_CONTACTS: return SOURCE_CONTACT;
            case Policy.PRIORITY_SENDERS_STARRED: return SOURCE_STAR;
            case Policy.PRIORITY_SENDERS_ANY: return SOURCE_ANYONE;
            default: return def;
        }
    }

    public void applyNotificationPolicy(Policy policy) {
        if (policy == null) return;
        allowCalls = (policy.priorityCategories & Policy.PRIORITY_CATEGORY_CALLS) != 0;
        allowMessages = (policy.priorityCategories & Policy.PRIORITY_CATEGORY_MESSAGES) != 0;
        allowEvents = (policy.priorityCategories & Policy.PRIORITY_CATEGORY_EVENTS) != 0;
        allowReminders = (policy.priorityCategories & Policy.PRIORITY_CATEGORY_REMINDERS) != 0;
        allowRepeatCallers = (policy.priorityCategories & Policy.PRIORITY_CATEGORY_REPEAT_CALLERS)
                != 0;
        allowCallsFrom = prioritySendersToSource(policy.priorityCallSenders, allowCallsFrom);
        allowMessagesFrom = prioritySendersToSource(policy.priorityMessageSenders,
                allowMessagesFrom);
    }

    public static Condition toTimeCondition(Context context, int minutesFromNow, int userHandle) {
        return toTimeCondition(context, minutesFromNow, userHandle, false /*shortVersion*/);
    }

    public static Condition toTimeCondition(Context context, int minutesFromNow, int userHandle,
            boolean shortVersion) {
        final long now = System.currentTimeMillis();
        final long millis = minutesFromNow == 0 ? ZERO_VALUE_MS : minutesFromNow * MINUTES_MS;
        return toTimeCondition(context, now + millis, minutesFromNow, userHandle, shortVersion);
    }

    public static Condition toTimeCondition(Context context, long time, int minutes,
            int userHandle, boolean shortVersion) {
        final int num;
        String summary, line1, line2;
<<<<<<< HEAD
        final CharSequence formattedTime = getFormattedTime(context, time, minutes, userHandle);
=======
        final CharSequence formattedTime = getFormattedTime(context, time, userHandle);
>>>>>>> 429e7dcd
        final Resources res = context.getResources();
        if (minutes < 60) {
            // display as minutes
            num = minutes;
            int summaryResId = shortVersion ? R.plurals.zen_mode_duration_minutes_summary_short
                    : R.plurals.zen_mode_duration_minutes_summary;
            summary = res.getQuantityString(summaryResId, num, num, formattedTime);
            int line1ResId = shortVersion ? R.plurals.zen_mode_duration_minutes_short
                    : R.plurals.zen_mode_duration_minutes;
            line1 = res.getQuantityString(line1ResId, num, num, formattedTime);
            line2 = res.getString(R.string.zen_mode_until, formattedTime);
        } else if (minutes < DAY_MINUTES) {
            // display as hours
            num =  Math.round(minutes / 60f);
            int summaryResId = shortVersion ? R.plurals.zen_mode_duration_hours_summary_short
                    : R.plurals.zen_mode_duration_hours_summary;
            summary = res.getQuantityString(summaryResId, num, num, formattedTime);
            int line1ResId = shortVersion ? R.plurals.zen_mode_duration_hours_short
                    : R.plurals.zen_mode_duration_hours;
            line1 = res.getQuantityString(line1ResId, num, num, formattedTime);
            line2 = res.getString(R.string.zen_mode_until, formattedTime);
        } else {
            // display as day/time
            summary = line1 = line2 = res.getString(R.string.zen_mode_until, formattedTime);
        }
        final Uri id = toCountdownConditionId(time);
        return new Condition(id, summary, line1, line2, 0, Condition.STATE_TRUE,
                Condition.FLAG_RELEVANT_NOW);
    }

    public static Condition toNextAlarmCondition(Context context, long now, long alarm,
            int userHandle) {
<<<<<<< HEAD
        int minutes = Math.round((alarm-now) / (float) MINUTES_MS);
        final CharSequence formattedTime = getFormattedTime(context, alarm, minutes, userHandle);
=======
        final CharSequence formattedTime = getFormattedTime(context, alarm, userHandle);
>>>>>>> 429e7dcd
        final Resources res = context.getResources();
        final String line1 = res.getString(R.string.zen_mode_alarm, formattedTime);
        final Uri id = toCountdownConditionId(alarm);
        return new Condition(id, "", line1, "", 0, Condition.STATE_TRUE,
                Condition.FLAG_RELEVANT_NOW);
    }

<<<<<<< HEAD
    private static CharSequence getFormattedTime(Context context, long time, int minutes,
            int userHandle) {
        String skeleton = DateFormat.is24HourFormat(context, userHandle) ? "Hm" : "hma";
        if (minutes > DAY_MINUTES) {
            skeleton = "EEE " + (DateFormat.is24HourFormat(context, userHandle) ? "Hm" : "hma");
=======
    private static CharSequence getFormattedTime(Context context, long time, int userHandle) {
        String skeleton = "EEE " + (DateFormat.is24HourFormat(context, userHandle) ? "Hm" : "hma");
        GregorianCalendar now = new GregorianCalendar();
        GregorianCalendar endTime = new GregorianCalendar();
        endTime.setTimeInMillis(time);
        if (now.get(Calendar.YEAR) == endTime.get(Calendar.YEAR)
                && now.get(Calendar.MONTH) == endTime.get(Calendar.MONTH)
                && now.get(Calendar.DATE) == endTime.get(Calendar.DATE)) {
            skeleton = DateFormat.is24HourFormat(context, userHandle) ? "Hm" : "hma";
>>>>>>> 429e7dcd
        }
        final String pattern = DateFormat.getBestDateTimePattern(Locale.getDefault(), skeleton);
        return DateFormat.format(pattern, time);
    }

    // ==== Built-in system conditions ====

    public static final String SYSTEM_AUTHORITY = "android";

    // ==== Built-in system condition: countdown ====

    public static final String COUNTDOWN_PATH = "countdown";

    public static Uri toCountdownConditionId(long time) {
        return new Uri.Builder().scheme(Condition.SCHEME)
                .authority(SYSTEM_AUTHORITY)
                .appendPath(COUNTDOWN_PATH)
                .appendPath(Long.toString(time))
                .build();
    }

    public static long tryParseCountdownConditionId(Uri conditionId) {
        if (!Condition.isValidId(conditionId, SYSTEM_AUTHORITY)) return 0;
        if (conditionId.getPathSegments().size() != 2
                || !COUNTDOWN_PATH.equals(conditionId.getPathSegments().get(0))) return 0;
        try {
            return Long.parseLong(conditionId.getPathSegments().get(1));
        } catch (RuntimeException e) {
            Slog.w(TAG, "Error parsing countdown condition: " + conditionId, e);
            return 0;
        }
    }

    public static boolean isValidCountdownConditionId(Uri conditionId) {
        return tryParseCountdownConditionId(conditionId) != 0;
    }

    // ==== Built-in system condition: schedule ====

    public static final String SCHEDULE_PATH = "schedule";

    public static Uri toScheduleConditionId(ScheduleInfo schedule) {
        return new Uri.Builder().scheme(Condition.SCHEME)
                .authority(SYSTEM_AUTHORITY)
                .appendPath(SCHEDULE_PATH)
                .appendQueryParameter("days", toDayList(schedule.days))
                .appendQueryParameter("start", schedule.startHour + "." + schedule.startMinute)
                .appendQueryParameter("end", schedule.endHour + "." + schedule.endMinute)
                .build();
    }

    public static boolean isValidScheduleConditionId(Uri conditionId) {
        return tryParseScheduleConditionId(conditionId) != null;
    }

    public static ScheduleInfo tryParseScheduleConditionId(Uri conditionId) {
        final boolean isSchedule =  conditionId != null
                && conditionId.getScheme().equals(Condition.SCHEME)
                && conditionId.getAuthority().equals(ZenModeConfig.SYSTEM_AUTHORITY)
                && conditionId.getPathSegments().size() == 1
                && conditionId.getPathSegments().get(0).equals(ZenModeConfig.SCHEDULE_PATH);
        if (!isSchedule) return null;
        final int[] start = tryParseHourAndMinute(conditionId.getQueryParameter("start"));
        final int[] end = tryParseHourAndMinute(conditionId.getQueryParameter("end"));
        if (start == null || end == null) return null;
        final ScheduleInfo rt = new ScheduleInfo();
        rt.days = tryParseDayList(conditionId.getQueryParameter("days"), "\\.");
        rt.startHour = start[0];
        rt.startMinute = start[1];
        rt.endHour = end[0];
        rt.endMinute = end[1];
        return rt;
    }

    public static ComponentName getScheduleConditionProvider() {
        return new ComponentName(SYSTEM_AUTHORITY, "ScheduleConditionProvider");
    }

    public static class ScheduleInfo {
        public int[] days;
        public int startHour;
        public int startMinute;
        public int endHour;
        public int endMinute;

        @Override
        public int hashCode() {
            return 0;
        }

        @Override
        public boolean equals(Object o) {
            if (!(o instanceof ScheduleInfo)) return false;
            final ScheduleInfo other = (ScheduleInfo) o;
            return toDayList(days).equals(toDayList(other.days))
                    && startHour == other.startHour
                    && startMinute == other.startMinute
                    && endHour == other.endHour
                    && endMinute == other.endMinute;
        }

        public ScheduleInfo copy() {
            final ScheduleInfo rt = new ScheduleInfo();
            if (days != null) {
                rt.days = new int[days.length];
                System.arraycopy(days, 0, rt.days, 0, days.length);
            }
            rt.startHour = startHour;
            rt.startMinute = startMinute;
            rt.endHour = endHour;
            rt.endMinute = endMinute;
            return rt;
        }
    }

    // ==== Built-in system condition: event ====

    public static final String EVENT_PATH = "event";

    public static Uri toEventConditionId(EventInfo event) {
        return new Uri.Builder().scheme(Condition.SCHEME)
                .authority(SYSTEM_AUTHORITY)
                .appendPath(EVENT_PATH)
                .appendQueryParameter("userId", Long.toString(event.userId))
                .appendQueryParameter("calendar", event.calendar != null ? event.calendar : "")
                .appendQueryParameter("reply", Integer.toString(event.reply))
                .build();
    }

    public static boolean isValidEventConditionId(Uri conditionId) {
        return tryParseEventConditionId(conditionId) != null;
    }

    public static EventInfo tryParseEventConditionId(Uri conditionId) {
        final boolean isEvent = conditionId != null
                && conditionId.getScheme().equals(Condition.SCHEME)
                && conditionId.getAuthority().equals(ZenModeConfig.SYSTEM_AUTHORITY)
                && conditionId.getPathSegments().size() == 1
                && conditionId.getPathSegments().get(0).equals(EVENT_PATH);
        if (!isEvent) return null;
        final EventInfo rt = new EventInfo();
        rt.userId = tryParseInt(conditionId.getQueryParameter("userId"), UserHandle.USER_NULL);
        rt.calendar = conditionId.getQueryParameter("calendar");
        if (TextUtils.isEmpty(rt.calendar) || tryParseLong(rt.calendar, -1L) != -1L) {
            rt.calendar = null;
        }
        rt.reply = tryParseInt(conditionId.getQueryParameter("reply"), 0);
        return rt;
    }

    public static ComponentName getEventConditionProvider() {
        return new ComponentName(SYSTEM_AUTHORITY, "EventConditionProvider");
    }

    public static class EventInfo {
        public static final int REPLY_ANY_EXCEPT_NO = 0;
        public static final int REPLY_YES_OR_MAYBE = 1;
        public static final int REPLY_YES = 2;

        public int userId = UserHandle.USER_NULL;  // USER_NULL = unspecified - use current user
        public String calendar;  // CalendarContract.Calendars.OWNER_ACCOUNT, or null for any
        public int reply;

        @Override
        public int hashCode() {
            return 0;
        }

        @Override
        public boolean equals(Object o) {
            if (!(o instanceof EventInfo)) return false;
            final EventInfo other = (EventInfo) o;
            return userId == other.userId
                    && Objects.equals(calendar, other.calendar)
                    && reply == other.reply;
        }

        public EventInfo copy() {
            final EventInfo rt = new EventInfo();
            rt.userId = userId;
            rt.calendar = calendar;
            rt.reply = reply;
            return rt;
        }

        public static int resolveUserId(int userId) {
            return userId == UserHandle.USER_NULL ? ActivityManager.getCurrentUser() : userId;
        }
    }

    // ==== End built-in system conditions ====

    private static int[] tryParseHourAndMinute(String value) {
        if (TextUtils.isEmpty(value)) return null;
        final int i = value.indexOf('.');
        if (i < 1 || i >= value.length() - 1) return null;
        final int hour = tryParseInt(value.substring(0, i), -1);
        final int minute = tryParseInt(value.substring(i + 1), -1);
        return isValidHour(hour) && isValidMinute(minute) ? new int[] { hour, minute } : null;
    }

    private static int tryParseZenMode(String value, int defValue) {
        final int rt = tryParseInt(value, defValue);
        return Global.isValidZenMode(rt) ? rt : defValue;
    }

    public static String newRuleId() {
        return UUID.randomUUID().toString().replace("-", "");
    }

    public static String getConditionSummary(Context context, ZenModeConfig config,
            int userHandle, boolean shortVersion) {
        return getConditionLine(context, config, userHandle, false /*useLine1*/, shortVersion);
    }

    private static String getConditionLine(Context context, ZenModeConfig config,
            int userHandle, boolean useLine1, boolean shortVersion) {
        if (config == null) return "";
        if (config.manualRule != null) {
            final Uri id = config.manualRule.conditionId;
            if (id == null) {
                return context.getString(com.android.internal.R.string.zen_mode_forever);
            }
            final long time = tryParseCountdownConditionId(id);
            Condition c = config.manualRule.condition;
            if (time > 0) {
                final long now = System.currentTimeMillis();
                final long span = time - now;
                c = toTimeCondition(context, time, Math.round(span / (float) MINUTES_MS),
                        userHandle, shortVersion);
            }
            final String rt = c == null ? "" : useLine1 ? c.line1 : c.summary;
            return TextUtils.isEmpty(rt) ? "" : rt;
        }
        String summary = "";
        for (ZenRule automaticRule : config.automaticRules.values()) {
            if (automaticRule.isAutomaticActive()) {
                if (summary.isEmpty()) {
                    summary = automaticRule.name;
                } else {
                    summary = context.getResources()
                            .getString(R.string.zen_mode_rule_name_combination, summary,
                                    automaticRule.name);
                }
            }
        }
        return summary;
    }

    public static class ZenRule implements Parcelable {
        public boolean enabled;
        public boolean snoozing;         // user manually disabled this instance
        public String name;              // required for automatic (unique)
        public int zenMode;
        public Uri conditionId;          // required for automatic
        public Condition condition;      // optional
        public ComponentName component;  // optional
        public String id;                // required for automatic (unique)
        public long creationTime;        // required for automatic

        public ZenRule() { }

        public ZenRule(Parcel source) {
            enabled = source.readInt() == 1;
            snoozing = source.readInt() == 1;
            if (source.readInt() == 1) {
                name = source.readString();
            }
            zenMode = source.readInt();
            conditionId = source.readParcelable(null);
            condition = source.readParcelable(null);
            component = source.readParcelable(null);
            if (source.readInt() == 1) {
                id = source.readString();
            }
            creationTime = source.readLong();
        }

        @Override
        public int describeContents() {
            return 0;
        }

        @Override
        public void writeToParcel(Parcel dest, int flags) {
            dest.writeInt(enabled ? 1 : 0);
            dest.writeInt(snoozing ? 1 : 0);
            if (name != null) {
                dest.writeInt(1);
                dest.writeString(name);
            } else {
                dest.writeInt(0);
            }
            dest.writeInt(zenMode);
            dest.writeParcelable(conditionId, 0);
            dest.writeParcelable(condition, 0);
            dest.writeParcelable(component, 0);
            if (id != null) {
                dest.writeInt(1);
                dest.writeString(id);
            } else {
                dest.writeInt(0);
            }
            dest.writeLong(creationTime);
        }

        @Override
        public String toString() {
            return new StringBuilder(ZenRule.class.getSimpleName()).append('[')
                    .append("enabled=").append(enabled)
                    .append(",snoozing=").append(snoozing)
                    .append(",name=").append(name)
                    .append(",zenMode=").append(Global.zenModeToString(zenMode))
                    .append(",conditionId=").append(conditionId)
                    .append(",condition=").append(condition)
                    .append(",component=").append(component)
                    .append(",id=").append(id)
                    .append(",creationTime=").append(creationTime)
                    .append(']').toString();
        }

        private static void appendDiff(Diff d, String item, ZenRule from, ZenRule to) {
            if (d == null) return;
            if (from == null) {
                if (to != null) {
                    d.addLine(item, "insert");
                }
                return;
            }
            from.appendDiff(d, item, to);
        }

        private void appendDiff(Diff d, String item, ZenRule to) {
            if (to == null) {
                d.addLine(item, "delete");
                return;
            }
            if (enabled != to.enabled) {
                d.addLine(item, "enabled", enabled, to.enabled);
            }
            if (snoozing != to.snoozing) {
                d.addLine(item, "snoozing", snoozing, to.snoozing);
            }
            if (!Objects.equals(name, to.name)) {
                d.addLine(item, "name", name, to.name);
            }
            if (zenMode != to.zenMode) {
                d.addLine(item, "zenMode", zenMode, to.zenMode);
            }
            if (!Objects.equals(conditionId, to.conditionId)) {
                d.addLine(item, "conditionId", conditionId, to.conditionId);
            }
            if (!Objects.equals(condition, to.condition)) {
                d.addLine(item, "condition", condition, to.condition);
            }
            if (!Objects.equals(component, to.component)) {
                d.addLine(item, "component", component, to.component);
            }
            if (!Objects.equals(id, to.id)) {
                d.addLine(item, "id", id, to.id);
            }
            if (creationTime == to.creationTime) {
                d.addLine(item, "creationTime", creationTime, to.creationTime);
            }
        }

        @Override
        public boolean equals(Object o) {
            if (!(o instanceof ZenRule)) return false;
            if (o == this) return true;
            final ZenRule other = (ZenRule) o;
            return other.enabled == enabled
                    && other.snoozing == snoozing
                    && Objects.equals(other.name, name)
                    && other.zenMode == zenMode
                    && Objects.equals(other.conditionId, conditionId)
                    && Objects.equals(other.condition, condition)
                    && Objects.equals(other.component, component)
                    && Objects.equals(other.id, id)
                    && other.creationTime == creationTime;
        }

        @Override
        public int hashCode() {
            return Objects.hash(enabled, snoozing, name, zenMode, conditionId, condition,
                    component, id, creationTime);
        }

        public boolean isAutomaticActive() {
            return enabled && !snoozing && component != null && isTrueOrUnknown();
        }

        public boolean isTrueOrUnknown() {
            return condition != null && (condition.state == Condition.STATE_TRUE
                    || condition.state == Condition.STATE_UNKNOWN);
        }

        public static final Parcelable.Creator<ZenRule> CREATOR
                = new Parcelable.Creator<ZenRule>() {
            @Override
            public ZenRule createFromParcel(Parcel source) {
                return new ZenRule(source);
            }
            @Override
            public ZenRule[] newArray(int size) {
                return new ZenRule[size];
            }
        };
    }

    // Legacy config
    public static final class XmlV1 {
        public static final String SLEEP_MODE_NIGHTS = "nights";
        public static final String SLEEP_MODE_WEEKNIGHTS = "weeknights";
        public static final String SLEEP_MODE_DAYS_PREFIX = "days:";

        private static final String EXIT_CONDITION_TAG = "exitCondition";
        private static final String EXIT_CONDITION_ATT_COMPONENT = "component";
        private static final String SLEEP_TAG = "sleep";
        private static final String SLEEP_ATT_MODE = "mode";
        private static final String SLEEP_ATT_NONE = "none";

        private static final String SLEEP_ATT_START_HR = "startHour";
        private static final String SLEEP_ATT_START_MIN = "startMin";
        private static final String SLEEP_ATT_END_HR = "endHour";
        private static final String SLEEP_ATT_END_MIN = "endMin";

        public boolean allowCalls;
        public boolean allowMessages;
        public boolean allowReminders = DEFAULT_ALLOW_REMINDERS;
        public boolean allowEvents = DEFAULT_ALLOW_EVENTS;
        public int allowFrom = SOURCE_ANYONE;

        public String sleepMode;     // nights, weeknights, days:1,2,3  Calendar.days
        public int sleepStartHour;   // 0-23
        public int sleepStartMinute; // 0-59
        public int sleepEndHour;
        public int sleepEndMinute;
        public boolean sleepNone;    // false = priority, true = none
        public ComponentName[] conditionComponents;
        public Uri[] conditionIds;
        public Condition exitCondition;  // manual exit condition
        public ComponentName exitConditionComponent;  // manual exit condition component

        private static boolean isValidSleepMode(String sleepMode) {
            return sleepMode == null || sleepMode.equals(SLEEP_MODE_NIGHTS)
                    || sleepMode.equals(SLEEP_MODE_WEEKNIGHTS) || tryParseDays(sleepMode) != null;
        }

        public static int[] tryParseDays(String sleepMode) {
            if (sleepMode == null) return null;
            sleepMode = sleepMode.trim();
            if (SLEEP_MODE_NIGHTS.equals(sleepMode)) return ALL_DAYS;
            if (SLEEP_MODE_WEEKNIGHTS.equals(sleepMode)) return WEEKNIGHT_DAYS;
            if (!sleepMode.startsWith(SLEEP_MODE_DAYS_PREFIX)) return null;
            if (sleepMode.equals(SLEEP_MODE_DAYS_PREFIX)) return null;
            return tryParseDayList(sleepMode.substring(SLEEP_MODE_DAYS_PREFIX.length()), ",");
        }

        public static XmlV1 readXml(XmlPullParser parser)
                throws XmlPullParserException, IOException {
            int type;
            String tag;
            XmlV1 rt = new XmlV1();
            final ArrayList<ComponentName> conditionComponents = new ArrayList<ComponentName>();
            final ArrayList<Uri> conditionIds = new ArrayList<Uri>();
            while ((type = parser.next()) != XmlPullParser.END_DOCUMENT) {
                tag = parser.getName();
                if (type == XmlPullParser.END_TAG && ZEN_TAG.equals(tag)) {
                    if (!conditionComponents.isEmpty()) {
                        rt.conditionComponents = conditionComponents
                                .toArray(new ComponentName[conditionComponents.size()]);
                        rt.conditionIds = conditionIds.toArray(new Uri[conditionIds.size()]);
                    }
                    return rt;
                }
                if (type == XmlPullParser.START_TAG) {
                    if (ALLOW_TAG.equals(tag)) {
                        rt.allowCalls = safeBoolean(parser, ALLOW_ATT_CALLS, false);
                        rt.allowMessages = safeBoolean(parser, ALLOW_ATT_MESSAGES, false);
                        rt.allowReminders = safeBoolean(parser, ALLOW_ATT_REMINDERS,
                                DEFAULT_ALLOW_REMINDERS);
                        rt.allowEvents = safeBoolean(parser, ALLOW_ATT_EVENTS,
                                DEFAULT_ALLOW_EVENTS);
                        rt.allowFrom = safeInt(parser, ALLOW_ATT_FROM, SOURCE_ANYONE);
                        if (rt.allowFrom < SOURCE_ANYONE || rt.allowFrom > MAX_SOURCE) {
                            throw new IndexOutOfBoundsException("bad source in config:"
                                    + rt.allowFrom);
                        }
                    } else if (SLEEP_TAG.equals(tag)) {
                        final String mode = parser.getAttributeValue(null, SLEEP_ATT_MODE);
                        rt.sleepMode = isValidSleepMode(mode)? mode : null;
                        rt.sleepNone = safeBoolean(parser, SLEEP_ATT_NONE, false);
                        final int startHour = safeInt(parser, SLEEP_ATT_START_HR, 0);
                        final int startMinute = safeInt(parser, SLEEP_ATT_START_MIN, 0);
                        final int endHour = safeInt(parser, SLEEP_ATT_END_HR, 0);
                        final int endMinute = safeInt(parser, SLEEP_ATT_END_MIN, 0);
                        rt.sleepStartHour = isValidHour(startHour) ? startHour : 0;
                        rt.sleepStartMinute = isValidMinute(startMinute) ? startMinute : 0;
                        rt.sleepEndHour = isValidHour(endHour) ? endHour : 0;
                        rt.sleepEndMinute = isValidMinute(endMinute) ? endMinute : 0;
                    } else if (CONDITION_TAG.equals(tag)) {
                        final ComponentName component =
                                safeComponentName(parser, CONDITION_ATT_COMPONENT);
                        final Uri conditionId = safeUri(parser, CONDITION_ATT_ID);
                        if (component != null && conditionId != null) {
                            conditionComponents.add(component);
                            conditionIds.add(conditionId);
                        }
                    } else if (EXIT_CONDITION_TAG.equals(tag)) {
                        rt.exitCondition = readConditionXml(parser);
                        if (rt.exitCondition != null) {
                            rt.exitConditionComponent =
                                    safeComponentName(parser, EXIT_CONDITION_ATT_COMPONENT);
                        }
                    }
                }
            }
            throw new IllegalStateException("Failed to reach END_DOCUMENT");
        }
    }

    public interface Migration {
        ZenModeConfig migrate(XmlV1 v1);
    }

    public static class Diff {
        private final ArrayList<String> lines = new ArrayList<>();

        @Override
        public String toString() {
            final StringBuilder sb = new StringBuilder("Diff[");
            final int N = lines.size();
            for (int i = 0; i < N; i++) {
                if (i > 0) {
                    sb.append(',');
                }
                sb.append(lines.get(i));
            }
            return sb.append(']').toString();
        }

        private Diff addLine(String item, String action) {
            lines.add(item + ":" + action);
            return this;
        }

        public Diff addLine(String item, String subitem, Object from, Object to) {
            return addLine(item + "." + subitem, from, to);
        }

        public Diff addLine(String item, Object from, Object to) {
            return addLine(item, from + "->" + to);
        }
    }

}<|MERGE_RESOLUTION|>--- conflicted
+++ resolved
@@ -662,11 +662,7 @@
             int userHandle, boolean shortVersion) {
         final int num;
         String summary, line1, line2;
-<<<<<<< HEAD
-        final CharSequence formattedTime = getFormattedTime(context, time, minutes, userHandle);
-=======
         final CharSequence formattedTime = getFormattedTime(context, time, userHandle);
->>>>>>> 429e7dcd
         final Resources res = context.getResources();
         if (minutes < 60) {
             // display as minutes
@@ -699,12 +695,7 @@
 
     public static Condition toNextAlarmCondition(Context context, long now, long alarm,
             int userHandle) {
-<<<<<<< HEAD
-        int minutes = Math.round((alarm-now) / (float) MINUTES_MS);
-        final CharSequence formattedTime = getFormattedTime(context, alarm, minutes, userHandle);
-=======
         final CharSequence formattedTime = getFormattedTime(context, alarm, userHandle);
->>>>>>> 429e7dcd
         final Resources res = context.getResources();
         final String line1 = res.getString(R.string.zen_mode_alarm, formattedTime);
         final Uri id = toCountdownConditionId(alarm);
@@ -712,13 +703,6 @@
                 Condition.FLAG_RELEVANT_NOW);
     }
 
-<<<<<<< HEAD
-    private static CharSequence getFormattedTime(Context context, long time, int minutes,
-            int userHandle) {
-        String skeleton = DateFormat.is24HourFormat(context, userHandle) ? "Hm" : "hma";
-        if (minutes > DAY_MINUTES) {
-            skeleton = "EEE " + (DateFormat.is24HourFormat(context, userHandle) ? "Hm" : "hma");
-=======
     private static CharSequence getFormattedTime(Context context, long time, int userHandle) {
         String skeleton = "EEE " + (DateFormat.is24HourFormat(context, userHandle) ? "Hm" : "hma");
         GregorianCalendar now = new GregorianCalendar();
@@ -728,7 +712,6 @@
                 && now.get(Calendar.MONTH) == endTime.get(Calendar.MONTH)
                 && now.get(Calendar.DATE) == endTime.get(Calendar.DATE)) {
             skeleton = DateFormat.is24HourFormat(context, userHandle) ? "Hm" : "hma";
->>>>>>> 429e7dcd
         }
         final String pattern = DateFormat.getBestDateTimePattern(Locale.getDefault(), skeleton);
         return DateFormat.format(pattern, time);
