--- conflicted
+++ resolved
@@ -53,19 +53,11 @@
     private Map<String, String> mProjectionMap = null;
     private List<Pattern> mProjectionGreylist = null;
 
-<<<<<<< HEAD
-    @UnsupportedAppUsage
-    private String mTables = "";
-    @UnsupportedAppUsage
-    private StringBuilder mWhereClause = null;  // lazily created
-    @UnsupportedAppUsage
-=======
     @UnsupportedAppUsage(maxTargetSdk = Build.VERSION_CODES.P, trackingBug = 115609023)
     private String mTables = "";
     @UnsupportedAppUsage(maxTargetSdk = Build.VERSION_CODES.P, trackingBug = 115609023)
     private StringBuilder mWhereClause = null;  // lazily created
     @UnsupportedAppUsage(maxTargetSdk = Build.VERSION_CODES.P, trackingBug = 115609023)
->>>>>>> de843449
     private boolean mDistinct;
     private SQLiteDatabase.CursorFactory mFactory;
     private boolean mStrict;
@@ -808,11 +800,7 @@
         return query.toString();
     }
 
-<<<<<<< HEAD
-    @UnsupportedAppUsage
-=======
     @UnsupportedAppUsage(maxTargetSdk = Build.VERSION_CODES.P, trackingBug = 115609023)
->>>>>>> de843449
     private String[] computeProjection(String[] projectionIn) {
         if (projectionIn != null && projectionIn.length > 0) {
             if (mProjectionMap != null) {
