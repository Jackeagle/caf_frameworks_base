--- conflicted
+++ resolved
@@ -1361,14 +1361,8 @@
     public Cursor rawQueryWithFactory(
             CursorFactory cursorFactory, String sql, String[] selectionArgs,
             String editTable) {
-<<<<<<< HEAD
         verifyDbIsOpen();
-=======
-        if (!isOpen()) {
-            throw new IllegalStateException("database not open");
-        }
         BlockGuard.getThreadPolicy().onReadFromDisk();
->>>>>>> 7d6362de
         long timeStart = 0;
 
         if (Config.LOGV || mSlowQueryThreshold != -1) {
@@ -1527,14 +1521,8 @@
      */
     public long insertWithOnConflict(String table, String nullColumnHack,
             ContentValues initialValues, int conflictAlgorithm) {
-<<<<<<< HEAD
         verifyDbIsOpen();
-=======
         BlockGuard.getThreadPolicy().onWriteToDisk();
-        if (!isOpen()) {
-            throw new IllegalStateException("database not open");
-        }
->>>>>>> 7d6362de
 
         // Measurements show most sql lengths <= 152
         StringBuilder sql = new StringBuilder(152);
@@ -1623,11 +1611,8 @@
      *         whereClause.
      */
     public int delete(String table, String whereClause, String[] whereArgs) {
-<<<<<<< HEAD
         verifyDbIsOpen();
-=======
         BlockGuard.getThreadPolicy().onWriteToDisk();
->>>>>>> 7d6362de
         lock();
         SQLiteStatement statement = null;
         try {
@@ -1769,11 +1754,8 @@
      * @throws SQLException If the SQL string is invalid for some reason
      */
     public void execSQL(String sql) throws SQLException {
-<<<<<<< HEAD
         verifyDbIsOpen();
-=======
         BlockGuard.getThreadPolicy().onWriteToDisk();
->>>>>>> 7d6362de
         long timeStart = SystemClock.uptimeMillis();
         lock();
         logTimeStat(mLastSqlStatement, timeStart, GET_LOCK_LOG_PREFIX);
