/*
 * Copyright (C) 2012 The Android Open Source Project
 *
 * Licensed under the Apache License, Version 2.0 (the "License");
 * you may not use this file except in compliance with the License.
 * You may obtain a copy of the License at
 *
 *      http://www.apache.org/licenses/LICENSE-2.0
 *
 * Unless required by applicable law or agreed to in writing, software
 * distributed under the License is distributed on an "AS IS" BASIS,
 * WITHOUT WARRANTIES OR CONDITIONS OF ANY KIND, either express or implied.
 * See the License for the specific language governing permissions and
 * limitations under the License.
 */

package android.webkit;

import android.annotation.NonNull;
import android.annotation.Nullable;
import android.annotation.SystemApi;
import android.content.Intent;
import android.content.res.Configuration;
import android.graphics.Bitmap;
import android.graphics.Canvas;
import android.graphics.Paint;
import android.graphics.Picture;
import android.graphics.Rect;
import android.graphics.drawable.Drawable;
import android.net.Uri;
import android.net.http.SslCertificate;
import android.os.Bundle;
import android.os.Handler;
import android.os.Message;
import android.print.PrintDocumentAdapter;
import android.util.SparseArray;
import android.view.DragEvent;
import android.view.KeyEvent;
import android.view.MotionEvent;
import android.view.View;
import android.view.ViewGroup.LayoutParams;
import android.view.accessibility.AccessibilityEvent;
import android.view.accessibility.AccessibilityNodeInfo;
import android.view.accessibility.AccessibilityNodeProvider;
import android.view.autofill.AutofillValue;
import android.view.inputmethod.EditorInfo;
import android.view.inputmethod.InputConnection;
import android.view.textclassifier.TextClassifier;
import android.webkit.WebView.HitTestResult;
import android.webkit.WebView.PictureListener;
import android.webkit.WebView.VisualStateCallback;


import java.io.BufferedWriter;
import java.io.File;
import java.util.Map;
import java.util.concurrent.Executor;

/**
 * WebView backend provider interface: this interface is the abstract backend to a WebView
 * instance; each WebView object is bound to exactly one WebViewProvider object which implements
 * the runtime behavior of that WebView.
 *
 * All methods must behave as per their namesake in {@link WebView}, unless otherwise noted.
 *
 * @hide Not part of the public API; only required by system implementors.
 */
@SystemApi
public interface WebViewProvider {
    //-------------------------------------------------------------------------
    // Main interface for backend provider of the WebView class.
    //-------------------------------------------------------------------------
    /**
     * Initialize this WebViewProvider instance. Called after the WebView has fully constructed.
     * @param javaScriptInterfaces is a Map of interface names, as keys, and
     * object implementing those interfaces, as values.
     * @param privateBrowsing If {@code true} the web view will be initialized in private /
     * incognito mode.
     */
    public void init(Map<String, Object> javaScriptInterfaces,
            boolean privateBrowsing);

    // Deprecated - should never be called
    public void setHorizontalScrollbarOverlay(boolean overlay);

    // Deprecated - should never be called
    public void setVerticalScrollbarOverlay(boolean overlay);

    // Deprecated - should never be called
    public boolean overlayHorizontalScrollbar();

    // Deprecated - should never be called
    public boolean overlayVerticalScrollbar();

    public int getVisibleTitleHeight();

    public SslCertificate getCertificate();

    public void setCertificate(SslCertificate certificate);

    public void savePassword(String host, String username, String password);

    public void setHttpAuthUsernamePassword(String host, String realm,
            String username, String password);

    public String[] getHttpAuthUsernamePassword(String host, String realm);

    /**
     * See {@link WebView#destroy()}.
     * As well as releasing the internal state and resources held by the implementation,
     * the provider should null all references it holds on the WebView proxy class, and ensure
     * no further method calls are made to it.
     */
    public void destroy();

    public void setNetworkAvailable(boolean networkUp);

    public WebBackForwardList saveState(Bundle outState);

    public boolean savePicture(Bundle b, final File dest);

    public boolean restorePicture(Bundle b, File src);

    public WebBackForwardList restoreState(Bundle inState);

    public void loadUrl(String url, Map<String, String> additionalHttpHeaders);

    public void loadUrl(String url);

    public void postUrl(String url, byte[] postData);

    public void loadData(String data, String mimeType, String encoding);

    public void loadDataWithBaseURL(String baseUrl, String data,
            String mimeType, String encoding, String historyUrl);

    public void evaluateJavaScript(String script, ValueCallback<String> resultCallback);

    public void saveWebArchive(String filename);

    public void saveWebArchive(String basename, boolean autoname, ValueCallback<String> callback);

    public void stopLoading();

    public void reload();

    public boolean canGoBack();

    public void goBack();

    public boolean canGoForward();

    public void goForward();

    public boolean canGoBackOrForward(int steps);

    public void goBackOrForward(int steps);

    public boolean isPrivateBrowsingEnabled();

    public boolean pageUp(boolean top);

    public boolean pageDown(boolean bottom);

    public void insertVisualStateCallback(long requestId, VisualStateCallback callback);

    public void clearView();

    public Picture capturePicture();

    public PrintDocumentAdapter createPrintDocumentAdapter(String documentName);

    public float getScale();

    public void setInitialScale(int scaleInPercent);

    public void invokeZoomPicker();

    public HitTestResult getHitTestResult();

    public void requestFocusNodeHref(Message hrefMsg);

    public void requestImageRef(Message msg);

    public String getUrl();

    public String getOriginalUrl();

    public String getTitle();

    public Bitmap getFavicon();

    public String getTouchIconUrl();

    public int getProgress();

    public int getContentHeight();

    public int getContentWidth();

    public void pauseTimers();

    public void resumeTimers();

    public void onPause();

    public void onResume();

    public boolean isPaused();

    public void freeMemory();

    public void clearCache(boolean includeDiskFiles);

    public void clearFormData();

    public void clearHistory();

    public void clearSslPreferences();

    public WebBackForwardList copyBackForwardList();

    public void setFindListener(WebView.FindListener listener);

    public void findNext(boolean forward);

    public int findAll(String find);

    public void findAllAsync(String find);

    public boolean showFindDialog(String text, boolean showIme);

    public void clearMatches();

    public void documentHasImages(Message response);

    public void setWebViewClient(WebViewClient client);

    public WebViewClient getWebViewClient();

<<<<<<< HEAD
    public WebViewRenderer getWebViewRenderer();

    public void setWebViewRendererClient(
            @Nullable Executor executor,
            @Nullable WebViewRendererClient client);

    public WebViewRendererClient getWebViewRendererClient();
=======
    @Nullable
    public WebViewRenderProcess getWebViewRenderProcess();

    public void setWebViewRenderProcessClient(
            @Nullable Executor executor,
            @Nullable WebViewRenderProcessClient client);

    @Nullable
    public WebViewRenderProcessClient getWebViewRenderProcessClient();
>>>>>>> 825827da

    public void setDownloadListener(DownloadListener listener);

    public void setWebChromeClient(WebChromeClient client);

    public WebChromeClient getWebChromeClient();

    public void setPictureListener(PictureListener listener);

    public void addJavascriptInterface(Object obj, String interfaceName);

    public void removeJavascriptInterface(String interfaceName);

    public WebMessagePort[] createWebMessageChannel();

    public void postMessageToMainFrame(WebMessage message, Uri targetOrigin);

    public WebSettings getSettings();

    public void setMapTrackballToArrowKeys(boolean setMap);

    public void flingScroll(int vx, int vy);

    public View getZoomControls();

    public boolean canZoomIn();

    public boolean canZoomOut();

    public boolean zoomBy(float zoomFactor);

    public boolean zoomIn();

    public boolean zoomOut();

    public void dumpViewHierarchyWithProperties(BufferedWriter out, int level);

    public View findHierarchyView(String className, int hashCode);

    public void setRendererPriorityPolicy(int rendererRequestedPriority, boolean waivedWhenNotVisible);

    public int getRendererRequestedPriority();

    public boolean getRendererPriorityWaivedWhenNotVisible();

    @SuppressWarnings("unused")
    public default void setTextClassifier(@Nullable TextClassifier textClassifier) {}

    @NonNull
    public default TextClassifier getTextClassifier() { return TextClassifier.NO_OP; }

    //-------------------------------------------------------------------------
    // Provider internal methods
    //-------------------------------------------------------------------------

    /**
     * @return the ViewDelegate implementation. This provides the functionality to back all of
     * the name-sake functions from the View and ViewGroup base classes of WebView.
     */
    /* package */ ViewDelegate getViewDelegate();

    /**
     * @return a ScrollDelegate implementation. Normally this would be same object as is
     * returned by getViewDelegate().
     */
    /* package */ ScrollDelegate getScrollDelegate();

    /**
     * Only used by FindActionModeCallback to inform providers that the find dialog has
     * been dismissed.
     */
    public void notifyFindDialogDismissed();

    //-------------------------------------------------------------------------
    // View / ViewGroup delegation methods
    //-------------------------------------------------------------------------

    /**
     * Provides mechanism for the name-sake methods declared in View and ViewGroup to be delegated
     * into the WebViewProvider instance.
     * NOTE: For many of these methods, the WebView will provide a super.Foo() call before or after
     * making the call into the provider instance. This is done for convenience in the common case
     * of maintaining backward compatibility. For remaining super class calls (e.g. where the
     * provider may need to only conditionally make the call based on some internal state) see the
     * {@link WebView.PrivateAccess} callback class.
     */
    // TODO: See if the pattern of the super-class calls can be rationalized at all, and document
    // the remainder on the methods below.
    interface ViewDelegate {
        public boolean shouldDelayChildPressedState();

        public void onProvideVirtualStructure(android.view.ViewStructure structure);

        default void onProvideAutofillVirtualStructure(
                @SuppressWarnings("unused") android.view.ViewStructure structure,
                @SuppressWarnings("unused") int flags) {
        }

        default void autofill(@SuppressWarnings("unused") SparseArray<AutofillValue> values) {
        }

        default boolean isVisibleToUserForAutofill(@SuppressWarnings("unused") int virtualId) {
            return true; // true is the default value returned by View.isVisibleToUserForAutofill()
        }

        default void onProvideContentCaptureStructure(
                @NonNull @SuppressWarnings("unused") android.view.ViewStructure structure,
                @SuppressWarnings("unused") int flags) {
        }

        public AccessibilityNodeProvider getAccessibilityNodeProvider();

        public void onInitializeAccessibilityNodeInfo(AccessibilityNodeInfo info);

        public void onInitializeAccessibilityEvent(AccessibilityEvent event);

        public boolean performAccessibilityAction(int action, Bundle arguments);

        public void setOverScrollMode(int mode);

        public void setScrollBarStyle(int style);

        public void onDrawVerticalScrollBar(Canvas canvas, Drawable scrollBar, int l, int t,
                int r, int b);

        public void onOverScrolled(int scrollX, int scrollY, boolean clampedX, boolean clampedY);

        public void onWindowVisibilityChanged(int visibility);

        public void onDraw(Canvas canvas);

        public void setLayoutParams(LayoutParams layoutParams);

        public boolean performLongClick();

        public void onConfigurationChanged(Configuration newConfig);

        public InputConnection onCreateInputConnection(EditorInfo outAttrs);

        public boolean onDragEvent(DragEvent event);

        public boolean onKeyMultiple(int keyCode, int repeatCount, KeyEvent event);

        public boolean onKeyDown(int keyCode, KeyEvent event);

        public boolean onKeyUp(int keyCode, KeyEvent event);

        public void onAttachedToWindow();

        public void onDetachedFromWindow();

        public default void onMovedToDisplay(int displayId, Configuration config) {}

        public void onVisibilityChanged(View changedView, int visibility);

        public void onWindowFocusChanged(boolean hasWindowFocus);

        public void onFocusChanged(boolean focused, int direction, Rect previouslyFocusedRect);

        public boolean setFrame(int left, int top, int right, int bottom);

        public void onSizeChanged(int w, int h, int ow, int oh);

        public void onScrollChanged(int l, int t, int oldl, int oldt);

        public boolean dispatchKeyEvent(KeyEvent event);

        public boolean onTouchEvent(MotionEvent ev);

        public boolean onHoverEvent(MotionEvent event);

        public boolean onGenericMotionEvent(MotionEvent event);

        public boolean onTrackballEvent(MotionEvent ev);

        public boolean requestFocus(int direction, Rect previouslyFocusedRect);

        public void onMeasure(int widthMeasureSpec, int heightMeasureSpec);

        public boolean requestChildRectangleOnScreen(View child, Rect rect, boolean immediate);

        public void setBackgroundColor(int color);

        public void setLayerType(int layerType, Paint paint);

        public void preDispatchDraw(Canvas canvas);

        public void onStartTemporaryDetach();

        public void onFinishTemporaryDetach();

        public void onActivityResult(int requestCode, int resultCode, Intent data);

        public Handler getHandler(Handler originalHandler);

        public View findFocus(View originalFocusedView);

        @SuppressWarnings("unused")
        default boolean onCheckIsTextEditor() {
            return false;
        }
    }

    interface ScrollDelegate {
        // These methods are declared protected in the ViewGroup base class. This interface
        // exists to promote them to public so they may be called by the WebView proxy class.
        // TODO: Combine into ViewDelegate?
        /**
         * See {@link android.webkit.WebView#computeHorizontalScrollRange}
         */
        public int computeHorizontalScrollRange();

        /**
         * See {@link android.webkit.WebView#computeHorizontalScrollOffset}
         */
        public int computeHorizontalScrollOffset();

        /**
         * See {@link android.webkit.WebView#computeVerticalScrollRange}
         */
        public int computeVerticalScrollRange();

        /**
         * See {@link android.webkit.WebView#computeVerticalScrollOffset}
         */
        public int computeVerticalScrollOffset();

        /**
         * See {@link android.webkit.WebView#computeVerticalScrollExtent}
         */
        public int computeVerticalScrollExtent();

        /**
         * See {@link android.webkit.WebView#computeScroll}
         */
        public void computeScroll();
    }
}<|MERGE_RESOLUTION|>--- conflicted
+++ resolved
@@ -238,15 +238,6 @@
 
     public WebViewClient getWebViewClient();
 
-<<<<<<< HEAD
-    public WebViewRenderer getWebViewRenderer();
-
-    public void setWebViewRendererClient(
-            @Nullable Executor executor,
-            @Nullable WebViewRendererClient client);
-
-    public WebViewRendererClient getWebViewRendererClient();
-=======
     @Nullable
     public WebViewRenderProcess getWebViewRenderProcess();
 
@@ -256,7 +247,6 @@
 
     @Nullable
     public WebViewRenderProcessClient getWebViewRenderProcessClient();
->>>>>>> 825827da
 
     public void setDownloadListener(DownloadListener listener);
 
