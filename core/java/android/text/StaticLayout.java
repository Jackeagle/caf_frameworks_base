/*
 * Copyright (C) 2006 The Android Open Source Project
 *
 * Licensed under the Apache License, Version 2.0 (the "License");
 * you may not use this file except in compliance with the License.
 * You may obtain a copy of the License at
 *
 *      http://www.apache.org/licenses/LICENSE-2.0
 *
 * Unless required by applicable law or agreed to in writing, software
 * distributed under the License is distributed on an "AS IS" BASIS,
 * WITHOUT WARRANTIES OR CONDITIONS OF ANY KIND, either express or implied.
 * See the License for the specific language governing permissions and
 * limitations under the License.
 */

package android.text;

import android.annotation.FloatRange;
import android.annotation.IntRange;
import android.annotation.NonNull;
import android.annotation.Nullable;
import android.annotation.UnsupportedAppUsage;
import android.graphics.Paint;
import android.graphics.text.LineBreaker;
import android.os.Build;
import android.text.style.LeadingMarginSpan;
import android.text.style.LeadingMarginSpan.LeadingMarginSpan2;
import android.text.style.LineHeightSpan;
import android.text.style.TabStopSpan;
import android.util.Log;
import android.util.Pools.SynchronizedPool;

import com.android.internal.util.ArrayUtils;
import com.android.internal.util.GrowingArrayUtils;

import java.util.Arrays;

/**
 * StaticLayout is a Layout for text that will not be edited after it
 * is laid out.  Use {@link DynamicLayout} for text that may change.
 * <p>This is used by widgets to control text layout. You should not need
 * to use this class directly unless you are implementing your own widget
 * or custom display object, or would be tempted to call
 * {@link android.graphics.Canvas#drawText(java.lang.CharSequence, int, int,
 * float, float, android.graphics.Paint)
 * Canvas.drawText()} directly.</p>
 */
public class StaticLayout extends Layout {
    /*
     * The break iteration is done in native code. The protocol for using the native code is as
     * follows.
     *
     * First, call nInit to setup native line breaker object. Then, for each paragraph, do the
     * following:
     *
     *   - Create MeasuredParagraph by MeasuredParagraph.buildForStaticLayout which measures in
     *     native.
     *   - Run LineBreaker.computeLineBreaks() to obtain line breaks for the paragraph.
     *
     * After all paragraphs, call finish() to release expensive buffers.
     */

    static final String TAG = "StaticLayout";

    /**
     * Builder for static layouts. The builder is the preferred pattern for constructing
     * StaticLayout objects and should be preferred over the constructors, particularly to access
     * newer features. To build a static layout, first call {@link #obtain} with the required
     * arguments (text, paint, and width), then call setters for optional parameters, and finally
     * {@link #build} to build the StaticLayout object. Parameters not explicitly set will get
     * default values.
     */
    public final static class Builder {
        private Builder() {}

        /**
         * Obtain a builder for constructing StaticLayout objects.
         *
         * @param source The text to be laid out, optionally with spans
         * @param start The index of the start of the text
         * @param end The index + 1 of the end of the text
         * @param paint The base paint used for layout
         * @param width The width in pixels
         * @return a builder object used for constructing the StaticLayout
         */
        @NonNull
        public static Builder obtain(@NonNull CharSequence source, @IntRange(from = 0) int start,
                @IntRange(from = 0) int end, @NonNull TextPaint paint,
                @IntRange(from = 0) int width) {
            Builder b = sPool.acquire();
            if (b == null) {
                b = new Builder();
            }

            // set default initial values
            b.mText = source;
            b.mStart = start;
            b.mEnd = end;
            b.mPaint = paint;
            b.mWidth = width;
            b.mAlignment = Alignment.ALIGN_NORMAL;
            b.mTextDir = TextDirectionHeuristics.FIRSTSTRONG_LTR;
            b.mSpacingMult = DEFAULT_LINESPACING_MULTIPLIER;
            b.mSpacingAdd = DEFAULT_LINESPACING_ADDITION;
            b.mIncludePad = true;
            b.mFallbackLineSpacing = false;
            b.mEllipsizedWidth = width;
            b.mEllipsize = null;
            b.mMaxLines = Integer.MAX_VALUE;
            b.mBreakStrategy = Layout.BREAK_STRATEGY_SIMPLE;
            b.mHyphenationFrequency = Layout.HYPHENATION_FREQUENCY_NONE;
            b.mJustificationMode = Layout.JUSTIFICATION_MODE_NONE;
            return b;
        }

        /**
         * This method should be called after the layout is finished getting constructed and the
         * builder needs to be cleaned up and returned to the pool.
         */
        private static void recycle(@NonNull Builder b) {
            b.mPaint = null;
            b.mText = null;
            b.mLeftIndents = null;
            b.mRightIndents = null;
            sPool.release(b);
        }

        // release any expensive state
        /* package */ void finish() {
            mText = null;
            mPaint = null;
            mLeftIndents = null;
            mRightIndents = null;
        }

        public Builder setText(CharSequence source) {
            return setText(source, 0, source.length());
        }

        /**
         * Set the text. Only useful when re-using the builder, which is done for
         * the internal implementation of {@link DynamicLayout} but not as part
         * of normal {@link StaticLayout} usage.
         *
         * @param source The text to be laid out, optionally with spans
         * @param start The index of the start of the text
         * @param end The index + 1 of the end of the text
         * @return this builder, useful for chaining
         *
         * @hide
         */
        @NonNull
        public Builder setText(@NonNull CharSequence source, int start, int end) {
            mText = source;
            mStart = start;
            mEnd = end;
            return this;
        }

        /**
         * Set the paint. Internal for reuse cases only.
         *
         * @param paint The base paint used for layout
         * @return this builder, useful for chaining
         *
         * @hide
         */
        @NonNull
        public Builder setPaint(@NonNull TextPaint paint) {
            mPaint = paint;
            return this;
        }

        /**
         * Set the width. Internal for reuse cases only.
         *
         * @param width The width in pixels
         * @return this builder, useful for chaining
         *
         * @hide
         */
        @NonNull
        public Builder setWidth(@IntRange(from = 0) int width) {
            mWidth = width;
            if (mEllipsize == null) {
                mEllipsizedWidth = width;
            }
            return this;
        }

        /**
         * Set the alignment. The default is {@link Layout.Alignment#ALIGN_NORMAL}.
         *
         * @param alignment Alignment for the resulting {@link StaticLayout}
         * @return this builder, useful for chaining
         */
        @NonNull
        public Builder setAlignment(@NonNull Alignment alignment) {
            mAlignment = alignment;
            return this;
        }

        /**
         * Set the text direction heuristic. The text direction heuristic is used to
         * resolve text direction per-paragraph based on the input text. The default is
         * {@link TextDirectionHeuristics#FIRSTSTRONG_LTR}.
         *
         * @param textDir text direction heuristic for resolving bidi behavior.
         * @return this builder, useful for chaining
         */
        @NonNull
        public Builder setTextDirection(@NonNull TextDirectionHeuristic textDir) {
            mTextDir = textDir;
            return this;
        }

        /**
         * Set line spacing parameters. Each line will have its line spacing multiplied by
         * {@code spacingMult} and then increased by {@code spacingAdd}. The default is 0.0 for
         * {@code spacingAdd} and 1.0 for {@code spacingMult}.
         *
         * @param spacingAdd the amount of line spacing addition
         * @param spacingMult the line spacing multiplier
         * @return this builder, useful for chaining
         * @see android.widget.TextView#setLineSpacing
         */
        @NonNull
        public Builder setLineSpacing(float spacingAdd, @FloatRange(from = 0.0) float spacingMult) {
            mSpacingAdd = spacingAdd;
            mSpacingMult = spacingMult;
            return this;
        }

        /**
         * Set whether to include extra space beyond font ascent and descent (which is
         * needed to avoid clipping in some languages, such as Arabic and Kannada). The
         * default is {@code true}.
         *
         * @param includePad whether to include padding
         * @return this builder, useful for chaining
         * @see android.widget.TextView#setIncludeFontPadding
         */
        @NonNull
        public Builder setIncludePad(boolean includePad) {
            mIncludePad = includePad;
            return this;
        }

        /**
         * Set whether to respect the ascent and descent of the fallback fonts that are used in
         * displaying the text (which is needed to avoid text from consecutive lines running into
         * each other). If set, fallback fonts that end up getting used can increase the ascent
         * and descent of the lines that they are used on.
         *
         * <p>For backward compatibility reasons, the default is {@code false}, but setting this to
         * true is strongly recommended. It is required to be true if text could be in languages
         * like Burmese or Tibetan where text is typically much taller or deeper than Latin text.
         *
         * @param useLineSpacingFromFallbacks whether to expand linespacing based on fallback fonts
         * @return this builder, useful for chaining
         */
        @NonNull
        public Builder setUseLineSpacingFromFallbacks(boolean useLineSpacingFromFallbacks) {
            mFallbackLineSpacing = useLineSpacingFromFallbacks;
            return this;
        }

        /**
         * Set the width as used for ellipsizing purposes, if it differs from the
         * normal layout width. The default is the {@code width}
         * passed to {@link #obtain}.
         *
         * @param ellipsizedWidth width used for ellipsizing, in pixels
         * @return this builder, useful for chaining
         * @see android.widget.TextView#setEllipsize
         */
        @NonNull
        public Builder setEllipsizedWidth(@IntRange(from = 0) int ellipsizedWidth) {
            mEllipsizedWidth = ellipsizedWidth;
            return this;
        }

        /**
         * Set ellipsizing on the layout. Causes words that are longer than the view
         * is wide, or exceeding the number of lines (see #setMaxLines) in the case
         * of {@link android.text.TextUtils.TruncateAt#END} or
         * {@link android.text.TextUtils.TruncateAt#MARQUEE}, to be ellipsized instead
         * of broken. The default is {@code null}, indicating no ellipsis is to be applied.
         *
         * @param ellipsize type of ellipsis behavior
         * @return this builder, useful for chaining
         * @see android.widget.TextView#setEllipsize
         */
        @NonNull
        public Builder setEllipsize(@Nullable TextUtils.TruncateAt ellipsize) {
            mEllipsize = ellipsize;
            return this;
        }

        /**
         * Set maximum number of lines. This is particularly useful in the case of
         * ellipsizing, where it changes the layout of the last line. The default is
         * unlimited.
         *
         * @param maxLines maximum number of lines in the layout
         * @return this builder, useful for chaining
         * @see android.widget.TextView#setMaxLines
         */
        @NonNull
        public Builder setMaxLines(@IntRange(from = 0) int maxLines) {
            mMaxLines = maxLines;
            return this;
        }

        /**
         * Set break strategy, useful for selecting high quality or balanced paragraph
         * layout options. The default is {@link Layout#BREAK_STRATEGY_SIMPLE}.
         * <p/>
         * Enabling hyphenation with either using {@link Layout#HYPHENATION_FREQUENCY_NORMAL} or
         * {@link Layout#HYPHENATION_FREQUENCY_FULL} while line breaking is set to one of
         * {@link Layout#BREAK_STRATEGY_BALANCED}, {@link Layout#BREAK_STRATEGY_HIGH_QUALITY}
         * improves the structure of text layout however has performance impact and requires more
         * time to do the text layout.
         *
         * @param breakStrategy break strategy for paragraph layout
         * @return this builder, useful for chaining
         * @see android.widget.TextView#setBreakStrategy
         * @see #setHyphenationFrequency(int)
         */
        @NonNull
        public Builder setBreakStrategy(@BreakStrategy int breakStrategy) {
            mBreakStrategy = breakStrategy;
            return this;
        }

        /**
         * Set hyphenation frequency, to control the amount of automatic hyphenation used. The
         * possible values are defined in {@link Layout}, by constants named with the pattern
         * {@code HYPHENATION_FREQUENCY_*}. The default is
         * {@link Layout#HYPHENATION_FREQUENCY_NONE}.
         * <p/>
         * Enabling hyphenation with either using {@link Layout#HYPHENATION_FREQUENCY_NORMAL} or
         * {@link Layout#HYPHENATION_FREQUENCY_FULL} while line breaking is set to one of
         * {@link Layout#BREAK_STRATEGY_BALANCED}, {@link Layout#BREAK_STRATEGY_HIGH_QUALITY}
         * improves the structure of text layout however has performance impact and requires more
         * time to do the text layout.
         *
         * @param hyphenationFrequency hyphenation frequency for the paragraph
         * @return this builder, useful for chaining
         * @see android.widget.TextView#setHyphenationFrequency
         * @see #setBreakStrategy(int)
         */
        @NonNull
        public Builder setHyphenationFrequency(@HyphenationFrequency int hyphenationFrequency) {
            mHyphenationFrequency = hyphenationFrequency;
            return this;
        }

        /**
         * Set indents. Arguments are arrays holding an indent amount, one per line, measured in
         * pixels. For lines past the last element in the array, the last element repeats.
         *
         * @param leftIndents array of indent values for left margin, in pixels
         * @param rightIndents array of indent values for right margin, in pixels
         * @return this builder, useful for chaining
         */
        @NonNull
        public Builder setIndents(@Nullable int[] leftIndents, @Nullable int[] rightIndents) {
            mLeftIndents = leftIndents;
            mRightIndents = rightIndents;
            return this;
        }

        /**
         * Set paragraph justification mode. The default value is
         * {@link Layout#JUSTIFICATION_MODE_NONE}. If the last line is too short for justification,
         * the last line will be displayed with the alignment set by {@link #setAlignment}.
         *
         * @param justificationMode justification mode for the paragraph.
         * @return this builder, useful for chaining.
         */
        @NonNull
        public Builder setJustificationMode(@JustificationMode int justificationMode) {
            mJustificationMode = justificationMode;
            return this;
        }

        /**
         * Sets whether the line spacing should be applied for the last line. Default value is
         * {@code false}.
         *
         * @hide
         */
        @NonNull
        /* package */ Builder setAddLastLineLineSpacing(boolean value) {
            mAddLastLineLineSpacing = value;
            return this;
        }

        /**
         * Build the {@link StaticLayout} after options have been set.
         *
         * <p>Note: the builder object must not be reused in any way after calling this
         * method. Setting parameters after calling this method, or calling it a second
         * time on the same builder object, will likely lead to unexpected results.
         *
         * @return the newly constructed {@link StaticLayout} object
         */
        @NonNull
        public StaticLayout build() {
            StaticLayout result = new StaticLayout(this);
            Builder.recycle(this);
            return result;
        }

        private CharSequence mText;
        private int mStart;
        private int mEnd;
        private TextPaint mPaint;
        private int mWidth;
        private Alignment mAlignment;
        private TextDirectionHeuristic mTextDir;
        private float mSpacingMult;
        private float mSpacingAdd;
        private boolean mIncludePad;
        private boolean mFallbackLineSpacing;
        private int mEllipsizedWidth;
        private TextUtils.TruncateAt mEllipsize;
        private int mMaxLines;
        private int mBreakStrategy;
        private int mHyphenationFrequency;
        @Nullable private int[] mLeftIndents;
        @Nullable private int[] mRightIndents;
        private int mJustificationMode;
        private boolean mAddLastLineLineSpacing;

        private final Paint.FontMetricsInt mFontMetricsInt = new Paint.FontMetricsInt();

        private static final SynchronizedPool<Builder> sPool = new SynchronizedPool<>(3);
    }

    /**
     * @deprecated Use {@link Builder} instead.
     */
    @Deprecated
    public StaticLayout(CharSequence source, TextPaint paint,
                        int width,
                        Alignment align, float spacingmult, float spacingadd,
                        boolean includepad) {
        this(source, 0, source.length(), paint, width, align,
             spacingmult, spacingadd, includepad);
    }

    /**
     * @deprecated Use {@link Builder} instead.
     */
    @Deprecated
    public StaticLayout(CharSequence source, int bufstart, int bufend,
                        TextPaint paint, int outerwidth,
                        Alignment align,
                        float spacingmult, float spacingadd,
                        boolean includepad) {
        this(source, bufstart, bufend, paint, outerwidth, align,
             spacingmult, spacingadd, includepad, null, 0);
    }

    /**
     * @deprecated Use {@link Builder} instead.
     */
    @Deprecated
    public StaticLayout(CharSequence source, int bufstart, int bufend,
            TextPaint paint, int outerwidth,
            Alignment align,
            float spacingmult, float spacingadd,
            boolean includepad,
            TextUtils.TruncateAt ellipsize, int ellipsizedWidth) {
        this(source, bufstart, bufend, paint, outerwidth, align,
                TextDirectionHeuristics.FIRSTSTRONG_LTR,
                spacingmult, spacingadd, includepad, ellipsize, ellipsizedWidth, Integer.MAX_VALUE);
    }

    /**
     * @hide
     * @deprecated Use {@link Builder} instead.
     */
    @Deprecated
    @UnsupportedAppUsage(maxTargetSdk = Build.VERSION_CODES.P, trackingBug = 117521430)
    public StaticLayout(CharSequence source, int bufstart, int bufend,
                        TextPaint paint, int outerwidth,
                        Alignment align, TextDirectionHeuristic textDir,
                        float spacingmult, float spacingadd,
                        boolean includepad,
                        TextUtils.TruncateAt ellipsize, int ellipsizedWidth, int maxLines) {
        super((ellipsize == null)
                ? source
                : (source instanceof Spanned)
                    ? new SpannedEllipsizer(source)
                    : new Ellipsizer(source),
              paint, outerwidth, align, textDir, spacingmult, spacingadd);

        Builder b = Builder.obtain(source, bufstart, bufend, paint, outerwidth)
            .setAlignment(align)
            .setTextDirection(textDir)
            .setLineSpacing(spacingadd, spacingmult)
            .setIncludePad(includepad)
            .setEllipsizedWidth(ellipsizedWidth)
            .setEllipsize(ellipsize)
            .setMaxLines(maxLines);
        /*
         * This is annoying, but we can't refer to the layout until superclass construction is
         * finished, and the superclass constructor wants the reference to the display text.
         *
         * In other words, the two Ellipsizer classes in Layout.java need a (Dynamic|Static)Layout
         * as a parameter to do their calculations, but the Ellipsizers also need to be the input
         * to the superclass's constructor (Layout). In order to go around the circular
         * dependency, we construct the Ellipsizer with only one of the parameters, the text. And
         * we fill in the rest of the needed information (layout, width, and method) later, here.
         *
         * This will break if the superclass constructor ever actually cares about the content
         * instead of just holding the reference.
         */
        if (ellipsize != null) {
            Ellipsizer e = (Ellipsizer) getText();

            e.mLayout = this;
            e.mWidth = ellipsizedWidth;
            e.mMethod = ellipsize;
            mEllipsizedWidth = ellipsizedWidth;

            mColumns = COLUMNS_ELLIPSIZE;
        } else {
            mColumns = COLUMNS_NORMAL;
            mEllipsizedWidth = outerwidth;
        }

        mLineDirections = ArrayUtils.newUnpaddedArray(Directions.class, 2);
        mLines  = ArrayUtils.newUnpaddedIntArray(2 * mColumns);
        mMaximumVisibleLineCount = maxLines;

        generate(b, b.mIncludePad, b.mIncludePad);

        Builder.recycle(b);
    }

    /**
     * Used by DynamicLayout.
     */
    /* package */ StaticLayout(@Nullable CharSequence text) {
        super(text, null, 0, null, 0, 0);

        mColumns = COLUMNS_ELLIPSIZE;
        mLineDirections = ArrayUtils.newUnpaddedArray(Directions.class, 2);
        mLines  = ArrayUtils.newUnpaddedIntArray(2 * mColumns);
    }

    private StaticLayout(Builder b) {
        super((b.mEllipsize == null)
                ? b.mText
                : (b.mText instanceof Spanned)
                    ? new SpannedEllipsizer(b.mText)
                    : new Ellipsizer(b.mText),
                b.mPaint, b.mWidth, b.mAlignment, b.mTextDir, b.mSpacingMult, b.mSpacingAdd);

        if (b.mEllipsize != null) {
            Ellipsizer e = (Ellipsizer) getText();

            e.mLayout = this;
            e.mWidth = b.mEllipsizedWidth;
            e.mMethod = b.mEllipsize;
            mEllipsizedWidth = b.mEllipsizedWidth;

            mColumns = COLUMNS_ELLIPSIZE;
        } else {
            mColumns = COLUMNS_NORMAL;
            mEllipsizedWidth = b.mWidth;
        }

        mLineDirections = ArrayUtils.newUnpaddedArray(Directions.class, 2);
        mLines  = ArrayUtils.newUnpaddedIntArray(2 * mColumns);
        mMaximumVisibleLineCount = b.mMaxLines;

        mLeftIndents = b.mLeftIndents;
        mRightIndents = b.mRightIndents;
        setJustificationMode(b.mJustificationMode);

        generate(b, b.mIncludePad, b.mIncludePad);
    }

    /* package */ void generate(Builder b, boolean includepad, boolean trackpad) {
        final CharSequence source = b.mText;
        final int bufStart = b.mStart;
        final int bufEnd = b.mEnd;
        TextPaint paint = b.mPaint;
        int outerWidth = b.mWidth;
        TextDirectionHeuristic textDir = b.mTextDir;
        final boolean fallbackLineSpacing = b.mFallbackLineSpacing;
        float spacingmult = b.mSpacingMult;
        float spacingadd = b.mSpacingAdd;
        float ellipsizedWidth = b.mEllipsizedWidth;
        TextUtils.TruncateAt ellipsize = b.mEllipsize;
        final boolean addLastLineSpacing = b.mAddLastLineLineSpacing;

        int lineBreakCapacity = 0;
        int[] breaks = null;
        float[] lineWidths = null;
        float[] ascents = null;
        float[] descents = null;
        boolean[] hasTabs = null;
        int[] hyphenEdits = null;

        mLineCount = 0;
        mEllipsized = false;
        mMaxLineHeight = mMaximumVisibleLineCount < 1 ? 0 : DEFAULT_MAX_LINE_HEIGHT;

        int v = 0;
        boolean needMultiply = (spacingmult != 1 || spacingadd != 0);

        Paint.FontMetricsInt fm = b.mFontMetricsInt;
        int[] chooseHtv = null;

        final int[] indents;
        if (mLeftIndents != null || mRightIndents != null) {
            final int leftLen = mLeftIndents == null ? 0 : mLeftIndents.length;
            final int rightLen = mRightIndents == null ? 0 : mRightIndents.length;
            final int indentsLen = Math.max(leftLen, rightLen);
            indents = new int[indentsLen];
            for (int i = 0; i < leftLen; i++) {
                indents[i] = mLeftIndents[i];
            }
            for (int i = 0; i < rightLen; i++) {
                indents[i] += mRightIndents[i];
            }
        } else {
            indents = null;
        }

        final LineBreaker lineBreaker = new LineBreaker.Builder()
                .setBreakStrategy(b.mBreakStrategy)
                .setHyphenationFrequency(b.mHyphenationFrequency)
                // TODO: Support more justification mode, e.g. letter spacing, stretching.
                .setJustified(b.mJustificationMode)
                .setIndents(indents)
                .build();

        LineBreaker.ParagraphConstraints constraints =
                new LineBreaker.ParagraphConstraints();

        PrecomputedText.ParagraphInfo[] paragraphInfo = null;
        final Spanned spanned = (source instanceof Spanned) ? (Spanned) source : null;
        if (source instanceof PrecomputedText) {
            PrecomputedText precomputed = (PrecomputedText) source;
            final @PrecomputedText.Params.CheckResultUsableResult int checkResult =
                    precomputed.checkResultUsable(bufStart, bufEnd, textDir, paint,
                            b.mBreakStrategy, b.mHyphenationFrequency);
            switch (checkResult) {
                case PrecomputedText.Params.UNUSABLE:
                    break;
                case PrecomputedText.Params.NEED_RECOMPUTE:
                    final PrecomputedText.Params newParams =
                            new PrecomputedText.Params.Builder(paint)
                                .setBreakStrategy(b.mBreakStrategy)
                                .setHyphenationFrequency(b.mHyphenationFrequency)
                                .setTextDirection(textDir)
                                .build();
                    precomputed = PrecomputedText.create(precomputed, newParams);
                    paragraphInfo = precomputed.getParagraphInfo();
                    break;
                case PrecomputedText.Params.USABLE:
                    // Some parameters are different from the ones when measured text is created.
                    paragraphInfo = precomputed.getParagraphInfo();
                    break;
            }
        }

        if (paragraphInfo == null) {
            final PrecomputedText.Params param = new PrecomputedText.Params(paint, textDir,
                    b.mBreakStrategy, b.mHyphenationFrequency);
            paragraphInfo = PrecomputedText.createMeasuredParagraphs(source, param, bufStart,
                    bufEnd, false /* computeLayout */);
        }

        for (int paraIndex = 0; paraIndex < paragraphInfo.length; paraIndex++) {
            final int paraStart = paraIndex == 0
                    ? bufStart : paragraphInfo[paraIndex - 1].paragraphEnd;
            final int paraEnd = paragraphInfo[paraIndex].paragraphEnd;

            int firstWidthLineCount = 1;
            int firstWidth = outerWidth;
            int restWidth = outerWidth;

            LineHeightSpan[] chooseHt = null;
            if (spanned != null) {
                LeadingMarginSpan[] sp = getParagraphSpans(spanned, paraStart, paraEnd,
                        LeadingMarginSpan.class);
                for (int i = 0; i < sp.length; i++) {
                    LeadingMarginSpan lms = sp[i];
                    firstWidth -= sp[i].getLeadingMargin(true);
                    restWidth -= sp[i].getLeadingMargin(false);

                    // LeadingMarginSpan2 is odd.  The count affects all
                    // leading margin spans, not just this particular one
                    if (lms instanceof LeadingMarginSpan2) {
                        LeadingMarginSpan2 lms2 = (LeadingMarginSpan2) lms;
                        firstWidthLineCount = Math.max(firstWidthLineCount,
                                lms2.getLeadingMarginLineCount());
                    }
                }

                chooseHt = getParagraphSpans(spanned, paraStart, paraEnd, LineHeightSpan.class);

                if (chooseHt.length == 0) {
                    chooseHt = null; // So that out() would not assume it has any contents
                } else {
                    if (chooseHtv == null || chooseHtv.length < chooseHt.length) {
                        chooseHtv = ArrayUtils.newUnpaddedIntArray(chooseHt.length);
                    }

                    for (int i = 0; i < chooseHt.length; i++) {
                        int o = spanned.getSpanStart(chooseHt[i]);

                        if (o < paraStart) {
                            // starts in this layout, before the
                            // current paragraph

                            chooseHtv[i] = getLineTop(getLineForOffset(o));
                        } else {
                            // starts in this paragraph

                            chooseHtv[i] = v;
                        }
                    }
                }
            }
            // tab stop locations
            int[] variableTabStops = null;
            if (spanned != null) {
                TabStopSpan[] spans = getParagraphSpans(spanned, paraStart,
                        paraEnd, TabStopSpan.class);
                if (spans.length > 0) {
                    int[] stops = new int[spans.length];
                    for (int i = 0; i < spans.length; i++) {
                        stops[i] = spans[i].getTabStop();
                    }
                    Arrays.sort(stops, 0, stops.length);
                    variableTabStops = stops;
                }
            }

            final MeasuredParagraph measuredPara = paragraphInfo[paraIndex].measured;
            final char[] chs = measuredPara.getChars();
            final int[] spanEndCache = measuredPara.getSpanEndCache().getRawArray();
            final int[] fmCache = measuredPara.getFontMetrics().getRawArray();

            constraints.setWidth(restWidth);
            constraints.setIndent(firstWidth, firstWidthLineCount);
            constraints.setTabStops(variableTabStops, TAB_INCREMENT);

            LineBreaker.Result res = lineBreaker.computeLineBreaks(
                    measuredPara.getMeasuredText(), constraints, mLineCount);
            int breakCount = res.getLineCount();
            if (lineBreakCapacity < breakCount) {
                lineBreakCapacity = breakCount;
                breaks = new int[lineBreakCapacity];
                lineWidths = new float[lineBreakCapacity];
                ascents = new float[lineBreakCapacity];
                descents = new float[lineBreakCapacity];
                hasTabs = new boolean[lineBreakCapacity];
                hyphenEdits = new int[lineBreakCapacity];
            }

            for (int i = 0; i < breakCount; ++i) {
                breaks[i] = res.getLineBreakOffset(i);
                lineWidths[i] = res.getLineWidth(i);
                ascents[i] = res.getLineAscent(i);
                descents[i] = res.getLineDescent(i);
                hasTabs[i] = res.hasLineTab(i);
                hyphenEdits[i] = res.getLineHyphenEdit(i);
            }

            final int remainingLineCount = mMaximumVisibleLineCount - mLineCount;
            final boolean ellipsisMayBeApplied = ellipsize != null
                    && (ellipsize == TextUtils.TruncateAt.END
                        || (mMaximumVisibleLineCount == 1
                                && ellipsize != TextUtils.TruncateAt.MARQUEE));
            if (0 < remainingLineCount && remainingLineCount < breakCount
                    && ellipsisMayBeApplied) {
                // Calculate width
                float width = 0;
                boolean hasTab = false;  // XXX May need to also have starting hyphen edit
                for (int i = remainingLineCount - 1; i < breakCount; i++) {
                    if (i == breakCount - 1) {
                        width += lineWidths[i];
                    } else {
                        for (int j = (i == 0 ? 0 : breaks[i - 1]); j < breaks[i]; j++) {
                            width += measuredPara.getCharWidthAt(j);
                        }
                    }
                    hasTab |= hasTabs[i];
                }
                // Treat the last line and overflowed lines as a single line.
                breaks[remainingLineCount - 1] = breaks[breakCount - 1];
                lineWidths[remainingLineCount - 1] = width;
                hasTabs[remainingLineCount - 1] = hasTab;
<<<<<<< HEAD

                breakCount = remainingLineCount;
            }

            // here is the offset of the starting character of the line we are currently
            // measuring
            int here = paraStart;

            int fmTop = 0, fmBottom = 0, fmAscent = 0, fmDescent = 0;
            int fmCacheIndex = 0;
            int spanEndCacheIndex = 0;
            int breakIndex = 0;
            for (int spanStart = paraStart, spanEnd; spanStart < paraEnd; spanStart = spanEnd) {
                // retrieve end of span
                spanEnd = spanEndCache[spanEndCacheIndex++];

                // retrieve cached metrics, order matches above
                fm.top = fmCache[fmCacheIndex * 4 + 0];
                fm.bottom = fmCache[fmCacheIndex * 4 + 1];
                fm.ascent = fmCache[fmCacheIndex * 4 + 2];
                fm.descent = fmCache[fmCacheIndex * 4 + 3];
                fmCacheIndex++;

                if (fm.top < fmTop) {
                    fmTop = fm.top;
                }
                if (fm.ascent < fmAscent) {
                    fmAscent = fm.ascent;
                }
                if (fm.descent > fmDescent) {
                    fmDescent = fm.descent;
=======

                breakCount = remainingLineCount;
            }

            // here is the offset of the starting character of the line we are currently
            // measuring
            int here = paraStart;

            int fmTop = 0, fmBottom = 0, fmAscent = 0, fmDescent = 0;
            int fmCacheIndex = 0;
            int spanEndCacheIndex = 0;
            int breakIndex = 0;
            for (int spanStart = paraStart, spanEnd; spanStart < paraEnd; spanStart = spanEnd) {
                // retrieve end of span
                spanEnd = spanEndCache[spanEndCacheIndex++];

                // retrieve cached metrics, order matches above
                fm.top = fmCache[fmCacheIndex * 4 + 0];
                fm.bottom = fmCache[fmCacheIndex * 4 + 1];
                fm.ascent = fmCache[fmCacheIndex * 4 + 2];
                fm.descent = fmCache[fmCacheIndex * 4 + 3];
                fmCacheIndex++;

                if (fm.top < fmTop) {
                    fmTop = fm.top;
                }
                if (fm.ascent < fmAscent) {
                    fmAscent = fm.ascent;
                }
                if (fm.descent > fmDescent) {
                    fmDescent = fm.descent;
                }
                if (fm.bottom > fmBottom) {
                    fmBottom = fm.bottom;
                }

                // skip breaks ending before current span range
                while (breakIndex < breakCount && paraStart + breaks[breakIndex] < spanStart) {
                    breakIndex++;
>>>>>>> de843449
                }
                if (fm.bottom > fmBottom) {
                    fmBottom = fm.bottom;
                }

                // skip breaks ending before current span range
                while (breakIndex < breakCount && paraStart + breaks[breakIndex] < spanStart) {
                    breakIndex++;
                }

                while (breakIndex < breakCount && paraStart + breaks[breakIndex] <= spanEnd) {
                    int endPos = paraStart + breaks[breakIndex];

<<<<<<< HEAD
=======
                while (breakIndex < breakCount && paraStart + breaks[breakIndex] <= spanEnd) {
                    int endPos = paraStart + breaks[breakIndex];

>>>>>>> de843449
                    boolean moreChars = (endPos < bufEnd);

                    final int ascent = fallbackLineSpacing
                            ? Math.min(fmAscent, Math.round(ascents[breakIndex]))
                            : fmAscent;
                    final int descent = fallbackLineSpacing
                            ? Math.max(fmDescent, Math.round(descents[breakIndex]))
                            : fmDescent;

                    v = out(source, here, endPos,
                            ascent, descent, fmTop, fmBottom,
                            v, spacingmult, spacingadd, chooseHt, chooseHtv, fm,
                            hasTabs[breakIndex], hyphenEdits[breakIndex], needMultiply,
                            measuredPara, bufEnd, includepad, trackpad, addLastLineSpacing, chs,
                            paraStart, ellipsize, ellipsizedWidth, lineWidths[breakIndex],
                            paint, moreChars);

                    if (endPos < spanEnd) {
                        // preserve metrics for current span
                        fmTop = fm.top;
                        fmBottom = fm.bottom;
                        fmAscent = fm.ascent;
                        fmDescent = fm.descent;
                    } else {
                        fmTop = fmBottom = fmAscent = fmDescent = 0;
                    }
<<<<<<< HEAD

                    here = endPos;
                    breakIndex++;

=======

                    here = endPos;
                    breakIndex++;

>>>>>>> de843449
                    if (mLineCount >= mMaximumVisibleLineCount && mEllipsized) {
                        return;
                    }
                }
            }

            if (paraEnd == bufEnd) {
                break;
            }
        }

        if ((bufEnd == bufStart || source.charAt(bufEnd - 1) == CHAR_NEW_LINE)
                && mLineCount < mMaximumVisibleLineCount) {
            final MeasuredParagraph measuredPara =
                    MeasuredParagraph.buildForBidi(source, bufEnd, bufEnd, textDir, null);
            paint.getFontMetricsInt(fm);
            v = out(source,
                    bufEnd, bufEnd, fm.ascent, fm.descent,
                    fm.top, fm.bottom,
                    v,
                    spacingmult, spacingadd, null,
                    null, fm, false, 0,
                    needMultiply, measuredPara, bufEnd,
                    includepad, trackpad, addLastLineSpacing, null,
                    bufStart, ellipsize,
                    ellipsizedWidth, 0, paint, false);
        }
    }

    private int out(final CharSequence text, final int start, final int end, int above, int below,
            int top, int bottom, int v, final float spacingmult, final float spacingadd,
            final LineHeightSpan[] chooseHt, final int[] chooseHtv, final Paint.FontMetricsInt fm,
            final boolean hasTab, final int hyphenEdit, final boolean needMultiply,
            @NonNull final MeasuredParagraph measured,
            final int bufEnd, final boolean includePad, final boolean trackPad,
            final boolean addLastLineLineSpacing, final char[] chs,
            final int widthStart, final TextUtils.TruncateAt ellipsize, final float ellipsisWidth,
            final float textWidth, final TextPaint paint, final boolean moreChars) {
        final int j = mLineCount;
        final int off = j * mColumns;
        final int want = off + mColumns + TOP;
        int[] lines = mLines;
        final int dir = measured.getParagraphDir();

        if (want >= lines.length) {
            final int[] grow = ArrayUtils.newUnpaddedIntArray(GrowingArrayUtils.growSize(want));
            System.arraycopy(lines, 0, grow, 0, lines.length);
            mLines = grow;
            lines = grow;
        }

        if (j >= mLineDirections.length) {
            final Directions[] grow = ArrayUtils.newUnpaddedArray(Directions.class,
                    GrowingArrayUtils.growSize(j));
            System.arraycopy(mLineDirections, 0, grow, 0, mLineDirections.length);
            mLineDirections = grow;
        }

        if (chooseHt != null) {
            fm.ascent = above;
            fm.descent = below;
            fm.top = top;
            fm.bottom = bottom;

            for (int i = 0; i < chooseHt.length; i++) {
                if (chooseHt[i] instanceof LineHeightSpan.WithDensity) {
                    ((LineHeightSpan.WithDensity) chooseHt[i])
                            .chooseHeight(text, start, end, chooseHtv[i], v, fm, paint);
                } else {
                    chooseHt[i].chooseHeight(text, start, end, chooseHtv[i], v, fm);
                }
            }

            above = fm.ascent;
            below = fm.descent;
            top = fm.top;
            bottom = fm.bottom;
        }

        boolean firstLine = (j == 0);
        boolean currentLineIsTheLastVisibleOne = (j + 1 == mMaximumVisibleLineCount);

        if (ellipsize != null) {
            // If there is only one line, then do any type of ellipsis except when it is MARQUEE
            // if there are multiple lines, just allow END ellipsis on the last line
            boolean forceEllipsis = moreChars && (mLineCount + 1 == mMaximumVisibleLineCount);

            boolean doEllipsis =
                    (((mMaximumVisibleLineCount == 1 && moreChars) || (firstLine && !moreChars)) &&
                            ellipsize != TextUtils.TruncateAt.MARQUEE) ||
                    (!firstLine && (currentLineIsTheLastVisibleOne || !moreChars) &&
                            ellipsize == TextUtils.TruncateAt.END);
            if (doEllipsis) {
                calculateEllipsis(start, end, measured, widthStart,
                        ellipsisWidth, ellipsize, j,
                        textWidth, paint, forceEllipsis);
            }
        }

        final boolean lastLine;
        if (mEllipsized) {
            lastLine = true;
        } else {
            final boolean lastCharIsNewLine = widthStart != bufEnd && bufEnd > 0
                    && text.charAt(bufEnd - 1) == CHAR_NEW_LINE;
            if (end == bufEnd && !lastCharIsNewLine) {
                lastLine = true;
            } else if (start == bufEnd && lastCharIsNewLine) {
                lastLine = true;
            } else {
                lastLine = false;
            }
        }

        if (firstLine) {
            if (trackPad) {
                mTopPadding = top - above;
            }

            if (includePad) {
                above = top;
            }
        }

        int extra;

        if (lastLine) {
            if (trackPad) {
                mBottomPadding = bottom - below;
            }

            if (includePad) {
                below = bottom;
            }
        }

        if (needMultiply && (addLastLineLineSpacing || !lastLine)) {
            double ex = (below - above) * (spacingmult - 1) + spacingadd;
            if (ex >= 0) {
                extra = (int)(ex + EXTRA_ROUNDING);
            } else {
                extra = -(int)(-ex + EXTRA_ROUNDING);
            }
        } else {
            extra = 0;
        }

        lines[off + START] = start;
        lines[off + TOP] = v;
        lines[off + DESCENT] = below + extra;
        lines[off + EXTRA] = extra;

        // special case for non-ellipsized last visible line when maxLines is set
        // store the height as if it was ellipsized
        if (!mEllipsized && currentLineIsTheLastVisibleOne) {
            // below calculation as if it was the last line
            int maxLineBelow = includePad ? bottom : below;
            // similar to the calculation of v below, without the extra.
            mMaxLineHeight = v + (maxLineBelow - above);
        }

        v += (below - above) + extra;
        lines[off + mColumns + START] = end;
        lines[off + mColumns + TOP] = v;

        // TODO: could move TAB to share same column as HYPHEN, simplifying this code and gaining
        // one bit for start field
        lines[off + TAB] |= hasTab ? TAB_MASK : 0;
        lines[off + HYPHEN] = hyphenEdit;
        lines[off + DIR] |= dir << DIR_SHIFT;
        mLineDirections[j] = measured.getDirections(start - widthStart, end - widthStart);

        mLineCount++;
        return v;
    }

    private void calculateEllipsis(int lineStart, int lineEnd,
                                   MeasuredParagraph measured, int widthStart,
                                   float avail, TextUtils.TruncateAt where,
                                   int line, float textWidth, TextPaint paint,
                                   boolean forceEllipsis) {
        avail -= getTotalInsets(line);
        if (textWidth <= avail && !forceEllipsis) {
            // Everything fits!
            mLines[mColumns * line + ELLIPSIS_START] = 0;
            mLines[mColumns * line + ELLIPSIS_COUNT] = 0;
            return;
        }

        float ellipsisWidth = paint.measureText(TextUtils.getEllipsisString(where));
        int ellipsisStart = 0;
        int ellipsisCount = 0;
        int len = lineEnd - lineStart;

        // We only support start ellipsis on a single line
        if (where == TextUtils.TruncateAt.START) {
            if (mMaximumVisibleLineCount == 1) {
                float sum = 0;
                int i;

                for (i = len; i > 0; i--) {
                    float w = measured.getCharWidthAt(i - 1 + lineStart - widthStart);
                    if (w + sum + ellipsisWidth > avail) {
                        while (i < len
                                && measured.getCharWidthAt(i + lineStart - widthStart) == 0.0f) {
                            i++;
                        }
                        break;
                    }

                    sum += w;
                }

                ellipsisStart = 0;
                ellipsisCount = i;
            } else {
                if (Log.isLoggable(TAG, Log.WARN)) {
                    Log.w(TAG, "Start Ellipsis only supported with one line");
                }
            }
        } else if (where == TextUtils.TruncateAt.END || where == TextUtils.TruncateAt.MARQUEE ||
                where == TextUtils.TruncateAt.END_SMALL) {
            float sum = 0;
            int i;

            for (i = 0; i < len; i++) {
                float w = measured.getCharWidthAt(i + lineStart - widthStart);

                if (w + sum + ellipsisWidth > avail) {
                    break;
                }

                sum += w;
            }

            ellipsisStart = i;
            ellipsisCount = len - i;
            if (forceEllipsis && ellipsisCount == 0 && len > 0) {
                ellipsisStart = len - 1;
                ellipsisCount = 1;
            }
        } else {
            // where = TextUtils.TruncateAt.MIDDLE We only support middle ellipsis on a single line
            if (mMaximumVisibleLineCount == 1) {
                float lsum = 0, rsum = 0;
                int left = 0, right = len;

                float ravail = (avail - ellipsisWidth) / 2;
                for (right = len; right > 0; right--) {
                    float w = measured.getCharWidthAt(right - 1 + lineStart - widthStart);

                    if (w + rsum > ravail) {
                        while (right < len
                                && measured.getCharWidthAt(right + lineStart - widthStart)
                                    == 0.0f) {
                            right++;
                        }
                        break;
                    }
                    rsum += w;
                }

                float lavail = avail - ellipsisWidth - rsum;
                for (left = 0; left < right; left++) {
                    float w = measured.getCharWidthAt(left + lineStart - widthStart);

                    if (w + lsum > lavail) {
                        break;
                    }

                    lsum += w;
                }

                ellipsisStart = left;
                ellipsisCount = right - left;
            } else {
                if (Log.isLoggable(TAG, Log.WARN)) {
                    Log.w(TAG, "Middle Ellipsis only supported with one line");
                }
            }
        }
        mEllipsized = true;
        mLines[mColumns * line + ELLIPSIS_START] = ellipsisStart;
        mLines[mColumns * line + ELLIPSIS_COUNT] = ellipsisCount;
    }

    private float getTotalInsets(int line) {
        int totalIndent = 0;
        if (mLeftIndents != null) {
            totalIndent = mLeftIndents[Math.min(line, mLeftIndents.length - 1)];
        }
        if (mRightIndents != null) {
            totalIndent += mRightIndents[Math.min(line, mRightIndents.length - 1)];
        }
        return totalIndent;
    }

    // Override the base class so we can directly access our members,
    // rather than relying on member functions.
    // The logic mirrors that of Layout.getLineForVertical
    // FIXME: It may be faster to do a linear search for layouts without many lines.
    @Override
    public int getLineForVertical(int vertical) {
        int high = mLineCount;
        int low = -1;
        int guess;
        int[] lines = mLines;
        while (high - low > 1) {
            guess = (high + low) >> 1;
            if (lines[mColumns * guess + TOP] > vertical){
                high = guess;
            } else {
                low = guess;
            }
        }
        if (low < 0) {
            return 0;
        } else {
            return low;
        }
    }

    @Override
    public int getLineCount() {
        return mLineCount;
    }

    @Override
    public int getLineTop(int line) {
        return mLines[mColumns * line + TOP];
    }

    /**
     * @hide
     */
    @Override
    public int getLineExtra(int line) {
        return mLines[mColumns * line + EXTRA];
    }

    @Override
    public int getLineDescent(int line) {
        return mLines[mColumns * line + DESCENT];
    }

    @Override
    public int getLineStart(int line) {
        return mLines[mColumns * line + START] & START_MASK;
    }

    @Override
    public int getParagraphDirection(int line) {
        return mLines[mColumns * line + DIR] >> DIR_SHIFT;
    }

    @Override
    public boolean getLineContainsTab(int line) {
        return (mLines[mColumns * line + TAB] & TAB_MASK) != 0;
    }

    @Override
    public final Directions getLineDirections(int line) {
        if (line > getLineCount()) {
            throw new ArrayIndexOutOfBoundsException();
        }
        return mLineDirections[line];
    }

    @Override
    public int getTopPadding() {
        return mTopPadding;
    }

    @Override
    public int getBottomPadding() {
        return mBottomPadding;
    }

    /**
     * Returns the packed hyphen edit value for this line.
     *
     * You can extract start hyphen edit and end hyphen edit by using
     * {@link Hyphenator#unpackStartHyphenEdit(int)} and
     * {@link Hyphenator#unpackEndHyphenEdit(int)}.
     *
     * @param lineNumber a line number
     * @return A packed hyphen edit value.
     * @hide
     */
    @Override
    public int getHyphen(int lineNumber) {
        return mLines[mColumns * lineNumber + HYPHEN] & HYPHEN_MASK;
    }

    /**
     * @hide
     */
    @Override
    public int getIndentAdjust(int line, Alignment align) {
        if (align == Alignment.ALIGN_LEFT) {
            if (mLeftIndents == null) {
                return 0;
            } else {
                return mLeftIndents[Math.min(line, mLeftIndents.length - 1)];
            }
        } else if (align == Alignment.ALIGN_RIGHT) {
            if (mRightIndents == null) {
                return 0;
            } else {
                return -mRightIndents[Math.min(line, mRightIndents.length - 1)];
            }
        } else if (align == Alignment.ALIGN_CENTER) {
            int left = 0;
            if (mLeftIndents != null) {
                left = mLeftIndents[Math.min(line, mLeftIndents.length - 1)];
            }
            int right = 0;
            if (mRightIndents != null) {
                right = mRightIndents[Math.min(line, mRightIndents.length - 1)];
            }
            return (left - right) >> 1;
        } else {
            throw new AssertionError("unhandled alignment " + align);
        }
    }

    @Override
    public int getEllipsisCount(int line) {
        if (mColumns < COLUMNS_ELLIPSIZE) {
            return 0;
        }

        return mLines[mColumns * line + ELLIPSIS_COUNT];
    }

    @Override
    public int getEllipsisStart(int line) {
        if (mColumns < COLUMNS_ELLIPSIZE) {
            return 0;
        }

        return mLines[mColumns * line + ELLIPSIS_START];
    }

    @Override
    public int getEllipsizedWidth() {
        return mEllipsizedWidth;
    }

    /**
     * Return the total height of this layout.
     *
     * @param cap if true and max lines is set, returns the height of the layout at the max lines.
     *
     * @hide
     */
    @UnsupportedAppUsage(maxTargetSdk = Build.VERSION_CODES.P, trackingBug = 115609023)
    public int getHeight(boolean cap) {
        if (cap && mLineCount > mMaximumVisibleLineCount && mMaxLineHeight == -1
                && Log.isLoggable(TAG, Log.WARN)) {
            Log.w(TAG, "maxLineHeight should not be -1. "
                    + " maxLines:" + mMaximumVisibleLineCount
                    + " lineCount:" + mLineCount);
        }

        return cap && mLineCount > mMaximumVisibleLineCount && mMaxLineHeight != -1
                ? mMaxLineHeight : super.getHeight();
    }

    @UnsupportedAppUsage
    private int mLineCount;
    private int mTopPadding, mBottomPadding;
    @UnsupportedAppUsage
    private int mColumns;
    private int mEllipsizedWidth;

    /**
     * Keeps track if ellipsize is applied to the text.
     */
    private boolean mEllipsized;

    /**
     * If maxLines is set, ellipsize is not set, and the actual line count of text is greater than
     * or equal to maxLine, this variable holds the ideal visual height of the maxLine'th line
     * starting from the top of the layout. If maxLines is not set its value will be -1.
     *
     * The value is the same as getLineTop(maxLines) for ellipsized version where structurally no
     * more than maxLines is contained.
     */
    private int mMaxLineHeight = DEFAULT_MAX_LINE_HEIGHT;

    private static final int COLUMNS_NORMAL = 5;
    private static final int COLUMNS_ELLIPSIZE = 7;
    private static final int START = 0;
    private static final int DIR = START;
    private static final int TAB = START;
    private static final int TOP = 1;
    private static final int DESCENT = 2;
    private static final int EXTRA = 3;
    private static final int HYPHEN = 4;
    @UnsupportedAppUsage
    private static final int ELLIPSIS_START = 5;
    private static final int ELLIPSIS_COUNT = 6;

    @UnsupportedAppUsage
    private int[] mLines;
    @UnsupportedAppUsage
    private Directions[] mLineDirections;
    @UnsupportedAppUsage
    private int mMaximumVisibleLineCount = Integer.MAX_VALUE;

    private static final int START_MASK = 0x1FFFFFFF;
    private static final int DIR_SHIFT  = 30;
    private static final int TAB_MASK   = 0x20000000;
    private static final int HYPHEN_MASK = 0xFF;

    private static final int TAB_INCREMENT = 20; // same as Layout, but that's private

    private static final char CHAR_NEW_LINE = '\n';

    private static final double EXTRA_ROUNDING = 0.5;

    private static final int DEFAULT_MAX_LINE_HEIGHT = -1;

    // Unused, here because of gray list private API accesses.
    /*package*/ static class LineBreaks {
        private static final int INITIAL_SIZE = 16;
        @UnsupportedAppUsage
        public int[] breaks = new int[INITIAL_SIZE];
        @UnsupportedAppUsage
        public float[] widths = new float[INITIAL_SIZE];
        @UnsupportedAppUsage
        public float[] ascents = new float[INITIAL_SIZE];
        @UnsupportedAppUsage
        public float[] descents = new float[INITIAL_SIZE];
        @UnsupportedAppUsage
        public int[] flags = new int[INITIAL_SIZE]; // hasTab
        // breaks, widths, and flags should all have the same length
    }

    @Nullable private int[] mLeftIndents;
    @Nullable private int[] mRightIndents;
}<|MERGE_RESOLUTION|>--- conflicted
+++ resolved
@@ -802,7 +802,6 @@
                 breaks[remainingLineCount - 1] = breaks[breakCount - 1];
                 lineWidths[remainingLineCount - 1] = width;
                 hasTabs[remainingLineCount - 1] = hasTab;
-<<<<<<< HEAD
 
                 breakCount = remainingLineCount;
             }
@@ -834,38 +833,6 @@
                 }
                 if (fm.descent > fmDescent) {
                     fmDescent = fm.descent;
-=======
-
-                breakCount = remainingLineCount;
-            }
-
-            // here is the offset of the starting character of the line we are currently
-            // measuring
-            int here = paraStart;
-
-            int fmTop = 0, fmBottom = 0, fmAscent = 0, fmDescent = 0;
-            int fmCacheIndex = 0;
-            int spanEndCacheIndex = 0;
-            int breakIndex = 0;
-            for (int spanStart = paraStart, spanEnd; spanStart < paraEnd; spanStart = spanEnd) {
-                // retrieve end of span
-                spanEnd = spanEndCache[spanEndCacheIndex++];
-
-                // retrieve cached metrics, order matches above
-                fm.top = fmCache[fmCacheIndex * 4 + 0];
-                fm.bottom = fmCache[fmCacheIndex * 4 + 1];
-                fm.ascent = fmCache[fmCacheIndex * 4 + 2];
-                fm.descent = fmCache[fmCacheIndex * 4 + 3];
-                fmCacheIndex++;
-
-                if (fm.top < fmTop) {
-                    fmTop = fm.top;
-                }
-                if (fm.ascent < fmAscent) {
-                    fmAscent = fm.ascent;
-                }
-                if (fm.descent > fmDescent) {
-                    fmDescent = fm.descent;
                 }
                 if (fm.bottom > fmBottom) {
                     fmBottom = fm.bottom;
@@ -874,26 +841,11 @@
                 // skip breaks ending before current span range
                 while (breakIndex < breakCount && paraStart + breaks[breakIndex] < spanStart) {
                     breakIndex++;
->>>>>>> de843449
-                }
-                if (fm.bottom > fmBottom) {
-                    fmBottom = fm.bottom;
-                }
-
-                // skip breaks ending before current span range
-                while (breakIndex < breakCount && paraStart + breaks[breakIndex] < spanStart) {
-                    breakIndex++;
                 }
 
                 while (breakIndex < breakCount && paraStart + breaks[breakIndex] <= spanEnd) {
                     int endPos = paraStart + breaks[breakIndex];
 
-<<<<<<< HEAD
-=======
-                while (breakIndex < breakCount && paraStart + breaks[breakIndex] <= spanEnd) {
-                    int endPos = paraStart + breaks[breakIndex];
-
->>>>>>> de843449
                     boolean moreChars = (endPos < bufEnd);
 
                     final int ascent = fallbackLineSpacing
@@ -920,17 +872,10 @@
                     } else {
                         fmTop = fmBottom = fmAscent = fmDescent = 0;
                     }
-<<<<<<< HEAD
 
                     here = endPos;
                     breakIndex++;
 
-=======
-
-                    here = endPos;
-                    breakIndex++;
-
->>>>>>> de843449
                     if (mLineCount >= mMaximumVisibleLineCount && mEllipsized) {
                         return;
                     }
