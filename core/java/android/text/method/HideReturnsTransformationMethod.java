--- conflicted
+++ resolved
@@ -17,10 +17,7 @@
 package android.text.method;
 
 import android.annotation.UnsupportedAppUsage;
-<<<<<<< HEAD
-=======
 import android.os.Build;
->>>>>>> de843449
 
 /**
  * This transformation method causes any carriage return characters (\r)
@@ -54,10 +51,6 @@
         return sInstance;
     }
 
-<<<<<<< HEAD
-    @UnsupportedAppUsage
-=======
     @UnsupportedAppUsage(maxTargetSdk = Build.VERSION_CODES.P, trackingBug = 115609023)
->>>>>>> de843449
     private static HideReturnsTransformationMethod sInstance;
 }