--- conflicted
+++ resolved
@@ -118,11 +118,7 @@
                 int lineNumber) {
             final int originColor = paint.getColor();
             paint.setColor(mColor);
-<<<<<<< HEAD
-            canvas.drawRect(left, right, top, bottom, paint);
-=======
             canvas.drawRect(left, top, right, bottom, paint);
->>>>>>> de843449
             paint.setColor(originColor);
         }
     }
