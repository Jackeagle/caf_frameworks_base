/*
 * Copyright (C) 2017 The Android Open Source Project
 *
 * Licensed under the Apache License, Version 2.0 (the "License");
 * you may not use this file except in compliance with the License.
 * You may obtain a copy of the License at
 *
 *      http://www.apache.org/licenses/LICENSE-2.0
 *
 * Unless required by applicable law or agreed to in writing, software
 * distributed under the License is distributed on an "AS IS" BASIS,
 * WITHOUT WARRANTIES OR CONDITIONS OF ANY KIND, either express or implied.
 * See the License for the specific language governing permissions and
 * limitations under the License.
 */

package android.security.keystore.recovery;

import android.annotation.NonNull;
import android.os.Parcel;
import android.os.Parcelable;

import com.android.internal.util.Preconditions;

import java.io.ByteArrayInputStream;
import java.security.cert.CertPath;
import java.security.cert.CertificateEncodingException;
import java.security.cert.CertificateException;
import java.security.cert.CertificateFactory;

/**
 * The certificate path of the recovery service.
 *
 * @hide
 */
public final class RecoveryCertPath implements Parcelable {

    private static final String CERT_PATH_ENCODING = "PkiPath";

    private final byte[] mEncodedCertPath;

    /**
     * Wraps a {@code CertPath} to create a {@code Parcelable} for Binder calls.
     *
     * @param certPath The certificate path to be wrapped.
     * @throws CertificateException if the given certificate path cannot be encoded properly.
     */
    public static @NonNull RecoveryCertPath createRecoveryCertPath(@NonNull CertPath certPath)
            throws CertificateException {
        // Perform the encoding here to avoid throwing exceptions in writeToParcel
        try {
            return new RecoveryCertPath(encodeCertPath(certPath));
        } catch (CertificateEncodingException e) {
            throw new CertificateException("Failed to encode the given CertPath", e);
        }
    }

    /**
     * Obtains the {@code CertPath} wrapped in the Parcelable.
     *
     * @return the wrapped certificate path.
     * @throws CertificateException if the wrapped certificate path cannot be decoded properly.
     */
    public @NonNull CertPath getCertPath() throws CertificateException {
        // Perform the decoding here to avoid throwing exceptions in createFromParcel
        return decodeCertPath(mEncodedCertPath);
    }

    private RecoveryCertPath(@NonNull byte[] encodedCertPath) {
        mEncodedCertPath = Preconditions.checkNotNull(encodedCertPath);
    }

    private RecoveryCertPath(Parcel in) {
        mEncodedCertPath = in.createByteArray();
    }

<<<<<<< HEAD
    public static final @android.annotation.NonNull Parcelable.Creator<RecoveryCertPath> CREATOR =
=======
    public static final @NonNull Parcelable.Creator<RecoveryCertPath> CREATOR =
>>>>>>> 825827da
            new Parcelable.Creator<RecoveryCertPath>() {
        public RecoveryCertPath createFromParcel(Parcel in) {
            return new RecoveryCertPath(in);
        }

        public RecoveryCertPath[] newArray(int length) {
            return new RecoveryCertPath[length];
        }
    };

    @Override
    public void writeToParcel(Parcel out, int flags) {
        out.writeByteArray(mEncodedCertPath);
    }

    @Override
    public int describeContents() {
        return 0;
    }

    @NonNull
    private static byte[] encodeCertPath(@NonNull CertPath certPath)
            throws CertificateEncodingException {
        Preconditions.checkNotNull(certPath);
        return certPath.getEncoded(CERT_PATH_ENCODING);
    }

    @NonNull
    private static CertPath decodeCertPath(@NonNull byte[] bytes) throws CertificateException {
        Preconditions.checkNotNull(bytes);
        CertificateFactory certFactory;
        try {
            certFactory = CertificateFactory.getInstance("X.509");
        } catch (CertificateException e) {
            // Should not happen, as X.509 is mandatory for all providers.
            throw new RuntimeException(e);
        }
        return certFactory.generateCertPath(new ByteArrayInputStream(bytes), CERT_PATH_ENCODING);
    }
}<|MERGE_RESOLUTION|>--- conflicted
+++ resolved
@@ -74,11 +74,7 @@
         mEncodedCertPath = in.createByteArray();
     }
 
-<<<<<<< HEAD
-    public static final @android.annotation.NonNull Parcelable.Creator<RecoveryCertPath> CREATOR =
-=======
     public static final @NonNull Parcelable.Creator<RecoveryCertPath> CREATOR =
->>>>>>> 825827da
             new Parcelable.Creator<RecoveryCertPath>() {
         public RecoveryCertPath createFromParcel(Parcel in) {
             return new RecoveryCertPath(in);
