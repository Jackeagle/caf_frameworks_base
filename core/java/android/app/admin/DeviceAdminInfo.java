--- conflicted
+++ resolved
@@ -175,11 +175,7 @@
     /** @hide */
     public static class PolicyInfo {
         public final int ident;
-<<<<<<< HEAD
-        @UnsupportedAppUsage
-=======
         @UnsupportedAppUsage(maxTargetSdk = Build.VERSION_CODES.P, trackingBug = 115609023)
->>>>>>> de843449
         public final String tag;
         public final int label;
         public final int description;
