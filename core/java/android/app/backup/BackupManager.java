/*
 * Copyright (C) 2009 The Android Open Source Project
 *
 * Licensed under the Apache License, Version 2.0 (the "License");
 * you may not use this file except in compliance with the License.
 * You may obtain a copy of the License at
 *
 *      http://www.apache.org/licenses/LICENSE-2.0
 *
 * Unless required by applicable law or agreed to in writing, software
 * distributed under the License is distributed on an "AS IS" BASIS,
 * WITHOUT WARRANTIES OR CONDITIONS OF ANY KIND, either express or implied.
 * See the License for the specific language governing permissions and
 * limitations under the License.
 */

package android.app.backup;

import android.annotation.Nullable;
import android.annotation.RequiresPermission;
import android.annotation.SystemApi;
import android.annotation.TestApi;
import android.annotation.UnsupportedAppUsage;
import android.content.ComponentName;
import android.content.Context;
import android.content.Intent;
import android.os.Bundle;
import android.os.Handler;
import android.os.Message;
import android.os.RemoteException;
import android.os.ServiceManager;
import android.os.UserHandle;
import android.util.Log;
import android.util.Pair;

/**
 * The interface through which an application interacts with the Android backup service to
 * request backup and restore operations.
 * Applications instantiate it using the constructor and issue calls through that instance.
 * <p>
 * When an application has made changes to data which should be backed up, a
 * call to {@link #dataChanged()} will notify the backup service. The system
 * will then schedule a backup operation to occur in the near future. Repeated
 * calls to {@link #dataChanged()} have no further effect until the backup
 * operation actually occurs.
 * <p>
 * A backup or restore operation for your application begins when the system launches the
 * {@link android.app.backup.BackupAgent} subclass you've declared in your manifest. See the
 * documentation for {@link android.app.backup.BackupAgent} for a detailed description
 * of how the operation then proceeds.
 * <p>
 * Several attributes affecting the operation of the backup and restore mechanism
 * can be set on the <code>
 * <a href="{@docRoot}guide/topics/manifest/application-element.html">&lt;application&gt;</a></code>
 * tag in your application's AndroidManifest.xml file.
 *
 * <div class="special reference">
 * <h3>Developer Guides</h3>
 * <p>For more information about using BackupManager, read the
 * <a href="{@docRoot}guide/topics/data/backup.html">Data Backup</a> developer guide.</p></div>
 *
 * @attr ref android.R.styleable#AndroidManifestApplication_allowBackup
 * @attr ref android.R.styleable#AndroidManifestApplication_backupAgent
 * @attr ref android.R.styleable#AndroidManifestApplication_killAfterRestore
 * @attr ref android.R.styleable#AndroidManifestApplication_restoreAnyVersion
 */
public class BackupManager {
    private static final String TAG = "BackupManager";

    // BackupObserver status codes
    /**
     * Indicates that backup succeeded.
     *
     * @hide
     */
    @SystemApi
    public static final int SUCCESS = 0;

    /**
     * Indicates that backup is either not enabled at all or
     * backup for the package was rejected by backup service
     * or backup transport,
     *
     * @hide
     */
    @SystemApi
    public static final int ERROR_BACKUP_NOT_ALLOWED = -2001;

    /**
     * The requested app is not installed on the device.
     *
     * @hide
     */
    @SystemApi
    public static final int ERROR_PACKAGE_NOT_FOUND = -2002;

    /**
     * The backup operation was cancelled.
     *
     * @hide
     */
    @SystemApi
    public static final int ERROR_BACKUP_CANCELLED = -2003;

    /**
     * The transport for some reason was not in a good state and
     * aborted the entire backup request. This is a transient
     * failure and should not be retried immediately.
     *
     * @hide
     */
    @SystemApi
    public static final int ERROR_TRANSPORT_ABORTED = BackupTransport.TRANSPORT_ERROR;

    /**
     * Returned when the transport was unable to process the
     * backup request for a given package, for example if the
     * transport hit a transient network failure. The remaining
     * packages provided to {@link #requestBackup(String[], BackupObserver)}
     * will still be attempted.
     *
     * @hide
     */
    @SystemApi
    public static final int ERROR_TRANSPORT_PACKAGE_REJECTED =
            BackupTransport.TRANSPORT_PACKAGE_REJECTED;

    /**
     * Returned when the transport reject the attempt to backup because
     * backup data size exceeded current quota limit for this package.
     *
     * @hide
     */
    @SystemApi
    public static final int ERROR_TRANSPORT_QUOTA_EXCEEDED =
            BackupTransport.TRANSPORT_QUOTA_EXCEEDED;

    /**
     * The {@link BackupAgent} for the requested package failed for some reason
     * and didn't provide appropriate backup data.
     *
     * @hide
     */
    @SystemApi
    public static final int ERROR_AGENT_FAILURE = BackupTransport.AGENT_ERROR;

    /**
     * Intent extra when any subsidiary backup-related UI is launched from Settings:  does
     * device policy or configuration permit backup operations to run at all?
     *
     * @hide
     */
    public static final String EXTRA_BACKUP_SERVICES_AVAILABLE = "backup_services_available";

    /**
     * If this flag is passed to {@link #requestBackup(String[], BackupObserver, int)},
     * BackupManager will pass a blank old state to BackupAgents of requested packages.
     *
     * @hide
     */
    @SystemApi
    public static final int FLAG_NON_INCREMENTAL_BACKUP = 1;

    /**
     * Use with {@link #requestBackup} to force backup of
     * package meta data. Typically you do not need to explicitly request this be backed up as it is
     * handled internally by the BackupManager. If you are requesting backups with
     * FLAG_NON_INCREMENTAL, this package won't automatically be backed up and you have to
     * explicitly request for its backup.
     *
     * @hide
     */
    @SystemApi
    public static final String PACKAGE_MANAGER_SENTINEL = "@pm@";


    /**
     * This error code is passed to {@link SelectBackupTransportCallback#onFailure(int)}
     * if the requested transport is unavailable.
     *
     * @hide
     */
    @SystemApi
    public static final int ERROR_TRANSPORT_UNAVAILABLE = -1;

    /**
     * This error code is passed to {@link SelectBackupTransportCallback#onFailure(int)} if the
     * requested transport is not a valid BackupTransport.
     *
     * @hide
     */
    @SystemApi
    public static final int ERROR_TRANSPORT_INVALID = -2;

    private Context mContext;
    @UnsupportedAppUsage
    private static IBackupManager sService;

    @UnsupportedAppUsage
    private static void checkServiceBinder() {
        if (sService == null) {
            sService = IBackupManager.Stub.asInterface(
                    ServiceManager.getService(Context.BACKUP_SERVICE));
        }
    }

    /**
     * Constructs a BackupManager object through which the application can
     * communicate with the Android backup system.
     *
     * @param context The {@link android.content.Context} that was provided when
     *                one of your application's {@link android.app.Activity Activities}
     *                was created.
     */
    public BackupManager(Context context) {
        mContext = context;
    }

    /**
     * Notifies the Android backup system that your application wishes to back up
     * new changes to its data.  A backup operation using your application's
     * {@link android.app.backup.BackupAgent} subclass will be scheduled when you
     * call this method.
     */
    public void dataChanged() {
        checkServiceBinder();
        if (sService != null) {
            try {
                sService.dataChanged(mContext.getPackageName());
            } catch (RemoteException e) {
                Log.d(TAG, "dataChanged() couldn't connect");
            }
        }
    }

    /**
     * Convenience method for callers who need to indicate that some other package
     * needs a backup pass.  This can be useful in the case of groups of packages
     * that share a uid.
     * <p>
     * This method requires that the application hold the "android.permission.BACKUP"
     * permission if the package named in the argument does not run under the same uid
     * as the caller.
     *
     * @param packageName The package name identifying the application to back up.
     */
    public static void dataChanged(String packageName) {
        checkServiceBinder();
        if (sService != null) {
            try {
                sService.dataChanged(packageName);
            } catch (RemoteException e) {
                Log.e(TAG, "dataChanged(pkg) couldn't connect");
            }
        }
    }

    /**
     * @deprecated Applications shouldn't request a restore operation using this method. In Android
     * P and later, this method is a no-op.
     *
     * <p>Restore the calling application from backup. The data will be restored from the
     * current backup dataset if the application has stored data there, or from
     * the dataset used during the last full device setup operation if the current
     * backup dataset has no matching data.  If no backup data exists for this application
     * in either source, a non-zero value is returned.
     *
     * <p>If this method returns zero (meaning success), the OS attempts to retrieve a backed-up
     * dataset from the remote transport, instantiate the application's backup agent, and pass the
     * dataset to the agent's
     * {@link android.app.backup.BackupAgent#onRestore(BackupDataInput, int, android.os.ParcelFileDescriptor) onRestore()}
     * method.
     *
     * <p class="caution">Unlike other restore operations, this method doesn't terminate the
     * application after the restore. The application continues running to receive the
     * {@link RestoreObserver} callbacks on the {@code observer} argument. Full backups use an
     * {@link android.app.Application Application} base class while key-value backups use the
     * application subclass declared in the AndroidManifest.xml {@code <application>} tag.
     *
     * @param observer The {@link RestoreObserver} to receive callbacks during the restore
     * operation. This must not be null.
     *
     * @return Zero on success; nonzero on error.
     */
    @Deprecated
    public int requestRestore(RestoreObserver observer) {
        return requestRestore(observer, null);
    }

    // system APIs start here

    /**
     * @deprecated Since Android P app can no longer request restoring of its backup.
     *
     * <p>Restore the calling application from backup.  The data will be restored from the
     * current backup dataset if the application has stored data there, or from
     * the dataset used during the last full device setup operation if the current
     * backup dataset has no matching data.  If no backup data exists for this application
     * in either source, a nonzero value will be returned.
     *
     * <p>If this method returns zero (meaning success), the OS will attempt to retrieve
     * a backed-up dataset from the remote transport, instantiate the application's
     * backup agent, and pass the dataset to the agent's
     * {@link android.app.backup.BackupAgent#onRestore(BackupDataInput, int, android.os.ParcelFileDescriptor) onRestore()}
     * method.
     *
     * @param observer The {@link RestoreObserver} to receive callbacks during the restore
     * operation. This must not be null.
     *
     * @param monitor the {@link BackupManagerMonitor} to receive callbacks during the restore
     * operation.
     *
     * @return Zero on success; nonzero on error.
     *
     * @hide
     */
    @Deprecated
    @SystemApi
    public int requestRestore(RestoreObserver observer, BackupManagerMonitor monitor) {
        Log.w(TAG, "requestRestore(): Since Android P app can no longer request restoring"
                + " of its backup.");
        return -1;
    }

    /**
     * Begin the process of restoring data from backup.  See the
     * {@link android.app.backup.RestoreSession} class for documentation on that process.
     * @hide
     */
    @SystemApi
    @RequiresPermission(android.Manifest.permission.BACKUP)
    public RestoreSession beginRestoreSession() {
        RestoreSession session = null;
        checkServiceBinder();
        if (sService != null) {
            try {
                // All packages, current transport
                IRestoreSession binder =
                        sService.beginRestoreSessionForUser(mContext.getUserId(), null, null);
                if (binder != null) {
                    session = new RestoreSession(mContext, binder);
                }
            } catch (RemoteException e) {
                Log.e(TAG, "beginRestoreSession() couldn't connect");
            }
        }
        return session;
    }

    /**
     * Enable/disable the backup service entirely.  When disabled, no backup
     * or restore operations will take place.  Data-changed notifications will
     * still be observed and collected, however, so that changes made while the
     * mechanism was disabled will still be backed up properly if it is enabled
     * at some point in the future.
     *
     * @hide
     */
    @SystemApi
    @RequiresPermission(android.Manifest.permission.BACKUP)
    public void setBackupEnabled(boolean isEnabled) {
        checkServiceBinder();
        if (sService != null) {
            try {
                sService.setBackupEnabled(isEnabled);
            } catch (RemoteException e) {
                Log.e(TAG, "setBackupEnabled() couldn't connect");
            }
        }
    }

    /**
     * Report whether the backup mechanism is currently enabled.
     *
     * @hide
     */
    @SystemApi
    @RequiresPermission(android.Manifest.permission.BACKUP)
    public boolean isBackupEnabled() {
        checkServiceBinder();
        if (sService != null) {
            try {
                return sService.isBackupEnabled();
            } catch (RemoteException e) {
                Log.e(TAG, "isBackupEnabled() couldn't connect");
            }
        }
        return false;
    }

    /**
     * Report whether the backup mechanism is currently active.
     * When it is inactive, the device will not perform any backup operations, nor will it
     * deliver data for restore, although clients can still safely call BackupManager methods.
     *
     * @hide
     */
    @SystemApi
    @RequiresPermission(android.Manifest.permission.BACKUP)
    public boolean isBackupServiceActive(UserHandle user) {
        mContext.enforceCallingOrSelfPermission(android.Manifest.permission.BACKUP,
                "isBackupServiceActive");
        checkServiceBinder();
        if (sService != null) {
            try {
                return sService.isBackupServiceActive(user.getIdentifier());
            } catch (RemoteException e) {
                Log.e(TAG, "isBackupEnabled() couldn't connect");
            }
        }
        return false;
    }

    /**
     * Enable/disable data restore at application install time.  When enabled, app
     * installation will include an attempt to fetch the app's historical data from
     * the archival restore dataset (if any).  When disabled, no such attempt will
     * be made.
     *
     * @hide
     */
    @SystemApi
    @RequiresPermission(android.Manifest.permission.BACKUP)
    public void setAutoRestore(boolean isEnabled) {
        checkServiceBinder();
        if (sService != null) {
            try {
                sService.setAutoRestore(isEnabled);
            } catch (RemoteException e) {
                Log.e(TAG, "setAutoRestore() couldn't connect");
            }
        }
    }

    /**
     * Identify the currently selected transport.
     * @return The name of the currently active backup transport.  In case of
     *   failure or if no transport is currently active, this method returns {@code null}.
     *
     * @hide
     */
    @SystemApi
    @RequiresPermission(android.Manifest.permission.BACKUP)
    public String getCurrentTransport() {
        checkServiceBinder();
        if (sService != null) {
            try {
                return sService.getCurrentTransport();
            } catch (RemoteException e) {
                Log.e(TAG, "getCurrentTransport() couldn't connect");
            }
        }
        return null;
    }

    /**
     * Returns the {@link ComponentName} of the host service of the selected transport or {@code
     * null} if no transport selected or if the transport selected is not registered.
     *
     * @hide
     */
    @SystemApi
    @RequiresPermission(android.Manifest.permission.BACKUP)
    @Nullable
    public ComponentName getCurrentTransportComponent() {
        checkServiceBinder();
        if (sService != null) {
            try {
<<<<<<< HEAD
                return sService.getCurrentTransportComponent();
=======
                return sService.getCurrentTransportComponentForUser(mContext.getUserId());
>>>>>>> de843449
            } catch (RemoteException e) {
                Log.e(TAG, "getCurrentTransportComponent() couldn't connect");
            }
        }
        return null;
    }

    /**
     * Request a list of all available backup transports' names.
     *
     * @hide
     */
    @SystemApi
    @RequiresPermission(android.Manifest.permission.BACKUP)
    public String[] listAllTransports() {
        checkServiceBinder();
        if (sService != null) {
            try {
                return sService.listAllTransports();
            } catch (RemoteException e) {
                Log.e(TAG, "listAllTransports() couldn't connect");
            }
        }
        return null;
    }

    /**
     * Update the attributes of the transport identified by {@code transportComponent}. If the
     * specified transport has not been bound at least once (for registration), this call will be
     * ignored. Only the host process of the transport can change its description, otherwise a
     * {@link SecurityException} will be thrown.
     *
     * @param transportComponent The identity of the transport being described.
     * @param name A {@link String} with the new name for the transport. This is NOT for
     *     identification. MUST NOT be {@code null}.
     * @param configurationIntent An {@link Intent} that can be passed to
     *     {@link Context#startActivity} in order to launch the transport's configuration UI. It may
     *     be {@code null} if the transport does not offer any user-facing configuration UI.
     * @param currentDestinationString A {@link String} describing the destination to which the
     *     transport is currently sending data. MUST NOT be {@code null}.
     * @param dataManagementIntent An {@link Intent} that can be passed to
     *     {@link Context#startActivity} in order to launch the transport's data-management UI. It
     *     may be {@code null} if the transport does not offer any user-facing data
     *     management UI.
     * @param dataManagementLabel A {@link String} to be used as the label for the transport's data
     *     management affordance. This MUST be {@code null} when dataManagementIntent is
     *     {@code null} and MUST NOT be {@code null} when dataManagementIntent is not {@code null}.
     * @throws SecurityException If the UID of the calling process differs from the package UID of
     *     {@code transportComponent} or if the caller does NOT have BACKUP permission.
     *
     * @hide
     */
    @SystemApi
    @RequiresPermission(android.Manifest.permission.BACKUP)
    public void updateTransportAttributes(
            ComponentName transportComponent,
            String name,
            @Nullable Intent configurationIntent,
            String currentDestinationString,
            @Nullable Intent dataManagementIntent,
            @Nullable String dataManagementLabel) {
        checkServiceBinder();
        if (sService != null) {
            try {
                sService.updateTransportAttributesForUser(
                        mContext.getUserId(),
                        transportComponent,
                        name,
                        configurationIntent,
                        currentDestinationString,
                        dataManagementIntent,
                        dataManagementLabel);
            } catch (RemoteException e) {
                Log.e(TAG, "describeTransport() couldn't connect");
            }
        }
    }

    /**
     * Specify the current backup transport.
     *
     * @param transport The name of the transport to select.  This should be one
     *   of the names returned by {@link #listAllTransports()}. This is the String returned by
     *   {@link BackupTransport#name()} for the particular transport.
     * @return The name of the previously selected transport.  If the given transport
     *   name is not one of the currently available transports, no change is made to
     *   the current transport setting and the method returns null.
     *
     * @hide
     */
    @Deprecated
    @SystemApi
    @RequiresPermission(android.Manifest.permission.BACKUP)
    public String selectBackupTransport(String transport) {
        checkServiceBinder();
        if (sService != null) {
            try {
                return sService.selectBackupTransport(transport);
            } catch (RemoteException e) {
                Log.e(TAG, "selectBackupTransport() couldn't connect");
            }
        }
        return null;
    }

    /**
     * Specify the current backup transport and get notified when the transport is ready to be used.
     * This method is async because BackupManager might need to bind to the specified transport
     * which is in a separate process.
     *
     * @param transport ComponentName of the service hosting the transport. This is different from
     *                  the transport's name that is returned by {@link BackupTransport#name()}.
     * @param listener A listener object to get a callback on the transport being selected.
     *
     * @hide
     */
    @SystemApi
    @RequiresPermission(android.Manifest.permission.BACKUP)
    public void selectBackupTransport(ComponentName transport,
            SelectBackupTransportCallback listener) {
        checkServiceBinder();
        if (sService != null) {
            try {
                SelectTransportListenerWrapper wrapper = listener == null ?
                        null : new SelectTransportListenerWrapper(mContext, listener);
                sService.selectBackupTransportAsyncForUser(
                        mContext.getUserId(), transport, wrapper);
            } catch (RemoteException e) {
                Log.e(TAG, "selectBackupTransportAsync() couldn't connect");
            }
        }
    }

    /**
     * Schedule an immediate backup attempt for all pending key/value updates.  This
     * is primarily intended for transports to use when they detect a suitable
     * opportunity for doing a backup pass.  If there are no pending updates to
     * be sent, no action will be taken.  Even if some updates are pending, the
     * transport will still be asked to confirm via the usual requestBackupTime()
     * method.
     *
     * @hide
     */
    @SystemApi
    @RequiresPermission(android.Manifest.permission.BACKUP)
    public void backupNow() {
        checkServiceBinder();
        if (sService != null) {
            try {
                sService.backupNow();
            } catch (RemoteException e) {
                Log.e(TAG, "backupNow() couldn't connect");
            }
        }
    }

    /**
     * Ask the framework which dataset, if any, the given package's data would be
     * restored from if we were to install it right now.
     *
     * @param packageName The name of the package whose most-suitable dataset we
     *     wish to look up
     * @return The dataset token from which a restore should be attempted, or zero if
     *     no suitable data is available.
     *
     * @hide
     */
    @SystemApi
    @RequiresPermission(android.Manifest.permission.BACKUP)
    public long getAvailableRestoreToken(String packageName) {
        checkServiceBinder();
        if (sService != null) {
            try {
                return sService.getAvailableRestoreTokenForUser(mContext.getUserId(), packageName);
            } catch (RemoteException e) {
                Log.e(TAG, "getAvailableRestoreToken() couldn't connect");
            }
        }
        return 0;
    }

    /**
     * Ask the framework whether this app is eligible for backup.
     *
     * @param packageName The name of the package.
     * @return Whether this app is eligible for backup.
     *
     * @hide
     */
    @SystemApi
    @RequiresPermission(android.Manifest.permission.BACKUP)
    public boolean isAppEligibleForBackup(String packageName) {
        checkServiceBinder();
        if (sService != null) {
            try {
                return sService.isAppEligibleForBackupForUser(mContext.getUserId(), packageName);
            } catch (RemoteException e) {
                Log.e(TAG, "isAppEligibleForBackup(pkg) couldn't connect");
            }
        }
        return false;
    }

    /**
     * Request an immediate backup, providing an observer to which results of the backup operation
     * will be published. The Android backup system will decide for each package whether it will
     * be full app data backup or key/value-pair-based backup.
     *
     * <p>If this method returns {@link BackupManager#SUCCESS}, the OS will attempt to backup all
     * provided packages using the remote transport.
     *
     * @param packages List of package names to backup.
     * @param observer The {@link BackupObserver} to receive callbacks during the backup
     * operation. Could be {@code null}.
     * @return {@link BackupManager#SUCCESS} on success; nonzero on error.
     * @exception  IllegalArgumentException on null or empty {@code packages} param.
     *
     * @hide
     */
    @SystemApi
    @RequiresPermission(android.Manifest.permission.BACKUP)
    public int requestBackup(String[] packages, BackupObserver observer) {
        return requestBackup(packages, observer, null, 0);
    }

    /**
     * Request an immediate backup, providing an observer to which results of the backup operation
     * will be published. The Android backup system will decide for each package whether it will
     * be full app data backup or key/value-pair-based backup.
     *
     * <p>If this method returns {@link BackupManager#SUCCESS}, the OS will attempt to backup all
     * provided packages using the remote transport.
     *
     * @param packages List of package names to backup.
     * @param observer The {@link BackupObserver} to receive callbacks during the backup
     *                 operation. Could be {@code null}.
     * @param monitor  The {@link BackupManagerMonitorWrapper} to receive callbacks of important
     *                 events during the backup operation. Could be {@code null}.
     * @param flags    {@link #FLAG_NON_INCREMENTAL_BACKUP}.
     * @return {@link BackupManager#SUCCESS} on success; nonzero on error.
     * @throws IllegalArgumentException on null or empty {@code packages} param.
     * @hide
     */
    @SystemApi
    @RequiresPermission(android.Manifest.permission.BACKUP)
    public int requestBackup(String[] packages, BackupObserver observer,
            BackupManagerMonitor monitor, int flags) {
        checkServiceBinder();
        if (sService != null) {
            try {
                BackupObserverWrapper observerWrapper = observer == null
                        ? null
                        : new BackupObserverWrapper(mContext, observer);
                BackupManagerMonitorWrapper monitorWrapper = monitor == null
                        ? null
                        : new BackupManagerMonitorWrapper(monitor);
                return sService.requestBackup(packages, observerWrapper, monitorWrapper, flags);
            } catch (RemoteException e) {
                Log.e(TAG, "requestBackup() couldn't connect");
            }
        }
        return -1;
    }

    /**
     * Cancel all running backups. After this call returns, no currently running backups will
     * interact with the selected transport.
     *
     * @hide
     */
    @SystemApi
    @RequiresPermission(android.Manifest.permission.BACKUP)
    public void cancelBackups() {
        checkServiceBinder();
        if (sService != null) {
            try {
                sService.cancelBackups();
            } catch (RemoteException e) {
                Log.e(TAG, "cancelBackups() couldn't connect.");
            }
        }
    }

    /**
     * Returns an {@link Intent} for the specified transport's configuration UI.
     * This value is set by {@link #updateTransportAttributes(ComponentName, String, Intent, String,
     * Intent, String)}.
     * @param transportName The name of the registered transport.
     * @hide
     */
    @SystemApi
    @TestApi
    @RequiresPermission(android.Manifest.permission.BACKUP)
    public Intent getConfigurationIntent(String transportName) {
        if (sService != null) {
            try {
                return sService.getConfigurationIntentForUser(mContext.getUserId(), transportName);
            } catch (RemoteException e) {
                Log.e(TAG, "getConfigurationIntent() couldn't connect");
            }
        }
        return null;
    }

    /**
     * Returns a {@link String} describing where the specified transport is sending data.
     * This value is set by {@link #updateTransportAttributes(ComponentName, String, Intent, String,
     * Intent, String)}.
     * @param transportName The name of the registered transport.
     * @hide
     */
    @SystemApi
    @TestApi
    @RequiresPermission(android.Manifest.permission.BACKUP)
    public String getDestinationString(String transportName) {
        if (sService != null) {
            try {
                return sService.getDestinationStringForUser(mContext.getUserId(), transportName);
            } catch (RemoteException e) {
                Log.e(TAG, "getDestinationString() couldn't connect");
            }
        }
        return null;
    }

    /**
     * Returns an {@link Intent} for the specified transport's data management UI.
     * This value is set by {@link #updateTransportAttributes(ComponentName, String, Intent, String,
     * Intent, String)}.
     * @param transportName The name of the registered transport.
     * @hide
     */
    @SystemApi
    @TestApi
    @RequiresPermission(android.Manifest.permission.BACKUP)
    public Intent getDataManagementIntent(String transportName) {
        if (sService != null) {
            try {
                return sService.getDataManagementIntentForUser(mContext.getUserId(), transportName);
            } catch (RemoteException e) {
                Log.e(TAG, "getDataManagementIntent() couldn't connect");
            }
        }
        return null;
    }

    /**
     * Returns a {@link String} describing what the specified transport's data management intent is
     * used for.
     * This value is set by {@link #updateTransportAttributes(ComponentName, String, Intent, String,
     * Intent, String)}.
     *
     * @param transportName The name of the registered transport.
     * @hide
     */
    @SystemApi
    @TestApi
    @RequiresPermission(android.Manifest.permission.BACKUP)
    public String getDataManagementLabel(String transportName) {
        if (sService != null) {
            try {
                return sService.getDataManagementLabelForUser(mContext.getUserId(), transportName);
            } catch (RemoteException e) {
                Log.e(TAG, "getDataManagementLabel() couldn't connect");
            }
        }
        return null;
    }

    /*
     * We wrap incoming binder calls with a private class implementation that
     * redirects them into main-thread actions.  This serializes the backup
     * progress callbacks nicely within the usual main-thread lifecycle pattern.
     */
    private class BackupObserverWrapper extends IBackupObserver.Stub {
        final Handler mHandler;
        final BackupObserver mObserver;

        static final int MSG_UPDATE = 1;
        static final int MSG_RESULT = 2;
        static final int MSG_FINISHED = 3;

        BackupObserverWrapper(Context context, BackupObserver observer) {
            mHandler = new Handler(context.getMainLooper()) {
                @Override
                public void handleMessage(Message msg) {
                    switch (msg.what) {
                        case MSG_UPDATE:
                            Pair<String, BackupProgress> obj =
                                (Pair<String, BackupProgress>) msg.obj;
                            mObserver.onUpdate(obj.first, obj.second);
                            break;
                        case MSG_RESULT:
                            mObserver.onResult((String)msg.obj, msg.arg1);
                            break;
                        case MSG_FINISHED:
                            mObserver.backupFinished(msg.arg1);
                            break;
                        default:
                            Log.w(TAG, "Unknown message: " + msg);
                            break;
                    }
                }
            };
            mObserver = observer;
        }

        // Binder calls into this object just enqueue on the main-thread handler
        @Override
        public void onUpdate(String currentPackage, BackupProgress backupProgress) {
            mHandler.sendMessage(
                mHandler.obtainMessage(MSG_UPDATE, Pair.create(currentPackage, backupProgress)));
        }

        @Override
        public void onResult(String currentPackage, int status) {
            mHandler.sendMessage(
                mHandler.obtainMessage(MSG_RESULT, status, 0, currentPackage));
        }

        @Override
        public void backupFinished(int status) {
            mHandler.sendMessage(
                mHandler.obtainMessage(MSG_FINISHED, status, 0));
        }
    }

    private class SelectTransportListenerWrapper extends ISelectBackupTransportCallback.Stub {

        private final Handler mHandler;
        private final SelectBackupTransportCallback mListener;

        SelectTransportListenerWrapper(Context context, SelectBackupTransportCallback listener) {
            mHandler = new Handler(context.getMainLooper());
            mListener = listener;
        }

        @Override
        public void onSuccess(final String transportName) {
            mHandler.post(new Runnable() {
                @Override
                public void run() {
                    mListener.onSuccess(transportName);
                }
            });
        }

        @Override
        public void onFailure(final int reason) {
            mHandler.post(new Runnable() {
                @Override
                public void run() {
                    mListener.onFailure(reason);
                }
            });
        }
    }

    private class BackupManagerMonitorWrapper extends IBackupManagerMonitor.Stub {
        final BackupManagerMonitor mMonitor;

        BackupManagerMonitorWrapper(BackupManagerMonitor monitor) {
            mMonitor = monitor;
        }

        @Override
        public void onEvent(final Bundle event) throws RemoteException {
            mMonitor.onEvent(event);
        }
    }

}<|MERGE_RESOLUTION|>--- conflicted
+++ resolved
@@ -466,11 +466,7 @@
         checkServiceBinder();
         if (sService != null) {
             try {
-<<<<<<< HEAD
-                return sService.getCurrentTransportComponent();
-=======
                 return sService.getCurrentTransportComponentForUser(mContext.getUserId());
->>>>>>> de843449
             } catch (RemoteException e) {
                 Log.e(TAG, "getCurrentTransportComponent() couldn't connect");
             }
