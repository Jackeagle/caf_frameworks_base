/*
 * Copyright (C) 2008 The Android Open Source Project
 * Copyright (c) 2009, Code Aurora Forum. All rights reserved.
 *
 * Licensed under the Apache License, Version 2.0 (the "License");
 * you may not use this file except in compliance with the License.
 * You may obtain a copy of the License at
 *
 *      http://www.apache.org/licenses/LICENSE-2.0
 *
 * Unless required by applicable law or agreed to in writing, software
 * distributed under the License is distributed on an "AS IS" BASIS,
 * WITHOUT WARRANTIES OR CONDITIONS OF ANY KIND, either express or implied.
 * See the License for the specific language governing permissions and
 * limitations under the License.
 */

package android.app;

import static android.app.SuggestionsAdapter.getColumnString;

import android.content.ActivityNotFoundException;
import android.content.ComponentName;
import android.content.ContentResolver;
import android.content.ContentValues;
import android.content.Context;
import android.content.Intent;
import android.content.pm.ActivityInfo;
import android.content.pm.PackageManager;
import android.content.pm.ResolveInfo;
import android.content.pm.PackageManager.NameNotFoundException;
import android.content.res.Resources;
import android.database.Cursor;
import android.graphics.drawable.Animatable;
import android.graphics.drawable.Drawable;
import android.net.Uri;
import android.os.Bundle;
import android.os.IBinder;
import android.os.RemoteException;
import android.os.SystemClock;
import android.provider.Browser;
import android.server.search.SearchableInfo;
import android.speech.RecognizerIntent;
import android.text.Editable;
import android.text.InputType;
import android.text.TextUtils;
import android.text.TextWatcher;
import android.text.util.Regex;
import android.util.AndroidRuntimeException;
import android.util.AttributeSet;
import android.util.Log;
import android.view.ContextThemeWrapper;
import android.view.Gravity;
import android.view.KeyEvent;
import android.view.Menu;
import android.view.MotionEvent;
import android.view.View;
import android.view.ViewConfiguration;
import android.view.ViewGroup;
import android.view.Window;
import android.view.WindowManager;
import android.view.inputmethod.EditorInfo;
import android.view.inputmethod.InputMethodManager;
import android.widget.AdapterView;
import android.widget.AutoCompleteTextView;
import android.widget.Button;
import android.widget.ImageButton;
import android.widget.ImageView;
import android.widget.ListView;
import android.widget.TextView;
import android.widget.AdapterView.OnItemClickListener;
import android.widget.AdapterView.OnItemSelectedListener;
import android.os.Message;
import android.os.Handler;

import java.util.ArrayList;
import java.util.WeakHashMap;
import java.util.concurrent.atomic.AtomicLong;

/**
 * System search dialog. This is controlled by the 
 * SearchManagerService and runs in the system process.
 * 
 * @hide
 */
public class SearchDialog extends Dialog implements OnItemClickListener, OnItemSelectedListener {

    // Debugging support
    private static final boolean DBG = false;
    private static final String LOG_TAG = "SearchDialog";
    private static final boolean DBG_LOG_TIMING = false;

    private static final String INSTANCE_KEY_COMPONENT = "comp";
    private static final String INSTANCE_KEY_APPDATA = "data";
    private static final String INSTANCE_KEY_GLOBALSEARCH = "glob";
    private static final String INSTANCE_KEY_STORED_COMPONENT = "sComp";
    private static final String INSTANCE_KEY_STORED_APPDATA = "sData";
    private static final String INSTANCE_KEY_PREVIOUS_COMPONENTS = "sPrev";
    private static final String INSTANCE_KEY_USER_QUERY = "uQry";
    
    // The extra key used in an intent to the speech recognizer for in-app voice search.
    private static final String EXTRA_CALLING_PACKAGE = "calling_package";

    private static final int SEARCH_PLATE_LEFT_PADDING_GLOBAL = 12;
    private static final int SEARCH_PLATE_LEFT_PADDING_NON_GLOBAL = 7;

<<<<<<< HEAD
    private static final int FINISH_TOKEN = 0xDEADBEEF;
    
    // interaction with runtime
    private IntentFilter mCloseDialogsFilter;
    private IntentFilter mPackageFilter;
    
=======
>>>>>>> 5c1207be
    // views & widgets
    private TextView mBadgeLabel;
    private ImageView mAppIcon;
    private SearchAutoComplete mSearchAutoComplete;
    private Button mGoButton;
    private ImageButton mVoiceButton;
    private View mSearchPlate;
    private Drawable mWorkingSpinner;

    // interaction with searchable application
    private SearchableInfo mSearchable;
    private ComponentName mLaunchComponent;
    private Bundle mAppSearchData;
    private boolean mGlobalSearchMode;
    private Context mActivityContext;
    
    // Values we store to allow user to toggle between in-app search and global search.
    private ComponentName mStoredComponentName;
    private Bundle mStoredAppSearchData;
    
    // stack of previous searchables, to support the BACK key after
    // SearchManager.INTENT_ACTION_CHANGE_SEARCH_SOURCE.
    // The top of the stack (= previous searchable) is the last element of the list,
    // since adding and removing is efficient at the end of an ArrayList.
    private ArrayList<ComponentName> mPreviousComponents;

    // For voice searching
    private Intent mVoiceWebSearchIntent;
    private Intent mVoiceAppSearchIntent;

    // support for AutoCompleteTextView suggestions display
    private SuggestionsAdapter mSuggestionsAdapter;
    
    // Whether to rewrite queries when selecting suggestions
    private static final boolean REWRITE_QUERIES = true;
    
    // The query entered by the user. This is not changed when selecting a suggestion
    // that modifies the contents of the text field. But if the user then edits
    // the suggestion, the resulting string is saved.
    private String mUserQuery;
    
    // A weak map of drawables we've gotten from other packages, so we don't load them
    // more than once.
    private final WeakHashMap<String, Drawable.ConstantState> mOutsideDrawablesCache =
            new WeakHashMap<String, Drawable.ConstantState>();

    // Last known IME options value for the search edit text.
    private int mSearchAutoCompleteImeOptions;

    /**
     * Constructor - fires it up and makes it look like the search UI.
     * 
     * @param context Application Context we can use for system acess
     */
    public SearchDialog(Context context) {
        super(context, com.android.internal.R.style.Theme_GlobalSearchBar);
    }

    /**
     * We create the search dialog just once, and it stays around (hidden)
     * until activated by the user.
     */
    @Override
    protected void onCreate(Bundle savedInstanceState) {
        super.onCreate(savedInstanceState);

        setContentView(com.android.internal.R.layout.search_bar);

        Window theWindow = getWindow();
        WindowManager.LayoutParams lp = theWindow.getAttributes();
        lp.type = WindowManager.LayoutParams.TYPE_SEARCH_BAR;
        lp.width = ViewGroup.LayoutParams.FILL_PARENT;
        // taking up the whole window (even when transparent) is less than ideal,
        // but necessary to show the popup window until the window manager supports
        // having windows anchored by their parent but not clipped by them.
        lp.height = ViewGroup.LayoutParams.FILL_PARENT;
        lp.gravity = Gravity.TOP | Gravity.FILL_HORIZONTAL;
        lp.softInputMode = WindowManager.LayoutParams.SOFT_INPUT_ADJUST_RESIZE;
        theWindow.setAttributes(lp);

        // get the view elements for local access
        mBadgeLabel = (TextView) findViewById(com.android.internal.R.id.search_badge);
        mSearchAutoComplete = (SearchAutoComplete)
                findViewById(com.android.internal.R.id.search_src_text);
        mAppIcon = (ImageView) findViewById(com.android.internal.R.id.search_app_icon);
        mGoButton = (Button) findViewById(com.android.internal.R.id.search_go_btn);
        mVoiceButton = (ImageButton) findViewById(com.android.internal.R.id.search_voice_btn);
        mSearchPlate = findViewById(com.android.internal.R.id.search_plate);
        mWorkingSpinner = getContext().getResources().
                getDrawable(com.android.internal.R.drawable.search_spinner);
        
        // attach listeners
        mSearchAutoComplete.addTextChangedListener(mTextWatcher);
        mSearchAutoComplete.setOnKeyListener(mTextKeyListener);
        mSearchAutoComplete.setOnItemClickListener(this);
        mSearchAutoComplete.setOnItemSelectedListener(this);
        mGoButton.setOnClickListener(mGoButtonClickListener);
        mGoButton.setOnKeyListener(mButtonsKeyListener);
        mVoiceButton.setOnClickListener(mVoiceButtonClickListener);
        mVoiceButton.setOnKeyListener(mButtonsKeyListener);

        mSearchAutoComplete.setSearchDialog(this);
        
        // pre-hide all the extraneous elements
        mBadgeLabel.setVisibility(View.GONE);

        // Additional adjustments to make Dialog work for Search

        // Touching outside of the search dialog will dismiss it 
        setCanceledOnTouchOutside(true);

        // Save voice intent for later queries/launching
        mVoiceWebSearchIntent = new Intent(RecognizerIntent.ACTION_WEB_SEARCH);
        mVoiceWebSearchIntent.addFlags(Intent.FLAG_ACTIVITY_NEW_TASK);
        mVoiceWebSearchIntent.putExtra(RecognizerIntent.EXTRA_LANGUAGE_MODEL,
                RecognizerIntent.LANGUAGE_MODEL_WEB_SEARCH);
        
        mVoiceAppSearchIntent = new Intent(RecognizerIntent.ACTION_RECOGNIZE_SPEECH);
        mVoiceAppSearchIntent.addFlags(Intent.FLAG_ACTIVITY_NEW_TASK);

        mSearchAutoCompleteImeOptions = mSearchAutoComplete.getImeOptions();
    }

    /**
     * Set up the search dialog
     * 
     * @return true if search dialog launched, false if not
     */
    public boolean show(String initialQuery, boolean selectInitialQuery,
            ComponentName componentName, Bundle appSearchData, boolean globalSearch) {

        // Reset any stored values from last time dialog was shown.
        mStoredComponentName = null;
        mStoredAppSearchData = null;

        boolean success = doShow(initialQuery, selectInitialQuery, componentName, appSearchData,
                globalSearch);
        if (success) {
            // Display the drop down as soon as possible instead of waiting for the rest of the
            // pending UI stuff to get done, so that things appear faster to the user.
            mSearchAutoComplete.showDropDownAfterLayout();
        }
        return success;
    }

    private boolean isInRealAppSearch() {
        return !mGlobalSearchMode
                && (mPreviousComponents == null || mPreviousComponents.isEmpty());
    }

    /**
     * Called in response to a press of the hard search button in
     * {@link #onKeyDown(int, KeyEvent)}, this method toggles between in-app
     * search and global search when relevant.
     * 
     * If pressed within an in-app search context, this switches the search dialog out to
     * global search. If pressed within a global search context that was originally an in-app
     * search context, this switches back to the in-app search context. If pressed within a
     * global search context that has no original in-app search context (e.g., global search
     * from Home), this does nothing.
     * 
     * @return false if we wanted to toggle context but could not do so successfully, true
     * in all other cases
     */
    private boolean toggleGlobalSearch() {
        String currentSearchText = mSearchAutoComplete.getText().toString();
        if (!mGlobalSearchMode) {
            mStoredComponentName = mLaunchComponent;
            mStoredAppSearchData = mAppSearchData;
            
            // If this is the browser, we have a special case to not show the icon to the left
            // of the text field, for extra space for url entry (this should be reconciled in
            // Eclair). So special case a second tap of the search button to remove any
            // already-entered text so that we can be sure to show the "Quick Search Box" hint
            // text to still make it clear to the user that we've jumped out to global search.
            //
            // TODO: When the browser icon issue is reconciled in Eclair, remove this special case.
            if (isBrowserSearch()) currentSearchText = "";
            
            return doShow(currentSearchText, false, null, mAppSearchData, true);
        } else {
            if (mStoredComponentName != null) {
                // This means we should toggle *back* to an in-app search context from
                // global search.
                return doShow(currentSearchText, false, mStoredComponentName,
                        mStoredAppSearchData, false);
            } else {
                return true;
            }
        }
    }
    
    /**
     * Does the rest of the work required to show the search dialog. Called by both
     * {@link #show(String, boolean, ComponentName, Bundle, boolean)} and
     * {@link #toggleGlobalSearch()}.
     * 
     * @return true if search dialog showed, false if not
     */
    private boolean doShow(String initialQuery, boolean selectInitialQuery,
            ComponentName componentName, Bundle appSearchData,
            boolean globalSearch) {
        // set up the searchable and show the dialog
        if (!show(componentName, appSearchData, globalSearch)) {
            return false;
        }

        // finally, load the user's initial text (which may trigger suggestions)
        setUserQuery(initialQuery);
        if (selectInitialQuery) {
            mSearchAutoComplete.selectAll();
        }

        return true;
    }

    /**
     * Sets up the search dialog and shows it.
     * 
     * @return <code>true</code> if search dialog launched
     */
    private boolean show(ComponentName componentName, Bundle appSearchData, 
            boolean globalSearch) {
        
        if (DBG) { 
            Log.d(LOG_TAG, "show(" + componentName + ", " 
                    + appSearchData + ", " + globalSearch + ")");
        }
        
        SearchManager searchManager = (SearchManager)
                mContext.getSystemService(Context.SEARCH_SERVICE);
        // Try to get the searchable info for the provided component (or for global search,
        // if globalSearch == true).
        mSearchable = searchManager.getSearchableInfo(componentName, globalSearch);
        
        // If we got back nothing, and it wasn't a request for global search, then try again
        // for global search, as we'll try to launch that in lieu of any component-specific search.
        if (!globalSearch && mSearchable == null) {
            globalSearch = true;
            mSearchable = searchManager.getSearchableInfo(componentName, globalSearch);
        }

        // If there's not even a searchable info available for global search, then really give up.
        if (mSearchable == null) {
            Log.w(LOG_TAG, "No global search provider.");
            return false;
        }

        mLaunchComponent = componentName;
        mAppSearchData = appSearchData;
        // Using globalSearch here is just an optimization, just calling
        // isDefaultSearchable() should always give the same result.
        mGlobalSearchMode = globalSearch || searchManager.isDefaultSearchable(mSearchable);
        mActivityContext = mSearchable.getActivityContext(getContext());
        
        // show the dialog. this will call onStart().
        if (!isShowing()) {            
            // The Dialog uses a ContextThemeWrapper for the context; use this to change the
            // theme out from underneath us, between the global search theme and the in-app
            // search theme. They are identical except that the global search theme does not
            // dim the background of the window (because global search is full screen so it's
            // not needed and this should save a little bit of time on global search invocation).
            Object context = getContext();
            if (context instanceof ContextThemeWrapper) {
                ContextThemeWrapper wrapper = (ContextThemeWrapper) context;
                if (globalSearch) {
                    wrapper.setTheme(com.android.internal.R.style.Theme_GlobalSearchBar);
                } else {
                    wrapper.setTheme(com.android.internal.R.style.Theme_SearchBar);
                }
            }
            show();
        }
        updateUI();
        
        return true;
    }

    /**
     * The search dialog is being dismissed, so handle all of the local shutdown operations.
     * 
     * This function is designed to be idempotent so that dismiss() can be safely called at any time
     * (even if already closed) and more likely to really dump any memory.  No leaks!
     */
    @Override
    public void onStop() {
        super.onStop();

        closeSuggestionsAdapter();
        
        // dump extra memory we're hanging on to
        mLaunchComponent = null;
        mAppSearchData = null;
        mSearchable = null;
        mActivityContext = null;
        mUserQuery = null;
        mPreviousComponents = null;
    }

    /**
     * Sets the search dialog to the 'working' state, which shows a working spinner in the
     * right hand size of the text field.
     * 
     * @param working true to show spinner, false to hide spinner
     */
    public void setWorking(boolean working) {
        if (working) {
            mSearchAutoComplete.setCompoundDrawablesWithIntrinsicBounds(
                    null, null, mWorkingSpinner, null);
            ((Animatable) mWorkingSpinner).start();
        } else {
            mSearchAutoComplete.setCompoundDrawablesWithIntrinsicBounds(
                    null, null, null, null);
            ((Animatable) mWorkingSpinner).stop();
        }
    }
    
    /**
     * Closes and gets rid of the suggestions adapter.
     */
    private void closeSuggestionsAdapter() {
        // remove the adapter from the autocomplete first, to avoid any updates
        // when we drop the cursor
        mSearchAutoComplete.setAdapter((SuggestionsAdapter)null);
        // close any leftover cursor
        if (mSuggestionsAdapter != null) {
            mSuggestionsAdapter.changeCursor(null);
        }
        mSuggestionsAdapter = null;
    }
    
    /**
     * Save the minimal set of data necessary to recreate the search
     * 
     * @return A bundle with the state of the dialog, or {@code null} if the search
     *         dialog is not showing.
     */
    @Override
    public Bundle onSaveInstanceState() {
        if (!isShowing()) return null;

        Bundle bundle = new Bundle();

        // setup info so I can recreate this particular search       
        bundle.putParcelable(INSTANCE_KEY_COMPONENT, mLaunchComponent);
        bundle.putBundle(INSTANCE_KEY_APPDATA, mAppSearchData);
        bundle.putBoolean(INSTANCE_KEY_GLOBALSEARCH, mGlobalSearchMode);
        bundle.putParcelable(INSTANCE_KEY_STORED_COMPONENT, mStoredComponentName);
        bundle.putBundle(INSTANCE_KEY_STORED_APPDATA, mStoredAppSearchData);
        bundle.putParcelableArrayList(INSTANCE_KEY_PREVIOUS_COMPONENTS, mPreviousComponents);
        bundle.putString(INSTANCE_KEY_USER_QUERY, mUserQuery);

        return bundle;
    }

    /**
     * Restore the state of the dialog from a previously saved bundle.
     * 
     * TODO: go through this and make sure that it saves everything that is saved
     *
     * @param savedInstanceState The state of the dialog previously saved by
     *     {@link #onSaveInstanceState()}.
     */
    @Override
    public void onRestoreInstanceState(Bundle savedInstanceState) {
        if (savedInstanceState == null) return;

        ComponentName launchComponent = savedInstanceState.getParcelable(INSTANCE_KEY_COMPONENT);
        Bundle appSearchData = savedInstanceState.getBundle(INSTANCE_KEY_APPDATA);
        boolean globalSearch = savedInstanceState.getBoolean(INSTANCE_KEY_GLOBALSEARCH);
        ComponentName storedComponentName =
                savedInstanceState.getParcelable(INSTANCE_KEY_STORED_COMPONENT);
        Bundle storedAppSearchData =
                savedInstanceState.getBundle(INSTANCE_KEY_STORED_APPDATA);
        ArrayList<ComponentName> previousComponents =
                savedInstanceState.getParcelableArrayList(INSTANCE_KEY_PREVIOUS_COMPONENTS);
        String userQuery = savedInstanceState.getString(INSTANCE_KEY_USER_QUERY);

        // Set stored state
        mStoredComponentName = storedComponentName;
        mStoredAppSearchData = storedAppSearchData;
        mPreviousComponents = previousComponents;

        // show the dialog.
        if (!doShow(userQuery, false, launchComponent, appSearchData, globalSearch)) {
            // for some reason, we couldn't re-instantiate
            return;
        }
    }
    
    /**
     * Called after resources have changed, e.g. after screen rotation or locale change.
     */
    public void onConfigurationChanged() {
        if (isShowing()) {
            // Redraw (resources may have changed)
            updateSearchButton();
            updateSearchAppIcon();
            updateSearchBadge();
            updateQueryHint();
        } 
    }
    
    /**
     * Update the UI according to the info in the current value of {@link #mSearchable}.
     */
    private void updateUI() {
        if (mSearchable != null) {
            mDecor.setVisibility(View.VISIBLE);
            updateSearchAutoComplete();
            updateSearchButton();
            updateSearchAppIcon();
            updateSearchBadge();
            updateQueryHint();
            updateVoiceButton();
            
            // In order to properly configure the input method (if one is being used), we
            // need to let it know if we'll be providing suggestions.  Although it would be
            // difficult/expensive to know if every last detail has been configured properly, we 
            // can at least see if a suggestions provider has been configured, and use that
            // as our trigger.
            int inputType = mSearchable.getInputType();
            // We only touch this if the input type is set up for text (which it almost certainly
            // should be, in the case of search!)
            if ((inputType & InputType.TYPE_MASK_CLASS) == InputType.TYPE_CLASS_TEXT) {
                // The existence of a suggestions authority is the proxy for "suggestions 
                // are available here"
                inputType &= ~InputType.TYPE_TEXT_FLAG_AUTO_COMPLETE;
                if (mSearchable.getSuggestAuthority() != null) {
                    inputType |= InputType.TYPE_TEXT_FLAG_AUTO_COMPLETE;
                }
            }
            mSearchAutoComplete.setInputType(inputType);
            mSearchAutoCompleteImeOptions = mSearchable.getImeOptions();
            mSearchAutoComplete.setImeOptions(mSearchAutoCompleteImeOptions);
        }
    }
    
    /**
     * Updates the auto-complete text view.
     */
    private void updateSearchAutoComplete() {
        // close any existing suggestions adapter
        closeSuggestionsAdapter();
        
        mSearchAutoComplete.setDropDownAnimationStyle(0); // no animation
        mSearchAutoComplete.setThreshold(mSearchable.getSuggestThreshold());
        // we dismiss the entire dialog instead
        mSearchAutoComplete.setDropDownDismissedOnCompletion(false);

        if (!isInRealAppSearch()) {
            mSearchAutoComplete.setDropDownAlwaysVisible(true);  // fill space until results come in
        } else {
            mSearchAutoComplete.setDropDownAlwaysVisible(false);
        }

        mSearchAutoComplete.setForceIgnoreOutsideTouch(true);

        // attach the suggestions adapter, if suggestions are available
        // The existence of a suggestions authority is the proxy for "suggestions available here"
        if (mSearchable.getSuggestAuthority() != null) {
            mSuggestionsAdapter = new SuggestionsAdapter(getContext(), this, mSearchable, 
                    mOutsideDrawablesCache, mGlobalSearchMode);
            mSearchAutoComplete.setAdapter(mSuggestionsAdapter);
        }
    }

    /**    
     * Update the text in the search button.  Note: This is deprecated functionality, for 
     * 1.0 compatibility only.
     */  
    private void updateSearchButton() { 
        String textLabel = null;
        Drawable iconLabel = null;
        int textId = mSearchable.getSearchButtonText(); 
        if (textId != 0) {
            textLabel = mActivityContext.getResources().getString(textId);  
        } else {
            iconLabel = getContext().getResources().
                    getDrawable(com.android.internal.R.drawable.ic_btn_search);
        }
        mGoButton.setText(textLabel);
        mGoButton.setCompoundDrawablesWithIntrinsicBounds(iconLabel, null, null, null);
    }
    
    private void updateSearchAppIcon() {
        // In Donut, we special-case the case of the browser to hide the app icon as if it were
        // global search, for extra space for url entry.
        //
        // TODO: Remove this special case once the issue has been reconciled in Eclair. 
        if (mGlobalSearchMode || isBrowserSearch()) {
            mAppIcon.setImageResource(0);
            mAppIcon.setVisibility(View.GONE);
            mSearchPlate.setPadding(SEARCH_PLATE_LEFT_PADDING_GLOBAL,
                    mSearchPlate.getPaddingTop(),
                    mSearchPlate.getPaddingRight(),
                    mSearchPlate.getPaddingBottom());
        } else {
            PackageManager pm = getContext().getPackageManager();
            Drawable icon;
            try {
                ActivityInfo info = pm.getActivityInfo(mLaunchComponent, 0);
                icon = pm.getApplicationIcon(info.applicationInfo);
                if (DBG) Log.d(LOG_TAG, "Using app-specific icon");
            } catch (NameNotFoundException e) {
                icon = pm.getDefaultActivityIcon();
                Log.w(LOG_TAG, mLaunchComponent + " not found, using generic app icon");
            }
            mAppIcon.setImageDrawable(icon);
            mAppIcon.setVisibility(View.VISIBLE);
            mSearchPlate.setPadding(SEARCH_PLATE_LEFT_PADDING_NON_GLOBAL,
                    mSearchPlate.getPaddingTop(),
                    mSearchPlate.getPaddingRight(),
                    mSearchPlate.getPaddingBottom());
        }
    }

    /**
     * Setup the search "Badge" if requested by mode flags.
     */
    private void updateSearchBadge() {
        // assume both hidden
        int visibility = View.GONE;
        Drawable icon = null;
        CharSequence text = null;
        
        // optionally show one or the other.
        if (mSearchable.useBadgeIcon()) {
            icon = mActivityContext.getResources().getDrawable(mSearchable.getIconId());
            visibility = View.VISIBLE;
            if (DBG) Log.d(LOG_TAG, "Using badge icon: " + mSearchable.getIconId());
        } else if (mSearchable.useBadgeLabel()) {
            text = mActivityContext.getResources().getText(mSearchable.getLabelId()).toString();
            visibility = View.VISIBLE;
            if (DBG) Log.d(LOG_TAG, "Using badge label: " + mSearchable.getLabelId());
        }
        
        mBadgeLabel.setCompoundDrawablesWithIntrinsicBounds(icon, null, null, null);
        mBadgeLabel.setText(text);
        mBadgeLabel.setVisibility(visibility);
    }

    /**
     * Update the hint in the query text field.
     */
    private void updateQueryHint() {
        if (isShowing()) {
            String hint = null;
            if (mSearchable != null) {
                int hintId = mSearchable.getHintId();
                if (hintId != 0) {
                    hint = mActivityContext.getString(hintId);
                }
            }
            mSearchAutoComplete.setHint(hint);
        }
    }

    /**
     * Update the visibility of the voice button.  There are actually two voice search modes, 
     * either of which will activate the button.
     */
    private void updateVoiceButton() {
        int visibility = View.GONE;
        if (mSearchable.getVoiceSearchEnabled()) {
            Intent testIntent = null;
            if (mSearchable.getVoiceSearchLaunchWebSearch()) {
                testIntent = mVoiceWebSearchIntent;
            } else if (mSearchable.getVoiceSearchLaunchRecognizer()) {
                testIntent = mVoiceAppSearchIntent;
            }      
            if (testIntent != null) {
                ResolveInfo ri = getContext().getPackageManager().
                        resolveActivity(testIntent, PackageManager.MATCH_DEFAULT_ONLY);
                if (ri != null) {
                    visibility = View.VISIBLE;
                }
            }
        }
        mVoiceButton.setVisibility(visibility);
    }
    
    /**
     * Hack to determine whether this is the browser, so we can remove the browser icon
     * to the left of the search field, as a special requirement for Donut.
     * 
     * TODO: For Eclair, reconcile this with the rest of the global search UI.
     */
    private boolean isBrowserSearch() {
        return mLaunchComponent.flattenToShortString().startsWith("com.android.browser/");
    }

    /*
     * Menu.
     */

    @Override
    public boolean onCreateOptionsMenu(Menu menu) {
        // Show search settings menu item if anyone handles the intent for it
        Intent settingsIntent = new Intent(SearchManager.INTENT_ACTION_SEARCH_SETTINGS);
        settingsIntent.addFlags(Intent.FLAG_ACTIVITY_NEW_TASK);
        PackageManager pm = getContext().getPackageManager();
        ActivityInfo activityInfo = settingsIntent.resolveActivityInfo(pm, 0);
        if (activityInfo != null) {
            settingsIntent.setClassName(activityInfo.applicationInfo.packageName,
                    activityInfo.name);
            CharSequence label = activityInfo.loadLabel(getContext().getPackageManager());
            menu.add(Menu.NONE, Menu.NONE, Menu.NONE, label)
                    .setIcon(android.R.drawable.ic_menu_preferences)
                    .setAlphabeticShortcut('P')
                    .setIntent(settingsIntent);
            return true;
        }
        return super.onCreateOptionsMenu(menu);
    }

    @Override
    public boolean onMenuOpened(int featureId, Menu menu) {
        // The menu shows up above the IME, regardless of whether it is in front
        // of the drop-down or not. This looks weird when there is no IME, so
        // we make sure it is visible.
        mSearchAutoComplete.ensureImeVisible();
        return super.onMenuOpened(featureId, menu);
    }

    /**
     * Listeners of various types
     */

    /**
     * {@link Dialog#onTouchEvent(MotionEvent)} will cancel the dialog only when the
     * touch is outside the window. But the window includes space for the drop-down,
     * so we also cancel on taps outside the search bar when the drop-down is not showing.
     */
    @Override
    public boolean onTouchEvent(MotionEvent event) {
        // cancel if the drop-down is not showing and the touch event was outside the search plate
        if (!mSearchAutoComplete.isPopupShowing() && isOutOfBounds(mSearchPlate, event)) {
            if (DBG) Log.d(LOG_TAG, "Pop-up not showing and outside of search plate.");
            cancel();
            return true;
        }
        // Let Dialog handle events outside the window while the pop-up is showing.
        return super.onTouchEvent(event);
    }
    
    private boolean isOutOfBounds(View v, MotionEvent event) {
        final int x = (int) event.getX();
        final int y = (int) event.getY();
        final int slop = ViewConfiguration.get(mContext).getScaledWindowTouchSlop();
        return (x < -slop) || (y < -slop)
                || (x > (v.getWidth()+slop))
                || (y > (v.getHeight()+slop));
    }
    
    /**
     * Dialog's OnKeyListener implements various search-specific functionality
     *
     * @param keyCode This is the keycode of the typed key, and is the same value as
     *        found in the KeyEvent parameter.
     * @param event The complete event record for the typed key
     *
     * @return Return true if the event was handled here, or false if not.
     */
    @Override
    public boolean onKeyDown(int keyCode, KeyEvent event) {
        if (DBG) Log.d(LOG_TAG, "onKeyDown(" + keyCode + "," + event + ")");
        if (mSearchable == null) {
            return false;
        }

        // handle back key to go back to previous searchable, etc.
        if (handleBackKey(keyCode, event)) {
            return true;
        }
        
        if (keyCode == KeyEvent.KEYCODE_SEARCH) {
            // If the search key is pressed, toggle between global and in-app search. If we are
            // currently doing global search and there is no in-app search context to toggle to,
            // just don't do anything.
            return toggleGlobalSearch();
        }

        // if it's an action specified by the searchable activity, launch the
        // entered query with the action key
        SearchableInfo.ActionKeyInfo actionKey = mSearchable.findActionKey(keyCode);
        if ((actionKey != null) && (actionKey.getQueryActionMsg() != null)) {
            launchQuerySearch(keyCode, actionKey.getQueryActionMsg());
            return true;
        }
        
        return false;
    }
    
    /**
     * Callback to watch the textedit field for empty/non-empty
     */
    private TextWatcher mTextWatcher = new TextWatcher() {

        public void beforeTextChanged(CharSequence s, int start, int before, int after) { }

        public void onTextChanged(CharSequence s, int start,
                int before, int after) {
            if (DBG_LOG_TIMING) {
                dbgLogTiming("onTextChanged()");
            }
            if (mSearchable == null) {
                return;
            }
            updateWidgetState();
            if (!mSearchAutoComplete.isPerformingCompletion()) {
                // The user changed the query, remember it.
                mUserQuery = s == null ? "" : s.toString();
            }
        }

        public void afterTextChanged(Editable s) {
            if (mSearchable == null) {
                return;
            }
            if (mSearchable.autoUrlDetect() && !mSearchAutoComplete.isPerformingCompletion()) {
                // The user changed the query, check if it is a URL and if so change the search
                // button in the soft keyboard to the 'Go' button.
                int options = (mSearchAutoComplete.getImeOptions() & (~EditorInfo.IME_MASK_ACTION));
                if (Regex.WEB_URL_PATTERN.matcher(mUserQuery).matches()) {
                    options = options | EditorInfo.IME_ACTION_GO;
                } else {
                    options = options | EditorInfo.IME_ACTION_SEARCH;
                }
                if (options != mSearchAutoCompleteImeOptions) {
                    mSearchAutoCompleteImeOptions = options;
                    mSearchAutoComplete.setImeOptions(options);
                    // This call is required to update the soft keyboard UI with latest IME flags.
                    mSearchAutoComplete.setInputType(mSearchAutoComplete.getInputType());
                }
            }
        }
    };

    /**
     * Enable/Disable the cancel button based on edit text state (any text?)
     */
    private void updateWidgetState() {
        // enable the button if we have one or more non-space characters
        boolean enabled = !mSearchAutoComplete.isEmpty();
        mGoButton.setEnabled(enabled);
        mGoButton.setFocusable(enabled);
    }

    /**
     * React to typing in the GO search button by refocusing to EditText. 
     * Continue typing the query.
     */
    View.OnKeyListener mButtonsKeyListener = new View.OnKeyListener() {
        public boolean onKey(View v, int keyCode, KeyEvent event) {
            // guard against possible race conditions
            if (mSearchable == null) {
                return false;
            }
            
            if (!event.isSystem() && 
                    (keyCode != KeyEvent.KEYCODE_DPAD_UP) &&
                    (keyCode != KeyEvent.KEYCODE_DPAD_LEFT) &&
                    (keyCode != KeyEvent.KEYCODE_DPAD_RIGHT) &&
                    (keyCode != KeyEvent.KEYCODE_DPAD_CENTER)) {
                // restore focus and give key to EditText ...
                if (mSearchAutoComplete.requestFocus()) {
                    return mSearchAutoComplete.dispatchKeyEvent(event);
                }
            }

            return false;
        }
    };

    /**
     * React to a click in the GO button by launching a search.
     */
    View.OnClickListener mGoButtonClickListener = new View.OnClickListener() {
        public void onClick(View v) {
            // guard against possible race conditions
            if (mSearchable == null) {
                return;
            }
            launchQuerySearch();
        }
    };
    
    /**
     * React to a click in the voice search button.
     */
    View.OnClickListener mVoiceButtonClickListener = new View.OnClickListener() {
        public void onClick(View v) {
            // guard against possible race conditions
            if (mSearchable == null) {
                return;
            }
            try {
                if (mSearchable.getVoiceSearchLaunchWebSearch()) {
                    getContext().startActivity(mVoiceWebSearchIntent);
                } else if (mSearchable.getVoiceSearchLaunchRecognizer()) {
                    Intent appSearchIntent = createVoiceAppSearchIntent(mVoiceAppSearchIntent);
                    
                    // Stop the existing search before starting voice search, or else we'll end
                    // up showing the search dialog again once we return to the app.
                    ((SearchManager) getContext().getSystemService(Context.SEARCH_SERVICE)).
                            stopSearch();
                    
                    getContext().startActivity(appSearchIntent);
                }
            } catch (ActivityNotFoundException e) {
                // Should not happen, since we check the availability of
                // voice search before showing the button. But just in case...
                Log.w(LOG_TAG, "Could not find voice search activity");
            }
         }
    };
    
    /**
     * Create and return an Intent that can launch the voice search activity, perform a specific
     * voice transcription, and forward the results to the searchable activity.
     * 
     * @param baseIntent The voice app search intent to start from
     * @return A completely-configured intent ready to send to the voice search activity
     */
    private Intent createVoiceAppSearchIntent(Intent baseIntent) {
        ComponentName searchActivity = mSearchable.getSearchActivity();
        
        // create the necessary intent to set up a search-and-forward operation
        // in the voice search system.   We have to keep the bundle separate,
        // because it becomes immutable once it enters the PendingIntent
        Intent queryIntent = new Intent(Intent.ACTION_SEARCH);
        queryIntent.setComponent(searchActivity);
        PendingIntent pending = PendingIntent.getActivity(
                getContext(), 0, queryIntent, PendingIntent.FLAG_ONE_SHOT);
        
        // Now set up the bundle that will be inserted into the pending intent
        // when it's time to do the search.  We always build it here (even if empty)
        // because the voice search activity will always need to insert "QUERY" into
        // it anyway.
        Bundle queryExtras = new Bundle();
        if (mAppSearchData != null) {
            queryExtras.putBundle(SearchManager.APP_DATA, mAppSearchData);
        }
        
        // Now build the intent to launch the voice search.  Add all necessary
        // extras to launch the voice recognizer, and then all the necessary extras
        // to forward the results to the searchable activity
        Intent voiceIntent = new Intent(baseIntent);
        
        // Add all of the configuration options supplied by the searchable's metadata
        String languageModel = RecognizerIntent.LANGUAGE_MODEL_FREE_FORM;
        String prompt = null;
        String language = null;
        int maxResults = 1;
        Resources resources = mActivityContext.getResources();
        if (mSearchable.getVoiceLanguageModeId() != 0) {
            languageModel = resources.getString(mSearchable.getVoiceLanguageModeId());
        }
        if (mSearchable.getVoicePromptTextId() != 0) {
            prompt = resources.getString(mSearchable.getVoicePromptTextId());
        }
        if (mSearchable.getVoiceLanguageId() != 0) {
            language = resources.getString(mSearchable.getVoiceLanguageId());
        }
        if (mSearchable.getVoiceMaxResults() != 0) {
            maxResults = mSearchable.getVoiceMaxResults();
        }
        voiceIntent.putExtra(RecognizerIntent.EXTRA_LANGUAGE_MODEL, languageModel);
        voiceIntent.putExtra(RecognizerIntent.EXTRA_PROMPT, prompt);
        voiceIntent.putExtra(RecognizerIntent.EXTRA_LANGUAGE, language);
        voiceIntent.putExtra(RecognizerIntent.EXTRA_MAX_RESULTS, maxResults);
        voiceIntent.putExtra(EXTRA_CALLING_PACKAGE,
                searchActivity == null ? null : searchActivity.toShortString());
        
        // Add the values that configure forwarding the results
        voiceIntent.putExtra(RecognizerIntent.EXTRA_RESULTS_PENDINGINTENT, pending);
        voiceIntent.putExtra(RecognizerIntent.EXTRA_RESULTS_PENDINGINTENT_BUNDLE, queryExtras);
        
        return voiceIntent;
    }

    /**
     * Corrects http/https typo errors in the given url string, and if the protocol specifier was
     * not present defaults to http.
     * 
     * @param inUrl URL to check and fix
     * @return fixed URL string.
     */
    private String fixUrl(String inUrl) {
        if (inUrl.startsWith("http://") || inUrl.startsWith("https://"))
            return inUrl;

        if (inUrl.startsWith("http:") || inUrl.startsWith("https:")) {
            if (inUrl.startsWith("http:/") || inUrl.startsWith("https:/")) {
                inUrl = inUrl.replaceFirst("/", "//");
            } else {
                inUrl = inUrl.replaceFirst(":", "://");
            }
        }

        if (inUrl.indexOf("://") == -1) {
            inUrl = "http://" + inUrl;
        }

        return inUrl;
    }

    /**
     * React to the user typing "enter" or other hardwired keys while typing in the search box.
     * This handles these special keys while the edit box has focus.
     */
    View.OnKeyListener mTextKeyListener = new View.OnKeyListener() {
        public boolean onKey(View v, int keyCode, KeyEvent event) {
            // guard against possible race conditions
            if (mSearchable == null) {
                return false;
            }

            if (DBG_LOG_TIMING) dbgLogTiming("doTextKey()");
            if (DBG) { 
                Log.d(LOG_TAG, "mTextListener.onKey(" + keyCode + "," + event 
                      + "), selection: " + mSearchAutoComplete.getListSelection());
            }
                
            // If a suggestion is selected, handle enter, search key, and action keys 
            // as presses on the selected suggestion
            if (mSearchAutoComplete.isPopupShowing() && 
                mSearchAutoComplete.getListSelection() != ListView.INVALID_POSITION) {
                return onSuggestionsKey(v, keyCode, event);
            }
            
            // If there is text in the query box, handle enter, and action keys
            // The search key is handled by the dialog's onKeyDown(). 
            if (!mSearchAutoComplete.isEmpty()) {
                if (keyCode == KeyEvent.KEYCODE_ENTER 
                    && event.getAction() == KeyEvent.ACTION_UP) {
                    v.cancelLongPress();

                    // If this is a url entered by the user & we displayed the 'Go' button which
                    // the user clicked, launch the url instead of using it as a search query.
                    if (mSearchable.autoUrlDetect() &&
                        (mSearchAutoCompleteImeOptions & EditorInfo.IME_MASK_ACTION)
                                == EditorInfo.IME_ACTION_GO) {
                        Uri uri = Uri.parse(fixUrl(mSearchAutoComplete.getText().toString()));
                        Intent intent = new Intent(Intent.ACTION_VIEW, uri);
                        intent.setFlags(Intent.FLAG_ACTIVITY_NEW_TASK);
                        launchIntent(intent);
                    } else {
                        // Launch as a regular search.
                        launchQuerySearch();
                    }
                    return true;
                }
                if (event.getAction() == KeyEvent.ACTION_DOWN) {
                    SearchableInfo.ActionKeyInfo actionKey = mSearchable.findActionKey(keyCode);
                    if ((actionKey != null) && (actionKey.getQueryActionMsg() != null)) {
                        launchQuerySearch(keyCode, actionKey.getQueryActionMsg());
                        return true;
                    }
                }
            }
            return false;
        }
<<<<<<< HEAD
     };
    
    /**
     * When the ACTION_CLOSE_SYSTEM_DIALOGS intent is received, we should close ourselves 
     * immediately, in order to allow a higher-priority UI to take over
     * (e.g. phone call received).
     * 
     * When a package is added, removed or changed, our current context
     * may no longer be valid.  This would only happen if a package is installed/removed exactly
     * when the search bar is open.  So for now we're just going to close the search
     * bar.  
     * Anything fancier would require some checks to see if the user's context was still valid.
     * Which would be messier.
     */
    private BroadcastReceiver mBroadcastReceiver = new BroadcastReceiver() {
        @Override
        public void onReceive(Context context, Intent intent) {
            String action = intent.getAction();
            if (Intent.ACTION_CLOSE_SYSTEM_DIALOGS.equals(action)) {
                cancel();
            } else if (Intent.ACTION_PACKAGE_ADDED.equals(action)
                    || Intent.ACTION_PACKAGE_REMOVED.equals(action)
                    || Intent.ACTION_PACKAGE_CHANGED.equals(action)) {
                cancel();
            }
        }
=======
>>>>>>> 5c1207be
    };

    @Override
    public void hide() {
        if (!isShowing()) return;

        // We made sure the IME was displayed, so also make sure it is closed
        // when we go away.
        InputMethodManager imm = (InputMethodManager)getContext()
                .getSystemService(Context.INPUT_METHOD_SERVICE);
        if (imm != null) {
            imm.hideSoftInputFromWindow(
                    getWindow().getDecorView().getWindowToken(), 0);
        }
<<<<<<< HEAD
        // Stop the filtering operation happening in background thread
        if ((mSuggestionsAdapter != null) && (mSuggestionsAdapter.getFilter() != null)) {
            Handler handler = mSuggestionsAdapter.getFilter().getHandler();
            if (handler != null) {
                Message message = handler.obtainMessage(FINISH_TOKEN);
                handler.sendMessage(message);
            }
        }
        
        super.cancel();
=======

        super.hide();
>>>>>>> 5c1207be
    }

    /**
     * React to the user typing while in the suggestions list. First, check for action
     * keys. If not handled, try refocusing regular characters into the EditText. 
     */
    private boolean onSuggestionsKey(View v, int keyCode, KeyEvent event) {
        // guard against possible race conditions (late arrival after dismiss)
        if (mSearchable == null) {
            return false;
        }
        if (mSuggestionsAdapter == null) {
            return false;
        }
        if (event.getAction() == KeyEvent.ACTION_DOWN) {
            if (DBG_LOG_TIMING) {
                dbgLogTiming("onSuggestionsKey()");
            }
            
            // First, check for enter or search (both of which we'll treat as a "click")
            if (keyCode == KeyEvent.KEYCODE_ENTER || keyCode == KeyEvent.KEYCODE_SEARCH) {
                int position = mSearchAutoComplete.getListSelection();
                return launchSuggestion(position);
            }
            
            // Next, check for left/right moves, which we use to "return" the user to the edit view
            if (keyCode == KeyEvent.KEYCODE_DPAD_LEFT || keyCode == KeyEvent.KEYCODE_DPAD_RIGHT) {
                // give "focus" to text editor, with cursor at the beginning if
                // left key, at end if right key
                // TODO: Reverse left/right for right-to-left languages, e.g. Arabic
                int selPoint = (keyCode == KeyEvent.KEYCODE_DPAD_LEFT) ? 
                        0 : mSearchAutoComplete.length();
                mSearchAutoComplete.setSelection(selPoint);
                mSearchAutoComplete.setListSelection(0);
                mSearchAutoComplete.clearListSelection();
                mSearchAutoComplete.ensureImeVisible();
                
                return true;
            }
            
            // Next, check for an "up and out" move
            if (keyCode == KeyEvent.KEYCODE_DPAD_UP 
                    && 0 == mSearchAutoComplete.getListSelection()) {
                restoreUserQuery();
                // let ACTV complete the move
                return false;
            }
            
            // Next, check for an "action key"
            SearchableInfo.ActionKeyInfo actionKey = mSearchable.findActionKey(keyCode);
            if ((actionKey != null) && 
                    ((actionKey.getSuggestActionMsg() != null) || 
                     (actionKey.getSuggestActionMsgColumn() != null))) {
                // launch suggestion using action key column
                int position = mSearchAutoComplete.getListSelection();
                if (position != ListView.INVALID_POSITION) {
                    Cursor c = mSuggestionsAdapter.getCursor();
                    if (c.moveToPosition(position)) {
                        final String actionMsg = getActionKeyMessage(c, actionKey);
                        if (actionMsg != null && (actionMsg.length() > 0)) {
                            return launchSuggestion(position, keyCode, actionMsg);
                        }
                    }
                }
            }
        }
        return false;
    }
    
    /**
     * Launch a search for the text in the query text field.
     */
    protected void launchQuerySearch()  {
        launchQuerySearch(KeyEvent.KEYCODE_UNKNOWN, null);
    }

    /**
     * Launch a search for the text in the query text field.
     *
     * @param actionKey The key code of the action key that was pressed,
     *        or {@link KeyEvent#KEYCODE_UNKNOWN} if none.
     * @param actionMsg The message for the action key that was pressed,
     *        or <code>null</code> if none.
     */
    protected void launchQuerySearch(int actionKey, String actionMsg)  {
        String query = mSearchAutoComplete.getText().toString();
        String action = mGlobalSearchMode ? Intent.ACTION_WEB_SEARCH : Intent.ACTION_SEARCH;
        Intent intent = createIntent(action, null, null, query, null,
                actionKey, actionMsg);
        launchIntent(intent);
    }
    
    /**
     * Launches an intent based on a suggestion.
     * 
     * @param position The index of the suggestion to create the intent from.
     * @return true if a successful launch, false if could not (e.g. bad position).
     */
    protected boolean launchSuggestion(int position) {
        return launchSuggestion(position, KeyEvent.KEYCODE_UNKNOWN, null);
    }
    
    /**
     * Launches an intent based on a suggestion.
     * 
     * @param position The index of the suggestion to create the intent from.
     * @param actionKey The key code of the action key that was pressed,
     *        or {@link KeyEvent#KEYCODE_UNKNOWN} if none.
     * @param actionMsg The message for the action key that was pressed,
     *        or <code>null</code> if none.
     * @return true if a successful launch, false if could not (e.g. bad position).
     */
    protected boolean launchSuggestion(int position, int actionKey, String actionMsg) {
        Cursor c = mSuggestionsAdapter.getCursor();
        if ((c != null) && c.moveToPosition(position)) {

            Intent intent = createIntentFromSuggestion(c, actionKey, actionMsg);

            // report back about the click
            if (mGlobalSearchMode) {
                // in global search mode, do it via cursor
                mSuggestionsAdapter.callCursorOnClick(c, position);
            } else if (intent != null
                    && mPreviousComponents != null
                    && !mPreviousComponents.isEmpty()) {
                // in-app search (and we have pivoted in as told by mPreviousComponents,
                // which is used for keeping track of what we pop back to when we are pivoting into
                // in app search.)
                reportInAppClickToGlobalSearch(c, intent);
            }

            // launch the intent
            launchIntent(intent);

            return true;
        }
        return false;
    }

    /**
     * Report a click from an in app search result back to global search for shortcutting porpoises.
     *
     * @param c The cursor that is pointing to the clicked position.
     * @param intent The intent that will be launched for the click.
     */
    private void reportInAppClickToGlobalSearch(Cursor c, Intent intent) {
        // for in app search, still tell global search via content provider
        Uri uri = getClickReportingUri();
        final ContentValues cv = new ContentValues();
        cv.put(SearchManager.SEARCH_CLICK_REPORT_COLUMN_QUERY, mUserQuery);
        final ComponentName source = mSearchable.getSearchActivity();
        cv.put(SearchManager.SEARCH_CLICK_REPORT_COLUMN_COMPONENT, source.flattenToShortString());

        // grab the intent columns from the intent we created since it has additional
        // logic for falling back on the searchable default
        cv.put(SearchManager.SUGGEST_COLUMN_INTENT_ACTION, intent.getAction());
        cv.put(SearchManager.SUGGEST_COLUMN_INTENT_DATA, intent.getDataString());
        cv.put(SearchManager.SUGGEST_COLUMN_INTENT_COMPONENT_NAME,
                        intent.getStringExtra(SearchManager.COMPONENT_NAME_KEY));

        // ensure the icons will work for global search
        cv.put(SearchManager.SUGGEST_COLUMN_ICON_1,
                        wrapIconForPackage(
                                mSearchable.getSuggestPackage(),
                                getColumnString(c, SearchManager.SUGGEST_COLUMN_ICON_1)));
        cv.put(SearchManager.SUGGEST_COLUMN_ICON_2,
                        wrapIconForPackage(
                                mSearchable.getSuggestPackage(),
                                getColumnString(c, SearchManager.SUGGEST_COLUMN_ICON_2)));

        // the rest can be passed through directly
        cv.put(SearchManager.SUGGEST_COLUMN_FORMAT,
                getColumnString(c, SearchManager.SUGGEST_COLUMN_FORMAT));
        cv.put(SearchManager.SUGGEST_COLUMN_TEXT_1,
                getColumnString(c, SearchManager.SUGGEST_COLUMN_TEXT_1));
        cv.put(SearchManager.SUGGEST_COLUMN_TEXT_2,
                getColumnString(c, SearchManager.SUGGEST_COLUMN_TEXT_2));
        cv.put(SearchManager.SUGGEST_COLUMN_QUERY,
                getColumnString(c, SearchManager.SUGGEST_COLUMN_QUERY));
        cv.put(SearchManager.SUGGEST_COLUMN_SHORTCUT_ID,
                getColumnString(c, SearchManager.SUGGEST_COLUMN_SHORTCUT_ID));
        // note: deliberately omitting background color since it is only for global search
        // "more results" entries
        mContext.getContentResolver().insert(uri, cv);
    }

    /**
     * @return A URI appropriate for reporting a click.
     */
    private Uri getClickReportingUri() {
        Uri.Builder uriBuilder = new Uri.Builder()
                .scheme(ContentResolver.SCHEME_CONTENT)
                .authority(SearchManager.SEARCH_CLICK_REPORT_AUTHORITY);

        uriBuilder.appendPath(SearchManager.SEARCH_CLICK_REPORT_URI_PATH);

        return uriBuilder
                .query("")     // TODO: Remove, workaround for a bug in Uri.writeToParcel()
                .fragment("")  // TODO: Remove, workaround for a bug in Uri.writeToParcel()
                .build();
    }

    /**
     * Wraps an icon for a particular package.  If the icon is a resource id, it is converted into
     * an android.resource:// URI.
     *
     * @param packageName The source of the icon
     * @param icon The icon retrieved from a suggestion column
     * @return An icon string appropriate for the package.
     */
    private String wrapIconForPackage(String packageName, String icon) {
        if (icon == null || icon.length() == 0 || "0".equals(icon)) {
            // SearchManager specifies that null or zero can be returned to indicate
            // no icon. We also allow empty string.
            return null;
        } else if (!Character.isDigit(icon.charAt(0))){
            return icon;
        } else {
            return new Uri.Builder()
                    .scheme(ContentResolver.SCHEME_ANDROID_RESOURCE)
                    .authority(packageName)
                    .encodedPath(icon)
                    .toString();
        }
    }

    /**
     * Launches an intent, including any special intent handling.  Doesn't dismiss the dialog
     * since that will be handled in {@link SearchDialogWrapper#performActivityResuming}
     */
    private void launchIntent(Intent intent) {
        if (intent == null) {
            return;
        }
        if (handleSpecialIntent(intent)){
            return;
        }
        Log.d(LOG_TAG, "launching " + intent);
        try {
            // in global search mode, we send the activity straight to the original suggestion
            // source. this is because GlobalSearch may not have permission to launch the
            // intent, and to avoid the extra step of going through GlobalSearch.
            if (mGlobalSearchMode) {
                launchGlobalSearchIntent(intent);
            } else {
                // If the intent was created from a suggestion, it will always have an explicit
                // component here.
                Log.i(LOG_TAG, "Starting (as ourselves) " + intent.toURI());
                getContext().startActivity(intent);
                // If the search switches to a different activity,
                // SearchDialogWrapper#performActivityResuming
                // will handle hiding the dialog when the next activity starts, but for
                // real in-app search, we still need to dismiss the dialog.
                if (isInRealAppSearch()) {
                    dismiss();
                }
            }
        } catch (RuntimeException ex) {
            Log.e(LOG_TAG, "Failed launch activity: " + intent, ex);
        }
    }

    private void launchGlobalSearchIntent(Intent intent) {
        final String packageName;
        // GlobalSearch puts the original source of the suggestion in the
        // 'component name' column. If set, we send the intent to that activity.
        // We trust GlobalSearch to always set this to the suggestion source.
        String intentComponent = intent.getStringExtra(SearchManager.COMPONENT_NAME_KEY);
        if (intentComponent != null) {
            ComponentName componentName = ComponentName.unflattenFromString(intentComponent);
            intent.setComponent(componentName);
            intent.removeExtra(SearchManager.COMPONENT_NAME_KEY);
            // Launch the intent as the suggestion source.
            // This prevents sources from using the search dialog to launch
            // intents that they don't have permission for themselves.
            packageName = componentName.getPackageName();
        } else {
            // If there is no component in the suggestion, it must be a built-in suggestion
            // from GlobalSearch (e.g. "Search the web for") or the intent
            // launched when pressing the search/go button in the search dialog.
            // Launch the intent with the permissions of GlobalSearch.
            packageName = mSearchable.getSearchActivity().getPackageName();
        }

        // Launch all global search suggestions as new tasks, since they don't relate
        // to the current task.
        intent.addFlags(Intent.FLAG_ACTIVITY_NEW_TASK);
        setBrowserApplicationId(intent);

        startActivityInPackage(intent, packageName);
    }

    /**
     * If the intent is to open an HTTP or HTTPS URL, we set
     * {@link Browser#EXTRA_APPLICATION_ID} so that any existing browser window that
     * has been opened by us for the same URL will be reused.
     */
    private void setBrowserApplicationId(Intent intent) {
        Uri data = intent.getData();
        if (Intent.ACTION_VIEW.equals(intent.getAction()) && data != null) {
            String scheme = data.getScheme();
            if (scheme != null && scheme.startsWith("http")) {
                intent.putExtra(Browser.EXTRA_APPLICATION_ID, data.toString());
            }
        }
    }

    /**
     * Starts an activity as if it had been started by the given package.
     *
     * @param intent The description of the activity to start.
     * @param packageName
     * @throws ActivityNotFoundException If the intent could not be resolved to
     *         and existing activity.
     * @throws SecurityException If the package does not have permission to start
     *         start the activity.
     * @throws AndroidRuntimeException If some other error occurs.
     */
    private void startActivityInPackage(Intent intent, String packageName) {
        try {
            int uid = ActivityThread.getPackageManager().getPackageUid(packageName);
            if (uid < 0) {
                throw new AndroidRuntimeException("Package UID not found " + packageName);
            }
            String resolvedType = intent.resolveTypeIfNeeded(getContext().getContentResolver());
            IBinder resultTo = null;
            String resultWho = null;
            int requestCode = -1;
            boolean onlyIfNeeded = false;
            Log.i(LOG_TAG, "Starting (uid " + uid + ", " + packageName + ") " + intent.toURI());
            int result = ActivityManagerNative.getDefault().startActivityInPackage(
                    uid, intent, resolvedType, resultTo, resultWho, requestCode, onlyIfNeeded);
            checkStartActivityResult(result, intent);
        } catch (RemoteException ex) {
            throw new AndroidRuntimeException(ex);
        }
    }

    // Stolen from Instrumentation.checkStartActivityResult()
    private static void checkStartActivityResult(int res, Intent intent) {
        if (res >= IActivityManager.START_SUCCESS) {
            return;
        }
        switch (res) {
            case IActivityManager.START_INTENT_NOT_RESOLVED:
            case IActivityManager.START_CLASS_NOT_FOUND:
                if (intent.getComponent() != null)
                    throw new ActivityNotFoundException(
                            "Unable to find explicit activity class "
                            + intent.getComponent().toShortString()
                            + "; have you declared this activity in your AndroidManifest.xml?");
                throw new ActivityNotFoundException(
                        "No Activity found to handle " + intent);
            case IActivityManager.START_PERMISSION_DENIED:
                throw new SecurityException("Not allowed to start activity "
                        + intent);
            case IActivityManager.START_FORWARD_AND_REQUEST_CONFLICT:
                throw new AndroidRuntimeException(
                        "FORWARD_RESULT_FLAG used while also requesting a result");
            default:
                throw new AndroidRuntimeException("Unknown error code "
                        + res + " when starting " + intent);
        }
    }

    /**
     * Handles the special intent actions declared in {@link SearchManager}.
     * 
     * @return <code>true</code> if the intent was handled.
     */
    private boolean handleSpecialIntent(Intent intent) {
        String action = intent.getAction();
        if (SearchManager.INTENT_ACTION_CHANGE_SEARCH_SOURCE.equals(action)) {
            handleChangeSourceIntent(intent);
            return true;
        }
        return false;
    }
    
    /**
     * Handles {@link SearchManager#INTENT_ACTION_CHANGE_SEARCH_SOURCE}.
     */
    private void handleChangeSourceIntent(Intent intent) {
        Uri dataUri = intent.getData();
        if (dataUri == null) {
            Log.w(LOG_TAG, "SearchManager.INTENT_ACTION_CHANGE_SOURCE without intent data.");
            return;
        }
        ComponentName componentName = ComponentName.unflattenFromString(dataUri.toString());
        if (componentName == null) {
            Log.w(LOG_TAG, "Invalid ComponentName: " + dataUri);
            return;
        }
        if (DBG) Log.d(LOG_TAG, "Switching to " + componentName);

        pushPreviousComponent(mLaunchComponent);
        if (!show(componentName, mAppSearchData, false)) {
            Log.w(LOG_TAG, "Failed to switch to source " + componentName);
            popPreviousComponent();
            return;
        }

        String query = intent.getStringExtra(SearchManager.QUERY);
        setUserQuery(query);
        mSearchAutoComplete.showDropDown();
    }

    /**
     * Sets the list item selection in the AutoCompleteTextView's ListView.
     */
    public void setListSelection(int index) {
        mSearchAutoComplete.setListSelection(index);
    }

    /**
     * Saves the previous component that was searched, so that we can go
     * back to it.
     */
    private void pushPreviousComponent(ComponentName componentName) {
        if (mPreviousComponents == null) {
            mPreviousComponents = new ArrayList<ComponentName>();
        }
        mPreviousComponents.add(componentName);
    }
    
    /**
     * Pops the previous component off the stack and returns it.
     * 
     * @return The component name, or <code>null</code> if there was
     *         no previous component.
     */
    private ComponentName popPreviousComponent() {
        if (mPreviousComponents == null) {
            return null;
        }
        int size = mPreviousComponents.size();
        if (size == 0) {
            return null;
        }
        return mPreviousComponents.remove(size - 1);
    }
    
    /**
     * Goes back to the previous component that was searched, if any.
     * 
     * @return <code>true</code> if there was a previous component that we could go back to.
     */
    private boolean backToPreviousComponent() {
        ComponentName previous = popPreviousComponent();
        if (previous == null) {
            return false;
        }
        if (!show(previous, mAppSearchData, false)) {
            Log.w(LOG_TAG, "Failed to switch to source " + previous);
            return false;
        }
        
        // must touch text to trigger suggestions
        // TODO: should this be the text as it was when the user left
        // the source that we are now going back to?
        String query = mSearchAutoComplete.getText().toString();
        setUserQuery(query);
        
        return true;
    }
    
    /**
     * When a particular suggestion has been selected, perform the various lookups required
     * to use the suggestion.  This includes checking the cursor for suggestion-specific data,
     * and/or falling back to the XML for defaults;  It also creates REST style Uri data when
     * the suggestion includes a data id.
     * 
     * @param c The suggestions cursor, moved to the row of the user's selection
     * @param actionKey The key code of the action key that was pressed,
     *        or {@link KeyEvent#KEYCODE_UNKNOWN} if none.
     * @param actionMsg The message for the action key that was pressed,
     *        or <code>null</code> if none.
     * @return An intent for the suggestion at the cursor's position.
     */
    private Intent createIntentFromSuggestion(Cursor c, int actionKey, String actionMsg) {
        try {
            // use specific action if supplied, or default action if supplied, or fixed default
            String action = getColumnString(c, SearchManager.SUGGEST_COLUMN_INTENT_ACTION);

            // some items are display only, or have effect via the cursor respond click reporting.
            if (SearchManager.INTENT_ACTION_NONE.equals(action)) {
                return null;
            }

            if (action == null) {
                action = mSearchable.getSuggestIntentAction();
            }
            if (action == null) {
                action = Intent.ACTION_SEARCH;
            }
            
            // use specific data if supplied, or default data if supplied
            String data = getColumnString(c, SearchManager.SUGGEST_COLUMN_INTENT_DATA);
            if (data == null) {
                data = mSearchable.getSuggestIntentData();
            }
            // then, if an ID was provided, append it.
            if (data != null) {
                String id = getColumnString(c, SearchManager.SUGGEST_COLUMN_INTENT_DATA_ID);
                if (id != null) {
                    data = data + "/" + Uri.encode(id);
                }
            }
            Uri dataUri = (data == null) ? null : Uri.parse(data);

            String componentName = getColumnString(
                    c, SearchManager.SUGGEST_COLUMN_INTENT_COMPONENT_NAME);

            String query = getColumnString(c, SearchManager.SUGGEST_COLUMN_QUERY);
            String extraData = getColumnString(c, SearchManager.SUGGEST_COLUMN_INTENT_EXTRA_DATA);

            return createIntent(action, dataUri, extraData, query, componentName, actionKey,
                    actionMsg);
        } catch (RuntimeException e ) {
            int rowNum;
            try {                       // be really paranoid now
                rowNum = c.getPosition();
            } catch (RuntimeException e2 ) {
                rowNum = -1;
            }
            Log.w(LOG_TAG, "Search Suggestions cursor at row " + rowNum + 
                            " returned exception" + e.toString());
            return null;
        }
    }
    
    /**
     * Constructs an intent from the given information and the search dialog state.
     * 
     * @param action Intent action.
     * @param data Intent data, or <code>null</code>.
     * @param extraData Data for {@link SearchManager#EXTRA_DATA_KEY} or <code>null</code>.
     * @param query Intent query, or <code>null</code>.
     * @param componentName Data for {@link SearchManager#COMPONENT_NAME_KEY} or <code>null</code>.
     * @param actionKey The key code of the action key that was pressed,
     *        or {@link KeyEvent#KEYCODE_UNKNOWN} if none.
     * @param actionMsg The message for the action key that was pressed,
     *        or <code>null</code> if none.
     * @return The intent.
     */
    private Intent createIntent(String action, Uri data, String extraData, String query,
            String componentName, int actionKey, String actionMsg) {
        // Now build the Intent
        Intent intent = new Intent(action);
        intent.addFlags(Intent.FLAG_ACTIVITY_NEW_TASK);
        if (data != null) {
            intent.setData(data);
        }
        intent.putExtra(SearchManager.USER_QUERY, mUserQuery);
        if (query != null) {
            intent.putExtra(SearchManager.QUERY, query);
        }
        if (extraData != null) {
            intent.putExtra(SearchManager.EXTRA_DATA_KEY, extraData);
        }
        if (componentName != null) {
            intent.putExtra(SearchManager.COMPONENT_NAME_KEY, componentName);
        }
        if (mAppSearchData != null) {
            intent.putExtra(SearchManager.APP_DATA, mAppSearchData);
        }
        if (actionKey != KeyEvent.KEYCODE_UNKNOWN) {
            intent.putExtra(SearchManager.ACTION_KEY, actionKey);
            intent.putExtra(SearchManager.ACTION_MSG, actionMsg);
        }
        // Only allow 3rd-party intents from GlobalSearch
        if (!mGlobalSearchMode) {
            intent.setComponent(mSearchable.getSearchActivity());
        }
        return intent;
    }
    
    /**
     * For a given suggestion and a given cursor row, get the action message.  If not provided
     * by the specific row/column, also check for a single definition (for the action key).
     * 
     * @param c The cursor providing suggestions
     * @param actionKey The actionkey record being examined
     * 
     * @return Returns a string, or null if no action key message for this suggestion
     */
    private static String getActionKeyMessage(Cursor c, SearchableInfo.ActionKeyInfo actionKey) {
        String result = null;
        // check first in the cursor data, for a suggestion-specific message
        final String column = actionKey.getSuggestActionMsgColumn();
        if (column != null) {
            result = SuggestionsAdapter.getColumnString(c, column);
        }
        // If the cursor didn't give us a message, see if there's a single message defined
        // for the actionkey (for all suggestions)
        if (result == null) {
            result = actionKey.getSuggestActionMsg();
        }
        return result;
    }
        
    /**
     * Local subclass for AutoCompleteTextView.
     */
    public static class SearchAutoComplete extends AutoCompleteTextView {

        private int mThreshold;
        private SearchDialog mSearchDialog;
        
        public SearchAutoComplete(Context context) {
            super(context);
            mThreshold = getThreshold();
        }
        
        public SearchAutoComplete(Context context, AttributeSet attrs) {
            super(context, attrs);
            mThreshold = getThreshold();
        }

        public SearchAutoComplete(Context context, AttributeSet attrs, int defStyle) {
            super(context, attrs, defStyle);
            mThreshold = getThreshold();
        }

        private void setSearchDialog(SearchDialog searchDialog) {
            mSearchDialog = searchDialog;
        }
        
        @Override
        public void setThreshold(int threshold) {
            super.setThreshold(threshold);
            mThreshold = threshold;
        }

        /**
         * Returns true if the text field is empty, or contains only whitespace.
         */
        private boolean isEmpty() {
            return TextUtils.getTrimmedLength(getText()) == 0;
        }

        /**
         * We override this method to avoid replacing the query box text
         * when a suggestion is clicked.
         */
        @Override
        protected void replaceText(CharSequence text) {
        }
        
        /**
         * We override this method to avoid an extra onItemClick being called on the
         * drop-down's OnItemClickListener by {@link AutoCompleteTextView#onKeyUp(int, KeyEvent)}
         * when an item is clicked with the trackball.
         */
        @Override
        public void performCompletion() {
        }

        /**
         * We override this method to be sure and show the soft keyboard if appropriate when
         * the TextView has focus.
         */
        @Override
        public void onWindowFocusChanged(boolean hasWindowFocus) {
            super.onWindowFocusChanged(hasWindowFocus);

            if (hasWindowFocus) {
                InputMethodManager inputManager = (InputMethodManager)
                        getContext().getSystemService(Context.INPUT_METHOD_SERVICE);
                inputManager.showSoftInput(this, 0);
            }
        }
                
        /**
         * We override this method so that we can allow a threshold of zero, which ACTV does not.
         */
        @Override
        public boolean enoughToFilter() {
            return mThreshold <= 0 || super.enoughToFilter();
        }

        /**
         * {@link AutoCompleteTextView#onKeyPreIme(int, KeyEvent)}) dismisses the drop-down on BACK,
         * so we must override this method to modify the BACK behavior.
         */
        @Override
        public boolean onKeyPreIme(int keyCode, KeyEvent event) {
            if (mSearchDialog.mSearchable == null) {
                return false;
            }
            if (keyCode == KeyEvent.KEYCODE_BACK && event.getAction() == KeyEvent.ACTION_DOWN) {
                if (mSearchDialog.backToPreviousComponent()) {
                    return true;
                }
                // If the drop-down obscures the keyboard, the user wouldn't see anything
                // happening when pressing back, so we dismiss the entire dialog instead.
                if (isInputMethodNotNeeded()) {
                    mSearchDialog.cancel();
                    return true;
                }
                return false; // will dismiss soft keyboard if necessary
            }
            return false;
        }
    }
    
    protected boolean handleBackKey(int keyCode, KeyEvent event) {
        if (keyCode == KeyEvent.KEYCODE_BACK && event.getAction() == KeyEvent.ACTION_DOWN) {
            if (backToPreviousComponent()) {
                return true;
            }
            cancel();
            return true;
        }
        return false;
    }
    
    /**
     * Implements OnItemClickListener
     */
    public void onItemClick(AdapterView<?> parent, View view, int position, long id) {
        if (DBG) Log.d(LOG_TAG, "onItemClick() position " + position);
        launchSuggestion(position);
    }

    /** 
     * Implements OnItemSelectedListener
     */
     public void onItemSelected(AdapterView<?> parent, View view, int position, long id) {
         if (DBG) Log.d(LOG_TAG, "onItemSelected() position " + position);
         // A suggestion has been selected, rewrite the query if possible,
         // otherwise the restore the original query.
         if (REWRITE_QUERIES) {
             rewriteQueryFromSuggestion(position);
         }
     }

     /** 
      * Implements OnItemSelectedListener
      */
     public void onNothingSelected(AdapterView<?> parent) {
         if (DBG) Log.d(LOG_TAG, "onNothingSelected()");
     }
     
     /**
      * Query rewriting.
      */

     private void rewriteQueryFromSuggestion(int position) {
         Cursor c = mSuggestionsAdapter.getCursor();
         if (c == null) {
             return;
         }
         if (c.moveToPosition(position)) {
             // Get the new query from the suggestion.
             CharSequence newQuery = mSuggestionsAdapter.convertToString(c);
             if (newQuery != null) {
                 // The suggestion rewrites the query.
                 if (DBG) Log.d(LOG_TAG, "Rewriting query to '" + newQuery + "'");
                 // Update the text field, without getting new suggestions.
                 setQuery(newQuery);
             } else {
                 // The suggestion does not rewrite the query, restore the user's query.
                 if (DBG) Log.d(LOG_TAG, "Suggestion gives no rewrite, restoring user query.");
                 restoreUserQuery();
             }
         } else {
             // We got a bad position, restore the user's query.
             Log.w(LOG_TAG, "Bad suggestion position: " + position);
             restoreUserQuery();
         }
     }
     
     /** 
      * Restores the query entered by the user if needed.
      */
     private void restoreUserQuery() {
         if (DBG) Log.d(LOG_TAG, "Restoring query to '" + mUserQuery + "'");
         setQuery(mUserQuery);
     }
     
     /**
      * Sets the text in the query box, without updating the suggestions.
      */
     private void setQuery(CharSequence query) {
         mSearchAutoComplete.setText(query, false);
         if (query != null) {
             mSearchAutoComplete.setSelection(query.length());
         }
     }
     
     /**
      * Sets the text in the query box, updating the suggestions.
      */
     private void setUserQuery(String query) {
         if (query == null) {
             query = "";
         }
         mUserQuery = query;
         mSearchAutoComplete.setText(query);
         mSearchAutoComplete.setSelection(query.length());
     }

    /**
     * Debugging Support
     */

    /**
     * For debugging only, sample the millisecond clock and log it.
     * Uses AtomicLong so we can use in multiple threads
     */
    private AtomicLong mLastLogTime = new AtomicLong(SystemClock.uptimeMillis());
    private void dbgLogTiming(final String caller) {
        long millis = SystemClock.uptimeMillis();
        long oldTime = mLastLogTime.getAndSet(millis);
        long delta = millis - oldTime;
        final String report = millis + " (+" + delta + ") ticks for Search keystroke in " + caller;
        Log.d(LOG_TAG,report);
    }
}<|MERGE_RESOLUTION|>--- conflicted
+++ resolved
@@ -20,11 +20,13 @@
 import static android.app.SuggestionsAdapter.getColumnString;
 
 import android.content.ActivityNotFoundException;
+import android.content.BroadcastReceiver;
 import android.content.ComponentName;
 import android.content.ContentResolver;
 import android.content.ContentValues;
 import android.content.Context;
 import android.content.Intent;
+import android.content.IntentFilter;
 import android.content.pm.ActivityInfo;
 import android.content.pm.PackageManager;
 import android.content.pm.ResolveInfo;
@@ -104,15 +106,12 @@
     private static final int SEARCH_PLATE_LEFT_PADDING_GLOBAL = 12;
     private static final int SEARCH_PLATE_LEFT_PADDING_NON_GLOBAL = 7;
 
-<<<<<<< HEAD
     private static final int FINISH_TOKEN = 0xDEADBEEF;
     
     // interaction with runtime
     private IntentFilter mCloseDialogsFilter;
     private IntentFilter mPackageFilter;
     
-=======
->>>>>>> 5c1207be
     // views & widgets
     private TextView mBadgeLabel;
     private ImageView mAppIcon;
@@ -1077,7 +1076,6 @@
             }
             return false;
         }
-<<<<<<< HEAD
      };
     
     /**
@@ -1104,8 +1102,6 @@
                 cancel();
             }
         }
-=======
->>>>>>> 5c1207be
     };
 
     @Override
@@ -1120,7 +1116,6 @@
             imm.hideSoftInputFromWindow(
                     getWindow().getDecorView().getWindowToken(), 0);
         }
-<<<<<<< HEAD
         // Stop the filtering operation happening in background thread
         if ((mSuggestionsAdapter != null) && (mSuggestionsAdapter.getFilter() != null)) {
             Handler handler = mSuggestionsAdapter.getFilter().getHandler();
@@ -1130,11 +1125,9 @@
             }
         }
         
-        super.cancel();
-=======
+        //super.cancel();
 
         super.hide();
->>>>>>> 5c1207be
     }
 
     /**
