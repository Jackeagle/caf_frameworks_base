--- conflicted
+++ resolved
@@ -2036,11 +2036,7 @@
     }
 
     /** @hide */
-<<<<<<< HEAD
-    @UnsupportedAppUsage
-=======
     @UnsupportedAppUsage(maxTargetSdk = Build.VERSION_CODES.P, trackingBug = 115609023)
->>>>>>> de843449
     public static void checkStartActivityResult(int res, Object intent) {
         if (!ActivityManager.isStartResultFatalError(res)) {
             return;
