/*
 * Copyright (C) 2006 The Android Open Source Project
 *
 * Licensed under the Apache License, Version 2.0 (the "License");
 * you may not use this file except in compliance with the License.
 * You may obtain a copy of the License at
 *
 *      http://www.apache.org/licenses/LICENSE-2.0
 *
 * Unless required by applicable law or agreed to in writing, software
 * distributed under the License is distributed on an "AS IS" BASIS,
 * WITHOUT WARRANTIES OR CONDITIONS OF ANY KIND, either express or implied.
 * See the License for the specific language governing permissions and
 * limitations under the License.
 */

package android.app;

import android.app.ActivityManager.RunningTaskInfo;
import android.app.ActivityManager.RunningServiceInfo;
import android.app.ActivityManager.StackInfo;
import android.app.assist.AssistContent;
import android.app.assist.AssistStructure;
import android.content.ComponentName;
import android.content.ContentProviderNative;
import android.content.IContentProvider;
import android.content.IIntentReceiver;
import android.content.IIntentSender;
import android.content.Intent;
import android.content.IntentFilter;
import android.content.IntentSender;
import android.content.UriPermission;
import android.content.pm.ApplicationInfo;
import android.content.pm.ConfigurationInfo;
import android.content.pm.IPackageDataObserver;
import android.content.pm.ParceledListSlice;
import android.content.pm.ProviderInfo;
import android.content.pm.UserInfo;
import android.content.res.Configuration;
import android.graphics.Bitmap;
import android.graphics.Point;
import android.graphics.Rect;
import android.net.Uri;
import android.os.Bundle;
import android.os.Debug;
import android.os.IBinder;
import android.os.IInterface;
import android.os.Parcel;
import android.os.ParcelFileDescriptor;
import android.os.Parcelable;
import android.os.PersistableBundle;
import android.os.RemoteException;
import android.os.StrictMode;
import android.service.voice.IVoiceInteractionSession;
import com.android.internal.app.IVoiceInteractor;
import com.android.internal.os.IResultReceiver;

import java.util.List;

/**
 * System private API for talking with the activity manager service.  This
 * provides calls from the application back to the activity manager.
 *
 * {@hide}
 */
public interface IActivityManager extends IInterface {
    public int startActivity(IApplicationThread caller, String callingPackage, Intent intent,
            String resolvedType, IBinder resultTo, String resultWho, int requestCode, int flags,
            ProfilerInfo profilerInfo, Bundle options) throws RemoteException;
    public int startActivityAsUser(IApplicationThread caller, String callingPackage, Intent intent,
            String resolvedType, IBinder resultTo, String resultWho, int requestCode, int flags,
            ProfilerInfo profilerInfo, Bundle options, int userId) throws RemoteException;
    public int startActivityAsCaller(IApplicationThread caller, String callingPackage,
            Intent intent, String resolvedType, IBinder resultTo, String resultWho, int requestCode,
            int flags, ProfilerInfo profilerInfo, Bundle options, boolean ignoreTargetSecurity,
            int userId) throws RemoteException;
    public WaitResult startActivityAndWait(IApplicationThread caller, String callingPackage,
            Intent intent, String resolvedType, IBinder resultTo, String resultWho,
            int requestCode, int flags, ProfilerInfo profilerInfo, Bundle options,
            int userId) throws RemoteException;
    public int startActivityWithConfig(IApplicationThread caller, String callingPackage,
            Intent intent, String resolvedType, IBinder resultTo, String resultWho,
            int requestCode, int startFlags, Configuration newConfig,
            Bundle options, int userId) throws RemoteException;
    public int startActivityIntentSender(IApplicationThread caller,
            IntentSender intent, Intent fillInIntent, String resolvedType,
            IBinder resultTo, String resultWho, int requestCode,
            int flagsMask, int flagsValues, Bundle options) throws RemoteException;
    public int startVoiceActivity(String callingPackage, int callingPid, int callingUid,
            Intent intent, String resolvedType, IVoiceInteractionSession session,
            IVoiceInteractor interactor, int flags, ProfilerInfo profilerInfo, Bundle options,
            int userId) throws RemoteException;
    public boolean startNextMatchingActivity(IBinder callingActivity,
            Intent intent, Bundle options) throws RemoteException;
    public int startActivityFromRecents(int taskId, Bundle options) throws RemoteException;
    public boolean finishActivity(IBinder token, int code, Intent data, boolean finishTask)
            throws RemoteException;
    public void finishSubActivity(IBinder token, String resultWho, int requestCode) throws RemoteException;
    public boolean finishActivityAffinity(IBinder token) throws RemoteException;
    public void finishVoiceTask(IVoiceInteractionSession session) throws RemoteException;
    public boolean releaseActivityInstance(IBinder token) throws RemoteException;
    public void releaseSomeActivities(IApplicationThread app) throws RemoteException;
    public boolean willActivityBeVisible(IBinder token) throws RemoteException;
    public Intent registerReceiver(IApplicationThread caller, String callerPackage,
            IIntentReceiver receiver, IntentFilter filter,
            String requiredPermission, int userId) throws RemoteException;
    public void unregisterReceiver(IIntentReceiver receiver) throws RemoteException;
    public int broadcastIntent(IApplicationThread caller, Intent intent,
            String resolvedType, IIntentReceiver resultTo, int resultCode,
            String resultData, Bundle map, String[] requiredPermissions,
            int appOp, Bundle options, boolean serialized, boolean sticky, int userId) throws RemoteException;
    public void unbroadcastIntent(IApplicationThread caller, Intent intent, int userId) throws RemoteException;
    public void finishReceiver(IBinder who, int resultCode, String resultData, Bundle map,
            boolean abortBroadcast, int flags) throws RemoteException;
    public void attachApplication(IApplicationThread app) throws RemoteException;
    public void activityResumed(IBinder token) throws RemoteException;
    public void activityIdle(IBinder token, Configuration config,
            boolean stopProfiling) throws RemoteException;
    public void activityPaused(IBinder token) throws RemoteException;
    public void activityStopped(IBinder token, Bundle state,
            PersistableBundle persistentState, CharSequence description) throws RemoteException;
    public void activitySlept(IBinder token) throws RemoteException;
    public void activityDestroyed(IBinder token) throws RemoteException;
    public String getCallingPackage(IBinder token) throws RemoteException;
    public ComponentName getCallingActivity(IBinder token) throws RemoteException;
    public List<IAppTask> getAppTasks(String callingPackage) throws RemoteException;
    public int addAppTask(IBinder activityToken, Intent intent,
            ActivityManager.TaskDescription description, Bitmap thumbnail) throws RemoteException;
    public Point getAppTaskThumbnailSize() throws RemoteException;
    public List<RunningTaskInfo> getTasks(int maxNum, int flags) throws RemoteException;
    public List<ActivityManager.RecentTaskInfo> getRecentTasks(int maxNum,
            int flags, int userId) throws RemoteException;
    public ActivityManager.TaskThumbnail getTaskThumbnail(int taskId) throws RemoteException;
    public List<RunningServiceInfo> getServices(int maxNum, int flags) throws RemoteException;
    public List<ActivityManager.ProcessErrorStateInfo> getProcessesInErrorState()
            throws RemoteException;
    public void moveTaskToFront(int task, int flags, Bundle options) throws RemoteException;
    public boolean moveActivityTaskToBack(IBinder token, boolean nonRoot) throws RemoteException;
    public void moveTaskBackwards(int task) throws RemoteException;
    public void moveTaskToStack(int taskId, int stackId, boolean toTop) throws RemoteException;
    public void resizeStack(int stackId, Rect bounds) throws RemoteException;
    public List<StackInfo> getAllStackInfos() throws RemoteException;
    public StackInfo getStackInfo(int stackId) throws RemoteException;
    public boolean isInHomeStack(int taskId) throws RemoteException;
    public void setFocusedStack(int stackId) throws RemoteException;
    public int getFocusedStackId() throws RemoteException;
    public void registerTaskStackListener(ITaskStackListener listener) throws RemoteException;
    public int getTaskForActivity(IBinder token, boolean onlyRoot) throws RemoteException;
    public ContentProviderHolder getContentProvider(IApplicationThread caller,
            String name, int userId, boolean stable) throws RemoteException;
    public ContentProviderHolder getContentProviderExternal(String name, int userId, IBinder token)
            throws RemoteException;
    public void removeContentProvider(IBinder connection, boolean stable) throws RemoteException;
    public void removeContentProviderExternal(String name, IBinder token) throws RemoteException;
    public void publishContentProviders(IApplicationThread caller,
            List<ContentProviderHolder> providers) throws RemoteException;
    public boolean refContentProvider(IBinder connection, int stableDelta, int unstableDelta)
            throws RemoteException;
    public void unstableProviderDied(IBinder connection) throws RemoteException;
    public void appNotRespondingViaProvider(IBinder connection) throws RemoteException;
    public PendingIntent getRunningServiceControlPanel(ComponentName service)
            throws RemoteException;
    public ComponentName startService(IApplicationThread caller, Intent service,
            String resolvedType, String callingPackage, int userId) throws RemoteException;
    public int stopService(IApplicationThread caller, Intent service,
            String resolvedType, int userId) throws RemoteException;
    public boolean stopServiceToken(ComponentName className, IBinder token,
            int startId) throws RemoteException;
    public void setServiceForeground(ComponentName className, IBinder token,
            int id, Notification notification, boolean keepNotification) throws RemoteException;
    public int bindService(IApplicationThread caller, IBinder token, Intent service,
            String resolvedType, IServiceConnection connection, int flags,
            String callingPackage, int userId) throws RemoteException;
    public boolean unbindService(IServiceConnection connection) throws RemoteException;
    public void publishService(IBinder token,
            Intent intent, IBinder service) throws RemoteException;
    public void unbindFinished(IBinder token, Intent service,
            boolean doRebind) throws RemoteException;
    /* oneway */
    public void serviceDoneExecuting(IBinder token, int type, int startId,
            int res) throws RemoteException;
    public IBinder peekService(Intent service, String resolvedType, String callingPackage)
            throws RemoteException;

    public boolean bindBackupAgent(ApplicationInfo appInfo, int backupRestoreMode)
            throws RemoteException;
    public void clearPendingBackup() throws RemoteException;
    public void backupAgentCreated(String packageName, IBinder agent) throws RemoteException;
    public void unbindBackupAgent(ApplicationInfo appInfo) throws RemoteException;
    public void killApplicationProcess(String processName, int uid) throws RemoteException;

    public boolean startInstrumentation(ComponentName className, String profileFile,
            int flags, Bundle arguments, IInstrumentationWatcher watcher,
            IUiAutomationConnection connection, int userId,
            String abiOverride) throws RemoteException;
    public void finishInstrumentation(IApplicationThread target,
            int resultCode, Bundle results) throws RemoteException;

    public Configuration getConfiguration() throws RemoteException;
    public void updateConfiguration(Configuration values) throws RemoteException;
    public void setRequestedOrientation(IBinder token,
            int requestedOrientation) throws RemoteException;
    public int getRequestedOrientation(IBinder token) throws RemoteException;

    public ComponentName getActivityClassForToken(IBinder token) throws RemoteException;
    public String getPackageForToken(IBinder token) throws RemoteException;

    public IIntentSender getIntentSender(int type,
            String packageName, IBinder token, String resultWho,
            int requestCode, Intent[] intents, String[] resolvedTypes,
            int flags, Bundle options, int userId) throws RemoteException;
    public void cancelIntentSender(IIntentSender sender) throws RemoteException;
    public boolean clearApplicationUserData(final String packageName,
            final IPackageDataObserver observer, int userId) throws RemoteException;
    public String getPackageForIntentSender(IIntentSender sender) throws RemoteException;
    public int getUidForIntentSender(IIntentSender sender) throws RemoteException;

    public int handleIncomingUser(int callingPid, int callingUid, int userId, boolean allowAll,
            boolean requireFull, String name, String callerPackage) throws RemoteException;

    public void setProcessLimit(int max) throws RemoteException;
    public int getProcessLimit() throws RemoteException;

    public void setProcessForeground(IBinder token, int pid,
            boolean isForeground) throws RemoteException;

    public int checkPermission(String permission, int pid, int uid)
            throws RemoteException;
    public int checkPermissionWithToken(String permission, int pid, int uid, IBinder callerToken)
            throws RemoteException;

    public int checkUriPermission(Uri uri, int pid, int uid, int mode, int userId,
            IBinder callerToken) throws RemoteException;
    public void grantUriPermission(IApplicationThread caller, String targetPkg, Uri uri,
            int mode, int userId) throws RemoteException;
    public void revokeUriPermission(IApplicationThread caller, Uri uri, int mode, int userId)
            throws RemoteException;
    public void takePersistableUriPermission(Uri uri, int modeFlags, int userId)
            throws RemoteException;
    public void releasePersistableUriPermission(Uri uri, int modeFlags, int userId)
            throws RemoteException;
    public ParceledListSlice<UriPermission> getPersistedUriPermissions(
            String packageName, boolean incoming) throws RemoteException;

    public void showWaitingForDebugger(IApplicationThread who, boolean waiting)
            throws RemoteException;

    public void getMemoryInfo(ActivityManager.MemoryInfo outInfo) throws RemoteException;

    public void killBackgroundProcesses(final String packageName, int userId)
            throws RemoteException;
    public void killAllBackgroundProcesses() throws RemoteException;
    public void forceStopPackage(final String packageName, int userId) throws RemoteException;

    // Note: probably don't want to allow applications access to these.
    public void setLockScreenShown(boolean shown) throws RemoteException;

    public void unhandledBack() throws RemoteException;
    public ParcelFileDescriptor openContentUri(Uri uri) throws RemoteException;
    public void setDebugApp(
        String packageName, boolean waitForDebugger, boolean persistent)
        throws RemoteException;
    public void setAlwaysFinish(boolean enabled) throws RemoteException;
    public void setActivityController(IActivityController watcher)
        throws RemoteException;

    public void enterSafeMode() throws RemoteException;

    public void noteWakeupAlarm(IIntentSender sender, int sourceUid, String sourcePkg, String tag)
            throws RemoteException;
    public void noteAlarmStart(IIntentSender sender, int sourceUid, String tag)
            throws RemoteException;
    public void noteAlarmFinish(IIntentSender sender, int sourceUid, String tag)
            throws RemoteException;

    public boolean killPids(int[] pids, String reason, boolean secure) throws RemoteException;
    public boolean killProcessesBelowForeground(String reason) throws RemoteException;

    // Special low-level communication with activity manager.
    public void handleApplicationCrash(IBinder app,
            ApplicationErrorReport.CrashInfo crashInfo) throws RemoteException;
    public boolean handleApplicationWtf(IBinder app, String tag, boolean system,
            ApplicationErrorReport.CrashInfo crashInfo) throws RemoteException;

    // A StrictMode violation to be handled.  The violationMask is a
    // subset of the original StrictMode policy bitmask, with only the
    // bit violated and penalty bits to be executed by the
    // ActivityManagerService remaining set.
    public void handleApplicationStrictModeViolation(IBinder app, int violationMask,
            StrictMode.ViolationInfo crashInfo) throws RemoteException;

    /*
     * This will deliver the specified signal to all the persistent processes. Currently only
     * SIGUSR1 is delivered. All others are ignored.
     */
    public void signalPersistentProcesses(int signal) throws RemoteException;
    // Retrieve running application processes in the system
    public List<ActivityManager.RunningAppProcessInfo> getRunningAppProcesses()
            throws RemoteException;
    // Retrieve info of applications installed on external media that are currently
    // running.
    public List<ApplicationInfo> getRunningExternalApplications()
            throws RemoteException;
    // Get memory information about the calling process.
    public void getMyMemoryState(ActivityManager.RunningAppProcessInfo outInfo)
            throws RemoteException;
    // Get device configuration
    public ConfigurationInfo getDeviceConfigurationInfo() throws RemoteException;

    // Turn on/off profiling in a particular process.
    public boolean profileControl(String process, int userId, boolean start,
            ProfilerInfo profilerInfo, int profileType) throws RemoteException;

    public boolean shutdown(int timeout) throws RemoteException;

    public void stopAppSwitches() throws RemoteException;
    public void resumeAppSwitches() throws RemoteException;

    public void addPackageDependency(String packageName) throws RemoteException;

    public void killApplicationWithAppId(String pkg, int appid, String reason)
            throws RemoteException;

    public void closeSystemDialogs(String reason) throws RemoteException;

    public Debug.MemoryInfo[] getProcessMemoryInfo(int[] pids)
            throws RemoteException;

    public void overridePendingTransition(IBinder token, String packageName,
            int enterAnim, int exitAnim) throws RemoteException;

    public boolean isUserAMonkey() throws RemoteException;

    public void setUserIsMonkey(boolean monkey) throws RemoteException;

    public void finishHeavyWeightApp() throws RemoteException;

    public boolean convertFromTranslucent(IBinder token) throws RemoteException;
    public boolean convertToTranslucent(IBinder token, ActivityOptions options) throws RemoteException;
    public void notifyActivityDrawn(IBinder token) throws RemoteException;
    public ActivityOptions getActivityOptions(IBinder token) throws RemoteException;

    public void bootAnimationComplete() throws RemoteException;

    public void setImmersive(IBinder token, boolean immersive) throws RemoteException;
    public boolean isImmersive(IBinder token) throws RemoteException;
    public boolean isTopActivityImmersive() throws RemoteException;
    public boolean isTopOfTask(IBinder token) throws RemoteException;

    public void crashApplication(int uid, int initialPid, String packageName,
            String message) throws RemoteException;

    public String getProviderMimeType(Uri uri, int userId) throws RemoteException;

    public IBinder newUriPermissionOwner(String name) throws RemoteException;
    public void grantUriPermissionFromOwner(IBinder owner, int fromUid, String targetPkg,
            Uri uri, int mode, int sourceUserId, int targetUserId) throws RemoteException;
    public void revokeUriPermissionFromOwner(IBinder owner, Uri uri,
            int mode, int userId) throws RemoteException;

    public int checkGrantUriPermission(int callingUid, String targetPkg, Uri uri,
            int modeFlags, int userId) throws RemoteException;

    // Cause the specified process to dump the specified heap.
    public boolean dumpHeap(String process, int userId, boolean managed, String path,
        ParcelFileDescriptor fd) throws RemoteException;

    public int startActivities(IApplicationThread caller, String callingPackage,
            Intent[] intents, String[] resolvedTypes, IBinder resultTo,
            Bundle options, int userId) throws RemoteException;

    public int getFrontActivityScreenCompatMode() throws RemoteException;
    public void setFrontActivityScreenCompatMode(int mode) throws RemoteException;
    public int getPackageScreenCompatMode(String packageName) throws RemoteException;
    public void setPackageScreenCompatMode(String packageName, int mode)
            throws RemoteException;
    public boolean getPackageAskScreenCompat(String packageName) throws RemoteException;
    public void setPackageAskScreenCompat(String packageName, boolean ask)
            throws RemoteException;

    // Multi-user APIs
    public boolean switchUser(int userid) throws RemoteException;
    public boolean startUserInBackground(int userid) throws RemoteException;
    public int stopUser(int userid, IStopUserCallback callback) throws RemoteException;
    public UserInfo getCurrentUser() throws RemoteException;
    public boolean isUserRunning(int userid, boolean orStopping) throws RemoteException;
    public int[] getRunningUserIds() throws RemoteException;

    public boolean removeTask(int taskId) throws RemoteException;

    public void registerProcessObserver(IProcessObserver observer) throws RemoteException;
    public void unregisterProcessObserver(IProcessObserver observer) throws RemoteException;

    public void registerUidObserver(IUidObserver observer) throws RemoteException;
    public void unregisterUidObserver(IUidObserver observer) throws RemoteException;

    public boolean isIntentSenderTargetedToPackage(IIntentSender sender) throws RemoteException;

    public boolean isIntentSenderAnActivity(IIntentSender sender) throws RemoteException;

    public Intent getIntentForIntentSender(IIntentSender sender) throws RemoteException;

    public String getTagForIntentSender(IIntentSender sender, String prefix) throws RemoteException;

    public void updatePersistentConfiguration(Configuration values) throws RemoteException;

    public long[] getProcessPss(int[] pids) throws RemoteException;

    public void showBootMessage(CharSequence msg, boolean always) throws RemoteException;

    public void keyguardWaitingForActivityDrawn() throws RemoteException;

    public void keyguardGoingAway(boolean disableWindowAnimations,
            boolean keyguardGoingToNotificationShade) throws RemoteException;

    public boolean shouldUpRecreateTask(IBinder token, String destAffinity)
            throws RemoteException;

    public boolean navigateUpTo(IBinder token, Intent target, int resultCode, Intent resultData)
            throws RemoteException;

    // These are not public because you need to be very careful in how you
    // manage your activity to make sure it is always the uid you expect.
    public int getLaunchedFromUid(IBinder activityToken) throws RemoteException;
    public String getLaunchedFromPackage(IBinder activityToken) throws RemoteException;

    public void registerUserSwitchObserver(IUserSwitchObserver observer) throws RemoteException;
    public void unregisterUserSwitchObserver(IUserSwitchObserver observer) throws RemoteException;

    public void requestBugReport() throws RemoteException;

    public long inputDispatchingTimedOut(int pid, boolean aboveSystem, String reason)
            throws RemoteException;

    public Bundle getAssistContextExtras(int requestType) throws RemoteException;

    public boolean requestAssistContextExtras(int requestType, IResultReceiver receiver,
            IBinder activityToken) throws RemoteException;

    public void reportAssistContextExtras(IBinder token, Bundle extras,
            AssistStructure structure, AssistContent content, Uri referrer) throws RemoteException;

    public boolean launchAssistIntent(Intent intent, int requestType, String hint, int userHandle,
            Bundle args) throws RemoteException;

    public boolean isAssistDataAllowedOnCurrentActivity() throws RemoteException;

    public boolean showAssistFromActivity(IBinder token, Bundle args) throws RemoteException;

    public void killUid(int uid, String reason) throws RemoteException;

    public void hang(IBinder who, boolean allowRestart) throws RemoteException;

    public void reportActivityFullyDrawn(IBinder token) throws RemoteException;

    public void restart() throws RemoteException;

    public void performIdleMaintenance() throws RemoteException;

    public IActivityContainer createVirtualActivityContainer(IBinder parentActivityToken,
            IActivityContainerCallback callback) throws RemoteException;

    public IActivityContainer createStackOnDisplay(int displayId) throws RemoteException;

    public void deleteActivityContainer(IActivityContainer container) throws RemoteException;

    public int getActivityDisplayId(IBinder activityToken) throws RemoteException;

    public void startLockTaskModeOnCurrent() throws RemoteException;

    public void startLockTaskMode(int taskId) throws RemoteException;

    public void startLockTaskMode(IBinder token) throws RemoteException;

    public void stopLockTaskMode() throws RemoteException;

    public void stopLockTaskModeOnCurrent() throws RemoteException;

    public boolean isInLockTaskMode() throws RemoteException;

    public int getLockTaskModeState() throws RemoteException;

    public void showLockTaskEscapeMessage(IBinder token) throws RemoteException;

    public void setTaskDescription(IBinder token, ActivityManager.TaskDescription values)
            throws RemoteException;
    public void setTaskResizeable(int taskId, boolean resizeable) throws RemoteException;
    public void resizeTask(int taskId, Rect bounds) throws RemoteException;
    public Bitmap getTaskDescriptionIcon(String filename) throws RemoteException;

    public void startInPlaceAnimationOnFrontMostApplication(ActivityOptions opts)
            throws RemoteException;

    public boolean requestVisibleBehind(IBinder token, boolean visible) throws RemoteException;
    public boolean isBackgroundVisibleBehind(IBinder token) throws RemoteException;
    public void backgroundResourcesReleased(IBinder token) throws RemoteException;

    public void notifyLaunchTaskBehindComplete(IBinder token) throws RemoteException;
    public void notifyEnterAnimationComplete(IBinder token) throws RemoteException;

    public void notifyCleartextNetwork(int uid, byte[] firstPacket) throws RemoteException;

    public void setDumpHeapDebugLimit(String processName, int uid, long maxMemSize,
            String reportPackage) throws RemoteException;
    public void dumpHeapFinished(String path) throws RemoteException;

    public void setVoiceKeepAwake(IVoiceInteractionSession session, boolean keepAwake)
            throws RemoteException;
    public void updateLockTaskPackages(int userId, String[] packages) throws RemoteException;
    public void updateDeviceOwner(String packageName) throws RemoteException;

    public int getPackageProcessState(String packageName, String callingPackage)
            throws RemoteException;

    public boolean setProcessMemoryTrimLevel(String process, int uid, int level)
            throws RemoteException;

    // Start Binder transaction tracking for all applications.
    public boolean startBinderTracking() throws RemoteException;

    // Stop Binder transaction tracking for all applications and dump trace data to the given file
    // descriptor.
    public boolean stopBinderTrackingAndDump(ParcelFileDescriptor fd) throws RemoteException;

    /*
     * Private non-Binder interfaces
     */
    /* package */ boolean testIsSystemReady();

    /** Information you can retrieve about a particular application. */
    public static class ContentProviderHolder implements Parcelable {
        public final ProviderInfo info;
        public IContentProvider provider;
        public IBinder connection;
        public boolean noReleaseNeeded;

        public ContentProviderHolder(ProviderInfo _info) {
            info = _info;
        }

        @Override
        public int describeContents() {
            return 0;
        }

        @Override
        public void writeToParcel(Parcel dest, int flags) {
            info.writeToParcel(dest, 0);
            if (provider != null) {
                dest.writeStrongBinder(provider.asBinder());
            } else {
                dest.writeStrongBinder(null);
            }
            dest.writeStrongBinder(connection);
            dest.writeInt(noReleaseNeeded ? 1 : 0);
        }

        public static final Parcelable.Creator<ContentProviderHolder> CREATOR
                = new Parcelable.Creator<ContentProviderHolder>() {
            @Override
            public ContentProviderHolder createFromParcel(Parcel source) {
                return new ContentProviderHolder(source);
            }

            @Override
            public ContentProviderHolder[] newArray(int size) {
                return new ContentProviderHolder[size];
            }
        };

        private ContentProviderHolder(Parcel source) {
            info = ProviderInfo.CREATOR.createFromParcel(source);
            provider = ContentProviderNative.asInterface(
                    source.readStrongBinder());
            connection = source.readStrongBinder();
            noReleaseNeeded = source.readInt() != 0;
        }
    }

    /** Information returned after waiting for an activity start. */
    public static class WaitResult implements Parcelable {
        public int result;
        public boolean timeout;
        public ComponentName who;
        public long thisTime;
        public long totalTime;

        public WaitResult() {
        }

        @Override
        public int describeContents() {
            return 0;
        }

        @Override
        public void writeToParcel(Parcel dest, int flags) {
            dest.writeInt(result);
            dest.writeInt(timeout ? 1 : 0);
            ComponentName.writeToParcel(who, dest);
            dest.writeLong(thisTime);
            dest.writeLong(totalTime);
        }

        public static final Parcelable.Creator<WaitResult> CREATOR
                = new Parcelable.Creator<WaitResult>() {
            @Override
            public WaitResult createFromParcel(Parcel source) {
                return new WaitResult(source);
            }

            @Override
            public WaitResult[] newArray(int size) {
                return new WaitResult[size];
            }
        };

        private WaitResult(Parcel source) {
            result = source.readInt();
            timeout = source.readInt() != 0;
            who = ComponentName.readFromParcel(source);
            thisTime = source.readLong();
            totalTime = source.readLong();
        }
    }

    String descriptor = "android.app.IActivityManager";

    // Please keep these transaction codes the same -- they are also
    // sent by C++ code.
    int HANDLE_APPLICATION_CRASH_TRANSACTION = IBinder.FIRST_CALL_TRANSACTION+1;
    int START_ACTIVITY_TRANSACTION = IBinder.FIRST_CALL_TRANSACTION+2;
    int UNHANDLED_BACK_TRANSACTION = IBinder.FIRST_CALL_TRANSACTION+3;
    int OPEN_CONTENT_URI_TRANSACTION = IBinder.FIRST_CALL_TRANSACTION+4;

    // Remaining non-native transaction codes.
    int FINISH_ACTIVITY_TRANSACTION = IBinder.FIRST_CALL_TRANSACTION+10;
    int REGISTER_RECEIVER_TRANSACTION = IBinder.FIRST_CALL_TRANSACTION+11;
    int UNREGISTER_RECEIVER_TRANSACTION = IBinder.FIRST_CALL_TRANSACTION+12;
    int BROADCAST_INTENT_TRANSACTION = IBinder.FIRST_CALL_TRANSACTION+13;
    int UNBROADCAST_INTENT_TRANSACTION = IBinder.FIRST_CALL_TRANSACTION+14;
    int FINISH_RECEIVER_TRANSACTION = IBinder.FIRST_CALL_TRANSACTION+15;
    int ATTACH_APPLICATION_TRANSACTION = IBinder.FIRST_CALL_TRANSACTION+16;
    int ACTIVITY_IDLE_TRANSACTION = IBinder.FIRST_CALL_TRANSACTION+17;
    int ACTIVITY_PAUSED_TRANSACTION = IBinder.FIRST_CALL_TRANSACTION+18;
    int ACTIVITY_STOPPED_TRANSACTION = IBinder.FIRST_CALL_TRANSACTION+19;
    int GET_CALLING_PACKAGE_TRANSACTION = IBinder.FIRST_CALL_TRANSACTION+20;
    int GET_CALLING_ACTIVITY_TRANSACTION = IBinder.FIRST_CALL_TRANSACTION+21;
    int GET_TASKS_TRANSACTION = IBinder.FIRST_CALL_TRANSACTION+22;
    int MOVE_TASK_TO_FRONT_TRANSACTION = IBinder.FIRST_CALL_TRANSACTION+23;

    int MOVE_TASK_BACKWARDS_TRANSACTION = IBinder.FIRST_CALL_TRANSACTION+25;
    int GET_TASK_FOR_ACTIVITY_TRANSACTION = IBinder.FIRST_CALL_TRANSACTION+26;

    int GET_CONTENT_PROVIDER_TRANSACTION = IBinder.FIRST_CALL_TRANSACTION+28;
    int PUBLISH_CONTENT_PROVIDERS_TRANSACTION = IBinder.FIRST_CALL_TRANSACTION+29;
    int REF_CONTENT_PROVIDER_TRANSACTION = IBinder.FIRST_CALL_TRANSACTION+30;
    int FINISH_SUB_ACTIVITY_TRANSACTION = IBinder.FIRST_CALL_TRANSACTION+31;
    int GET_RUNNING_SERVICE_CONTROL_PANEL_TRANSACTION = IBinder.FIRST_CALL_TRANSACTION+32;
    int START_SERVICE_TRANSACTION = IBinder.FIRST_CALL_TRANSACTION+33;
    int STOP_SERVICE_TRANSACTION = IBinder.FIRST_CALL_TRANSACTION+34;
    int BIND_SERVICE_TRANSACTION = IBinder.FIRST_CALL_TRANSACTION+35;
    int UNBIND_SERVICE_TRANSACTION = IBinder.FIRST_CALL_TRANSACTION+36;
    int PUBLISH_SERVICE_TRANSACTION = IBinder.FIRST_CALL_TRANSACTION+37;
    int ACTIVITY_RESUMED_TRANSACTION = IBinder.FIRST_CALL_TRANSACTION+38;
    int SET_DEBUG_APP_TRANSACTION = IBinder.FIRST_CALL_TRANSACTION+41;
    int SET_ALWAYS_FINISH_TRANSACTION = IBinder.FIRST_CALL_TRANSACTION+42;
    int START_INSTRUMENTATION_TRANSACTION = IBinder.FIRST_CALL_TRANSACTION+43;
    int FINISH_INSTRUMENTATION_TRANSACTION = IBinder.FIRST_CALL_TRANSACTION+44;
    int GET_CONFIGURATION_TRANSACTION = IBinder.FIRST_CALL_TRANSACTION+45;
    int UPDATE_CONFIGURATION_TRANSACTION = IBinder.FIRST_CALL_TRANSACTION+46;
    int STOP_SERVICE_TOKEN_TRANSACTION = IBinder.FIRST_CALL_TRANSACTION+47;
    int GET_ACTIVITY_CLASS_FOR_TOKEN_TRANSACTION = IBinder.FIRST_CALL_TRANSACTION+48;
    int GET_PACKAGE_FOR_TOKEN_TRANSACTION = IBinder.FIRST_CALL_TRANSACTION+49;
    int SET_PROCESS_LIMIT_TRANSACTION = IBinder.FIRST_CALL_TRANSACTION+50;
    int GET_PROCESS_LIMIT_TRANSACTION = IBinder.FIRST_CALL_TRANSACTION+51;
    int CHECK_PERMISSION_TRANSACTION = IBinder.FIRST_CALL_TRANSACTION+52;
    int CHECK_URI_PERMISSION_TRANSACTION = IBinder.FIRST_CALL_TRANSACTION+53;
    int GRANT_URI_PERMISSION_TRANSACTION = IBinder.FIRST_CALL_TRANSACTION+54;
    int REVOKE_URI_PERMISSION_TRANSACTION = IBinder.FIRST_CALL_TRANSACTION+55;
    int SET_ACTIVITY_CONTROLLER_TRANSACTION = IBinder.FIRST_CALL_TRANSACTION+56;
    int SHOW_WAITING_FOR_DEBUGGER_TRANSACTION = IBinder.FIRST_CALL_TRANSACTION+57;
    int SIGNAL_PERSISTENT_PROCESSES_TRANSACTION = IBinder.FIRST_CALL_TRANSACTION+58;
    int GET_RECENT_TASKS_TRANSACTION = IBinder.FIRST_CALL_TRANSACTION+59;
    int SERVICE_DONE_EXECUTING_TRANSACTION = IBinder.FIRST_CALL_TRANSACTION+60;
    int ACTIVITY_DESTROYED_TRANSACTION = IBinder.FIRST_CALL_TRANSACTION+61;
    int GET_INTENT_SENDER_TRANSACTION = IBinder.FIRST_CALL_TRANSACTION+62;
    int CANCEL_INTENT_SENDER_TRANSACTION = IBinder.FIRST_CALL_TRANSACTION+63;
    int GET_PACKAGE_FOR_INTENT_SENDER_TRANSACTION = IBinder.FIRST_CALL_TRANSACTION+64;
    int ENTER_SAFE_MODE_TRANSACTION = IBinder.FIRST_CALL_TRANSACTION+65;
    int START_NEXT_MATCHING_ACTIVITY_TRANSACTION = IBinder.FIRST_CALL_TRANSACTION+66;
    int NOTE_WAKEUP_ALARM_TRANSACTION = IBinder.FIRST_CALL_TRANSACTION+67;
    int REMOVE_CONTENT_PROVIDER_TRANSACTION = IBinder.FIRST_CALL_TRANSACTION+68;
    int SET_REQUESTED_ORIENTATION_TRANSACTION = IBinder.FIRST_CALL_TRANSACTION+69;
    int GET_REQUESTED_ORIENTATION_TRANSACTION = IBinder.FIRST_CALL_TRANSACTION+70;
    int UNBIND_FINISHED_TRANSACTION = IBinder.FIRST_CALL_TRANSACTION+71;
    int SET_PROCESS_FOREGROUND_TRANSACTION = IBinder.FIRST_CALL_TRANSACTION+72;
    int SET_SERVICE_FOREGROUND_TRANSACTION = IBinder.FIRST_CALL_TRANSACTION+73;
    int MOVE_ACTIVITY_TASK_TO_BACK_TRANSACTION = IBinder.FIRST_CALL_TRANSACTION+74;
    int GET_MEMORY_INFO_TRANSACTION = IBinder.FIRST_CALL_TRANSACTION+75;
    int GET_PROCESSES_IN_ERROR_STATE_TRANSACTION = IBinder.FIRST_CALL_TRANSACTION+76;
    int CLEAR_APP_DATA_TRANSACTION = IBinder.FIRST_CALL_TRANSACTION+77;
    int FORCE_STOP_PACKAGE_TRANSACTION = IBinder.FIRST_CALL_TRANSACTION+78;
    int KILL_PIDS_TRANSACTION = IBinder.FIRST_CALL_TRANSACTION+79;
    int GET_SERVICES_TRANSACTION = IBinder.FIRST_CALL_TRANSACTION+80;
    int GET_TASK_THUMBNAIL_TRANSACTION = IBinder.FIRST_CALL_TRANSACTION+81;
    int GET_RUNNING_APP_PROCESSES_TRANSACTION = IBinder.FIRST_CALL_TRANSACTION+82;
    int GET_DEVICE_CONFIGURATION_TRANSACTION = IBinder.FIRST_CALL_TRANSACTION+83;
    int PEEK_SERVICE_TRANSACTION = IBinder.FIRST_CALL_TRANSACTION+84;
    int PROFILE_CONTROL_TRANSACTION = IBinder.FIRST_CALL_TRANSACTION+85;
    int SHUTDOWN_TRANSACTION = IBinder.FIRST_CALL_TRANSACTION+86;
    int STOP_APP_SWITCHES_TRANSACTION = IBinder.FIRST_CALL_TRANSACTION+87;
    int RESUME_APP_SWITCHES_TRANSACTION = IBinder.FIRST_CALL_TRANSACTION+88;
    int START_BACKUP_AGENT_TRANSACTION = IBinder.FIRST_CALL_TRANSACTION+89;
    int BACKUP_AGENT_CREATED_TRANSACTION = IBinder.FIRST_CALL_TRANSACTION+90;
    int UNBIND_BACKUP_AGENT_TRANSACTION = IBinder.FIRST_CALL_TRANSACTION+91;
    int GET_UID_FOR_INTENT_SENDER_TRANSACTION = IBinder.FIRST_CALL_TRANSACTION+92;
    int HANDLE_INCOMING_USER_TRANSACTION = IBinder.FIRST_CALL_TRANSACTION+93;
    int ADD_PACKAGE_DEPENDENCY_TRANSACTION = IBinder.FIRST_CALL_TRANSACTION+94;
    int KILL_APPLICATION_WITH_APPID_TRANSACTION = IBinder.FIRST_CALL_TRANSACTION+95;
    int CLOSE_SYSTEM_DIALOGS_TRANSACTION = IBinder.FIRST_CALL_TRANSACTION+96;
    int GET_PROCESS_MEMORY_INFO_TRANSACTION = IBinder.FIRST_CALL_TRANSACTION+97;
    int KILL_APPLICATION_PROCESS_TRANSACTION = IBinder.FIRST_CALL_TRANSACTION+98;
    int START_ACTIVITY_INTENT_SENDER_TRANSACTION = IBinder.FIRST_CALL_TRANSACTION+99;
    int OVERRIDE_PENDING_TRANSITION_TRANSACTION = IBinder.FIRST_CALL_TRANSACTION+100;
    int HANDLE_APPLICATION_WTF_TRANSACTION = IBinder.FIRST_CALL_TRANSACTION+101;
    int KILL_BACKGROUND_PROCESSES_TRANSACTION = IBinder.FIRST_CALL_TRANSACTION+102;
    int IS_USER_A_MONKEY_TRANSACTION = IBinder.FIRST_CALL_TRANSACTION+103;
    int START_ACTIVITY_AND_WAIT_TRANSACTION = IBinder.FIRST_CALL_TRANSACTION+104;
    int WILL_ACTIVITY_BE_VISIBLE_TRANSACTION = IBinder.FIRST_CALL_TRANSACTION+105;
    int START_ACTIVITY_WITH_CONFIG_TRANSACTION = IBinder.FIRST_CALL_TRANSACTION+106;
    int GET_RUNNING_EXTERNAL_APPLICATIONS_TRANSACTION = IBinder.FIRST_CALL_TRANSACTION+107;
    int FINISH_HEAVY_WEIGHT_APP_TRANSACTION = IBinder.FIRST_CALL_TRANSACTION+108;
    int HANDLE_APPLICATION_STRICT_MODE_VIOLATION_TRANSACTION = IBinder.FIRST_CALL_TRANSACTION+109;
    int IS_IMMERSIVE_TRANSACTION = IBinder.FIRST_CALL_TRANSACTION+110;
    int SET_IMMERSIVE_TRANSACTION = IBinder.FIRST_CALL_TRANSACTION+111;
    int IS_TOP_ACTIVITY_IMMERSIVE_TRANSACTION = IBinder.FIRST_CALL_TRANSACTION+112;
    int CRASH_APPLICATION_TRANSACTION = IBinder.FIRST_CALL_TRANSACTION+113;
    int GET_PROVIDER_MIME_TYPE_TRANSACTION = IBinder.FIRST_CALL_TRANSACTION+114;
    int NEW_URI_PERMISSION_OWNER_TRANSACTION = IBinder.FIRST_CALL_TRANSACTION+115;
    int GRANT_URI_PERMISSION_FROM_OWNER_TRANSACTION = IBinder.FIRST_CALL_TRANSACTION+116;
    int REVOKE_URI_PERMISSION_FROM_OWNER_TRANSACTION = IBinder.FIRST_CALL_TRANSACTION+117;
    int CHECK_GRANT_URI_PERMISSION_TRANSACTION = IBinder.FIRST_CALL_TRANSACTION+118;
    int DUMP_HEAP_TRANSACTION = IBinder.FIRST_CALL_TRANSACTION+119;
    int START_ACTIVITIES_TRANSACTION = IBinder.FIRST_CALL_TRANSACTION+120;
    int IS_USER_RUNNING_TRANSACTION = IBinder.FIRST_CALL_TRANSACTION+121;
    int ACTIVITY_SLEPT_TRANSACTION = IBinder.FIRST_CALL_TRANSACTION+122;
    int GET_FRONT_ACTIVITY_SCREEN_COMPAT_MODE_TRANSACTION = IBinder.FIRST_CALL_TRANSACTION+123;
    int SET_FRONT_ACTIVITY_SCREEN_COMPAT_MODE_TRANSACTION = IBinder.FIRST_CALL_TRANSACTION+124;
    int GET_PACKAGE_SCREEN_COMPAT_MODE_TRANSACTION = IBinder.FIRST_CALL_TRANSACTION+125;
    int SET_PACKAGE_SCREEN_COMPAT_MODE_TRANSACTION = IBinder.FIRST_CALL_TRANSACTION+126;
    int GET_PACKAGE_ASK_SCREEN_COMPAT_TRANSACTION = IBinder.FIRST_CALL_TRANSACTION+127;
    int SET_PACKAGE_ASK_SCREEN_COMPAT_TRANSACTION = IBinder.FIRST_CALL_TRANSACTION+128;
    int SWITCH_USER_TRANSACTION = IBinder.FIRST_CALL_TRANSACTION+129;
    int ___AVAILABLE_1___ = IBinder.FIRST_CALL_TRANSACTION+130;
    int REMOVE_TASK_TRANSACTION = IBinder.FIRST_CALL_TRANSACTION+131;
    int REGISTER_PROCESS_OBSERVER_TRANSACTION = IBinder.FIRST_CALL_TRANSACTION+132;
    int UNREGISTER_PROCESS_OBSERVER_TRANSACTION = IBinder.FIRST_CALL_TRANSACTION+133;
    int IS_INTENT_SENDER_TARGETED_TO_PACKAGE_TRANSACTION = IBinder.FIRST_CALL_TRANSACTION+134;
    int UPDATE_PERSISTENT_CONFIGURATION_TRANSACTION = IBinder.FIRST_CALL_TRANSACTION+135;
    int GET_PROCESS_PSS_TRANSACTION = IBinder.FIRST_CALL_TRANSACTION+136;
    int SHOW_BOOT_MESSAGE_TRANSACTION = IBinder.FIRST_CALL_TRANSACTION+137;
    int KILL_ALL_BACKGROUND_PROCESSES_TRANSACTION = IBinder.FIRST_CALL_TRANSACTION+139;
    int GET_CONTENT_PROVIDER_EXTERNAL_TRANSACTION = IBinder.FIRST_CALL_TRANSACTION+140;
    int REMOVE_CONTENT_PROVIDER_EXTERNAL_TRANSACTION = IBinder.FIRST_CALL_TRANSACTION+141;
    int GET_MY_MEMORY_STATE_TRANSACTION = IBinder.FIRST_CALL_TRANSACTION+142;
    int KILL_PROCESSES_BELOW_FOREGROUND_TRANSACTION = IBinder.FIRST_CALL_TRANSACTION+143;
    int GET_CURRENT_USER_TRANSACTION = IBinder.FIRST_CALL_TRANSACTION+144;
    int SHOULD_UP_RECREATE_TASK_TRANSACTION = IBinder.FIRST_CALL_TRANSACTION+145;
    int NAVIGATE_UP_TO_TRANSACTION = IBinder.FIRST_CALL_TRANSACTION+146;
    int SET_LOCK_SCREEN_SHOWN_TRANSACTION = IBinder.FIRST_CALL_TRANSACTION+147;
    int FINISH_ACTIVITY_AFFINITY_TRANSACTION = IBinder.FIRST_CALL_TRANSACTION+148;
    int GET_LAUNCHED_FROM_UID_TRANSACTION = IBinder.FIRST_CALL_TRANSACTION+149;
    int UNSTABLE_PROVIDER_DIED_TRANSACTION = IBinder.FIRST_CALL_TRANSACTION+150;
    int IS_INTENT_SENDER_AN_ACTIVITY_TRANSACTION = IBinder.FIRST_CALL_TRANSACTION+151;
    int START_ACTIVITY_AS_USER_TRANSACTION = IBinder.FIRST_CALL_TRANSACTION+152;
    int STOP_USER_TRANSACTION = IBinder.FIRST_CALL_TRANSACTION+153;
    int REGISTER_USER_SWITCH_OBSERVER_TRANSACTION = IBinder.FIRST_CALL_TRANSACTION+154;
    int UNREGISTER_USER_SWITCH_OBSERVER_TRANSACTION = IBinder.FIRST_CALL_TRANSACTION+155;
    int GET_RUNNING_USER_IDS_TRANSACTION = IBinder.FIRST_CALL_TRANSACTION+156;
    int REQUEST_BUG_REPORT_TRANSACTION = IBinder.FIRST_CALL_TRANSACTION+157;
    int INPUT_DISPATCHING_TIMED_OUT_TRANSACTION = IBinder.FIRST_CALL_TRANSACTION+158;
    int CLEAR_PENDING_BACKUP_TRANSACTION = IBinder.FIRST_CALL_TRANSACTION+159;
    int GET_INTENT_FOR_INTENT_SENDER_TRANSACTION = IBinder.FIRST_CALL_TRANSACTION+160;
    int GET_ASSIST_CONTEXT_EXTRAS_TRANSACTION = IBinder.FIRST_CALL_TRANSACTION+161;
    int REPORT_ASSIST_CONTEXT_EXTRAS_TRANSACTION = IBinder.FIRST_CALL_TRANSACTION+162;
    int GET_LAUNCHED_FROM_PACKAGE_TRANSACTION = IBinder.FIRST_CALL_TRANSACTION+163;
    int KILL_UID_TRANSACTION = IBinder.FIRST_CALL_TRANSACTION+164;
    int SET_USER_IS_MONKEY_TRANSACTION = IBinder.FIRST_CALL_TRANSACTION+165;
    int HANG_TRANSACTION = IBinder.FIRST_CALL_TRANSACTION+166;
    int CREATE_VIRTUAL_ACTIVITY_CONTAINER_TRANSACTION = IBinder.FIRST_CALL_TRANSACTION+167;
    int MOVE_TASK_TO_STACK_TRANSACTION = IBinder.FIRST_CALL_TRANSACTION+168;
    int RESIZE_STACK_TRANSACTION = IBinder.FIRST_CALL_TRANSACTION+169;
    int GET_ALL_STACK_INFOS_TRANSACTION = IBinder.FIRST_CALL_TRANSACTION+170;
    int SET_FOCUSED_STACK_TRANSACTION = IBinder.FIRST_CALL_TRANSACTION+171;
    int GET_STACK_INFO_TRANSACTION = IBinder.FIRST_CALL_TRANSACTION+172;
    int CONVERT_FROM_TRANSLUCENT_TRANSACTION = IBinder.FIRST_CALL_TRANSACTION+173;
    int CONVERT_TO_TRANSLUCENT_TRANSACTION = IBinder.FIRST_CALL_TRANSACTION+174;
    int NOTIFY_ACTIVITY_DRAWN_TRANSACTION = IBinder.FIRST_CALL_TRANSACTION+175;
    int REPORT_ACTIVITY_FULLY_DRAWN_TRANSACTION = IBinder.FIRST_CALL_TRANSACTION+176;
    int RESTART_TRANSACTION = IBinder.FIRST_CALL_TRANSACTION+177;
    int PERFORM_IDLE_MAINTENANCE_TRANSACTION = IBinder.FIRST_CALL_TRANSACTION+178;
    int TAKE_PERSISTABLE_URI_PERMISSION_TRANSACTION = IBinder.FIRST_CALL_TRANSACTION+179;
    int RELEASE_PERSISTABLE_URI_PERMISSION_TRANSACTION = IBinder.FIRST_CALL_TRANSACTION+180;
    int GET_PERSISTED_URI_PERMISSIONS_TRANSACTION = IBinder.FIRST_CALL_TRANSACTION+181;
    int APP_NOT_RESPONDING_VIA_PROVIDER_TRANSACTION = IBinder.FIRST_CALL_TRANSACTION+182;
    // Available
    int GET_ACTIVITY_DISPLAY_ID_TRANSACTION = IBinder.FIRST_CALL_TRANSACTION+184;
    int DELETE_ACTIVITY_CONTAINER_TRANSACTION = IBinder.FIRST_CALL_TRANSACTION+185;
    int SET_PROCESS_MEMORY_TRIM_TRANSACTION = IBinder.FIRST_CALL_TRANSACTION+186;


    // Start of L transactions
    int GET_TAG_FOR_INTENT_SENDER_TRANSACTION = IBinder.FIRST_CALL_TRANSACTION+210;
    int START_USER_IN_BACKGROUND_TRANSACTION = IBinder.FIRST_CALL_TRANSACTION+211;
    int IS_IN_HOME_STACK_TRANSACTION = IBinder.FIRST_CALL_TRANSACTION+212;
    int START_LOCK_TASK_BY_TASK_ID_TRANSACTION = IBinder.FIRST_CALL_TRANSACTION+213;
    int START_LOCK_TASK_BY_TOKEN_TRANSACTION = IBinder.FIRST_CALL_TRANSACTION+214;
    int STOP_LOCK_TASK_MODE_TRANSACTION = IBinder.FIRST_CALL_TRANSACTION+215;
    int IS_IN_LOCK_TASK_MODE_TRANSACTION = IBinder.FIRST_CALL_TRANSACTION+216;
    int SET_TASK_DESCRIPTION_TRANSACTION = IBinder.FIRST_CALL_TRANSACTION+217;
    int START_VOICE_ACTIVITY_TRANSACTION = IBinder.FIRST_CALL_TRANSACTION+218;
    int GET_ACTIVITY_OPTIONS_TRANSACTION = IBinder.FIRST_CALL_TRANSACTION+219;
    int GET_APP_TASKS_TRANSACTION = IBinder.FIRST_CALL_TRANSACTION+220;
    int START_LOCK_TASK_BY_CURRENT_TRANSACTION = IBinder.FIRST_CALL_TRANSACTION+221;
    int STOP_LOCK_TASK_BY_CURRENT_TRANSACTION = IBinder.FIRST_CALL_TRANSACTION+222;
    int FINISH_VOICE_TASK_TRANSACTION = IBinder.FIRST_CALL_TRANSACTION+223;
    int IS_TOP_OF_TASK_TRANSACTION = IBinder.FIRST_CALL_TRANSACTION+224;
    int REQUEST_VISIBLE_BEHIND_TRANSACTION = IBinder.FIRST_CALL_TRANSACTION+225;
    int IS_BACKGROUND_VISIBLE_BEHIND_TRANSACTION = IBinder.FIRST_CALL_TRANSACTION+226;
    int BACKGROUND_RESOURCES_RELEASED_TRANSACTION = IBinder.FIRST_CALL_TRANSACTION+227;
    int NOTIFY_LAUNCH_TASK_BEHIND_COMPLETE_TRANSACTION = IBinder.FIRST_CALL_TRANSACTION+228;
    int START_ACTIVITY_FROM_RECENTS_TRANSACTION = IBinder.FIRST_CALL_TRANSACTION + 229;
    int NOTIFY_ENTER_ANIMATION_COMPLETE_TRANSACTION = IBinder.FIRST_CALL_TRANSACTION+230;
    int KEYGUARD_WAITING_FOR_ACTIVITY_DRAWN_TRANSACTION = IBinder.FIRST_CALL_TRANSACTION+231;
    int START_ACTIVITY_AS_CALLER_TRANSACTION = IBinder.FIRST_CALL_TRANSACTION+232;
    int ADD_APP_TASK_TRANSACTION = IBinder.FIRST_CALL_TRANSACTION+233;
    int GET_APP_TASK_THUMBNAIL_SIZE_TRANSACTION = IBinder.FIRST_CALL_TRANSACTION+234;
    int RELEASE_ACTIVITY_INSTANCE_TRANSACTION = IBinder.FIRST_CALL_TRANSACTION+235;
    int RELEASE_SOME_ACTIVITIES_TRANSACTION = IBinder.FIRST_CALL_TRANSACTION+236;
    int BOOT_ANIMATION_COMPLETE_TRANSACTION = IBinder.FIRST_CALL_TRANSACTION+237;
    int GET_TASK_DESCRIPTION_ICON_TRANSACTION = IBinder.FIRST_CALL_TRANSACTION+238;
    int LAUNCH_ASSIST_INTENT_TRANSACTION = IBinder.FIRST_CALL_TRANSACTION+239;
    int START_IN_PLACE_ANIMATION_TRANSACTION = IBinder.FIRST_CALL_TRANSACTION+240;
    int CHECK_PERMISSION_WITH_TOKEN_TRANSACTION = IBinder.FIRST_CALL_TRANSACTION+241;
    int REGISTER_TASK_STACK_LISTENER_TRANSACTION = IBinder.FIRST_CALL_TRANSACTION+242;

    // Start of M transactions
    int NOTIFY_CLEARTEXT_NETWORK_TRANSACTION = IBinder.FIRST_CALL_TRANSACTION+280;
    int CREATE_STACK_ON_DISPLAY = IBinder.FIRST_CALL_TRANSACTION+281;
    int GET_FOCUSED_STACK_ID_TRANSACTION = IBinder.FIRST_CALL_TRANSACTION+282;
    int SET_TASK_RESIZEABLE_TRANSACTION = IBinder.FIRST_CALL_TRANSACTION+283;
    int REQUEST_ASSIST_CONTEXT_EXTRAS_TRANSACTION = IBinder.FIRST_CALL_TRANSACTION+284;
    int RESIZE_TASK_TRANSACTION = IBinder.FIRST_CALL_TRANSACTION+285;
    int GET_LOCK_TASK_MODE_STATE_TRANSACTION = IBinder.FIRST_CALL_TRANSACTION+286;
    int SET_DUMP_HEAP_DEBUG_LIMIT_TRANSACTION = IBinder.FIRST_CALL_TRANSACTION+287;
    int DUMP_HEAP_FINISHED_TRANSACTION = IBinder.FIRST_CALL_TRANSACTION+288;
    int SET_VOICE_KEEP_AWAKE_TRANSACTION = IBinder.FIRST_CALL_TRANSACTION+289;
    int UPDATE_LOCK_TASK_PACKAGES_TRANSACTION = IBinder.FIRST_CALL_TRANSACTION+290;
    int NOTE_ALARM_START_TRANSACTION = IBinder.FIRST_CALL_TRANSACTION+291;
    int NOTE_ALARM_FINISH_TRANSACTION = IBinder.FIRST_CALL_TRANSACTION+292;
    int GET_PACKAGE_PROCESS_STATE_TRANSACTION = IBinder.FIRST_CALL_TRANSACTION+293;
    int SHOW_LOCK_TASK_ESCAPE_MESSAGE_TRANSACTION = IBinder.FIRST_CALL_TRANSACTION+294;
    int UPDATE_DEVICE_OWNER_TRANSACTION = IBinder.FIRST_CALL_TRANSACTION+295;
    int KEYGUARD_GOING_AWAY_TRANSACTION = IBinder.FIRST_CALL_TRANSACTION+296;
    int REGISTER_UID_OBSERVER_TRANSACTION = IBinder.FIRST_CALL_TRANSACTION+297;
    int UNREGISTER_UID_OBSERVER_TRANSACTION = IBinder.FIRST_CALL_TRANSACTION+298;
    int IS_SCREEN_CAPTURE_ALLOWED_ON_CURRENT_ACTIVITY_TRANSACTION
            = IBinder.FIRST_CALL_TRANSACTION+299;
<<<<<<< HEAD

    // Start of N transactions
    int START_BINDER_TRACKING_TRANSACTION = IBinder.FIRST_CALL_TRANSACTION + 340;
    int STOP_BINDER_TRACKING_AND_DUMP_TRANSACTION = IBinder.FIRST_CALL_TRANSACTION + 341;
=======
    int SHOW_ASSIST_FROM_ACTIVITY_TRANSACTION = IBinder.FIRST_CALL_TRANSACTION+300;
>>>>>>> 01fda527
}<|MERGE_RESOLUTION|>--- conflicted
+++ resolved
@@ -867,12 +867,9 @@
     int UNREGISTER_UID_OBSERVER_TRANSACTION = IBinder.FIRST_CALL_TRANSACTION+298;
     int IS_SCREEN_CAPTURE_ALLOWED_ON_CURRENT_ACTIVITY_TRANSACTION
             = IBinder.FIRST_CALL_TRANSACTION+299;
-<<<<<<< HEAD
+    int SHOW_ASSIST_FROM_ACTIVITY_TRANSACTION = IBinder.FIRST_CALL_TRANSACTION+300;
 
     // Start of N transactions
     int START_BINDER_TRACKING_TRANSACTION = IBinder.FIRST_CALL_TRANSACTION + 340;
     int STOP_BINDER_TRACKING_AND_DUMP_TRANSACTION = IBinder.FIRST_CALL_TRANSACTION + 341;
-=======
-    int SHOW_ASSIST_FROM_ACTIVITY_TRANSACTION = IBinder.FIRST_CALL_TRANSACTION+300;
->>>>>>> 01fda527
 }