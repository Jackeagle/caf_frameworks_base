--- conflicted
+++ resolved
@@ -209,11 +209,7 @@
      *
      * @param sliceUri Uri to bind.
      * @param supportedSpecs List of supported specs.
-<<<<<<< HEAD
-     * @see Slice.
-=======
      * @see Slice
->>>>>>> de843449
      * @see Slice#HINT_PARTIAL
      */
     public Slice onBindSlice(Uri sliceUri, Set<SliceSpec> supportedSpecs) {
