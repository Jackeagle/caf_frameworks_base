/**
 * Copyright (c) 2017 The Android Open Source Project
 *
 * Licensed under the Apache License, Version 2.0 (the "License");
 * you may not use this file except in compliance with the License.
 * You may obtain a copy of the License at
 *
 *      http://www.apache.org/licenses/LICENSE-2.0
 *
 * Unless required by applicable law or agreed to in writing, software
 * distributed under the License is distributed on an "AS IS" BASIS,
 * WITHOUT WARRANTIES OR CONDITIONS OF ANY KIND, either express or implied.
 * See the License for the specific language governing permissions and
 * limitations under the License.
 */

package android.app;

import android.annotation.NonNull;
import android.annotation.UnsupportedAppUsage;
import android.app.ActivityManager.StackInfo;
import android.content.Context;
import android.content.Intent;
import android.hardware.display.DisplayManager;
import android.hardware.display.VirtualDisplay;
import android.hardware.input.InputManager;
import android.os.RemoteException;
import android.os.UserHandle;
import android.util.AttributeSet;
import android.util.DisplayMetrics;
import android.util.Log;
import android.view.IWindowManager;
import android.view.InputDevice;
import android.view.MotionEvent;
import android.view.Surface;
import android.view.SurfaceControl;
import android.view.SurfaceHolder;
import android.view.SurfaceSession;
import android.view.SurfaceView;
import android.view.ViewGroup;
import android.view.WindowManager;
import android.view.WindowManagerGlobal;

import dalvik.system.CloseGuard;

import java.util.List;

/**
 * Activity container that allows launching activities into itself and does input forwarding.
 * <p>Creation of this view is only allowed to callers who have
 * {@link android.Manifest.permission#INJECT_EVENTS} permission.
 * <p>Activity launching into this container is restricted by the same rules that apply to launching
 * on VirtualDisplays.
 * @hide
 */
public class ActivityView extends ViewGroup {

    private static final String DISPLAY_NAME = "ActivityViewVirtualDisplay";
    private static final String TAG = "ActivityView";

    private VirtualDisplay mVirtualDisplay;
    private final SurfaceView mSurfaceView;

    /**
     * This is the root surface for the VirtualDisplay. The VirtualDisplay child surfaces will be
     * re-parented to this surface. This will also be a child of the SurfaceView's SurfaceControl.
     */
    private SurfaceControl mRootSurfaceControl;

    private final SurfaceCallback mSurfaceCallback;
    private StateCallback mActivityViewCallback;

<<<<<<< HEAD
    private IActivityManager mActivityManager;
=======
>>>>>>> de843449
    private IActivityTaskManager mActivityTaskManager;
    private IInputForwarder mInputForwarder;
    // Temp container to store view coordinates on screen.
    private final int[] mLocationOnScreen = new int[2];

    private TaskStackListener mTaskStackListener;

    private final CloseGuard mGuard = CloseGuard.get();
    private boolean mOpened; // Protected by mGuard.

<<<<<<< HEAD
=======
    private final SurfaceControl.Transaction mTmpTransaction = new SurfaceControl.Transaction();
    private Surface mTmpSurface = new Surface();

    /** The ActivityView is only allowed to contain one task. */
    private final boolean mSingleTaskInstance;

>>>>>>> de843449
    @UnsupportedAppUsage
    public ActivityView(Context context) {
        this(context, null /* attrs */);
    }

    public ActivityView(Context context, AttributeSet attrs) {
        this(context, attrs, 0 /* defStyle */);
    }

    public ActivityView(Context context, AttributeSet attrs, int defStyle) {
        this(context, attrs, defStyle, false /*singleTaskInstance*/);
    }

    public ActivityView(
            Context context, AttributeSet attrs, int defStyle, boolean singleTaskInstance) {
        super(context, attrs, defStyle);
        mSingleTaskInstance = singleTaskInstance;

<<<<<<< HEAD
        mActivityManager = ActivityManager.getService();
=======
>>>>>>> de843449
        mActivityTaskManager = ActivityTaskManager.getService();
        mSurfaceView = new SurfaceView(context);
        mSurfaceCallback = new SurfaceCallback();
        mSurfaceView.getHolder().addCallback(mSurfaceCallback);
        addView(mSurfaceView);

        mOpened = true;
        mGuard.open("release");
    }

    /** Callback that notifies when the container is ready or destroyed. */
    public abstract static class StateCallback {
        /**
         * Called when the container is ready for launching activities. Calling
         * {@link #startActivity(Intent)} prior to this callback will result in an
         * {@link IllegalStateException}.
         *
         * @see #startActivity(Intent)
         */
        public abstract void onActivityViewReady(ActivityView view);
        /**
         * Called when the container can no longer launch activities. Calling
         * {@link #startActivity(Intent)} after this callback will result in an
         * {@link IllegalStateException}.
         *
         * @see #startActivity(Intent)
         */
        public abstract void onActivityViewDestroyed(ActivityView view);
        /**
         * Called when a task is moved to the front of the stack inside the container.
         * This is a filtered version of {@link TaskStackListener}
         */
        public void onTaskMovedToFront(ActivityManager.StackInfo stackInfo) { }
    }

    /**
     * Set the callback to be notified about state changes.
     * <p>This class must finish initializing before {@link #startActivity(Intent)} can be called.
     * <p>Note: If the instance was ready prior to this call being made, then
     * {@link StateCallback#onActivityViewReady(ActivityView)} will be called from within
     * this method call.
     *
     * @param callback The callback to report events to.
     *
     * @see StateCallback
     * @see #startActivity(Intent)
     */
    public void setCallback(StateCallback callback) {
        mActivityViewCallback = callback;

        if (mVirtualDisplay != null && mActivityViewCallback != null) {
            mActivityViewCallback.onActivityViewReady(this);
        }
    }

    /**
     * Launch a new activity into this container.
     * <p>Activity resolved by the provided {@link Intent} must have
     * {@link android.R.attr#resizeableActivity} attribute set to {@code true} in order to be
     * launched here. Also, if activity is not owned by the owner of this container, it must allow
     * embedding and the caller must have permission to embed.
     * <p>Note: This class must finish initializing and
     * {@link StateCallback#onActivityViewReady(ActivityView)} callback must be triggered before
     * this method can be called.
     *
     * @param intent Intent used to launch an activity.
     *
     * @see StateCallback
     * @see #startActivity(PendingIntent)
     */
    @UnsupportedAppUsage
    public void startActivity(@NonNull Intent intent) {
        final ActivityOptions options = prepareActivityOptions();
        getContext().startActivity(intent, options.toBundle());
    }

    /**
     * Launch a new activity into this container.
     * <p>Activity resolved by the provided {@link Intent} must have
     * {@link android.R.attr#resizeableActivity} attribute set to {@code true} in order to be
     * launched here. Also, if activity is not owned by the owner of this container, it must allow
     * embedding and the caller must have permission to embed.
     * <p>Note: This class must finish initializing and
     * {@link StateCallback#onActivityViewReady(ActivityView)} callback must be triggered before
     * this method can be called.
     *
     * @param intent Intent used to launch an activity.
     * @param user The UserHandle of the user to start this activity for.
     *
     *
     * @see StateCallback
     * @see #startActivity(PendingIntent)
     */
    public void startActivity(@NonNull Intent intent, UserHandle user) {
        final ActivityOptions options = prepareActivityOptions();
        getContext().startActivityAsUser(intent, options.toBundle(), user);
    }

    /**
     * Launch a new activity into this container.
     * <p>Activity resolved by the provided {@link PendingIntent} must have
     * {@link android.R.attr#resizeableActivity} attribute set to {@code true} in order to be
     * launched here. Also, if activity is not owned by the owner of this container, it must allow
     * embedding and the caller must have permission to embed.
     * <p>Note: This class must finish initializing and
     * {@link StateCallback#onActivityViewReady(ActivityView)} callback must be triggered before
     * this method can be called.
     *
     * @param pendingIntent Intent used to launch an activity.
     *
     * @see StateCallback
     * @see #startActivity(Intent)
     */
    @UnsupportedAppUsage
    public void startActivity(@NonNull PendingIntent pendingIntent) {
        final ActivityOptions options = prepareActivityOptions();
        try {
            pendingIntent.send(null /* context */, 0 /* code */, null /* intent */,
                    null /* onFinished */, null /* handler */, null /* requiredPermission */,
                    options.toBundle());
        } catch (PendingIntent.CanceledException e) {
            throw new RuntimeException(e);
        }
    }

    /**
     * Check if container is ready to launch and create {@link ActivityOptions} to target the
     * virtual display.
     */
    private ActivityOptions prepareActivityOptions() {
        if (mVirtualDisplay == null) {
            throw new IllegalStateException(
                    "Trying to start activity before ActivityView is ready.");
        }
        final ActivityOptions options = ActivityOptions.makeBasic();
        options.setLaunchDisplayId(mVirtualDisplay.getDisplay().getDisplayId());
        return options;
    }

    /**
     * Release this container. Activity launching will no longer be permitted.
     * <p>Note: Calling this method is allowed after
     * {@link StateCallback#onActivityViewReady(ActivityView)} callback was triggered and before
     * {@link StateCallback#onActivityViewDestroyed(ActivityView)}.
     *
     * @see StateCallback
     */
    @UnsupportedAppUsage
    public void release() {
        if (mVirtualDisplay == null) {
            throw new IllegalStateException(
                    "Trying to release container that is not initialized.");
        }
        performRelease();
    }

    /**
     * Triggers an update of {@link ActivityView}'s location on screen to properly set touch exclude
     * regions and avoid focus switches by touches on this view.
     */
    public void onLocationChanged() {
        updateLocation();
    }

    @Override
    public void onLayout(boolean changed, int l, int t, int r, int b) {
        mSurfaceView.layout(0 /* left */, 0 /* top */, r - l /* right */, b - t /* bottom */);
    }

    /** Send current location and size to the WM to set tap exclude region for this view. */
    private void updateLocation() {
        try {
            getLocationOnScreen(mLocationOnScreen);
            WindowManagerGlobal.getWindowSession().updateTapExcludeRegion(getWindow(), hashCode(),
                    mLocationOnScreen[0], mLocationOnScreen[1], getWidth(), getHeight());
        } catch (RemoteException e) {
            e.rethrowAsRuntimeException();
        }
    }

    @Override
    public boolean onTouchEvent(MotionEvent event) {
        return injectInputEvent(event) || super.onTouchEvent(event);
    }

    @Override
    public boolean onGenericMotionEvent(MotionEvent event) {
        if (event.isFromSource(InputDevice.SOURCE_CLASS_POINTER)) {
            if (injectInputEvent(event)) {
                return true;
            }
        }
        return super.onGenericMotionEvent(event);
    }

    private boolean injectInputEvent(MotionEvent event) {
        if (mInputForwarder != null) {
            try {
                // The touch event that the ActivityView gets is in View space, but the event needs
                // to get forwarded in screen space. This offsets the touch event by the location
                // the ActivityView is on screen and sends it to the input forwarder.
                getLocationOnScreen(mLocationOnScreen);
                event.offsetLocation(mLocationOnScreen[0], mLocationOnScreen[1]);
                return mInputForwarder.forwardEvent(event);
            } catch (RemoteException e) {
                e.rethrowAsRuntimeException();
            }
        }
        return false;
    }

    private class SurfaceCallback implements SurfaceHolder.Callback {
        @Override
        public void surfaceCreated(SurfaceHolder surfaceHolder) {
            mTmpSurface = new Surface();
            if (mVirtualDisplay == null) {
                initVirtualDisplay(new SurfaceSession(surfaceHolder.getSurface()));
                if (mVirtualDisplay != null && mActivityViewCallback != null) {
                    mActivityViewCallback.onActivityViewReady(ActivityView.this);
                }
            } else {
                // TODO (b/119209373): DisplayManager determines if a VirtualDisplay is on by
                // whether it has a surface. Setting a fake surface here so DisplayManager will
                // consider this display on.
                mVirtualDisplay.setSurface(mTmpSurface);
                mTmpTransaction.reparent(mRootSurfaceControl,
                        mSurfaceView.getSurfaceControl().getHandle()).apply();
            }
            updateLocation();
        }

        @Override
        public void surfaceChanged(SurfaceHolder surfaceHolder, int format, int width, int height) {
            if (mVirtualDisplay != null) {
                mVirtualDisplay.resize(width, height, getBaseDisplayDensity());
            }
            updateLocation();
        }

        @Override
        public void surfaceDestroyed(SurfaceHolder surfaceHolder) {
            mTmpSurface.release();
            mTmpSurface = null;
            if (mVirtualDisplay != null) {
                mVirtualDisplay.setSurface(null);
            }
            cleanTapExcludeRegion();
        }
    }

    private void initVirtualDisplay(SurfaceSession surfaceSession) {
        if (mVirtualDisplay != null) {
            throw new IllegalStateException("Trying to initialize for the second time.");
        }

        final int width = mSurfaceView.getWidth();
        final int height = mSurfaceView.getHeight();
        final DisplayManager displayManager = mContext.getSystemService(DisplayManager.class);

        // TODO (b/119209373): DisplayManager determines if a VirtualDisplay is on by
        // whether it has a surface. Setting a fake surface here so DisplayManager will consider
        // this display on.
        mVirtualDisplay = displayManager.createVirtualDisplay(
                DISPLAY_NAME + "@" + System.identityHashCode(this),
                width, height, getBaseDisplayDensity(), mTmpSurface,
                DisplayManager.VIRTUAL_DISPLAY_FLAG_PUBLIC
                        | DisplayManager.VIRTUAL_DISPLAY_FLAG_OWN_CONTENT_ONLY
                        | DisplayManager.VIRTUAL_DISPLAY_FLAG_DESTROY_CONTENT_ON_REMOVAL);
        if (mVirtualDisplay == null) {
            Log.e(TAG, "Failed to initialize ActivityView");
            return;
        }

        final int displayId = mVirtualDisplay.getDisplay().getDisplayId();
        final IWindowManager wm = WindowManagerGlobal.getWindowManagerService();

        mRootSurfaceControl = new SurfaceControl.Builder(surfaceSession)
                .setContainerLayer(true)
                .setName(DISPLAY_NAME)
                .build();

        try {
            wm.reparentDisplayContent(displayId, mRootSurfaceControl.getHandle());
            wm.dontOverrideDisplayInfo(displayId);
            if (mSingleTaskInstance) {
                mActivityTaskManager.setDisplayToSingleTaskInstance(displayId);
            }
        } catch (RemoteException e) {
            e.rethrowAsRuntimeException();
        }

        mTmpTransaction.show(mRootSurfaceControl).apply();
        mInputForwarder = InputManager.getInstance().createInputForwarder(displayId);
        mTaskStackListener = new TaskStackListenerImpl();
        try {
            mActivityTaskManager.registerTaskStackListener(mTaskStackListener);
        } catch (RemoteException e) {
            Log.e(TAG, "Failed to register task stack listener", e);
        }
    }

    private void performRelease() {
        if (!mOpened) {
            return;
        }

        mSurfaceView.getHolder().removeCallback(mSurfaceCallback);

        if (mInputForwarder != null) {
            mInputForwarder = null;
        }
        cleanTapExcludeRegion();

        if (mTaskStackListener != null) {
            try {
                mActivityTaskManager.unregisterTaskStackListener(mTaskStackListener);
            } catch (RemoteException e) {
                Log.e(TAG, "Failed to unregister task stack listener", e);
            }
            mTaskStackListener = null;
        }

        final boolean displayReleased;
        if (mVirtualDisplay != null) {
            mVirtualDisplay.release();
            mVirtualDisplay = null;
            displayReleased = true;
        } else {
            displayReleased = false;
        }

        if (mTmpSurface != null) {
            mTmpSurface.release();
            mTmpSurface = null;
        }

        if (displayReleased && mActivityViewCallback != null) {
            mActivityViewCallback.onActivityViewDestroyed(this);
        }

        mGuard.close();
        mOpened = false;
    }

    /** Report to server that tap exclude region on hosting display should be cleared. */
    private void cleanTapExcludeRegion() {
        // Update tap exclude region with an empty rect to clean the state on server.
        try {
            WindowManagerGlobal.getWindowSession().updateTapExcludeRegion(getWindow(), hashCode(),
                    0 /* left */, 0 /* top */, 0 /* width */, 0 /* height */);
        } catch (RemoteException e) {
            e.rethrowAsRuntimeException();
        }
    }

    /** Get density of the hosting display. */
    private int getBaseDisplayDensity() {
        final WindowManager wm = mContext.getSystemService(WindowManager.class);
        final DisplayMetrics metrics = new DisplayMetrics();
        wm.getDefaultDisplay().getMetrics(metrics);
        return metrics.densityDpi;
    }

    @Override
    protected void finalize() throws Throwable {
        try {
            if (mGuard != null) {
                mGuard.warnIfOpen();
                performRelease();
            }
        } finally {
            super.finalize();
        }
    }

    /**
     * A task change listener that detects background color change of the topmost stack on our
     * virtual display and updates the background of the surface view. This background will be shown
     * when surface view is resized, but the app hasn't drawn its content in new size yet.
     * It also calls StateCallback.onTaskMovedToFront to notify interested parties that the stack
     * associated with the {@link ActivityView} has had a Task moved to the front. This is useful
     * when needing to also bring the host Activity to the foreground at the same time.
     */
    private class TaskStackListenerImpl extends TaskStackListener {

        @Override
        public void onTaskDescriptionChanged(int taskId, ActivityManager.TaskDescription td)
                throws RemoteException {
            if (mVirtualDisplay == null) {
                return;
            }

            StackInfo stackInfo = getTopMostStackInfo();
            if (stackInfo == null) {
                return;
            }
            // Found the topmost stack on target display. Now check if the topmost task's
            // description changed.
            if (taskId == stackInfo.taskIds[stackInfo.taskIds.length - 1]) {
                mSurfaceView.setResizeBackgroundColor(td.getBackgroundColor());
            }
        }

        @Override
        public void onTaskMovedToFront(int taskId) throws RemoteException {
            if (mActivityViewCallback  != null) {
                StackInfo stackInfo = getTopMostStackInfo();
                // if StackInfo was null or unrelated to the "move to front" then there's no use
                // notifying the callback
                if (stackInfo != null
                        && taskId == stackInfo.taskIds[stackInfo.taskIds.length - 1]) {
                    mActivityViewCallback.onTaskMovedToFront(stackInfo);
                }
            }
        }

        private StackInfo getTopMostStackInfo() throws RemoteException {
            // Find the topmost task on our virtual display - it will define the background
            // color of the surface view during resizing.
            final int displayId = mVirtualDisplay.getDisplay().getDisplayId();
            final List<StackInfo> stackInfoList = mActivityTaskManager.getAllStackInfos();

            // Iterate through stacks from top to bottom.
            final int stackCount = stackInfoList.size();
            for (int i = 0; i < stackCount; i++) {
                final StackInfo stackInfo = stackInfoList.get(i);
                // Only look for stacks on our virtual display.
                if (stackInfo.displayId != displayId) {
                    continue;
                }
                // Found the topmost stack on target display.
                return stackInfo;
            }
            return null;
        }
    }
}<|MERGE_RESOLUTION|>--- conflicted
+++ resolved
@@ -70,10 +70,6 @@
     private final SurfaceCallback mSurfaceCallback;
     private StateCallback mActivityViewCallback;
 
-<<<<<<< HEAD
-    private IActivityManager mActivityManager;
-=======
->>>>>>> de843449
     private IActivityTaskManager mActivityTaskManager;
     private IInputForwarder mInputForwarder;
     // Temp container to store view coordinates on screen.
@@ -84,15 +80,12 @@
     private final CloseGuard mGuard = CloseGuard.get();
     private boolean mOpened; // Protected by mGuard.
 
-<<<<<<< HEAD
-=======
     private final SurfaceControl.Transaction mTmpTransaction = new SurfaceControl.Transaction();
     private Surface mTmpSurface = new Surface();
 
     /** The ActivityView is only allowed to contain one task. */
     private final boolean mSingleTaskInstance;
 
->>>>>>> de843449
     @UnsupportedAppUsage
     public ActivityView(Context context) {
         this(context, null /* attrs */);
@@ -111,10 +104,6 @@
         super(context, attrs, defStyle);
         mSingleTaskInstance = singleTaskInstance;
 
-<<<<<<< HEAD
-        mActivityManager = ActivityManager.getService();
-=======
->>>>>>> de843449
         mActivityTaskManager = ActivityTaskManager.getService();
         mSurfaceView = new SurfaceView(context);
         mSurfaceCallback = new SurfaceCallback();
