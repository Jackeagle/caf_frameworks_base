--- conflicted
+++ resolved
@@ -65,11 +65,7 @@
      */
     public static final int STYLE_HORIZONTAL = 1;
     
-<<<<<<< HEAD
-    @UnsupportedAppUsage
-=======
     @UnsupportedAppUsage(maxTargetSdk = Build.VERSION_CODES.P, trackingBug = 115609023)
->>>>>>> de843449
     private ProgressBar mProgress;
     @UnsupportedAppUsage
     private TextView mMessageView;
