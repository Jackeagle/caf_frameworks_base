--- conflicted
+++ resolved
@@ -123,46 +123,13 @@
     public static final long HI_SYNC_ID_INVALID = IBluetoothHearingAid.HI_SYNC_ID_INVALID;
 
     private BluetoothAdapter mAdapter;
-<<<<<<< HEAD
-
-    private final IBluetoothStateChangeCallback mBluetoothStateChangeCallback =
-            new IBluetoothStateChangeCallback.Stub() {
-                public void onBluetoothStateChange(boolean up) {
-                    if (DBG) Log.d(TAG, "onBluetoothStateChange: up=" + up);
-                    if (!up) {
-                        if (VDBG) Log.d(TAG, "Unbinding service...");
-                        try {
-                            mServiceLock.writeLock().lock();
-                            if (mService != null) {
-                                mService = null;
-                                mContext.unbindService(mConnection);
-                            }
-                        } catch (Exception re) {
-                            Log.e(TAG, "", re);
-                        } finally {
-                            mServiceLock.writeLock().unlock();
-                        }
-                    } else {
-                        try {
-                            mServiceLock.readLock().lock();
-                            if (mService == null) {
-                                if (VDBG) Log.d(TAG, "Binding service...");
-                                doBind();
-                            }
-                        } catch (Exception re) {
-                            Log.e(TAG, "", re);
-                        } finally {
-                            mServiceLock.readLock().unlock();
-                        }
-                    }
-=======
+
     private final BluetoothProfileConnector<IBluetoothHearingAid> mProfileConnector =
             new BluetoothProfileConnector(this, BluetoothProfile.HEARING_AID,
                     "BluetoothHearingAid", IBluetoothHearingAid.class.getName()) {
                 @Override
                 public IBluetoothHearingAid getServiceInterface(IBinder service) {
                     return IBluetoothHearingAid.Stub.asInterface(Binder.allowBlocking(service));
->>>>>>> 02351afb
                 }
     };
 
