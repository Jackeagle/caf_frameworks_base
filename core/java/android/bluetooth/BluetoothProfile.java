/*
 * Copyright (C) 2010-2014 The Android Open Source Project
 *
 * Licensed under the Apache License, Version 2.0 (the "License");
 * you may not use this file except in compliance with the License.
 * You may obtain a copy of the License at
 *
 *      http://www.apache.org/licenses/LICENSE-2.0
 *
 * Unless required by applicable law or agreed to in writing, software
 * distributed under the License is distributed on an "AS IS" BASIS,
 * WITHOUT WARRANTIES OR CONDITIONS OF ANY KIND, either express or implied.
 * See the License for the specific language governing permissions and
 * limitations under the License.
 */


package android.bluetooth;

import android.Manifest;
import android.annotation.RequiresPermission;

import java.util.List;

/**
 * Public APIs for the Bluetooth Profiles.
 *
 * <p> Clients should call {@link BluetoothAdapter#getProfileProxy},
 * to get the Profile Proxy. Each public profile implements this
 * interface.
 */
public interface BluetoothProfile {

    /**
     * Extra for the connection state intents of the individual profiles.
     *
     * This extra represents the current connection state of the profile of the
     * Bluetooth device.
     */
    public static final String EXTRA_STATE = "android.bluetooth.profile.extra.STATE";

    /**
     * Extra for the connection state intents of the individual profiles.
     *
     * This extra represents the previous connection state of the profile of the
     * Bluetooth device.
     */
    public static final String EXTRA_PREVIOUS_STATE =
        "android.bluetooth.profile.extra.PREVIOUS_STATE";

    /** The profile is in disconnected state */
    public static final int STATE_DISCONNECTED  = 0;
    /** The profile is in connecting state */
    public static final int STATE_CONNECTING    = 1;
    /** The profile is in connected state */
    public static final int STATE_CONNECTED     = 2;
    /** The profile is in disconnecting state */
    public static final int STATE_DISCONNECTING = 3;

    /**
     * Headset and Handsfree profile
     */
    public static final int HEADSET = 1;

    /**
     * A2DP profile.
     */
    public static final int A2DP = 2;

    /**
     * Health Profile
     */
    public static final int HEALTH = 3;

    /**
     * Input Device Profile
     * @hide
     */
    public static final int INPUT_DEVICE = 4;

    /**
     * PAN Profile
     * @hide
     */
    public static final int PAN = 5;

    /**
     * PBAP
     * @hide
     */
    public static final int PBAP = 6;

    /**
     * GATT
     */
    static public final int GATT = 7;

    /**
     * GATT_SERVER
     */
    static public final int GATT_SERVER = 8;

    /**
     * MAP Profile
     * @hide
     */
    public static final int MAP = 9;

    /*
     * SAP Profile
     * @hide
     */
    public static final int SAP = 10;

    /**
     * A2DP Sink Profile
     * @hide
     */
    public static final int A2DP_SINK = 11;

    /**
     * AVRCP Controller Profile
     * @hide
     */
    public static final int AVRCP_CONTROLLER = 12;

    /**
     * Headset Client - HFP HF Role
     * @hide
     */
    public static final int HEADSET_CLIENT = 16;

    /**
     * PBAP Client
     * @hide
     */
    public static final int PBAP_CLIENT = 17;

    /**
<<<<<<< HEAD
     * DUN
     * @hide
     */
    public static final int DUN = 21;
=======
     * Max profile ID. This value should be updated whenever a new profile is added to match
     * the largest value assigned to a profile.
     * @hide
     */
    public static final int MAX_PROFILE_ID = 17;
>>>>>>> 6422e8fb

    /**
     * Default priority for devices that we try to auto-connect to and
     * and allow incoming connections for the profile
     * @hide
     **/
    public static final int PRIORITY_AUTO_CONNECT = 1000;

    /**
     *  Default priority for devices that allow incoming
     * and outgoing connections for the profile
     * @hide
     **/
    public static final int PRIORITY_ON = 100;

    /**
     * Default priority for devices that does not allow incoming
     * connections and outgoing connections for the profile.
     * @hide
     **/
    public static final int PRIORITY_OFF = 0;

    /**
     * Default priority when not set or when the device is unpaired
     * @hide
     * */
    public static final int PRIORITY_UNDEFINED = -1;

    /**
     * Get connected devices for this specific profile.
     *
     * <p> Return the set of devices which are in state {@link #STATE_CONNECTED}
     *
     * <p>Requires {@link android.Manifest.permission#BLUETOOTH} permission.
     *
     * @return List of devices. The list will be empty on error.
     */
    @RequiresPermission(Manifest.permission.BLUETOOTH)
    public List<BluetoothDevice> getConnectedDevices();

    /**
     * Get a list of devices that match any of the given connection
     * states.
     *
     * <p> If none of the devices match any of the given states,
     * an empty list will be returned.
     *
     * <p>Requires {@link android.Manifest.permission#BLUETOOTH} permission.
     *
     * @param states Array of states. States can be one of
     *              {@link #STATE_CONNECTED}, {@link #STATE_CONNECTING},
     *              {@link #STATE_DISCONNECTED}, {@link #STATE_DISCONNECTING},
     * @return List of devices. The list will be empty on error.
     */
    @RequiresPermission(Manifest.permission.BLUETOOTH)
    public List<BluetoothDevice> getDevicesMatchingConnectionStates(int[] states);

    /**
     * Get the current connection state of the profile
     *
     * <p>Requires {@link android.Manifest.permission#BLUETOOTH} permission.
     *
     * @param device Remote bluetooth device.
     * @return State of the profile connection. One of
     *               {@link #STATE_CONNECTED}, {@link #STATE_CONNECTING},
     *               {@link #STATE_DISCONNECTED}, {@link #STATE_DISCONNECTING}
     */
    @RequiresPermission(Manifest.permission.BLUETOOTH)
    public int getConnectionState(BluetoothDevice device);

    /**
     * An interface for notifying BluetoothProfile IPC clients when they have
     * been connected or disconnected to the service.
     */
    public interface ServiceListener {
        /**
         * Called to notify the client when the proxy object has been
         * connected to the service.
         * @param profile - One of {@link #HEALTH}, {@link #HEADSET} or
         *                  {@link #A2DP}
         * @param proxy - One of {@link BluetoothHealth}, {@link BluetoothHeadset} or
         *                {@link BluetoothA2dp}
         */
        public void onServiceConnected(int profile, BluetoothProfile proxy);

        /**
         * Called to notify the client that this proxy object has been
         * disconnected from the service.
         * @param profile - One of {@link #HEALTH}, {@link #HEADSET} or
         *                  {@link #A2DP}
         */
        public void onServiceDisconnected(int profile);
    }
}<|MERGE_RESOLUTION|>--- conflicted
+++ resolved
@@ -137,18 +137,17 @@
     public static final int PBAP_CLIENT = 17;
 
     /**
-<<<<<<< HEAD
      * DUN
      * @hide
      */
-    public static final int DUN = 21;
-=======
+    public static final int DUN = 18;
+
+    /**
      * Max profile ID. This value should be updated whenever a new profile is added to match
      * the largest value assigned to a profile.
      * @hide
      */
-    public static final int MAX_PROFILE_ID = 17;
->>>>>>> 6422e8fb
+    public static final int MAX_PROFILE_ID = 18;
 
     /**
      * Default priority for devices that we try to auto-connect to and
