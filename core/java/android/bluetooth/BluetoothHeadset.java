/*
 * Copyright (C) 2008 The Android Open Source Project
 *
 * Licensed under the Apache License, Version 2.0 (the "License");
 * you may not use this file except in compliance with the License.
 * You may obtain a copy of the License at
 *
 *      http://www.apache.org/licenses/LICENSE-2.0
 *
 * Unless required by applicable law or agreed to in writing, software
 * distributed under the License is distributed on an "AS IS" BASIS,
 * WITHOUT WARRANTIES OR CONDITIONS OF ANY KIND, either express or implied.
 * See the License for the specific language governing permissions and
 * limitations under the License.
 */

package android.bluetooth;

import android.annotation.SdkConstant;
import android.annotation.SdkConstant.SdkConstantType;
import android.content.ComponentName;
import android.content.Context;
import android.content.Intent;
import android.content.ServiceConnection;
import android.os.IBinder;
import android.os.RemoteException;
import android.os.UserHandle;
import android.util.Log;

import java.util.ArrayList;
import java.util.List;

/**
 * Public API for controlling the Bluetooth Headset Service. This includes both
 * Bluetooth Headset and Handsfree (v1.5) profiles.
 *
 * <p>BluetoothHeadset is a proxy object for controlling the Bluetooth Headset
 * Service via IPC.
 *
 * <p> Use {@link BluetoothAdapter#getProfileProxy} to get
 * the BluetoothHeadset proxy object. Use
 * {@link BluetoothAdapter#closeProfileProxy} to close the service connection.
 *
 * <p> Android only supports one connected Bluetooth Headset at a time.
 * Each method is protected with its appropriate permission.
 */
public final class BluetoothHeadset implements BluetoothProfile {
    private static final String TAG = "BluetoothHeadset";
    private static final boolean DBG = true;
    private static final boolean VDBG = true;

    /**
     * Intent used to broadcast the change in connection state of the Headset
     * profile.
     *
     * <p>This intent will have 3 extras:
     * <ul>
     *   <li> {@link #EXTRA_STATE} - The current state of the profile. </li>
     *   <li> {@link #EXTRA_PREVIOUS_STATE}- The previous state of the profile. </li>
     *   <li> {@link BluetoothDevice#EXTRA_DEVICE} - The remote device. </li>
     * </ul>
     * <p>{@link #EXTRA_STATE} or {@link #EXTRA_PREVIOUS_STATE} can be any of
     * {@link #STATE_DISCONNECTED}, {@link #STATE_CONNECTING},
     * {@link #STATE_CONNECTED}, {@link #STATE_DISCONNECTING}.
     *
     * <p>Requires {@link android.Manifest.permission#BLUETOOTH} permission to
     * receive.
     */
    @SdkConstant(SdkConstantType.BROADCAST_INTENT_ACTION)
    public static final String ACTION_CONNECTION_STATE_CHANGED =
        "android.bluetooth.headset.profile.action.CONNECTION_STATE_CHANGED";

    /**
     * Intent used to broadcast the change in the Audio Connection state of the
     * A2DP profile.
     *
     * <p>This intent will have 3 extras:
     * <ul>
     *   <li> {@link #EXTRA_STATE} - The current state of the profile. </li>
     *   <li> {@link #EXTRA_PREVIOUS_STATE}- The previous state of the profile. </li>
     *   <li> {@link BluetoothDevice#EXTRA_DEVICE} - The remote device. </li>
     * </ul>
     * <p>{@link #EXTRA_STATE} or {@link #EXTRA_PREVIOUS_STATE} can be any of
     * {@link #STATE_AUDIO_CONNECTED}, {@link #STATE_AUDIO_DISCONNECTED},
     *
     * <p>Requires {@link android.Manifest.permission#BLUETOOTH} permission
     * to receive.
     */
    @SdkConstant(SdkConstantType.BROADCAST_INTENT_ACTION)
    public static final String ACTION_AUDIO_STATE_CHANGED =
        "android.bluetooth.headset.profile.action.AUDIO_STATE_CHANGED";


    /**
     * Intent used to broadcast that the headset has posted a
     * vendor-specific event.
     *
     * <p>This intent will have 4 extras and 1 category.
     * <ul>
     *  <li> {@link BluetoothDevice#EXTRA_DEVICE} - The remote Bluetooth Device
     *       </li>
     *  <li> {@link #EXTRA_VENDOR_SPECIFIC_HEADSET_EVENT_CMD} - The vendor
     *       specific command </li>
     *  <li> {@link #EXTRA_VENDOR_SPECIFIC_HEADSET_EVENT_CMD_TYPE} - The AT
     *       command type which can be one of  {@link #AT_CMD_TYPE_READ},
     *       {@link #AT_CMD_TYPE_TEST}, or {@link #AT_CMD_TYPE_SET},
     *       {@link #AT_CMD_TYPE_BASIC},{@link #AT_CMD_TYPE_ACTION}. </li>
     *  <li> {@link #EXTRA_VENDOR_SPECIFIC_HEADSET_EVENT_ARGS} - Command
     *       arguments. </li>
     * </ul>
     *
     *<p> The category is the Company ID of the vendor defining the
     * vendor-specific command. {@link BluetoothAssignedNumbers}
     *
     * For example, for Plantronics specific events
     * Category will be {@link #VENDOR_SPECIFIC_HEADSET_EVENT_COMPANY_ID_CATEGORY}.55
     *
     * <p> For example, an AT+XEVENT=foo,3 will get translated into
     * <ul>
     *   <li> EXTRA_VENDOR_SPECIFIC_HEADSET_EVENT_CMD = +XEVENT </li>
     *   <li> EXTRA_VENDOR_SPECIFIC_HEADSET_EVENT_CMD_TYPE = AT_CMD_TYPE_SET </li>
     *   <li> EXTRA_VENDOR_SPECIFIC_HEADSET_EVENT_ARGS = foo, 3 </li>
     * </ul>
     * <p>Requires {@link android.Manifest.permission#BLUETOOTH} permission
     * to receive.
     */
    @SdkConstant(SdkConstantType.BROADCAST_INTENT_ACTION)
    public static final String ACTION_VENDOR_SPECIFIC_HEADSET_EVENT =
            "android.bluetooth.headset.action.VENDOR_SPECIFIC_HEADSET_EVENT";

    /**
     * @hide Broadcast intent when HF indicator value changed is updated by HS.
     */
    @SdkConstant(SdkConstantType.BROADCAST_INTENT_ACTION)
    public static final String ACTION_HF_INDICATOR_VALUE_CHANGED =
            "codeaurora.bluetooth.headset.action.ACTION_HF_INDICATOR_VALUE_CHANGED";

    /**
     * A String extra field in {@link #ACTION_VENDOR_SPECIFIC_HEADSET_EVENT}
     * intents that contains the name of the vendor-specific command.
     */
    public static final String EXTRA_VENDOR_SPECIFIC_HEADSET_EVENT_CMD =
            "android.bluetooth.headset.extra.VENDOR_SPECIFIC_HEADSET_EVENT_CMD";

    /**
     * An int extra field in {@link #ACTION_VENDOR_SPECIFIC_HEADSET_EVENT}
     * intents that contains the AT command type of the vendor-specific command.
     */
    public static final String EXTRA_VENDOR_SPECIFIC_HEADSET_EVENT_CMD_TYPE =
            "android.bluetooth.headset.extra.VENDOR_SPECIFIC_HEADSET_EVENT_CMD_TYPE";

    /**
     * AT command type READ used with
     * {@link #EXTRA_VENDOR_SPECIFIC_HEADSET_EVENT_CMD_TYPE}
     * For example, AT+VGM?. There are no arguments for this command type.
     */
    public static final int AT_CMD_TYPE_READ = 0;

    /**
     * AT command type TEST used with
     * {@link #EXTRA_VENDOR_SPECIFIC_HEADSET_EVENT_CMD_TYPE}
     * For example, AT+VGM=?. There are no arguments for this command type.
     */
    public static final int AT_CMD_TYPE_TEST = 1;

    /**
     * AT command type SET used with
     * {@link #EXTRA_VENDOR_SPECIFIC_HEADSET_EVENT_CMD_TYPE}
     * For example, AT+VGM=<args>.
     */
    public static final int AT_CMD_TYPE_SET = 2;

    /**
     * AT command type BASIC used with
     * {@link #EXTRA_VENDOR_SPECIFIC_HEADSET_EVENT_CMD_TYPE}
     * For example, ATD. Single character commands and everything following the
     * character are arguments.
     */
    public static final int AT_CMD_TYPE_BASIC = 3;

    /**
     * AT command type ACTION used with
     * {@link #EXTRA_VENDOR_SPECIFIC_HEADSET_EVENT_CMD_TYPE}
     * For example, AT+CHUP. There are no arguments for action commands.
     */
    public static final int AT_CMD_TYPE_ACTION = 4;

    /**
     * A Parcelable String array extra field in
     * {@link #ACTION_VENDOR_SPECIFIC_HEADSET_EVENT} intents that contains
     * the arguments to the vendor-specific command.
     */
    public static final String EXTRA_VENDOR_SPECIFIC_HEADSET_EVENT_ARGS =
            "android.bluetooth.headset.extra.VENDOR_SPECIFIC_HEADSET_EVENT_ARGS";

    /**
     * The intent category to be used with {@link #ACTION_VENDOR_SPECIFIC_HEADSET_EVENT}
     * for the companyId
     */
    public static final String VENDOR_SPECIFIC_HEADSET_EVENT_COMPANY_ID_CATEGORY  =
            "android.bluetooth.headset.intent.category.companyid";

    /**
     * A vendor-specific command for unsolicited result code.
     */
    public static final String VENDOR_RESULT_CODE_COMMAND_ANDROID = "+ANDROID";

    /**
     * @hide Used for sharing the HF indicator assigned number.
     */
    public static final String HF_INDICATOR_ASSIGNED_NUMBER  =
            "codeaurora.bluetooth.headset.intent.category.anum";


    /**
     * @hide Used for sharing the HF indicator assigned number's value.
     */
    public static final String HF_INDICATOR_ASSIGNED_NUMBER_VALUE  =
            "codeaurora.bluetooth.headset.intent.category.anumvalue";


    /**
     * Headset state when SCO audio is not connected.
     * This state can be one of
     * {@link #EXTRA_STATE} or {@link #EXTRA_PREVIOUS_STATE} of
     * {@link #ACTION_AUDIO_STATE_CHANGED} intent.
     */
    public static final int STATE_AUDIO_DISCONNECTED = 10;

    /**
     * Headset state when SCO audio is connecting.
     * This state can be one of
     * {@link #EXTRA_STATE} or {@link #EXTRA_PREVIOUS_STATE} of
     * {@link #ACTION_AUDIO_STATE_CHANGED} intent.
     */
    public static final int STATE_AUDIO_CONNECTING = 11;

    /**
     * Headset state when SCO audio is connected.
     * This state can be one of
     * {@link #EXTRA_STATE} or {@link #EXTRA_PREVIOUS_STATE} of
     * {@link #ACTION_AUDIO_STATE_CHANGED} intent.
     */

    /**
     * Intent used to broadcast the headset's indicator status
     *
     * <p>This intent will have 3 extras:
     * <ul>
     *   <li> {@link #EXTRA_IND_ID} - The Assigned number of headset Indicator which is supported by
                                        the headset ( as indicated by AT+BIND
                                        command in the SLC sequence).or whose value
                                        is changed (indicated by AT+BIEV command)</li>
     *   <li> {@link #EXTRA_IND_VALUE}- The updated value of headset indicator. </li>
     *   <li> {@link BluetoothDevice#EXTRA_DEVICE} - The remote device. </li>
     * </ul>
     * <p>{@link #EXTRA_IND_ID} is defined by Bluetooth SIG and each of the indicators are
     * given an assigned number. Below shows the assigned number of Indicator added so far
     * - Enhanced Safety - 1
     * <p>Requires {@link android.Manifest.permission#BLUETOOTH} permission to
     * receive.
     * @hide
     */
    public static final String ACTION_HF_INDICATORS_VALUE_CHANGED =
            "android.bluetooth.headset.action.HF_INDICATORS_VALUE_CHANGED";

    /**
     * A String extra field in {@link #ACTION_HF_INDICATORS_VALUE_CHANGED}
     * intents that contains the UUID of the headset  indicator (as defined by Bluetooth SIG)
     * that is being sent.
     * @hide
     */
    public static final String EXTRA_HF_INDICATORS_IND_ID =
            "android.bluetooth.headset.extra.HF_INDICATORS_IND_ID";

    /**
     * A int  extra field in {@link #ACTION_HF_INDICATORS_VALUE_CHANGED}
     * intents that contains the value of the Headset indicator that is being sent.
     * @hide
     */
    public static final String EXTRA_HF_INDICATORS_IND_VALUE =
            "android.bluetooth.headset.extra.HF_INDICATORS_IND_VALUE";

    public static final int STATE_AUDIO_CONNECTED = 12;


    private Context mContext;
    private ServiceListener mServiceListener;
    private IBluetoothHeadset mService;
    private BluetoothAdapter mAdapter;

    final private IBluetoothStateChangeCallback mBluetoothStateChangeCallback =
            new IBluetoothStateChangeCallback.Stub() {
                public void onBluetoothStateChange(boolean up) {
                    if (DBG) Log.d(TAG, "onBluetoothStateChange: up=" + up);
                    if (!up) {
                        if (VDBG) Log.d(TAG,"Unbinding service...");
                        synchronized (mConnection) {
                            try {
                                mService = null;
                                mContext.unbindService(mConnection);
                            } catch (Exception re) {
                                Log.e(TAG,"",re);
                            }
                        }
                    } else {
                        synchronized (mConnection) {
                            try {
                                if (mService == null) {
                                    if (VDBG) Log.d(TAG,"Binding service...");
                                    doBind();
                                }
                            } catch (Exception re) {
                                Log.e(TAG,"",re);
                            }
                        }
                    }
                }
        };

    /**
     * Create a BluetoothHeadset proxy object.
     */
    /*package*/ BluetoothHeadset(Context context, ServiceListener l) {
        mContext = context;
        mServiceListener = l;
        mAdapter = BluetoothAdapter.getDefaultAdapter();

        IBluetoothManager mgr = mAdapter.getBluetoothManager();
        if (mgr != null) {
            try {
                mgr.registerStateChangeCallback(mBluetoothStateChangeCallback);
            } catch (RemoteException e) {
                Log.e(TAG,"",e);
            }
        }

        doBind();
    }

    boolean doBind() {
        Intent intent = new Intent(IBluetoothHeadset.class.getName());
        ComponentName comp = intent.resolveSystemService(mContext.getPackageManager(), 0);
        intent.setComponent(comp);
        if (comp == null || !mContext.bindServiceAsUser(intent, mConnection, 0,
                UserHandle.CURRENT_OR_SELF)) {
            Log.e(TAG, "Could not bind to Bluetooth Headset Service with " + intent);
            return false;
        }
        return true;
    }

    /**
     * Close the connection to the backing service.
     * Other public functions of BluetoothHeadset will return default error
     * results once close() has been called. Multiple invocations of close()
     * are ok.
     */
    /*package*/ void close() {
        if (VDBG) log("close()");

        IBluetoothManager mgr = mAdapter.getBluetoothManager();
        if (mgr != null) {
            try {
                mgr.unregisterStateChangeCallback(mBluetoothStateChangeCallback);
            } catch (Exception e) {
                Log.e(TAG,"",e);
            }
        }

        synchronized (mConnection) {
            if (mService != null) {
                try {
                    mService = null;
                    mContext.unbindService(mConnection);
                } catch (Exception re) {
                    Log.e(TAG,"",re);
                }
            }
        }
        mServiceListener = null;
    }

    /**
     * Initiate connection to a profile of the remote bluetooth device.
     *
     * <p> Currently, the system supports only 1 connection to the
     * headset/handsfree profile. The API will automatically disconnect connected
     * devices before connecting.
     *
     * <p> This API returns false in scenarios like the profile on the
     * device is already connected or Bluetooth is not turned on.
     * When this API returns true, it is guaranteed that
     * connection state intent for the profile will be broadcasted with
     * the state. Users can get the connection state of the profile
     * from this intent.
     *
     * <p>Requires {@link android.Manifest.permission#BLUETOOTH_ADMIN}
     * permission.
     *
     * @param device Remote Bluetooth Device
     * @return false on immediate error,
     *               true otherwise
     * @hide
     */
    public boolean connect(BluetoothDevice device) {
        if (DBG) log("connect(" + device + ")");
        if (mService != null && isEnabled() &&
            isValidDevice(device)) {
            try {
                return mService.connect(device);
            } catch (RemoteException e) {
                Log.e(TAG, Log.getStackTraceString(new Throwable()));
                return false;
            }
        }
        if (mService == null) Log.w(TAG, "Proxy not attached to service");
        return false;
    }

    /**
     * Initiate disconnection from a profile
     *
     * <p> This API will return false in scenarios like the profile on the
     * Bluetooth device is not in connected state etc. When this API returns,
     * true, it is guaranteed that the connection state change
     * intent will be broadcasted with the state. Users can get the
     * disconnection state of the profile from this intent.
     *
     * <p> If the disconnection is initiated by a remote device, the state
     * will transition from {@link #STATE_CONNECTED} to
     * {@link #STATE_DISCONNECTED}. If the disconnect is initiated by the
     * host (local) device the state will transition from
     * {@link #STATE_CONNECTED} to state {@link #STATE_DISCONNECTING} to
     * state {@link #STATE_DISCONNECTED}. The transition to
     * {@link #STATE_DISCONNECTING} can be used to distinguish between the
     * two scenarios.
     *
     * <p>Requires {@link android.Manifest.permission#BLUETOOTH_ADMIN}
     * permission.
     *
     * @param device Remote Bluetooth Device
     * @return false on immediate error,
     *               true otherwise
     * @hide
     */
    public boolean disconnect(BluetoothDevice device) {
        if (DBG) log("disconnect(" + device + ")");
        if (mService != null && isEnabled() &&
            isValidDevice(device)) {
            try {
                return mService.disconnect(device);
            } catch (RemoteException e) {
              Log.e(TAG, Log.getStackTraceString(new Throwable()));
              return false;
            }
        }
        if (mService == null) Log.w(TAG, "Proxy not attached to service");
        return false;
    }

    /**
     * {@inheritDoc}
     */
    public List<BluetoothDevice> getConnectedDevices() {
        if (VDBG) log("getConnectedDevices()");
        if (mService != null && isEnabled()) {
            try {
                return mService.getConnectedDevices();
            } catch (RemoteException e) {
                Log.e(TAG, Log.getStackTraceString(new Throwable()));
                return new ArrayList<BluetoothDevice>();
            }
        }
        if (mService == null) Log.w(TAG, "Proxy not attached to service");
        return new ArrayList<BluetoothDevice>();
    }

    /**
     * {@inheritDoc}
     */
    public List<BluetoothDevice> getDevicesMatchingConnectionStates(int[] states) {
        if (VDBG) log("getDevicesMatchingStates()");
        if (mService != null && isEnabled()) {
            try {
                return mService.getDevicesMatchingConnectionStates(states);
            } catch (RemoteException e) {
                Log.e(TAG, Log.getStackTraceString(new Throwable()));
                return new ArrayList<BluetoothDevice>();
            }
        }
        if (mService == null) Log.w(TAG, "Proxy not attached to service");
        return new ArrayList<BluetoothDevice>();
    }

    /**
     * {@inheritDoc}
     */
    public int getConnectionState(BluetoothDevice device) {
        if (VDBG) log("getConnectionState(" + device + ")");
        if (mService != null && isEnabled() &&
            isValidDevice(device)) {
            try {
                return mService.getConnectionState(device);
            } catch (RemoteException e) {
                Log.e(TAG, Log.getStackTraceString(new Throwable()));
                return BluetoothProfile.STATE_DISCONNECTED;
            }
        }
        if (mService == null) Log.w(TAG, "Proxy not attached to service");
        return BluetoothProfile.STATE_DISCONNECTED;
    }

    /**
     * Set priority of the profile
     *
     * <p> The device should already be paired.
     *  Priority can be one of {@link #PRIORITY_ON} or
     * {@link #PRIORITY_OFF},
     *
     * <p>Requires {@link android.Manifest.permission#BLUETOOTH_ADMIN}
     * permission.
     *
     * @param device Paired bluetooth device
     * @param priority
     * @return true if priority is set, false on error
     * @hide
     */
    public boolean setPriority(BluetoothDevice device, int priority) {
        if (DBG) log("setPriority(" + device + ", " + priority + ")");
        if (mService != null && isEnabled() &&
            isValidDevice(device)) {
            if (priority != BluetoothProfile.PRIORITY_OFF &&
                priority != BluetoothProfile.PRIORITY_ON) {
              return false;
            }
            try {
                return mService.setPriority(device, priority);
            } catch (RemoteException e) {
                Log.e(TAG, Log.getStackTraceString(new Throwable()));
                return false;
            }
        }
        if (mService == null) Log.w(TAG, "Proxy not attached to service");
        return false;
    }

    /**
     * Get the priority of the profile.
     *
     * <p> The priority can be any of:
     * {@link #PRIORITY_AUTO_CONNECT}, {@link #PRIORITY_OFF},
     * {@link #PRIORITY_ON}, {@link #PRIORITY_UNDEFINED}
     *
     * <p>Requires {@link android.Manifest.permission#BLUETOOTH} permission.
     *
     * @param device Bluetooth device
     * @return priority of the device
     * @hide
     */
    public int getPriority(BluetoothDevice device) {
        if (VDBG) log("getPriority(" + device + ")");
        if (mService != null && isEnabled() &&
            isValidDevice(device)) {
            try {
                return mService.getPriority(device);
            } catch (RemoteException e) {
                Log.e(TAG, Log.getStackTraceString(new Throwable()));
                return PRIORITY_OFF;
            }
        }
        if (mService == null) Log.w(TAG, "Proxy not attached to service");
        return PRIORITY_OFF;
    }

    /**
     * Start Bluetooth voice recognition. This methods sends the voice
     * recognition AT command to the headset and establishes the
     * audio connection.
     *
     * <p> Users can listen to {@link #ACTION_AUDIO_STATE_CHANGED}.
     * If this function returns true, this intent will be broadcasted with
     * {@link #EXTRA_STATE} set to {@link #STATE_AUDIO_CONNECTING}.
     *
     * <p> {@link #EXTRA_STATE} will transition from
     * {@link #STATE_AUDIO_CONNECTING} to {@link #STATE_AUDIO_CONNECTED} when
     * audio connection is established and to {@link #STATE_AUDIO_DISCONNECTED}
     * in case of failure to establish the audio connection.
     *
     * <p>Requires {@link android.Manifest.permission#BLUETOOTH} permission.
     *
     * @param device Bluetooth headset
     * @return false if there is no headset connected of if the
     *               connected headset doesn't support voice recognition
     *               or on error, true otherwise
     */
    public boolean startVoiceRecognition(BluetoothDevice device) {
        if (DBG) log("startVoiceRecognition()");
        if (mService != null && isEnabled() &&
            isValidDevice(device)) {
            try {
                return mService.startVoiceRecognition(device);
            } catch (RemoteException e) {
                Log.e(TAG,  Log.getStackTraceString(new Throwable()));
            }
        }
        if (mService == null) Log.w(TAG, "Proxy not attached to service");
        return false;
    }

    /**
     * Stop Bluetooth Voice Recognition mode, and shut down the
     * Bluetooth audio path.
     *
     * <p>Requires {@link android.Manifest.permission#BLUETOOTH} permission.
     *
     * @param device Bluetooth headset
     * @return false if there is no headset connected
     *               or on error, true otherwise
     */
    public boolean stopVoiceRecognition(BluetoothDevice device) {
        if (DBG) log("stopVoiceRecognition()");
        if (mService != null && isEnabled() &&
            isValidDevice(device)) {
            try {
                return mService.stopVoiceRecognition(device);
            } catch (RemoteException e) {
                Log.e(TAG,  Log.getStackTraceString(new Throwable()));
            }
        }
        if (mService == null) Log.w(TAG, "Proxy not attached to service");
        return false;
    }

    /**
     * Check if Bluetooth SCO audio is connected.
     *
     * <p>Requires {@link android.Manifest.permission#BLUETOOTH} permission.
     *
     * @param device Bluetooth headset
     * @return true if SCO is connected,
     *         false otherwise or on error
     */
    public boolean isAudioConnected(BluetoothDevice device) {
        if (VDBG) log("isAudioConnected()");
        if (mService != null && isEnabled() &&
            isValidDevice(device)) {
            try {
              return mService.isAudioConnected(device);
            } catch (RemoteException e) {
              Log.e(TAG,  Log.getStackTraceString(new Throwable()));
            }
        }
        if (mService == null) Log.w(TAG, "Proxy not attached to service");
        return false;
    }

    /**
     * Get battery usage hint for Bluetooth Headset service.
     * This is a monotonically increasing integer. Wraps to 0 at
     * Integer.MAX_INT, and at boot.
     * Current implementation returns the number of AT commands handled since
     * boot. This is a good indicator for spammy headset/handsfree units that
     * can keep the device awake by polling for cellular status updates. As a
     * rule of thumb, each AT command prevents the CPU from sleeping for 500 ms
     *
     * @param device the bluetooth headset.
     * @return monotonically increasing battery usage hint, or a negative error
     *         code on error
     * @hide
     */
    public int getBatteryUsageHint(BluetoothDevice device) {
        if (VDBG) log("getBatteryUsageHint()");
        if (mService != null && isEnabled() &&
            isValidDevice(device)) {
            try {
                return mService.getBatteryUsageHint(device);
            } catch (RemoteException e) {
                Log.e(TAG,  Log.getStackTraceString(new Throwable()));
            }
        }
        if (mService == null) Log.w(TAG, "Proxy not attached to service");
        return -1;
    }

    /**
     * Indicates if current platform supports voice dialing over bluetooth SCO.
     *
     * @return true if voice dialing over bluetooth is supported, false otherwise.
     * @hide
     */
    public static boolean isBluetoothVoiceDialingEnabled(Context context) {
        return context.getResources().getBoolean(
                com.android.internal.R.bool.config_bluetooth_sco_off_call);
    }

    /**
     * Accept the incoming connection.
     * Note: This is an internal function and shouldn't be exposed
     *
     * @hide
     */
    public boolean acceptIncomingConnect(BluetoothDevice device) {
        if (DBG) log("acceptIncomingConnect");
        if (mService != null && isEnabled()) {
            try {
                return mService.acceptIncomingConnect(device);
            } catch (RemoteException e) {Log.e(TAG, e.toString());}
        } else {
            Log.w(TAG, "Proxy not attached to service");
            if (DBG) Log.d(TAG, Log.getStackTraceString(new Throwable()));
        }
        return false;
    }

    /**
     * Reject the incoming connection.
     * @hide
     */
    public boolean rejectIncomingConnect(BluetoothDevice device) {
        if (DBG) log("rejectIncomingConnect");
        if (mService != null) {
            try {
                return mService.rejectIncomingConnect(device);
            } catch (RemoteException e) {Log.e(TAG, e.toString());}
        } else {
            Log.w(TAG, "Proxy not attached to service");
            if (DBG) Log.d(TAG, Log.getStackTraceString(new Throwable()));
        }
        return false;
    }

    /**
     * Get the current audio state of the Headset.
     * Note: This is an internal function and shouldn't be exposed
     *
     * @hide
     */
    public int getAudioState(BluetoothDevice device) {
        if (VDBG) log("getAudioState");
        if (mService != null && !isDisabled()) {
            try {
                return mService.getAudioState(device);
            } catch (RemoteException e) {Log.e(TAG, e.toString());}
        } else {
            Log.w(TAG, "Proxy not attached to service");
            if (DBG) Log.d(TAG, Log.getStackTraceString(new Throwable()));
        }
        return BluetoothHeadset.STATE_AUDIO_DISCONNECTED;
    }

    /**
     * Sets whether audio routing is allowed. When set to {@code false}, the AG will not route any
     * audio to the HF unless explicitly told to.
     * This method should be used in cases where the SCO channel is shared between multiple profiles
     * and must be delegated by a source knowledgeable
     * Note: This is an internal function and shouldn't be exposed
     *
     * @param allowed {@code true} if the profile can reroute audio, {@code false} otherwise.
     *
     * @hide
     */
    public void setAudioRouteAllowed(boolean allowed) {
        if (VDBG) log("setAudioRouteAllowed");
        if (mService != null && isEnabled()) {
            try {
                mService.setAudioRouteAllowed(allowed);
            } catch (RemoteException e) {Log.e(TAG, e.toString());}
        } else {
            Log.w(TAG, "Proxy not attached to service");
            if (DBG) Log.d(TAG, Log.getStackTraceString(new Throwable()));
        }
    }

    /**
     * Returns whether audio routing is allowed. see {@link #setAudioRouteAllowed(boolean)}.
     * Note: This is an internal function and shouldn't be exposed
     *
     * @hide
     */
    public boolean getAudioRouteAllowed() {
        if (VDBG) log("getAudioRouteAllowed");
        if (mService != null && isEnabled()) {
            try {
                return mService.getAudioRouteAllowed();
            } catch (RemoteException e) {Log.e(TAG, e.toString());}
        } else {
            Log.w(TAG, "Proxy not attached to service");
            if (DBG) Log.d(TAG, Log.getStackTraceString(new Throwable()));
        }
        return false;
    }

    /**
     * Check if Bluetooth SCO audio is connected.
     *
     * <p>Requires {@link android.Manifest.permission#BLUETOOTH} permission.
     *
     * @return true if SCO is connected,
     *         false otherwise or on error
     * @hide
     */
    public boolean isAudioOn() {
        if (VDBG) log("isAudioOn()");
        if (mService != null && isEnabled()) {
            try {
              return mService.isAudioOn();
            } catch (RemoteException e) {
              Log.e(TAG,  Log.getStackTraceString(new Throwable()));
            }
        }
        if (mService == null) Log.w(TAG, "Proxy not attached to service");
        return false;

    }

    /**
     * Initiates a connection of headset audio.
     * It setup SCO channel with remote connected headset device.
     *
     * @return true if successful
     *         false if there was some error such as
     *               there is no connected headset
     * @hide
     */
    public boolean connectAudio() {
        if (mService != null && isEnabled()) {
            try {
                return mService.connectAudio();
            } catch (RemoteException e) {
                Log.e(TAG, e.toString());
            }
        } else {
            Log.w(TAG, "Proxy not attached to service");
            if (DBG) Log.d(TAG, Log.getStackTraceString(new Throwable()));
        }
        return false;
    }

    /**
     * Initiates a disconnection of headset audio.
     * It tears down the SCO channel from remote headset device.
     *
     * @return true if successful
     *         false if there was some error such as
     *               there is no connected SCO channel
     * @hide
     */
    public boolean disconnectAudio() {
        if (mService != null && isEnabled()) {
            try {
                return mService.disconnectAudio();
            } catch (RemoteException e) {
                Log.e(TAG, e.toString());
            }
        } else {
            Log.w(TAG, "Proxy not attached to service");
            if (DBG) Log.d(TAG, Log.getStackTraceString(new Throwable()));
        }
        return false;
    }

    /**
     * Initiates a SCO channel connection with the headset (if connected).
     * Also initiates a virtual voice call for Handsfree devices as many devices
     * do not accept SCO audio without a call.
     * This API allows the handsfree device to be used for routing non-cellular
     * call audio.
     *
     * @param device Remote Bluetooth Device
     * @return true if successful, false if there was some error.
     * @hide
     */
    public boolean startScoUsingVirtualVoiceCall(BluetoothDevice device) {
        if (DBG) log("startScoUsingVirtualVoiceCall()");
        if (mService != null && isEnabled() && isValidDevice(device)) {
            try {
                return mService.startScoUsingVirtualVoiceCall(device);
            } catch (RemoteException e) {
                Log.e(TAG, e.toString());
            }
        } else {
            Log.w(TAG, "Proxy not attached to service");
            if (DBG) Log.d(TAG, Log.getStackTraceString(new Throwable()));
        }
        return false;
    }

    /**
     * Terminates an ongoing SCO connection and the associated virtual
     * call.
     *
     * @param device Remote Bluetooth Device
     * @return true if successful, false if there was some error.
     * @hide
     */
    public boolean stopScoUsingVirtualVoiceCall(BluetoothDevice device) {
        if (DBG) log("stopScoUsingVirtualVoiceCall()");
        if (mService != null && isEnabled() && isValidDevice(device)) {
            try {
                return mService.stopScoUsingVirtualVoiceCall(device);
            } catch (RemoteException e) {
                Log.e(TAG, e.toString());
            }
        } else {
            Log.w(TAG, "Proxy not attached to service");
            if (DBG) Log.d(TAG, Log.getStackTraceString(new Throwable()));
        }
        return false;
    }

    /**
     * Notify Headset of phone state change.
     * This is a backdoor for phone app to call BluetoothHeadset since
     * there is currently not a good way to get precise call state change outside
     * of phone app.
     *
     * @hide
     */
    public void phoneStateChanged(int numActive, int numHeld, int callState, String number,
                                  int type) {
        if (mService != null && isEnabled()) {
            try {
                mService.phoneStateChanged(numActive, numHeld, callState, number, type);
            } catch (RemoteException e) {
                Log.e(TAG, e.toString());
            }
        } else {
            Log.w(TAG, "Proxy not attached to service");
            if (DBG) Log.d(TAG, Log.getStackTraceString(new Throwable()));
        }
    }

    /**
     * Send Headset of CLCC response
     *
     * @hide
     */
    public void clccResponse(int index, int direction, int status, int mode, boolean mpty,
                             String number, int type) {
        if (mService != null && isEnabled()) {
            try {
                mService.clccResponse(index, direction, status, mode, mpty, number, type);
            } catch (RemoteException e) {
                Log.e(TAG, e.toString());
            }
        } else {
            Log.w(TAG, "Proxy not attached to service");
            if (DBG) Log.d(TAG, Log.getStackTraceString(new Throwable()));
        }
    }

    /**
     * Sends a vendor-specific unsolicited result code to the headset.
     *
     * <p>The actual string to be sent is <code>command + ": " + arg</code>.
     * For example, if {@code command} is {@link #VENDOR_RESULT_CODE_COMMAND_ANDROID} and {@code arg}
     * is {@code "0"}, the string <code>"+ANDROID: 0"</code> will be sent.
     *
     * <p>Currently only {@link #VENDOR_RESULT_CODE_COMMAND_ANDROID} is allowed as {@code command}.
     *
     * <p>Requires {@link android.Manifest.permission#BLUETOOTH} permission.
     *
     * @param device Bluetooth headset.
     * @param command A vendor-specific command.
     * @param arg The argument that will be attached to the command.
     * @return {@code false} if there is no headset connected, or if the command is not an allowed
     *         vendor-specific unsolicited result code, or on error. {@code true} otherwise.
     * @throws IllegalArgumentException if {@code command} is {@code null}.
     */
    public boolean sendVendorSpecificResultCode(BluetoothDevice device, String command,
            String arg) {
        if (DBG) {
            log("sendVendorSpecificResultCode()");
        }
        if (command == null) {
            throw new IllegalArgumentException("command is null");
        }
        if (mService != null && isEnabled() &&
                isValidDevice(device)) {
            try {
                return mService.sendVendorSpecificResultCode(device, command, arg);
            } catch (RemoteException e) {
                Log.e(TAG, Log.getStackTraceString(new Throwable()));
            }
        }
        if (mService == null) {
            Log.w(TAG, "Proxy not attached to service");
        }
        return false;
    }

    /**
     * enable WBS codec setting.
     *
     * @return true if successful
     *         false if there was some error such as
     *               there is no connected headset
     * @hide
     */
    public boolean enableWBS() {
        if (mService != null && isEnabled()) {
            try {
                return mService.enableWBS();
            } catch (RemoteException e) {
                Log.e(TAG, e.toString());
            }
        } else {
            Log.w(TAG, "Proxy not attached to service");
            if (DBG) Log.d(TAG, Log.getStackTraceString(new Throwable()));
        }
        return false;
    }

    /**
     * disable WBS codec settting. It set NBS codec.
     *
     * @return true if successful
     *         false if there was some error such as
     *               there is no connected headset
     * @hide
     */
    public boolean disableWBS() {
        if (mService != null && isEnabled()) {
            try {
                return mService.disableWBS();
            } catch (RemoteException e) {
                Log.e(TAG, e.toString());
            }
        } else {
            Log.w(TAG, "Proxy not attached to service");
            if (DBG) Log.d(TAG, Log.getStackTraceString(new Throwable()));
        }
        return false;
    }

<<<<<<< HEAD
    private final ServiceConnection mConnection = new ServiceConnection() {
=======
    /**
     * Send Headset the BIND response from AG to report change in the status of the
     * HF indicators to the headset
     *
     * @param ind_id Assigned Number of the indicator (defined by SIG)
     * @param ind_status
     * possible values- false-Indicator is disabled, no value changes shall be sent for this indicator
     *                  true-Indicator is enabled, value changes may be sent for this indicator
     * @hide
     */
    public void bindResponse(int ind_id, boolean ind_status) {
        if (mService != null && isEnabled()) {
            try {
                mService.bindResponse(ind_id, ind_status);
            } catch (RemoteException e) {
                Log.e(TAG, e.toString());
            }
        } else {
            Log.w(TAG, "Proxy not attached to service");
            if (DBG) Log.d(TAG, Log.getStackTraceString(new Throwable()));
        }
    }

    private final IBluetoothProfileServiceConnection mConnection
            = new IBluetoothProfileServiceConnection.Stub()  {
        @Override
>>>>>>> 0a857ee2
        public void onServiceConnected(ComponentName className, IBinder service) {
            if (DBG) Log.d(TAG, "Proxy object connected");
            mService = IBluetoothHeadset.Stub.asInterface(service);

            if (mServiceListener != null) {
                mServiceListener.onServiceConnected(BluetoothProfile.HEADSET, BluetoothHeadset.this);
            }
        }
        public void onServiceDisconnected(ComponentName className) {
            if (DBG) Log.d(TAG, "Proxy object disconnected");
            mService = null;
            if (mServiceListener != null) {
                mServiceListener.onServiceDisconnected(BluetoothProfile.HEADSET);
            }
        }
    };

    private boolean isEnabled() {
       if (mAdapter.getState() == BluetoothAdapter.STATE_ON) return true;
       return false;
    }

    private boolean isDisabled() {
       if (mAdapter.getState() == BluetoothAdapter.STATE_OFF) return true;
       return false;
    }

    private boolean isValidDevice(BluetoothDevice device) {
       if (device == null) return false;

       if (BluetoothAdapter.checkBluetoothAddress(device.getAddress())) return true;
       return false;
    }

    private static void log(String msg) {
        Log.d(TAG, msg);
    }
}<|MERGE_RESOLUTION|>--- conflicted
+++ resolved
@@ -1034,9 +1034,6 @@
         return false;
     }
 
-<<<<<<< HEAD
-    private final ServiceConnection mConnection = new ServiceConnection() {
-=======
     /**
      * Send Headset the BIND response from AG to report change in the status of the
      * HF indicators to the headset
@@ -1063,7 +1060,6 @@
     private final IBluetoothProfileServiceConnection mConnection
             = new IBluetoothProfileServiceConnection.Stub()  {
         @Override
->>>>>>> 0a857ee2
         public void onServiceConnected(ComponentName className, IBinder service) {
             if (DBG) Log.d(TAG, "Proxy object connected");
             mService = IBluetoothHeadset.Stub.asInterface(service);
