--- conflicted
+++ resolved
@@ -768,22 +768,14 @@
         if (!isBleScanAlwaysAvailable()) return false;
 
         try {
-<<<<<<< HEAD
-            mManagerService.updateBleAppCount(mToken, true);
-=======
             String packageName = ActivityThread.currentPackageName();
             mManagerService.updateBleAppCount(mToken, true, packageName);
->>>>>>> 6422e8fb
             if (isLeEnabled()) {
                 if (DBG) Log.d(TAG, "enableBLE(): Bluetooth already enabled");
                 return true;
             }
             if (DBG) Log.d(TAG, "enableBLE(): Calling enable");
-<<<<<<< HEAD
-            return mManagerService.enable();
-=======
             return mManagerService.enable(packageName);
->>>>>>> 6422e8fb
         } catch (RemoteException e) {
             Log.e(TAG, "", e);
         }
@@ -906,14 +898,9 @@
      */
     @RequiresPermission(Manifest.permission.BLUETOOTH_ADMIN)
     public boolean enable() {
-<<<<<<< HEAD
         android.util.SeempLog.record(56);
-        if (isEnabled() == true) {
-            if (DBG) Log.d(TAG, "enable(): BT is already enabled..!");
-=======
         if (isEnabled()) {
             if (DBG) Log.d(TAG, "enable(): BT already enabled!");
->>>>>>> 6422e8fb
             return true;
         }
         try {
