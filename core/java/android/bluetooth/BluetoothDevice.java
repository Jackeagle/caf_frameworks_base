/*
 * Copyright (C) 2009 The Android Open Source Project
 *
 * Licensed under the Apache License, Version 2.0 (the "License");
 * you may not use this file except in compliance with the License.
 * You may obtain a copy of the License at
 *
 *      http://www.apache.org/licenses/LICENSE-2.0
 *
 * Unless required by applicable law or agreed to in writing, software
 * distributed under the License is distributed on an "AS IS" BASIS,
 * WITHOUT WARRANTIES OR CONDITIONS OF ANY KIND, either express or implied.
 * See the License for the specific language governing permissions and
 * limitations under the License.
 */

package android.bluetooth;

import android.annotation.SdkConstant;
import android.annotation.SdkConstant.SdkConstantType;
import android.os.IBinder;
import android.os.Parcel;
import android.os.Parcelable;
import android.os.ParcelUuid;
import android.os.RemoteException;
import android.os.ServiceManager;
import android.util.Log;

import java.io.IOException;
import java.io.UnsupportedEncodingException;
import java.util.UUID;

/**
 * Represents a remote Bluetooth device. A {@link BluetoothDevice} lets you
 * create a connection with the respective device or query information about
 * it, such as the name, address, class, and bonding state.
 *
 * <p>This class is really just a thin wrapper for a Bluetooth hardware
 * address. Objects of this class are immutable. Operations on this class
 * are performed on the remote Bluetooth hardware address, using the
 * {@link BluetoothAdapter} that was used to create this {@link
 * BluetoothDevice}.
 *
 * <p>To get a {@link BluetoothDevice}, use
 * {@link BluetoothAdapter#getRemoteDevice(String)
 * BluetoothAdapter.getRemoteDevice(String)} to create one representing a device
 * of a known MAC address (which you can get through device discovery with
 * {@link BluetoothAdapter}) or get one from the set of bonded devices
 * returned by {@link BluetoothAdapter#getBondedDevices()
 * BluetoothAdapter.getBondedDevices()}. You can then open a
 * {@link BluetoothSocket} for communication with the remote device, using
 * {@link #createRfcommSocketToServiceRecord(UUID)}.
 *
 * <p class="note"><strong>Note:</strong>
 * Requires the {@link android.Manifest.permission#BLUETOOTH} permission.
 *
 * {@see BluetoothAdapter}
 * {@see BluetoothSocket}
 */
public final class BluetoothDevice implements Parcelable {
    private static final String TAG = "BluetoothDevice";

    /**
     * Sentinel error value for this class. Guaranteed to not equal any other
     * integer constant in this class. Provided as a convenience for functions
     * that require a sentinel error value, for example:
     * <p><code>Intent.getIntExtra(BluetoothDevice.EXTRA_BOND_STATE,
     * BluetoothDevice.ERROR)</code>
     */
    public static final int ERROR = Integer.MIN_VALUE;

    /**
     * Broadcast Action: Remote device discovered.
     * <p>Sent when a remote device is found during discovery.
     * <p>Always contains the extra fields {@link #EXTRA_DEVICE} and {@link
     * #EXTRA_CLASS}. Can contain the extra fields {@link #EXTRA_NAME} and/or
     * {@link #EXTRA_RSSI} if they are available.
     * <p>Requires {@link android.Manifest.permission#BLUETOOTH} to receive.
     */
     // TODO: Change API to not broadcast RSSI if not available (incoming connection)
    @SdkConstant(SdkConstantType.BROADCAST_INTENT_ACTION)
    public static final String ACTION_FOUND =
            "android.bluetooth.device.action.FOUND";

    /**
     * Broadcast Action: Remote device disappeared.
     * <p>Sent when a remote device that was found in the last discovery is not
     * found in the current discovery.
     * <p>Always contains the extra field {@link #EXTRA_DEVICE}.
     * <p>Requires {@link android.Manifest.permission#BLUETOOTH} to receive.
     * @hide
     */
    @SdkConstant(SdkConstantType.BROADCAST_INTENT_ACTION)
    public static final String ACTION_DISAPPEARED =
            "android.bluetooth.device.action.DISAPPEARED";

    /**
     * Broadcast Action: Bluetooth class of a remote device has changed.
     * <p>Always contains the extra fields {@link #EXTRA_DEVICE} and {@link
     * #EXTRA_CLASS}.
     * <p>Requires {@link android.Manifest.permission#BLUETOOTH} to receive.
     * @see {@link BluetoothClass}
     */
    @SdkConstant(SdkConstantType.BROADCAST_INTENT_ACTION)
    public static final String ACTION_CLASS_CHANGED =
            "android.bluetooth.device.action.CLASS_CHANGED";

    /**
     * Broadcast Action: Indicates a low level (ACL) connection has been
     * established with a remote device.
     * <p>Always contains the extra field {@link #EXTRA_DEVICE}.
     * <p>ACL connections are managed automatically by the Android Bluetooth
     * stack.
     * <p>Requires {@link android.Manifest.permission#BLUETOOTH} to receive.
     */
    @SdkConstant(SdkConstantType.BROADCAST_INTENT_ACTION)
    public static final String ACTION_ACL_CONNECTED =
            "android.bluetooth.device.action.ACL_CONNECTED";

    /**
     * Broadcast Action: Indicates that a low level (ACL) disconnection has
     * been requested for a remote device, and it will soon be disconnected.
     * <p>This is useful for graceful disconnection. Applications should use
     * this intent as a hint to immediately terminate higher level connections
     * (RFCOMM, L2CAP, or profile connections) to the remote device.
     * <p>Always contains the extra field {@link #EXTRA_DEVICE}.
     * <p>Requires {@link android.Manifest.permission#BLUETOOTH} to receive.
     */
    @SdkConstant(SdkConstantType.BROADCAST_INTENT_ACTION)
    public static final String ACTION_ACL_DISCONNECT_REQUESTED =
            "android.bluetooth.device.action.ACL_DISCONNECT_REQUESTED";

    /**
     * Broadcast Action: Indicates a low level (ACL) disconnection from a
     * remote device.
     * <p>Always contains the extra field {@link #EXTRA_DEVICE}.
     * <p>ACL connections are managed automatically by the Android Bluetooth
     * stack.
     * <p>Requires {@link android.Manifest.permission#BLUETOOTH} to receive.
     */
    @SdkConstant(SdkConstantType.BROADCAST_INTENT_ACTION)
    public static final String ACTION_ACL_DISCONNECTED =
            "android.bluetooth.device.action.ACL_DISCONNECTED";

    /**
     * Broadcast Action: Indicates the friendly name of a remote device has
     * been retrieved for the first time, or changed since the last retrieval.
     * <p>Always contains the extra fields {@link #EXTRA_DEVICE} and {@link
     * #EXTRA_NAME}.
     * <p>Requires {@link android.Manifest.permission#BLUETOOTH} to receive.
     */
    @SdkConstant(SdkConstantType.BROADCAST_INTENT_ACTION)
    public static final String ACTION_NAME_CHANGED =
            "android.bluetooth.device.action.NAME_CHANGED";

    /**
     * Broadcast Action: Indicates a change in the bond state of a remote
     * device. For example, if a device is bonded (paired).
     * <p>Always contains the extra fields {@link #EXTRA_DEVICE}, {@link
     * #EXTRA_BOND_STATE} and {@link #EXTRA_PREVIOUS_BOND_STATE}.
     * <p>Requires {@link android.Manifest.permission#BLUETOOTH} to receive.
     */
    // Note: When EXTRA_BOND_STATE is BOND_NONE then this will also
    // contain a hidden extra field EXTRA_REASON with the result code.
    @SdkConstant(SdkConstantType.BROADCAST_INTENT_ACTION)
    public static final String ACTION_BOND_STATE_CHANGED =
            "android.bluetooth.device.action.BOND_STATE_CHANGED";

    /**
     * Used as a Parcelable {@link BluetoothDevice} extra field in every intent
     * broadcast by this class. It contains the {@link BluetoothDevice} that
     * the intent applies to.
     */
    public static final String EXTRA_DEVICE = "android.bluetooth.device.extra.DEVICE";

    /**
     * Used as a String extra field in {@link #ACTION_NAME_CHANGED} and {@link
     * #ACTION_FOUND} intents. It contains the friendly Bluetooth name.
     */
    public static final String EXTRA_NAME = "android.bluetooth.device.extra.NAME";

    /**
     * Used as an optional short extra field in {@link #ACTION_FOUND} intents.
     * Contains the RSSI value of the remote device as reported by the
     * Bluetooth hardware.
     */
    public static final String EXTRA_RSSI = "android.bluetooth.device.extra.RSSI";

    /**
     * Used as an Parcelable {@link BluetoothClass} extra field in {@link
     * #ACTION_FOUND} and {@link #ACTION_CLASS_CHANGED} intents.
     */
    public static final String EXTRA_CLASS = "android.bluetooth.device.extra.CLASS";

    /**
     * Used as an int extra field in {@link #ACTION_BOND_STATE_CHANGED} intents.
     * Contains the bond state of the remote device.
     * <p>Possible values are:
     * {@link #BOND_NONE},
     * {@link #BOND_BONDING},
     * {@link #BOND_BONDED}.
      */
    public static final String EXTRA_BOND_STATE = "android.bluetooth.device.extra.BOND_STATE";
    /**
     * Used as an int extra field in {@link #ACTION_BOND_STATE_CHANGED} intents.
     * Contains the previous bond state of the remote device.
     * <p>Possible values are:
     * {@link #BOND_NONE},
     * {@link #BOND_BONDING},
     * {@link #BOND_BONDED}.
      */
    public static final String EXTRA_PREVIOUS_BOND_STATE =
            "android.bluetooth.device.extra.PREVIOUS_BOND_STATE";
    /**
     * Indicates the remote device is not bonded (paired).
     * <p>There is no shared link key with the remote device, so communication
     * (if it is allowed at all) will be unauthenticated and unencrypted.
     */
    public static final int BOND_NONE = 10;
    /**
     * Indicates bonding (pairing) is in progress with the remote device.
     */
    public static final int BOND_BONDING = 11;
    /**
     * Indicates the remote device is bonded (paired).
     * <p>A shared link keys exists locally for the remote device, so
     * communication can be authenticated and encrypted.
     * <p><i>Being bonded (paired) with a remote device does not necessarily
     * mean the device is currently connected. It just means that the pending
     * procedure was completed at some earlier time, and the link key is still
     * stored locally, ready to use on the next connection.
     * </i>
     */
    public static final int BOND_BONDED = 12;

    /** @hide */
    public static final String EXTRA_REASON = "android.bluetooth.device.extra.REASON";
    /** @hide */
    public static final String EXTRA_PAIRING_VARIANT =
            "android.bluetooth.device.extra.PAIRING_VARIANT";
    /** @hide */
    public static final String EXTRA_PASSKEY = "android.bluetooth.device.extra.PASSKEY";

    /**
     * Broadcast Action: This intent is used to broadcast the {@link UUID}
     * wrapped as a {@link android.os.ParcelUuid} of the remote device after it
     * has been fetched. This intent is sent only when the UUIDs of the remote
     * device are requested to be fetched using Service Discovery Protocol
     * <p> Always contains the extra field {@link #EXTRA_DEVICE}
     * <p> Always contains the extra filed {@link #EXTRA_UUID}
     * <p>Requires {@link android.Manifest.permission#BLUETOOTH} to receive.
     * @hide
     */
    @SdkConstant(SdkConstantType.BROADCAST_INTENT_ACTION)
    public static final String ACTION_UUID =
            "android.bleutooth.device.action.UUID";

    /**
     * Broadcast Action: Indicates a failure to retrieve the name of a remote
     * device.
     * <p>Always contains the extra field {@link #EXTRA_DEVICE}.
     * <p>Requires {@link android.Manifest.permission#BLUETOOTH} to receive.
     * @hide
     */
    //TODO: is this actually useful?
    @SdkConstant(SdkConstantType.BROADCAST_INTENT_ACTION)
    public static final String ACTION_NAME_FAILED =
            "android.bluetooth.device.action.NAME_FAILED";

    /** @hide */
    @SdkConstant(SdkConstantType.BROADCAST_INTENT_ACTION)
    public static final String ACTION_PAIRING_REQUEST =
            "android.bluetooth.device.action.PAIRING_REQUEST";
    /** @hide */
    @SdkConstant(SdkConstantType.BROADCAST_INTENT_ACTION)
    public static final String ACTION_PAIRING_CANCEL =
            "android.bluetooth.device.action.PAIRING_CANCEL";

    /** @hide */
    @SdkConstant(SdkConstantType.BROADCAST_INTENT_ACTION)
<<<<<<< HEAD
    public static final String ACTION_GATT =
            "android.bluetooth.device.action.GATT";

    /** @hide */
    @SdkConstant(SdkConstantType.BROADCAST_INTENT_ACTION)
=======
>>>>>>> 724ffc36
    public static final String ACTION_CONNECTION_ACCESS_REQUEST =
            "android.bluetooth.device.action.CONNECTION_ACCESS_REQUEST";

    /** @hide */
    @SdkConstant(SdkConstantType.BROADCAST_INTENT_ACTION)
    public static final String ACTION_CONNECTION_ACCESS_REPLY =
            "android.bluetooth.device.action.CONNECTION_ACCESS_REPLY";

    /** @hide */
    @SdkConstant(SdkConstantType.BROADCAST_INTENT_ACTION)
    public static final String ACTION_CONNECTION_ACCESS_CANCEL =
            "android.bluetooth.device.action.CONNECTION_ACCESS_CANCEL";
    /**
     * Used as an extra field in {@link #ACTION_CONNECTION_ACCESS_REPLY} intent.
     * @hide
     */
    public static final String EXTRA_CONNECTION_ACCESS_RESULT =
        "android.bluetooth.device.extra.CONNECTION_ACCESS_RESULT";

<<<<<<< HEAD
    /** @hide */
    public static final int CONNECTION_ACCESS_YES = 1;

    /** @hide */
=======
    /**@hide*/
    public static final int CONNECTION_ACCESS_YES = 1;

    /**@hide*/
>>>>>>> 724ffc36
    public static final int CONNECTION_ACCESS_NO = 2;

    /** A bond attempt succeeded
     * @hide */
    public static final int BOND_SUCCESS = 0;
    /** A bond attempt failed because pins did not match, or remote device did
     * not respond to pin request in time
     * @hide */
    public static final int UNBOND_REASON_AUTH_FAILED = 1;
    /** A bond attempt failed because the other side explicitly rejected
     * bonding
     * @hide */
    public static final int UNBOND_REASON_AUTH_REJECTED = 2;
    /** A bond attempt failed because we canceled the bonding process
     * @hide */
    public static final int UNBOND_REASON_AUTH_CANCELED = 3;
    /** A bond attempt failed because we could not contact the remote device
     * @hide */
    public static final int UNBOND_REASON_REMOTE_DEVICE_DOWN = 4;
    /** A bond attempt failed because a discovery is in progress
     * @hide */
    public static final int UNBOND_REASON_DISCOVERY_IN_PROGRESS = 5;
    /** A bond attempt failed because of authentication timeout
     * @hide */
    public static final int UNBOND_REASON_AUTH_TIMEOUT = 6;
    /** A bond attempt failed because of repeated attempts
     * @hide */
    public static final int UNBOND_REASON_REPEATED_ATTEMPTS = 7;
    /** A bond attempt failed because we received an Authentication Cancel
     *  by remote end
     * @hide */
    public static final int UNBOND_REASON_REMOTE_AUTH_CANCELED = 8;
    /** An existing bond was explicitly revoked
     * @hide */
    public static final int UNBOND_REASON_REMOVED = 9;

    /** The user will be prompted to enter a pin
     * @hide */
    public static final int PAIRING_VARIANT_PIN = 0;
    /** The user will be prompted to enter a passkey
     * @hide */
    public static final int PAIRING_VARIANT_PASSKEY = 1;
    /** The user will be prompted to confirm the passkey displayed on the screen
     * @hide */
    public static final int PAIRING_VARIANT_PASSKEY_CONFIRMATION = 2;
    /** The user will be prompted to accept or deny the incoming pairing request
     * @hide */
    public static final int PAIRING_VARIANT_CONSENT = 3;
    /** The user will be prompted to enter the passkey displayed on remote device
     * @hide */
    public static final int PAIRING_VARIANT_DISPLAY_PASSKEY = 4;
    /** The user will be prompted to accept or deny the OOB pairing request
     * @hide */
    public static final int PAIRING_VARIANT_OOB_CONSENT = 5;
    /**
     * Used as an extra field in {@link #ACTION_UUID} intents,
     * Contains the {@link android.os.ParcelUuid}s of the remote device which
     * is a parcelable version of {@link UUID}.
     * @hide
     */
    public static final String EXTRA_UUID = "android.bluetooth.device.extra.UUID";

    /**
     * Lazy initialization. Guaranteed final after first object constructed, or
     * getService() called.
     * TODO: Unify implementation of sService amongst BluetoothFoo API's
     */
    private static IBluetooth sService;

    private final String mAddress;

    /*package*/ static IBluetooth getService() {
        synchronized (BluetoothDevice.class) {
            if (sService == null) {
                IBinder b = ServiceManager.getService(BluetoothAdapter.BLUETOOTH_SERVICE);
                if (b == null) {
                    throw new RuntimeException("Bluetooth service not available");
                }
                sService = IBluetooth.Stub.asInterface(b);
            }
        }
        return sService;
    }

    /**
     * Create a new BluetoothDevice
     * Bluetooth MAC address must be upper case, such as "00:11:22:33:AA:BB",
     * and is validated in this constructor.
     * @param address valid Bluetooth MAC address
     * @throws RuntimeException Bluetooth is not available on this platform
     * @throws IllegalArgumentException address is invalid
     * @hide
     */
    /*package*/ BluetoothDevice(String address) {
        getService();  // ensures sService is initialized
        if (!BluetoothAdapter.checkBluetoothAddress(address)) {
            throw new IllegalArgumentException(address + " is not a valid Bluetooth address");
        }

        mAddress = address;
    }

    @Override
    public boolean equals(Object o) {
        if (o instanceof BluetoothDevice) {
            return mAddress.equals(((BluetoothDevice)o).getAddress());
        }
        return false;
    }

    @Override
    public int hashCode() {
        return mAddress.hashCode();
    }

    /**
     * Returns a string representation of this BluetoothDevice.
     * <p>Currently this is the Bluetooth hardware address, for example
     * "00:11:22:AA:BB:CC". However, you should always use {@link #getAddress}
     * if you explicitly require the Bluetooth hardware address in case the
     * {@link #toString} representation changes in the future.
     * @return string representation of this BluetoothDevice
     */
    @Override
    public String toString() {
        return mAddress;
    }

    public int describeContents() {
        return 0;
    }

    public static final Parcelable.Creator<BluetoothDevice> CREATOR =
            new Parcelable.Creator<BluetoothDevice>() {
        public BluetoothDevice createFromParcel(Parcel in) {
            return new BluetoothDevice(in.readString());
        }
        public BluetoothDevice[] newArray(int size) {
            return new BluetoothDevice[size];
        }
    };

    public void writeToParcel(Parcel out, int flags) {
        out.writeString(mAddress);
    }

    /**
     * Returns the hardware address of this BluetoothDevice.
     * <p> For example, "00:11:22:AA:BB:CC".
     * @return Bluetooth hardware address as string
     */
    public String getAddress() {
        return mAddress;
    }

    /**
     * Get the friendly Bluetooth name of the remote device.
     *
     * <p>The local adapter will automatically retrieve remote names when
     * performing a device scan, and will cache them. This method just returns
     * the name for this device from the cache.
     * <p>Requires {@link android.Manifest.permission#BLUETOOTH}
     *
     * @return the Bluetooth name, or null if there was a problem.
     */
    public String getName() {
        try {
            return sService.getRemoteName(mAddress);
        } catch (RemoteException e) {Log.e(TAG, "", e);}
        return null;
    }

    /**
     * Start the bonding (pairing) process with the remote device.
     * <p>This is an asynchronous call, it will return immediately. Register
     * for {@link #ACTION_BOND_STATE_CHANGED} intents to be notified when
     * the bonding process completes, and its result.
     * <p>Android system services will handle the necessary user interactions
     * to confirm and complete the bonding process.
     * <p>Requires {@link android.Manifest.permission#BLUETOOTH_ADMIN}.
     *
     * @return false on immediate error, true if bonding will begin
     * @hide
     */
    public boolean createBond() {
        try {
            return sService.createBond(mAddress);
        } catch (RemoteException e) {Log.e(TAG, "", e);}
        return false;
    }

    /**
     * Start the bonding (pairing) process with the remote device using the
     * Out Of Band mechanism.
     *
     * <p>This is an asynchronous call, it will return immediately. Register
     * for {@link #ACTION_BOND_STATE_CHANGED} intents to be notified when
     * the bonding process completes, and its result.
     *
     * <p>Android system services will handle the necessary user interactions
     * to confirm and complete the bonding process.
     *
     * <p>Requires {@link android.Manifest.permission#BLUETOOTH_ADMIN}.
     *
     * @param hash - Simple Secure pairing hash
     * @param randomizer - The random key obtained using OOB
     * @return false on immediate error, true if bonding will begin
     *
     * @hide
     */
    public boolean createBondOutOfBand(byte[] hash, byte[] randomizer) {
        try {
            return sService.createBondOutOfBand(mAddress, hash, randomizer);
        } catch (RemoteException e) {Log.e(TAG, "", e);}
        return false;
    }

    /**
     * Set the Out Of Band data for a remote device to be used later
     * in the pairing mechanism. Users can obtain this data through other
     * trusted channels
     *
     * <p>Requires {@link android.Manifest.permission#BLUETOOTH_ADMIN}.
     *
     * @param hash Simple Secure pairing hash
     * @param randomizer The random key obtained using OOB
     * @return false on error; true otherwise
     *
     * @hide
     */
    public boolean setDeviceOutOfBandData(byte[] hash, byte[] randomizer) {
      try {
        return sService.setDeviceOutOfBandData(mAddress, hash, randomizer);
      } catch (RemoteException e) {Log.e(TAG, "", e);}
      return false;
    }

    /**
     * Cancel an in-progress bonding request started with {@link #createBond}.
     * <p>Requires {@link android.Manifest.permission#BLUETOOTH_ADMIN}.
     *
     * @return true on success, false on error
     * @hide
     */
    public boolean cancelBondProcess() {
        try {
            return sService.cancelBondProcess(mAddress);
        } catch (RemoteException e) {Log.e(TAG, "", e);}
        return false;
    }

    /**
     * Remove bond (pairing) with the remote device.
     * <p>Delete the link key associated with the remote device, and
     * immediately terminate connections to that device that require
     * authentication and encryption.
     * <p>Requires {@link android.Manifest.permission#BLUETOOTH_ADMIN}.
     *
     * @return true on success, false on error
     * @hide
     */
    public boolean removeBond() {
        try {
            return sService.removeBond(mAddress);
        } catch (RemoteException e) {Log.e(TAG, "", e);}
        return false;
    }

    /**
     * Get the bond state of the remote device.
     * <p>Possible values for the bond state are:
     * {@link #BOND_NONE},
     * {@link #BOND_BONDING},
     * {@link #BOND_BONDED}.
     * <p>Requires {@link android.Manifest.permission#BLUETOOTH}.
     *
     * @return the bond state
     */
    public int getBondState() {
        try {
            return sService.getBondState(mAddress);
        } catch (RemoteException e) {Log.e(TAG, "", e);}
        return BOND_NONE;
    }

    /**
     * Get the Bluetooth class of the remote device.
     * <p>Requires {@link android.Manifest.permission#BLUETOOTH}.
     *
     * @return Bluetooth class object, or null on error
     */
    public BluetoothClass getBluetoothClass() {
        try {
            int classInt = sService.getRemoteClass(mAddress);
            if (classInt == BluetoothClass.ERROR) return null;
            return new BluetoothClass(classInt);
        } catch (RemoteException e) {Log.e(TAG, "", e);}
        return null;
    }

    /**
     * Get trust state of a remote device.
     * <p>Requires {@link android.Manifest.permission#BLUETOOTH}.
     * @hide
     */
    public boolean getTrustState() {
        try {
            return sService.getTrustState(mAddress);
        } catch (RemoteException e) {
            Log.e(TAG, "", e);
        }
        return false;
    }

    /**
     * Set trust state for a remote device.
     * <p>Requires {@link android.Manifest.permission#BLUETOOTH_ADMIN}.
     * @param value the trust state value (true or false)
     * @hide
     */
    public boolean setTrust(boolean value) {
        try {
            return sService.setTrust(mAddress, value);
        } catch (RemoteException e) {
            Log.e(TAG, "", e);
        }
        return false;
    }

    /** @hide */
     public ParcelUuid[] getUuids() {
        try {
            return sService.getRemoteUuids(mAddress);
        } catch (RemoteException e) {Log.e(TAG, "", e);}
        return null;
    }

     /**
      *  Perform a SDP query on the remote device to get the UUIDs
      *  supported. This API is asynchronous and an Intent is sent,
      *  with the UUIDs supported by the remote end. If there is an error
      *  in getting the SDP records or if the process takes a long time,
      *  an Intent is sent with the UUIDs that is currently present in the
      *  cache. Clients should use the {@link #getUuids} to get UUIDs
      *  is SDP is not to be performed.
      *
      *  @return False if the sanity check fails, True if the process
      *               of initiating an ACL connection to the remote device
      *               was started.
      *  @hide
      */
     public boolean fetchUuidsWithSdp() {
        try {
            return sService.fetchRemoteUuids(mAddress, null, null);
        } catch (RemoteException e) {Log.e(TAG, "", e);}
        return false;
    }

    /** @hide */
    public int getServiceChannel(ParcelUuid uuid) {
         try {
             return sService.getRemoteServiceChannel(mAddress, uuid);
         } catch (RemoteException e) {Log.e(TAG, "", e);}
         return BluetoothDevice.ERROR;
    }

    /** @hide */
    public boolean setPin(byte[] pin) {
        try {
            return sService.setPin(mAddress, pin);
        } catch (RemoteException e) {Log.e(TAG, "", e);}
        return false;
    }

    /** @hide */
    public boolean setPasskey(int passkey) {
        try {
            return sService.setPasskey(mAddress, passkey);
        } catch (RemoteException e) {Log.e(TAG, "", e);}
        return false;
    }

    /** @hide */
    public boolean setPairingConfirmation(boolean confirm) {
        try {
            return sService.setPairingConfirmation(mAddress, confirm);
        } catch (RemoteException e) {Log.e(TAG, "", e);}
        return false;
    }

    /** @hide */
    public boolean setRemoteOutOfBandData() {
        try {
          return sService.setRemoteOutOfBandData(mAddress);
      } catch (RemoteException e) {Log.e(TAG, "", e);}
      return false;
    }

    /** @hide */
    public boolean cancelPairingUserInput() {
        try {
            return sService.cancelPairingUserInput(mAddress);
        } catch (RemoteException e) {Log.e(TAG, "", e);}
        return false;
    }

    /** @hide */
    public boolean isBluetoothDock() {
        try {
            return sService.isBluetoothDock(mAddress);
        } catch (RemoteException e) {Log.e(TAG, "", e);}
        return false;
    }

    /**
     * Create an RFCOMM {@link BluetoothSocket} ready to start a secure
     * outgoing connection to this remote device on given channel.
     * <p>The remote device will be authenticated and communication on this
     * socket will be encrypted.
     * <p> Use this socket only if an authenticated socket link is possible.
     * Authentication refers to the authentication of the link key to
     * prevent man-in-the-middle type of attacks.
     * For example, for Bluetooth 2.1 devices, if any of the devices does not
     * have an input and output capability or just has the ability to
     * display a numeric key, a secure socket connection is not possible.
     * In such a case, use {#link createInsecureRfcommSocket}.
     * For more details, refer to the Security Model section 5.2 (vol 3) of
     * Bluetooth Core Specification version 2.1 + EDR.
     * <p>Use {@link BluetoothSocket#connect} to initiate the outgoing
     * connection.
     * <p>Valid RFCOMM channels are in range 1 to 30.
     * <p>Requires {@link android.Manifest.permission#BLUETOOTH}
     *
     * @param channel RFCOMM channel to connect to
     * @return a RFCOMM BluetoothServerSocket ready for an outgoing connection
     * @throws IOException on error, for example Bluetooth not available, or
     *                     insufficient permissions
     * @hide
     */
    public BluetoothSocket createRfcommSocket(int channel) throws IOException {
        return new BluetoothSocket(BluetoothSocket.TYPE_RFCOMM, -1, true, true, this, channel,
                null);
    }

    /**
     * Create an RFCOMM {@link BluetoothSocket} ready to start a secure
     * outgoing connection to this remote device using SDP lookup of uuid.
     * <p>This is designed to be used with {@link
     * BluetoothAdapter#listenUsingRfcommWithServiceRecord} for peer-peer
     * Bluetooth applications.
     * <p>Use {@link BluetoothSocket#connect} to initiate the outgoing
     * connection. This will also perform an SDP lookup of the given uuid to
     * determine which channel to connect to.
     * <p>The remote device will be authenticated and communication on this
     * socket will be encrypted.
     * <p> Use this socket only if an authenticated socket link is possible.
     * Authentication refers to the authentication of the link key to
     * prevent man-in-the-middle type of attacks.
     * For example, for Bluetooth 2.1 devices, if any of the devices does not
     * have an input and output capability or just has the ability to
     * display a numeric key, a secure socket connection is not possible.
     * In such a case, use {#link createInsecureRfcommSocketToServiceRecord}.
     * For more details, refer to the Security Model section 5.2 (vol 3) of
     * Bluetooth Core Specification version 2.1 + EDR.
     * <p>Hint: If you are connecting to a Bluetooth serial board then try
     * using the well-known SPP UUID 00001101-0000-1000-8000-00805F9B34FB.
     * However if you are connecting to an Android peer then please generate
     * your own unique UUID.
         * <p>Requires {@link android.Manifest.permission#BLUETOOTH}
     *
     * @param uuid service record uuid to lookup RFCOMM channel
     * @return a RFCOMM BluetoothServerSocket ready for an outgoing connection
     * @throws IOException on error, for example Bluetooth not available, or
     *                     insufficient permissions
     */
    public BluetoothSocket createRfcommSocketToServiceRecord(UUID uuid) throws IOException {
        return new BluetoothSocket(BluetoothSocket.TYPE_RFCOMM, -1, true, true, this, -1,
                new ParcelUuid(uuid));
    }

    /**
     * Create an RFCOMM {@link BluetoothSocket} socket ready to start an insecure
     * outgoing connection to this remote device using SDP lookup of uuid.
     * <p> The communication channel will not have an authenticated link key
     * i.e it will be subject to man-in-the-middle attacks. For Bluetooth 2.1
     * devices, the link key will be encrypted, as encryption is mandatory.
     * For legacy devices (pre Bluetooth 2.1 devices) the link key will
     * be not be encrypted. Use {@link #createRfcommSocketToServiceRecord} if an
     * encrypted and authenticated communication channel is desired.
     * <p>This is designed to be used with {@link
     * BluetoothAdapter#listenUsingInsecureRfcommWithServiceRecord} for peer-peer
     * Bluetooth applications.
     * <p>Use {@link BluetoothSocket#connect} to initiate the outgoing
     * connection. This will also perform an SDP lookup of the given uuid to
     * determine which channel to connect to.
     * <p>The remote device will be authenticated and communication on this
     * socket will be encrypted.
     * <p>Hint: If you are connecting to a Bluetooth serial board then try
     * using the well-known SPP UUID 00001101-0000-1000-8000-00805F9B34FB.
     * However if you are connecting to an Android peer then please generate
     * your own unique UUID.
     * <p>Requires {@link android.Manifest.permission#BLUETOOTH}
     *
     * @param uuid service record uuid to lookup RFCOMM channel
     * @return a RFCOMM BluetoothServerSocket ready for an outgoing connection
     * @throws IOException on error, for example Bluetooth not available, or
     *                     insufficient permissions
     */
    public BluetoothSocket createInsecureRfcommSocketToServiceRecord(UUID uuid) throws IOException {
        return new BluetoothSocket(BluetoothSocket.TYPE_RFCOMM, -1, false, false, this, -1,
                new ParcelUuid(uuid));
    }

    /**
     * Construct an insecure RFCOMM socket ready to start an outgoing
     * connection.
     * Call #connect on the returned #BluetoothSocket to begin the connection.
     * The remote device will not be authenticated and communication on this
     * socket will not be encrypted.
     * <p>Requires {@link android.Manifest.permission#BLUETOOTH_ADMIN}
     *
     * @param port    remote port
     * @return An RFCOMM BluetoothSocket
     * @throws IOException On error, for example Bluetooth not available, or
     *                     insufficient permissions.
     * @hide
     */
    public BluetoothSocket createInsecureRfcommSocket(int port) throws IOException {
        return new BluetoothSocket(BluetoothSocket.TYPE_RFCOMM, -1, false, false, this, port,
                null);
    }

    /**
     * Construct a SCO socket ready to start an outgoing connection.
     * Call #connect on the returned #BluetoothSocket to begin the connection.
     * <p>Requires {@link android.Manifest.permission#BLUETOOTH_ADMIN}
     *
     * @return a SCO BluetoothSocket
     * @throws IOException on error, for example Bluetooth not available, or
     *                     insufficient permissions.
     * @hide
     */
    public BluetoothSocket createScoSocket() throws IOException {
        return new BluetoothSocket(BluetoothSocket.TYPE_SCO, -1, true, true, this, -1, null);
    }

    /**
     * Check that a pin is valid and convert to byte array.
     *
     * Bluetooth pin's are 1 to 16 bytes of UTF-8 characters.
     * @param pin pin as java String
     * @return the pin code as a UTF-8 byte array, or null if it is an invalid
     *         Bluetooth pin.
     * @hide
     */
    public static byte[] convertPinToBytes(String pin) {
        if (pin == null) {
            return null;
        }
        byte[] pinBytes;
        try {
            pinBytes = pin.getBytes("UTF-8");
        } catch (UnsupportedEncodingException uee) {
            Log.e(TAG, "UTF-8 not supported?!?");  // this should not happen
            return null;
        }
        if (pinBytes.length <= 0 || pinBytes.length > 16) {
            return null;
        }
        return pinBytes;
    }

}<|MERGE_RESOLUTION|>--- conflicted
+++ resolved
@@ -278,14 +278,11 @@
 
     /** @hide */
     @SdkConstant(SdkConstantType.BROADCAST_INTENT_ACTION)
-<<<<<<< HEAD
     public static final String ACTION_GATT =
             "android.bluetooth.device.action.GATT";
 
     /** @hide */
     @SdkConstant(SdkConstantType.BROADCAST_INTENT_ACTION)
-=======
->>>>>>> 724ffc36
     public static final String ACTION_CONNECTION_ACCESS_REQUEST =
             "android.bluetooth.device.action.CONNECTION_ACCESS_REQUEST";
 
@@ -305,17 +302,10 @@
     public static final String EXTRA_CONNECTION_ACCESS_RESULT =
         "android.bluetooth.device.extra.CONNECTION_ACCESS_RESULT";
 
-<<<<<<< HEAD
-    /** @hide */
-    public static final int CONNECTION_ACCESS_YES = 1;
-
-    /** @hide */
-=======
     /**@hide*/
     public static final int CONNECTION_ACCESS_YES = 1;
 
     /**@hide*/
->>>>>>> 724ffc36
     public static final int CONNECTION_ACCESS_NO = 2;
 
     /** A bond attempt succeeded
