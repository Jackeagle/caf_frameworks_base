--- conflicted
+++ resolved
@@ -1,10 +1,7 @@
 /*
-<<<<<<< HEAD
-=======
  * Copyright (c) 2015, The Linux Foundation. All rights reserved.
  * Not a Contribution.
  *
->>>>>>> 86fe091d
  * Copyright (C) 2015 The Android Open Source Project
  *
  * Licensed under the Apache License, Version 2.0 (the "License");
