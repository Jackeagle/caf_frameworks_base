/*
<<<<<<< HEAD
 * Copyright (c) 2015, The Linux Foundation. All rights reserved.
 * Not a Contribution.
 *
 * Copyright (C) 2014 The Android Open Source Project
=======
 * Copyright (C) 2015 The Android Open Source Project
>>>>>>> 25b5096f
 *
 * Licensed under the Apache License, Version 2.0 (the "License");
 * you may not use this file except in compliance with the License.
 * You may obtain a copy of the License at
 *
 *      http://www.apache.org/licenses/LICENSE-2.0
 *
 * Unless required by applicable law or agreed to in writing, software
 * distributed under the License is distributed on an "AS IS" BASIS,
 * WITHOUT WARRANTIES OR CONDITIONS OF ANY KIND, either express or implied.
 * See the License for the specific language governing permissions and
 * limitations under the License.
 */

package android.nfc.cardemulation;

import java.io.IOException;
import java.util.ArrayList;
import java.util.List;

import org.xmlpull.v1.XmlPullParser;
import org.xmlpull.v1.XmlPullParserException;
import org.xmlpull.v1.XmlSerializer;

import android.os.Parcel;
import android.os.Parcelable;
import android.util.Log;

/**
 * The AidGroup class represents a group of Application Identifiers (AIDs).
 *
 * <p>The format of AIDs is defined in the ISO/IEC 7816-4 specification. This class
 * requires the AIDs to be input as a hexadecimal string, with an even amount of
 * hexadecimal characters, e.g. "F014811481".
 *
 * @hide
 */
public class AidGroup implements Parcelable {
    /**
     * The maximum number of AIDs that can be present in any one group.
     */
    public static final int MAX_NUM_AIDS = 256;

    static final String TAG = "AidGroup";

    protected List<String> aids;
    protected String category;
    protected String description;

    /**
     * Creates a new AidGroup object.
     *
     * @param aids The list of AIDs present in the group
     * @param category The category of this group, e.g. {@link CardEmulation#CATEGORY_PAYMENT}
     */
    public AidGroup(List<String> aids, String category) {
        if (aids == null || aids.size() == 0) {
            throw new IllegalArgumentException("No AIDS in AID group.");
        }
        if (aids.size() > MAX_NUM_AIDS) {
            throw new IllegalArgumentException("Too many AIDs in AID group.");
        }
        for (String aid : aids) {
            if (!CardEmulation.isValidAid(aid)) {
                throw new IllegalArgumentException("AID " + aid + " is not a valid AID.");
            }
        }
        if (isValidCategory(category)) {
            this.category = category;
        } else {
            this.category = CardEmulation.CATEGORY_OTHER;
        }
        this.aids = new ArrayList<String>(aids.size());
        for (String aid : aids) {
            this.aids.add(aid.toUpperCase());
        }
        this.description = null;
    }

    AidGroup(String category, String description) {
        this.aids = new ArrayList<String>();
        this.category = category;
        this.description = description;
    }

    /**
     * @return the category of this AID group
     */
    public String getCategory() {
        return category;
    }

    /**
     * @return the list of AIDs in this group
     */
    public List<String> getAids() {
        return aids;
    }

    @Override
    public String toString() {
        StringBuilder out = new StringBuilder("Category: " + category +
                  ", AIDs:");
        for (String aid : aids) {
            out.append(aid);
            out.append(", ");
        }
        return out.toString();
    }

    @Override
    public int describeContents() {
        return 0;
    }

    @Override
    public void writeToParcel(Parcel dest, int flags) {
        dest.writeString(category);
        dest.writeInt(aids.size());
        if (aids.size() > 0) {
            dest.writeStringList(aids);
        }
    }

    public static final Parcelable.Creator<AidGroup> CREATOR =
            new Parcelable.Creator<AidGroup>() {

        @Override
        public AidGroup createFromParcel(Parcel source) {
            String category = source.readString();
            int listSize = source.readInt();
            ArrayList<String> aidList = new ArrayList<String>();
            if (listSize > 0) {
                source.readStringList(aidList);
            }
            return new AidGroup(aidList, category);
        }

        @Override
        public AidGroup[] newArray(int size) {
            return new AidGroup[size];
        }
    };

    static public AidGroup createFromXml(XmlPullParser parser) throws XmlPullParserException, IOException {
        String category = null;
        ArrayList<String> aids = new ArrayList<String>();
        AidGroup group = null;
        boolean inGroup = false;

        int eventType = parser.getEventType();
        int minDepth = parser.getDepth();
        while (eventType != XmlPullParser.END_DOCUMENT && parser.getDepth() >= minDepth) {
            String tagName = parser.getName();
            if (eventType == XmlPullParser.START_TAG) {
                if (tagName.equals("aid")) {
                    if (inGroup) {
                        String aid = parser.getAttributeValue(null, "value");
                        if (aid != null) {
                            aids.add(aid.toUpperCase());
                        }
                    } else {
                        Log.d(TAG, "Ignoring <aid> tag while not in group");
                    }
                } else if (tagName.equals("aid-group")) {
                    category = parser.getAttributeValue(null, "category");
                    if (category == null) {
                        Log.e(TAG, "<aid-group> tag without valid category");
                        return null;
                    }
                    inGroup = true;
                } else {
                    Log.d(TAG, "Ignoring unexpected tag: " + tagName);
                }
            } else if (eventType == XmlPullParser.END_TAG) {
                if (tagName.equals("aid-group") && inGroup && aids.size() > 0) {
                    group = new AidGroup(aids, category);
                    break;
                }
            }
            eventType = parser.next();
        }
        return group;
    }

    public void writeAsXml(XmlSerializer out) throws IOException {
        out.startTag(null, "aid-group");
        out.attribute(null, "category", category);
        for (String aid : aids) {
            out.startTag(null, "aid");
            out.attribute(null, "value", aid);
            out.endTag(null, "aid");
        }
        out.endTag(null, "aid-group");
    }

    static boolean isValidCategory(String category) {
        return CardEmulation.CATEGORY_PAYMENT.equals(category) ||
                CardEmulation.CATEGORY_OTHER.equals(category);
    }
}<|MERGE_RESOLUTION|>--- conflicted
+++ resolved
@@ -1,12 +1,8 @@
 /*
-<<<<<<< HEAD
  * Copyright (c) 2015, The Linux Foundation. All rights reserved.
  * Not a Contribution.
  *
- * Copyright (C) 2014 The Android Open Source Project
-=======
  * Copyright (C) 2015 The Android Open Source Project
->>>>>>> 25b5096f
  *
  * Licensed under the Apache License, Version 2.0 (the "License");
  * you may not use this file except in compliance with the License.
