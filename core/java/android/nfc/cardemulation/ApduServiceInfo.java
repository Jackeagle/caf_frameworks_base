/*
 * Copyright (c) 2018, The Linux Foundation. All rights reserved.
 * Not a Contribution.
 *
 * Copyright (C) 2013 The Android Open Source Project
 *
 * Licensed under the Apache License, Version 2.0 (the "License");
 * you may not use this file except in compliance with the License.
 * You may obtain a copy of the License at
 *
 *      http://www.apache.org/licenses/LICENSE-2.0
 *
 * Unless required by applicable law or agreed to in writing, software
 * distributed under the License is distributed on an "AS IS" BASIS,
 * WITHOUT WARRANTIES OR CONDITIONS OF ANY KIND, either express or implied.
 * See the License for the specific language governing permissions and
 * limitations under the License.
 */

package android.nfc.cardemulation;

import android.annotation.UnsupportedAppUsage;
import android.content.ComponentName;
import android.content.pm.PackageManager;
import android.content.pm.PackageManager.NameNotFoundException;
import android.content.pm.ResolveInfo;
import android.content.pm.ServiceInfo;
import android.content.res.Resources;
import android.content.res.Resources.NotFoundException;
import android.content.res.TypedArray;
import android.content.res.XmlResourceParser;
import android.graphics.drawable.Drawable;
import android.os.Parcel;
import android.os.Parcelable;
import android.util.AttributeSet;
import android.util.Log;
import android.util.Xml;

import org.xmlpull.v1.XmlPullParser;
import org.xmlpull.v1.XmlPullParserException;

import java.io.FileDescriptor;
import java.io.IOException;
import java.io.PrintWriter;
import java.util.ArrayList;
import java.util.HashMap;
import java.util.List;
import java.util.Map;

/**
 * @hide
 */
public class ApduServiceInfo implements Parcelable {
    static final String TAG = "ApduServiceInfo";

    /**
     * The service that implements this
     */
    @UnsupportedAppUsage
<<<<<<< HEAD
    protected  ResolveInfo mService;
=======
    final ResolveInfo mService;
>>>>>>> de843449

    /**
     * Description of the service
     */
    protected String mDescription;

    /**
     * Whether this service represents AIDs running on the host CPU
     */
    protected boolean mOnHost;

    /**
     * Offhost reader name.
     * eg: SIM, eSE etc
     */
    String mOffHostName;

    /**
     * Offhost reader name from manifest file.
     * Used for unsetOffHostSecureElement()
     */
    final String mStaticOffHostName;

    /**
     * Mapping from category to static AID group
     */
    @UnsupportedAppUsage
<<<<<<< HEAD
    protected  HashMap<String, AidGroup> mStaticAidGroups;
=======
    final HashMap<String, AidGroup> mStaticAidGroups;
>>>>>>> de843449

    /**
     * Mapping from category to dynamic AID group
     */
    @UnsupportedAppUsage
<<<<<<< HEAD
    protected  HashMap<String, AidGroup> mDynamicAidGroups;
=======
    final HashMap<String, AidGroup> mDynamicAidGroups;
>>>>>>> de843449

    /**
     * Whether this service should only be started when the device is unlocked.
     */
    protected boolean mRequiresDeviceUnlock;

    /**
     * The id of the service banner specified in XML.
     */
    protected int mBannerResourceId;

    /**
     * The uid of the package the service belongs to
     */
    protected int mUid;

    /**
     * Settings Activity for this service
     */
    protected String mSettingsActivityName;

    /**
     * @hide
     */
    @UnsupportedAppUsage
<<<<<<< HEAD
    public ApduServiceInfo(ResolveInfo info, boolean onHost, String description,
=======
    public ApduServiceInfo(ResolveInfo info, String description,
>>>>>>> de843449
            ArrayList<AidGroup> staticAidGroups, ArrayList<AidGroup> dynamicAidGroups,
            boolean requiresUnlock, int bannerResource, int uid,
            String settingsActivityName, String offHost, String staticOffHost) {
        this.mService = info;
        this.mDescription = description;
        this.mStaticAidGroups = new HashMap<String, AidGroup>();
        this.mDynamicAidGroups = new HashMap<String, AidGroup>();
        this.mOffHostName = offHost;
        this.mStaticOffHostName = staticOffHost;
        this.mOnHost = (offHost == null);
        this.mRequiresDeviceUnlock = requiresUnlock;
        for (AidGroup aidGroup : staticAidGroups) {
            this.mStaticAidGroups.put(aidGroup.category, aidGroup);
        }
        for (AidGroup aidGroup : dynamicAidGroups) {
            this.mDynamicAidGroups.put(aidGroup.category, aidGroup);
        }
        this.mBannerResourceId = bannerResource;
        this.mUid = uid;
        this.mSettingsActivityName = settingsActivityName;
    }

    @UnsupportedAppUsage
    public ApduServiceInfo(PackageManager pm, ResolveInfo info, boolean onHost) throws
            XmlPullParserException, IOException {
        ServiceInfo si = info.serviceInfo;
        XmlResourceParser parser = null;
        try {
            if (onHost) {
                parser = si.loadXmlMetaData(pm, HostApduService.SERVICE_META_DATA);
                if (parser == null) {
                    throw new XmlPullParserException("No " + HostApduService.SERVICE_META_DATA +
                            " meta-data");
                }
            } else {
                parser = si.loadXmlMetaData(pm, OffHostApduService.SERVICE_META_DATA);
                if (parser == null) {
                    throw new XmlPullParserException("No " + OffHostApduService.SERVICE_META_DATA +
                            " meta-data");
                }
            }

            int eventType = parser.getEventType();
            while (eventType != XmlPullParser.START_TAG && eventType != XmlPullParser.END_DOCUMENT) {
                eventType = parser.next();
            }

            String tagName = parser.getName();
            if (onHost && !"host-apdu-service".equals(tagName)) {
                throw new XmlPullParserException(
                        "Meta-data does not start with <host-apdu-service> tag");
            } else if (!onHost && !"offhost-apdu-service".equals(tagName)) {
                throw new XmlPullParserException(
                        "Meta-data does not start with <offhost-apdu-service> tag");
            }

            Resources res = pm.getResourcesForApplication(si.applicationInfo);
            AttributeSet attrs = Xml.asAttributeSet(parser);
            if (onHost) {
                TypedArray sa = res.obtainAttributes(attrs,
                        com.android.internal.R.styleable.HostApduService);
                mService = info;
                mDescription = sa.getString(
                        com.android.internal.R.styleable.HostApduService_description);
                mRequiresDeviceUnlock = sa.getBoolean(
                        com.android.internal.R.styleable.HostApduService_requireDeviceUnlock,
                        false);
                mBannerResourceId = sa.getResourceId(
                        com.android.internal.R.styleable.HostApduService_apduServiceBanner, -1);
                mSettingsActivityName = sa.getString(
                        com.android.internal.R.styleable.HostApduService_settingsActivity);
                mOffHostName = null;
                mStaticOffHostName = mOffHostName;
                sa.recycle();
            } else {
                TypedArray sa = res.obtainAttributes(attrs,
                        com.android.internal.R.styleable.OffHostApduService);
                mService = info;
                mDescription = sa.getString(
                        com.android.internal.R.styleable.OffHostApduService_description);
                mRequiresDeviceUnlock = false;
                mBannerResourceId = sa.getResourceId(
                        com.android.internal.R.styleable.OffHostApduService_apduServiceBanner, -1);
                mSettingsActivityName = sa.getString(
                        com.android.internal.R.styleable.HostApduService_settingsActivity);
                mOffHostName = sa.getString(
                        com.android.internal.R.styleable.OffHostApduService_secureElementName);
                if (mOffHostName != null) {
                    if (mOffHostName.equals("eSE")) {
                        mOffHostName = "eSE1";
                    } else if (mOffHostName.equals("SIM")) {
                        mOffHostName = "SIM1";
                    }
                }
                mStaticOffHostName = mOffHostName;
                sa.recycle();
            }

            mStaticAidGroups = new HashMap<String, AidGroup>();
            mDynamicAidGroups = new HashMap<String, AidGroup>();
            mOnHost = onHost;

            final int depth = parser.getDepth();
            AidGroup currentGroup = null;

            // Parsed values for the current AID group
            while (((eventType = parser.next()) != XmlPullParser.END_TAG || parser.getDepth() > depth)
                    && eventType != XmlPullParser.END_DOCUMENT) {
                tagName = parser.getName();
                if (eventType == XmlPullParser.START_TAG && "aid-group".equals(tagName) &&
                        currentGroup == null) {
                    final TypedArray groupAttrs = res.obtainAttributes(attrs,
                            com.android.internal.R.styleable.AidGroup);
                    // Get category of AID group
                    String groupCategory = groupAttrs.getString(
                            com.android.internal.R.styleable.AidGroup_category);
                    String groupDescription = groupAttrs.getString(
                            com.android.internal.R.styleable.AidGroup_description);
                    if (!CardEmulation.CATEGORY_PAYMENT.equals(groupCategory)) {
                        groupCategory = CardEmulation.CATEGORY_OTHER;
                    }
                    currentGroup = mStaticAidGroups.get(groupCategory);
                    if (currentGroup != null) {
                        if (!CardEmulation.CATEGORY_OTHER.equals(groupCategory)) {
                            Log.e(TAG, "Not allowing multiple aid-groups in the " +
                                    groupCategory + " category");
                            currentGroup = null;
                        }
                    } else {
                        currentGroup = new AidGroup(groupCategory, groupDescription);
                    }
                    groupAttrs.recycle();
                } else if (eventType == XmlPullParser.END_TAG && "aid-group".equals(tagName) &&
                        currentGroup != null) {
                    if (currentGroup.aids.size() > 0) {
                        if (!mStaticAidGroups.containsKey(currentGroup.category)) {
                            mStaticAidGroups.put(currentGroup.category, currentGroup);
                        }
                    } else {
                        Log.e(TAG, "Not adding <aid-group> with empty or invalid AIDs");
                    }
                    currentGroup = null;
                } else if (eventType == XmlPullParser.START_TAG && "aid-filter".equals(tagName) &&
                        currentGroup != null) {
                    final TypedArray a = res.obtainAttributes(attrs,
                            com.android.internal.R.styleable.AidFilter);
                    String aid = a.getString(com.android.internal.R.styleable.AidFilter_name).
                            toUpperCase();
                    if (CardEmulation.isValidAid(aid) && !currentGroup.aids.contains(aid)) {
                        currentGroup.aids.add(aid);
                    } else {
                        Log.e(TAG, "Ignoring invalid or duplicate aid: " + aid);
                    }
                    a.recycle();
                } else if (eventType == XmlPullParser.START_TAG &&
                        "aid-prefix-filter".equals(tagName) && currentGroup != null) {
                    final TypedArray a = res.obtainAttributes(attrs,
                            com.android.internal.R.styleable.AidFilter);
                    String aid = a.getString(com.android.internal.R.styleable.AidFilter_name).
                            toUpperCase();
                    // Add wildcard char to indicate prefix
                    aid = aid.concat("*");
                    if (CardEmulation.isValidAid(aid) && !currentGroup.aids.contains(aid)) {
                        currentGroup.aids.add(aid);
                    } else {
                        Log.e(TAG, "Ignoring invalid or duplicate aid: " + aid);
                    }
                    a.recycle();
                } else if (eventType == XmlPullParser.START_TAG &&
                        tagName.equals("aid-suffix-filter") && currentGroup != null) {
                    final TypedArray a = res.obtainAttributes(attrs,
                            com.android.internal.R.styleable.AidFilter);
                    String aid = a.getString(com.android.internal.R.styleable.AidFilter_name).
                            toUpperCase();
                    // Add wildcard char to indicate suffix
                    aid = aid.concat("#");
                    if (CardEmulation.isValidAid(aid) && !currentGroup.aids.contains(aid)) {
                        currentGroup.aids.add(aid);
                    } else {
                        Log.e(TAG, "Ignoring invalid or duplicate aid: " + aid);
                    }
                    a.recycle();
                }
            }
        } catch (NameNotFoundException e) {
            throw new XmlPullParserException("Unable to create context for: " + si.packageName);
        } finally {
            if (parser != null) parser.close();
        }
        // Set uid
        mUid = si.applicationInfo.uid;
    }

    public ComponentName getComponent() {
        return new ComponentName(mService.serviceInfo.packageName,
                mService.serviceInfo.name);
    }

    public String getOffHostSecureElement() {
        return mOffHostName;
    }

    /**
     * Returns a consolidated list of AIDs from the AID groups
     * registered by this service. Note that if a service has both
     * a static (manifest-based) AID group for a category and a dynamic
     * AID group, only the dynamically registered AIDs will be returned
     * for that category.
     * @return List of AIDs registered by the service
     */
    public List<String> getAids() {
        final ArrayList<String> aids = new ArrayList<String>();
        for (AidGroup group : getAidGroups()) {
            aids.addAll(group.aids);
        }
        return aids;
    }

    public List<String> getPrefixAids() {
        final ArrayList<String> prefixAids = new ArrayList<String>();
        for (AidGroup group : getAidGroups()) {
            for (String aid : group.aids) {
                if (aid.endsWith("*")) {
                    prefixAids.add(aid);
                }
            }
        }
        return prefixAids;
    }

    public List<String> getSubsetAids() {
        final ArrayList<String> subsetAids = new ArrayList<String>();
        for (AidGroup group : getAidGroups()) {
            for (String aid : group.aids) {
                if (aid.endsWith("#")) {
                    subsetAids.add(aid);
                }
            }
        }
        return subsetAids;
    }
    /**
     * Returns the registered AID group for this category.
     */
    public AidGroup getDynamicAidGroupForCategory(String category) {
        return mDynamicAidGroups.get(category);
    }

    public boolean removeDynamicAidGroupForCategory(String category) {
        return (mDynamicAidGroups.remove(category) != null);
    }

    /**
     * Returns a consolidated list of AID groups
     * registered by this service. Note that if a service has both
     * a static (manifest-based) AID group for a category and a dynamic
     * AID group, only the dynamically registered AID group will be returned
     * for that category.
     * @return List of AIDs registered by the service
     */
    public ArrayList<AidGroup> getAidGroups() {
        final ArrayList<AidGroup> groups = new ArrayList<AidGroup>();
        for (Map.Entry<String, AidGroup> entry : mDynamicAidGroups.entrySet()) {
            groups.add(entry.getValue());
        }
        for (Map.Entry<String, AidGroup> entry : mStaticAidGroups.entrySet()) {
            if (!mDynamicAidGroups.containsKey(entry.getKey())) {
                // Consolidate AID groups - don't return static ones
                // if a dynamic group exists for the category.
                groups.add(entry.getValue());
            }
        }
        return groups;
    }

    /**
     * Returns the category to which this service has attributed the AID that is passed in,
     * or null if we don't know this AID.
     */
    public String getCategoryForAid(String aid) {
        ArrayList<AidGroup> groups = getAidGroups();
        for (AidGroup group : groups) {
            if (group.aids.contains(aid.toUpperCase())) {
                return group.category;
            }
        }
        return null;
    }

    public boolean hasCategory(String category) {
        return (mStaticAidGroups.containsKey(category) || mDynamicAidGroups.containsKey(category));
    }

    @UnsupportedAppUsage
    public boolean isOnHost() {
        return mOnHost;
    }

    @UnsupportedAppUsage
    public boolean requiresUnlock() {
        return mRequiresDeviceUnlock;
    }

    @UnsupportedAppUsage
    public String getDescription() {
        return mDescription;
    }

    @UnsupportedAppUsage
    public int getUid() {
        return mUid;
    }

    public void setOrReplaceDynamicAidGroup(AidGroup aidGroup) {
        mDynamicAidGroups.put(aidGroup.getCategory(), aidGroup);
    }

    @UnsupportedAppUsage
    public void setOffHostSecureElement(String offHost) {
        mOffHostName = offHost;
    }

    /**
     * Resets the off host Secure Element to statically defined
     * by the service in the manifest file.
     */
    @UnsupportedAppUsage
    public void unsetOffHostSecureElement() {
        mOffHostName = mStaticOffHostName;
    }

    public CharSequence loadLabel(PackageManager pm) {
        return mService.loadLabel(pm);
    }

    public CharSequence loadAppLabel(PackageManager pm) {
        try {
            return pm.getApplicationLabel(pm.getApplicationInfo(
                    mService.resolvePackageName, PackageManager.GET_META_DATA));
        } catch (PackageManager.NameNotFoundException e) {
            return null;
        }
    }

    public Drawable loadIcon(PackageManager pm) {
        return mService.loadIcon(pm);
    }

    @UnsupportedAppUsage
    public Drawable loadBanner(PackageManager pm) {
        Resources res;
        try {
            res = pm.getResourcesForApplication(mService.serviceInfo.packageName);
            Drawable banner = res.getDrawable(mBannerResourceId);
            return banner;
        } catch (NotFoundException e) {
            Log.e(TAG, "Could not load banner.");
            return null;
        } catch (NameNotFoundException e) {
            Log.e(TAG, "Could not load banner.");
            return null;
        }
    }

    @UnsupportedAppUsage
    public String getSettingsActivityName() { return mSettingsActivityName; }

    @Override
    public String toString() {
        StringBuilder out = new StringBuilder("ApduService: ");
        out.append(getComponent());
        out.append(", description: " + mDescription);
        out.append(", Static AID Groups: ");
        for (AidGroup aidGroup : mStaticAidGroups.values()) {
            out.append(aidGroup.toString());
        }
        out.append(", Dynamic AID Groups: ");
        for (AidGroup aidGroup : mDynamicAidGroups.values()) {
            out.append(aidGroup.toString());
        }
        return out.toString();
    }

    @Override
    public boolean equals(Object o) {
        if (this == o) return true;
        if (!(o instanceof ApduServiceInfo)) return false;
        ApduServiceInfo thatService = (ApduServiceInfo) o;

        return thatService.getComponent().equals(this.getComponent());
    }

    @Override
    public int hashCode() {
        return getComponent().hashCode();
    }


    @Override
    public int describeContents() {
        return 0;
    }

    @Override
    public void writeToParcel(Parcel dest, int flags) {
        mService.writeToParcel(dest, flags);
        dest.writeString(mDescription);
        dest.writeInt(mOnHost ? 1 : 0);
        dest.writeString(mOffHostName);
        dest.writeString(mStaticOffHostName);
        dest.writeInt(mStaticAidGroups.size());
        if (mStaticAidGroups.size() > 0) {
            dest.writeTypedList(new ArrayList<AidGroup>(mStaticAidGroups.values()));
        }
        dest.writeInt(mDynamicAidGroups.size());
        if (mDynamicAidGroups.size() > 0) {
            dest.writeTypedList(new ArrayList<AidGroup>(mDynamicAidGroups.values()));
        }
        dest.writeInt(mRequiresDeviceUnlock ? 1 : 0);
        dest.writeInt(mBannerResourceId);
        dest.writeInt(mUid);
        dest.writeString(mSettingsActivityName);
    };

    @UnsupportedAppUsage
    public static final Parcelable.Creator<ApduServiceInfo> CREATOR =
            new Parcelable.Creator<ApduServiceInfo>() {
        @Override
        public ApduServiceInfo createFromParcel(Parcel source) {
            ResolveInfo info = ResolveInfo.CREATOR.createFromParcel(source);
            String description = source.readString();
            boolean onHost = source.readInt() != 0;
            String offHostName = source.readString();
            String staticOffHostName = source.readString();
            ArrayList<AidGroup> staticAidGroups = new ArrayList<AidGroup>();
            int numStaticGroups = source.readInt();
            if (numStaticGroups > 0) {
                source.readTypedList(staticAidGroups, AidGroup.CREATOR);
            }
            ArrayList<AidGroup> dynamicAidGroups = new ArrayList<AidGroup>();
            int numDynamicGroups = source.readInt();
            if (numDynamicGroups > 0) {
                source.readTypedList(dynamicAidGroups, AidGroup.CREATOR);
            }
            boolean requiresUnlock = source.readInt() != 0;
            int bannerResource = source.readInt();
            int uid = source.readInt();
            String settingsActivityName = source.readString();
            return new ApduServiceInfo(info, description, staticAidGroups,
                    dynamicAidGroups, requiresUnlock, bannerResource, uid,
                    settingsActivityName, offHostName, staticOffHostName);
        }

        @Override
        public ApduServiceInfo[] newArray(int size) {
            return new ApduServiceInfo[size];
        }
    };

    public void dump(FileDescriptor fd, PrintWriter pw, String[] args) {
        pw.println("    " + getComponent() +
                " (Description: " + getDescription() + ")");
        if (mOnHost) {
            pw.println("    On Host Service");
        } else {
            pw.println("    Off-host Service");
            pw.println("        " + "Current off-host SE" + mOffHostName
                    + " static off-host: " + mOffHostName);
        }
        pw.println("    Static off-host Secure Element:");
        pw.println("    Static AID groups:");
        for (AidGroup group : mStaticAidGroups.values()) {
            pw.println("        Category: " + group.category);
            for (String aid : group.aids) {
                pw.println("            AID: " + aid);
            }
        }
        pw.println("    Dynamic AID groups:");
        for (AidGroup group : mDynamicAidGroups.values()) {
            pw.println("        Category: " + group.category);
            for (String aid : group.aids) {
                pw.println("            AID: " + aid);
            }
        }
        pw.println("    Settings Activity: " + mSettingsActivityName);
    }
}<|MERGE_RESOLUTION|>--- conflicted
+++ resolved
@@ -57,11 +57,7 @@
      * The service that implements this
      */
     @UnsupportedAppUsage
-<<<<<<< HEAD
     protected  ResolveInfo mService;
-=======
-    final ResolveInfo mService;
->>>>>>> de843449
 
     /**
      * Description of the service
@@ -89,21 +85,13 @@
      * Mapping from category to static AID group
      */
     @UnsupportedAppUsage
-<<<<<<< HEAD
     protected  HashMap<String, AidGroup> mStaticAidGroups;
-=======
-    final HashMap<String, AidGroup> mStaticAidGroups;
->>>>>>> de843449
 
     /**
      * Mapping from category to dynamic AID group
      */
     @UnsupportedAppUsage
-<<<<<<< HEAD
     protected  HashMap<String, AidGroup> mDynamicAidGroups;
-=======
-    final HashMap<String, AidGroup> mDynamicAidGroups;
->>>>>>> de843449
 
     /**
      * Whether this service should only be started when the device is unlocked.
@@ -129,11 +117,7 @@
      * @hide
      */
     @UnsupportedAppUsage
-<<<<<<< HEAD
-    public ApduServiceInfo(ResolveInfo info, boolean onHost, String description,
-=======
     public ApduServiceInfo(ResolveInfo info, String description,
->>>>>>> de843449
             ArrayList<AidGroup> staticAidGroups, ArrayList<AidGroup> dynamicAidGroups,
             boolean requiresUnlock, int bannerResource, int uid,
             String settingsActivityName, String offHost, String staticOffHost) {
