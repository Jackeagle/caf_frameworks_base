--- conflicted
+++ resolved
@@ -36,11 +36,8 @@
     boolean checkVoldPassword(int userId);
     boolean havePattern(int userId);
     boolean havePassword(int userId);
-<<<<<<< HEAD
     void sanitizePassword();
-=======
     void registerStrongAuthTracker(in IStrongAuthTracker tracker);
     void unregisterStrongAuthTracker(in IStrongAuthTracker tracker);
     void requireStrongAuth(int strongAuthReason, int userId);
->>>>>>> 25b5096f
 }