/*
 * Copyright (C) 2007 The Android Open Source Project
 *
 * Licensed under the Apache License, Version 2.0 (the "License");
 * you may not use this file except in compliance with the License.
 * You may obtain a copy of the License at
 *
 *      http://www.apache.org/licenses/LICENSE-2.0
 *
 * Unless required by applicable law or agreed to in writing, software
 * distributed under the License is distributed on an "AS IS" BASIS,
 * WITHOUT WARRANTIES OR CONDITIONS OF ANY KIND, either express or implied.
 * See the License for the specific language governing permissions and
 * limitations under the License.
 */

package com.android.internal.widget;

import android.annotation.IntDef;
import android.annotation.Nullable;
import android.app.admin.DevicePolicyManager;
import android.app.trust.IStrongAuthTracker;
import android.app.trust.TrustManager;
import android.content.ComponentName;
import android.content.ContentResolver;
import android.content.Context;
import android.content.pm.UserInfo;
import android.os.AsyncTask;
import android.os.Handler;
import android.os.IBinder;
import android.os.Looper;
import android.os.Message;
import android.os.RemoteException;
import android.os.ServiceManager;
import android.os.SystemClock;
import android.os.UserHandle;
import android.os.UserManager;
import android.os.storage.IMountService;
import android.os.storage.StorageManager;
import android.provider.Settings;
import android.text.TextUtils;
import android.util.Log;
import android.util.SparseIntArray;

import com.google.android.collect.Lists;

import java.lang.annotation.Retention;
import java.lang.annotation.RetentionPolicy;
import java.nio.charset.StandardCharsets;
import java.security.MessageDigest;
import java.security.NoSuchAlgorithmException;
import java.security.SecureRandom;
import java.util.ArrayList;
import java.util.Collection;
import java.util.List;

import libcore.util.HexEncoding;

/**
 * Utilities for the lock pattern and its settings.
 */
public class LockPatternUtils {

    private static final String TAG = "LockPatternUtils";
    private static final boolean DEBUG = false;

    /**
     * The key to identify when the lock pattern enabled flag is being acccessed for legacy reasons.
     */
    public static final String LEGACY_LOCK_PATTERN_ENABLED = "legacy_lock_pattern_enabled";

    /**
     * The number of incorrect attempts before which we fall back on an alternative
     * method of verifying the user, and resetting their lock pattern.
     */
    public static final int FAILED_ATTEMPTS_BEFORE_RESET = 20;

    /**
     * The interval of the countdown for showing progress of the lockout.
     */
    public static final long FAILED_ATTEMPT_COUNTDOWN_INTERVAL_MS = 1000L;


    /**
     * This dictates when we start telling the user that continued failed attempts will wipe
     * their device.
     */
    public static final int FAILED_ATTEMPTS_BEFORE_WIPE_GRACE = 5;

    /**
     * The minimum number of dots in a valid pattern.
     */
    public static final int MIN_LOCK_PATTERN_SIZE = 4;

    /**
     * The minimum size of a valid password.
     */
    public static final int MIN_LOCK_PASSWORD_SIZE = 4;

    /*
     * The default size of the pattern lockscreen. Ex: 3x3
     */
    public static final byte PATTERN_SIZE_DEFAULT = 3;

    /**
     * The minimum number of dots the user must include in a wrong pattern
     * attempt for it to be counted against the counts that affect
     * {@link #FAILED_ATTEMPTS_BEFORE_TIMEOUT} and {@link #FAILED_ATTEMPTS_BEFORE_RESET}
     */
    public static final int MIN_PATTERN_REGISTER_FAIL = MIN_LOCK_PATTERN_SIZE;

    @Deprecated
    public final static String LOCKOUT_PERMANENT_KEY = "lockscreen.lockedoutpermanently";
    public final static String LOCKOUT_ATTEMPT_DEADLINE = "lockscreen.lockoutattemptdeadline";
    public final static String LOCKOUT_ATTEMPT_TIMEOUT_MS = "lockscreen.lockoutattempttimeoutmss";
    public final static String PATTERN_EVER_CHOSEN_KEY = "lockscreen.patterneverchosen";
    public final static String PASSWORD_TYPE_KEY = "lockscreen.password_type";
    @Deprecated
    public final static String PASSWORD_TYPE_ALTERNATE_KEY = "lockscreen.password_type_alternate";
    public final static String LOCK_PASSWORD_SALT_KEY = "lockscreen.password_salt";
    public final static String DISABLE_LOCKSCREEN_KEY = "lockscreen.disabled";
    public final static String LOCKSCREEN_OPTIONS = "lockscreen.options";
    @Deprecated
    public final static String LOCKSCREEN_BIOMETRIC_WEAK_FALLBACK
            = "lockscreen.biometric_weak_fallback";
    @Deprecated
    public final static String BIOMETRIC_WEAK_EVER_CHOSEN_KEY
            = "lockscreen.biometricweakeverchosen";
    public final static String LOCKSCREEN_POWER_BUTTON_INSTANTLY_LOCKS
            = "lockscreen.power_button_instantly_locks";
    @Deprecated
    public final static String LOCKSCREEN_WIDGETS_ENABLED = "lockscreen.widgets_enabled";

    public final static String PASSWORD_HISTORY_KEY = "lockscreen.passwordhistory";

    private static final String LOCK_SCREEN_OWNER_INFO = Settings.Secure.LOCK_SCREEN_OWNER_INFO;
    private static final String LOCK_SCREEN_OWNER_INFO_ENABLED =
            Settings.Secure.LOCK_SCREEN_OWNER_INFO_ENABLED;

    private static final String LOCK_SCREEN_DEVICE_OWNER_INFO = "lockscreen.device_owner_info";

    private static final String ENABLED_TRUST_AGENTS = "lockscreen.enabledtrustagents";
    private static final String IS_TRUST_USUALLY_MANAGED = "lockscreen.istrustusuallymanaged";

    // Maximum allowed number of repeated or ordered characters in a sequence before we'll
    // consider it a complex PIN/password.
    public static final int MAX_ALLOWED_SEQUENCE = 3;

    public static final String PROFILE_KEY_NAME_ENCRYPT = "profile_key_name_encrypt_";
    public static final String PROFILE_KEY_NAME_DECRYPT = "profile_key_name_decrypt_";

    private final Context mContext;
    private final ContentResolver mContentResolver;
    private DevicePolicyManager mDevicePolicyManager;
    private ILockSettings mLockSettingsService;
    private UserManager mUserManager;
    private final Handler mHandler;

    /**
     * Use {@link TrustManager#isTrustUsuallyManaged(int)}.
     *
     * This returns the lazily-peristed value and should only be used by TrustManagerService.
     */
    public boolean isTrustUsuallyManaged(int userId) {
        if (!(mLockSettingsService instanceof ILockSettings.Stub)) {
            throw new IllegalStateException("May only be called by TrustManagerService. "
                    + "Use TrustManager.isTrustUsuallyManaged()");
        }
        try {
            return getLockSettings().getBoolean(IS_TRUST_USUALLY_MANAGED, false, userId);
        } catch (RemoteException e) {
            return false;
        }
    }

    public void setTrustUsuallyManaged(boolean managed, int userId) {
        try {
            getLockSettings().setBoolean(IS_TRUST_USUALLY_MANAGED, managed, userId);
        } catch (RemoteException e) {
            // System dead.
        }
    }

    public void userPresent(int userId) {
        try {
            getLockSettings().userPresent(userId);
        } catch (RemoteException e) {
            throw e.rethrowFromSystemServer();
        }
    }

    public static final class RequestThrottledException extends Exception {
        private int mTimeoutMs;
        public RequestThrottledException(int timeoutMs) {
            mTimeoutMs = timeoutMs;
        }

        /**
         * @return The amount of time in ms before another request may
         * be executed
         */
        public int getTimeoutMs() {
            return mTimeoutMs;
        }

    }

    public DevicePolicyManager getDevicePolicyManager() {
        if (mDevicePolicyManager == null) {
            mDevicePolicyManager =
                (DevicePolicyManager)mContext.getSystemService(Context.DEVICE_POLICY_SERVICE);
            if (mDevicePolicyManager == null) {
                Log.e(TAG, "Can't get DevicePolicyManagerService: is it running?",
                        new IllegalStateException("Stack trace:"));
            }
        }
        return mDevicePolicyManager;
    }

    private UserManager getUserManager() {
        if (mUserManager == null) {
            mUserManager = UserManager.get(mContext);
        }
        return mUserManager;
    }

    private TrustManager getTrustManager() {
        TrustManager trust = (TrustManager) mContext.getSystemService(Context.TRUST_SERVICE);
        if (trust == null) {
            Log.e(TAG, "Can't get TrustManagerService: is it running?",
                    new IllegalStateException("Stack trace:"));
        }
        return trust;
    }

    public LockPatternUtils(Context context) {
        mContext = context;
        mContentResolver = context.getContentResolver();

        Looper looper = Looper.myLooper();
        mHandler = looper != null ? new Handler(looper) : null;
    }

    private ILockSettings getLockSettings() {
        if (mLockSettingsService == null) {
            ILockSettings service = ILockSettings.Stub.asInterface(
                    ServiceManager.getService("lock_settings"));
            mLockSettingsService = service;
        }
        return mLockSettingsService;
    }

    public int getRequestedMinimumPasswordLength(int userId) {
        return getDevicePolicyManager().getPasswordMinimumLength(null, userId);
    }

    /**
     * Gets the device policy password mode. If the mode is non-specific, returns
     * MODE_PATTERN which allows the user to choose anything.
     */
    public int getRequestedPasswordQuality(int userId) {
        return getDevicePolicyManager().getPasswordQuality(null, userId);
    }

    private int getRequestedPasswordHistoryLength(int userId) {
        return getDevicePolicyManager().getPasswordHistoryLength(null, userId);
    }

    public int getRequestedPasswordMinimumLetters(int userId) {
        return getDevicePolicyManager().getPasswordMinimumLetters(null, userId);
    }

    public int getRequestedPasswordMinimumUpperCase(int userId) {
        return getDevicePolicyManager().getPasswordMinimumUpperCase(null, userId);
    }

    public int getRequestedPasswordMinimumLowerCase(int userId) {
        return getDevicePolicyManager().getPasswordMinimumLowerCase(null, userId);
    }

    public int getRequestedPasswordMinimumNumeric(int userId) {
        return getDevicePolicyManager().getPasswordMinimumNumeric(null, userId);
    }

    public int getRequestedPasswordMinimumSymbols(int userId) {
        return getDevicePolicyManager().getPasswordMinimumSymbols(null, userId);
    }

    public int getRequestedPasswordMinimumNonLetter(int userId) {
        return getDevicePolicyManager().getPasswordMinimumNonLetter(null, userId);
    }

    public void reportFailedPasswordAttempt(int userId) {
        getDevicePolicyManager().reportFailedPasswordAttempt(userId);
        getTrustManager().reportUnlockAttempt(false /* authenticated */, userId);
    }

    public void reportSuccessfulPasswordAttempt(int userId) {
        getDevicePolicyManager().reportSuccessfulPasswordAttempt(userId);
        getTrustManager().reportUnlockAttempt(true /* authenticated */, userId);
    }

    public int getCurrentFailedPasswordAttempts(int userId) {
        return getDevicePolicyManager().getCurrentFailedPasswordAttempts(userId);
    }

    public int getMaximumFailedPasswordsForWipe(int userId) {
        return getDevicePolicyManager().getMaximumFailedPasswordsForWipe(
                null /* componentName */, userId);
    }

    /**
     * Check to see if a pattern matches the saved pattern.
     * If pattern matches, return an opaque attestation that the challenge
     * was verified.
     *
     * @param pattern The pattern to check.
     * @param challenge The challenge to verify against the pattern
     * @return the attestation that the challenge was verified, or null.
     */
    public byte[] verifyPattern(List<LockPatternView.Cell> pattern, long challenge, int userId)
            throws RequestThrottledException {
        throwIfCalledOnMainThread();
        try {
            VerifyCredentialResponse response =
                getLockSettings().verifyPattern(patternToString(pattern, userId), challenge, userId);
            if (response == null) {
                // Shouldn't happen
                return null;
            }

            if (response.getResponseCode() == VerifyCredentialResponse.RESPONSE_OK) {
                return response.getPayload();
            } else if (response.getResponseCode() == VerifyCredentialResponse.RESPONSE_RETRY) {
                throw new RequestThrottledException(response.getTimeout());
            } else {
                return null;
            }
        } catch (RemoteException re) {
            return null;
        }
    }

    /**
     * Check to see if a pattern matches the saved pattern.  If no pattern exists,
     * always returns true.
     * @param pattern The pattern to check.
     * @return Whether the pattern matches the stored one.
     */
    public boolean checkPattern(List<LockPatternView.Cell> pattern, int userId)
            throws RequestThrottledException {
        return checkPattern(pattern, userId, null /* progressCallback */);
    }

    /**
     * Check to see if a pattern matches the saved pattern.  If no pattern exists,
     * always returns true.
     * @param pattern The pattern to check.
     * @return Whether the pattern matches the stored one.
     */
    public boolean checkPattern(List<LockPatternView.Cell> pattern, int userId,
            @Nullable CheckCredentialProgressCallback progressCallback)
            throws RequestThrottledException {
        throwIfCalledOnMainThread();
        try {
            VerifyCredentialResponse response =
<<<<<<< HEAD
                    getLockSettings().checkPattern(patternToString(pattern, userId), userId);
=======
                    getLockSettings().checkPattern(patternToString(pattern), userId,
                            wrapCallback(progressCallback));
>>>>>>> 0a857ee2

            if (response.getResponseCode() == VerifyCredentialResponse.RESPONSE_OK) {
                return true;
            } else if (response.getResponseCode() == VerifyCredentialResponse.RESPONSE_RETRY) {
                throw new RequestThrottledException(response.getTimeout());
            } else {
                return false;
            }
        } catch (RemoteException re) {
            return false;
        }
    }

    /**
     * Check to see if a password matches the saved password.
     * If password matches, return an opaque attestation that the challenge
     * was verified.
     *
     * @param password The password to check.
     * @param challenge The challenge to verify against the password
     * @return the attestation that the challenge was verified, or null.
     */
    public byte[] verifyPassword(String password, long challenge, int userId)
            throws RequestThrottledException {
        throwIfCalledOnMainThread();
        try {
            VerifyCredentialResponse response =
                    getLockSettings().verifyPassword(password, challenge, userId);

            if (response.getResponseCode() == VerifyCredentialResponse.RESPONSE_OK) {
                return response.getPayload();
            } else if (response.getResponseCode() == VerifyCredentialResponse.RESPONSE_RETRY) {
                throw new RequestThrottledException(response.getTimeout());
            } else {
                return null;
            }
        } catch (RemoteException re) {
            return null;
        }
    }


    /**
     * Check to see if a password matches the saved password.
     * If password matches, return an opaque attestation that the challenge
     * was verified.
     *
     * @param password The password to check.
     * @param challenge The challenge to verify against the password
     * @return the attestation that the challenge was verified, or null.
     */
    public byte[] verifyTiedProfileChallenge(String password, boolean isPattern, long challenge,
            int userId) throws RequestThrottledException {
        throwIfCalledOnMainThread();
        try {
            VerifyCredentialResponse response =
                    getLockSettings().verifyTiedProfileChallenge(password, isPattern, challenge,
                            userId);

            if (response.getResponseCode() == VerifyCredentialResponse.RESPONSE_OK) {
                return response.getPayload();
            } else if (response.getResponseCode() == VerifyCredentialResponse.RESPONSE_RETRY) {
                throw new RequestThrottledException(response.getTimeout());
            } else {
                return null;
            }
        } catch (RemoteException re) {
            return null;
        }
    }

    /**
     * Check to see if a password matches the saved password.  If no password exists,
     * always returns true.
     * @param password The password to check.
     * @return Whether the password matches the stored one.
     */
    public boolean checkPassword(String password, int userId) throws RequestThrottledException {
        return checkPassword(password, userId, null /* progressCallback */);
    }

    /**
     * Check to see if a password matches the saved password.  If no password exists,
     * always returns true.
     * @param password The password to check.
     * @return Whether the password matches the stored one.
     */
    public boolean checkPassword(String password, int userId,
            @Nullable CheckCredentialProgressCallback progressCallback)
            throws RequestThrottledException {
        throwIfCalledOnMainThread();
        try {
            VerifyCredentialResponse response =
                    getLockSettings().checkPassword(password, userId, wrapCallback(progressCallback));
            if (response.getResponseCode() == VerifyCredentialResponse.RESPONSE_OK) {
                return true;
            } else if (response.getResponseCode() == VerifyCredentialResponse.RESPONSE_RETRY) {
                throw new RequestThrottledException(response.getTimeout());
            } else {
                return false;
            }
        } catch (RemoteException re) {
            return false;
        }
    }

    /**
     * Check to see if vold already has the password.
     * Note that this also clears vold's copy of the password.
     * @return Whether the vold password matches or not.
     */
    public boolean checkVoldPassword(int userId) {
        try {
            return getLockSettings().checkVoldPassword(userId);
        } catch (RemoteException re) {
            return false;
        }
    }

    /**
     * Check to see if a password matches any of the passwords stored in the
     * password history.
     *
     * @param password The password to check.
     * @return Whether the password matches any in the history.
     */
    public boolean checkPasswordHistory(String password, int userId) {
        String passwordHashString = new String(
                passwordToHash(password, userId), StandardCharsets.UTF_8);
        String passwordHistory = getString(PASSWORD_HISTORY_KEY, userId);
        if (passwordHistory == null) {
            return false;
        }
        // Password History may be too long...
        int passwordHashLength = passwordHashString.length();
        int passwordHistoryLength = getRequestedPasswordHistoryLength(userId);
        if(passwordHistoryLength == 0) {
            return false;
        }
        int neededPasswordHistoryLength = passwordHashLength * passwordHistoryLength
                + passwordHistoryLength - 1;
        if (passwordHistory.length() > neededPasswordHistoryLength) {
            passwordHistory = passwordHistory.substring(0, neededPasswordHistoryLength);
        }
        return passwordHistory.contains(passwordHashString);
    }

    /**
     * Check to see if the user has stored a lock pattern.
     * @return Whether a saved pattern exists.
     */
    private boolean savedPatternExists(int userId) {
        try {
            return getLockSettings().havePattern(userId);
        } catch (RemoteException re) {
            return false;
        }
    }

    /**
     * Check to see if the user has stored a lock pattern.
     * @return Whether a saved pattern exists.
     */
    private boolean savedPasswordExists(int userId) {
        try {
            return getLockSettings().havePassword(userId);
        } catch (RemoteException re) {
            return false;
        }
    }

    /**
     * Return true if the user has ever chosen a pattern.  This is true even if the pattern is
     * currently cleared.
     *
     * @return True if the user has ever chosen a pattern.
     */
    public boolean isPatternEverChosen(int userId) {
        return getBoolean(PATTERN_EVER_CHOSEN_KEY, false, userId);
    }

    /**
     * Used by device policy manager to validate the current password
     * information it has.
     */
    public int getActivePasswordQuality(int userId) {
        int quality = getKeyguardStoredPasswordQuality(userId);

        if (isLockPasswordEnabled(quality, userId)) {
            // Quality is a password and a password exists. Return the quality.
            return quality;
        }

        if (isLockPatternEnabled(quality, userId)) {
            // Quality is a pattern and a pattern exists. Return the quality.
            return quality;
        }

        return DevicePolicyManager.PASSWORD_QUALITY_UNSPECIFIED;
    }

    /**
     * Use it to reset keystore without wiping work profile
     */
    public void resetKeyStore(int userId) {
        try {
            getLockSettings().resetKeyStore(userId);
        } catch (RemoteException e) {
            // It should not happen
            Log.e(TAG, "Couldn't reset keystore " + e);
        }
    }

    /**
     * Clear any lock pattern or password.
     */
    public void clearLock(int userHandle) {
        setLong(PASSWORD_TYPE_KEY, DevicePolicyManager.PASSWORD_QUALITY_UNSPECIFIED, userHandle);

        try {
            getLockSettings().setLockPassword(null, null, userHandle);
            getLockSettings().setLockPattern(null, null, userHandle);
        } catch (RemoteException e) {
            // well, we tried...
        }

        if (userHandle == UserHandle.USER_SYSTEM) {
            // Set the encryption password to default.
            updateEncryptionPassword(StorageManager.CRYPT_TYPE_DEFAULT, null);
            setCredentialRequiredToDecrypt(false);
        }

        getDevicePolicyManager().setActivePasswordState(
                DevicePolicyManager.PASSWORD_QUALITY_UNSPECIFIED, 0, 0, 0, 0, 0, 0, 0, userHandle);

        onAfterChangingPassword(userHandle);
    }

    /**
     * Disable showing lock screen at all for a given user.
     * This is only meaningful if pattern, pin or password are not set.
     *
     * @param disable Disables lock screen when true
     * @param userId User ID of the user this has effect on
     */
    public void setLockScreenDisabled(boolean disable, int userId) {
        setBoolean(DISABLE_LOCKSCREEN_KEY, disable, userId);
    }

    /**
     * Determine if LockScreen is disabled for the current user. This is used to decide whether
     * LockScreen is shown after reboot or after screen timeout / short press on power.
     *
     * @return true if lock screen is disabled
     */
    public boolean isLockScreenDisabled(int userId) {
        return !isSecure(userId) &&
                getBoolean(DISABLE_LOCKSCREEN_KEY, false, userId);
    }

    /**
     * Save a lock pattern.
     * @param pattern The new pattern to save.
     * @param userId the user whose pattern is to be saved.
     */
    public void saveLockPattern(List<LockPatternView.Cell> pattern, int userId) {
        this.saveLockPattern(pattern, null, userId);
    }
    /**
     * Save a lock pattern.
     * @param pattern The new pattern to save.
     * @param savedPattern The previously saved pattern, converted to String format
     * @param userId the user whose pattern is to be saved.
     */
    public void saveLockPattern(List<LockPatternView.Cell> pattern, String savedPattern, int userId) {
        try {
            if (pattern == null || pattern.size() < MIN_LOCK_PATTERN_SIZE) {
                throw new IllegalArgumentException("pattern must not be null and at least "
                        + MIN_LOCK_PATTERN_SIZE + " dots long.");
            }

            getLockSettings().setLockPattern(patternToString(pattern, userId), savedPattern, userId);
            DevicePolicyManager dpm = getDevicePolicyManager();

            // Update the device encryption password.
            if (userId == UserHandle.USER_SYSTEM
                    && LockPatternUtils.isDeviceEncryptionEnabled()) {
                if (!shouldEncryptWithCredentials(true)) {
                    clearEncryptionPassword();
                } else {
                    String stringPattern = patternToString(pattern, userId);
                    updateEncryptionPassword(StorageManager.CRYPT_TYPE_PATTERN, stringPattern);
                }
            }

            setBoolean(PATTERN_EVER_CHOSEN_KEY, true, userId);

            setLong(PASSWORD_TYPE_KEY, DevicePolicyManager.PASSWORD_QUALITY_SOMETHING, userId);
            dpm.setActivePasswordState(DevicePolicyManager.PASSWORD_QUALITY_SOMETHING,
                    pattern.size(), 0, 0, 0, 0, 0, 0, userId);
            onAfterChangingPassword(userId);
        } catch (RemoteException re) {
            Log.e(TAG, "Couldn't save lock pattern " + re);
        }
    }

    /**
     * clears stored password.
     */
    public void sanitizePassword() {
        try {
            getLockSettings().sanitizePassword();
        } catch (RemoteException re) {
            Log.e(TAG, "Couldn't sanitize password" + re);
        }
    }

    private void updateCryptoUserInfo(int userId) {
        if (userId != UserHandle.USER_SYSTEM) {
            return;
        }

        final String ownerInfo = isOwnerInfoEnabled(userId) ? getOwnerInfo(userId) : "";

        IBinder service = ServiceManager.getService("mount");
        if (service == null) {
            Log.e(TAG, "Could not find the mount service to update the user info");
            return;
        }

        IMountService mountService = IMountService.Stub.asInterface(service);
        try {
            Log.d(TAG, "Setting owner info");
            mountService.setField(StorageManager.OWNER_INFO_KEY, ownerInfo);
        } catch (RemoteException e) {
            Log.e(TAG, "Error changing user info", e);
        }
    }

    public void setOwnerInfo(String info, int userId) {
        setString(LOCK_SCREEN_OWNER_INFO, info, userId);
        updateCryptoUserInfo(userId);
    }

    public void setOwnerInfoEnabled(boolean enabled, int userId) {
        setBoolean(LOCK_SCREEN_OWNER_INFO_ENABLED, enabled, userId);
        updateCryptoUserInfo(userId);
    }

    public String getOwnerInfo(int userId) {
        return getString(LOCK_SCREEN_OWNER_INFO, userId);
    }

    public boolean isOwnerInfoEnabled(int userId) {
        return getBoolean(LOCK_SCREEN_OWNER_INFO_ENABLED, false, userId);
    }

    /**
     * Sets the device owner information. If the information is {@code null} or empty then the
     * device owner info is cleared.
     *
     * @param info Device owner information which will be displayed instead of the user
     * owner info.
     */
    public void setDeviceOwnerInfo(String info) {
        if (info != null && info.isEmpty()) {
            info = null;
        }

        setString(LOCK_SCREEN_DEVICE_OWNER_INFO, info, UserHandle.USER_SYSTEM);
    }

    public String getDeviceOwnerInfo() {
        return getString(LOCK_SCREEN_DEVICE_OWNER_INFO, UserHandle.USER_SYSTEM);
    }

    public boolean isDeviceOwnerInfoEnabled() {
        return getDeviceOwnerInfo() != null;
    }

    /**
     * Compute the password quality from the given password string.
     */
    static public int computePasswordQuality(String password) {
        boolean hasDigit = false;
        boolean hasNonDigit = false;
        final int len = password.length();
        for (int i = 0; i < len; i++) {
            if (Character.isDigit(password.charAt(i))) {
                hasDigit = true;
            } else {
                hasNonDigit = true;
            }
        }

        if (hasNonDigit && hasDigit) {
            return DevicePolicyManager.PASSWORD_QUALITY_ALPHANUMERIC;
        }
        if (hasNonDigit) {
            return DevicePolicyManager.PASSWORD_QUALITY_ALPHABETIC;
        }
        if (hasDigit) {
            return maxLengthSequence(password) > MAX_ALLOWED_SEQUENCE
                    ? DevicePolicyManager.PASSWORD_QUALITY_NUMERIC
                    : DevicePolicyManager.PASSWORD_QUALITY_NUMERIC_COMPLEX;
        }
        return DevicePolicyManager.PASSWORD_QUALITY_UNSPECIFIED;
    }

    private static int categoryChar(char c) {
        if ('a' <= c && c <= 'z') return 0;
        if ('A' <= c && c <= 'Z') return 1;
        if ('0' <= c && c <= '9') return 2;
        return 3;
    }

    private static int maxDiffCategory(int category) {
        if (category == 0 || category == 1) return 1;
        else if (category == 2) return 10;
        return 0;
    }

    /*
     * Returns the maximum length of a sequential characters.  A sequence is defined as
     * monotonically increasing characters with a constant interval or the same character repeated.
     *
     * For example:
     * maxLengthSequence("1234") == 4
     * maxLengthSequence("1234abc") == 4
     * maxLengthSequence("aabc") == 3
     * maxLengthSequence("qwertyuio") == 1
     * maxLengthSequence("@ABC") == 3
     * maxLengthSequence(";;;;") == 4 (anything that repeats)
     * maxLengthSequence(":;<=>") == 1  (ordered, but not composed of alphas or digits)
     *
     * @param string the pass
     * @return the number of sequential letters or digits
     */
    public static int maxLengthSequence(String string) {
        if (string.length() == 0) return 0;
        char previousChar = string.charAt(0);
        int category = categoryChar(previousChar); //current category of the sequence
        int diff = 0; //difference between two consecutive characters
        boolean hasDiff = false; //if we are currently targeting a sequence
        int maxLength = 0; //maximum length of a sequence already found
        int startSequence = 0; //where the current sequence started
        for (int current = 1; current < string.length(); current++) {
            char currentChar = string.charAt(current);
            int categoryCurrent = categoryChar(currentChar);
            int currentDiff = (int) currentChar - (int) previousChar;
            if (categoryCurrent != category || Math.abs(currentDiff) > maxDiffCategory(category)) {
                maxLength = Math.max(maxLength, current - startSequence);
                startSequence = current;
                hasDiff = false;
                category = categoryCurrent;
            }
            else {
                if(hasDiff && currentDiff != diff) {
                    maxLength = Math.max(maxLength, current - startSequence);
                    startSequence = current - 1;
                }
                diff = currentDiff;
                hasDiff = true;
            }
            previousChar = currentChar;
        }
        maxLength = Math.max(maxLength, string.length() - startSequence);
        return maxLength;
    }

    /** Update the encryption password if it is enabled **/
    private void updateEncryptionPassword(final int type, final String password) {
        if (!isDeviceEncryptionEnabled()) {
            return;
        }
        final IBinder service = ServiceManager.getService("mount");
        if (service == null) {
            Log.e(TAG, "Could not find the mount service to update the encryption password");
            return;
        }

        new AsyncTask<Void, Void, Void>() {
            @Override
            protected Void doInBackground(Void... dummy) {
                IMountService mountService = IMountService.Stub.asInterface(service);
                try {
                    mountService.changeEncryptionPassword(type, password);
                } catch (RemoteException e) {
                    Log.e(TAG, "Error changing encryption password", e);
                }
                return null;
            }
        }.execute();
    }

    /**
     * Save a lock password.  Does not ensure that the password is as good
     * as the requested mode, but will adjust the mode to be as good as the
     * password.
     * @param password The password to save
     * @param savedPassword The previously saved lock password, or null if none
     * @param quality {@see DevicePolicyManager#getPasswordQuality(android.content.ComponentName)}
     * @param userHandle The userId of the user to change the password for
     */
    public void saveLockPassword(String password, String savedPassword, int quality,
            int userHandle) {
        try {
            DevicePolicyManager dpm = getDevicePolicyManager();
            if (password == null || password.length() < MIN_LOCK_PASSWORD_SIZE) {
                throw new IllegalArgumentException("password must not be null and at least "
                        + "of length " + MIN_LOCK_PASSWORD_SIZE);
            }

            getLockSettings().setLockPassword(password, savedPassword, userHandle);
            getLockSettings().setSeparateProfileChallengeEnabled(userHandle, true, null);
            int computedQuality = computePasswordQuality(password);

            // Update the device encryption password.
            if (userHandle == UserHandle.USER_SYSTEM
                    && LockPatternUtils.isDeviceEncryptionEnabled()) {
                if (!shouldEncryptWithCredentials(true)) {
                    clearEncryptionPassword();
                } else {
                    boolean numeric = computedQuality
                            == DevicePolicyManager.PASSWORD_QUALITY_NUMERIC;
                    boolean numericComplex = computedQuality
                            == DevicePolicyManager.PASSWORD_QUALITY_NUMERIC_COMPLEX;
                    int type = numeric || numericComplex ? StorageManager.CRYPT_TYPE_PIN
                            : StorageManager.CRYPT_TYPE_PASSWORD;
                    updateEncryptionPassword(type, password);
                }
            }

            setLong(PASSWORD_TYPE_KEY, Math.max(quality, computedQuality), userHandle);
            if (computedQuality != DevicePolicyManager.PASSWORD_QUALITY_UNSPECIFIED) {
                int letters = 0;
                int uppercase = 0;
                int lowercase = 0;
                int numbers = 0;
                int symbols = 0;
                int nonletter = 0;
                for (int i = 0; i < password.length(); i++) {
                    char c = password.charAt(i);
                    if (c >= 'A' && c <= 'Z') {
                        letters++;
                        uppercase++;
                    } else if (c >= 'a' && c <= 'z') {
                        letters++;
                        lowercase++;
                    } else if (c >= '0' && c <= '9') {
                        numbers++;
                        nonletter++;
                    } else {
                        symbols++;
                        nonletter++;
                    }
                }
                dpm.setActivePasswordState(Math.max(quality, computedQuality),
                        password.length(), letters, uppercase, lowercase,
                        numbers, symbols, nonletter, userHandle);
            } else {
                // The password is not anything.
                dpm.setActivePasswordState(
                        DevicePolicyManager.PASSWORD_QUALITY_UNSPECIFIED,
                        0, 0, 0, 0, 0, 0, 0, userHandle);
            }

            // Add the password to the password history. We assume all
            // password hashes have the same length for simplicity of implementation.
            String passwordHistory = getString(PASSWORD_HISTORY_KEY, userHandle);
            if (passwordHistory == null) {
                passwordHistory = "";
            }
            int passwordHistoryLength = getRequestedPasswordHistoryLength(userHandle);
            if (passwordHistoryLength == 0) {
                passwordHistory = "";
            } else {
                byte[] hash = passwordToHash(password, userHandle);
                passwordHistory = new String(hash, StandardCharsets.UTF_8) + "," + passwordHistory;
                // Cut it to contain passwordHistoryLength hashes
                // and passwordHistoryLength -1 commas.
                passwordHistory = passwordHistory.substring(0, Math.min(hash.length
                        * passwordHistoryLength + passwordHistoryLength - 1, passwordHistory
                        .length()));
            }
            setString(PASSWORD_HISTORY_KEY, passwordHistory, userHandle);
            onAfterChangingPassword(userHandle);
        } catch (RemoteException re) {
            // Cant do much
            Log.e(TAG, "Unable to save lock password " + re);
        }
    }

    /**
     * Determine if the device supports encryption, even if it's set to default. This
     * differs from isDeviceEncrypted() in that it returns true even if the device is
     * encrypted with the default password.
     * @return true if device encryption is enabled
     */
    public static boolean isDeviceEncryptionEnabled() {
        return StorageManager.isEncrypted();
    }

    /**
     * Determine if the device is file encrypted
     * @return true if device is file encrypted
     */
    public static boolean isFileEncryptionEnabled() {
        return StorageManager.isFileEncryptedNativeOrEmulated();
    }

    /**
     * Clears the encryption password.
     */
    public void clearEncryptionPassword() {
        updateEncryptionPassword(StorageManager.CRYPT_TYPE_DEFAULT, null);
    }

    /**
     * Retrieves the quality mode for {@param userHandle}.
     * {@see DevicePolicyManager#getPasswordQuality(android.content.ComponentName)}
     *
     * @return stored password quality
     */
    public int getKeyguardStoredPasswordQuality(int userHandle) {
        return (int) getLong(PASSWORD_TYPE_KEY,
                DevicePolicyManager.PASSWORD_QUALITY_UNSPECIFIED, userHandle);
    }

    /**
     * Enables/disables the Separate Profile Challenge for this {@param userHandle}. This is a no-op
     * for user handles that do not belong to a managed profile.
     *
     * @param userHandle Managed profile user id
     * @param enabled True if separate challenge is enabled
     * @param managedUserPassword Managed profile previous password. Null when {@param enabled} is
     *            true
     */
    public void setSeparateProfileChallengeEnabled(int userHandle, boolean enabled,
            String managedUserPassword) {
        UserInfo info = getUserManager().getUserInfo(userHandle);
        if (info.isManagedProfile()) {
            try {
                getLockSettings().setSeparateProfileChallengeEnabled(userHandle, enabled,
                        managedUserPassword);
                onAfterChangingPassword(userHandle);
            } catch (RemoteException e) {
                Log.e(TAG, "Couldn't update work profile challenge enabled");
            }
        }
    }

    /**
     * Retrieves whether the Separate Profile Challenge is enabled for this {@param userHandle}.
     */
    public boolean isSeparateProfileChallengeEnabled(int userHandle) {
        UserInfo info = getUserManager().getUserInfo(userHandle);
        if (info == null || !info.isManagedProfile()) {
            return false;
        }
        try {
            return getLockSettings().getSeparateProfileChallengeEnabled(userHandle);
        } catch (RemoteException e) {
            Log.e(TAG, "Couldn't get separate profile challenge enabled");
            // Default value is false
            return false;
        }
    }

    /**
     * Retrieves whether the current DPM allows use of the Profile Challenge.
     */
    public boolean isSeparateProfileChallengeAllowed(int userHandle) {
        UserInfo info = getUserManager().getUserInfo(userHandle);
        if (info == null || !info.isManagedProfile()) {
            return false;
        }
        return getDevicePolicyManager().isSeparateProfileChallengeAllowed(userHandle);
    }

    /**
     * Retrieves whether the current profile and device locks can be unified.
     */
    public boolean isSeparateProfileChallengeAllowedToUnify(int userHandle) {
        return getDevicePolicyManager().isProfileActivePasswordSufficientForParent(userHandle);
    }

    /**
     * Deserialize a pattern.
     * @param string The pattern serialized with {@link #patternToString}
     * @return The pattern.
     */
    public static List<LockPatternView.Cell> stringToPattern(String string, byte gridSize) {
        if (string == null) {
            return null;
        }
        List<LockPatternView.Cell> result = Lists.newArrayList();

        LockPatternView.Cell.updateSize(gridSize);

        final byte[] bytes = string.getBytes();
        for (int i = 0; i < bytes.length; i++) {
            byte b = (byte) (bytes[i] - '1');
            result.add(LockPatternView.Cell.of(b / gridSize, b % gridSize, gridSize));
        }
        return result;
    }

    /**
     * Serialize a pattern.
     * @param pattern The pattern.
     * @return The pattern in string form.
     */
    public String patternToString(List<LockPatternView.Cell> pattern, int userId) {
        return patternToString(pattern, getLockPatternSize(userId));
    }

    /**
     * Serialize a pattern.
     * @param pattern The pattern.
     * @return The pattern in string form.
     */
    public static String patternToString(List<LockPatternView.Cell> pattern, byte gridSize) {
        if (pattern == null) {
            return "";
        }
        final int patternSize = pattern.size();
        LockPatternView.Cell.updateSize(gridSize);

        byte[] res = new byte[patternSize];
        for (int i = 0; i < patternSize; i++) {
            LockPatternView.Cell cell = pattern.get(i);
            res[i] = (byte) (cell.getRow() * gridSize + cell.getColumn() + '1');
        }
        return new String(res);
    }

    public static String patternStringToBaseZero(String pattern) {
        if (pattern == null) {
            return "";
        }
        final int patternSize = pattern.length();
        byte[] res = new byte[patternSize];
        final byte[] bytes = pattern.getBytes();
        for (int i = 0; i < patternSize; i++) {
            res[i] = (byte) (bytes[i] - '1');
        }
        return new String(res);
    }

    /*
     * Generate an SHA-1 hash for the pattern. Not the most secure, but it is
     * at least a second level of protection. First level is that the file
     * is in a location only readable by the system process.
     * @param pattern the gesture pattern.
     * @return the hash of the pattern in a byte array.
     */
    public static byte[] patternToHash(List<LockPatternView.Cell> pattern, byte gridSize) {
        if (pattern == null) {
            return null;
        }

        final int patternSize = pattern.size();
        byte[] res = new byte[patternSize];
        for (int i = 0; i < patternSize; i++) {
            LockPatternView.Cell cell = pattern.get(i);
            res[i] = (byte) (cell.getRow() * gridSize + cell.getColumn());
        }
        try {
            MessageDigest md = MessageDigest.getInstance("SHA-1");
            byte[] hash = md.digest(res);
            return hash;
        } catch (NoSuchAlgorithmException nsa) {
            return res;
        }
    }

    private String getSalt(int userId) {
        long salt = getLong(LOCK_PASSWORD_SALT_KEY, 0, userId);
        if (salt == 0) {
            try {
                salt = SecureRandom.getInstance("SHA1PRNG").nextLong();
                setLong(LOCK_PASSWORD_SALT_KEY, salt, userId);
                Log.v(TAG, "Initialized lock password salt for user: " + userId);
            } catch (NoSuchAlgorithmException e) {
                // Throw an exception rather than storing a password we'll never be able to recover
                throw new IllegalStateException("Couldn't get SecureRandom number", e);
            }
        }
        return Long.toHexString(salt);
    }

    /*
     * Generate a hash for the given password. To avoid brute force attacks, we use a salted hash.
     * Not the most secure, but it is at least a second level of protection. First level is that
     * the file is in a location only readable by the system process.
     *
     * @param password the gesture pattern.
     *
     * @return the hash of the pattern in a byte array.
     */
    public byte[] passwordToHash(String password, int userId) {
        if (password == null) {
            return null;
        }

        try {
            byte[] saltedPassword = (password + getSalt(userId)).getBytes();
            byte[] sha1 = MessageDigest.getInstance("SHA-1").digest(saltedPassword);
            byte[] md5 = MessageDigest.getInstance("MD5").digest(saltedPassword);

            byte[] combined = new byte[sha1.length + md5.length];
            System.arraycopy(sha1, 0, combined, 0, sha1.length);
            System.arraycopy(md5, 0, combined, sha1.length, md5.length);

            final char[] hexEncoded = HexEncoding.encode(combined);
            return new String(hexEncoded).getBytes(StandardCharsets.UTF_8);
        } catch (NoSuchAlgorithmException e) {
            throw new AssertionError("Missing digest algorithm: ", e);
        }
    }

    /**
     * @param userId the user for which to report the value
     * @return Whether the lock screen is secured.
     */
    public boolean isSecure(int userId) {
        int mode = getKeyguardStoredPasswordQuality(userId);
        return isLockPatternEnabled(mode, userId) || isLockPasswordEnabled(mode, userId);
    }

    public boolean isLockPasswordEnabled(int userId) {
        return isLockPasswordEnabled(getKeyguardStoredPasswordQuality(userId), userId);
    }

    private boolean isLockPasswordEnabled(int mode, int userId) {
        final boolean passwordEnabled = mode == DevicePolicyManager.PASSWORD_QUALITY_ALPHABETIC
                || mode == DevicePolicyManager.PASSWORD_QUALITY_NUMERIC
                || mode == DevicePolicyManager.PASSWORD_QUALITY_NUMERIC_COMPLEX
                || mode == DevicePolicyManager.PASSWORD_QUALITY_ALPHANUMERIC
                || mode == DevicePolicyManager.PASSWORD_QUALITY_COMPLEX
                || mode == DevicePolicyManager.PASSWORD_QUALITY_MANAGED;
        return passwordEnabled && savedPasswordExists(userId);
    }

    /**
     * @return Whether the lock pattern is enabled
     */
    public boolean isLockPatternEnabled(int userId) {
        return isLockPatternEnabled(getKeyguardStoredPasswordQuality(userId), userId);
    }

    @Deprecated
    public boolean isLegacyLockPatternEnabled(int userId) {
        // Note: this value should default to {@code true} to avoid any reset that might result.
        // We must use a special key to read this value, since it will by default return the value
        // based on the new logic.
        return getBoolean(LEGACY_LOCK_PATTERN_ENABLED, true, userId);
    }

    @Deprecated
    public void setLegacyLockPatternEnabled(int userId) {
        setBoolean(Settings.Secure.LOCK_PATTERN_ENABLED, true, userId);
    }

    private boolean isLockPatternEnabled(int mode, int userId) {
        return mode == DevicePolicyManager.PASSWORD_QUALITY_SOMETHING
                && savedPatternExists(userId);
    }

    /**
     * @return Whether the visible pattern is enabled.
     */
    public boolean isVisiblePatternEnabled(int userId) {
        return getBoolean(Settings.Secure.LOCK_PATTERN_VISIBLE, false, userId);
    }

    /**
     * Set whether the visible pattern is enabled.
     */
    public void setVisiblePatternEnabled(boolean enabled, int userId) {
        setBoolean(Settings.Secure.LOCK_PATTERN_VISIBLE, enabled, userId);

        // Update for crypto if owner
        if (userId != UserHandle.USER_SYSTEM) {
            return;
        }

        IBinder service = ServiceManager.getService("mount");
        if (service == null) {
            Log.e(TAG, "Could not find the mount service to update the user info");
            return;
        }

        IMountService mountService = IMountService.Stub.asInterface(service);
        try {
            mountService.setField(StorageManager.PATTERN_VISIBLE_KEY, enabled ? "1" : "0");
        } catch (RemoteException e) {
            Log.e(TAG, "Error changing pattern visible state", e);
        }
    }

    /**
     * Set whether the visible password is enabled for cryptkeeper screen.
     */
    public void setVisiblePasswordEnabled(boolean enabled, int userId) {
        // Update for crypto if owner
        if (userId != UserHandle.USER_SYSTEM) {
            return;
        }

        IBinder service = ServiceManager.getService("mount");
        if (service == null) {
            Log.e(TAG, "Could not find the mount service to update the user info");
            return;
        }

        IMountService mountService = IMountService.Stub.asInterface(service);
        try {
            mountService.setField(StorageManager.PASSWORD_VISIBLE_KEY, enabled ? "1" : "0");
        } catch (RemoteException e) {
            Log.e(TAG, "Error changing password visible state", e);
        }
    }

    /**
     * @return Whether tactile feedback for the pattern is enabled.
     */
    public boolean isTactileFeedbackEnabled() {
        return Settings.System.getIntForUser(mContentResolver,
                Settings.System.HAPTIC_FEEDBACK_ENABLED, 1, UserHandle.USER_CURRENT) != 0;
    }

    /**
     * @return the pattern lockscreen size
     */
    public byte getLockPatternSize(int userId) {
        long size = getLong(Settings.Secure.LOCK_PATTERN_SIZE, -1, userId);
        if (size > 0 && size < 128) {
            return (byte) size;
        }
        return LockPatternUtils.PATTERN_SIZE_DEFAULT;
    }

    /**
     * Set the pattern lockscreen size
     */
    public void setLockPatternSize(long size, int userId) {
        setLong(Settings.Secure.LOCK_PATTERN_SIZE, size, userId);
    }

    public void setVisibleDotsEnabled(boolean enabled, int userId) {
        setBoolean(Settings.Secure.LOCK_DOTS_VISIBLE, enabled, userId);
    }

    public boolean isVisibleDotsEnabled(int userId) {
        return getBoolean(Settings.Secure.LOCK_DOTS_VISIBLE, true, userId);
    }

    public void setShowErrorPath(boolean enabled, int userId) {
        setBoolean(Settings.Secure.LOCK_SHOW_ERROR_PATH, enabled, userId);
    }

    public boolean isShowErrorPath(int userId) {
        return getBoolean(Settings.Secure.LOCK_SHOW_ERROR_PATH, true, userId);
    }

    /**
     * Set and store the lockout deadline, meaning the user can't attempt his/her unlock
     * pattern until the deadline has passed.
     * @return the chosen deadline.
     */
    public long setLockoutAttemptDeadline(int userId, int timeoutMs) {
        final long deadline = SystemClock.elapsedRealtime() + timeoutMs;
        setLong(LOCKOUT_ATTEMPT_DEADLINE, deadline, userId);
        setLong(LOCKOUT_ATTEMPT_TIMEOUT_MS, timeoutMs, userId);
        return deadline;
    }

    /**
     * @return The elapsed time in millis in the future when the user is allowed to
     *   attempt to enter his/her lock pattern, or 0 if the user is welcome to
     *   enter a pattern.
     */
    public long getLockoutAttemptDeadline(int userId) {
        long deadline = getLong(LOCKOUT_ATTEMPT_DEADLINE, 0L, userId);
        final long timeoutMs = getLong(LOCKOUT_ATTEMPT_TIMEOUT_MS, 0L, userId);
        final long now = SystemClock.elapsedRealtime();
        if (deadline < now && deadline != 0) {
            // timeout expired
            setLong(LOCKOUT_ATTEMPT_DEADLINE, 0, userId);
            setLong(LOCKOUT_ATTEMPT_TIMEOUT_MS, 0, userId);
            return 0L;
        }

        if (deadline > (now + timeoutMs)) {
            // device was rebooted, set new deadline
            deadline = now + timeoutMs;
            setLong(LOCKOUT_ATTEMPT_DEADLINE, deadline, userId);
        }

        return deadline;
    }

    protected boolean getBoolean(String secureSettingKey, boolean defaultValue, int userId) {
        try {
            return getLockSettings().getBoolean(secureSettingKey, defaultValue, userId);
        } catch (RemoteException re) {
            return defaultValue;
        }
    }

    protected void setBoolean(String secureSettingKey, boolean enabled, int userId) {
        try {
            getLockSettings().setBoolean(secureSettingKey, enabled, userId);
        } catch (RemoteException re) {
            // What can we do?
            Log.e(TAG, "Couldn't write boolean " + secureSettingKey + re);
        }
    }

    protected long getLong(String secureSettingKey, long defaultValue, int userHandle) {
        try {
            return getLockSettings().getLong(secureSettingKey, defaultValue, userHandle);
        } catch (RemoteException re) {
            return defaultValue;
        }
    }

    protected void setLong(String secureSettingKey, long value, int userHandle) {
        try {
            getLockSettings().setLong(secureSettingKey, value, userHandle);
        } catch (RemoteException re) {
            // What can we do?
            Log.e(TAG, "Couldn't write long " + secureSettingKey + re);
        }
    }

    protected String getString(String secureSettingKey, int userHandle) {
        try {
            return getLockSettings().getString(secureSettingKey, null, userHandle);
        } catch (RemoteException re) {
            return null;
        }
    }

    protected void setString(String secureSettingKey, String value, int userHandle) {
        try {
            getLockSettings().setString(secureSettingKey, value, userHandle);
        } catch (RemoteException re) {
            // What can we do?
            Log.e(TAG, "Couldn't write string " + secureSettingKey + re);
        }
    }

    public void setPowerButtonInstantlyLocks(boolean enabled, int userId) {
        setBoolean(LOCKSCREEN_POWER_BUTTON_INSTANTLY_LOCKS, enabled, userId);
    }

    public boolean getPowerButtonInstantlyLocks(int userId) {
        return getBoolean(LOCKSCREEN_POWER_BUTTON_INSTANTLY_LOCKS, true, userId);
    }

    public void setEnabledTrustAgents(Collection<ComponentName> activeTrustAgents, int userId) {
        StringBuilder sb = new StringBuilder();
        for (ComponentName cn : activeTrustAgents) {
            if (sb.length() > 0) {
                sb.append(',');
            }
            sb.append(cn.flattenToShortString());
        }
        setString(ENABLED_TRUST_AGENTS, sb.toString(), userId);
        getTrustManager().reportEnabledTrustAgentsChanged(userId);
    }

    public List<ComponentName> getEnabledTrustAgents(int userId) {
        String serialized = getString(ENABLED_TRUST_AGENTS, userId);
        if (TextUtils.isEmpty(serialized)) {
            return null;
        }
        String[] split = serialized.split(",");
        ArrayList<ComponentName> activeTrustAgents = new ArrayList<ComponentName>(split.length);
        for (String s : split) {
            if (!TextUtils.isEmpty(s)) {
                activeTrustAgents.add(ComponentName.unflattenFromString(s));
            }
        }
        return activeTrustAgents;
    }

    /**
     * Disable trust until credentials have been entered for user {@param userId}.
     *
     * Requires the {@link android.Manifest.permission#ACCESS_KEYGUARD_SECURE_STORAGE} permission.
     *
     * @param userId either an explicit user id or {@link android.os.UserHandle#USER_ALL}
     */
    public void requireCredentialEntry(int userId) {
        requireStrongAuth(StrongAuthTracker.SOME_AUTH_REQUIRED_AFTER_USER_REQUEST, userId);
    }

    /**
     * Requests strong authentication for user {@param userId}.
     *
     * Requires the {@link android.Manifest.permission#ACCESS_KEYGUARD_SECURE_STORAGE} permission.
     *
     * @param strongAuthReason a combination of {@link StrongAuthTracker.StrongAuthFlags} indicating
     *                         the reason for and the strength of the requested authentication.
     * @param userId either an explicit user id or {@link android.os.UserHandle#USER_ALL}
     */
    public void requireStrongAuth(@StrongAuthTracker.StrongAuthFlags int strongAuthReason,
            int userId) {
        try {
            getLockSettings().requireStrongAuth(strongAuthReason, userId);
        } catch (RemoteException e) {
            Log.e(TAG, "Error while requesting strong auth: " + e);
        }
    }

    private void onAfterChangingPassword(int userHandle) {
        getTrustManager().reportEnabledTrustAgentsChanged(userHandle);
    }

    public boolean isCredentialRequiredToDecrypt(boolean defaultValue) {
        final int value = Settings.Global.getInt(mContentResolver,
                Settings.Global.REQUIRE_PASSWORD_TO_DECRYPT, -1);
        return value == -1 ? defaultValue : (value != 0);
    }

    public void setCredentialRequiredToDecrypt(boolean required) {
        if (!(getUserManager().isSystemUser() || getUserManager().isPrimaryUser())) {
            throw new IllegalStateException(
                    "Only the system or primary user may call setCredentialRequiredForDecrypt()");
        }

        if (isDeviceEncryptionEnabled()){
            Settings.Global.putInt(mContext.getContentResolver(),
               Settings.Global.REQUIRE_PASSWORD_TO_DECRYPT, required ? 1 : 0);
        }
    }

    private boolean isDoNotAskCredentialsOnBootSet() {
        return mDevicePolicyManager.getDoNotAskCredentialsOnBoot();
    }

    private boolean shouldEncryptWithCredentials(boolean defaultValue) {
        return isCredentialRequiredToDecrypt(defaultValue) && !isDoNotAskCredentialsOnBootSet();
    }

    private void throwIfCalledOnMainThread() {
        if (Looper.getMainLooper().isCurrentThread()) {
            throw new IllegalStateException("should not be called from the main thread.");
        }
    }

    public void registerStrongAuthTracker(final StrongAuthTracker strongAuthTracker) {
        try {
            getLockSettings().registerStrongAuthTracker(strongAuthTracker.mStub);
        } catch (RemoteException e) {
            throw new RuntimeException("Could not register StrongAuthTracker");
        }
    }

    public void unregisterStrongAuthTracker(final StrongAuthTracker strongAuthTracker) {
        try {
            getLockSettings().unregisterStrongAuthTracker(strongAuthTracker.mStub);
        } catch (RemoteException e) {
            Log.e(TAG, "Could not unregister StrongAuthTracker", e);
        }
    }

    /**
     * @see StrongAuthTracker#getStrongAuthForUser
     */
    public int getStrongAuthForUser(int userId) {
        try {
            return getLockSettings().getStrongAuthForUser(userId);
        } catch (RemoteException e) {
            Log.e(TAG, "Could not get StrongAuth", e);
            return StrongAuthTracker.getDefaultFlags(mContext);
        }
    }

    /**
     * @see StrongAuthTracker#isTrustAllowedForUser
     */
    public boolean isTrustAllowedForUser(int userId) {
        return getStrongAuthForUser(userId) == StrongAuthTracker.STRONG_AUTH_NOT_REQUIRED;
    }

    /**
     * @see StrongAuthTracker#isFingerprintAllowedForUser
     */
    public boolean isFingerprintAllowedForUser(int userId) {
        return (getStrongAuthForUser(userId) & ~StrongAuthTracker.ALLOWING_FINGERPRINT) == 0;
    }

    private ICheckCredentialProgressCallback wrapCallback(
            final CheckCredentialProgressCallback callback) {
        if (callback == null) {
            return null;
        } else {
            if (mHandler == null) {
                throw new IllegalStateException("Must construct LockPatternUtils on a looper thread"
                        + " to use progress callbacks.");
            }
            return new ICheckCredentialProgressCallback.Stub() {

                @Override
                public void onCredentialVerified() throws RemoteException {
                    mHandler.post(callback::onEarlyMatched);
                }
            };
        }
    }

    /**
     * Callback to be notified about progress when checking credentials.
     */
    public interface CheckCredentialProgressCallback {

        /**
         * Called as soon as possible when we know that the credentials match but the user hasn't
         * been fully unlocked.
         */
        void onEarlyMatched();
    }

    /**
     * Tracks the global strong authentication state.
     */
    public static class StrongAuthTracker {

        @IntDef(flag = true,
                value = { STRONG_AUTH_NOT_REQUIRED,
                        STRONG_AUTH_REQUIRED_AFTER_BOOT,
                        STRONG_AUTH_REQUIRED_AFTER_DPM_LOCK_NOW,
                        SOME_AUTH_REQUIRED_AFTER_USER_REQUEST,
                        STRONG_AUTH_REQUIRED_AFTER_LOCKOUT})
        @Retention(RetentionPolicy.SOURCE)
        public @interface StrongAuthFlags {}

        /**
         * Strong authentication is not required.
         */
        public static final int STRONG_AUTH_NOT_REQUIRED = 0x0;

        /**
         * Strong authentication is required because the user has not authenticated since boot.
         */
        public static final int STRONG_AUTH_REQUIRED_AFTER_BOOT = 0x1;

        /**
         * Strong authentication is required because a device admin has requested it.
         */
        public static final int STRONG_AUTH_REQUIRED_AFTER_DPM_LOCK_NOW = 0x2;

        /**
         * Some authentication is required because the user has temporarily disabled trust.
         */
        public static final int SOME_AUTH_REQUIRED_AFTER_USER_REQUEST = 0x4;

        /**
         * Strong authentication is required because the user has been locked out after too many
         * attempts.
         */
        public static final int STRONG_AUTH_REQUIRED_AFTER_LOCKOUT = 0x8;

        /**
         * Strong auth flags that do not prevent fingerprint from being accepted as auth.
         *
         * If any other flags are set, fingerprint is disabled.
         */
        private static final int ALLOWING_FINGERPRINT = STRONG_AUTH_NOT_REQUIRED
                | SOME_AUTH_REQUIRED_AFTER_USER_REQUEST;

        private final SparseIntArray mStrongAuthRequiredForUser = new SparseIntArray();
        private final H mHandler;
        private final int mDefaultStrongAuthFlags;

        public StrongAuthTracker(Context context) {
            this(context, Looper.myLooper());
        }

        /**
         * @param looper the looper on whose thread calls to {@link #onStrongAuthRequiredChanged}
         *               will be scheduled.
         * @param context the current {@link Context}
         */
        public StrongAuthTracker(Context context, Looper looper) {
            mHandler = new H(looper);
            mDefaultStrongAuthFlags = getDefaultFlags(context);
        }

        public static @StrongAuthFlags int getDefaultFlags(Context context) {
            boolean strongAuthRequired = context.getResources().getBoolean(
                    com.android.internal.R.bool.config_strongAuthRequiredOnBoot);
            return strongAuthRequired ? STRONG_AUTH_REQUIRED_AFTER_BOOT : STRONG_AUTH_NOT_REQUIRED;
        }

        /**
         * Returns {@link #STRONG_AUTH_NOT_REQUIRED} if strong authentication is not required,
         * otherwise returns a combination of {@link StrongAuthFlags} indicating why strong
         * authentication is required.
         *
         * @param userId the user for whom the state is queried.
         */
        public @StrongAuthFlags int getStrongAuthForUser(int userId) {
            return mStrongAuthRequiredForUser.get(userId, mDefaultStrongAuthFlags);
        }

        /**
         * @return true if unlocking with trust alone is allowed for {@param userId} by the current
         * strong authentication requirements.
         */
        public boolean isTrustAllowedForUser(int userId) {
            return getStrongAuthForUser(userId) == STRONG_AUTH_NOT_REQUIRED;
        }

        /**
         * @return true if unlocking with fingerprint alone is allowed for {@param userId} by the
         * current strong authentication requirements.
         */
        public boolean isFingerprintAllowedForUser(int userId) {
            return (getStrongAuthForUser(userId) & ~ALLOWING_FINGERPRINT) == 0;
        }

        /**
         * Called when the strong authentication requirements for {@param userId} changed.
         */
        public void onStrongAuthRequiredChanged(int userId) {
        }

        protected void handleStrongAuthRequiredChanged(@StrongAuthFlags int strongAuthFlags,
                int userId) {
            int oldValue = getStrongAuthForUser(userId);
            if (strongAuthFlags != oldValue) {
                if (strongAuthFlags == mDefaultStrongAuthFlags) {
                    mStrongAuthRequiredForUser.delete(userId);
                } else {
                    mStrongAuthRequiredForUser.put(userId, strongAuthFlags);
                }
                onStrongAuthRequiredChanged(userId);
            }
        }


        protected final IStrongAuthTracker.Stub mStub = new IStrongAuthTracker.Stub() {
            @Override
            public void onStrongAuthRequiredChanged(@StrongAuthFlags int strongAuthFlags,
                    int userId) {
                mHandler.obtainMessage(H.MSG_ON_STRONG_AUTH_REQUIRED_CHANGED,
                        strongAuthFlags, userId).sendToTarget();
            }
        };

        private class H extends Handler {
            static final int MSG_ON_STRONG_AUTH_REQUIRED_CHANGED = 1;

            public H(Looper looper) {
                super(looper);
            }

            @Override
            public void handleMessage(Message msg) {
                switch (msg.what) {
                    case MSG_ON_STRONG_AUTH_REQUIRED_CHANGED:
                        handleStrongAuthRequiredChanged(msg.arg1, msg.arg2);
                        break;
                }
            }
        };
    }
}<|MERGE_RESOLUTION|>--- conflicted
+++ resolved
@@ -364,12 +364,8 @@
         throwIfCalledOnMainThread();
         try {
             VerifyCredentialResponse response =
-<<<<<<< HEAD
-                    getLockSettings().checkPattern(patternToString(pattern, userId), userId);
-=======
                     getLockSettings().checkPattern(patternToString(pattern), userId,
                             wrapCallback(progressCallback));
->>>>>>> 0a857ee2
 
             if (response.getResponseCode() == VerifyCredentialResponse.RESPONSE_OK) {
                 return true;
