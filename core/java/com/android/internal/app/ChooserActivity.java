--- conflicted
+++ resolved
@@ -18,14 +18,11 @@
 
 import static java.lang.annotation.RetentionPolicy.SOURCE;
 
-<<<<<<< HEAD
-=======
 import android.animation.Animator;
 import android.animation.AnimatorListenerAdapter;
 import android.animation.AnimatorSet;
 import android.animation.ObjectAnimator;
 import android.animation.ValueAnimator;
->>>>>>> 825827da
 import android.annotation.IntDef;
 import android.app.Activity;
 import android.app.ActivityManager;
@@ -61,10 +58,7 @@
 import android.graphics.Color;
 import android.graphics.Paint;
 import android.graphics.Path;
-<<<<<<< HEAD
-=======
 import android.graphics.drawable.BitmapDrawable;
->>>>>>> 825827da
 import android.graphics.drawable.Drawable;
 import android.graphics.drawable.Icon;
 import android.metrics.LogMaker;
@@ -80,10 +74,6 @@
 import android.os.ResultReceiver;
 import android.os.UserHandle;
 import android.os.UserManager;
-<<<<<<< HEAD
-import android.os.storage.StorageManager;
-=======
->>>>>>> 825827da
 import android.provider.DocumentsContract;
 import android.provider.Downloads;
 import android.provider.OpenableColumns;
@@ -103,11 +93,8 @@
 import android.view.View.OnLongClickListener;
 import android.view.ViewGroup;
 import android.view.ViewGroup.LayoutParams;
-<<<<<<< HEAD
-=======
 import android.view.animation.AccelerateInterpolator;
 import android.view.animation.DecelerateInterpolator;
->>>>>>> 825827da
 import android.widget.AbsListView;
 import android.widget.BaseAdapter;
 import android.widget.ImageView;
@@ -125,10 +112,6 @@
 
 import com.google.android.collect.Lists;
 
-<<<<<<< HEAD
-import java.io.File;
-=======
->>>>>>> 825827da
 import java.io.IOException;
 import java.lang.annotation.Retention;
 import java.util.ArrayList;
@@ -156,11 +139,7 @@
      * {@link AppPredictionManager} will be queried for direct share targets.
      */
     // TODO(b/123089490): Replace with system flag
-<<<<<<< HEAD
-    private static final boolean USE_PREDICTION_MANAGER_FOR_DIRECT_TARGETS = true;
-=======
     private static final boolean USE_PREDICTION_MANAGER_FOR_DIRECT_TARGETS = false;
->>>>>>> 825827da
     // TODO(b/123088566) Share these in a better way.
     private static final String APP_PREDICTION_SHARE_UI_SURFACE = "share";
     public static final String LAUNCH_LOCATON_DIRECT_SHARE = "direct_share";
@@ -177,15 +156,12 @@
     private static final boolean USE_SHORTCUT_MANAGER_FOR_DIRECT_TARGETS = true;
     private static final boolean USE_CHOOSER_TARGET_SERVICE_FOR_DIRECT_TARGETS = true;
 
-<<<<<<< HEAD
-=======
     /**
      * The transition time between placeholders for direct share to a message
      * indicating that non are available.
      */
     private static final int NO_DIRECT_SHARE_ANIM_IN_MILLIS = 200;
 
->>>>>>> 825827da
     // TODO(b/121287224): Re-evaluate this limit
     private static final int SHARE_TARGET_QUERY_PACKAGE_LIMIT = 20;
 
@@ -283,21 +259,6 @@
                     sendVoiceChoicesIfNeeded();
                     break;
 
-                case SHORTCUT_MANAGER_SHARE_TARGET_RESULT:
-                    if (DEBUG) Log.d(TAG, "SHORTCUT_MANAGER_SHARE_TARGET_RESULT");
-                    if (isDestroyed()) break;
-                    final ServiceResultInfo resultInfo = (ServiceResultInfo) msg.obj;
-                    if (resultInfo.resultTargets != null) {
-                        mChooserListAdapter.addServiceResults(resultInfo.originalTarget,
-                                resultInfo.resultTargets);
-                    }
-                    break;
-
-                case SHORTCUT_MANAGER_SHARE_TARGET_RESULT_COMPLETED:
-                    sendVoiceChoicesIfNeeded();
-                    mChooserListAdapter.setShowServiceTargets(true);
-                    break;
-
                 default:
                     super.handleMessage(msg);
             }
@@ -351,13 +312,7 @@
         // Do not allow the title to be changed when sharing content
         CharSequence title = null;
         if (target != null) {
-<<<<<<< HEAD
-            String targetAction = target.getAction();
-            if (!(Intent.ACTION_SEND.equals(targetAction) || Intent.ACTION_SEND_MULTIPLE.equals(
-                    targetAction))) {
-=======
             if (!isSendAction(target)) {
->>>>>>> 825827da
                 title = intent.getCharSequenceExtra(Intent.EXTRA_TITLE);
             } else {
                 Log.w(TAG, "Ignoring intent's EXTRA_TITLE, deprecated in P. You may wish to set a"
@@ -450,8 +405,6 @@
                     .setExtras(extras)
                     .build());
             mAppPredictorCallback = resultList -> {
-<<<<<<< HEAD
-=======
                 if (isFinishing() || isDestroyed()) {
                     return;
                 }
@@ -459,18 +412,14 @@
                 if (mChooserListAdapter == null) {
                     return;
                 }
->>>>>>> 825827da
                 final List<DisplayResolveInfo> driList =
                         getDisplayResolveInfos(mChooserListAdapter);
                 final List<ShortcutManager.ShareShortcutInfo> shareShortcutInfos =
                         new ArrayList<>();
                 for (AppTarget appTarget : resultList) {
-<<<<<<< HEAD
-=======
                     if (appTarget.getShortcutInfo() == null) {
                         continue;
                     }
->>>>>>> 825827da
                     shareShortcutInfos.add(new ShortcutManager.ShareShortcutInfo(
                             appTarget.getShortcutInfo(),
                             new ComponentName(
@@ -481,8 +430,6 @@
             mAppPredictor.registerPredictionUpdates(this.getMainExecutor(), mAppPredictorCallback);
         }
 
-<<<<<<< HEAD
-=======
         mChooserRowLayer = getResources().getDrawable(R.drawable.chooser_row_layer_list, null);
         mChooserRowServiceSpacing = getResources()
                                         .getDimensionPixelSize(R.dimen.chooser_service_spacing);
@@ -492,7 +439,6 @@
             mResolverDrawerLayout.setOnScrollChangeListener(this::handleScroll);
         }
 
->>>>>>> 825827da
         if (DEBUG) {
             Log.d(TAG, "System Time Cost is " + systemCost);
         }
@@ -508,37 +454,6 @@
                 .getUserInfo(UserHandle.myUserId()).isManagedProfile();
     }
 
-<<<<<<< HEAD
-    /**
-     * Override method to add content preview area, specific to the chooser activity.
-     */
-    @Override
-    public void setHeader() {
-        super.setHeader();
-
-        Intent targetIntent = getTargetIntent();
-        if (targetIntent == null) {
-            return;
-        }
-
-        String action = targetIntent.getAction();
-        if (!(Intent.ACTION_SEND.equals(action) || Intent.ACTION_SEND_MULTIPLE.equals(action))) {
-            return;
-        }
-
-        if (mChooserListAdapter == null || mChooserListAdapter.getCount() == 0) {
-            return;
-        }
-
-        int previewType = findPreferredContentPreview(targetIntent, getContentResolver());
-
-        getMetricsLogger().write(new LogMaker(MetricsEvent.ACTION_SHARE_WITH_PREVIEW)
-                .setSubtype(previewType));
-        displayContentPreview(previewType, targetIntent);
-    }
-
-=======
->>>>>>> 825827da
     private void onCopyButtonClicked(View v) {
         Intent targetIntent = getTargetIntent();
         if (targetIntent == null) {
@@ -598,40 +513,6 @@
 
     private void updateLayoutWidth(int layoutResourceId, int width) {
         View view = findViewById(layoutResourceId);
-<<<<<<< HEAD
-        LayoutParams params = view.getLayoutParams();
-        params.width = width;
-        view.setLayoutParams(params);
-    }
-
-    private void displayContentPreview(@ContentPreviewType int previewType, Intent targetIntent) {
-        switch (previewType) {
-            case CONTENT_PREVIEW_TEXT:
-                displayTextContentPreview(targetIntent);
-                break;
-            case CONTENT_PREVIEW_IMAGE:
-                displayImageContentPreview(targetIntent);
-                break;
-            case CONTENT_PREVIEW_FILE:
-                displayFileContentPreview(targetIntent);
-                break;
-            default:
-                Log.e(TAG, "Unexpected content preview type: " + previewType);
-        }
-    }
-
-    private void displayTextContentPreview(Intent targetIntent) {
-        ViewGroup contentPreviewLayout = findViewById(R.id.content_preview_text_area);
-        contentPreviewLayout.setVisibility(View.VISIBLE);
-
-        findViewById(R.id.copy_button).setOnClickListener(this::onCopyButtonClicked);
-
-        CharSequence sharingText = targetIntent.getCharSequenceExtra(Intent.EXTRA_TEXT);
-        if (sharingText == null) {
-            findViewById(R.id.content_preview_text_layout).setVisibility(View.GONE);
-        } else {
-            TextView textView = findViewById(R.id.content_preview_text);
-=======
         if (view != null && view.getLayoutParams() != null) {
             LayoutParams params = view.getLayoutParams();
             params.width = width;
@@ -672,23 +553,16 @@
                     View.GONE);
         } else {
             TextView textView = contentPreviewLayout.findViewById(R.id.content_preview_text);
->>>>>>> 825827da
             textView.setText(sharingText);
         }
 
         String previewTitle = targetIntent.getStringExtra(Intent.EXTRA_TITLE);
         if (TextUtils.isEmpty(previewTitle)) {
-<<<<<<< HEAD
-            findViewById(R.id.content_preview_title_layout).setVisibility(View.GONE);
-        } else {
-            TextView previewTitleView = findViewById(R.id.content_preview_title);
-=======
             contentPreviewLayout.findViewById(R.id.content_preview_title_layout).setVisibility(
                     View.GONE);
         } else {
             TextView previewTitleView = contentPreviewLayout.findViewById(
                     R.id.content_preview_title);
->>>>>>> 825827da
             previewTitleView.setText(previewTitle);
 
             ClipData previewData = targetIntent.getClipData();
@@ -700,12 +574,8 @@
                 }
             }
 
-<<<<<<< HEAD
-            ImageView previewThumbnailView = findViewById(R.id.content_preview_thumbnail);
-=======
             ImageView previewThumbnailView = contentPreviewLayout.findViewById(
                     R.id.content_preview_thumbnail);
->>>>>>> 825827da
             if (previewThumbnail == null) {
                 previewThumbnailView.setVisibility(View.GONE);
             } else {
@@ -717,13 +587,6 @@
                 }
             }
         }
-<<<<<<< HEAD
-    }
-
-    private void displayImageContentPreview(Intent targetIntent) {
-        ViewGroup contentPreviewLayout = findViewById(R.id.content_preview_image_area);
-        contentPreviewLayout.setVisibility(View.VISIBLE);
-=======
 
         return contentPreviewLayout;
     }
@@ -733,16 +596,11 @@
         ViewGroup contentPreviewLayout =
                 convertView != null ? convertView : (ViewGroup) layoutInflater.inflate(
                         R.layout.chooser_grid_preview_image, parent, false);
->>>>>>> 825827da
 
         String action = targetIntent.getAction();
         if (Intent.ACTION_SEND.equals(action)) {
             Uri uri = targetIntent.getParcelableExtra(Intent.EXTRA_STREAM);
-<<<<<<< HEAD
-            loadUriIntoView(R.id.content_preview_image_1_large, uri);
-=======
             loadUriIntoView(R.id.content_preview_image_1_large, uri, contentPreviewLayout);
->>>>>>> 825827da
         } else {
             ContentResolver resolver = getContentResolver();
 
@@ -758,19 +616,6 @@
                 Log.i(TAG, "Attempted to display image preview area with zero"
                         + " available images detected in EXTRA_STREAM list");
                 contentPreviewLayout.setVisibility(View.GONE);
-<<<<<<< HEAD
-                return;
-            }
-
-            loadUriIntoView(R.id.content_preview_image_1_large, imageUris.get(0));
-
-            if (imageUris.size() == 2) {
-                loadUriIntoView(R.id.content_preview_image_2_large, imageUris.get(1));
-            } else if (imageUris.size() > 2) {
-                loadUriIntoView(R.id.content_preview_image_2_small, imageUris.get(1));
-                RoundedRectImageView imageView = loadUriIntoView(
-                        R.id.content_preview_image_3_small, imageUris.get(2));
-=======
                 return contentPreviewLayout;
             }
 
@@ -785,18 +630,14 @@
                         contentPreviewLayout);
                 RoundedRectImageView imageView = loadUriIntoView(
                         R.id.content_preview_image_3_small, imageUris.get(2), contentPreviewLayout);
->>>>>>> 825827da
 
                 if (imageUris.size() > 3) {
                     imageView.setExtraImageCount(imageUris.size() - 3);
                 }
             }
         }
-<<<<<<< HEAD
-=======
 
         return contentPreviewLayout;
->>>>>>> 825827da
     }
 
     private static class FileInfo {
@@ -840,11 +681,7 @@
                             & DocumentsContract.Document.FLAG_SUPPORTS_THUMBNAIL) != 0;
                 }
             }
-<<<<<<< HEAD
-        } catch (SecurityException e) {
-=======
         } catch (SecurityException | NullPointerException e) {
->>>>>>> 825827da
             Log.w(TAG, "Error loading file preview", e);
         }
 
@@ -859,15 +696,6 @@
         return new FileInfo(fileName, hasThumbnail);
     }
 
-<<<<<<< HEAD
-    private void displayFileContentPreview(Intent targetIntent) {
-        ViewGroup contentPreviewLayout = findViewById(R.id.content_preview_file_area);
-        contentPreviewLayout.setVisibility(View.VISIBLE);
-
-        // TODO(b/120417119): Disable file copy until after moving to sysui,
-        // due to permissions issues
-        findViewById(R.id.file_copy_button).setVisibility(View.GONE);
-=======
     private ViewGroup displayFileContentPreview(Intent targetIntent, LayoutInflater layoutInflater,
             ViewGroup convertView, ViewGroup parent) {
 
@@ -878,16 +706,11 @@
         // TODO(b/120417119): Disable file copy until after moving to sysui,
         // due to permissions issues
         contentPreviewLayout.findViewById(R.id.file_copy_button).setVisibility(View.GONE);
->>>>>>> 825827da
 
         String action = targetIntent.getAction();
         if (Intent.ACTION_SEND.equals(action)) {
             Uri uri = targetIntent.getParcelableExtra(Intent.EXTRA_STREAM);
-<<<<<<< HEAD
-            loadFileUriIntoView(uri);
-=======
             loadFileUriIntoView(uri, contentPreviewLayout);
->>>>>>> 825827da
         } else {
             List<Uri> uris = targetIntent.getParcelableArrayListExtra(Intent.EXTRA_STREAM);
             int uriCount = uris.size();
@@ -897,52 +720,25 @@
                 Log.i(TAG,
                         "Appears to be no uris available in EXTRA_STREAM, removing "
                                 + "preview area");
-<<<<<<< HEAD
-                return;
-            } else if (uriCount == 1) {
-                loadFileUriIntoView(uris.get(0));
-=======
                 return contentPreviewLayout;
             } else if (uriCount == 1) {
                 loadFileUriIntoView(uris.get(0), contentPreviewLayout);
->>>>>>> 825827da
             } else {
                 FileInfo fileInfo = extractFileInfo(uris.get(0), getContentResolver());
                 int remUriCount = uriCount - 1;
                 String fileName = getResources().getQuantityString(R.plurals.file_count,
                         remUriCount, fileInfo.name, remUriCount);
 
-<<<<<<< HEAD
-                TextView fileNameView = findViewById(R.id.content_preview_filename);
-                fileNameView.setText(fileName);
-
-                ImageView fileIconView = findViewById(R.id.content_preview_file_icon);
-=======
                 TextView fileNameView = contentPreviewLayout.findViewById(
                         R.id.content_preview_filename);
                 fileNameView.setText(fileName);
 
                 ImageView fileIconView = contentPreviewLayout.findViewById(
                         R.id.content_preview_file_icon);
->>>>>>> 825827da
                 fileIconView.setVisibility(View.VISIBLE);
                 fileIconView.setImageResource(R.drawable.ic_file_copy);
             }
         }
-<<<<<<< HEAD
-    }
-
-    private void loadFileUriIntoView(Uri uri) {
-        FileInfo fileInfo = extractFileInfo(uri, getContentResolver());
-
-        TextView fileNameView = findViewById(R.id.content_preview_filename);
-        fileNameView.setText(fileInfo.name);
-
-        if (fileInfo.hasThumbnail) {
-            loadUriIntoView(R.id.content_preview_file_thumbnail, uri);
-        } else {
-            ImageView fileIconView = findViewById(R.id.content_preview_file_icon);
-=======
 
         return contentPreviewLayout;
     }
@@ -957,19 +753,13 @@
             loadUriIntoView(R.id.content_preview_file_thumbnail, uri, parent);
         } else {
             ImageView fileIconView = parent.findViewById(R.id.content_preview_file_icon);
->>>>>>> 825827da
             fileIconView.setVisibility(View.VISIBLE);
             fileIconView.setImageResource(R.drawable.ic_doc_generic);
         }
     }
 
-<<<<<<< HEAD
-    private RoundedRectImageView loadUriIntoView(int imageResourceId, Uri uri) {
-        RoundedRectImageView imageView = findViewById(imageResourceId);
-=======
     private RoundedRectImageView loadUriIntoView(int imageResourceId, Uri uri, View parent) {
         RoundedRectImageView imageView = parent.findViewById(imageResourceId);
->>>>>>> 825827da
         Bitmap bmp = loadThumbnail(uri, new Size(200, 200));
         if (bmp != null) {
             imageView.setVisibility(View.VISIBLE);
@@ -1022,25 +812,6 @@
         }
 
         return CONTENT_PREVIEW_TEXT;
-<<<<<<< HEAD
-    }
-
-    static SharedPreferences getPinnedSharedPrefs(Context context) {
-        // The code below is because in the android:ui process, no one can hear you scream.
-        // The package info in the context isn't initialized in the way it is for normal apps,
-        // so the standard, name-based context.getSharedPreferences doesn't work. Instead, we
-        // build the path manually below using the same policy that appears in ContextImpl.
-        // This fails silently under the hood if there's a problem, so if we find ourselves in
-        // the case where we don't have access to credential encrypted storage we just won't
-        // have our pinned target info.
-        final File prefsFile = new File(new File(
-                Environment.getDataUserCePackageDirectory(StorageManager.UUID_PRIVATE_INTERNAL,
-                        context.getUserId(), context.getPackageName()),
-                "shared_prefs"),
-                PINNED_SHARED_PREFS_NAME + ".xml");
-        return context.getSharedPreferences(prefsFile, MODE_PRIVATE);
-=======
->>>>>>> 825827da
     }
 
     @Override
@@ -1312,16 +1083,6 @@
             }
         }
 
-<<<<<<< HEAD
-        if (!mServiceConnections.isEmpty()) {
-            if (DEBUG) {
-                Log.d(TAG, "queryTargets setting watchdog timer for "
-                        + WATCHDOG_TIMEOUT_MILLIS + "ms");
-            }
-            mChooserHandler.sendEmptyMessageDelayed(CHOOSER_TARGET_SERVICE_WATCHDOG_TIMEOUT,
-                    WATCHDOG_TIMEOUT_MILLIS);
-        } else {
-=======
         if (DEBUG) {
             Log.d(TAG, "queryTargets setting watchdog timer for "
                     + WATCHDOG_TIMEOUT_MILLIS + "ms");
@@ -1330,7 +1091,6 @@
                 WATCHDOG_TIMEOUT_MILLIS);
 
         if (mServiceConnections.isEmpty()) {
->>>>>>> 825827da
             sendVoiceChoicesIfNeeded();
         }
     }
@@ -1518,18 +1278,10 @@
         }
         mAppPredictor.notifyAppTargetEvent(
                 new AppTargetEvent.Builder(
-<<<<<<< HEAD
-                    new AppTarget(
-                        new AppTargetId(shortcutId),
-                        componentName.getPackageName(),
-                        componentName.getClassName(),
-                        getUser()),
-=======
                     new AppTarget.Builder(new AppTargetId(shortcutId))
                         .setTarget(componentName.getPackageName(), getUser())
                         .setClassName(componentName.getClassName())
                         .build(),
->>>>>>> 825827da
                     AppTargetEvent.ACTION_LAUNCH
                 ).setLaunchLocation(LAUNCH_LOCATON_DIRECT_SHARE)
                 .build());
@@ -1668,28 +1420,6 @@
         if (uri == null || size == null) {
             return null;
         }
-<<<<<<< HEAD
-
-        try {
-            return ImageUtils.loadThumbnail(getContentResolver(), uri, size);
-        } catch (IOException | NullPointerException | SecurityException ex) {
-            Log.w(TAG, "Error loading preview thumbnail for uri: " + uri.toString(), ex);
-        }
-        return null;
-    }
-
-    final class ChooserTargetInfo implements TargetInfo {
-        private final DisplayResolveInfo mSourceInfo;
-        private final ResolveInfo mBackupResolveInfo;
-        private final ChooserTarget mChooserTarget;
-        private Drawable mBadgeIcon = null;
-        private CharSequence mBadgeContentDescription;
-        private Drawable mDisplayIcon;
-        private final Intent mFillInIntent;
-        private final int mFillInFlags;
-        private final float mModifiedScore;
-=======
->>>>>>> 825827da
 
         try {
             return ImageUtils.loadThumbnail(getContentResolver(), uri, size);
@@ -1831,33 +1561,6 @@
          */
         // TODO(121287224): Refactor code to apply the suggestion above
         private Drawable getChooserTargetIconDrawable(ChooserTarget target) {
-<<<<<<< HEAD
-            final Icon icon = target.getIcon();
-            if (icon != null) {
-                return icon.loadDrawable(ChooserActivity.this);
-            }
-            if (!USE_SHORTCUT_MANAGER_FOR_DIRECT_TARGETS) {
-                return null;
-            }
-
-            Bundle extras = target.getIntentExtras();
-            if (extras == null || !extras.containsKey(Intent.EXTRA_SHORTCUT_ID)) {
-                return null;
-            }
-            CharSequence shortcutId = extras.getCharSequence(Intent.EXTRA_SHORTCUT_ID);
-            LauncherApps launcherApps = (LauncherApps) getSystemService(
-                    Context.LAUNCHER_APPS_SERVICE);
-            final LauncherApps.ShortcutQuery q = new LauncherApps.ShortcutQuery();
-            q.setPackage(target.getComponentName().getPackageName());
-            q.setShortcutIds(Arrays.asList(shortcutId.toString()));
-            q.setQueryFlags(LauncherApps.ShortcutQuery.FLAG_MATCH_DYNAMIC);
-            final List<ShortcutInfo> shortcuts = launcherApps.getShortcuts(q, getUser());
-            if (shortcuts != null && shortcuts.size() > 0) {
-                return launcherApps.getShortcutIconDrawable(shortcuts.get(0), 0);
-            }
-
-            return null;
-=======
             Drawable directShareIcon = null;
 
             // First get the target drawable and associated activity info
@@ -1901,7 +1604,6 @@
             sif.recycle();
 
             return new BitmapDrawable(getResources(), directShareBadgedIcon);
->>>>>>> 825827da
         }
 
         public float getModifiedScore() {
@@ -1997,10 +1699,6 @@
         @Override
         public Drawable getDisplayIcon() {
             return mDisplayIcon;
-        }
-
-        public ChooserTarget getChooserTarget() {
-            return mChooserTarget;
         }
 
         public ChooserTarget getChooserTarget() {
@@ -2313,28 +2011,11 @@
          * Calling this marks service target loading complete, and will attempt to no longer
          * update the direct share area.
          */
-<<<<<<< HEAD
-        public void setShowServiceTargets(boolean show) {
-            // mShowServiceTargets is only flipped once to show direct share targets. But after the
-            // initial display the list can be re-sorted and the user will see the target list
-            // change. This will log the initial show and the subsequent shuffle to help us get
-            // accurate timing of the UX.
-            if (show) {
-                getMetricsLogger().write(
-                        new LogMaker(MetricsEvent.ACTION_ACTIVITY_CHOOSER_SHOWN_DIRECT_TARGET)
-                                .setSubtype(mShowServiceTargets ? MetricsEvent.PREVIOUSLY_VISIBLE
-                                        : MetricsEvent.PREVIOUSLY_HIDDEN));
-            }
-            if (show != mShowServiceTargets) {
-                mShowServiceTargets = show;
-                notifyDataSetChanged();
-=======
         public void completeServiceTargetLoading() {
             mServiceTargets.removeIf(o -> o instanceof PlaceHolderTargetInfo);
 
             if (mServiceTargets.isEmpty()) {
                 mServiceTargets.add(new EmptyTargetInfo());
->>>>>>> 825827da
             }
             notifyDataSetChanged();
         }
@@ -2458,19 +2139,12 @@
         @Override
         public int getCount() {
             return (int) (
-<<<<<<< HEAD
-                    getCallerTargetRowCount()
-                            + getServiceTargetRowCount()
-                            + Math.ceil(
-                            (float) mChooserListAdapter.getStandardTargetCount() / mColumnCount)
-=======
                     getContentPreviewRowCount()
                             + getCallerTargetRowCount()
                             + getServiceTargetRowCount()
                             + Math.ceil(
                             (float) mChooserListAdapter.getStandardTargetCount()
                                     / getMaxTargetsPerRow())
->>>>>>> 825827da
             );
         }
 
@@ -2666,34 +2340,6 @@
                 end--;
             }
 
-<<<<<<< HEAD
-            if (startType == ChooserListAdapter.TARGET_SERVICE) {
-                int nextStartType = mChooserListAdapter.getPositionTargetType(
-                        getFirstRowPosition(rowPosition + 1));
-                int serviceSpacing = holder.row.getContext().getResources()
-                        .getDimensionPixelSize(R.dimen.chooser_service_spacing);
-                if (rowPosition == 0 && nextStartType != ChooserListAdapter.TARGET_SERVICE) {
-                    // if the row is the only row for target service
-                    setVertPadding(holder, 0, 0);
-                } else {
-                    int top = rowPosition == 0 ? serviceSpacing : 0;
-                    if (nextStartType != ChooserListAdapter.TARGET_SERVICE) {
-                        setVertPadding(holder, top, serviceSpacing);
-                    } else {
-                        setVertPadding(holder, top, 0);
-                    }
-                }
-            } else {
-                holder.row.setBackgroundColor(Color.TRANSPARENT);
-                int lastStartType = mChooserListAdapter.getPositionTargetType(
-                        getFirstRowPosition(rowPosition - 1));
-                if (lastStartType == ChooserListAdapter.TARGET_SERVICE || rowPosition == 0) {
-                    int serviceSpacing = holder.row.getContext().getResources()
-                            .getDimensionPixelSize(R.dimen.chooser_service_spacing);
-                    setVertPadding(holder, serviceSpacing, 0);
-                } else {
-                    setVertPadding(holder, 0, 0);
-=======
             if (end == start && mChooserListAdapter.getItem(start) instanceof EmptyTargetInfo) {
                 final TextView textView = row.findViewById(R.id.chooser_row_text_option);
 
@@ -2717,7 +2363,6 @@
                     animSet.setStartDelay(NO_DIRECT_SHARE_ANIM_IN_MILLIS);
                     animSet.playTogether(fadeAnim, translateAnim);
                     animSet.start();
->>>>>>> 825827da
                 }
             }
 
@@ -3143,11 +2788,7 @@
             final int chooserTargetRows = mChooserRowAdapter.getServiceTargetRowCount();
             int offset = 0;
             for (int i = 0; i < chooserTargetRows; i++) {
-<<<<<<< HEAD
-                final int pos = mChooserRowAdapter.getCallerTargetRowCount() + i;
-=======
                 final int pos = mChooserRowAdapter.getContentPreviewRowCount() + i;
->>>>>>> 825827da
                 final int vt = mChooserRowAdapter.getItemViewType(pos);
                 if (vt != mCachedViewType) {
                     mCachedView = null;
