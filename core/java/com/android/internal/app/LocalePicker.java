--- conflicted
+++ resolved
@@ -104,10 +104,6 @@
 
         String[] locales = Resources.getSystem().getAssets().getLocales();
         ArrayList<String> localeList = getLocaleArray(locales, resources);
-<<<<<<< HEAD
-        Collections.addAll(localeList, locales);
-=======
->>>>>>> 23a90283
 
         // Don't show the pseudolocales unless we're in developer mode. http://b/17190407.
         if (!isInDeveloperMode) {
