--- conflicted
+++ resolved
@@ -56,13 +56,10 @@
     public static final int MAIN_COLOR_DARK = 0xff212121;
     public static final int SECONDARY_COLOR_DARK = 0xff000000;
 
-<<<<<<< HEAD
-=======
     private final TonalPalette mGreyPalette;
     private final ArrayList<TonalPalette> mTonalPalettes;
     private final ArrayList<ColorRange> mBlacklistedColors;
 
->>>>>>> 90bf56da
     // Temporary variable to avoid allocations
     private float[] mTmpHSL = new float[3];
 
@@ -97,28 +94,6 @@
 
     /**
      * Grab colors from WallpaperColors and set them into GradientColors.
-<<<<<<< HEAD
-     * Also applies the default gradient in case extraction fails.
-     *
-     * @param inWallpaperColors Input.
-     * @param outColorsNormal Colors for normal theme.
-     * @param outColorsDark Colors for dar theme.
-     * @param outColorsExtraDark Colors for extra dark theme.
-     */
-    public void extractInto(@Nullable WallpaperColors inWallpaperColors,
-            @NonNull GradientColors outColorsNormal, @NonNull GradientColors outColorsDark,
-            @NonNull GradientColors outColorsExtraDark) {
-        boolean success = runTonalExtraction(inWallpaperColors, outColorsNormal, outColorsDark,
-                outColorsExtraDark);
-        if (!success) {
-            applyFallback(inWallpaperColors, outColorsNormal, outColorsDark, outColorsExtraDark);
-        }
-    }
-
-    /**
-     * Grab colors from WallpaperColors and set them into GradientColors.
-=======
->>>>>>> 90bf56da
      *
      * @param inWallpaperColors Input.
      * @param outColorsNormal Colors for normal theme.
