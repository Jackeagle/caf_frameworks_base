/**
 * Copyright (C) 2019 The Android Open Source Project
 *
 * Licensed under the Apache License, Version 2.0 (the "License");
 * you may not use this file except in compliance with the License.
 * You may obtain a copy of the License at
 *
 *      http://www.apache.org/licenses/LICENSE-2.0
 *
 * Unless required by applicable law or agreed to in writing, software
 * distributed under the License is distributed on an "AS IS" BASIS,
 * WITHOUT WARRANTIES OR CONDITIONS OF ANY KIND, either express or implied.
 * See the License for the specific language governing permissions and
 * limitations under the License.
 */

package com.android.internal.config.sysui;

/**
 * Keeps the flags related to the SystemUI namespace in {@link DeviceConfig}.
 *
 * @hide
 */
public final class SystemUiDeviceConfigFlags {

    // Flags related to NotificationAssistant

    /**
     * Whether the Notification Assistant should generate replies for notifications.
     */
    public static final String NAS_GENERATE_REPLIES = "nas_generate_replies";

    /**
     * Whether the Notification Assistant should generate contextual actions for notifications.
     */
    public static final String NAS_GENERATE_ACTIONS = "nas_generate_actions";

    /**
     * The maximum number of messages the Notification Assistant should extract from a
     * conversation when constructing responses for that conversation.
     */
    public static final String NAS_MAX_MESSAGES_TO_EXTRACT = "nas_max_messages_to_extract";

    /**
     * The maximum number of suggestions the Notification Assistant should provide for a
     * messaging conversation.
     */
    public static final String NAS_MAX_SUGGESTIONS = "nas_max_suggestions";

    // Flags related to Smart Suggestions - these are read in SmartReplyConstants.

    /** (boolean) Whether to enable smart suggestions in notifications. */
    public static final String SSIN_ENABLED = "ssin_enabled";

    /**
     * (boolean) Whether apps need to target at least P to provide their own smart replies (this
     * doesn't apply to actions!).
     */
    public static final String SSIN_REQUIRES_TARGETING_P = "ssin_requires_targeting_p";

    /**
     * (int) The number of times we'll try to find a better line-break for double-line smart
     * suggestion buttons.
     */
    public static final String SSIN_MAX_SQUEEZE_REMEASURE_ATTEMPTS =
            "ssin_max_squeeze_remeasure_attempts";

    /** (boolean) Whether to let the user edit smart replies before sending. */
    public static final String SSIN_EDIT_CHOICES_BEFORE_SENDING =
            "ssin_edit_choices_before_sending";

    /** (boolean) Whether smart suggestions should be enabled in heads-up notifications. */
    public static final String SSIN_SHOW_IN_HEADS_UP = "ssin_show_in_heads_up";

    /** (int) Minimum number of system generated replies to show in a notification. */
    public static final String SSIN_MIN_NUM_SYSTEM_GENERATED_REPLIES =
            "ssin_min_num_system_generated_replies";

    /**
     * (int) Maximum number of actions to show in a notification, -1 if there shouldn't be a limit
     */
    public static final String SSIN_MAX_NUM_ACTIONS = "ssin_max_num_actions";

    /**
     * (int) The amount of time (ms) before smart suggestions are clickable, since the suggestions
     * were added.
     */
    public static final String SSIN_ONCLICK_INIT_DELAY = "ssin_onclick_init_delay";

    /**
     * The default component of
     * {@link android.service.notification.NotificationAssistantService}.
     */
    public static final String NAS_DEFAULT_SERVICE = "nas_default_service";

    // Flags related to media notifications

    /**
     * (boolean) If {@code true}, enables the seekbar in compact media notifications.
     */
    public static final String COMPACT_MEDIA_SEEKBAR_ENABLED =
            "compact_media_notification_seekbar_enabled";

    /**
     * (int) Maximum number of days to retain the salt for hashing direct share targets in logging
     */
    public static final String HASH_SALT_MAX_DAYS = "hash_salt_max_days";

    // Flags related to Assistant

    /**
     * (String) Which behavior mode for the Assistant Handles to use.
     */
    public static final String ASSIST_HANDLES_BEHAVIOR_MODE = "assist_handles_behavior_mode";

    /**
     * (long) How long, in milliseconds, to display Assist Handles when showing them temporarily.
     */
    public static final String ASSIST_HANDLES_SHOW_AND_GO_DURATION_MS =
            "assist_handles_show_and_go_duration_ms";

    /**
     * (long) How long, in milliseconds, to wait before showing the Assist Handles temporarily when
     * performing a short delayed show.
     */
    public static final String ASSIST_HANDLES_SHOW_AND_GO_DELAYED_SHORT_DELAY_MS =
            "assist_handles_show_and_go_delayed_short_delay_ms";

    /**
     * (long) How long, in milliseconds, to wait before showing the Assist Handles temporarily when
     * performing a long delayed show.
     */
    public static final String ASSIST_HANDLES_SHOW_AND_GO_DELAYED_LONG_DELAY_MS =
            "assist_handles_show_and_go_delayed_long_delay_ms";

    /**
     * (long) How long, in milliseconds, to wait before resetting delayed show delay times.
     */
    public static final String ASSIST_HANDLES_SHOW_AND_GO_DELAY_RESET_TIMEOUT_MS =
            "assist_handles_show_and_go_delay_reset_timeout_ms";

    /**
     * (long) How long, in milliseconds, to wait before displaying Assist Handles temporarily after
     * hiding them.
     */
    public static final String ASSIST_HANDLES_SHOWN_FREQUENCY_THRESHOLD_MS =
            "assist_handles_shown_frequency_threshold_ms";
    // Flag related to clock face

    /**
     * (String) Contains the clock plugin service names that are not allow to be shown.
     * Each service name is seperated by a comma(",") in the string.
     */
    public static final String CLOCK_FACE_BLACKLIST = "clock_face_blacklist";

    /**
     * (long) How long, in milliseconds, for teaching behaviors to wait before considering the user
     * taught.
     */
    public static final String ASSIST_HANDLES_LEARN_TIME_MS = "assist_handles_learn_time_ms";

    /**
     * (int) How many times for teaching behaviors to see the user perform an action to consider it
     * taught.
     */
    public static final String ASSIST_HANDLES_LEARN_COUNT = "assist_handles_learn_count";

    /**
     * (bool) Whether to suppress handles on lockscreen."
     */
    public static final String ASSIST_HANDLES_SUPPRESS_ON_LOCKSCREEN =
            "assist_handles_suppress_on_lockscreen";

    /**
     * (bool) Whether to suppress handles on launcher."
     */
    public static final String ASSIST_HANDLES_SUPPRESS_ON_LAUNCHER =
            "assist_handles_suppress_on_launcher";

    /**
     * (bool) Whether to suppress handles on apps."
     */
    public static final String ASSIST_HANDLES_SUPPRESS_ON_APPS =
            "assist_handles_suppress_on_apps";

    /**
<<<<<<< HEAD
     * Allow touch passthrough above assist area during a session.
     */
    public static final String ASSIST_TAP_PASSTHROUGH = "assist_tap_passthrough";
  
=======
     * (bool) Whether to show handles when taught.
     */
    public static final String ASSIST_HANDLES_SHOW_WHEN_TAUGHT = "assist_handles_show_when_taught";

>>>>>>> 079d81a4
    /**
     * (bool) Whether to use the new BrightLineFalsingManager.
     */
    public static final String BRIGHTLINE_FALSING_MANAGER_ENABLED =
            "brightline_falsing_manager_enabled";

    private SystemUiDeviceConfigFlags() { }
}<|MERGE_RESOLUTION|>--- conflicted
+++ resolved
@@ -145,6 +145,7 @@
      */
     public static final String ASSIST_HANDLES_SHOWN_FREQUENCY_THRESHOLD_MS =
             "assist_handles_shown_frequency_threshold_ms";
+
     // Flag related to clock face
 
     /**
@@ -184,17 +185,15 @@
             "assist_handles_suppress_on_apps";
 
     /**
-<<<<<<< HEAD
      * Allow touch passthrough above assist area during a session.
      */
     public static final String ASSIST_TAP_PASSTHROUGH = "assist_tap_passthrough";
-  
-=======
+
+    /**
      * (bool) Whether to show handles when taught.
      */
     public static final String ASSIST_HANDLES_SHOW_WHEN_TAUGHT = "assist_handles_show_when_taught";
 
->>>>>>> 079d81a4
     /**
      * (bool) Whether to use the new BrightLineFalsingManager.
      */
