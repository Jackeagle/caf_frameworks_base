/*
 * Copyright 2017 Google Inc.
 *
 * Licensed under the Apache License, Version 2.0 (the "License"); you may not
 * use this file except in compliance with the License. You may obtain a copy of
 * the License at
 *
 * http://www.apache.org/licenses/LICENSE-2.0
 *
 * Unless required by applicable law or agreed to in writing, software
 * distributed under the License is distributed on an "AS IS" BASIS, WITHOUT
 * WARRANTIES OR CONDITIONS OF ANY KIND, either express or implied. See the
 * License for the specific language governing permissions and limitations under
 * the License.
 */

package com.android.internal.accessibility;

import static android.view.WindowManager.LayoutParams.TYPE_KEYGUARD_DIALOG;

import static com.android.internal.util.ArrayUtils.convertToLongArray;

import android.accessibilityservice.AccessibilityServiceInfo;
import android.app.ActivityManager;
import android.app.ActivityThread;
import android.app.AlertDialog;
import android.content.ComponentName;
import android.content.ContentResolver;
import android.content.Context;
import android.content.DialogInterface;
import android.content.pm.PackageManager;
import android.database.ContentObserver;
import android.media.AudioAttributes;
import android.media.Ringtone;
import android.media.RingtoneManager;
import android.net.Uri;
import android.os.Handler;
import android.os.UserHandle;
import android.os.Vibrator;
import android.provider.Settings;
import android.speech.tts.TextToSpeech;
import android.speech.tts.Voice;
import android.text.TextUtils;
import android.util.ArrayMap;
import android.util.Slog;
import android.view.Window;
import android.view.WindowManager;
import android.view.accessibility.AccessibilityManager;
import android.widget.Toast;

import com.android.internal.R;
import com.android.internal.util.function.pooled.PooledLambda;

import java.util.Collections;
import java.util.Locale;
import java.util.Map;

/**
 * Class to help manage the accessibility shortcut
 */
public class AccessibilityShortcutController {
    private static final String TAG = "AccessibilityShortcutController";

    // Dummy component names for framework features
    public static final ComponentName COLOR_INVERSION_COMPONENT_NAME =
            new ComponentName("com.android.server.accessibility", "ColorInversion");
    public static final ComponentName DALTONIZER_COMPONENT_NAME =
            new ComponentName("com.android.server.accessibility", "Daltonizer");

    private static final AudioAttributes VIBRATION_ATTRIBUTES = new AudioAttributes.Builder()
            .setContentType(AudioAttributes.CONTENT_TYPE_SONIFICATION)
            .setUsage(AudioAttributes.USAGE_ASSISTANCE_ACCESSIBILITY)
            .build();
    private static Map<ComponentName, ToggleableFrameworkFeatureInfo> sFrameworkShortcutFeaturesMap;

    private final Context mContext;
    private final Handler mHandler;
    private AlertDialog mAlertDialog;
    private boolean mIsShortcutEnabled;
    private boolean mEnabledOnLockScreen;
    private int mUserId;

    // Visible for testing
    public FrameworkObjectProvider mFrameworkObjectProvider = new FrameworkObjectProvider();

    /**
     * Get the component name string for the service or feature currently assigned to the
     * accessiblity shortcut
     *
     * @param context A valid context
     * @param userId The user ID of interest
     * @return The flattened component name string of the service selected by the user, or the
     *         string for the default service if the user has not made a selection
     */
    public static String getTargetServiceComponentNameString(
            Context context, int userId) {
        final String currentShortcutServiceId = Settings.Secure.getStringForUser(
                context.getContentResolver(), Settings.Secure.ACCESSIBILITY_SHORTCUT_TARGET_SERVICE,
                userId);
        if (currentShortcutServiceId != null) {
            return currentShortcutServiceId;
        }
        return context.getString(R.string.config_defaultAccessibilityService);
    }

    /**
     * @return An immutable map from dummy component names to feature info for toggling a framework
     *         feature
     */
    public static Map<ComponentName, ToggleableFrameworkFeatureInfo>
        getFrameworkShortcutFeaturesMap() {
        if (sFrameworkShortcutFeaturesMap == null) {
            Map<ComponentName, ToggleableFrameworkFeatureInfo> featuresMap = new ArrayMap<>(2);
            featuresMap.put(COLOR_INVERSION_COMPONENT_NAME,
                    new ToggleableFrameworkFeatureInfo(
                            Settings.Secure.ACCESSIBILITY_DISPLAY_INVERSION_ENABLED,
                            "1" /* Value to enable */, "0" /* Value to disable */,
                            R.string.color_inversion_feature_name));
            featuresMap.put(DALTONIZER_COMPONENT_NAME,
                    new ToggleableFrameworkFeatureInfo(
                            Settings.Secure.ACCESSIBILITY_DISPLAY_DALTONIZER_ENABLED,
                            "1" /* Value to enable */, "0" /* Value to disable */,
                            R.string.color_correction_feature_name));
            sFrameworkShortcutFeaturesMap = Collections.unmodifiableMap(featuresMap);
        }
        return sFrameworkShortcutFeaturesMap;
    }

    public AccessibilityShortcutController(Context context, Handler handler, int initialUserId) {
        mContext = context;
        mHandler = handler;
        mUserId = initialUserId;

        // Keep track of state of shortcut settings
        final ContentObserver co = new ContentObserver(handler) {
            @Override
            public void onChange(boolean selfChange, Uri uri, int userId) {
                if (userId == mUserId) {
                    onSettingsChanged();
                }
            }
        };
        mContext.getContentResolver().registerContentObserver(
                Settings.Secure.getUriFor(Settings.Secure.ACCESSIBILITY_SHORTCUT_TARGET_SERVICE),
                false, co, UserHandle.USER_ALL);
        mContext.getContentResolver().registerContentObserver(
                Settings.Secure.getUriFor(Settings.Secure.ACCESSIBILITY_SHORTCUT_ENABLED),
                false, co, UserHandle.USER_ALL);
        mContext.getContentResolver().registerContentObserver(
                Settings.Secure.getUriFor(Settings.Secure.ACCESSIBILITY_SHORTCUT_ON_LOCK_SCREEN),
                false, co, UserHandle.USER_ALL);
        mContext.getContentResolver().registerContentObserver(
                Settings.Secure.getUriFor(Settings.Secure.ACCESSIBILITY_SHORTCUT_DIALOG_SHOWN),
                false, co, UserHandle.USER_ALL);
        setCurrentUser(mUserId);
    }

    public void setCurrentUser(int currentUserId) {
        mUserId = currentUserId;
        onSettingsChanged();
    }

    /**
     * Check if the shortcut is available.
     *
     * @param onLockScreen Whether or not the phone is currently locked.
     *
     * @return {@code true} if the shortcut is available
     */
    public boolean isAccessibilityShortcutAvailable(boolean phoneLocked) {
        return mIsShortcutEnabled && (!phoneLocked || mEnabledOnLockScreen);
    }

    public void onSettingsChanged() {
        final boolean haveValidService =
                !TextUtils.isEmpty(getTargetServiceComponentNameString(mContext, mUserId));
        final ContentResolver cr = mContext.getContentResolver();
        final boolean enabled = Settings.Secure.getIntForUser(
                cr, Settings.Secure.ACCESSIBILITY_SHORTCUT_ENABLED, 1, mUserId) == 1;
        // Enable the shortcut from the lockscreen by default if the dialog has been shown
        final int dialogAlreadyShown = Settings.Secure.getIntForUser(
                cr, Settings.Secure.ACCESSIBILITY_SHORTCUT_DIALOG_SHOWN, 0, mUserId);
        mEnabledOnLockScreen = Settings.Secure.getIntForUser(
                cr, Settings.Secure.ACCESSIBILITY_SHORTCUT_ON_LOCK_SCREEN,
                dialogAlreadyShown, mUserId) == 1;
        mIsShortcutEnabled = enabled && haveValidService;
    }

    /**
     * Called when the accessibility shortcut is activated
     */
    public void performAccessibilityShortcut() {
        Slog.d(TAG, "Accessibility shortcut activated");
        final ContentResolver cr = mContext.getContentResolver();
        final int userId = ActivityManager.getCurrentUser();
        final int dialogAlreadyShown = Settings.Secure.getIntForUser(
                cr, Settings.Secure.ACCESSIBILITY_SHORTCUT_DIALOG_SHOWN, 0, userId);
        // Play a notification vibration
        Vibrator vibrator = (Vibrator) mContext.getSystemService(Context.VIBRATOR_SERVICE);
        if ((vibrator != null) && vibrator.hasVibrator()) {
            // Don't check if haptics are disabled, as we need to alert the user that their
            // way of interacting with the phone may change if they activate the shortcut
            long[] vibePattern = convertToLongArray(
                    mContext.getResources().getIntArray(R.array.config_longPressVibePattern));
            vibrator.vibrate(vibePattern, -1, VIBRATION_ATTRIBUTES);
        }


        if (dialogAlreadyShown == 0) {
            // The first time, we show a warning rather than toggle the service to give the user a
            // chance to turn off this feature before stuff gets enabled.
            mAlertDialog = createShortcutWarningDialog(userId);
            if (mAlertDialog == null) {
                return;
            }
            if (!performTtsPrompt(mAlertDialog)) {
                playNotificationTone();
            }
            Window w = mAlertDialog.getWindow();
            WindowManager.LayoutParams attr = w.getAttributes();
            attr.type = TYPE_KEYGUARD_DIALOG;
            w.setAttributes(attr);
            mAlertDialog.show();
            Settings.Secure.putIntForUser(
                    cr, Settings.Secure.ACCESSIBILITY_SHORTCUT_DIALOG_SHOWN, 1, userId);
        } else {
            playNotificationTone();
            if (mAlertDialog != null) {
                mAlertDialog.dismiss();
                mAlertDialog = null;
            }

            // Show a toast alerting the user to what's happening
            final String serviceName = getShortcutFeatureDescription(false /* no summary */);
            if (serviceName == null) {
                Slog.e(TAG, "Accessibility shortcut set to invalid service");
                return;
            }
            // For accessibility services, show a toast explaining what we're doing.
            final AccessibilityServiceInfo serviceInfo = getInfoForTargetService();
            if (serviceInfo != null) {
                String toastMessageFormatString = mContext.getString(isServiceEnabled(serviceInfo)
                        ? R.string.accessibility_shortcut_disabling_service
                        : R.string.accessibility_shortcut_enabling_service);
                String toastMessage = String.format(toastMessageFormatString, serviceName);
                Toast warningToast = mFrameworkObjectProvider.makeToastFromText(
                        mContext, toastMessage, Toast.LENGTH_LONG);
                warningToast.getWindowParams().privateFlags |=
                        WindowManager.LayoutParams.PRIVATE_FLAG_SHOW_FOR_ALL_USERS;
                warningToast.show();
            }

            mFrameworkObjectProvider.getAccessibilityManagerInstance(mContext)
                    .performAccessibilityShortcut();
        }
    }

    private AlertDialog createShortcutWarningDialog(int userId) {
        final String serviceDescription = getShortcutFeatureDescription(true /* Include summary */);

        if (serviceDescription == null) {
            return null;
        }

        final String warningMessage = String.format(
                mContext.getString(R.string.accessibility_shortcut_toogle_warning),
                serviceDescription);
        final AlertDialog alertDialog = mFrameworkObjectProvider.getAlertDialogBuilder(
                // Use SystemUI context so we pick up any theme set in a vendor overlay
                mFrameworkObjectProvider.getSystemUiContext())
                .setTitle(R.string.accessibility_shortcut_warning_dialog_title)
                .setMessage(warningMessage)
                .setCancelable(false)
                .setPositiveButton(R.string.leave_accessibility_shortcut_on, null)
                .setNegativeButton(R.string.disable_accessibility_shortcut,
                        (DialogInterface d, int which) -> {
                            Settings.Secure.putStringForUser(mContext.getContentResolver(),
                                    Settings.Secure.ACCESSIBILITY_SHORTCUT_TARGET_SERVICE, "",
                                    userId);
                        })
                .setOnCancelListener((DialogInterface d) -> {
                    // If canceled, treat as if the dialog has never been shown
                    Settings.Secure.putIntForUser(mContext.getContentResolver(),
                        Settings.Secure.ACCESSIBILITY_SHORTCUT_DIALOG_SHOWN, 0, userId);
                })
                .create();
        return alertDialog;
    }

    private AccessibilityServiceInfo getInfoForTargetService() {
        final String currentShortcutServiceString = getTargetServiceComponentNameString(
                mContext, UserHandle.USER_CURRENT);
        if (currentShortcutServiceString == null) {
            return null;
        }
        AccessibilityManager accessibilityManager =
                mFrameworkObjectProvider.getAccessibilityManagerInstance(mContext);
        return accessibilityManager.getInstalledServiceInfoWithComponentName(
                        ComponentName.unflattenFromString(currentShortcutServiceString));
    }

    private String getShortcutFeatureDescription(boolean includeSummary) {
        final String currentShortcutServiceString = getTargetServiceComponentNameString(
                mContext, UserHandle.USER_CURRENT);
        if (currentShortcutServiceString == null) {
            return null;
        }
        final ComponentName targetComponentName =
                ComponentName.unflattenFromString(currentShortcutServiceString);
        final ToggleableFrameworkFeatureInfo frameworkFeatureInfo =
                getFrameworkShortcutFeaturesMap().get(targetComponentName);
        if (frameworkFeatureInfo != null) {
            return frameworkFeatureInfo.getLabel(mContext);
        }
        final AccessibilityServiceInfo serviceInfo = mFrameworkObjectProvider
                .getAccessibilityManagerInstance(mContext).getInstalledServiceInfoWithComponentName(
                        targetComponentName);
        if (serviceInfo == null) {
            return null;
        }
        final PackageManager pm = mContext.getPackageManager();
        String label = serviceInfo.getResolveInfo().loadLabel(pm).toString();
        CharSequence summary = serviceInfo.loadSummary(pm);
        if (!includeSummary || TextUtils.isEmpty(summary)) {
            return label;
        }
        return String.format("%s\n%s", label, summary);
    }

    private boolean isServiceEnabled(AccessibilityServiceInfo serviceInfo) {
        AccessibilityManager accessibilityManager =
                mFrameworkObjectProvider.getAccessibilityManagerInstance(mContext);
        return accessibilityManager.getEnabledAccessibilityServiceList(
                AccessibilityServiceInfo.FEEDBACK_ALL_MASK).contains(serviceInfo);
    }

    private boolean hasFeatureLeanback() {
        return mContext.getPackageManager().hasSystemFeature(PackageManager.FEATURE_LEANBACK);
    }

    private void playNotificationTone() {
        // Use USAGE_ASSISTANCE_ACCESSIBILITY for TVs to ensure that TVs play the ringtone as they
        // have less ways of providing feedback like vibration.
        final int audioAttributesUsage = hasFeatureLeanback()
                ? AudioAttributes.USAGE_ASSISTANCE_ACCESSIBILITY
                : AudioAttributes.USAGE_NOTIFICATION_EVENT;

        // Play a notification tone
        final Ringtone tone = mFrameworkObjectProvider.getRingtone(mContext,
                Settings.System.DEFAULT_NOTIFICATION_URI);
        if (tone != null) {
            tone.setAudioAttributes(new AudioAttributes.Builder()
                    .setUsage(audioAttributesUsage)
                    .build());
            tone.play();
        }
    }

    private boolean performTtsPrompt(AlertDialog alertDialog) {
<<<<<<< HEAD
        final AccessibilityServiceInfo serviceInfo = getInfoForTargetService();
        if (serviceInfo == null) {
=======
        final String serviceName = getShortcutFeatureDescription(false /* no summary */);
        final AccessibilityServiceInfo serviceInfo = getInfoForTargetService();
        if (TextUtils.isEmpty(serviceName) || serviceInfo == null) {
>>>>>>> de843449
            return false;
        }
        if ((serviceInfo.flags & AccessibilityServiceInfo
                .FLAG_REQUEST_SHORTCUT_WARNING_DIALOG_SPOKEN_FEEDBACK) == 0) {
            return false;
        }
<<<<<<< HEAD
        final TtsPrompt tts = new TtsPrompt();
=======
        final TtsPrompt tts = new TtsPrompt(serviceName);
>>>>>>> de843449
        alertDialog.setOnDismissListener(dialog -> tts.dismiss());
        return true;
    }

    /**
     * Class to wrap TextToSpeech for shortcut dialog spoken feedback.
     */
    private class TtsPrompt implements TextToSpeech.OnInitListener {
        private final CharSequence mText;
        private boolean mDismiss;
        private TextToSpeech mTts;

<<<<<<< HEAD
        TtsPrompt() {
            mText = mContext.getString(R.string.accessibility_shortcut_spoken_feedback);
=======
        TtsPrompt(String serviceName) {
            mText = mContext.getString(R.string.accessibility_shortcut_spoken_feedback,
                    serviceName);
>>>>>>> de843449
            mTts = mFrameworkObjectProvider.getTextToSpeech(mContext, this);
        }

        /**
         * Releases the resources used by the TextToSpeech, when dialog dismiss.
         */
        public void dismiss() {
            mDismiss = true;
            mHandler.sendMessage(PooledLambda.obtainMessage(TextToSpeech::shutdown, mTts));
        }

        @Override
        public void onInit(int status) {
            if (status != TextToSpeech.SUCCESS) {
                Slog.d(TAG, "Tts init fail, status=" + Integer.toString(status));
                playNotificationTone();
                return;
            }
            mHandler.sendMessage(PooledLambda.obtainMessage(TtsPrompt::play, this));
        }

        private void play() {
            if (mDismiss) {
                return;
            }
            int status = TextToSpeech.ERROR;
            if (setLanguage(Locale.getDefault())) {
                status = mTts.speak(mText, TextToSpeech.QUEUE_FLUSH, null, null);
            }
            if (status != TextToSpeech.SUCCESS) {
                Slog.d(TAG, "Tts play fail");
                playNotificationTone();
            }
        }

        /**
         * @return false if tts language is not available
         */
        private boolean setLanguage(final Locale locale) {
            int status = mTts.isLanguageAvailable(locale);
            if (status == TextToSpeech.LANG_MISSING_DATA
                    || status == TextToSpeech.LANG_NOT_SUPPORTED) {
                return false;
            }
            mTts.setLanguage(locale);
            Voice voice = mTts.getVoice();
            if (voice == null || (voice.getFeatures() != null && voice.getFeatures()
                    .contains(TextToSpeech.Engine.KEY_FEATURE_NOT_INSTALLED))) {
                return false;
            }
            return true;
        }
    }

    /**
     * Immutable class to hold info about framework features that can be controlled by shortcut
     */
    public static class ToggleableFrameworkFeatureInfo {
        private final String mSettingKey;
        private final String mSettingOnValue;
        private final String mSettingOffValue;
        private final int mLabelStringResourceId;
        // These go to the settings wrapper
        private int mIconDrawableId;

        ToggleableFrameworkFeatureInfo(String settingKey, String settingOnValue,
                String settingOffValue, int labelStringResourceId) {
            mSettingKey = settingKey;
            mSettingOnValue = settingOnValue;
            mSettingOffValue = settingOffValue;
            mLabelStringResourceId = labelStringResourceId;
        }

        /**
         * @return The settings key to toggle between two values
         */
        public String getSettingKey() {
            return mSettingKey;
        }

        /**
         * @return The value to write to settings to turn the feature on
         */
        public String getSettingOnValue() {
            return mSettingOnValue;
        }

        /**
         * @return The value to write to settings to turn the feature off
         */
        public String getSettingOffValue() {
            return mSettingOffValue;
        }

        public String getLabel(Context context) {
            return context.getString(mLabelStringResourceId);
        }
    }

    // Class to allow mocking of static framework calls
    public static class FrameworkObjectProvider {
        public AccessibilityManager getAccessibilityManagerInstance(Context context) {
            return AccessibilityManager.getInstance(context);
        }

        public AlertDialog.Builder getAlertDialogBuilder(Context context) {
            return new AlertDialog.Builder(context);
        }

        public Toast makeToastFromText(Context context, CharSequence charSequence, int duration) {
            return Toast.makeText(context, charSequence, duration);
        }

        public Context getSystemUiContext() {
            return ActivityThread.currentActivityThread().getSystemUiContext();
        }

        /**
         * @param ctx A context for TextToSpeech
         * @param listener TextToSpeech initialization callback
         * @return TextToSpeech instance
         */
        public TextToSpeech getTextToSpeech(Context ctx, TextToSpeech.OnInitListener listener) {
            return new TextToSpeech(ctx, listener);
        }

        /**
         * @param ctx context for ringtone
         * @param uri ringtone uri
         * @return Ringtone instance
         */
        public Ringtone getRingtone(Context ctx, Uri uri) {
            return RingtoneManager.getRingtone(ctx, uri);
        }
    }
}<|MERGE_RESOLUTION|>--- conflicted
+++ resolved
@@ -357,25 +357,16 @@
     }
 
     private boolean performTtsPrompt(AlertDialog alertDialog) {
-<<<<<<< HEAD
-        final AccessibilityServiceInfo serviceInfo = getInfoForTargetService();
-        if (serviceInfo == null) {
-=======
         final String serviceName = getShortcutFeatureDescription(false /* no summary */);
         final AccessibilityServiceInfo serviceInfo = getInfoForTargetService();
         if (TextUtils.isEmpty(serviceName) || serviceInfo == null) {
->>>>>>> de843449
             return false;
         }
         if ((serviceInfo.flags & AccessibilityServiceInfo
                 .FLAG_REQUEST_SHORTCUT_WARNING_DIALOG_SPOKEN_FEEDBACK) == 0) {
             return false;
         }
-<<<<<<< HEAD
-        final TtsPrompt tts = new TtsPrompt();
-=======
         final TtsPrompt tts = new TtsPrompt(serviceName);
->>>>>>> de843449
         alertDialog.setOnDismissListener(dialog -> tts.dismiss());
         return true;
     }
@@ -388,14 +379,9 @@
         private boolean mDismiss;
         private TextToSpeech mTts;
 
-<<<<<<< HEAD
-        TtsPrompt() {
-            mText = mContext.getString(R.string.accessibility_shortcut_spoken_feedback);
-=======
         TtsPrompt(String serviceName) {
             mText = mContext.getString(R.string.accessibility_shortcut_spoken_feedback,
                     serviceName);
->>>>>>> de843449
             mTts = mFrameworkObjectProvider.getTextToSpeech(mContext, this);
         }
 
