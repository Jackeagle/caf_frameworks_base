--- conflicted
+++ resolved
@@ -17,10 +17,7 @@
 package com.android.internal.net;
 
 import android.annotation.UnsupportedAppUsage;
-<<<<<<< HEAD
-=======
 import android.os.Build;
->>>>>>> de843449
 import android.os.Parcel;
 import android.os.Parcelable;
 import android.text.TextUtils;
@@ -56,11 +53,7 @@
     public String name = "";           // 0
     @UnsupportedAppUsage
     public int type = TYPE_PPTP;       // 1
-<<<<<<< HEAD
-    @UnsupportedAppUsage
-=======
     @UnsupportedAppUsage(maxTargetSdk = Build.VERSION_CODES.P, trackingBug = 115609023)
->>>>>>> de843449
     public String server = "";         // 2
     @UnsupportedAppUsage
     public String username = "";       // 3
