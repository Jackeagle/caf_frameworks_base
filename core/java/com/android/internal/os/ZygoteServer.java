--- conflicted
+++ resolved
@@ -571,54 +571,6 @@
                             // Runnable is returned.
                             mIsForkChild = false;
                         }
-<<<<<<< HEAD
-                    } catch (Exception e) {
-                        if (!mIsForkChild) {
-                            // We're in the server so any exception here is one that has taken place
-                            // pre-fork while processing commands or reading / writing from the
-                            // control socket. Make a loud noise about any such exceptions so that
-                            // we know exactly what failed and why.
-
-                            Slog.e(TAG, "Exception executing zygote command: ", e);
-
-                            // Make sure the socket is closed so that the other end knows
-                            // immediately that something has gone wrong and doesn't time out
-                            // waiting for a response.
-                            ZygoteConnection conn = peers.remove(pollIndex);
-                            conn.closeSocket();
-
-                            socketFDs.remove(pollIndex);
-                        } else {
-                            // We're in the child so any exception caught here has happened post
-                            // fork and before we execute ActivityThread.main (or any other main()
-                            // method). Log the details of the exception and bring down the process.
-                            Log.e(TAG, "Caught post-fork exception in child process.", e);
-                            throw e;
-                        }
-                    } finally {
-                        // Reset the child flag, in the event that the child process is a child-
-                        // zygote. The flag will not be consulted this loop pass after the Runnable
-                        // is returned.
-                        mIsForkChild = false;
-                    }
-                } else {
-                    // Either the USAP pool event FD or a USAP reporting pipe.
-
-                    // If this is the event FD the payload will be the number of USAPs removed.
-                    // If this is a reporting pipe FD the payload will be the PID of the USAP
-                    // that was just specialized.  The `continue` statements below ensure that
-                    // the messagePayload will always be valid if we complete the try block without
-                    // an exception.
-                    long messagePayload;
-
-                    try {
-                        byte[] buffer = new byte[Zygote.USAP_MANAGEMENT_MESSAGE_BYTES];
-                        int readBytes = Os.read(pollFDs[pollIndex].fd, buffer, 0, buffer.length);
-
-                        if (readBytes == Zygote.USAP_MANAGEMENT_MESSAGE_BYTES) {
-                            DataInputStream inputStream =
-                                    new DataInputStream(new ByteArrayInputStream(buffer));
-=======
                     } else {
                         // Either the USAP pool event FD or a USAP reporting pipe.
 
@@ -633,7 +585,7 @@
                             byte[] buffer = new byte[Zygote.USAP_MANAGEMENT_MESSAGE_BYTES];
                             int readBytes =
                                     Os.read(pollFDs[pollIndex].fd, buffer, 0, buffer.length);
-
+                                    
                             if (readBytes == Zygote.USAP_MANAGEMENT_MESSAGE_BYTES) {
                                 DataInputStream inputStream =
                                         new DataInputStream(new ByteArrayInputStream(buffer));
@@ -652,7 +604,6 @@
                                 Log.e(TAG, "Failed to read from USAP reporting pipe: "
                                         + ex.getMessage());
                             }
->>>>>>> 40654b76
 
                             continue;
                         }
