/*
 * Copyright (C) 2016 The Android Open Source Project
 *
 * Licensed under the Apache License, Version 2.0 (the "License");
 * you may not use this file except in compliance with the License.
 * You may obtain a copy of the License at
 *
 *      http://www.apache.org/licenses/LICENSE-2.0
 *
 * Unless required by applicable law or agreed to in writing, software
 * distributed under the License is distributed on an "AS IS" BASIS,
 * WITHOUT WARRANTIES OR CONDITIONS OF ANY KIND, either express or implied.
 * See the License for the specific language governing permissions and
 * limitations under the License.
 */

package com.android.internal.os;

import android.os.Trace;

import dalvik.system.DelegateLastClassLoader;
import dalvik.system.DexClassLoader;
import dalvik.system.PathClassLoader;

import java.util.List;

/**
 * Creates class loaders.
 *
 * @hide
 */
public class ClassLoaderFactory {
    // Unconstructable
    private ClassLoaderFactory() {}

    private static final String PATH_CLASS_LOADER_NAME = PathClassLoader.class.getName();
    private static final String DEX_CLASS_LOADER_NAME = DexClassLoader.class.getName();
    private static final String DELEGATE_LAST_CLASS_LOADER_NAME =
            DelegateLastClassLoader.class.getName();

    /**
     * Returns the name of the class for PathClassLoader.
     */
    public static String getPathClassLoaderName() {
        return PATH_CLASS_LOADER_NAME;
    }

    /**
     * Returns true if {@code name} is a supported classloader. {@code name} must be a
     * binary name of a class, as defined by {@code Class.getName}.
     */
    public static boolean isValidClassLoaderName(String name) {
        // This method is used to parse package data and does not accept null names.
        return name != null && (isPathClassLoaderName(name) || isDelegateLastClassLoaderName(name));
    }

    /**
     * Returns true if {@code name} is the encoding for either PathClassLoader or DexClassLoader.
     * The two class loaders are grouped together because they have the same behaviour.
     */
    public static boolean isPathClassLoaderName(String name) {
        // For null values we default to PathClassLoader. This cover the case when packages
        // don't specify any value for their class loaders.
        return name == null || PATH_CLASS_LOADER_NAME.equals(name) ||
                DEX_CLASS_LOADER_NAME.equals(name);
    }

    /**
     * Returns true if {@code name} is the encoding for the DelegateLastClassLoader.
     */
    public static boolean isDelegateLastClassLoaderName(String name) {
        return DELEGATE_LAST_CLASS_LOADER_NAME.equals(name);
    }

    /**
     * Same as {@code createClassLoader} below, except that no associated namespace
     * is created.
     */
    public static ClassLoader createClassLoader(String dexPath,
            String librarySearchPath, ClassLoader parent, String classloaderName,
            List<ClassLoader> sharedLibraries) {
        ClassLoader[] arrayOfSharedLibraries = (sharedLibraries == null)
                ? null
                : sharedLibraries.toArray(new ClassLoader[sharedLibraries.size()]);
        if (isPathClassLoaderName(classloaderName)) {
            return new PathClassLoader(dexPath, librarySearchPath, parent, arrayOfSharedLibraries);
        } else if (isDelegateLastClassLoaderName(classloaderName)) {
            return new DelegateLastClassLoader(dexPath, librarySearchPath, parent,
                    arrayOfSharedLibraries);
        }

        throw new AssertionError("Invalid classLoaderName: " + classloaderName);
    }

    /**
     * Same as {@code createClassLoader} below, but passes a null list of shared
     * libraries.
     */
    public static ClassLoader createClassLoader(String dexPath,
            String librarySearchPath, String libraryPermittedPath, ClassLoader parent,
            int targetSdkVersion, boolean isNamespaceShared, String classLoaderName) {
        return createClassLoader(dexPath, librarySearchPath, libraryPermittedPath,
            parent, targetSdkVersion, isNamespaceShared, classLoaderName, null);
    }


    /**
     * Create a ClassLoader and initialize a linker-namespace for it.
     */
    public static ClassLoader createClassLoader(String dexPath,
            String librarySearchPath, String libraryPermittedPath, ClassLoader parent,
            int targetSdkVersion, boolean isNamespaceShared, String classLoaderName,
            List<ClassLoader> sharedLibraries) {

        final ClassLoader classLoader = createClassLoader(dexPath, librarySearchPath, parent,
                classLoaderName, sharedLibraries);

<<<<<<< HEAD
        boolean isForVendor = false;
        for (String path : dexPath.split(":")) {
            if (path.startsWith("/vendor/")) {
                isForVendor = true;
                break;
            }
        }
=======
>>>>>>> 825827da
        Trace.traceBegin(Trace.TRACE_TAG_ACTIVITY_MANAGER, "createClassloaderNamespace");
        String errorMessage = createClassloaderNamespace(classLoader,
                                                         targetSdkVersion,
                                                         librarySearchPath,
                                                         libraryPermittedPath,
                                                         isNamespaceShared,
                                                         dexPath);
        Trace.traceEnd(Trace.TRACE_TAG_ACTIVITY_MANAGER);

        if (errorMessage != null) {
            throw new UnsatisfiedLinkError("Unable to create namespace for the classloader " +
                                           classLoader + ": " + errorMessage);
        }

        return classLoader;
    }

    private static native String createClassloaderNamespace(ClassLoader classLoader,
                                                            int targetSdkVersion,
                                                            String librarySearchPath,
                                                            String libraryPermittedPath,
                                                            boolean isNamespaceShared,
                                                            String dexPath);
}<|MERGE_RESOLUTION|>--- conflicted
+++ resolved
@@ -115,16 +115,6 @@
         final ClassLoader classLoader = createClassLoader(dexPath, librarySearchPath, parent,
                 classLoaderName, sharedLibraries);
 
-<<<<<<< HEAD
-        boolean isForVendor = false;
-        for (String path : dexPath.split(":")) {
-            if (path.startsWith("/vendor/")) {
-                isForVendor = true;
-                break;
-            }
-        }
-=======
->>>>>>> 825827da
         Trace.traceBegin(Trace.TRACE_TAG_ACTIVITY_MANAGER, "createClassloaderNamespace");
         String errorMessage = createClassloaderNamespace(classLoader,
                                                          targetSdkVersion,
