--- conflicted
+++ resolved
@@ -331,21 +331,8 @@
                     Class.forName(line);
                     if (Debug.getGlobalAllocSize() > PRELOAD_GC_THRESHOLD) {
                         if (false) {
-<<<<<<< HEAD
-                            Log.v(TAG, "Preloading " + line + "...");
-                        }
-                        Class.forName(line);
-                        if (Debug.getGlobalAllocSize() > PRELOAD_GC_THRESHOLD) {
-                            if (false) {
-                                Log.v(TAG,
-                                    " GC at " + Debug.getGlobalAllocSize());
-                            }
-                            runtime.runFinalizationSync();
-                            Debug.resetGlobalAllocSize();
-=======
                             Log.v(TAG,
                                 " GC at " + Debug.getGlobalAllocSize());
->>>>>>> d0f748a7
                         }
                         System.gc();
                         runtime.runFinalizationSync();
@@ -366,17 +353,7 @@
                     }
                     throw new RuntimeException(t);
                 }
-<<<<<<< HEAD
                 System.gc();
-                Log.i(TAG, "...preloaded " + count + " classes in "
-                        + (SystemClock.uptimeMillis()-startTime) + "ms.");
-            } catch (IOException e) {
-                Log.e(TAG, "Error reading " + PRELOADED_CLASSES + ".", e);
-            } finally {
-                IoUtils.closeQuietly(is);
-                // Restore default.
-                runtime.setTargetHeapUtilization(defaultUtilization);
-=======
             }
 
             Log.i(TAG, "...preloaded " + count + " classes in "
@@ -387,7 +364,6 @@
             IoUtils.closeQuietly(is);
             // Restore default.
             runtime.setTargetHeapUtilization(defaultUtilization);
->>>>>>> d0f748a7
 
             // Fill in dex caches with classes, fields, and methods brought in by preloading.
             runtime.preloadDexCaches();
