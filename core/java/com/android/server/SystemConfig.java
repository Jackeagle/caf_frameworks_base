--- conflicted
+++ resolved
@@ -126,15 +126,13 @@
     // These are the permitted backup transport service components
     final ArraySet<ComponentName> mBackupTransportWhitelist = new ArraySet<>();
 
-<<<<<<< HEAD
 	final ArrayMap<Signature, ArraySet<String>> mSignatureAllowances
             = new ArrayMap<Signature, ArraySet<String>>();
-=======
+
     // These are the packages of carrier-associated apps which should be disabled until used until
     // a SIM is inserted which grants carrier privileges to that carrier app.
     final ArrayMap<String, List<String>> mDisabledUntilUsedPreinstalledCarrierAssociatedApps =
             new ArrayMap<>();
->>>>>>> 0a857ee2
 
     public static SystemConfig getInstance() {
         synchronized (SystemConfig.class) {
@@ -197,13 +195,12 @@
         return mBackupTransportWhitelist;
     }
 
-<<<<<<< HEAD
     public ArrayMap<Signature, ArraySet<String>> getSignatureAllowances() {
         return mSignatureAllowances;
-=======
+    }
+
     public ArrayMap<String, List<String>> getDisabledUntilUsedPreinstalledCarrierAssociatedApps() {
         return mDisabledUntilUsedPreinstalledCarrierAssociatedApps;
->>>>>>> 0a857ee2
     }
 
     SystemConfig() {
