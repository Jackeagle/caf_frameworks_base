--- conflicted
+++ resolved
@@ -324,13 +324,11 @@
     <protected-broadcast android:name="android.internal.policy.action.BURN_IN_PROTECTION" />
     <protected-broadcast android:name="android.app.action.SYSTEM_UPDATE_POLICY_CHANGED" />
     <protected-broadcast android:name="android.app.action.DEVICE_OWNER_CHANGED" />
-<<<<<<< HEAD
     <protected-broadcast android:name="org.cyanogenmod.intent.action.THEME_CHANGED" />
     <protected-broadcast android:name="android.intent.action.THEME_RESOURCES_CACHED" />
-=======
 
     <protected-broadcast android:name="android.net.action.SHOW_NETWORK_POLICY_NOTIFICATION" />
->>>>>>> e342181a
+
     <!-- ====================================================================== -->
     <!--                          RUNTIME PERMISSIONS                           -->
     <!-- ====================================================================== -->
