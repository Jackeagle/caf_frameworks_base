<?xml version="1.0" encoding="utf-8"?>
<!--
/* //device/apps/common/AndroidManifest.xml
**
** Copyright 2006, The Android Open Source Project
**
** Licensed under the Apache License, Version 2.0 (the "License");
** you may not use this file except in compliance with the License.
** You may obtain a copy of the License at
**
**     http://www.apache.org/licenses/LICENSE-2.0
**
** Unless required by applicable law or agreed to in writing, software
** distributed under the License is distributed on an "AS IS" BASIS,
** WITHOUT WARRANTIES OR CONDITIONS OF ANY KIND, either express or implied.
** See the License for the specific language governing permissions and
** limitations under the License.
*/
-->
<manifest xmlns:android="http://schemas.android.com/apk/res/android"
    package="android" coreApp="true" android:sharedUserId="android.uid.system"
    android:sharedUserLabel="@string/android_system_label">

    <!-- ================================================ -->
    <!-- Special broadcasts that only the system can send -->
    <!-- ================================================ -->
    <eat-comment />

    <protected-broadcast android:name="android.intent.action.SCREEN_OFF" />
    <protected-broadcast android:name="android.intent.action.SCREEN_ON" />
    <protected-broadcast android:name="android.intent.action.USER_PRESENT" />
    <protected-broadcast android:name="android.intent.action.TIME_SET" />
    <protected-broadcast android:name="android.intent.action.TIME_TICK" />
    <protected-broadcast android:name="android.intent.action.TIMEZONE_CHANGED" />
    <protected-broadcast android:name="android.intent.action.DATE_CHANGED" />
    <protected-broadcast android:name="android.intent.action.PRE_BOOT_COMPLETED" />
    <protected-broadcast android:name="android.intent.action.BOOT_COMPLETED" />
    <protected-broadcast android:name="android.intent.action.PACKAGE_INSTALL" />
    <protected-broadcast android:name="android.intent.action.PACKAGE_ADDED" />
    <protected-broadcast android:name="android.intent.action.PACKAGE_REPLACED" />
    <protected-broadcast android:name="android.intent.action.MY_PACKAGE_REPLACED" />
    <protected-broadcast android:name="android.intent.action.PACKAGE_REMOVED" />
    <protected-broadcast android:name="android.intent.action.PACKAGE_FULLY_REMOVED" />
    <protected-broadcast android:name="android.intent.action.PACKAGE_CHANGED" />
    <protected-broadcast android:name="android.intent.action.PACKAGE_ENABLE_ROLLBACK" />
    <protected-broadcast android:name="android.intent.action.PACKAGE_ROLLBACK_EXECUTED" />
    <protected-broadcast android:name="android.intent.action.PACKAGE_RESTARTED" />
    <protected-broadcast android:name="android.intent.action.PACKAGE_DATA_CLEARED" />
    <protected-broadcast android:name="android.intent.action.PACKAGE_FIRST_LAUNCH" />
    <protected-broadcast android:name="android.intent.action.PACKAGE_NEEDS_VERIFICATION" />
    <protected-broadcast android:name="com.qualcomm.qti.intent.action.PACKAGE_NEEDS_OPTIONAL_VERIFICATION" />
    <protected-broadcast android:name="android.intent.action.PACKAGE_VERIFIED" />
    <protected-broadcast android:name="android.intent.action.PACKAGES_SUSPENDED" />
    <protected-broadcast android:name="android.intent.action.PACKAGES_UNSUSPENDED" />
    <protected-broadcast android:name="android.intent.action.ACTION_PREFERRED_ACTIVITY_CHANGED" />
    <protected-broadcast android:name="android.intent.action.UID_REMOVED" />
    <protected-broadcast android:name="android.intent.action.QUERY_PACKAGE_RESTART" />
    <protected-broadcast android:name="android.intent.action.CONFIGURATION_CHANGED" />
    <protected-broadcast android:name="android.intent.action.SPLIT_CONFIGURATION_CHANGED" />
    <protected-broadcast android:name="android.intent.action.LOCALE_CHANGED" />
    <protected-broadcast android:name="android.intent.action.BATTERY_CHANGED" />
    <protected-broadcast android:name="android.intent.action.BATTERY_LEVEL_CHANGED" />
    <protected-broadcast android:name="android.intent.action.BATTERY_LOW" />
    <protected-broadcast android:name="android.intent.action.BATTERY_OKAY" />
    <protected-broadcast android:name="android.intent.action.ACTION_POWER_CONNECTED" />
    <protected-broadcast android:name="android.intent.action.ACTION_POWER_DISCONNECTED" />
    <protected-broadcast android:name="android.intent.action.ACTION_SHUTDOWN" />
    <protected-broadcast android:name="android.intent.action.CHARGING" />
    <protected-broadcast android:name="android.intent.action.DISCHARGING" />
    <protected-broadcast android:name="android.intent.action.DEVICE_STORAGE_LOW" />
    <protected-broadcast android:name="android.intent.action.DEVICE_STORAGE_OK" />
    <protected-broadcast android:name="android.intent.action.DEVICE_STORAGE_FULL" />
    <protected-broadcast android:name="android.intent.action.DEVICE_STORAGE_NOT_FULL" />
    <protected-broadcast android:name="android.intent.action.NEW_OUTGOING_CALL" />
    <protected-broadcast android:name="android.intent.action.REBOOT" />
    <protected-broadcast android:name="android.intent.action.DOCK_EVENT" />
    <protected-broadcast android:name="android.intent.action.THERMAL_EVENT" />
    <protected-broadcast android:name="android.intent.action.MASTER_CLEAR_NOTIFICATION" />
    <protected-broadcast android:name="android.intent.action.USER_ADDED" />
    <protected-broadcast android:name="android.intent.action.USER_REMOVED" />
    <protected-broadcast android:name="android.intent.action.USER_STARTING" />
    <protected-broadcast android:name="android.intent.action.USER_STARTED" />
    <protected-broadcast android:name="android.intent.action.USER_STOPPING" />
    <protected-broadcast android:name="android.intent.action.USER_STOPPED" />
    <protected-broadcast android:name="android.intent.action.USER_BACKGROUND" />
    <protected-broadcast android:name="android.intent.action.USER_FOREGROUND" />
    <protected-broadcast android:name="android.intent.action.USER_SWITCHED" />
    <protected-broadcast android:name="android.intent.action.USER_INITIALIZE" />
    <protected-broadcast android:name="android.intent.action.INTENT_FILTER_NEEDS_VERIFICATION" />
    <protected-broadcast android:name="android.intent.action.OVERLAY_ADDED" />
    <protected-broadcast android:name="android.intent.action.OVERLAY_CHANGED" />
    <protected-broadcast android:name="android.intent.action.OVERLAY_REMOVED" />
    <protected-broadcast android:name="android.intent.action.OVERLAY_PRIORITY_CHANGED" />
    <protected-broadcast android:name="android.intent.action.USER_ACTIVITY_NOTIFICATION" />
    <protected-broadcast android:name="android.intent.action.MY_PACKAGE_SUSPENDED" />
    <protected-broadcast android:name="android.intent.action.MY_PACKAGE_UNSUSPENDED" />

    <protected-broadcast android:name="android.os.action.POWER_SAVE_MODE_CHANGED" />
    <protected-broadcast android:name="android.os.action.POWER_SAVE_MODE_CHANGING" />
    <protected-broadcast android:name="android.os.action.DEVICE_IDLE_MODE_CHANGED" />
    <protected-broadcast android:name="android.os.action.POWER_SAVE_WHITELIST_CHANGED" />
    <protected-broadcast android:name="android.os.action.POWER_SAVE_TEMP_WHITELIST_CHANGED" />
    <protected-broadcast android:name="android.os.action.POWER_SAVE_MODE_CHANGED_INTERNAL" />

    <!-- @deprecated This is rarely used and will be phased out soon. -->
    <protected-broadcast android:name="android.os.action.SCREEN_BRIGHTNESS_BOOST_CHANGED" />

    <protected-broadcast android:name="android.app.action.ENTER_CAR_MODE" />
    <protected-broadcast android:name="android.app.action.EXIT_CAR_MODE" />
    <protected-broadcast android:name="android.app.action.ENTER_DESK_MODE" />
    <protected-broadcast android:name="android.app.action.EXIT_DESK_MODE" />
    <protected-broadcast android:name="android.app.action.NEXT_ALARM_CLOCK_CHANGED" />

    <protected-broadcast android:name="android.app.action.BUGREPORT_SHARING_DECLINED" />
    <protected-broadcast android:name="android.app.action.BUGREPORT_FAILED" />
    <protected-broadcast android:name="android.app.action.BUGREPORT_SHARE" />
    <protected-broadcast android:name="android.app.action.SHOW_DEVICE_MONITORING_DIALOG" />

    <protected-broadcast android:name="android.appwidget.action.APPWIDGET_UPDATE_OPTIONS" />
    <protected-broadcast android:name="android.appwidget.action.APPWIDGET_DELETED" />
    <protected-broadcast android:name="android.appwidget.action.APPWIDGET_DISABLED" />
    <protected-broadcast android:name="android.appwidget.action.APPWIDGET_ENABLED" />
    <protected-broadcast android:name="android.appwidget.action.APPWIDGET_HOST_RESTORED" />
    <protected-broadcast android:name="android.appwidget.action.APPWIDGET_RESTORED" />

    <protected-broadcast android:name="android.os.action.SETTING_RESTORED" />

    <protected-broadcast android:name="android.app.backup.intent.RUN" />
    <protected-broadcast android:name="android.app.backup.intent.CLEAR" />
    <protected-broadcast android:name="android.app.backup.intent.INIT" />

    <protected-broadcast android:name="android.bluetooth.intent.DISCOVERABLE_TIMEOUT" />
    <protected-broadcast android:name="android.bluetooth.adapter.action.STATE_CHANGED" />
    <protected-broadcast android:name="android.bluetooth.adapter.action.SCAN_MODE_CHANGED" />
    <protected-broadcast android:name="android.bluetooth.adapter.action.DISCOVERY_STARTED" />
    <protected-broadcast android:name="android.bluetooth.adapter.action.DISCOVERY_FINISHED" />
    <protected-broadcast android:name="android.bluetooth.adapter.action.LOCAL_NAME_CHANGED" />
    <protected-broadcast android:name="android.bluetooth.adapter.action.BLUETOOTH_ADDRESS_CHANGED" />
    <protected-broadcast android:name="android.bluetooth.adapter.action.CONNECTION_STATE_CHANGED" />
    <protected-broadcast android:name="android.bluetooth.device.action.UUID" />
    <protected-broadcast android:name="android.bluetooth.device.action.MAS_INSTANCE" />
    <protected-broadcast android:name="android.bluetooth.device.action.ALIAS_CHANGED" />
    <protected-broadcast android:name="android.bluetooth.device.action.FOUND" />
    <protected-broadcast android:name="android.bluetooth.device.action.CLASS_CHANGED" />
    <protected-broadcast android:name="android.bluetooth.device.action.ACL_CONNECTED" />
    <protected-broadcast android:name="android.bluetooth.device.action.ACL_DISCONNECT_REQUESTED" />
    <protected-broadcast android:name="android.bluetooth.device.action.ACL_DISCONNECTED" />
    <protected-broadcast android:name="android.bluetooth.device.action.NAME_CHANGED" />
    <protected-broadcast android:name="android.bluetooth.device.action.BOND_STATE_CHANGED" />
    <protected-broadcast android:name="android.bluetooth.device.action.NAME_FAILED" />
    <protected-broadcast android:name="android.bluetooth.device.action.PAIRING_REQUEST" />
    <protected-broadcast android:name="android.bluetooth.device.action.PAIRING_CANCEL" />
    <protected-broadcast android:name="android.bluetooth.device.action.CONNECTION_ACCESS_REPLY" />
    <protected-broadcast android:name="android.bluetooth.device.action.CONNECTION_ACCESS_CANCEL" />
    <protected-broadcast android:name="android.bluetooth.device.action.CONNECTION_ACCESS_REQUEST" />
    <protected-broadcast android:name="android.bluetooth.device.action.SDP_RECORD" />
    <protected-broadcast android:name="android.bluetooth.device.action.BATTERY_LEVEL_CHANGED" />
    <protected-broadcast android:name="android.bluetooth.device.action.TWS_PLUS_DEVICE_PAIR" />
    <protected-broadcast android:name="android.bluetooth.devicepicker.action.LAUNCH" />
    <protected-broadcast android:name="android.bluetooth.devicepicker.action.DEVICE_SELECTED" />
    <protected-broadcast android:name="org.codeaurora.intent.bluetooth.action.REMOTE_ISSUE_OCCURRED" />
    <protected-broadcast
        android:name="android.bluetooth.headset.profile.action.CONNECTION_STATE_CHANGED" />
    <protected-broadcast
        android:name="android.bluetooth.headset.profile.action.AUDIO_STATE_CHANGED" />
    <protected-broadcast
        android:name="android.bluetooth.headset.action.VENDOR_SPECIFIC_HEADSET_EVENT" />
    <protected-broadcast
        android:name="android.bluetooth.headset.action.HF_INDICATORS_VALUE_CHANGED" />
    <protected-broadcast
        android:name="android.bluetooth.headset.profile.action.ACTIVE_DEVICE_CHANGED" />
    <protected-broadcast
        android:name="android.bluetooth.headsetclient.profile.action.CONNECTION_STATE_CHANGED" />
    <protected-broadcast
        android:name="android.bluetooth.headsetclient.profile.action.AUDIO_STATE_CHANGED" />
    <protected-broadcast
        android:name="android.bluetooth.headsetclient.profile.action.AG_EVENT" />
    <protected-broadcast
        android:name="android.bluetooth.headsetclient.profile.action.AG_CALL_CHANGED" />
    <protected-broadcast
        android:name="android.bluetooth.headsetclient.profile.action.RESULT" />
    <protected-broadcast
        android:name="android.bluetooth.headsetclient.profile.action.LAST_VTAG" />
    <protected-broadcast
        android:name="android.bluetooth.hearingaid.profile.action.CONNECTION_STATE_CHANGED" />
    <protected-broadcast
        android:name="android.bluetooth.hearingaid.profile.action.PLAYING_STATE_CHANGED" />
    <protected-broadcast
        android:name="android.bluetooth.hearingaid.profile.action.ACTIVE_DEVICE_CHANGED" />
    <protected-broadcast
        android:name="android.bluetooth.a2dp.profile.action.CONNECTION_STATE_CHANGED" />
    <protected-broadcast
        android:name="android.bluetooth.a2dp.profile.action.ACTIVE_DEVICE_CHANGED" />
    <protected-broadcast
        android:name="android.bluetooth.a2dp.profile.action.PLAYING_STATE_CHANGED" />
    <protected-broadcast
        android:name="android.bluetooth.a2dp.profile.action.CODEC_CONFIG_CHANGED" />
    <protected-broadcast
        android:name="android.bluetooth.a2dp-sink.profile.action.CONNECTION_STATE_CHANGED" />
    <protected-broadcast
        android:name="android.bluetooth.a2dp-sink.profile.action.PLAYING_STATE_CHANGED" />
    <protected-broadcast
        android:name="android.bluetooth.a2dp-sink.profile.action.AUDIO_CONFIG_CHANGED" />
    <protected-broadcast
        android:name="android.bluetooth.avrcp-controller.profile.action.BROWSE_CONNECTION_STATE_CHANGED" />
    <protected-broadcast
        android:name="android.bluetooth.avrcp-controller.profile.action.CONNECTION_STATE_CHANGED" />
    <protected-broadcast
        android:name="android.bluetooth.avrcp-controller.profile.action.FOLDER_LIST" />
    <protected-broadcast
        android:name="android.bluetooth.avrcp-controller.profile.action.TRACK_EVENT" />
    <protected-broadcast
        android:name="android.bluetooth.input.profile.action.CONNECTION_STATE_CHANGED" />
    <protected-broadcast
        android:name="android.bluetooth.input.profile.action.IDLE_TIME_CHANGED" />
    <protected-broadcast
        android:name="android.bluetooth.input.profile.action.PROTOCOL_MODE_CHANGED" />
    <protected-broadcast
        android:name="android.bluetooth.input.profile.action.VIRTUAL_UNPLUG_STATUS" />
    <protected-broadcast
        android:name="android.bluetooth.hiddevice.profile.action.CONNECTION_STATE_CHANGED" />
    <protected-broadcast
        android:name="android.bluetooth.map.profile.action.CONNECTION_STATE_CHANGED" />
    <protected-broadcast android:name="android.bluetooth.mapmce.profile.action.CONNECTION_STATE_CHANGED" />
    <protected-broadcast android:name="android.bluetooth.mapmce.profile.action.MESSAGE_RECEIVED" />
    <protected-broadcast android:name="android.bluetooth.mapmce.profile.action.MESSAGE_SENT_SUCCESSFULLY" />
    <protected-broadcast android:name="android.bluetooth.mapmce.profile.action.MESSAGE_DELIVERED_SUCCESSFULLY" />
    <protected-broadcast
        android:name="com.android.bluetooth.BluetoothMapContentObserver.action.MESSAGE_SENT" />
    <protected-broadcast
        android:name="com.android.bluetooth.BluetoothMapContentObserver.action.MESSAGE_DELIVERY" />
    <protected-broadcast
        android:name="android.bluetooth.pan.profile.action.CONNECTION_STATE_CHANGED" />
    <protected-broadcast android:name="android.bluetooth.pbap.profile.action.CONNECTION_STATE_CHANGED" />
    <protected-broadcast android:name="android.bluetooth.pbapclient.profile.action.CONNECTION_STATE_CHANGED" />
    <protected-broadcast android:name="android.bluetooth.sap.profile.action.CONNECTION_STATE_CHANGED" />
    <protected-broadcast android:name="android.btopp.intent.action.INCOMING_FILE_NOTIFICATION" />
    <protected-broadcast android:name="android.btopp.intent.action.USER_CONFIRMATION_TIMEOUT" />
    <protected-broadcast android:name="android.btopp.intent.action.LIST" />
    <protected-broadcast android:name="android.btopp.intent.action.OPEN_OUTBOUND" />
    <protected-broadcast android:name="android.btopp.intent.action.HIDE_COMPLETE" />
    <protected-broadcast android:name="android.btopp.intent.action.CONFIRM" />
    <protected-broadcast android:name="android.btopp.intent.action.HIDE" />
    <protected-broadcast android:name="android.btopp.intent.action.RETRY" />
    <protected-broadcast android:name="android.btopp.intent.action.OPEN" />
    <protected-broadcast android:name="android.btopp.intent.action.OPEN_INBOUND" />
    <protected-broadcast android:name="android.btopp.intent.action.TRANSFER_COMPLETE" />
    <protected-broadcast android:name="android.btopp.intent.action.ACCEPT" />
    <protected-broadcast android:name="android.btopp.intent.action.DECLINE" />
    <protected-broadcast android:name="com.android.bluetooth.gatt.REFRESH_BATCHED_SCAN" />
    <protected-broadcast android:name="com.android.bluetooth.pbap.authchall" />
    <protected-broadcast android:name="com.android.bluetooth.pbap.userconfirmtimeout" />
    <protected-broadcast android:name="com.android.bluetooth.pbap.authresponse" />
    <protected-broadcast android:name="com.android.bluetooth.pbap.authcancelled" />
    <protected-broadcast android:name="com.android.bluetooth.sap.USER_CONFIRM_TIMEOUT" />
    <protected-broadcast android:name="com.android.bluetooth.sap.action.DISCONNECT_ACTION" />

    <protected-broadcast android:name="android.hardware.display.action.WIFI_DISPLAY_STATUS_CHANGED" />

    <protected-broadcast android:name="android.hardware.usb.action.USB_STATE" />
    <protected-broadcast android:name="android.hardware.usb.action.USB_PORT_CHANGED" />
    <protected-broadcast android:name="android.hardware.usb.action.USB_ACCESSORY_ATTACHED" />
    <protected-broadcast android:name="android.hardware.usb.action.USB_ACCESSORY_DETACHED" />
    <protected-broadcast android:name="android.hardware.usb.action.USB_DEVICE_ATTACHED" />
    <protected-broadcast android:name="android.hardware.usb.action.USB_DEVICE_DETACHED" />

    <protected-broadcast android:name="android.intent.action.HEADSET_PLUG" />
    <protected-broadcast android:name="android.media.action.HDMI_AUDIO_PLUG" />
    <protected-broadcast android:name="android.media.action.MICROPHONE_MUTE_CHANGED" />

    <protected-broadcast android:name="android.media.AUDIO_BECOMING_NOISY" />
    <protected-broadcast android:name="android.media.RINGER_MODE_CHANGED" />
    <protected-broadcast android:name="android.media.VIBRATE_SETTING_CHANGED" />
    <protected-broadcast android:name="android.media.VOLUME_CHANGED_ACTION" />
    <protected-broadcast android:name="android.media.MASTER_VOLUME_CHANGED_ACTION" />
    <protected-broadcast android:name="android.media.MASTER_MUTE_CHANGED_ACTION" />
    <protected-broadcast android:name="android.media.MASTER_MONO_CHANGED_ACTION" />
    <protected-broadcast android:name="android.media.SCO_AUDIO_STATE_CHANGED" />
    <protected-broadcast android:name="android.media.ACTION_SCO_AUDIO_STATE_UPDATED" />

    <protected-broadcast android:name="android.intent.action.MEDIA_REMOVED" />
    <protected-broadcast android:name="android.intent.action.MEDIA_UNMOUNTED" />
    <protected-broadcast android:name="android.intent.action.MEDIA_CHECKING" />
    <protected-broadcast android:name="android.intent.action.MEDIA_NOFS" />
    <protected-broadcast android:name="android.intent.action.MEDIA_MOUNTED" />
    <protected-broadcast android:name="android.intent.action.MEDIA_SHARED" />
    <protected-broadcast android:name="android.intent.action.MEDIA_UNSHARED" />
    <protected-broadcast android:name="android.intent.action.MEDIA_BAD_REMOVAL" />
    <protected-broadcast android:name="android.intent.action.MEDIA_UNMOUNTABLE" />
    <protected-broadcast android:name="android.intent.action.MEDIA_EJECT" />

    <protected-broadcast android:name="android.net.conn.CAPTIVE_PORTAL" />
    <protected-broadcast android:name="android.net.conn.CONNECTIVITY_CHANGE" />
    <!-- @deprecated.  Only {@link android.net.ConnectivityManager.CONNECTIVITY_ACTION} is sent. -->
    <protected-broadcast android:name="android.net.conn.CONNECTIVITY_CHANGE_IMMEDIATE" />
    <protected-broadcast android:name="android.net.conn.DATA_ACTIVITY_CHANGE" />
    <protected-broadcast android:name="android.net.conn.RESTRICT_BACKGROUND_CHANGED" />
    <protected-broadcast android:name="android.net.conn.BACKGROUND_DATA_SETTING_CHANGED" />
    <protected-broadcast android:name="android.net.conn.CAPTIVE_PORTAL_TEST_COMPLETED" />

    <protected-broadcast android:name="android.net.nsd.STATE_CHANGED" />

    <protected-broadcast android:name="android.nfc.action.ADAPTER_STATE_CHANGED" />
    <protected-broadcast android:name="android.nfc.action.TRANSACTION_DETECTED" />
    <protected-broadcast android:name="com.android.nfc.action.LLCP_UP" />
    <protected-broadcast android:name="com.android.nfc.action.LLCP_DOWN" />
    <protected-broadcast android:name="com.android.nfc.cardemulation.action.CLOSE_TAP_DIALOG" />
    <protected-broadcast android:name="com.android.nfc.handover.action.ALLOW_CONNECT" />
    <protected-broadcast android:name="com.android.nfc.handover.action.DENY_CONNECT" />
    <protected-broadcast android:name="com.android.nfc.handover.action.TIMEOUT_CONNECT" />
    <protected-broadcast android:name="com.android.nfc_extras.action.RF_FIELD_ON_DETECTED" />
    <protected-broadcast android:name="com.android.nfc_extras.action.RF_FIELD_OFF_DETECTED" />
    <protected-broadcast android:name="com.android.nfc_extras.action.AID_SELECTED" />
    <!-- For NFC to BT handover -->
    <protected-broadcast android:name="android.btopp.intent.action.WHITELIST_DEVICE" />
    <protected-broadcast android:name="android.btopp.intent.action.STOP_HANDOVER_TRANSFER" />
    <protected-broadcast android:name="android.nfc.handover.intent.action.HANDOVER_SEND" />
    <protected-broadcast android:name="android.nfc.handover.intent.action.HANDOVER_SEND_MULTIPLE" />
    <protected-broadcast android:name="com.android.nfc.handover.action.CANCEL_HANDOVER_TRANSFER" />

    <protected-broadcast android:name="android.intent.action.CLEAR_DNS_CACHE" />
    <protected-broadcast android:name="android.intent.action.PROXY_CHANGE" />

    <protected-broadcast android:name="android.os.UpdateLock.UPDATE_LOCK_CHANGED" />

    <protected-broadcast android:name="android.intent.action.DREAMING_STARTED" />
    <protected-broadcast android:name="android.intent.action.DREAMING_STOPPED" />
    <protected-broadcast android:name="android.intent.action.ANY_DATA_STATE" />

    <protected-broadcast android:name="com.android.server.stats.action.TRIGGER_COLLECTION" />

    <protected-broadcast android:name="com.android.server.WifiManager.action.START_SCAN" />
    <protected-broadcast android:name="com.android.server.WifiManager.action.START_PNO" />
    <protected-broadcast android:name="com.android.server.WifiManager.action.DELAYED_DRIVER_STOP" />
    <protected-broadcast android:name="com.android.server.WifiManager.action.DEVICE_IDLE" />
    <protected-broadcast android:name="com.android.server.action.REMOTE_BUGREPORT_SHARING_ACCEPTED" />
    <protected-broadcast android:name="com.android.server.action.REMOTE_BUGREPORT_SHARING_DECLINED" />
    <protected-broadcast android:name="com.android.internal.action.EUICC_FACTORY_RESET" />
    <protected-broadcast android:name="com.android.server.usb.ACTION_OPEN_IN_APPS" />
    <protected-broadcast android:name="com.android.server.am.DELETE_DUMPHEAP" />
    <protected-broadcast android:name="com.android.server.net.action.SNOOZE_WARNING" />
    <protected-broadcast android:name="com.android.server.net.action.SNOOZE_RAPID" />
    <protected-broadcast android:name="com.android.server.wifi.ConnectToNetworkNotification.USER_DISMISSED_NOTIFICATION" />
    <protected-broadcast android:name="com.android.server.wifi.ConnectToNetworkNotification.CONNECT_TO_NETWORK" />
    <protected-broadcast android:name="com.android.server.wifi.ConnectToNetworkNotification.PICK_WIFI_NETWORK" />
    <protected-broadcast android:name="com.android.server.wifi.ConnectToNetworkNotification.PICK_NETWORK_AFTER_FAILURE" />
    <protected-broadcast android:name="com.android.server.wifi.wakeup.DISMISS_NOTIFICATION" />
    <protected-broadcast android:name="com.android.server.wifi.wakeup.OPEN_WIFI_PREFERENCES" />
    <protected-broadcast android:name="com.android.server.wifi.wakeup.OPEN_WIFI_SETTINGS" />
    <protected-broadcast android:name="com.android.server.wifi.wakeup.TURN_OFF_WIFI_WAKE" />

    <protected-broadcast android:name="com.qualcomm.qti.wigig.WIGIG_CREDENTIAL_CHANGED" />
    <protected-broadcast android:name="com.qualcomm.qti.wigig.WIGIG_STATE_CHANGED" />
    <protected-broadcast android:name="com.qualcomm.qti.wigig.WIGIG_AP_STATE_CHANGED" />
    <protected-broadcast android:name="com.qualcomm.qti.wigig.supplicant.CONNECTION_CHANGE" />
    <protected-broadcast android:name="com.qualcomm.qti.wigig.STATE_CHANGE" />
    <protected-broadcast android:name="com.qualcomm.qti.wigig.CONFIGURED_NETWORKS_CHANGE" />
    <protected-broadcast android:name="com.qualcomm.qti.wigig.SCAN_RESULTS" />
    <protected-broadcast android:name="com.qualcomm.qti.wigig.LINK_CONFIGURATION_CHANGED" />
    <protected-broadcast android:name="com.qualcomm.qti.wigig.WIGIG_RATE_UPGRADE_STATE_CHANGED" />
    <protected-broadcast android:name="com.qualcomm.qti.wigig.RSSI_CHANGED" />
    <protected-broadcast android:name="wigig_scan_available" />
    <protected-broadcast android:name="android.net.wigig.p2p.STATE_CHANGED" />
    <protected-broadcast android:name="android.net.wigig.p2p.CONNECTION_STATE_CHANGE" />
    <protected-broadcast android:name="android.net.wigig.p2p.PEERS_CHANGED" />
    <protected-broadcast android:name="android.net.wigig.p2p.DISCOVERY_STATE_CHANGE" />
    <protected-broadcast android:name="android.net.wigig.p2p.THIS_DEVICE_CHANGED" />
    <protected-broadcast android:name="android.net.wigig.p2p.PERSISTENT_GROUPS_CHANGED" />

    <protected-broadcast android:name="android.net.wifi.WIFI_STATE_CHANGED" />
    <protected-broadcast android:name="com.qualcomm.qti.net.wifi.WIFI_DATA_STALL" />
    <protected-broadcast android:name="android.net.wifi.WIFI_AP_STATE_CHANGED" />
    <protected-broadcast android:name="android.net.wifi.WIFI_CREDENTIAL_CHANGED" />
    <protected-broadcast android:name="android.net.wifi.WIFI_SCAN_AVAILABLE" />
    <protected-broadcast android:name="android.net.wifi.aware.action.WIFI_AWARE_STATE_CHANGED" />
    <protected-broadcast android:name="android.net.wifi.rtt.action.WIFI_RTT_STATE_CHANGED" />
    <protected-broadcast android:name="android.net.wifi.SCAN_RESULTS" />
    <protected-broadcast android:name="android.net.wifi.RSSI_CHANGED" />
    <protected-broadcast android:name="android.net.wifi.STATE_CHANGE" />
    <protected-broadcast android:name="android.net.wifi.LINK_CONFIGURATION_CHANGED" />
    <protected-broadcast android:name="android.net.wifi.CONFIGURED_NETWORKS_CHANGE" />
    <protected-broadcast android:name="android.net.wifi.action.PASSPOINT_DEAUTH_IMMINENT" />
    <protected-broadcast android:name="android.net.wifi.action.PASSPOINT_ICON" />
    <protected-broadcast android:name="android.net.wifi.action.PASSPOINT_OSU_PROVIDERS_LIST" />
    <protected-broadcast android:name="android.net.wifi.action.PASSPOINT_SUBSCRIPTION_REMEDIATION" />
    <protected-broadcast android:name="android.net.wifi.action.PASSPOINT_LAUNCH_OSU_VIEW" />
    <protected-broadcast android:name="android.net.wifi.action.WIFI_NETWORK_SUGGESTION_POST_CONNECTION" />
    <protected-broadcast android:name="android.net.wifi.supplicant.CONNECTION_CHANGE" />
    <protected-broadcast android:name="android.net.wifi.supplicant.STATE_CHANGE" />
    <protected-broadcast android:name="android.net.wifi.p2p.STATE_CHANGED" />
    <protected-broadcast android:name="android.net.wifi.p2p.DISCOVERY_STATE_CHANGE" />
    <protected-broadcast android:name="android.net.wifi.p2p.THIS_DEVICE_CHANGED" />
    <protected-broadcast android:name="android.net.wifi.p2p.PEERS_CHANGED" />
    <protected-broadcast android:name="android.net.wifi.p2p.CONNECTION_STATE_CHANGE" />
    <protected-broadcast android:name="android.net.wifi.p2p.PERSISTENT_GROUPS_CHANGED" />
    <protected-broadcast android:name="com.qualcomm.qti.net.wifi.DPP_EVENT" />
    <protected-broadcast android:name="android.net.wifi.COUNTRY_CODE_CHANGED" />
    <protected-broadcast android:name="com.qualcomm.qti.net.wifi.WIFI_DISCONNECT_IN_PROGRESS" />
    <protected-broadcast android:name="android.net.conn.TETHER_STATE_CHANGED" />
    <protected-broadcast android:name="android.net.conn.INET_CONDITION_ACTION" />
    <protected-broadcast android:name="android.net.conn.NETWORK_CONDITIONS_MEASURED" />
    <protected-broadcast
            android:name="android.net.ConnectivityService.action.PKT_CNT_SAMPLE_INTERVAL_ELAPSED" />
    <protected-broadcast android:name="android.net.scoring.SCORE_NETWORKS" />
    <protected-broadcast android:name="android.net.scoring.SCORER_CHANGED" />
    <protected-broadcast android:name="android.intent.action.EXTERNAL_APPLICATIONS_AVAILABLE" />
    <protected-broadcast android:name="android.intent.action.EXTERNAL_APPLICATIONS_UNAVAILABLE" />
    <protected-broadcast android:name="android.intent.action.AIRPLANE_MODE" />
    <protected-broadcast android:name="android.intent.action.ADVANCED_SETTINGS" />
    <protected-broadcast android:name="android.intent.action.APPLICATION_RESTRICTIONS_CHANGED" />

    <!-- Legacy -->
    <protected-broadcast android:name="android.intent.action.ACTION_IDLE_MAINTENANCE_START" />
    <protected-broadcast android:name="android.intent.action.ACTION_IDLE_MAINTENANCE_END" />

    <protected-broadcast android:name="com.android.server.ACTION_TRIGGER_IDLE" />

    <protected-broadcast android:name="android.intent.action.HDMI_PLUGGED" />

    <protected-broadcast android:name="android.intent.action.PHONE_STATE" />

    <protected-broadcast android:name="android.intent.action.SUB_DEFAULT_CHANGED" />

    <protected-broadcast android:name="android.location.GPS_ENABLED_CHANGE" />
    <protected-broadcast android:name="android.location.PROVIDERS_CHANGED" />
    <protected-broadcast android:name="android.location.MODE_CHANGED" />
    <protected-broadcast android:name="android.location.GPS_FIX_CHANGE" />
    <protected-broadcast android:name="android.net.proxy.PAC_REFRESH" />

    <protected-broadcast android:name="android.telecom.action.DEFAULT_DIALER_CHANGED" />
    <protected-broadcast android:name="android.provider.action.DEFAULT_SMS_PACKAGE_CHANGED" />
    <protected-broadcast android:name="android.provider.action.SMS_MMS_DB_CREATED" />
    <protected-broadcast android:name="android.provider.action.SMS_MMS_DB_LOST" />
    <protected-broadcast android:name="android.intent.action.CONTENT_CHANGED" />
    <protected-broadcast android:name="android.provider.Telephony.MMS_DOWNLOADED" />

    <protected-broadcast
        android:name="com.android.server.connectivityservice.CONNECTED_TO_PROVISIONING_NETWORK_ACTION" />

    <!-- Defined in RestrictionsManager -->
    <protected-broadcast
        android:name="android.intent.action.PERMISSION_RESPONSE_RECEIVED" />
    <!-- Defined in RestrictionsManager -->

    <protected-broadcast android:name="android.intent.action.REQUEST_PERMISSION" />
    <protected-broadcast android:name="android.nfc.handover.intent.action.HANDOVER_STARTED" />
    <protected-broadcast android:name="android.nfc.handover.intent.action.TRANSFER_DONE" />
    <protected-broadcast android:name="android.nfc.handover.intent.action.TRANSFER_PROGRESS" />
    <protected-broadcast android:name="android.nfc.handover.intent.action.TRANSFER_DONE" />

    <protected-broadcast android:name="android.intent.action.ACTION_DEFAULT_DATA_SUBSCRIPTION_CHANGED" />
    <protected-broadcast android:name="android.intent.action.ACTION_DEFAULT_VOICE_SUBSCRIPTION_CHANGED" />
    <protected-broadcast android:name="android.intent.action.ACTION_SUBINFO_CONTENT_CHANGE" />
    <protected-broadcast android:name="android.intent.action.ACTION_SUBINFO_RECORD_UPDATED" />

    <protected-broadcast android:name="android.intent.action.ACTION_SET_RADIO_CAPABILITY_DONE" />
    <protected-broadcast android:name="android.intent.action.ACTION_SET_RADIO_CAPABILITY_FAILED" />

    <protected-broadcast android:name="android.internal.policy.action.BURN_IN_PROTECTION" />
    <protected-broadcast android:name="android.app.action.SYSTEM_UPDATE_POLICY_CHANGED" />
    <protected-broadcast android:name="android.app.action.DEVICE_OWNER_CHANGED" />
    <protected-broadcast android:name="android.app.action.MANAGED_USER_CREATED" />

    <!-- Added in N -->
    <protected-broadcast android:name="android.intent.action.ANR" />
    <protected-broadcast android:name="android.intent.action.CALL" />
    <protected-broadcast android:name="android.intent.action.CALL_PRIVILEGED" />
    <protected-broadcast android:name="android.intent.action.DROPBOX_ENTRY_ADDED" />
    <protected-broadcast android:name="android.intent.action.INPUT_METHOD_CHANGED" />
    <protected-broadcast android:name="android.intent.action.internal_sim_state_changed" />
    <protected-broadcast android:name="android.intent.action.LOCKED_BOOT_COMPLETED" />
    <protected-broadcast android:name="android.intent.action.PRECISE_CALL_STATE" />
    <protected-broadcast android:name="android.intent.action.PRECISE_DATA_CONNECTION_STATE_CHANGED" />
    <protected-broadcast android:name="android.intent.action.SUBSCRIPTION_PHONE_STATE" />
    <protected-broadcast android:name="android.intent.action.USER_INFO_CHANGED" />
    <protected-broadcast android:name="android.intent.action.USER_UNLOCKED" />
    <protected-broadcast android:name="android.intent.action.WALLPAPER_CHANGED" />

    <protected-broadcast android:name="android.app.action.DEVICE_POLICY_MANAGER_STATE_CHANGED" />
    <protected-broadcast android:name="android.app.action.CHOOSE_PRIVATE_KEY_ALIAS" />
    <protected-broadcast android:name="android.app.action.DEVICE_ADMIN_DISABLED" />
    <protected-broadcast android:name="android.app.action.DEVICE_ADMIN_DISABLE_REQUESTED" />
    <protected-broadcast android:name="android.app.action.DEVICE_ADMIN_ENABLED" />
    <protected-broadcast android:name="android.app.action.LOCK_TASK_ENTERING" />
    <protected-broadcast android:name="android.app.action.LOCK_TASK_EXITING" />
    <protected-broadcast android:name="android.app.action.NOTIFY_PENDING_SYSTEM_UPDATE" />
    <protected-broadcast android:name="android.app.action.ACTION_PASSWORD_CHANGED" />
    <protected-broadcast android:name="android.app.action.ACTION_PASSWORD_EXPIRING" />
    <protected-broadcast android:name="android.app.action.ACTION_PASSWORD_FAILED" />
    <protected-broadcast android:name="android.app.action.ACTION_PASSWORD_SUCCEEDED" />
    <protected-broadcast android:name="com.android.server.ACTION_EXPIRED_PASSWORD_NOTIFICATION" />

    <protected-broadcast android:name="android.intent.action.MANAGED_PROFILE_ADDED" />
    <protected-broadcast android:name="android.intent.action.MANAGED_PROFILE_UNLOCKED" />
    <protected-broadcast android:name="android.intent.action.MANAGED_PROFILE_REMOVED" />

    <protected-broadcast android:name="android.bluetooth.adapter.action.BLE_STATE_CHANGED" />
    <protected-broadcast android:name="com.android.bluetooth.map.USER_CONFIRM_TIMEOUT" />
    <protected-broadcast android:name="com.android.bluetooth.BluetoothMapContentObserver.action.MESSAGE_SENT" />
    <protected-broadcast android:name="com.android.bluetooth.BluetoothMapContentObserver.action.MESSAGE_DELIVERY" />
    <protected-broadcast android:name="android.content.jobscheduler.JOB_DELAY_EXPIRED" />
    <protected-broadcast android:name="android.content.syncmanager.SYNC_ALARM" />
    <protected-broadcast android:name="android.media.INTERNAL_RINGER_MODE_CHANGED_ACTION" />
    <protected-broadcast android:name="android.media.STREAM_DEVICES_CHANGED_ACTION" />
    <protected-broadcast android:name="android.media.STREAM_MUTE_CHANGED_ACTION" />
    <protected-broadcast android:name="android.net.sip.SIP_SERVICE_UP" />
    <protected-broadcast android:name="android.nfc.action.ADAPTER_STATE_CHANGED" />
    <protected-broadcast android:name="android.os.action.CHARGING" />
    <protected-broadcast android:name="android.os.action.DISCHARGING" />
    <protected-broadcast android:name="android.search.action.SEARCHABLES_CHANGED" />
    <protected-broadcast android:name="android.security.STORAGE_CHANGED" />
    <protected-broadcast android:name="android.security.action.TRUST_STORE_CHANGED" />
    <protected-broadcast android:name="android.security.action.KEYCHAIN_CHANGED" />
    <protected-broadcast android:name="android.security.action.KEY_ACCESS_CHANGED" />
    <protected-broadcast android:name="android.telecom.action.PHONE_ACCOUNT_REGISTERED" />
    <protected-broadcast android:name="android.telecom.action.PHONE_ACCOUNT_UNREGISTERED" />
    <protected-broadcast android:name="android.telecom.action.SHOW_MISSED_CALLS_NOTIFICATION" />
    <protected-broadcast android:name="android.telephony.action.CARRIER_CONFIG_CHANGED" />
    <protected-broadcast android:name="android.telephony.action.DEFAULT_SUBSCRIPTION_CHANGED" />
    <protected-broadcast android:name="android.telephony.action.DEFAULT_SMS_SUBSCRIPTION_CHANGED" />
    <protected-broadcast android:name="android.telephony.action.SECRET_CODE" />
    <protected-broadcast android:name="android.telephony.action.SHOW_VOICEMAIL_NOTIFICATION" />
    <protected-broadcast android:name="android.telephony.action.SUBSCRIPTION_PLANS_CHANGED" />

    <protected-broadcast android:name="com.android.bluetooth.btservice.action.ALARM_WAKEUP" />
    <protected-broadcast android:name="com.android.server.action.NETWORK_STATS_POLL" />
    <protected-broadcast android:name="com.android.server.action.NETWORK_STATS_UPDATED" />
    <protected-broadcast android:name="com.android.server.NetworkTimeUpdateService.action.POLL" />
    <protected-broadcast android:name="com.android.server.telecom.intent.action.CALLS_ADD_ENTRY" />
    <protected-broadcast android:name="com.android.settings.location.MODE_CHANGING" />
    <protected-broadcast android:name="com.android.settings.bluetooth.ACTION_DISMISS_PAIRING" />

    <protected-broadcast android:name="NotificationManagerService.TIMEOUT" />
    <protected-broadcast android:name="ScheduleConditionProvider.EVALUATE" />
    <protected-broadcast android:name="EventConditionProvider.EVALUATE" />
    <protected-broadcast android:name="SnoozeHelper.EVALUATE" />
    <protected-broadcast android:name="wifi_scan_available" />

    <protected-broadcast android:name="action.cne.started" />
    <protected-broadcast android:name="android.content.jobscheduler.JOB_DEADLINE_EXPIRED" />
    <protected-broadcast android:name="android.intent.action.ACTION_UNSOL_RESPONSE_OEM_HOOK_RAW" />
    <protected-broadcast android:name="android.net.conn.CONNECTIVITY_CHANGE_SUPL" />
    <protected-broadcast android:name="android.os.action.LIGHT_DEVICE_IDLE_MODE_CHANGED" />
    <protected-broadcast android:name="android.os.storage.action.VOLUME_STATE_CHANGED" />
    <protected-broadcast android:name="android.os.storage.action.DISK_SCANNED" />
    <protected-broadcast android:name="com.android.server.action.UPDATE_TWILIGHT_STATE" />
    <protected-broadcast android:name="com.android.server.action.RESET_TWILIGHT_AUTO" />
    <protected-broadcast android:name="com.android.server.device_idle.STEP_IDLE_STATE" />
    <protected-broadcast android:name="com.android.server.device_idle.STEP_LIGHT_IDLE_STATE" />
    <protected-broadcast android:name="com.android.server.Wifi.action.TOGGLE_PNO" />
    <protected-broadcast android:name="intent.action.ACTION_RF_BAND_INFO" />
    <protected-broadcast android:name="android.intent.action.MEDIA_RESOURCE_GRANTED" />
    <protected-broadcast android:name="android.app.action.NETWORK_LOGS_AVAILABLE" />
    <protected-broadcast android:name="android.app.action.SECURITY_LOGS_AVAILABLE" />

    <protected-broadcast android:name="android.app.action.INTERRUPTION_FILTER_CHANGED" />
    <protected-broadcast android:name="android.app.action.INTERRUPTION_FILTER_CHANGED_INTERNAL" />
    <protected-broadcast android:name="android.app.action.NOTIFICATION_POLICY_CHANGED" />
    <protected-broadcast android:name="android.app.action.NOTIFICATION_POLICY_ACCESS_GRANTED_CHANGED" />
    <protected-broadcast android:name="android.os.action.ACTION_EFFECTS_SUPPRESSOR_CHANGED" />
    <protected-broadcast android:name="android.app.action.NOTIFICATION_CHANNEL_BLOCK_STATE_CHANGED" />
    <protected-broadcast android:name="android.app.action.NOTIFICATION_CHANNEL_GROUP_BLOCK_STATE_CHANGED" />
    <protected-broadcast android:name="android.app.action.APP_BLOCK_STATE_CHANGED" />

    <protected-broadcast android:name="android.permission.GET_APP_GRANTED_URI_PERMISSIONS" />
    <protected-broadcast android:name="android.permission.CLEAR_APP_GRANTED_URI_PERMISSIONS" />

    <protected-broadcast android:name="android.intent.action.DYNAMIC_SENSOR_CHANGED" />

    <protected-broadcast android:name="android.intent.action.ACTION_RADIO_OFF" />

    <protected-broadcast android:name="android.accounts.LOGIN_ACCOUNTS_CHANGED" />
    <protected-broadcast android:name="android.accounts.action.ACCOUNT_REMOVED" />
    <protected-broadcast android:name="android.accounts.action.VISIBLE_ACCOUNTS_CHANGED" />

    <protected-broadcast android:name="com.android.sync.SYNC_CONN_STATUS_CHANGED" />

    <protected-broadcast android:name="com.android.phone.SIP_INCOMING_CALL" />
    <protected-broadcast android:name="com.android.phone.SIP_ADD_PHONE" />
    <protected-broadcast android:name="com.android.phone.SIP_REMOVE_PHONE" />
    <protected-broadcast android:name="com.android.phone.SIP_CALL_OPTION_CHANGED" />

    <protected-broadcast android:name="android.bluetooth.adapter.action.BLE_ACL_CONNECTED" />
    <protected-broadcast android:name="android.bluetooth.adapter.action.BLE_ACL_DISCONNECTED" />

    <protected-broadcast android:name="android.bluetooth.input.profile.action.HANDSHAKE" />
    <protected-broadcast android:name="android.bluetooth.input.profile.action.REPORT" />

    <protected-broadcast android:name="android.bluetooth.bat.profile.action.BA_STATE_CHANGED" />
    <protected-broadcast android:name="android.bluetooth.bat.profile.action.BA_ENC_KEY_CHANGED" />
    <protected-broadcast android:name="android.bluetooth.bat.profile.action.BA_DIV_CHANGED" />
    <protected-broadcast android:name="android.bluetooth.bat.profile.action.BA_STR_ID_CHANGED" />

    <protected-broadcast android:name="android.intent.action.TWILIGHT_CHANGED" />

    <protected-broadcast android:name="com.android.server.fingerprint.ACTION_LOCKOUT_RESET" />
    <protected-broadcast android:name="android.net.wifi.PASSPOINT_ICON_RECEIVED" />
    <protected-broadcast android:name="com.android.server.notification.CountdownConditionProvider" />

    <protected-broadcast android:name="com.android.internal.location.ALARM_WAKEUP" />
    <protected-broadcast android:name="com.android.internal.location.ALARM_TIMEOUT" />
    <protected-broadcast android:name="android.intent.action.GLOBAL_BUTTON" />

    <protected-broadcast android:name="android.intent.action.MANAGED_PROFILE_AVAILABLE" />
    <protected-broadcast android:name="android.intent.action.MANAGED_PROFILE_UNAVAILABLE" />
    <protected-broadcast android:name="com.android.server.pm.DISABLE_QUIET_MODE_AFTER_UNLOCK" />

    <protected-broadcast android:name="com.android.server.retaildemo.ACTION_RESET_DEMO" />

    <protected-broadcast android:name="android.intent.action.DEVICE_LOCKED_CHANGED" />

    <!-- Added in O -->
    <protected-broadcast android:name="android.app.action.APPLICATION_DELEGATION_SCOPES_CHANGED" />
    <protected-broadcast android:name="com.android.server.wm.ACTION_REVOKE_SYSTEM_ALERT_WINDOW_PERMISSION" />
    <protected-broadcast android:name="android.media.tv.action.PARENTAL_CONTROLS_ENABLED_CHANGED" />

    <protected-broadcast android:name="android.content.pm.action.SESSION_COMMITTED" />
    <protected-broadcast android:name="android.os.action.USER_RESTRICTIONS_CHANGED" />
    <protected-broadcast android:name="android.media.tv.action.PREVIEW_PROGRAM_ADDED_TO_WATCH_NEXT" />
    <protected-broadcast android:name="android.media.tv.action.PREVIEW_PROGRAM_BROWSABLE_DISABLED" />
    <protected-broadcast android:name="android.media.tv.action.WATCH_NEXT_PROGRAM_BROWSABLE_DISABLED" />
    <protected-broadcast android:name="android.media.tv.action.CHANNEL_BROWSABLE_REQUESTED" />
    <protected-broadcast android:name="com.android.server.inputmethod.InputMethodManagerService.SHOW_INPUT_METHOD_PICKER" />

    <!-- Time zone rules update intents fired by the system server -->
    <protected-broadcast android:name="com.android.intent.action.timezone.RULES_UPDATE_OPERATION" />
    <protected-broadcast android:name="com.android.intent.action.timezone.TRIGGER_RULES_UPDATE_CHECK" />

    <!-- Made protected in P (was introduced in JB-MR2) -->
    <protected-broadcast android:name="android.intent.action.GET_RESTRICTION_ENTRIES" />
    <protected-broadcast android:name="android.telephony.euicc.action.OTA_STATUS_CHANGED" />

    <!-- Added in P -->
    <protected-broadcast android:name="android.app.action.PROFILE_OWNER_CHANGED" />
    <protected-broadcast android:name="android.app.action.TRANSFER_OWNERSHIP_COMPLETE" />
    <protected-broadcast android:name="android.app.action.AFFILIATED_PROFILE_TRANSFER_OWNERSHIP_COMPLETE" />
    <protected-broadcast android:name="android.app.action.DATA_SHARING_RESTRICTION_CHANGED" />
    <protected-broadcast android:name="android.app.action.STATSD_STARTED" />
    <protected-broadcast android:name="com.android.server.biometrics.fingerprint.ACTION_LOCKOUT_RESET" />
    <protected-broadcast android:name="com.android.server.biometrics.face.ACTION_LOCKOUT_RESET" />

    <!-- For IdleController -->
    <protected-broadcast android:name="android.intent.action.DOCK_IDLE" />
    <protected-broadcast android:name="android.intent.action.DOCK_ACTIVE" />

    <!-- Added in Q -->
<<<<<<< HEAD
=======
    <protected-broadcast android:name="android.content.pm.action.SESSION_UPDATED" />
>>>>>>> de843449

    <!-- For CarIdlenessTracker -->
    <protected-broadcast android:name="com.android.server.jobscheduler.GARAGE_MODE_ON" />
    <protected-broadcast android:name="com.android.server.jobscheduler.GARAGE_MODE_OFF" />
    <protected-broadcast android:name="com.android.server.jobscheduler.FORCE_IDLE" />
    <protected-broadcast android:name="com.android.server.jobscheduler.UNFORCE_IDLE" />

    <protected-broadcast android:name="android.provider.action.DEFAULT_SMS_PACKAGE_CHANGED_INTERNAL" />

    <protected-broadcast android:name="android.intent.action.DEVICE_CUSTOMIZATION_READY" />

    <!-- ====================================================================== -->
    <!--                          RUNTIME PERMISSIONS                           -->
    <!-- ====================================================================== -->
    <eat-comment />

    <!-- Grouping for platform runtime permissions is not accessible to apps
         @hide
         @SystemApi
    -->
    <permission-group android:name="android.permission-group.UNDEFINED"
        android:priority="100" />

    <!-- ====================================================================== -->
    <!-- Permissions for accessing user's contacts including personal profile   -->
    <!-- ====================================================================== -->
    <eat-comment />

    <!-- Used for runtime permissions related to contacts and profiles on this
        device. -->
    <permission-group android:name="android.permission-group.CONTACTS"
        android:icon="@drawable/perm_group_contacts"
        android:label="@string/permgrouplab_contacts"
        android:description="@string/permgroupdesc_contacts"
        android:request="@string/permgrouprequest_contacts"
        android:priority="100" />

    <!-- Allows an application to read the user's contacts data.
        <p>Protection level: dangerous
    -->
    <permission android:name="android.permission.READ_CONTACTS"
        android:permissionGroup="android.permission-group.UNDEFINED"
        android:label="@string/permlab_readContacts"
        android:description="@string/permdesc_readContacts"
        android:protectionLevel="dangerous"
        android:usageInfoRequired="true" />

    <!-- Allows an application to write the user's contacts data.
         <p>Protection level: dangerous
    -->
    <permission android:name="android.permission.WRITE_CONTACTS"
        android:permissionGroup="android.permission-group.UNDEFINED"
        android:label="@string/permlab_writeContacts"
        android:description="@string/permdesc_writeContacts"
        android:protectionLevel="dangerous" />

    <!-- ====================================================================== -->
    <!-- Permissions for accessing user's calendar                              -->
    <!-- ====================================================================== -->
    <eat-comment />

    <!-- Used for runtime permissions related to user's calendar. -->
    <permission-group android:name="android.permission-group.CALENDAR"
        android:icon="@drawable/perm_group_calendar"
        android:label="@string/permgrouplab_calendar"
        android:description="@string/permgroupdesc_calendar"
        android:request="@string/permgrouprequest_calendar"
        android:priority="200" />

    <!-- Allows an application to read the user's calendar data.
         <p>Protection level: dangerous
    -->
    <permission android:name="android.permission.READ_CALENDAR"
        android:permissionGroup="android.permission-group.UNDEFINED"
        android:label="@string/permlab_readCalendar"
        android:description="@string/permdesc_readCalendar"
        android:protectionLevel="dangerous"
        android:usageInfoRequired="true" />

    <!-- Allows an application to write the user's calendar data.
         <p>Protection level: dangerous
    -->
    <permission android:name="android.permission.WRITE_CALENDAR"
        android:permissionGroup="android.permission-group.UNDEFINED"
        android:label="@string/permlab_writeCalendar"
        android:description="@string/permdesc_writeCalendar"
        android:protectionLevel="dangerous" />

    <!-- ====================================================================== -->
    <!-- Permissions for accessing and modifying user's SMS messages            -->
    <!-- ====================================================================== -->
    <eat-comment />

    <!-- Used for runtime permissions related to user's SMS messages. -->
    <permission-group android:name="android.permission-group.SMS"
        android:icon="@drawable/perm_group_sms"
        android:label="@string/permgrouplab_sms"
        android:description="@string/permgroupdesc_sms"
        android:request="@string/permgrouprequest_sms"
        android:priority="300" />

    <!-- Allows an application to send SMS messages.
         <p>Protection level: dangerous
    -->
    <permission android:name="android.permission.SEND_SMS"
        android:permissionGroup="android.permission-group.UNDEFINED"
        android:label="@string/permlab_sendSms"
        android:description="@string/permdesc_sendSms"
        android:permissionFlags="costsMoney"
        android:protectionLevel="dangerous" />

    <!-- Allows an application to receive SMS messages.
         <p>Protection level: dangerous
    -->
    <permission android:name="android.permission.RECEIVE_SMS"
        android:permissionGroup="android.permission-group.UNDEFINED"
        android:label="@string/permlab_receiveSms"
        android:description="@string/permdesc_receiveSms"
        android:protectionLevel="dangerous"
        android:usageInfoRequired="true" />

    <!-- Allows an application to read SMS messages.
         <p>Protection level: dangerous
    -->
    <permission android:name="android.permission.READ_SMS"
        android:permissionGroup="android.permission-group.UNDEFINED"
        android:label="@string/permlab_readSms"
        android:description="@string/permdesc_readSms"
        android:protectionLevel="dangerous"
        android:usageInfoRequired="true" />

    <!-- Allows an application to receive WAP push messages.
         <p>Protection level: dangerous
    -->
    <permission android:name="android.permission.RECEIVE_WAP_PUSH"
        android:permissionGroup="android.permission-group.UNDEFINED"
        android:label="@string/permlab_receiveWapPush"
        android:description="@string/permdesc_receiveWapPush"
        android:protectionLevel="dangerous"
        android:usageInfoRequired="true" />

    <!-- Allows an application to monitor incoming MMS messages.
        <p>Protection level: dangerous
    -->
    <permission android:name="android.permission.RECEIVE_MMS"
        android:permissionGroup="android.permission-group.UNDEFINED"
        android:label="@string/permlab_receiveMms"
        android:description="@string/permdesc_receiveMms"
        android:protectionLevel="dangerous"
        android:usageInfoRequired="true" />

    <!-- @SystemApi @TestApi Allows an application to read previously received cell broadcast
         messages and to register a content observer to get notifications when
         a cell broadcast has been received and added to the database. For
         emergency alerts, the database is updated immediately after the
         alert dialog and notification sound/vibration/speech are presented.
         The "read" column is then updated after the user dismisses the alert.
         This enables supplementary emergency assistance apps to start loading
         additional emergency information (if Internet access is available)
         when the alert is first received, and to delay presenting the info
         to the user until after the initial alert dialog is dismissed.
         <p>Protection level: dangerous
         @hide Pending API council approval -->
    <permission android:name="android.permission.READ_CELL_BROADCASTS"
        android:permissionGroup="android.permission-group.UNDEFINED"
        android:label="@string/permlab_readCellBroadcasts"
        android:description="@string/permdesc_readCellBroadcasts"
        android:protectionLevel="dangerous"
        android:usageInfoRequired="true" />

    <!-- ====================================================================== -->
    <!-- Permissions for accessing external storage                             -->
    <!-- ====================================================================== -->
    <eat-comment />

    <!-- Used for runtime permissions related to the shared external storage.
         @deprecated replaced by new strongly-typed permission groups in Q. -->
    <permission-group android:name="android.permission-group.STORAGE"
        android:icon="@drawable/perm_group_storage"
        android:label="@string/permgrouplab_storage"
        android:description="@string/permgroupdesc_storage"
        android:request="@string/permgrouprequest_storage"
        android:priority="900" />

    <!-- Allows an application to read from external storage.
     <p>Any app that declares the {@link #WRITE_EXTERNAL_STORAGE} permission is implicitly
     granted this permission.</p>
     <p>This permission is enforced starting in API level 19.  Before API level 19, this
     permission is not enforced and all apps still have access to read from external storage.
     You can test your app with the permission enforced by enabling <em>Protect USB
     storage</em> under Developer options in the Settings app on a device running Android 4.1 or
     higher.</p>
     <p>Also starting in API level 19, this permission is <em>not</em> required to
     read/write files in your application-specific directories returned by
     {@link android.content.Context#getExternalFilesDir} and
     {@link android.content.Context#getExternalCacheDir}.
     <p class="note"><strong>Note:</strong> If <em>both</em> your <a
     href="{@docRoot}guide/topics/manifest/uses-sdk-element.html#min">{@code
     minSdkVersion}</a> and <a
     href="{@docRoot}guide/topics/manifest/uses-sdk-element.html#target">{@code
     targetSdkVersion}</a> values are set to 3 or lower, the system implicitly
     grants your app this permission. If you don't need this permission, be sure your <a
     href="{@docRoot}guide/topics/manifest/uses-sdk-element.html#target">{@code
     targetSdkVersion}</a> is 4 or higher.
     @deprecated replaced by new strongly-typed permission groups in Q.
     -->
    <permission android:name="android.permission.READ_EXTERNAL_STORAGE"
        android:permissionGroup="android.permission-group.UNDEFINED"
        android:label="@string/permlab_sdcardRead"
        android:description="@string/permdesc_sdcardRead"
        android:protectionLevel="dangerous"
        android:permissionFlags="removed" />

    <!-- Allows an application to write to external storage.
         <p class="note"><strong>Note:</strong> If <em>both</em> your <a
         href="{@docRoot}guide/topics/manifest/uses-sdk-element.html#min">{@code
         minSdkVersion}</a> and <a
         href="{@docRoot}guide/topics/manifest/uses-sdk-element.html#target">{@code
         targetSdkVersion}</a> values are set to 3 or lower, the system implicitly
         grants your app this permission. If you don't need this permission, be sure your <a
         href="{@docRoot}guide/topics/manifest/uses-sdk-element.html#target">{@code
         targetSdkVersion}</a> is 4 or higher.
         <p>Starting in API level 19, this permission is <em>not</em> required to
         read/write files in your application-specific directories returned by
         {@link android.content.Context#getExternalFilesDir} and
         {@link android.content.Context#getExternalCacheDir}.
         @deprecated replaced by new strongly-typed permission groups in Q.
    -->
    <permission android:name="android.permission.WRITE_EXTERNAL_STORAGE"
        android:permissionGroup="android.permission-group.UNDEFINED"
        android:label="@string/permlab_sdcardWrite"
        android:description="@string/permdesc_sdcardWrite"
        android:protectionLevel="dangerous"
        android:permissionFlags="removed" />

    <!-- Runtime permission controlling access to the user's shared aural media
         collection. -->
    <permission-group android:name="android.permission-group.MEDIA_AURAL"
        android:icon="@drawable/perm_group_aural"
        android:label="@string/permgrouplab_aural"
        android:description="@string/permgroupdesc_aural"
        android:request="@string/permgrouprequest_aural"
        android:priority="910" />

    <!-- Allows an application to read the user's shared audio collection. -->
    <permission android:name="android.permission.READ_MEDIA_AUDIO"
        android:permissionGroup="android.permission-group.UNDEFINED"
        android:label="@string/permlab_audioRead"
        android:description="@string/permdesc_audioRead"
<<<<<<< HEAD
        android:protectionLevel="dangerous" />
=======
        android:protectionLevel="dangerous"
        android:usageInfoRequired="true" />
>>>>>>> de843449

    <!-- Runtime permission controlling access to the user's shared visual media
         collection, including images and videos. -->
    <permission-group android:name="android.permission-group.MEDIA_VISUAL"
        android:icon="@drawable/perm_group_visual"
        android:label="@string/permgrouplab_visual"
        android:description="@string/permgroupdesc_visual"
        android:request="@string/permgrouprequest_visual"
        android:priority="920" />

    <!-- Allows an application to read the user's shared images collection. -->
    <permission android:name="android.permission.READ_MEDIA_IMAGES"
        android:permissionGroup="android.permission-group.UNDEFINED"
        android:label="@string/permlab_imagesRead"
        android:description="@string/permdesc_imagesRead"
<<<<<<< HEAD
        android:protectionLevel="dangerous" />
=======
        android:protectionLevel="dangerous"
        android:usageInfoRequired="true" />
>>>>>>> de843449

    <!-- Allows an application to read the user's shared video collection. -->
    <permission android:name="android.permission.READ_MEDIA_VIDEO"
        android:permissionGroup="android.permission-group.UNDEFINED"
        android:label="@string/permlab_videoRead"
        android:description="@string/permdesc_videoRead"
<<<<<<< HEAD
        android:protectionLevel="dangerous" />
=======
        android:protectionLevel="dangerous"
        android:usageInfoRequired="true" />
>>>>>>> de843449

    <!-- Allows an application to access any geographic locations persisted in the
         user's shared collection. -->
    <permission android:name="android.permission.ACCESS_MEDIA_LOCATION"
        android:permissionGroup="android.permission-group.UNDEFINED"
        android:label="@string/permlab_mediaLocation"
        android:description="@string/permdesc_mediaLocation"
<<<<<<< HEAD
        android:protectionLevel="dangerous" />
=======
        android:protectionLevel="dangerous"
        android:usageInfoRequired="true" />

    <!-- @hide @SystemApi @TestApi
         Allows an application to modify OBB files visible to other apps. -->
    <permission android:name="android.permission.WRITE_OBB"
        android:protectionLevel="signature|privileged" />
>>>>>>> de843449

    <!-- @hide @SystemApi
         Allows an application to modify OBB files visible to other apps. -->
    <permission android:name="android.permission.WRITE_OBB"
        android:protectionLevel="signature|privileged" />

    <!-- ====================================================================== -->
    <!-- Permissions for accessing the device location                          -->
    <!-- ====================================================================== -->
    <eat-comment />

    <!-- Used for permissions that allow accessing the device location. -->
    <permission-group android:name="android.permission-group.LOCATION"
        android:icon="@drawable/perm_group_location"
        android:label="@string/permgrouplab_location"
        android:description="@string/permgroupdesc_location"
        android:request="@string/permgrouprequest_location"
        android:requestDetail="@string/permgrouprequestdetail_location"
        android:backgroundRequest="@string/permgroupbackgroundrequest_location"
        android:backgroundRequestDetail="@string/permgroupbackgroundrequestdetail_location"
        android:priority="400" />

    <!-- Allows an app to access precise location.
         Alternatively, you might want {@link #ACCESS_COARSE_LOCATION}.
         <p>Protection level: dangerous
    -->
    <permission android:name="android.permission.ACCESS_FINE_LOCATION"
        android:permissionGroup="android.permission-group.UNDEFINED"
        android:label="@string/permlab_accessFineLocation"
        android:description="@string/permdesc_accessFineLocation"
        android:backgroundPermission="android.permission.ACCESS_BACKGROUND_LOCATION"
<<<<<<< HEAD
        android:protectionLevel="dangerous|instant" />
=======
        android:protectionLevel="dangerous|instant"
        android:usageInfoRequired="true" />
>>>>>>> de843449

    <!-- Allows an app to access approximate location.
         Alternatively, you might want {@link #ACCESS_FINE_LOCATION}.
         <p>Protection level: dangerous
    -->
    <permission android:name="android.permission.ACCESS_COARSE_LOCATION"
        android:permissionGroup="android.permission-group.UNDEFINED"
        android:label="@string/permlab_accessCoarseLocation"
        android:description="@string/permdesc_accessCoarseLocation"
        android:backgroundPermission="android.permission.ACCESS_BACKGROUND_LOCATION"
<<<<<<< HEAD
        android:protectionLevel="dangerous|instant" />
=======
        android:protectionLevel="dangerous|instant"
        android:usageInfoRequired="true" />
>>>>>>> de843449

    <!-- Allows an app to access location in the background.  If you
         are requesting this, you should also request {@link #ACCESS_FINE_LOCATION}.
         Requesting this by itself is not sufficient to give you
         location access.
         <p>Protection level: dangerous
    -->
    <permission android:name="android.permission.ACCESS_BACKGROUND_LOCATION"
        android:permissionGroup="android.permission-group.UNDEFINED"
        android:label="@string/permlab_accessBackgroundLocation"
        android:description="@string/permdesc_accessBackgroundLocation"
<<<<<<< HEAD
        android:protectionLevel="dangerous|instant" />
=======
        android:protectionLevel="dangerous|instant"
        android:usageInfoRequired="true" />
>>>>>>> de843449

    <!-- ====================================================================== -->
    <!-- Permissions for accessing the call log                                 -->
    <!-- ====================================================================== -->
    <eat-comment />

    <!-- Used for permissions that are associated telephony features. -->
    <permission-group android:name="android.permission-group.CALL_LOG"
        android:icon="@drawable/perm_group_call_log"
        android:label="@string/permgrouplab_calllog"
        android:description="@string/permgroupdesc_calllog"
        android:request="@string/permgrouprequest_calllog"
        android:priority="450" />

    <!-- Allows an application to access the IMS call service: making and
         modifying a call
        <p>Protection level: signature|privileged
        @hide
    -->
    <permission android:name="android.permission.ACCESS_IMS_CALL_SERVICE"
        android:label="@string/permlab_accessImsCallService"
        android:description="@string/permdesc_accessImsCallService"
        android:protectionLevel="signature|privileged" />

    <!-- Allows an application to read the user's call log.
         <p class="note"><strong>Note:</strong> If your app uses the
         {@link #READ_CONTACTS} permission and <em>both</em> your <a
         href="{@docRoot}guide/topics/manifest/uses-sdk-element.html#min">{@code
         minSdkVersion}</a> and <a
         href="{@docRoot}guide/topics/manifest/uses-sdk-element.html#target">{@code
         targetSdkVersion}</a> values are set to 15 or lower, the system implicitly
         grants your app this permission. If you don't need this permission, be sure your <a
         href="{@docRoot}guide/topics/manifest/uses-sdk-element.html#target">{@code
         targetSdkVersion}</a> is 16 or higher.</p>
         <p>Protection level: dangerous
    -->
    <permission android:name="android.permission.READ_CALL_LOG"
        android:permissionGroup="android.permission-group.UNDEFINED"
        android:label="@string/permlab_readCallLog"
        android:description="@string/permdesc_readCallLog"
        android:protectionLevel="dangerous"
        android:usageInfoRequired="true" />

    <!-- Allows an application to write (but not read) the user's
         call log data.
         <p class="note"><strong>Note:</strong> If your app uses the
         {@link #WRITE_CONTACTS} permission and <em>both</em> your <a
         href="{@docRoot}guide/topics/manifest/uses-sdk-element.html#min">{@code
         minSdkVersion}</a> and <a
         href="{@docRoot}guide/topics/manifest/uses-sdk-element.html#target">{@code
         targetSdkVersion}</a> values are set to 15 or lower, the system implicitly
         grants your app this permission. If you don't need this permission, be sure your <a
         href="{@docRoot}guide/topics/manifest/uses-sdk-element.html#target">{@code
         targetSdkVersion}</a> is 16 or higher.</p>
         <p>Protection level: dangerous
    -->
    <permission android:name="android.permission.WRITE_CALL_LOG"
        android:permissionGroup="android.permission-group.UNDEFINED"
        android:label="@string/permlab_writeCallLog"
        android:description="@string/permdesc_writeCallLog"
        android:protectionLevel="dangerous" />

    <!-- Allows an application to see the number being dialed during an outgoing
         call with the option to redirect the call to a different number or
         abort the call altogether.
         <p>Protection level: dangerous
    -->
    <permission android:name="android.permission.PROCESS_OUTGOING_CALLS"
        android:permissionGroup="android.permission-group.UNDEFINED"
        android:label="@string/permlab_processOutgoingCalls"
        android:description="@string/permdesc_processOutgoingCalls"
        android:protectionLevel="dangerous"
        android:usageInfoRequired="true" />

    <!-- ====================================================================== -->
    <!-- Permissions for accessing the device telephony                         -->
    <!-- ====================================================================== -->
    <eat-comment />

    <!-- Used for permissions that are associated telephony features. -->
    <permission-group android:name="android.permission-group.PHONE"
        android:icon="@drawable/perm_group_phone_calls"
        android:label="@string/permgrouplab_phone"
        android:description="@string/permgroupdesc_phone"
        android:request="@string/permgrouprequest_phone"
        android:priority="500" />

    <!-- Allows read only access to phone state, including the phone number of the device,
         current cellular network information, the status of any ongoing calls, and a list of any
         {@link android.telecom.PhoneAccount}s registered on the device.
         <p class="note"><strong>Note:</strong> If <em>both</em> your <a
         href="{@docRoot}guide/topics/manifest/uses-sdk-element.html#min">{@code
         minSdkVersion}</a> and <a
         href="{@docRoot}guide/topics/manifest/uses-sdk-element.html#target">{@code
         targetSdkVersion}</a> values are set to 3 or lower, the system implicitly
         grants your app this permission. If you don't need this permission, be sure your <a
         href="{@docRoot}guide/topics/manifest/uses-sdk-element.html#target">{@code
         targetSdkVersion}</a> is 4 or higher.
         <p>Protection level: dangerous
    -->
    <permission android:name="android.permission.READ_PHONE_STATE"
        android:permissionGroup="android.permission-group.UNDEFINED"
        android:label="@string/permlab_readPhoneState"
        android:description="@string/permdesc_readPhoneState"
        android:protectionLevel="dangerous"
        android:usageInfoRequired="true" />

    <!-- Allows read access to the device's phone number(s). This is a subset of the capabilities
         granted by {@link #READ_PHONE_STATE} but is exposed to instant applications.
         <p>Protection level: dangerous-->
    <permission android:name="android.permission.READ_PHONE_NUMBERS"
        android:permissionGroup="android.permission-group.UNDEFINED"
        android:label="@string/permlab_readPhoneNumbers"
        android:description="@string/permdesc_readPhoneNumbers"
        android:protectionLevel="dangerous|instant"
        android:usageInfoRequired="true" />

    <!-- Allows an application to initiate a phone call without going through
        the Dialer user interface for the user to confirm the call.
        <p>Protection level: dangerous
    -->
    <permission android:name="android.permission.CALL_PHONE"
        android:permissionGroup="android.permission-group.UNDEFINED"
        android:permissionFlags="costsMoney"
        android:label="@string/permlab_callPhone"
        android:description="@string/permdesc_callPhone"
        android:protectionLevel="dangerous" />

    <!-- Allows an application to add voicemails into the system.
         <p>Protection level: dangerous
    -->
    <permission android:name="com.android.voicemail.permission.ADD_VOICEMAIL"
        android:permissionGroup="android.permission-group.UNDEFINED"
        android:label="@string/permlab_addVoicemail"
        android:description="@string/permdesc_addVoicemail"
        android:protectionLevel="dangerous" />

    <!-- Allows an application to use SIP service.
         <p>Protection level: dangerous
    -->
    <permission android:name="android.permission.USE_SIP"
        android:permissionGroup="android.permission-group.UNDEFINED"
        android:description="@string/permdesc_use_sip"
        android:label="@string/permlab_use_sip"
        android:protectionLevel="dangerous"/>

    <!-- Allows the app to answer an incoming phone call.
         <p>Protection level: dangerous
    -->
    <permission android:name="android.permission.ANSWER_PHONE_CALLS"
        android:permissionGroup="android.permission-group.UNDEFINED"
        android:label="@string/permlab_answerPhoneCalls"
        android:description="@string/permdesc_answerPhoneCalls"
        android:protectionLevel="dangerous|runtime" />

    <!-- Allows a calling application which manages it own calls through the self-managed
         {@link android.telecom.ConnectionService} APIs.  See
         {@link android.telecom.PhoneAccount#CAPABILITY_SELF_MANAGED} for more information on the
         self-managed ConnectionService APIs.
         <p>Protection level: normal
    -->
    <permission android:name="android.permission.MANAGE_OWN_CALLS"
                android:label="@string/permlab_manageOwnCalls"
                android:description="@string/permdesc_manageOwnCalls"
                android:protectionLevel="normal" />

    <!--Allows an app which implements the
        {@link android.telecom.InCallService InCallService} API to be eligible to be enabled as a
        calling companion app. This means that the Telecom framework will bind to the app's
        InCallService implementation when there are calls active. The app can use the InCallService
        API to view information about calls on the system and control these calls.
        <p>Protection level: normal
    -->
    <permission android:name="android.permission.CALL_COMPANION_APP"
                android:label="@string/permlab_callCompanionApp"
                android:description="@string/permdesc_callCompanionApp"
                android:protectionLevel="normal" />

    <!-- Allows a calling app to continue a call which was started in another app.  An example is a
         video calling app that wants to continue a voice call on the user's mobile network.<p>
         When the handover of a call from one app to another takes place, there are two devices
         which are involved in the handover; the initiating and receiving devices.  The initiating
         device is where the request to handover the call was started, and the receiving device is
         where the handover request is confirmed by the other party.<p>
         This permission protects access to the
         {@link android.telecom.TelecomManager#acceptHandover(Uri, int, PhoneAccountHandle)} which
         the receiving side of the handover uses to accept a handover.
         <p>Protection level: dangerous
    -->
    <permission android:name="android.permission.ACCEPT_HANDOVER"
                android:permissionGroup="android.permission-group.UNDEFINED"
                android.label="@string/permlab_acceptHandover"
                android:description="@string/permdesc_acceptHandovers"
                android:protectionLevel="dangerous" />

    <!-- ====================================================================== -->
    <!-- Permissions for accessing the device microphone                        -->
    <!-- ====================================================================== -->
    <eat-comment />

    <!-- Used for permissions that are associated with accessing
         microphone audio from the device. Note that phone calls also capture audio
         but are in a separate (more visible) permission group. -->
    <permission-group android:name="android.permission-group.MICROPHONE"
        android:icon="@drawable/perm_group_microphone"
        android:label="@string/permgrouplab_microphone"
        android:description="@string/permgroupdesc_microphone"
        android:request="@string/permgrouprequest_microphone"
        android:priority="600" />

    <!-- Allows an application to record audio.
         <p>Protection level: dangerous
    -->
    <permission android:name="android.permission.RECORD_AUDIO"
        android:permissionGroup="android.permission-group.UNDEFINED"
        android:label="@string/permlab_recordAudio"
        android:description="@string/permdesc_recordAudio"
        android:protectionLevel="dangerous|instant"
        android:usageInfoRequired="true" />

    <!-- ====================================================================== -->
    <!-- Permissions for activity recognition                        -->
    <!-- ====================================================================== -->
    <eat-comment />

    <!-- Used for permissions that are associated with activity recognition.
         TODO(zezeozue). STOPSHIP: Add icon -->
    <permission-group android:name="android.permission-group.ACTIVITY_RECOGNITION"
        android:label="@string/permgrouplab_activityRecognition"
        android:description="@string/permgroupdesc_activityRecognition"
        android:request="@string/permgrouprequest_activityRecognition"
        android:priority="1000" />

    <!-- Allows an application to recognize physical activity.
         <p>Protection level: dangerous
    -->
    <permission android:name="android.permission.ACTIVITY_RECOGNITION"
        android:permissionGroup="android.permission-group.UNDEFINED"
        android:label="@string/permlab_activityRecognition"
        android:description="@string/permdesc_activityRecognition"
        android:protectionLevel="dangerous|instant"
        android:usageInfoRequired="true" />

    <!-- ====================================================================== -->
    <!-- Permissions for activity recognition                        -->
    <!-- ====================================================================== -->
    <eat-comment />

    <!-- Used for permissions that are associated with activity recognition.
         TODO(zezeozue). STOPSHIP: Add icon -->
    <permission-group android:name="android.permission-group.ACTIVITY_RECOGNITION"
        android:label="@string/permgrouplab_activityRecognition"
        android:description="@string/permgroupdesc_activityRecognition"
        android:request="@string/permgrouprequest_activityRecognition"
        android:priority="1000" />

    <!-- Allows an application to recognize physical activity.
         <p>Protection level: dangerous
    -->
    <permission android:name="android.permission.ACTIVITY_RECOGNITION"
        android:permissionGroup="android.permission-group.UNDEFINED"
        android:label="@string/permlab_activityRecognition"
        android:description="@string/permdesc_activityRecognition"
        android:protectionLevel="dangerous|instant" />

    <!-- ====================================================================== -->
    <!-- Permissions for accessing the UCE Service                              -->
    <!-- ====================================================================== -->

    <!-- @hide Allows an application to Access UCE-Presence.
         <p>Protection level: signature|privileged
    -->
    <permission android:name="android.permission.ACCESS_UCE_PRESENCE_SERVICE"
        android:permissionGroup="android.permission-group.PHONE"
        android:protectionLevel="signature|privileged"/>

    <!-- @hide Allows an application to Access UCE-OPTIONS.
         <p>Protection level: signature|privileged
    -->
    <permission android:name="android.permission.ACCESS_UCE_OPTIONS_SERVICE"
        android:permissionGroup="android.permission-group.PHONE"
        android:protectionLevel="signature|privileged"/>



    <!-- ====================================================================== -->
    <!-- Permissions for accessing the device camera                            -->
    <!-- ====================================================================== -->
    <eat-comment />

    <!-- Used for permissions that are associated with accessing
     camera or capturing images/video from the device. -->
    <permission-group android:name="android.permission-group.CAMERA"
        android:icon="@drawable/perm_group_camera"
        android:label="@string/permgrouplab_camera"
        android:description="@string/permgroupdesc_camera"
        android:request="@string/permgrouprequest_camera"
        android:priority="700" />

    <!-- Required to be able to access the camera device.
         <p>This will automatically enforce the
         <a href="{@docRoot}guide/topics/manifest/uses-feature-element.html">
         uses-feature</a> manifest element for <em>all</em> camera features.
         If you do not require all camera features or can properly operate if a camera
         is not available, then you must modify your manifest as appropriate in order to
         install on devices that don't support all camera features.</p>
         <p>Protection level: dangerous
    -->
    <permission android:name="android.permission.CAMERA"
        android:permissionGroup="android.permission-group.UNDEFINED"
        android:label="@string/permlab_camera"
        android:description="@string/permdesc_camera"
        android:protectionLevel="dangerous|instant"
        android:usageInfoRequired="true" />


    <!-- ====================================================================== -->
    <!-- Permissions for accessing the device sensors                           -->
    <!-- ====================================================================== -->
    <eat-comment />

    <!-- Used for permissions that are associated with accessing
         body or environmental sensors. -->
    <permission-group android:name="android.permission-group.SENSORS"
        android:icon="@drawable/perm_group_sensors"
        android:label="@string/permgrouplab_sensors"
        android:description="@string/permgroupdesc_sensors"
        android:request="@string/permgrouprequest_sensors"
        android:priority="800" />

    <!-- Allows an application to access data from sensors that the user uses to
         measure what is happening inside his/her body, such as heart rate.
         <p>Protection level: dangerous -->
    <permission android:name="android.permission.BODY_SENSORS"
        android:permissionGroup="android.permission-group.UNDEFINED"
        android:label="@string/permlab_bodySensors"
        android:description="@string/permdesc_bodySensors"
        android:protectionLevel="dangerous"
        android:usageInfoRequired="true" />

    <!-- Allows an app to use fingerprint hardware.
         <p>Protection level: normal
         @deprecated Applications should request {@link
         android.Manifest.permission#USE_BIOMETRIC} instead
    -->
    <permission android:name="android.permission.USE_FINGERPRINT"
        android:permissionGroup="android.permission-group.SENSORS"
        android:label="@string/permlab_useFingerprint"
        android:description="@string/permdesc_useFingerprint"
        android:protectionLevel="normal" />

    <!-- Allows an app to use device supported biometric modalities.
         <p>Protection level: normal
    -->
    <permission android:name="android.permission.USE_BIOMETRIC"
        android:permissionGroup="android.permission-group.SENSORS"
        android:label="@string/permlab_useBiometric"
        android:description="@string/permdesc_useBiometric"
        android:protectionLevel="normal" />

    <!-- ====================================================================== -->
    <!-- REMOVED PERMISSIONS                                                    -->
    <!-- ====================================================================== -->

    <!-- @hide We need to keep this around for backwards compatibility -->
    <permission android:name="android.permission.READ_PROFILE"
        android:protectionLevel="normal"
        android:permissionFlags="removed"/>

    <!-- @hide We need to keep this around for backwards compatibility -->
    <permission android:name="android.permission.WRITE_PROFILE"
        android:protectionLevel="normal"
        android:permissionFlags="removed"/>

    <!-- @hide We need to keep this around for backwards compatibility -->
    <permission android:name="android.permission.READ_SOCIAL_STREAM"
        android:protectionLevel="normal"
        android:permissionFlags="removed"/>

    <!-- @hide We need to keep this around for backwards compatibility -->
    <permission android:name="android.permission.WRITE_SOCIAL_STREAM"
        android:protectionLevel="normal"
        android:permissionFlags="removed"/>

    <!-- @hide We need to keep this around for backwards compatibility -->
    <permission android:name="android.permission.READ_USER_DICTIONARY"
        android:protectionLevel="normal"
        android:permissionFlags="removed"/>

    <!-- @hide We need to keep this around for backwards compatibility -->
    <permission android:name="android.permission.WRITE_USER_DICTIONARY"
        android:protectionLevel="normal"
        android:permissionFlags="removed"/>

    <!-- @hide We need to keep this around for backwards compatibility -->
    <permission android:name="android.permission.WRITE_SMS"
        android:protectionLevel="normal"
        android:permissionFlags="removed"/>

    <!-- @hide We need to keep this around for backwards compatibility -->
    <permission android:name="com.android.browser.permission.READ_HISTORY_BOOKMARKS"
        android:protectionLevel="normal"
        android:permissionFlags="removed"/>

    <!-- @hide We need to keep this around for backwards compatibility -->
    <permission android:name="com.android.browser.permission.WRITE_HISTORY_BOOKMARKS"
        android:protectionLevel="normal"
        android:permissionFlags="removed"/>

    <!-- @hide We need to keep this around for backwards compatibility -->
    <permission android:name="android.permission.AUTHENTICATE_ACCOUNTS"
        android:protectionLevel="normal"
        android:permissionFlags="removed"/>

    <!-- @hide We need to keep this around for backwards compatibility -->
    <permission android:name="android.permission.MANAGE_ACCOUNTS"
        android:protectionLevel="normal"
        android:permissionFlags="removed"/>

    <!-- @hide We need to keep this around for backwards compatibility -->
    <permission android:name="android.permission.USE_CREDENTIALS"
        android:protectionLevel="normal"
        android:permissionFlags="removed"/>

    <!-- @hide We need to keep this around for backwards compatibility -->
    <permission android:name="android.permission.SUBSCRIBED_FEEDS_READ"
        android:protectionLevel="normal"
        android:permissionFlags="removed"/>

    <!-- @hide We need to keep this around for backwards compatibility -->
    <permission android:name="android.permission.SUBSCRIBED_FEEDS_WRITE"
        android:protectionLevel="normal"
        android:permissionFlags="removed"/>

    <!-- @hide We need to keep this around for backwards compatibility -->
    <permission android:name="android.permission.FLASHLIGHT"
        android:protectionLevel="normal"
        android:permissionFlags="removed"/>

    <!-- ====================================================================== -->
    <!-- INSTALL PERMISSIONS                                                    -->
    <!-- ====================================================================== -->

    <!-- ================================== -->
    <!-- Permissions for accessing messages -->
    <!-- ================================== -->
    <eat-comment />

    <!-- Allows an application (Phone) to send a request to other applications
         to handle the respond-via-message action during incoming calls.
         <p>Not for use by third-party applications. -->
    <permission android:name="android.permission.SEND_RESPOND_VIA_MESSAGE"
        android:protectionLevel="signature|privileged" />

    <!-- @SystemApi Allows an application to send SMS to premium shortcodes without user permission.
         <p>Not for use by third-party applications.
         @hide -->
    <permission android:name="android.permission.SEND_SMS_NO_CONFIRMATION"
        android:protectionLevel="signature|privileged" />

    <!-- Allows an application to filter carrier specific sms.
         @hide -->
    <permission android:name="android.permission.CARRIER_FILTER_SMS"
        android:protectionLevel="signature|privileged" />

    <!-- @SystemApi Allows an application to receive emergency cell broadcast messages,
         to record or display them to the user.
         <p>Not for use by third-party applications.
         @hide -->
    <permission android:name="android.permission.RECEIVE_EMERGENCY_BROADCAST"
        android:protectionLevel="signature|privileged" />

    <!-- Allows an application to monitor incoming Bluetooth MAP messages, to record
         or perform processing on them. -->
    <!-- @hide -->
    <permission android:name="android.permission.RECEIVE_BLUETOOTH_MAP"
        android:protectionLevel="signature|privileged" />

    <!-- @SystemApi @hide Allows an application to execute contacts directory search.
         This should only be used by ContactsProvider.
         <p>Not for use by third-party applications. -->
    <permission android:name="android.permission.BIND_DIRECTORY_SEARCH"
        android:protectionLevel="signature|privileged" />

    <!-- @SystemApi @hide Allows an application to modify cell broadcasts through the content provider.
         <p>Not for use by third-party applications. -->
    <permission android:name="android.permission.MODIFY_CELL_BROADCASTS"
                android:protectionLevel="signature|privileged" />

    <!-- Allows an application to authorize outgoing SMS messages.
         @hide -->
    <permission android:name="com.qti.permission.AUTHORIZE_OUTGOING_SMS"
                android:protectionLevel="signature" />

    <!-- =============================================================== -->
    <!-- Permissions for setting the device alarm                        -->
    <!-- =============================================================== -->
    <eat-comment />

    <!-- Allows an application to broadcast an Intent to set an alarm for the user.
         <p>Protection level: normal
    -->
    <permission android:name="com.android.alarm.permission.SET_ALARM"
        android:label="@string/permlab_setAlarm"
        android:description="@string/permdesc_setAlarm"
        android:protectionLevel="normal" />

    <!-- =============================================================== -->
    <!-- Permissions for accessing the user voicemail                    -->
    <!-- =============================================================== -->
    <eat-comment />

    <!-- Allows an application to modify and remove existing voicemails in the system.
        <p>Protection level: signature|privileged
    -->
    <permission android:name="com.android.voicemail.permission.WRITE_VOICEMAIL"
        android:protectionLevel="signature|privileged" />

    <!-- Allows an application to read voicemails in the system.
         <p>Protection level: signature|privileged
    -->
    <permission android:name="com.android.voicemail.permission.READ_VOICEMAIL"
        android:protectionLevel="signature|privileged" />

    <!-- ======================================= -->
    <!-- Permissions for accessing location info -->
    <!-- ======================================= -->
    <eat-comment />

    <!-- Allows an application to access extra location provider commands.
         <p>Protection level: normal
    -->
    <permission android:name="android.permission.ACCESS_LOCATION_EXTRA_COMMANDS"
        android:label="@string/permlab_accessLocationExtraCommands"
        android:description="@string/permdesc_accessLocationExtraCommands"
        android:protectionLevel="normal" />

    <!-- Allows an application to install a location provider into the Location Manager.
    <p>Not for use by third-party applications. -->
    <permission android:name="android.permission.INSTALL_LOCATION_PROVIDER"
        android:protectionLevel="signature|privileged" />

    <!-- @SystemApi @hide Allows HDMI-CEC service to access device and configuration files.
         This should only be used by HDMI-CEC service.
    -->
    <permission android:name="android.permission.HDMI_CEC"
        android:protectionLevel="signature|privileged|vendorPrivileged" />

    <!-- Allows an application to use location features in hardware,
         such as the geofencing api.
         <p>Not for use by third-party applications. -->
    <permission android:name="android.permission.LOCATION_HARDWARE"
        android:protectionLevel="signature|privileged" />
    <uses-permission android:name="android.permission.LOCATION_HARDWARE"/>

    <!-- @SystemApi Allows an application to create mock location providers for testing.
         <p>Protection level: signature
         @hide
    -->
    <permission android:name="android.permission.ACCESS_MOCK_LOCATION"
        android:protectionLevel="signature" />

    <!-- ======================================= -->
    <!-- Permissions for accessing networks -->
    <!-- ======================================= -->
    <eat-comment />

    <!-- Allows applications to open network sockets.
         <p>Protection level: normal
    -->
    <permission android:name="android.permission.INTERNET"
        android:description="@string/permdesc_createNetworkSockets"
        android:label="@string/permlab_createNetworkSockets"
        android:protectionLevel="normal|instant" />

    <!-- Allows applications to access information about networks.
         <p>Protection level: normal
    -->
    <permission android:name="android.permission.ACCESS_NETWORK_STATE"
        android:description="@string/permdesc_accessNetworkState"
        android:label="@string/permlab_accessNetworkState"
        android:protectionLevel="normal|instant" />

    <!-- Allows applications to access information about Wi-Fi networks.
         <p>Protection level: normal
    -->
    <permission android:name="android.permission.ACCESS_WIFI_STATE"
        android:description="@string/permdesc_accessWifiState"
        android:label="@string/permlab_accessWifiState"
        android:protectionLevel="normal" />

    <!-- Allows applications to change Wi-Fi connectivity state.
         <p>Protection level: normal
    -->
    <permission android:name="android.permission.CHANGE_WIFI_STATE"
        android:description="@string/permdesc_changeWifiState"
        android:label="@string/permlab_changeWifiState"
        android:protectionLevel="normal" />

    <!-- @SystemApi @hide Allows apps to create and manage IPsec tunnels.
         <p>Only granted to applications that are currently bound by the
         system for creating and managing IPsec-based interfaces.
    -->
    <permission android:name="android.permission.MANAGE_IPSEC_TUNNELS"
        android:protectionLevel="signature|appop" />

    <!-- @SystemApi @hide Allows applications to read Wi-Fi credential.
         <p>Not for use by third-party applications. -->
    <permission android:name="android.permission.READ_WIFI_CREDENTIAL"
        android:protectionLevel="signature|privileged" />

    <!-- @SystemApi @hide Allows applications to change tether state and run
         tether carrier provisioning.
         <p>Not for use by third-party applications. -->
    <permission android:name="android.permission.TETHER_PRIVILEGED"
        android:protectionLevel="signature|privileged" />

    <!-- @SystemApi @hide Allow system apps to receive broadcast
         when a wifi network credential is changed.
         <p>Not for use by third-party applications. -->
    <permission android:name="android.permission.RECEIVE_WIFI_CREDENTIAL_CHANGE"
        android:protectionLevel="signature|privileged" />

    <!-- @SystemApi @hide Allows an application to modify any wifi configuration, even if created
     by another application. Once reconfigured the original creator cannot make any further
     modifications.
     <p>Not for use by third-party applications. -->
    <permission android:name="android.permission.OVERRIDE_WIFI_CONFIG"
        android:protectionLevel="signature|privileged" />

    <!-- @hide -->
    <permission android:name="android.permission.ACCESS_WIMAX_STATE"
        android:description="@string/permdesc_accessWimaxState"
        android:label="@string/permlab_accessWimaxState"
        android:protectionLevel="normal" />

    <!-- @hide -->
    <permission android:name="android.permission.CHANGE_WIMAX_STATE"
        android:description="@string/permdesc_changeWimaxState"
        android:label="@string/permlab_changeWimaxState"
        android:protectionLevel="normal" />

    <!-- Allows applications to act as network scorers. @hide @SystemApi-->
    <permission android:name="android.permission.SCORE_NETWORKS"
        android:protectionLevel="signature|privileged" />

    <!-- Allows applications to request network
         recommendations and scores from the NetworkScoreService.
         <p>Not for use by third-party applications. @hide -->
    <permission android:name="android.permission.REQUEST_NETWORK_SCORES"
        android:protectionLevel="signature|setup" />

    <!-- Allows network stack services (Connectivity and Wifi) to coordinate
         <p>Not for use by third-party or privileged applications.
         @hide This should only be used by Connectivity and Wifi Services.
    -->
    <permission android:name="android.permission.NETWORK_STACK"
        android:protectionLevel="signature" />

    <!-- Allows Settings and SystemUI to call methods in Networking services
         <p>Not for use by third-party or privileged applications.
         @hide This should only be used by Settings and SystemUI.
    -->
    <permission android:name="android.permission.NETWORK_SETTINGS"
        android:protectionLevel="signature" />

    <!-- Allows SetupWizard to call methods in Networking services
         <p>Not for use by any other third-party or privileged applications.
         @SystemApi
         @hide This should only be used by SetupWizard.
    -->
    <permission android:name="android.permission.NETWORK_SETUP_WIZARD"
        android:protectionLevel="signature|setup" />

    <!-- Allows Managed Provisioning to call methods in Networking services
         <p>Not for use by any other third-party or privileged applications.
         @SystemApi
         @hide This should only be used by ManagedProvisioning app.
    -->
    <permission android:name="android.permission.NETWORK_MANAGED_PROVISIONING"
<<<<<<< HEAD
        android:protectionLevel="signature|privileged" />
=======
        android:protectionLevel="signature" />
>>>>>>> de843449

    <!-- #SystemApi @hide Allows applications to access information about LoWPAN interfaces.
         <p>Not for use by third-party applications. -->
    <permission android:name="android.permission.ACCESS_LOWPAN_STATE"
        android:protectionLevel="signature|privileged" />

    <!-- #SystemApi @hide Allows applications to change LoWPAN connectivity state.
         <p>Not for use by third-party applications. -->
    <permission android:name="android.permission.CHANGE_LOWPAN_STATE"
        android:protectionLevel="signature|privileged" />

    <!-- #SystemApi @hide Allows applications to read LoWPAN credential.
         <p>Not for use by third-party applications. -->
    <permission android:name="android.permission.READ_LOWPAN_CREDENTIAL"
        android:protectionLevel="signature|privileged" />

    <!-- #SystemApi @hide Allows a service to register or unregister
         new LoWPAN interfaces.
         <p>Not for use by third-party applications. -->
    <permission android:name="android.permission.MANAGE_LOWPAN_INTERFACES"
        android:protectionLevel="signature|privileged" />

    <!-- @hide Allows internal management of Wi-Fi connectivity state when on
         wireless consent mode.
         <p>Not for use by third-party applications. -->
    <permission android:name="android.permission.MANAGE_WIFI_WHEN_WIRELESS_CONSENT_REQUIRED"
        android:protectionLevel="signature" />

    <!-- #SystemApi @hide Allows an app to bypass Private DNS.
         <p>Not for use by third-party applications.
         TODO: publish as system API in next API release. -->
    <permission android:name="android.permission.NETWORK_BYPASS_PRIVATE_DNS"
        android:protectionLevel="signature" />

    <!-- #SystemApi @hide Allows device mobility state to be set so that Wifi scan interval can be increased
         when the device is stationary in order to save power.
         <p>Not for use by third-party applications. -->
    <permission android:name="android.permission.WIFI_SET_DEVICE_MOBILITY_STATE"
        android:protectionLevel="signature|privileged" />

    <!-- ======================================= -->
    <!-- Permissions for short range, peripheral networks -->
    <!-- ======================================= -->
    <eat-comment />

    <!-- Allows applications to connect to paired bluetooth devices.
         <p>Protection level: normal
    -->
    <permission android:name="android.permission.BLUETOOTH"
        android:description="@string/permdesc_bluetooth"
        android:label="@string/permlab_bluetooth"
        android:protectionLevel="normal" />

    <!-- @SystemApi Allows an application to suspend other apps, which will prevent the user
         from using them until they are unsuspended.
         @hide
    -->
    <permission android:name="android.permission.SUSPEND_APPS"
        android:protectionLevel="signature|wellbeing" />

    <!-- Allows applications to discover and pair bluetooth devices.
         <p>Protection level: normal
    -->
    <permission android:name="android.permission.BLUETOOTH_ADMIN"
        android:description="@string/permdesc_bluetoothAdmin"
        android:label="@string/permlab_bluetoothAdmin"
        android:protectionLevel="normal" />

    <!-- Allows applications to pair bluetooth devices without user interaction, and to
         allow or disallow phonebook access or message access.
         This is not available to third party applications. -->
    <permission android:name="android.permission.BLUETOOTH_PRIVILEGED"
        android:protectionLevel="signature|privileged" />

    <!-- Control access to email providers exclusively for Bluetooth
         @hide
    -->
    <permission android:name="android.permission.BLUETOOTH_MAP"
        android:protectionLevel="signature" />

    <!-- Allows bluetooth stack to access files
         @hide This should only be used by Bluetooth apk.
    -->
    <permission android:name="android.permission.BLUETOOTH_STACK"
        android:protectionLevel="signature" />

    <!-- Allows applications to perform I/O operations over NFC.
         <p>Protection level: normal
    -->
    <permission android:name="android.permission.NFC"
        android:description="@string/permdesc_nfc"
        android:label="@string/permlab_nfc"
        android:protectionLevel="normal" />

    <!-- Allows applications to receive NFC transaction events.
         <p>Protection level: normal
    -->
    <permission android:name="android.permission.NFC_TRANSACTION_EVENT"
        android:protectionLevel="normal" />

    <!-- @SystemApi Allows an internal user to use privileged ConnectivityManager APIs.
         @hide -->
    <permission android:name="android.permission.CONNECTIVITY_INTERNAL"
        android:protectionLevel="signature|privileged" />

    <!-- @SystemApi Allows an internal user to use restricted Networks.
         @hide -->
    <permission android:name="android.permission.CONNECTIVITY_USE_RESTRICTED_NETWORKS"
        android:protectionLevel="signature|privileged" />

    <!-- Allows a system application to access hardware packet offload capabilities.
         @hide -->
    <permission android:name="android.permission.PACKET_KEEPALIVE_OFFLOAD"
        android:protectionLevel="signature|privileged" />

    <!-- @SystemApi
         @hide -->
    <permission android:name="android.permission.RECEIVE_DATA_ACTIVITY_CHANGE"
        android:protectionLevel="signature|privileged" />

    <!-- @SystemApi Allows access to the loop radio (Android@Home mesh network) device.
         @hide -->
    <permission android:name="android.permission.LOOP_RADIO"
        android:protectionLevel="signature|privileged" />

    <!-- Allows sending and receiving handover transfer status from Wifi and Bluetooth
         @hide -->
    <permission android:name="android.permission.NFC_HANDOVER_STATUS"
        android:protectionLevel="signature|privileged" />

    <!-- @hide Allows internal management of Bluetooth state when on wireless consent mode.
         <p>Not for use by third-party applications. -->
    <permission android:name="android.permission.MANAGE_BLUETOOTH_WHEN_WIRELESS_CONSENT_REQUIRED"
        android:protectionLevel="signature" />

    <!-- ================================== -->
    <!-- Permissions for accessing accounts -->
    <!-- ================================== -->
    <eat-comment />

    <!-- Allows access to the list of accounts in the Accounts Service.

    <p class="note"><strong>Note:</strong> Beginning with Android 6.0 (API level
    23), if an app shares the signature of the authenticator that manages an
    account, it does not need <code>"GET_ACCOUNTS"</code> permission to read
    information about that account. On Android 5.1 and lower, all apps need
    <code>"GET_ACCOUNTS"</code> permission to read information about any
    account.</p>

    <p>Protection level: dangerous
    -->
    <permission android:name="android.permission.GET_ACCOUNTS"
        android:permissionGroup="android.permission-group.UNDEFINED"
        android:protectionLevel="dangerous"
        android:description="@string/permdesc_getAccounts"
        android:label="@string/permlab_getAccounts"
        android:usageInfoRequired="true" />
    <uses-permission android:name="android.permission.GET_ACCOUNTS"/>

    <!-- Allows applications to call into AccountAuthenticators.
    <p>Not for use by third-party applications. -->
    <permission android:name="android.permission.ACCOUNT_MANAGER"
        android:protectionLevel="signature" />

    <!-- ================================== -->
    <!-- Permissions for accessing hardware that may effect battery life-->
    <!-- ================================== -->
    <eat-comment />

    <!-- Allows applications to enter Wi-Fi Multicast mode.
         <p>Protection level: normal
    -->
    <permission android:name="android.permission.CHANGE_WIFI_MULTICAST_STATE"
        android:description="@string/permdesc_changeWifiMulticastState"
        android:label="@string/permlab_changeWifiMulticastState"
        android:protectionLevel="normal" />

    <!-- Allows access to the vibrator.
         <p>Protection level: normal
    -->
    <permission android:name="android.permission.VIBRATE"
        android:label="@string/permlab_vibrate"
        android:description="@string/permdesc_vibrate"
        android:protectionLevel="normal|instant" />

    <!-- Allows using PowerManager WakeLocks to keep processor from sleeping or screen
         from dimming.
         <p>Protection level: normal
    -->
    <permission android:name="android.permission.WAKE_LOCK"
        android:label="@string/permlab_wakeLock"
        android:description="@string/permdesc_wakeLock"
        android:protectionLevel="normal|instant" />

    <!-- Allows using the device's IR transmitter, if available.
         <p>Protection level: normal
    -->
    <permission android:name="android.permission.TRANSMIT_IR"
        android:label="@string/permlab_transmitIr"
        android:description="@string/permdesc_transmitIr"
        android:protectionLevel="normal" />

    <!-- ==================================================== -->
    <!-- Permissions related to changing audio settings   -->
    <!-- ==================================================== -->
    <eat-comment />

    <!-- Allows an application to modify global audio settings.
         <p>Protection level: normal
    -->
    <permission android:name="android.permission.MODIFY_AUDIO_SETTINGS"
        android:label="@string/permlab_modifyAudioSettings"
        android:description="@string/permdesc_modifyAudioSettings"
        android:protectionLevel="normal" />

    <!-- ================================== -->
    <!-- Permissions for accessing hardware -->
    <!-- ================================== -->
    <eat-comment />

    <!-- @SystemApi Allows an application to manage preferences and permissions for USB devices
         @hide -->
    <permission android:name="android.permission.MANAGE_USB"
        android:protectionLevel="signature|privileged" />

    <!-- @SystemApi Allows an application to manage Android Debug Bridge settings.
         <p>Not for use by third-party applications.
         @hide -->
    <permission android:name="android.permission.MANAGE_DEBUGGING"
        android:protectionLevel="signature|privileged" />

    <!-- @SystemApi Allows an application to access the MTP USB kernel driver.
         For use only by the device side MTP implementation.
         @hide -->
    <permission android:name="android.permission.ACCESS_MTP"
        android:protectionLevel="signature|privileged" />

    <!-- @SystemApi Allows access to hardware peripherals.  Intended only for hardware testing.
         <p>Not for use by third-party applications.
         @hide
    -->
    <permission android:name="android.permission.HARDWARE_TEST"
        android:protectionLevel="signature" />

    <!-- @SystemApi Allows access to Broadcast Radio
         @hide This is not a third-party API (intended for system apps).-->
    <permission android:name="android.permission.ACCESS_BROADCAST_RADIO"
        android:protectionLevel="signature|privileged" />

    <!-- @deprecated @SystemApi Allows access to FM
         @hide This is not a third-party API (intended for system apps).-->
    <permission android:name="android.permission.ACCESS_FM_RADIO"
        android:protectionLevel="signature|privileged" />

    <!-- Allows access to configure network interfaces, configure/use IPSec, etc.
         @hide -->
    <permission android:name="android.permission.NET_ADMIN"
        android:protectionLevel="signature" />

    <!-- Allows registration for remote audio playback. @hide -->
    <permission android:name="android.permission.REMOTE_AUDIO_PLAYBACK"
        android:protectionLevel="signature" />

    <!-- @SystemApi Allows TvInputService to access underlying TV input hardware such as
         built-in tuners and HDMI-in's.
         @hide This should only be used by OEM's TvInputService's.
    -->
    <permission android:name="android.permission.TV_INPUT_HARDWARE"
        android:protectionLevel="signature|privileged|vendorPrivileged" />

    <!-- @SystemApi Allows to capture a frame of TV input hardware such as
         built-in tuners and HDMI-in's.
         @hide <p>Not for use by third-party applications.
    -->
    <permission android:name="android.permission.CAPTURE_TV_INPUT"
        android:protectionLevel="signature|privileged" />

    <!-- @hide Allows TvInputService to access DVB device.
   <p>Not for use by third-party applications. -->
    <permission android:name="android.permission.DVB_DEVICE"
        android:protectionLevel="signature|privileged" />

    <!-- @SystemApi Allows reading and enabling/disabling the OEM unlock allowed by carrier state
         @hide <p>Not for use by third-party applications. -->
    <permission android:name="android.permission.MANAGE_CARRIER_OEM_UNLOCK_STATE"
        android:protectionLevel="signature|privileged" />

    <!-- @SystemApi Allows reading and enabling/disabling the OEM unlock allowed by user state
         @hide <p>Not for use by third-party applications. -->
    <permission android:name="android.permission.MANAGE_USER_OEM_UNLOCK_STATE"
        android:protectionLevel="signature|privileged" />

    <!-- @SystemApi Allows reading the OEM unlock state
         @hide <p>Not for use by third-party applications. -->
    <permission android:name="android.permission.READ_OEM_UNLOCK_STATE"
        android:protectionLevel="signature|privileged" />

    <!-- @hide Allows enabling/disabling OEM unlock
   <p>Not for use by third-party applications. -->
    <permission android:name="android.permission.OEM_UNLOCK_STATE"
        android:protectionLevel="signature" />

    <!-- @hide Allows querying state of PersistentDataBlock
   <p>Not for use by third-party applications. -->
    <permission android:name="android.permission.ACCESS_PDB_STATE"
        android:protectionLevel="signature" />

    <!-- Allows testing if a passwords is forbidden by the admins.
         @hide <p>Not for use by third-party applications. -->
    <permission android:name="android.permission.TEST_BLACKLISTED_PASSWORD"
        android:protectionLevel="signature" />

    <!-- @hide Allows system update service to notify device owner about pending updates.
   <p>Not for use by third-party applications. -->
    <permission android:name="android.permission.NOTIFY_PENDING_SYSTEM_UPDATE"
        android:protectionLevel="signature|privileged" />

    <!-- =========================================== -->
    <!-- Permissions associated with camera and image capture -->
    <!-- =========================================== -->
    <eat-comment />

    <!-- @SystemApi Allows disabling the transmit-indicator LED that is normally on when
         a camera is in use by an application.
         @hide -->
    <permission android:name="android.permission.CAMERA_DISABLE_TRANSMIT_LED"
        android:protectionLevel="signature|privileged" />

    <!-- Allows sending the camera service notifications about system-wide events.
        @hide -->
    <permission android:name="android.permission.CAMERA_SEND_SYSTEM_EVENTS"
        android:protectionLevel="signature|privileged" />

    <!-- =========================================== -->
    <!-- Permissions associated with telephony state -->
    <!-- =========================================== -->
    <eat-comment />

    <!-- Allows modification of the telephony state - power on, mmi, etc.
         Does not include placing calls.
         <p>Not for use by third-party applications. -->
    <permission android:name="android.permission.MODIFY_PHONE_STATE"
        android:protectionLevel="signature|privileged" />

    <!-- Allows read only access to precise phone state.
         @hide Pending API council approval -->
    <permission android:name="android.permission.READ_PRECISE_PHONE_STATE"
        android:protectionLevel="signature|privileged" />

    <!-- @SystemApi Allows read access to privileged phone state.
         @hide Used internally. -->
    <permission android:name="android.permission.READ_PRIVILEGED_PHONE_STATE"
        android:protectionLevel="signature|privileged" />

    <!-- @SystemApi Protects the ability to register any PhoneAccount with
         PhoneAccount#CAPABILITY_SIM_SUBSCRIPTION. This capability indicates that the PhoneAccount
         corresponds to a device SIM.
         @hide -->
    <permission android:name="android.permission.REGISTER_SIM_SUBSCRIPTION"
        android:protectionLevel="signature|privileged" />

    <!-- @SystemApi Protects the ability to register any PhoneAccount with
         PhoneAccount#CAPABILITY_CALL_PROVIDER.
         @hide -->
    <permission android:name="android.permission.REGISTER_CALL_PROVIDER"
        android:protectionLevel="signature|privileged" />

    <!-- @SystemApi Protects the ability to register any PhoneAccount with
         PhoneAccount#CAPABILITY_CONNECTION_MANAGER
         @hide -->
    <permission android:name="android.permission.REGISTER_CONNECTION_MANAGER"
        android:protectionLevel="signature|privileged" />

    <!-- Must be required by a {@link android.telecom.InCallService},
         to ensure that only the system can bind to it.
         <p>Protection level: signature|privileged
    -->
    <permission android:name="android.permission.BIND_INCALL_SERVICE"
        android:protectionLevel="signature|privileged" />

    <!-- Must be required by a link {@link android.telephony.VisualVoicemailService} to ensure that
         only the system can bind to it.
         <p>Protection level: signature|privileged
    -->
    <permission
      android:name="android.permission.BIND_VISUAL_VOICEMAIL_SERVICE"
      android:protectionLevel="signature|privileged"/>

    <!-- Must be required by a {@link android.telecom.CallScreeningService},
         to ensure that only the system can bind to it.
         <p>Protection level: signature|privileged
    -->
    <permission android:name="android.permission.BIND_SCREENING_SERVICE"
        android:protectionLevel="signature|privileged" />

<<<<<<< HEAD
=======
    <!-- Must be required by a {@link android.telecom.PhoneAccountSuggestionService},
         to ensure that only the system can bind to it.
         <p>Protection level: signature|privileged
         @SystemApi
         @hide
    -->
    <permission android:name="android.permission.BIND_PHONE_ACCOUNT_SUGGESTION_SERVICE"
        android:protectionLevel="signature|privileged" />

>>>>>>> de843449
    <!-- Must be required by a {@link android.telecom.CallRedirectionService},
         to ensure that only the system can bind to it.
         <p>Protection level: signature|privileged
    -->
    <permission android:name="android.permission.BIND_CALL_REDIRECTION_SERVICE"
                android:protectionLevel="signature|privileged" />

    <!-- Must be required by a {@link android.telecom.ConnectionService},
         to ensure that only the system can bind to it.
         @deprecated {@link android.telecom.ConnectionService}s should require
                 android.permission.BIND_TELECOM_CONNECTION_SERVICE instead.
         @SystemApi
         @hide -->
    <permission android:name="android.permission.BIND_CONNECTION_SERVICE"
        android:protectionLevel="signature|privileged" />

    <!-- Must be required by a {@link android.telecom.ConnectionService},
         to ensure that only the system can bind to it.
         <p>Protection level: signature|privileged
    -->
    <permission android:name="android.permission.BIND_TELECOM_CONNECTION_SERVICE"
        android:protectionLevel="signature|privileged" />

    <!-- @SystemApi Allows an application to control the in-call experience.
         @hide -->
    <permission android:name="android.permission.CONTROL_INCALL_EXPERIENCE"
        android:protectionLevel="signature|privileged" />

    <!-- Allows an application to receive STK related commands.
         @hide -->
    <permission android:name="android.permission.RECEIVE_STK_COMMANDS"
        android:protectionLevel="signature|privileged" />

      <!-- Allows an application to send EMBMS download intents to apps
           @hide -->
    <permission android:name="android.permission.SEND_EMBMS_INTENTS"
        android:protectionLevel="signature|privileged" />


    <!-- Allows internal management of the sensor framework
         @hide -->
    <permission android:name="android.permission.MANAGE_SENSORS"
        android:protectionLevel="signature" />

    <!-- Must be required by an ImsService to ensure that only the
         system can bind to it.
         <p>Protection level: signature|privileged|vendorPrivileged
         @SystemApi
         @hide
    -->
    <permission android:name="android.permission.BIND_IMS_SERVICE"
        android:protectionLevel="signature|privileged|vendorPrivileged" />

    <!-- Must be required by a telephony data service to ensure that only the
         system can bind to it.
         <p>Protection level: signature
         @SystemApi
         @hide
    -->
    <permission android:name="android.permission.BIND_TELEPHONY_DATA_SERVICE"
        android:protectionLevel="signature" />

    <!-- Must be required by a NetworkService to ensure that only the
         system can bind to it.
         <p>Protection level: signature
         @SystemApi
         @hide
    -->
    <permission android:name="android.permission.BIND_TELEPHONY_NETWORK_SERVICE"
                android:protectionLevel="signature" />

    <!-- @SystemApi Allows an application to manage embedded subscriptions (those on a eUICC)
         through EuiccManager APIs.
         <p>Protection level: signature|privileged|development
         @hide
    -->
    <permission android:name="android.permission.WRITE_EMBEDDED_SUBSCRIPTIONS"
                android:protectionLevel="signature|privileged|development" />

    <!-- @SystemApi Must be required by an EuiccService to ensure that only the system can bind to
         it.
         <p>Protection level: signature
         @hide
    -->
    <permission android:name="android.permission.BIND_EUICC_SERVICE"
                android:protectionLevel="signature" />

    <!-- ================================== -->
    <!-- Permissions for sdcard interaction -->
    <!-- ================================== -->
    <eat-comment />

    <!-- @SystemApi Allows an application to write to internal media storage
         @hide  -->
    <permission android:name="android.permission.WRITE_MEDIA_STORAGE"
        android:protectionLevel="signature|privileged" />

    <!-- Allows an application to manage access to documents, usually as part
         of a document picker.
         <p>This permission should <em>only</em> be requested by the platform
         document management app.  This permission cannot be granted to
         third-party apps.
    -->
    <permission android:name="android.permission.MANAGE_DOCUMENTS"
        android:protectionLevel="signature|documenter" />

    <!-- @hide Allows an application to cache content.
         <p>Not for use by third-party applications.
    -->
    <permission android:name="android.permission.CACHE_CONTENT"
        android:protectionLevel="signature|documenter" />

    <!-- @SystemApi @hide
         Allows an application to aggressively allocate disk space.
         <p>Not for use by third-party applications.
    -->
    <permission android:name="android.permission.ALLOCATE_AGGRESSIVE"
        android:protectionLevel="signature|privileged" />

    <!-- @SystemApi @hide
         Allows an application to use reserved disk space.
         <p>Not for use by third-party applications.  Should only be requested by
         apps that provide core system functionality, to ensure system stability
         when disk is otherwise completely full.
    -->
    <permission android:name="android.permission.USE_RESERVED_DISK"
        android:protectionLevel="signature|privileged" />

    <!-- ================================== -->
    <!-- Permissions for screenlock         -->
    <!-- ================================== -->
    <eat-comment />

    <!-- Allows applications to disable the keyguard if it is not secure.
         <p>Protection level: normal
    -->
    <permission android:name="android.permission.DISABLE_KEYGUARD"
        android:description="@string/permdesc_disableKeyguard"
        android:label="@string/permlab_disableKeyguard"
        android:protectionLevel="normal" />

    <!-- Allows an application to get the screen lock complexity and prompt users to update the
     screen lock to a certain complexity level.
     <p>Protection level: normal
    -->
    <permission android:name="android.permission.GET_AND_REQUEST_SCREEN_LOCK_COMPLEXITY"
                android:label="@string/permlab_getAndRequestScreenLockComplexity"
                android:description="@string/permdesc_getAndRequestScreenLockComplexity"
                android:protectionLevel="normal" />

    <!-- ================================== -->
    <!-- Permissions to access other installed applications  -->
    <!-- ================================== -->
    <eat-comment />

    <!-- @deprecated No longer enforced. -->
    <permission android:name="android.permission.GET_TASKS"
        android:label="@string/permlab_getTasks"
        android:description="@string/permdesc_getTasks"
        android:protectionLevel="normal" />

    <!-- New version of GET_TASKS that apps can request, since GET_TASKS doesn't really
         give access to task information.  We need this new one because there are
         many existing apps that use add libraries and such that have validation
         code to ensure the app has requested the GET_TASKS permission by seeing
         if it has been granted the permission...  if it hasn't, it kills the app
         with a message about being upset.  So we need to have it continue to look
         like the app is getting that permission, even though it will never be
         checked, and new privileged apps can now request this one for real access.
         @hide
         @SystemApi -->
    <permission android:name="android.permission.REAL_GET_TASKS"
        android:protectionLevel="signature|privileged" />

    <!-- Allows an application to start a task from a ActivityManager#RecentTaskInfo.
         @hide -->
    <permission android:name="android.permission.START_TASKS_FROM_RECENTS"
        android:protectionLevel="signature|privileged" />

    <!-- @SystemApi @hide Allows an application to call APIs that allow it to do interactions
         across the users on the device, using singleton services and
         user-targeted broadcasts.  This permission is not available to
         third party applications. -->
    <permission android:name="android.permission.INTERACT_ACROSS_USERS"
        android:protectionLevel="signature|privileged|development" />

    <!-- @SystemApi Fuller form of {@link android.Manifest.permission#INTERACT_ACROSS_USERS}
         that removes restrictions on where broadcasts can be sent and allows other
         types of interactions
         @hide -->
    <permission android:name="android.permission.INTERACT_ACROSS_USERS_FULL"
        android:protectionLevel="signature|installer" />

    <!-- @SystemApi Allows an application to start an activity within its managed profile from
         the personal profile.
         This permission is not available to third party applications.
         @hide -->
    <permission android:name="android.permission.INTERACT_ACROSS_PROFILES"
        android:protectionLevel="signature|privileged" />

    <!-- @SystemApi @hide Allows an application to call APIs that allow it to query and manage
         users on the device. This permission is not available to
         third party applications. -->
    <permission android:name="android.permission.MANAGE_USERS"
        android:protectionLevel="signature|privileged" />

    <!-- @hide Allows an application to create, remove users and get the list of
         users on the device. Applications holding this permission can only create restricted,
         guest, managed, demo, and ephemeral users. For creating other kind of users,
         {@link android.Manifest.permission#MANAGE_USERS} is needed.
         This permission is not available to third party applications. -->
    <permission android:name="android.permission.CREATE_USERS"
        android:protectionLevel="signature" />

    <!-- @hide Allows an application to set the profile owners and the device owner.
         This permission is not available to third party applications.-->
    <permission android:name="android.permission.MANAGE_PROFILE_AND_DEVICE_OWNERS"
        android:protectionLevel="signature"
        android:label="@string/permlab_manageProfileAndDeviceOwners"
        android:description="@string/permdesc_manageProfileAndDeviceOwners" />

    <!-- Allows an application to get full detailed information about
         recently running tasks, with full fidelity to the real state.
         @hide -->
    <permission android:name="android.permission.GET_DETAILED_TASKS"
        android:protectionLevel="signature" />

    <!-- Allows an application to change the Z-order of tasks.
         <p>Protection level: normal
    -->
    <permission android:name="android.permission.REORDER_TASKS"
        android:label="@string/permlab_reorderTasks"
        android:description="@string/permdesc_reorderTasks"
        android:protectionLevel="normal" />

    <!-- @SystemApi @TestApi @hide Allows an application to change to remove/kill tasks -->
    <permission android:name="android.permission.REMOVE_TASKS"
        android:protectionLevel="signature|documenter" />

    <!-- @SystemApi @TestApi @hide Allows an application to create/manage/remove stacks -->
    <permission android:name="android.permission.MANAGE_ACTIVITY_STACKS"
        android:protectionLevel="signature|privileged" />

    <!-- @SystemApi @TestApi @hide Allows an application to embed other activities -->
    <permission android:name="android.permission.ACTIVITY_EMBEDDING"
                android:protectionLevel="signature|privileged" />

    <!-- Allows an application to start any activity, regardless of permission
         protection or exported state.
         @hide -->
    <permission android:name="android.permission.START_ANY_ACTIVITY"
        android:protectionLevel="signature" />

    <!-- @SystemApi Must be required by activities that handle the intent action
         {@link Intent#ACTION_SEND_SHOW_SUSPENDED_APP_DETAILS}. This is for use by apps that
         hold {@link Manifest.permission#SUSPEND_APPS} to interact with the system.
         <p>Not for use by third-party applications.
         @hide -->
    <permission android:name="android.permission.SEND_SHOW_SUSPENDED_APP_DETAILS"
                android:protectionLevel="signature" />
    <uses-permission android:name="android.permission.SEND_SHOW_SUSPENDED_APP_DETAILS" />

    <!-- Allows an application to start an activity as another app, provided that app has been
         granted a permissionToken from the ActivityManagerService.
         @hide -->
    <permission android:name="android.permission.START_ACTIVITY_AS_CALLER"
        android:protectionLevel="signature" />

    <!-- @deprecated The {@link android.app.ActivityManager#restartPackage}
        API is no longer supported. -->
    <permission android:name="android.permission.RESTART_PACKAGES"
        android:label="@string/permlab_killBackgroundProcesses"
        android:description="@string/permdesc_killBackgroundProcesses"
        android:protectionLevel="normal" />

    <!-- Allows an application to call
        {@link android.app.ActivityManager#killBackgroundProcesses}.
         <p>Protection level: normal
    -->
    <permission android:name="android.permission.KILL_BACKGROUND_PROCESSES"
        android:label="@string/permlab_killBackgroundProcesses"
        android:description="@string/permdesc_killBackgroundProcesses"
        android:protectionLevel="normal" />

    <!-- @SystemApi @hide Allows an application to query process states and current
         OOM adjustment scores.
         <p>Not for use by third-party applications. -->
    <permission android:name="android.permission.GET_PROCESS_STATE_AND_OOM_SCORE"
        android:protectionLevel="signature|privileged|development" />

    <!-- Allows use of PendingIntent.getIntent().
         @hide -->
    <permission android:name="android.permission.GET_INTENT_SENDER_INTENT"
        android:protectionLevel="signature" />

    <!-- ================================== -->
    <!-- Permissions affecting the display of other applications  -->
    <!-- ================================== -->
    <eat-comment />

    <!-- Allows an app to create windows using the type
         {@link android.view.WindowManager.LayoutParams#TYPE_APPLICATION_OVERLAY},
         shown on top of all other apps.  Very few apps
         should use this permission; these windows are intended for
         system-level interaction with the user.

         <p class="note"><strong>Note:</strong> If the app
         targets API level 23 or higher, the app user must explicitly grant
         this permission to the app through a permission management screen. The app requests
         the user's approval by sending an intent with action
         {@link android.provider.Settings#ACTION_MANAGE_OVERLAY_PERMISSION}.
         The app can check whether it has this authorization by calling
         {@link android.provider.Settings#canDrawOverlays
         Settings.canDrawOverlays()}.
         <p>Protection level: signature -->
    <permission android:name="android.permission.SYSTEM_ALERT_WINDOW"
        android:label="@string/permlab_systemAlertWindow"
        android:description="@string/permdesc_systemAlertWindow"
        android:protectionLevel="signature|preinstalled|appop|pre23|development" />

    <!-- @deprecated Use {@link android.Manifest.permission#REQUEST_COMPANION_RUN_IN_BACKGROUND}
         @hide
    -->
    <permission android:name="android.permission.RUN_IN_BACKGROUND"
        android:label="@string/permlab_runInBackground"
        android:description="@string/permdesc_runInBackground"
        android:protectionLevel="signature" />

    <!-- @deprecated Use
        {@link android.Manifest.permission#REQUEST_COMPANION_USE_DATA_IN_BACKGROUND}
         @hide
    -->
    <permission android:name="android.permission.USE_DATA_IN_BACKGROUND"
        android:label="@string/permlab_useDataInBackground"
        android:description="@string/permdesc_useDataInBackground"
        android:protectionLevel="signature" />

    <!-- @hide Allows an application to set display offsets for the screen.
         This permission is not available to third party applications. -->
    <permission android:name="android.permission.SET_DISPLAY_OFFSET"
        android:protectionLevel="signature|privileged" />

    <!-- Allows a companion app to run in the background.
         <p>Protection level: normal
    -->
    <permission android:name="android.permission.REQUEST_COMPANION_RUN_IN_BACKGROUND"
                android:label="@string/permlab_runInBackground"
                android:description="@string/permdesc_runInBackground"
                android:protectionLevel="normal" />

    <!-- Allows a companion app to use data in the background.
         <p>Protection level: normal
    -->
    <permission android:name="android.permission.REQUEST_COMPANION_USE_DATA_IN_BACKGROUND"
                android:label="@string/permlab_useDataInBackground"
                android:description="@string/permdesc_useDataInBackground"
                android:protectionLevel="normal" />


    <!-- ================================== -->
    <!-- Permissions affecting the system wallpaper -->
    <!-- ================================== -->
    <eat-comment />

    <!-- Allows applications to set the wallpaper.
         <p>Protection level: normal
     -->
    <permission android:name="android.permission.SET_WALLPAPER"
        android:label="@string/permlab_setWallpaper"
        android:description="@string/permdesc_setWallpaper"
        android:protectionLevel="normal" />

    <!-- Allows applications to set the wallpaper hints.
         <p>Protection level: normal
    -->
    <permission android:name="android.permission.SET_WALLPAPER_HINTS"
        android:label="@string/permlab_setWallpaperHints"
        android:description="@string/permdesc_setWallpaperHints"
        android:protectionLevel="normal" />

    <!-- Allow the app to read the system wallpaper image without
        holding the READ_EXTERNAL_STORAGE permission.
        <p>Not for use by third-party applications.
        @hide
        @SystemApi
    -->
    <permission android:name="android.permission.READ_WALLPAPER_INTERNAL"
        android:protectionLevel="signature|privileged" />

    <!-- ============================================ -->
    <!-- Permissions for changing the system clock -->
    <!-- ============================================ -->
    <eat-comment />

    <!-- Allows applications to set the system time.
    <p>Not for use by third-party applications. -->
    <permission android:name="android.permission.SET_TIME"
        android:protectionLevel="signature|privileged" />

    <!-- Allows applications to set the system time zone.
         <p>Not for use by third-party applications.
    -->
    <permission android:name="android.permission.SET_TIME_ZONE"
        android:label="@string/permlab_setTimeZone"
        android:description="@string/permdesc_setTimeZone"
        android:protectionLevel="signature|privileged" />

    <!-- ==================================================== -->
    <!-- Permissions related to changing status bar   -->
    <!-- ==================================================== -->
    <eat-comment />

    <!-- Allows an application to expand or collapse the status bar.
         <p>Protection level: normal
    -->
    <permission android:name="android.permission.EXPAND_STATUS_BAR"
        android:label="@string/permlab_expandStatusBar"
        android:description="@string/permdesc_expandStatusBar"
        android:protectionLevel="normal" />

    <!-- ============================================================== -->
    <!-- Permissions related to adding/removing shortcuts from Launcher -->
    <!-- ============================================================== -->
    <eat-comment />

    <!-- Allows an application to install a shortcut in Launcher.
         <p>In Android O (API level 26) and higher, the <code>INSTALL_SHORTCUT</code> broadcast no
         longer has any effect on your app because it's a private, implicit
         broadcast. Instead, you should create an app shortcut by using the
         {@link android.content.pm.ShortcutManager#requestPinShortcut requestPinShortcut()}
         method from the {@link android.content.pm.ShortcutManager} class.
         <p>Protection level: normal
    -->
    <permission android:name="com.android.launcher.permission.INSTALL_SHORTCUT"
        android:label="@string/permlab_install_shortcut"
        android:description="@string/permdesc_install_shortcut"
        android:protectionLevel="normal"/>

    <!-- <p class="caution"><strong>Don't use this permission in your app.</strong><br>This
         permission is no longer supported.
    -->
    <permission android:name="com.android.launcher.permission.UNINSTALL_SHORTCUT"
        android:label="@string/permlab_uninstall_shortcut"
        android:description="@string/permdesc_uninstall_shortcut"
        android:protectionLevel="normal"/>

    <!-- ==================================================== -->
    <!-- Permissions related to accessing sync settings   -->
    <!-- ==================================================== -->
    <eat-comment />

    <!-- Allows applications to read the sync settings.
         <p>Protection level: normal
    -->
    <permission android:name="android.permission.READ_SYNC_SETTINGS"
        android:description="@string/permdesc_readSyncSettings"
        android:label="@string/permlab_readSyncSettings"
        android:protectionLevel="normal" />

    <!-- Allows applications to write the sync settings.
         <p>Protection level: normal
    -->
    <permission android:name="android.permission.WRITE_SYNC_SETTINGS"
        android:description="@string/permdesc_writeSyncSettings"
        android:label="@string/permlab_writeSyncSettings"
        android:protectionLevel="normal" />

    <!-- Allows applications to read the sync stats.
         <p>Protection level: normal
    -->
    <permission android:name="android.permission.READ_SYNC_STATS"
        android:description="@string/permdesc_readSyncStats"
        android:label="@string/permlab_readSyncStats"
        android:protectionLevel="normal" />

    <!-- ============================================ -->
    <!-- Permissions for low-level system interaction -->
    <!-- ============================================ -->
    <eat-comment />

    <!-- @SystemApi @hide Change the screen compatibility mode of applications -->
    <permission android:name="android.permission.SET_SCREEN_COMPATIBILITY"
        android:protectionLevel="signature" />

<<<<<<< HEAD
    <!-- @SystemApi @TestApi Allows an application to modify the current configuration, such
=======
    <!-- Allows an application to modify the current configuration, such
>>>>>>> de843449
         as locale. -->
    <permission android:name="android.permission.CHANGE_CONFIGURATION"
        android:protectionLevel="signature|privileged|development" />

    <!-- Allows an application to read or write the system settings.

        <p class="note"><strong>Note:</strong> If the app targets API level 23
        or higher, the app user
        must explicitly grant this permission to the app through a permission management screen.
        The app requests the user's approval by sending an intent with action
        {@link android.provider.Settings#ACTION_MANAGE_WRITE_SETTINGS}. The app
        can check whether it has this authorization by calling {@link
        android.provider.Settings.System#canWrite Settings.System.canWrite()}.

        <p>Protection level: signature
    -->
    <permission android:name="android.permission.WRITE_SETTINGS"
        android:label="@string/permlab_writeSettings"
        android:description="@string/permdesc_writeSettings"
        android:protectionLevel="signature|preinstalled|appop|pre23" />

    <!-- Allows an application to modify the Google service map.
    <p>Not for use by third-party applications. -->
    <permission android:name="android.permission.WRITE_GSERVICES"
        android:protectionLevel="signature|privileged" />

    <!-- @SystemApi @TestApi Allows an application to call
        {@link android.app.ActivityManager#forceStopPackage}.
        @hide -->
    <permission android:name="android.permission.FORCE_STOP_PACKAGES"
        android:protectionLevel="signature|privileged" />

    <!-- @SystemApi @hide Allows an application to retrieve the content of the active window
         An active window is the window that has fired an accessibility event. -->
    <permission android:name="android.permission.RETRIEVE_WINDOW_CONTENT"
        android:protectionLevel="signature|privileged" />

    <!-- Modify the global animation scaling factor.
    <p>Not for use by third-party applications. -->
    <permission android:name="android.permission.SET_ANIMATION_SCALE"
        android:protectionLevel="signature|privileged|development" />

    <!-- @deprecated This functionality will be removed in the future; please do
         not use. Allow an application to make its activities persistent. -->
    <permission android:name="android.permission.PERSISTENT_ACTIVITY"
        android:label="@string/permlab_persistentActivity"
        android:description="@string/permdesc_persistentActivity"
        android:protectionLevel="normal" />

    <!-- Allows an application to find out the space used by any package.
         <p>Protection level: normal
    -->
    <permission android:name="android.permission.GET_PACKAGE_SIZE"
        android:label="@string/permlab_getPackageSize"
        android:description="@string/permdesc_getPackageSize"
        android:protectionLevel="normal" />

    <!-- @deprecated No longer useful, see
         {@link android.content.pm.PackageManager#addPackageToPreferred}
         for details. -->
    <permission android:name="android.permission.SET_PREFERRED_APPLICATIONS"
        android:protectionLevel="signature|installer|verifier" />

    <!-- Allows an application to receive the
         {@link android.content.Intent#ACTION_BOOT_COMPLETED} that is
         broadcast after the system finishes booting.  If you don't
         request this permission, you will not receive the broadcast at
         that time.  Though holding this permission does not have any
         security implications, it can have a negative impact on the
         user experience by increasing the amount of time it takes the
         system to start and allowing applications to have themselves
         running without the user being aware of them.  As such, you must
         explicitly declare your use of this facility to make that visible
         to the user.
         <p>Protection level: normal
    -->
    <permission android:name="android.permission.RECEIVE_BOOT_COMPLETED"
        android:label="@string/permlab_receiveBootCompleted"
        android:description="@string/permdesc_receiveBootCompleted"
        android:protectionLevel="normal" />

    <!-- Allows an application to broadcast sticky intents.  These are
         broadcasts whose data is held by the system after being finished,
         so that clients can quickly retrieve that data without having
         to wait for the next broadcast.
         <p>Protection level: normal
    -->
    <permission android:name="android.permission.BROADCAST_STICKY"
        android:label="@string/permlab_broadcastSticky"
        android:description="@string/permdesc_broadcastSticky"
        android:protectionLevel="normal" />

    <!-- Allows mounting and unmounting file systems for removable storage.
    <p>Not for use by third-party applications.-->
    <permission android:name="android.permission.MOUNT_UNMOUNT_FILESYSTEMS"
        android:protectionLevel="signature|privileged" />

    <!-- Allows formatting file systems for removable storage.
    <p>Not for use by third-party applications. -->
    <permission android:name="android.permission.MOUNT_FORMAT_FILESYSTEMS"
        android:protectionLevel="signature|privileged" />

    <!-- @hide -->
    <permission android:name="android.permission.STORAGE_INTERNAL"
        android:protectionLevel="signature" />

    <!-- Allows access to ASEC non-destructive API calls
         @hide  -->
    <permission android:name="android.permission.ASEC_ACCESS"
        android:protectionLevel="signature" />

    <!-- Allows creation of ASEC volumes
         @hide  -->
    <permission android:name="android.permission.ASEC_CREATE"
        android:protectionLevel="signature" />

    <!-- Allows destruction of ASEC volumes
         @hide  -->
    <permission android:name="android.permission.ASEC_DESTROY"
        android:protectionLevel="signature" />

    <!-- Allows mount / unmount of ASEC volumes
         @hide  -->
    <permission android:name="android.permission.ASEC_MOUNT_UNMOUNT"
        android:protectionLevel="signature" />

    <!-- Allows rename of ASEC volumes
         @hide  -->
    <permission android:name="android.permission.ASEC_RENAME"
        android:protectionLevel="signature" />

<<<<<<< HEAD
    <!-- @SystemApi Allows applications to write the apn settings and read sensitive fields of
=======
    <!-- Allows applications to write the apn settings and read sensitive fields of
>>>>>>> de843449
         an existing apn settings like user and password.
    <p>Not for use by third-party applications. -->
    <permission android:name="android.permission.WRITE_APN_SETTINGS"
        android:protectionLevel="signature|privileged" />

    <!-- Allows applications to change network connectivity state.
         <p>Protection level: normal
    -->
    <permission android:name="android.permission.CHANGE_NETWORK_STATE"
        android:description="@string/permdesc_changeNetworkState"
        android:label="@string/permlab_changeNetworkState"
        android:protectionLevel="normal" />

    <!-- Allows an application to clear the caches of all installed
         applications on the device.
         <p>Protection level: signature|privileged
    -->
    <permission android:name="android.permission.CLEAR_APP_CACHE"
        android:protectionLevel="signature|privileged" />

    <!-- @SystemApi Allows an application to use any media decoder when decoding for playback
         @hide -->
    <permission android:name="android.permission.ALLOW_ANY_CODEC_FOR_PLAYBACK"
        android:protectionLevel="signature|privileged" />

    <!-- @SystemApi Allows an application to install and/or uninstall CA certificates on
         behalf of the user.
         @hide -->
    <permission android:name="android.permission.MANAGE_CA_CERTIFICATES"
        android:protectionLevel="signature|privileged" />

    <!-- @SystemApi Allows an application to do certain operations needed for
         interacting with the recovery (system update) system.
         @hide -->
    <permission android:name="android.permission.RECOVERY"
        android:protectionLevel="signature|privileged" />

    <!-- @SystemApi Allows an application to read system update info.
         @hide -->
    <permission android:name="android.permission.READ_SYSTEM_UPDATE_INFO"
        android:protectionLevel="signature" />

    <!-- Allows the system to bind to an application's task services
         @hide -->
    <permission android:name="android.permission.BIND_JOB_SERVICE"
        android:protectionLevel="signature" />
    <uses-permission android:name="android.permission.BIND_JOB_SERVICE"/>

    <!-- Allows an application to initiate configuration updates
         <p>An application requesting this permission is responsible for
         verifying the source and integrity of any update before passing
         it off to the various individual installer components
         @hide -->
    <permission android:name="android.permission.UPDATE_CONFIG"
        android:protectionLevel="signature|privileged" />

    <!-- Allows an application to query the current time zone rules state
         on device.
         @SystemApi @hide -->
    <permission android:name="android.permission.QUERY_TIME_ZONE_RULES"
                android:protectionLevel="signature|privileged" />

    <!-- Allows a time zone rule updater application to request
         the system installs / uninstalls timezone rules.
         <p>An application requesting this permission is responsible for
         verifying the source and integrity of the update before passing
         it off to the installer components.
         @SystemApi @hide -->
    <permission android:name="android.permission.UPDATE_TIME_ZONE_RULES"
        android:protectionLevel="signature|privileged" />

    <!-- Must be required by a time zone rule updater application,
         to ensure that only the system can trigger it.
         @hide -->
    <permission android:name="android.permission.TRIGGER_TIME_ZONE_RULES_CHECK"
        android:protectionLevel="signature" />
    <uses-permission android:name="android.permission.TRIGGER_TIME_ZONE_RULES_CHECK"/>

    <!-- Allows the system to reset throttling in shortcut manager.
         @hide -->
    <permission android:name="android.permission.RESET_SHORTCUT_MANAGER_THROTTLING"
        android:protectionLevel="signature" />

    <!-- Allows the system to bind to the discovered Network Recommendation Service.
         @SystemApi @hide -->
    <permission android:name="android.permission.BIND_NETWORK_RECOMMENDATION_SERVICE"
        android:protectionLevel="signature" />
    <uses-permission android:name="android.permission.BIND_NETWORK_RECOMMENDATION_SERVICE"/>

    <!-- Allows an application to enable, disable and change priority of
         runtime resource overlays.
         @hide -->
    <permission android:name="android.permission.CHANGE_OVERLAY_PACKAGES"
        android:protectionLevel="signature|privileged" />

    <!-- ========================================= -->
    <!-- Permissions for special development tools -->
    <!-- ========================================= -->
    <eat-comment />

    <!-- Allows an application to read or write the secure system settings.
    <p>Not for use by third-party applications. -->
    <permission android:name="android.permission.WRITE_SECURE_SETTINGS"
        android:protectionLevel="signature|privileged|development" />

    <!-- Allows an application to retrieve state dump information from system services.
    <p>Not for use by third-party applications. -->
    <permission android:name="android.permission.DUMP"
        android:protectionLevel="signature|privileged|development" />

    <!-- Allows an application to read the low-level system log files.
    <p>Not for use by third-party applications, because
    Log entries can contain the user's private information. -->
    <permission android:name="android.permission.READ_LOGS"
        android:protectionLevel="signature|privileged|development" />

    <!-- Configure an application for debugging.
    <p>Not for use by third-party applications. -->
    <permission android:name="android.permission.SET_DEBUG_APP"
        android:protectionLevel="signature|privileged|development" />

    <!-- Allows an application to set the maximum number of (not needed)
         application processes that can be running.
         <p>Not for use by third-party applications. -->
    <permission android:name="android.permission.SET_PROCESS_LIMIT"
        android:protectionLevel="signature|privileged|development" />

    <!-- Allows an application to control whether activities are immediately
         finished when put in the background.
         <p>Not for use by third-party applications. -->
    <permission android:name="android.permission.SET_ALWAYS_FINISH"
        android:protectionLevel="signature|privileged|development" />

    <!-- Allow an application to request that a signal be sent to all persistent processes.
    <p>Not for use by third-party applications. -->
    <permission android:name="android.permission.SIGNAL_PERSISTENT_PROCESSES"
        android:protectionLevel="signature|privileged|development" />

    <!-- ==================================== -->
    <!-- Private permissions                  -->
    <!-- ==================================== -->
    <eat-comment />

    <!-- Allows access to the list of accounts in the Accounts Service. -->
    <permission android:name="android.permission.GET_ACCOUNTS_PRIVILEGED"
        android:protectionLevel="signature|privileged" />

    <!-- Allows but does not guarantee access to user passwords at the conclusion of add account
    @hide -->
    <permission android:name="android.permission.GET_PASSWORD"
        android:protectionLevel="signature" />

    <!-- Allows applications to RW to diagnostic resources.
    <p>Not for use by third-party applications. -->
    <permission android:name="android.permission.DIAGNOSTIC"
        android:protectionLevel="signature" />

    <!-- Allows an application to open, close, or disable the status bar
         and its icons.
         <p>Not for use by third-party applications. -->
    <permission android:name="android.permission.STATUS_BAR"
        android:protectionLevel="signature|privileged" />

    <!-- Allows an application to be the status bar.  Currently used only by SystemUI.apk
    @hide -->
    <permission android:name="android.permission.STATUS_BAR_SERVICE"
        android:protectionLevel="signature" />

    <!-- Allows an application to bind to third party quick settings tiles.
         <p>Should only be requested by the System, should be required by
         TileService declarations.-->
    <permission android:name="android.permission.BIND_QUICK_SETTINGS_TILE"
        android:protectionLevel="signature" />

    <!-- @SystemApi Allows an application to force a BACK operation on whatever is the
         top activity.
         <p>Not for use by third-party applications.
         @hide
    -->
    <permission android:name="android.permission.FORCE_BACK"
        android:protectionLevel="signature" />

    <!-- Allows an application to update device statistics.
    <p>Not for use by third-party applications. -->
    <permission android:name="android.permission.UPDATE_DEVICE_STATS"
        android:protectionLevel="signature|privileged" />

    <!-- @SystemApi @hide Allows an application to collect application operation statistics.
         Not for use by third party apps. -->
    <permission android:name="android.permission.GET_APP_OPS_STATS"
        android:protectionLevel="signature|privileged|development" />

    <!-- @SystemApi Allows an application to update application operation statistics. Not for
         use by third party apps.
         @hide -->
    <permission android:name="android.permission.UPDATE_APP_OPS_STATS"
        android:protectionLevel="signature|privileged|installer" />

    <!-- @SystemApi Allows an application to update the user app op restrictions.
         Not for use by third party apps.
         @hide -->
    <permission android:name="android.permission.MANAGE_APP_OPS_RESTRICTIONS"
        android:protectionLevel="signature|installer" />

    <!-- Allows an application to update the user app op modes.
         Not for use by third party apps.
         @hide -->
    <permission android:name="android.permission.MANAGE_APP_OPS_MODES"
        android:protectionLevel="signature|installer|verifier" />

    <!-- @SystemApi Allows an application to open windows that are for use by parts
         of the system user interface.
         <p>Not for use by third-party applications.
         @hide
    -->
    <permission android:name="android.permission.INTERNAL_SYSTEM_WINDOW"
        android:protectionLevel="signature" />

    <!-- @SystemApi Allows an application to use
         {@link android.view.WindowManager.LayoutsParams#SYSTEM_FLAG_HIDE_NON_SYSTEM_OVERLAY_WINDOWS}
         to hide non-system-overlay windows.
         <p>Not for use by third-party applications.
         @hide
    -->
    <permission android:name="android.permission.HIDE_NON_SYSTEM_OVERLAY_WINDOWS"
                android:protectionLevel="signature|installer" />

    <!-- @SystemApi Allows an application to manage (create, destroy,
         Z-order) application tokens in the window manager.
         <p>Not for use by third-party applications.
         @hide
    -->
    <permission android:name="android.permission.MANAGE_APP_TOKENS"
        android:protectionLevel="signature" />

    <!-- Allows System UI to register listeners for events from Window Manager.
         @hide -->
    <permission android:name="android.permission.REGISTER_WINDOW_MANAGER_LISTENERS"
        android:protectionLevel="signature" />

    <!-- @hide Allows the application to temporarily freeze the screen for a
         full-screen transition. -->
    <permission android:name="android.permission.FREEZE_SCREEN"
        android:protectionLevel="signature" />

    <!-- @SystemApi Allows an application to inject user events (keys, touch, trackball)
         into the event stream and deliver them to ANY window.  Without this
         permission, you can only deliver events to windows in your own process.
         <p>Not for use by third-party applications.
         @hide
    -->
    <permission android:name="android.permission.INJECT_EVENTS"
        android:protectionLevel="signature" />

    <!-- @hide Allows an application to register an input filter which filters the stream
         of user events (keys, touch, trackball) before they are dispatched to any window. -->
    <permission android:name="android.permission.FILTER_EVENTS"
        android:protectionLevel="signature" />

    <!-- @hide Allows an application to retrieve the window token from the accessibility manager. -->
    <permission android:name="android.permission.RETRIEVE_WINDOW_TOKEN"
        android:protectionLevel="signature" />

    <!-- @hide Allows an application to modify accessibility information from another app. -->
    <permission android:name="android.permission.MODIFY_ACCESSIBILITY_DATA"
                android:protectionLevel="signature" />

    <!-- @hide Allows an application to change the accessibility volume. -->
    <permission android:name="android.permission.CHANGE_ACCESSIBILITY_VOLUME"
                android:protectionLevel="signature" />

    <!-- @hide Allows an application to collect frame statistics -->
    <permission android:name="android.permission.FRAME_STATS"
         android:protectionLevel="signature" />

    <!-- @hide Allows an application to temporary enable accessibility on the device. -->
    <permission android:name="android.permission.TEMPORARY_ENABLE_ACCESSIBILITY"
        android:protectionLevel="signature" />

    <!-- @SystemApi Allows an application to watch and control how activities are
         started globally in the system.  Only for is in debugging
         (usually the monkey command).
         <p>Not for use by third-party applications.
         @hide
    -->
    <permission android:name="android.permission.SET_ACTIVITY_WATCHER"
        android:protectionLevel="signature" />

    <!-- @SystemApi Allows an application to call the activity manager shutdown() API
         to put the higher-level system there into a shutdown state.
         @hide -->
    <permission android:name="android.permission.SHUTDOWN"
        android:protectionLevel="signature|privileged" />

    <!-- @SystemApi Allows an application to tell the activity manager to temporarily
         stop application switches, putting it into a special mode that
         prevents applications from immediately switching away from some
         critical UI such as the home screen.
         @hide -->
    <permission android:name="android.permission.STOP_APP_SWITCHES"
        android:protectionLevel="signature|privileged" />

    <!-- @SystemApi Allows an application to retrieve private information about
         the current top activity, such as any assist context it can provide.
         <p>Not for use by third-party applications.
         @hide
    -->
    <permission android:name="android.permission.GET_TOP_ACTIVITY_INFO"
        android:protectionLevel="signature" />

    <!-- Allows an application to retrieve the current state of keys and
         switches.
         <p>Not for use by third-party applications.
         @deprecated The API that used this permission has been removed. -->
    <permission android:name="android.permission.READ_INPUT_STATE"
        android:protectionLevel="signature" />

    <!-- Must be required by an {@link android.inputmethodservice.InputMethodService},
         to ensure that only the system can bind to it.
         <p>Protection level: signature
    -->
    <permission android:name="android.permission.BIND_INPUT_METHOD"
        android:protectionLevel="signature" />

    <!-- Must be required by an {@link android.media.midi.MidiDeviceService},
         to ensure that only the system can bind to it.
         <p>Protection level: signature
    -->
    <permission android:name="android.permission.BIND_MIDI_DEVICE_SERVICE"
        android:protectionLevel="signature" />

    <!-- Must be required by an {@link android.accessibilityservice.AccessibilityService},
         to ensure that only the system can bind to it.
         <p>Protection level: signature
    -->
    <permission android:name="android.permission.BIND_ACCESSIBILITY_SERVICE"
        android:protectionLevel="signature" />

    <!-- Must be required by a {@link android.printservice.PrintService},
         to ensure that only the system can bind to it.
         <p>Protection level: signature
    -->
    <permission android:name="android.permission.BIND_PRINT_SERVICE"
        android:protectionLevel="signature" />

    <!-- Must be required by a {@link android.printservice.recommendation.RecommendationService},
     to ensure that only the system can bind to it.
     @hide
     @SystemApi
     <p>Protection level: signature
    -->
    <permission android:name="android.permission.BIND_PRINT_RECOMMENDATION_SERVICE"
            android:protectionLevel="signature" />

    <!-- Allows applications to get the installed and enabled print services.
         @hide
         @SystemApi
         <p>Protection level: signature|preinstalled
    -->
    <permission android:name="android.permission.READ_PRINT_SERVICES"
        android:protectionLevel="signature|preinstalled" />

    <!-- Allows applications to get the currently recommended print services for printers.
         @hide
         @SystemApi
         <p>Protection level: signature|preinstalled
    -->
    <permission android:name="android.permission.READ_PRINT_SERVICE_RECOMMENDATIONS"
        android:protectionLevel="signature|preinstalled" />

    <!-- Must be required by a {@link android.nfc.cardemulation.HostApduService}
         or {@link android.nfc.cardemulation.OffHostApduService} to ensure that only
         the system can bind to it.
         <p>Protection level: signature
    -->
    <permission android:name="android.permission.BIND_NFC_SERVICE"
        android:protectionLevel="signature" />

    <!-- Must be required by the PrintSpooler to ensure that only the system can bind to it.
         @hide -->
    <permission android:name="android.permission.BIND_PRINT_SPOOLER_SERVICE"
        android:protectionLevel="signature" />

    <!-- Must be required by the CompanionDeviceManager to ensure that only the system can bind to it.
         @hide -->
    <permission android:name="android.permission.BIND_COMPANION_DEVICE_MANAGER_SERVICE"
        android:protectionLevel="signature" />

    <!-- Must be required by the RoleControllerService to ensure that only the system can bind to
         it.
         @hide -->
    <permission android:name="android.permission.BIND_ROLE_CONTROLLER_SERVICE"
        android:protectionLevel="signature" />

    <!-- @SystemApi Must be required by the RuntimePermissionPresenterService to ensure
         that only the system can bind to it.
         @hide -->
    <permission android:name="android.permission.BIND_RUNTIME_PERMISSION_PRESENTER_SERVICE"
        android:protectionLevel="signature" />

    <!-- Must be required by a TextService (e.g. SpellCheckerService)
         to ensure that only the system can bind to it.
         <p>Protection level: signature
    -->
    <permission android:name="android.permission.BIND_TEXT_SERVICE"
        android:protectionLevel="signature" />

    <!-- Must be required by a {@link android.net.VpnService},
         to ensure that only the system can bind to it.
         <p>Protection level: signature
    -->
    <permission android:name="android.permission.BIND_VPN_SERVICE"
        android:protectionLevel="signature" />

    <!-- Must be required by a {@link android.service.wallpaper.WallpaperService},
         to ensure that only the system can bind to it.
         <p>Protection level: signature|privileged
    -->
    <permission android:name="android.permission.BIND_WALLPAPER"
        android:protectionLevel="signature|privileged" />

    <!-- Must be required by a {@link android.service.voice.VoiceInteractionService},
         to ensure that only the system can bind to it.
         <p>Protection level: signature
    -->
    <permission android:name="android.permission.BIND_VOICE_INTERACTION"
        android:protectionLevel="signature" />

    <!-- Must be required by a {@link android.service.autofill.AutofillService},
         to ensure that only the system can bind to it.
         <p>Protection level: signature
    -->
    <permission android:name="android.permission.BIND_AUTOFILL_SERVICE"
        android:protectionLevel="signature" />

   <!-- Alternative version of android.permission.BIND_AUTOFILL_FIELD_CLASSIFICATION_SERVICE.
        This permission was renamed during the O previews but it was supported on the final O
        release, so we need to carry it over.
        <p>Protection level: signature
        @hide
    -->
    <permission android:name="android.permission.BIND_AUTOFILL"
        android:protectionLevel="signature" />

    <!-- Must be required by an {@link android.service.autofill.AutofillFieldClassificationService}
         to ensure that only the system can bind to it.
         @hide This is not a third-party API (intended for OEMs and system apps).
    -->
    <permission android:name="android.permission.BIND_AUTOFILL_FIELD_CLASSIFICATION_SERVICE"
                android:protectionLevel="signature" />

    <!-- Must be required by a android.service.textclassifier.TextClassifierService,
         to ensure that only the system can bind to it.
         @SystemApi @hide This is not a third-party API (intended for OEMs and system apps).
         <p>Protection level: signature
    -->
    <permission android:name="android.permission.BIND_TEXTCLASSIFIER_SERVICE"
                android:protectionLevel="signature" />

<<<<<<< HEAD
    <!-- Must be required by a android.service.intelligence.IntelligenceService,
=======
    <!-- Must be required by a android.service.contentcapture.ContentCaptureService,
>>>>>>> de843449
         to ensure that only the system can bind to it.
         @SystemApi @hide This is not a third-party API (intended for OEMs and system apps).
         <p>Protection level: signature
    -->
<<<<<<< HEAD
    <permission android:name="android.permission.BIND_INTELLIGENCE_SERVICE"
=======
    <permission android:name="android.permission.BIND_CONTENT_CAPTURE_SERVICE"
                android:protectionLevel="signature" />

    <!-- Must be required by a android.service.autofill.augmented.AugmentedAutofillService,
         to ensure that only the system can bind to it.
         @SystemApi @hide This is not a third-party API (intended for OEMs and system apps).
         <p>Protection level: signature
    -->
    <permission android:name="android.permission.BIND_AUGMENTED_AUTOFILL_SERVICE"
>>>>>>> de843449
                android:protectionLevel="signature" />

    <!-- Must be required by hotword enrollment application,
         to ensure that only the system can interact with it.
         @hide <p>Not for use by third-party applications.</p> -->
    <permission android:name="android.permission.MANAGE_VOICE_KEYPHRASES"
        android:protectionLevel="signature|privileged" />

    <!-- Must be required by a {@link com.android.media.remotedisplay.RemoteDisplayProvider},
         to ensure that only the system can bind to it.
         @hide -->
    <permission android:name="android.permission.BIND_REMOTE_DISPLAY"
        android:protectionLevel="signature" />

    <!-- Must be required by a {@link android.media.tv.TvInputService}
         to ensure that only the system can bind to it.
         <p>Protection level: signature|privileged
    -->
    <permission android:name="android.permission.BIND_TV_INPUT"
        android:protectionLevel="signature|privileged" />

    <!-- Must be required by an {@link android.service.sms.FinancialSmsService}
         to ensure that only the system can bind to it.
         @hide This is not a third-party API (intended for OEMs and system apps).
    -->
    <permission android:name="android.permission.BIND_FINANCIAL_SMS_SERVICE"
                android:protectionLevel="signature" />

    <!-- @SystemApi
         Must be required by a {@link com.android.media.tv.remoteprovider.TvRemoteProvider}
         to ensure that only the system can bind to it.
         <p>Protection level: signature|privileged
         <p>Not for use by third-party applications. </p>
         @hide  -->
    <permission android:name="android.permission.BIND_TV_REMOTE_SERVICE"
        android:protectionLevel="signature|privileged" />

    <!-- @SystemApi
         Must be required for a virtual remote controller for TV.
         <p>Protection level: signature|privileged
         <p>Not for use by third-party applications. </p>
         @hide  -->
    <permission android:name="android.permission.TV_VIRTUAL_REMOTE_CONTROLLER"
        android:protectionLevel="signature|privileged" />

    <!-- Allows an application to change HDMI CEC active source.
         <p>Not for use by third-party applications.
         @hide -->
    <permission android:name="android.permission.CHANGE_HDMI_CEC_ACTIVE_SOURCE"
        android:protectionLevel="signature|privileged" />

    <!-- @SystemApi Allows an application to modify parental controls
         <p>Not for use by third-party applications.
         @hide -->
    <permission android:name="android.permission.MODIFY_PARENTAL_CONTROLS"
        android:protectionLevel="signature|privileged" />

    <!-- @SystemApi Allows an application to read TvContentRatingSystemInfo
         <p>Not for use by third-party applications.
         @hide -->
    <permission android:name="android.permission.READ_CONTENT_RATING_SYSTEMS"
        android:protectionLevel="signature|privileged" />

    <!-- @SystemApi Allows an application to notify TV inputs by sending broadcasts.
         <p>Protection level: signature|privileged
         <p>Not for use by third-party applications.
         @hide -->
    <permission android:name="android.permission.NOTIFY_TV_INPUTS"
         android:protectionLevel="signature|privileged" />

    <!-- Must be required by a {@link android.media.routing.MediaRouteService}
         to ensure that only the system can interact with it.
         @hide -->
    <permission android:name="android.permission.BIND_ROUTE_PROVIDER"
        android:protectionLevel="signature" />

    <!-- Must be required by device administration receiver, to ensure that only the
         system can interact with it.
         <p>Protection level: signature
    -->
    <permission android:name="android.permission.BIND_DEVICE_ADMIN"
        android:protectionLevel="signature" />

    <!-- @SystemApi Required to add or remove another application as a device admin.
         <p>Not for use by third-party applications.
         @hide -->
    <permission android:name="android.permission.MANAGE_DEVICE_ADMINS"
        android:protectionLevel="signature|privileged" />

    <!-- @SystemApi Allows an app to reset the device password.
         <p>Not for use by third-party applications.
         @hide -->
    <permission android:name="android.permission.RESET_PASSWORD"
        android:protectionLevel="signature|privileged" />

    <!-- @SystemApi Allows an app to lock the device.
         <p>Not for use by third-party applications.
         @hide -->
    <permission android:name="android.permission.LOCK_DEVICE"
        android:protectionLevel="signature|privileged" />

    <!-- @SystemApi Allows low-level access to setting the orientation (actually
         rotation) of the screen.
         <p>Not for use by third-party applications.
         @hide
    -->
    <permission android:name="android.permission.SET_ORIENTATION"
        android:protectionLevel="signature" />

    <!-- @SystemApi Allows low-level access to setting the pointer speed.
         <p>Not for use by third-party applications.
         @hide
    -->
    <permission android:name="android.permission.SET_POINTER_SPEED"
        android:protectionLevel="signature" />

    <!-- Allows low-level access to setting input device calibration.
         <p>Not for use by normal applications.
         @hide -->
    <permission android:name="android.permission.SET_INPUT_CALIBRATION"
        android:protectionLevel="signature" />

    <!-- Allows low-level access to setting the keyboard layout.
         <p>Not for use by third-party applications.
         @hide -->
    <permission android:name="android.permission.SET_KEYBOARD_LAYOUT"
        android:protectionLevel="signature" />

    <!-- Allows an application to query tablet mode state and monitor changes
         in it.
         <p>Not for use by third-party applications.
         @hide -->
    <permission android:name="android.permission.TABLET_MODE"
        android:protectionLevel="signature" />

    <!-- Allows an application to request installing packages. Apps
         targeting APIs greater than 25 must hold this permission in
         order to use {@link android.content.Intent#ACTION_INSTALL_PACKAGE}.
         <p>Protection level: signature
    -->
    <permission android:name="android.permission.REQUEST_INSTALL_PACKAGES"
        android:label="@string/permlab_requestInstallPackages"
        android:description="@string/permdesc_requestInstallPackages"
        android:protectionLevel="signature|appop" />

    <!-- Allows an application to request deleting packages. Apps
         targeting APIs {@link android.os.Build.VERSION_CODES#P} or greater must hold this
         permission in order to use {@link android.content.Intent#ACTION_UNINSTALL_PACKAGE} or
         {@link android.content.pm.PackageInstaller#uninstall}.
         <p>Protection level: normal
    -->
    <permission android:name="android.permission.REQUEST_DELETE_PACKAGES"
        android:label="@string/permlab_requestDeletePackages"
        android:description="@string/permdesc_requestDeletePackages"
        android:protectionLevel="normal" />

    <!-- Allows an application to install packages.
    <p>Not for use by third-party applications. -->
    <permission android:name="android.permission.INSTALL_PACKAGES"
      android:protectionLevel="signature|privileged" />

    <!-- @SystemApi Allows an application to install self updates. This is a limited version
         of {@link android.Manifest.permission#INSTALL_PACKAGES}.
        <p>Not for use by third-party applications.
        @hide
    -->
    <permission android:name="android.permission.INSTALL_SELF_UPDATES"
        android:protectionLevel="signature|privileged" />

    <!-- @SystemApi Allows an application to install updates. This is a limited version
         of {@link android.Manifest.permission#INSTALL_PACKAGES}.
        <p>Not for use by third-party applications.
        @hide
    -->
    <permission android:name="android.permission.INSTALL_PACKAGE_UPDATES"
        android:protectionLevel="signature|privileged" />

    <!-- Allows an application to install existing system packages. This is a limited
         version of {@link android.Manifest.permission#INSTALL_PACKAGES}.
         <p>Not for use by third-party applications.
         TODO(b/80204953): remove this permission once we have a long-term solution.
         @hide
    -->
    <permission android:name="com.android.permission.INSTALL_EXISTING_PACKAGES"
        android:protectionLevel="signature|privileged" />

    <!-- @SystemApi Allows an application to clear user data.
         <p>Not for use by third-party applications
         @hide
    -->
    <permission android:name="android.permission.CLEAR_APP_USER_DATA"
        android:protectionLevel="signature|installer" />

    <!-- @hide Allows an application to get the URI permissions
         granted to another application.
         <p>Not for use by third-party applications
    -->
    <permission android:name="android.permission.GET_APP_GRANTED_URI_PERMISSIONS"
        android:protectionLevel="signature" />

    <!-- @hide Allows an application to clear the URI permissions
         granted to another application.
         <p>Not for use by third-party applications
    -->
    <permission
        android:name="android.permission.CLEAR_APP_GRANTED_URI_PERMISSIONS"
        android:protectionLevel="signature" />

    <!-- @hide
         Allows an application to change the status of Scoped Access Directory requests granted or
         rejected by the user.
         <p>This permission should <em>only</em> be requested by the platform
         settings app.  This permission cannot be granted to third-party apps.
         <p>Protection level: signature
    -->
    <permission
         android:name="android.permission.MANAGE_SCOPED_ACCESS_DIRECTORY_PERMISSIONS"
         android:protectionLevel="signature" />

    <!-- @hide
         Allows an application to change the status of a persistable URI permission granted
         to another application.
         <p>This permission should <em>only</em> be requested by the platform
         settings app.  This permission cannot be granted to third-party apps.
         <p>Protection level: signature
    -->
    <permission android:name="android.permission.FORCE_PERSISTABLE_URI_PERMISSIONS"
        android:protectionLevel="signature" />

    <!-- Old permission for deleting an app's cache files, no longer used,
         but signals for us to quietly ignore calls instead of throwing an exception. -->
    <permission android:name="android.permission.DELETE_CACHE_FILES"
        android:protectionLevel="signature|privileged" />

    <!-- Allows an application to delete cache files.
         @hide -->
    <permission android:name="android.permission.INTERNAL_DELETE_CACHE_FILES"
        android:protectionLevel="signature" />

    <!-- Allows an application to delete packages.
         <p>Not for use by third-party applications.
         <p>Starting in {@link android.os.Build.VERSION_CODES#N}, user confirmation is requested
         when the application deleting the package is not the same application that installed the
         package. -->
    <permission android:name="android.permission.DELETE_PACKAGES"
        android:protectionLevel="signature|privileged" />

    <!-- @SystemApi Allows an application to move location of installed package.
         @hide -->
    <permission android:name="android.permission.MOVE_PACKAGE"
        android:protectionLevel="signature|privileged" />

    <!-- Allows an application to change whether an application component (other than its own) is
         enabled or not.
         <p>Not for use by third-party applications. -->
    <permission android:name="android.permission.CHANGE_COMPONENT_ENABLED_STATE"
        android:protectionLevel="signature|privileged" />

    <!-- @SystemApi Allows an application to grant specific permissions.
         @hide -->
    <permission android:name="android.permission.GRANT_RUNTIME_PERMISSIONS"
        android:protectionLevel="signature|installer|verifier" />

    <!-- @SystemApi Allows an app that has this permission and the permissions to install packages
         to request certain runtime permissions to be granted at installation.
         @hide -->
    <permission android:name="android.permission.INSTALL_GRANT_RUNTIME_PERMISSIONS"
        android:protectionLevel="signature|installer|verifier" />

    <!-- @SystemApi Allows an application to revoke specific permissions.
        @hide -->
    <permission android:name="android.permission.REVOKE_RUNTIME_PERMISSIONS"
         android:protectionLevel="signature|installer|verifier" />

    <!-- @SystemApi Allows the system to read runtime permission state.
        @hide -->
    <permission android:name="android.permission.GET_RUNTIME_PERMISSIONS"
                android:protectionLevel="signature" />

    <!-- @hide Allows an application to observe permission changes. -->
    <permission android:name="android.permission.OBSERVE_GRANT_REVOKE_PERMISSIONS"
        android:protectionLevel="signature|privileged" />

    <!-- @SystemApi Allows an application to manage the holders of a role.
         @hide -->
    <permission android:name="android.permission.MANAGE_ROLE_HOLDERS"
                android:protectionLevel="signature|installer" />

<<<<<<< HEAD
=======
    <!-- @SystemApi Allows an application to observe role holder changes.
         @hide -->
    <permission android:name="android.permission.OBSERVE_ROLE_HOLDERS"
                android:protectionLevel="signature|installer" />

>>>>>>> de843449
    <!-- @SystemApi Allows an application to use SurfaceFlinger's low level features.
         <p>Not for use by third-party applications.
         @hide
    -->
    <permission android:name="android.permission.ACCESS_SURFACE_FLINGER"
        android:protectionLevel="signature" />

    <!-- Allows an application to take screen shots and more generally
         get access to the frame buffer data.
         <p>Not for use by third-party applications.
          @hide
          @removed -->
    <permission android:name="android.permission.READ_FRAME_BUFFER"
        android:protectionLevel="signature" />

    <!-- Allows an application to use InputFlinger's low level features.
         @hide -->
    <permission android:name="android.permission.ACCESS_INPUT_FLINGER"
        android:protectionLevel="signature" />

    <!-- Allows an application to disable/enable input devices.
         Could be used to prevent unwanted touch events
         on a touchscreen, for example during swimming or rain.
         @hide -->
    <permission android:name="android.permission.DISABLE_INPUT_DEVICE"
        android:protectionLevel="signature" />

    <!-- Allows an application to configure and connect to Wifi displays
         @hide -->
    <permission android:name="android.permission.CONFIGURE_WIFI_DISPLAY"
        android:protectionLevel="signature" />

    <!-- Allows an application to control low-level features of Wifi displays
         such as opening an RTSP socket.  This permission should only be used
         by the display manager.
         @hide -->
    <permission android:name="android.permission.CONTROL_WIFI_DISPLAY"
        android:protectionLevel="signature" />

    <!-- Allows an application to control the color modes set for displays system-wide.
         <p>Not for use by third-party applications.</p>
         @hide -->
    <permission android:name="android.permission.CONFIGURE_DISPLAY_COLOR_MODE"
        android:protectionLevel="signature" />

    <!-- Allows an application to control the color saturation of the display.
         @hide
         @SystemApi -->
    <permission android:name="android.permission.CONTROL_DISPLAY_SATURATION"
        android:protectionLevel="signature|privileged" />

    <!-- Allows an application to control display color transformations.
         <p>Not for use by third-party applications.</p>
         @hide
         @SystemApi -->
    <permission android:name="android.permission.CONTROL_DISPLAY_COLOR_TRANSFORMS"
        android:protectionLevel="signature|privileged" />

    <!-- Allows an application to collect usage infomation about brightness slider changes.
         <p>Not for use by third-party applications.</p>
         @hide
         @SystemApi
         @TestApi -->
    <permission android:name="android.permission.BRIGHTNESS_SLIDER_USAGE"
        android:protectionLevel="signature|privileged|development" />

    <!-- Allows an application to collect ambient light stats.
         <p>Not for use by third party applications.</p>
         @hide
         @SystemApi -->
    <permission android:name="android.permission.ACCESS_AMBIENT_LIGHT_STATS"
        android:protectionLevel="signature|privileged|development" />

    <!-- Allows an application to modify the display brightness configuration
         @hide
         @SystemApi
         @TestApi -->
    <permission android:name="android.permission.CONFIGURE_DISPLAY_BRIGHTNESS"
        android:protectionLevel="signature|privileged|development" />

    <!-- Allows an application to control the system's display brightness
         @hide -->
    <permission android:name="android.permission.CONTROL_DISPLAY_BRIGHTNESS"
        android:protectionLevel="signature" />

    <!-- @SystemApi Allows an application to control VPN.
         <p>Not for use by third-party applications.</p>
         @hide -->
    <permission android:name="android.permission.CONTROL_VPN"
        android:protectionLevel="signature|privileged" />
    <uses-permission android:name="android.permission.CONTROL_VPN" />

    <!-- Allows an application to capture audio output.
         <p>Not for use by third-party applications.</p> -->
    <permission android:name="android.permission.CAPTURE_AUDIO_OUTPUT"
        android:protectionLevel="signature|privileged" />

    <!-- @SystemApi Allows an application to capture audio for hotword detection.
         <p>Not for use by third-party applications.</p>
         @hide -->
    <permission android:name="android.permission.CAPTURE_AUDIO_HOTWORD"
        android:protectionLevel="signature|privileged" />

    <!-- @SystemApi Allows an application to modify audio routing and override policy decisions.
         <p>Not for use by third-party applications.</p>
         @hide -->
    <permission android:name="android.permission.MODIFY_AUDIO_ROUTING"
        android:protectionLevel="signature|privileged" />

    <!-- Allows an application to modify what effects are applied to all audio
         (matching certain criteria) from any application.
         <p>Not for use by third-party applications.</p>
         @hide -->
    <permission android:name="android.permission.MODIFY_DEFAULT_AUDIO_EFFECTS"
        android:protectionLevel="signature|privileged" />

    <!-- Allows an application to capture video output.
         <p>Not for use by third-party applications.</p>
          @hide
          @removed -->
    <permission android:name="android.permission.CAPTURE_VIDEO_OUTPUT"
        android:protectionLevel="signature|privileged" />

    <!-- Allows an application to capture secure video output.
         <p>Not for use by third-party applications.</p>
          @hide
          @removed -->
    <permission android:name="android.permission.CAPTURE_SECURE_VIDEO_OUTPUT"
        android:protectionLevel="signature|privileged" />

    <!-- Allows an application to know what content is playing and control its playback.
         <p>Not for use by third-party applications due to privacy of media consumption</p>  -->
    <permission android:name="android.permission.MEDIA_CONTENT_CONTROL"
        android:protectionLevel="signature|privileged" />

    <!-- @SystemApi @hide Allows an application to set the volume key long-press listener.
         <p>When it's set, the application will receive the volume key long-press event
         instead of changing volume.</p>
         <p>Not for use by third-party applications</p> -->
    <permission android:name="android.permission.SET_VOLUME_KEY_LONG_PRESS_LISTENER"
        android:protectionLevel="signature|privileged|development" />

    <!-- @SystemApi @hide Allows an application to set media key event listener.
         <p>When it's set, the application will receive the media key event before
         any other media sessions. If the event is handled by the listener, other sessions
         cannot get the event.</p>
         <p>Not for use by third-party applications</p> -->
    <permission android:name="android.permission.SET_MEDIA_KEY_LISTENER"
        android:protectionLevel="signature|privileged|development" />

    <!-- @SystemApi Required to be able to disable the device (very dangerous!).
         <p>Not for use by third-party applications.
         @hide
    -->
    <permission android:name="android.permission.BRICK"
        android:protectionLevel="signature" />

    <!-- Required to be able to reboot the device.
    <p>Not for use by third-party applications. -->
    <permission android:name="android.permission.REBOOT"
        android:protectionLevel="signature|privileged" />

   <!-- @SystemApi Allows low-level access to power management.
        <p>Not for use by third-party applications.
        @hide
    -->
   <permission android:name="android.permission.DEVICE_POWER"
        android:protectionLevel="signature" />

    <!-- Allows toggling battery saver on the system.
         Superseded by DEVICE_POWER permission. @hide @SystemApi
    -->
    <permission android:name="android.permission.POWER_SAVER"
        android:protectionLevel="signature|privileged" />

   <!-- Allows access to the PowerManager.userActivity function.
   <p>Not for use by third-party applications. @hide @SystemApi -->
    <permission android:name="android.permission.USER_ACTIVITY"
        android:protectionLevel="signature|privileged" />

   <!-- @hide Allows low-level access to tun tap driver -->
    <permission android:name="android.permission.NET_TUNNELING"
        android:protectionLevel="signature" />

    <!-- Run as a manufacturer test application, running as the root user.
         Only available when the device is running in manufacturer test mode.
         <p>Not for use by third-party applications.
    -->
    <permission android:name="android.permission.FACTORY_TEST"
        android:protectionLevel="signature" />

    <!-- Allows an application to broadcast a notification that an application
         package has been removed.
         <p>Not for use by third-party applications.
    -->
    <permission android:name="android.permission.BROADCAST_PACKAGE_REMOVED"
        android:protectionLevel="signature" />

    <!-- Allows an application to broadcast an SMS receipt notification.
         <p>Not for use by third-party applications.
    -->
    <permission android:name="android.permission.BROADCAST_SMS"
        android:protectionLevel="signature" />

    <!-- Allows an application to broadcast a WAP PUSH receipt notification.
         <p>Not for use by third-party applications.
    -->
    <permission android:name="android.permission.BROADCAST_WAP_PUSH"
        android:protectionLevel="signature" />

    <!-- @SystemApi Allows an application to broadcast privileged networking requests.
         <p>Not for use by third-party applications.
         @hide
         @deprecated Use {@link android.Manifest.permission#REQUEST_NETWORK_SCORES} instead
    -->
    <permission android:name="android.permission.BROADCAST_NETWORK_PRIVILEGED"
        android:protectionLevel="signature|privileged" />

    <!-- Not for use by third-party applications. -->
    <permission android:name="android.permission.MASTER_CLEAR"
        android:protectionLevel="signature|privileged" />

    <!-- Allows an application to call any phone number, including emergency
         numbers, without going through the Dialer user interface for the user
         to confirm the call being placed.
         <p>Not for use by third-party applications. -->
    <permission android:name="android.permission.CALL_PRIVILEGED"
        android:protectionLevel="signature|privileged" />

    <!-- @SystemApi Allows an application to perform CDMA OTA provisioning @hide -->
    <permission android:name="android.permission.PERFORM_CDMA_PROVISIONING"
        android:protectionLevel="signature|privileged" />

    <!-- @SystemApi Allows an application to perform SIM Activation @hide -->
    <permission android:name="android.permission.PERFORM_SIM_ACTIVATION"
        android:protectionLevel="signature|privileged" />

    <!-- Allows enabling/disabling location update notifications from
         the radio.
         <p>Not for use by third-party applications. -->
    <permission android:name="android.permission.CONTROL_LOCATION_UPDATES"
        android:protectionLevel="signature|privileged" />

    <!-- Allows read/write access to the "properties" table in the checkin
         database, to change values that get uploaded.
         <p>Not for use by third-party applications. -->
    <permission android:name="android.permission.ACCESS_CHECKIN_PROPERTIES"
        android:protectionLevel="signature|privileged" />

    <!-- Allows an application to collect component usage
         statistics
         <p>Declaring the permission implies intention to use the API and the user of the
         device can grant permission through the Settings application. -->
    <permission android:name="android.permission.PACKAGE_USAGE_STATS"
        android:protectionLevel="signature|privileged|development|appop" />
    <uses-permission android:name="android.permission.PACKAGE_USAGE_STATS" />

    <!-- @hide @SystemApi Allows an application to observe usage time of apps. The app can register
         for callbacks when apps reach a certain usage time limit, etc. -->
    <permission android:name="android.permission.OBSERVE_APP_USAGE"
        android:protectionLevel="signature|privileged" />

    <!-- @hide @TestApi @SystemApi Allows an application to change the app idle state of an app.
         <p>Not for use by third-party applications. -->
    <permission android:name="android.permission.CHANGE_APP_IDLE_STATE"
        android:protectionLevel="signature|privileged" />

    <!-- @hide @SystemApi Allows an application to temporarily whitelist an inactive app to
         access the network and acquire wakelocks.
         <p>Not for use by third-party applications. -->
    <permission android:name="android.permission.CHANGE_DEVICE_IDLE_TEMP_WHITELIST"
        android:protectionLevel="signature|privileged" />

    <!-- Permission an application must hold in order to use
         {@link android.provider.Settings#ACTION_REQUEST_IGNORE_BATTERY_OPTIMIZATIONS}.
         This is a normal permission: an app requesting it will always be granted the
         permission, without the user needing to approve or see it. -->
    <permission android:name="android.permission.REQUEST_IGNORE_BATTERY_OPTIMIZATIONS"
        android:label="@string/permlab_requestIgnoreBatteryOptimizations"
        android:description="@string/permdesc_requestIgnoreBatteryOptimizations"
        android:protectionLevel="normal" />

    <!-- Allows an application to collect battery statistics -->
    <permission android:name="android.permission.BATTERY_STATS"
        android:protectionLevel="signature|privileged|development" />

    <!--Allows an application to manage statscompanion.
    <p>Not for use by third-party applications.
         @hide -->
    <permission android:name="android.permission.STATSCOMPANION"
        android:protectionLevel="signature" />

    <!-- @SystemApi Allows an application to control the backup and restore process.
    <p>Not for use by third-party applications.
         @hide pending API council -->
    <permission android:name="android.permission.BACKUP"
        android:protectionLevel="signature|privileged" />

    <!-- @SystemApi Allows application to manage
         {@link android.security.keystore.recovery.RecoveryController}.
         <p>Not for use by third-party applications.
         @hide -->
    <permission android:name="android.permission.RECOVER_KEYSTORE"
        android:protectionLevel="signature|privileged" />

    <!-- Allows a package to launch the secure full-backup confirmation UI.
         ONLY the system process may hold this permission.
         @hide -->
    <permission android:name="android.permission.CONFIRM_FULL_BACKUP"
        android:protectionLevel="signature" />

    <!-- Must be required by a {@link android.widget.RemoteViewsService},
         to ensure that only the system can bind to it. -->
    <permission android:name="android.permission.BIND_REMOTEVIEWS"
        android:protectionLevel="signature|privileged" />

    <!-- Allows an application to tell the AppWidget service which application
         can access AppWidget's data.  The normal user flow is that a user
         picks an AppWidget to go into a particular host, thereby giving that
         host application access to the private data from the AppWidget app.
         An application that has this permission should honor that contract.
         <p>Not for use by third-party applications. -->
    <permission android:name="android.permission.BIND_APPWIDGET"
        android:protectionLevel="signature|privileged" />

    <!-- @hide Allows sysui to manage user grants of slice permissions. -->
    <permission android:name="android.permission.MANAGE_SLICE_PERMISSIONS"
        android:protectionLevel="signature" />

    <!-- @SystemApi Private permission, to restrict who can bring up a dialog to add a new
         keyguard widget
         @hide -->
    <permission android:name="android.permission.BIND_KEYGUARD_APPWIDGET"
        android:protectionLevel="signature|privileged" />

    <!-- @SystemApi Internal permission allowing an application to query/set which
         applications can bind AppWidgets.
         @hide -->
    <permission android:name="android.permission.MODIFY_APPWIDGET_BIND_PERMISSIONS"
        android:protectionLevel="signature|privileged" />

    <!-- Allows applications to change the background data setting.
    <p>Not for use by third-party applications.
         @hide pending API council -->
    <permission android:name="android.permission.CHANGE_BACKGROUND_DATA_SETTING"
        android:protectionLevel="signature" />

    <!-- This permission can be used on content providers to allow the global
         search system to access their data.  Typically it used when the
         provider has some permissions protecting it (which global search
         would not be expected to hold), and added as a read-only permission
         to the path in the provider where global search queries are
         performed.  This permission can not be held by regular applications;
         it is used by applications to protect themselves from everyone else
         besides global search. -->
    <permission android:name="android.permission.GLOBAL_SEARCH"
        android:protectionLevel="signature|privileged" />

    <!-- Internal permission protecting access to the global search
         system: ensures that only the system can access the provider
         to perform queries (since this otherwise provides unrestricted
         access to a variety of content providers), and to write the
         search statistics (to keep applications from gaming the source
         ranking).
         @hide -->
    <permission android:name="android.permission.GLOBAL_SEARCH_CONTROL"
        android:protectionLevel="signature" />

    <!-- @SystemApi Internal permission to allows an application to read indexable data.
        @hide -->
    <permission android:name="android.permission.READ_SEARCH_INDEXABLES"
        android:protectionLevel="signature|privileged" />

    <!-- @SystemApi Internal permission to allows an application to bind to suggestion service.
        @hide -->
    <permission android:name="android.permission.BIND_SETTINGS_SUGGESTIONS_SERVICE"
                android:protectionLevel="signature" />

    <!-- @hide Internal permission to allows an application to access card content provider. -->
    <permission android:name="android.permission.WRITE_SETTINGS_HOMEPAGE_DATA"
                android:protectionLevel="signature|privileged" />

    <!-- @SystemApi Allows applications to set a live wallpaper.
         @hide XXX Change to signature once the picker is moved to its
         own apk as Ghod Intended. -->
    <permission android:name="android.permission.SET_WALLPAPER_COMPONENT"
        android:protectionLevel="signature|privileged" />

    <!-- @SystemApi Allows applications to read dream settings and dream state.
         @hide -->
    <permission android:name="android.permission.READ_DREAM_STATE"
        android:protectionLevel="signature|privileged" />

    <!-- @SystemApi Allows applications to write dream settings, and start or stop dreaming.
         @hide -->
    <permission android:name="android.permission.WRITE_DREAM_STATE"
        android:protectionLevel="signature|privileged" />

    <!-- @SystemApi Allow an application to read and write the cache partition.
         @hide -->
    <permission android:name="android.permission.ACCESS_CACHE_FILESYSTEM"
        android:protectionLevel="signature|privileged" />

    <!-- Must be required by default container service so that only
         the system can bind to it and use it to copy
         protected data to secure containers or files
         accessible to the system.
         @hide -->
    <permission android:name="android.permission.COPY_PROTECTED_DATA"
        android:protectionLevel="signature" />

    <!-- @SystemApi Internal permission protecting access to the encryption methods
        @hide
    -->
    <permission android:name="android.permission.CRYPT_KEEPER"
        android:protectionLevel="signature|privileged" />

    <!-- @SystemApi Allows an application to read historical network usage for
         specific networks and applications. @hide -->
    <permission android:name="android.permission.READ_NETWORK_USAGE_HISTORY"
        android:protectionLevel="signature|privileged" />

    <!-- Allows an application to manage network policies (such as warning and disable
         limits) and to define application-specific rules. @hide -->
    <permission android:name="android.permission.MANAGE_NETWORK_POLICY"
        android:protectionLevel="signature" />

    <!-- @SystemApi @hide @deprecated use UPDATE_DEVICE_STATS instead -->
    <permission android:name="android.permission.MODIFY_NETWORK_ACCOUNTING"
        android:protectionLevel="signature|privileged" />

    <!-- @SystemApi @hide Allows an application to manage carrier subscription plans. -->
    <permission android:name="android.permission.MANAGE_SUBSCRIPTION_PLANS"
        android:protectionLevel="signature|privileged" />

    <!-- C2DM permission.
         @hide Used internally.
     -->
    <permission android:name="android.intent.category.MASTER_CLEAR.permission.C2D_MESSAGE"
          android:protectionLevel="signature" />
    <uses-permission android:name="android.intent.category.MASTER_CLEAR.permission.C2D_MESSAGE"/>

    <!-- @SystemApi @hide Package verifier needs to have this permission before the PackageManager will
         trust it to verify packages.
    -->
    <permission android:name="android.permission.PACKAGE_VERIFICATION_AGENT"
        android:protectionLevel="signature|privileged" />

    <!-- Must be required by package verifier receiver, to ensure that only the
         system can interact with it.
         @hide
    -->
    <permission android:name="android.permission.BIND_PACKAGE_VERIFIER"
        android:protectionLevel="signature" />

    <!-- @hide Rollback manager needs to have this permission before the PackageManager will
         trust it to enable rollback.
    -->
    <permission android:name="android.permission.PACKAGE_ROLLBACK_AGENT"
        android:protectionLevel="signature" />

    <!-- @SystemApi @hide Allows managing apk level rollbacks. -->
    <permission android:name="android.permission.MANAGE_ROLLBACKS"
        android:protectionLevel="signature|installer" />

    <!-- @SystemApi @hide Allows an application to mark other applications as harmful -->
    <permission android:name="android.permission.SET_HARMFUL_APP_WARNINGS"
        android:protectionLevel="signature|verifier" />

    <!-- @SystemApi @hide Intent filter verifier needs to have this permission before the
         PackageManager will trust it to verify intent filters.
    -->
    <permission android:name="android.permission.INTENT_FILTER_VERIFICATION_AGENT"
        android:protectionLevel="signature|privileged" />

    <!-- Must be required by intent filter verifier receiver, to ensure that only the
         system can interact with it.
         @hide
    -->
    <permission android:name="android.permission.BIND_INTENT_FILTER_VERIFIER"
        android:protectionLevel="signature" />

    <!-- @SystemApi Allows applications to access serial ports via the SerialManager.
         @hide -->
    <permission android:name="android.permission.SERIAL_PORT"
        android:protectionLevel="signature|privileged" />

    <!-- Allows the holder to access content providers from outside an ApplicationThread.
         This permission is enforced by the ActivityManagerService on the corresponding APIs,
         in particular ActivityManagerService#getContentProviderExternal(String) and
         ActivityManagerService#removeContentProviderExternal(String).
         @hide
    -->
    <permission android:name="android.permission.ACCESS_CONTENT_PROVIDERS_EXTERNALLY"
        android:protectionLevel="signature" />

    <!-- @SystemApi Allows an application to hold an UpdateLock, recommending that a headless
         OTA reboot *not* occur while the lock is held.
         @hide -->
    <permission android:name="android.permission.UPDATE_LOCK"
        android:protectionLevel="signature|privileged" />

    <!-- @SystemApi @TestApi Allows an application to read the current set of notifications, including
         any metadata and intents attached.
         @hide -->
    <permission android:name="android.permission.ACCESS_NOTIFICATIONS"
        android:protectionLevel="signature|privileged|appop" />

    <!-- Marker permission for applications that wish to access notification policy.
         <p>Protection level: normal
    -->
    <permission android:name="android.permission.ACCESS_NOTIFICATION_POLICY"
        android:description="@string/permdesc_access_notification_policy"
        android:label="@string/permlab_access_notification_policy"
        android:protectionLevel="normal" />

    <!-- Allows modification of do not disturb rules and policies. Only allowed for system
        processes.
        @hide -->
    <permission android:name="android.permission.MANAGE_NOTIFICATIONS"
                android:protectionLevel="signature" />

    <!-- Allows notifications to be colorized
         <p>Not for use by third-party applications. @hide -->
    <permission android:name="android.permission.USE_COLORIZED_NOTIFICATIONS"
                android:protectionLevel="signature|setup" />

    <!-- Allows access to keyguard secure storage.  Only allowed for system processes.
        @hide -->
    <permission android:name="android.permission.ACCESS_KEYGUARD_SECURE_STORAGE"
        android:protectionLevel="signature" />

    <!-- Allows managing (adding, removing) fingerprint templates. Reserved for the system. @hide -->
    <permission android:name="android.permission.MANAGE_FINGERPRINT"
        android:protectionLevel="signature|privileged" />

    <!-- Allows an app to reset fingerprint attempt counter. Reserved for the system. @hide -->
    <permission android:name="android.permission.RESET_FINGERPRINT_LOCKOUT"
        android:protectionLevel="signature" />

    <!-- Allows direct access to the <Biometric>Service interfaces. Reserved for the system. @hide -->
    <permission android:name="android.permission.MANAGE_BIOMETRIC"
        android:protectionLevel="signature" />

    <!-- Allows direct access to the <Biometric>Service authentication methods. Reserved for the system. @hide -->
    <permission android:name="android.permission.USE_BIOMETRIC_INTERNAL"
        android:protectionLevel="signature" />

    <!-- Allows the system to control the BiometricDialog (SystemUI). Reserved for the system. @hide -->
    <permission android:name="android.permission.MANAGE_BIOMETRIC_DIALOG"
        android:protectionLevel="signature" />

    <!-- Allows an app to reset face authentication attempt counter. Reserved for the system. @hide -->
    <permission android:name="android.permission.RESET_FACE_LOCKOUT"
        android:protectionLevel="signature" />

    <!-- Allows an application to control keyguard.  Only allowed for system processes.
        @hide -->
    <permission android:name="android.permission.CONTROL_KEYGUARD"
        android:protectionLevel="signature" />

    <!-- @SystemApi Allows an application to control keyguard features like secure notifications.
         @hide -->
    <permission android:name="android.permission.CONTROL_KEYGUARD_SECURE_NOTIFICATIONS"
        android:protectionLevel="signature|privileged" />

    <!-- Allows an application to listen to trust changes.  Only allowed for system processes.
        @hide -->
    <permission android:name="android.permission.TRUST_LISTENER"
        android:protectionLevel="signature" />

    <!-- @SystemApi Allows an application to provide a trust agent.
         @hide For security reasons, this is a platform-only permission. -->
    <permission android:name="android.permission.PROVIDE_TRUST_AGENT"
        android:protectionLevel="signature|privileged" />

    <!-- @SystemApi Allows an application to show a message
         on the keyguard when asking to dismiss it.
         @hide For security reasons, this is a platform-only permission. -->
    <permission android:name="android.permission.SHOW_KEYGUARD_MESSAGE"
        android:protectionLevel="signature|privileged" />

    <!-- Allows an application to launch the trust agent settings activity.
        @hide -->
    <permission android:name="android.permission.LAUNCH_TRUST_AGENT_SETTINGS"
        android:protectionLevel="signature|privileged" />

    <!-- @SystemApi Must be required by an {@link
        android.service.trust.TrustAgentService},
        to ensure that only the system can bind to it.
        @hide -->
    <permission android:name="android.permission.BIND_TRUST_AGENT"
        android:protectionLevel="signature" />

    <!-- Must be required by an {@link
         android.service.notification.NotificationListenerService},
         to ensure that only the system can bind to it.
         <p>Protection level: signature
    -->
    <permission android:name="android.permission.BIND_NOTIFICATION_LISTENER_SERVICE"
        android:protectionLevel="signature" />

    <!-- @SystemApi Must be required by an {@link
         android.service.notification.NotificationAssistantService} to ensure that only the system
         can bind to it.
         <p>Protection level: signature
         @hide
    -->
    <permission android:name="android.permission.BIND_NOTIFICATION_ASSISTANT_SERVICE"
        android:protectionLevel="signature" />

    <!-- Must be required by a {@link
         android.service.chooser.ChooserTargetService}, to ensure that
         only the system can bind to it.
         <p>Protection level: signature
    -->
    <permission android:name="android.permission.BIND_CHOOSER_TARGET_SERVICE"
        android:protectionLevel="signature" />

    <!-- @SystemApi Must be held by services that extend
         {@link android.service.resolver.ResolverRankerService}.
         <p>Protection level: signature|privileged
         @hide
    -->
    <permission android:name="android.permission.PROVIDE_RESOLVER_RANKER_SERVICE"
                android:protectionLevel="signature|privileged" />

    <!-- @SystemApi Must be required by services that extend
         {@link android.service.resolver.ResolverRankerService}, to ensure that only the system can
         bind to them.
         <p>Protection level: signature
         @hide
    -->
    <permission android:name="android.permission.BIND_RESOLVER_RANKER_SERVICE"
        android:protectionLevel="signature" />

    <!-- Must be required by a {@link
         android.service.notification.ConditionProviderService},
         to ensure that only the system can bind to it.
         <p>Protection level: signature
         -->
    <permission android:name="android.permission.BIND_CONDITION_PROVIDER_SERVICE"
        android:protectionLevel="signature" />

    <!-- Must be required by an {@link android.service.dreams.DreamService},
         to ensure that only the system can bind to it.
         <p>Protection level: signature
    -->
    <permission android:name="android.permission.BIND_DREAM_SERVICE"
        android:protectionLevel="signature" />

    <!-- Must be required by an {@link android.app.usage.CacheQuotaService} to ensure that only the
         system can bind to it.
         @hide This is not a third-party API (intended for OEMs and system apps).
    -->
    <permission android:name="android.permission.BIND_CACHE_QUOTA_SERVICE"
                android:protectionLevel="signature" />

    <!-- @SystemApi Allows an application to call into a carrier setup flow. It is up to the
         carrier setup application to enforce that this permission is required
         @hide This is not a third-party API (intended for OEMs and system apps). -->
    <permission android:name="android.permission.INVOKE_CARRIER_SETUP"
        android:protectionLevel="signature|privileged" />

    <!-- @SystemApi Allows an application to listen for network condition observations.
         @hide This is not a third-party API (intended for system apps). -->
    <permission android:name="android.permission.ACCESS_NETWORK_CONDITIONS"
        android:protectionLevel="signature|privileged" />

    <!-- @SystemApi Allows an application to provision and access DRM certificates
         @hide This is not a third-party API (intended for system apps). -->
    <permission android:name="android.permission.ACCESS_DRM_CERTIFICATES"
        android:protectionLevel="signature|privileged" />

    <!-- Api Allows an application to manage media projection sessions.
         @hide This is not a third-party API (intended for system apps). -->
    <permission android:name="android.permission.MANAGE_MEDIA_PROJECTION"
        android:protectionLevel="signature" />

    <!-- @SystemApi Allows an application to read install sessions
         @hide This is not a third-party API (intended for system apps). -->
    <permission android:name="android.permission.READ_INSTALL_SESSIONS"
        android:label="@string/permlab_readInstallSessions"
        android:description="@string/permdesc_readInstallSessions"
        android:protectionLevel="normal"/>

    <!-- @SystemApi Allows an application to remove DRM certificates
         @hide This is not a third-party API (intended for system apps). -->
    <permission android:name="android.permission.REMOVE_DRM_CERTIFICATES"
        android:protectionLevel="signature|privileged" />

    <!-- @deprecated Use {@link android.Manifest.permission#BIND_CARRIER_SERVICES} instead -->
    <permission android:name="android.permission.BIND_CARRIER_MESSAGING_SERVICE"
        android:protectionLevel="signature|privileged" />

    <!-- Allows an application to interact with the currently active
         {@link android.service.voice.VoiceInteractionService}.
         @hide -->
    <permission android:name="android.permission.ACCESS_VOICE_INTERACTION_SERVICE"
        android:protectionLevel="signature" />

    <!-- The system process that is allowed to bind to services in carrier apps will
         have this permission. Carrier apps should use this permission to protect
         their services that only the system is allowed to bind to.
         <p>Protection level: signature|privileged
    -->
    <permission android:name="android.permission.BIND_CARRIER_SERVICES"
        android:label="@string/permlab_bindCarrierServices"
        android:description="@string/permdesc_bindCarrierServices"
        android:protectionLevel="signature|privileged" />

    <!-- Allows an application to query whether DO_NOT_ASK_CREDENTIALS_ON_BOOT
         flag is set.
         @hide -->
    <permission android:name="android.permission.QUERY_DO_NOT_ASK_CREDENTIALS_ON_BOOT"
                android:protectionLevel="signature" />

    <!-- @SystemApi Allows applications to kill UIDs.
        <p>Not for use by third-party applications.
         @hide -->
    <permission android:name="android.permission.KILL_UID"
                android:protectionLevel="signature|installer" />

    <!-- @SystemApi Allows applications to read the local WiFi and Bluetooth MAC address.
        @hide -->
    <permission android:name="android.permission.LOCAL_MAC_ADDRESS"
                android:protectionLevel="signature|privileged" />
    <uses-permission android:name="android.permission.LOCAL_MAC_ADDRESS"/>

    <!-- @SystemApi Allows access to MAC addresses of WiFi and Bluetooth peer devices.
        @hide -->
    <permission android:name="android.permission.PEERS_MAC_ADDRESS"
                android:protectionLevel="signature|setup" />

    <!-- Allows the Nfc stack to dispatch Nfc messages to applications. Applications
        can use this permission to ensure incoming Nfc messages are from the Nfc stack
        and not simulated by another application.
        @hide -->
    <permission android:name="android.permission.DISPATCH_NFC_MESSAGE"
                android:protectionLevel="signature|privileged" />

    <!-- @SystemApi Allows changing day / night mode when system is configured with
         config_lockDayNightMode set to true. If requesting app does not have permission,
         it will be ignored.
        @hide -->
    <permission android:name="android.permission.MODIFY_DAY_NIGHT_MODE"
                android:protectionLevel="signature|privileged" />

    <!-- The system process is explicitly the only one allowed to launch the
         confirmation UI for full backup/restore -->
    <uses-permission android:name="android.permission.CONFIRM_FULL_BACKUP"/>

    <!-- @SystemApi Allows the holder to access and manage instant applications on the device.
         @hide -->
    <permission android:name="android.permission.ACCESS_INSTANT_APPS"
            android:protectionLevel="signature|installer|verifier|wellbeing" />
    <uses-permission android:name="android.permission.ACCESS_INSTANT_APPS"/>

    <!-- Allows the holder to view the instant applications on the device.
    @hide -->
    <permission android:name="android.permission.VIEW_INSTANT_APPS"
                android:protectionLevel="signature|preinstalled" />

    <!-- Allows the holder to manage whether the system can bind to services
         provided by instant apps. This permission is intended to protect
         test/development fucntionality and should be used only in such cases.
    @hide -->
    <permission android:name="android.permission.MANAGE_BIND_INSTANT_SERVICE"
                android:protectionLevel="signature" />

    <!-- Allows receiving the usage of media resource e.g. video/audio codec and
         graphic memory.
         @hide -->
    <permission android:name="android.permission.RECEIVE_MEDIA_RESOURCE_USAGE"
                android:protectionLevel="signature|privileged" />

    <!-- Must be required by system/priv apps when accessing the sound trigger
         APIs given by {@link SoundTriggerManager}.
         @hide
         @SystemApi -->
    <permission android:name="android.permission.MANAGE_SOUND_TRIGGER"
        android:protectionLevel="signature|privileged" />

    <!-- Must be required by system/priv apps implementing sound trigger detection services
         @hide
         @SystemApi -->
    <permission android:name="android.permission.BIND_SOUND_TRIGGER_DETECTION_SERVICE"
        android:protectionLevel="signature" />

    <!-- @SystemApi Allows trusted applications to dispatch managed provisioning message to Managed
         Provisioning app. If requesting app does not have permission, it will be ignored.
         @hide -->
    <permission android:name="android.permission.DISPATCH_PROVISIONING_MESSAGE"
                android:protectionLevel="signature|privileged" />

    <!-- Allows the holder to read blocked numbers. See
         {@link android.provider.BlockedNumberContract}.
         @hide -->
    <permission android:name="android.permission.READ_BLOCKED_NUMBERS"
                android:protectionLevel="signature" />

    <!-- Allows the holder to write blocked numbers. See
         {@link android.provider.BlockedNumberContract}.
         @hide -->
    <permission android:name="android.permission.WRITE_BLOCKED_NUMBERS"
                android:protectionLevel="signature" />

    <!-- Must be required by an {@link android.service.vr.VrListenerService}, to ensure that only
         the system can bind to it.
         <p>Protection level: signature -->
    <permission android:name="android.permission.BIND_VR_LISTENER_SERVICE"
        android:protectionLevel="signature" />

    <!-- Must be required by system apps when accessing restricted VR APIs.
         @hide
         @SystemApi
         <p>Protection level: signature -->
    <permission android:name="android.permission.RESTRICTED_VR_ACCESS"
        android:protectionLevel="signature|preinstalled" />

    <!-- Required to make calls to {@link android.service.vr.IVrManager}.
         @hide -->
    <permission android:name="android.permission.ACCESS_VR_MANAGER"
            android:protectionLevel="signature" />

    <!-- Required to access VR-Mode state and state change events via {android.app.VrStateCallback}
         @hide -->
    <permission android:name="android.permission.ACCESS_VR_STATE"
        android:protectionLevel="signature|preinstalled" />

    <!-- Allows an application to whitelist tasks during lock task mode
         @hide <p>Not for use by third-party applications.</p> -->
    <permission android:name="android.permission.UPDATE_LOCK_TASK_PACKAGES"
        android:protectionLevel="signature|setup" />

    <!-- @SystemApi Allows an application to replace the app name displayed alongside notifications
         in the N-release and later.
         @hide  <p>Not for use by third-party applications.</p> -->
    <permission android:name="android.permission.SUBSTITUTE_NOTIFICATION_APP_NAME"
                android:protectionLevel="signature|privileged" />

    <!-- @SystemApi Allows an application to show notifications before the device is provisioned.
         @hide  <p>Not for use by third-party applications.</p> -->
    <permission android:name="android.permission.NOTIFICATION_DURING_SETUP"
                android:protectionLevel="signature|privileged" />

    <!-- @SystemApi Allows an application to manage auto-fill sessions.
         @hide  <p>Not for use by third-party applications.</p> -->
    <permission android:name="android.permission.MANAGE_AUTO_FILL"
        android:protectionLevel="signature" />

    <!-- @SystemApi Allows an application to manage the content capture service.
         @hide  <p>Not for use by third-party applications.</p> -->
    <permission android:name="android.permission.MANAGE_CONTENT_CAPTURE"
        android:protectionLevel="signature" />

    <!-- Allows an app to set the theme overlay in /vendor/overlay
         being used.
         @hide  <p>Not for use by third-party applications.</p> -->
    <permission android:name="android.permission.MODIFY_THEME_OVERLAY"
                android:protectionLevel="signature" />

    <!-- Allows an instant app to create foreground services. -->
    <permission android:name="android.permission.INSTANT_APP_FOREGROUND_SERVICE"
        android:protectionLevel="signature|development|instant|appop" />

    <!-- Allows a regular application to use {@link android.app.Service#startForeground
         Service.startForeground}.
         <p>Protection level: normal
    -->
    <permission android:name="android.permission.FOREGROUND_SERVICE"
        android:description="@string/permdesc_foregroundService"
        android:label="@string/permlab_foregroundService"
        android:protectionLevel="normal|instant" />

    <!-- @SystemApi Allows to access all app shortcuts.
         @hide -->
    <permission android:name="android.permission.ACCESS_SHORTCUTS"
        android:protectionLevel="signature|textClassifier" />

    <!-- @SystemApi Allows unlimited calls to shortcut mutation APIs.
         @hide -->
    <permission android:name="android.permission.UNLIMITED_SHORTCUTS_API_CALLS"
        android:protectionLevel="signature|textClassifier" />

    <!-- @SystemApi Allows an application to read the runtime profiles of other apps.
         @hide <p>Not for use by third-party applications. -->
    <permission android:name="android.permission.READ_RUNTIME_PROFILES"
                android:protectionLevel="signature|privileged" />

    <!-- @hide Allows audio policy management. -->
    <permission android:name="android.permission.MANAGE_AUDIO_POLICY"
        android:protectionLevel="signature" />

    <!-- @SystemApi Allows an application to turn on / off quiet mode.
         @hide <p>Not for use by third-party applications. -->
    <permission android:name="android.permission.MODIFY_QUIET_MODE"
                android:protectionLevel="signature|privileged" />

    <!-- Allows internal management of the camera framework
         @hide -->
    <permission android:name="android.permission.MANAGE_CAMERA"
        android:protectionLevel="signature" />

    <!-- Allows an application to control remote animations. See
         {@link ActivityOptions#makeRemoteAnimation}
         @hide <p>Not for use by third-party applications. -->
    <permission android:name="android.permission.CONTROL_REMOTE_APP_TRANSITION_ANIMATIONS"
        android:protectionLevel="signature|privileged" />

    <!-- Allows an application to watch changes and/or active state of app ops.
         @hide <p>Not for use by third-party applications. -->
    <permission android:name="android.permission.WATCH_APPOPS"
        android:protectionLevel="signature" />

    <!-- Allows an application to directly open the "Open by default" page inside a package's
         Details screen.
         @hide <p>Not for use by third-party applications. -->
    <permission android:name="android.permission.OPEN_APP_OPEN_BY_DEFAULT_SETTINGS"
                android:protectionLevel="signature" />

    <!-- Allows hidden API checks to be disabled when starting a process.
         @hide <p>Not for use by third-party applications. -->
    <permission android:name="android.permission.DISABLE_HIDDEN_API_CHECKS"
                android:protectionLevel="signature" />

    <!-- @hide Permission that protects the
        {@link android.provider.Telephony.Intents#ACTION_DEFAULT_SMS_PACKAGE_CHANGED_INTERNAL}
        broadcast -->
    <permission android:name="android.permission.MONITOR_DEFAULT_SMS_PACKAGE"
        android:protectionLevel="signature" />

    <!-- A subclass of {@link android.app.SmsAppService} must be protected with this permission. -->
    <permission android:name="android.permission.BIND_SMS_APP_SERVICE"
        android:protectionLevel="signature" />

    <!-- @hide Permission that allows background clipboard access.
         <p>Not for use by third-party applications. -->
    <permission android:name="android.permission.READ_CLIPBOARD_IN_BACKGROUND"
        android:protectionLevel="signature" />

    <!-- @SystemApi Allows modifying accessibility state.
         @hide -->
    <permission android:name="android.permission.MANAGE_ACCESSIBILITY"
        android:protectionLevel="signature|setup" />

    <!-- @SystemApi Allows an app to grant a profile owner access to device identifiers.
         <p>Not for use by third-party applications.
         @hide -->
    <permission android:name="android.permission.GRANT_PROFILE_OWNER_DEVICE_IDS_ACCESS"
        android:protectionLevel="signature" />

    <!-- Allows financial apps to read filtered sms messages. -->
    <permission android:name="android.permission.SMS_FINANCIAL_TRANSACTIONS"
        android:protectionLevel="signature|appop" />

<<<<<<< HEAD
=======
    <!-- Required for apps targeting {@link android.os.Build.VERSION_CODES#Q} that want to use
         {@link android.app.Notification.Builder#setFullScreenIntent notification full screen
         intents}.  -->
    <permission android:name="android.permission.USE_FULL_SCREEN_INTENT"
                android:protectionLevel="normal" />

>>>>>>> de843449
    <!-- @SystemApi Allows requesting the framework broadcast the
         {@link Intent#ACTION_DEVICE_CUSTOMIZATION_READY} intent.
         @hide -->
    <permission android:name="android.permission.SEND_DEVICE_CUSTOMIZATION_READY"
        android:protectionLevel="signature|privileged" />

    <!-- @SystemApi Permission that protects the {@link Intent#ACTION_DEVICE_CUSTOMIZATION_READY}
         intent.
         @hide -->
    <permission android:name="android.permission.RECEIVE_DEVICE_CUSTOMIZATION_READY"
        android:protectionLevel="signature|preinstalled" />
    <!-- @SystemApi Allows wallpaper to be rendered in ambient mode.
         @hide -->
    <permission android:name="android.permission.AMBIENT_WALLPAPER"
                android:protectionLevel="signature|preinstalled" />
<<<<<<< HEAD
=======
    <!-- @SystemApi Allows sensor privacy to be modified.
         @hide -->
    <permission android:name="android.permission.MANAGE_SENSOR_PRIVACY"
                android:protectionLevel="signature" />
>>>>>>> de843449

    <application android:process="system"
                 android:persistent="true"
                 android:hasCode="false"
                 android:label="@string/android_system_label"
                 android:allowClearUserData="false"
                 android:backupAgent="com.android.server.backup.SystemBackupAgent"
                 android:killAfterRestore="false"
                 android:icon="@drawable/ic_launcher_android"
                 android:supportsRtl="true"
                 android:theme="@style/Theme.DeviceDefault.Light.DarkActionBar"
                 android:defaultToDeviceProtectedStorage="true"
                 android:directBootAware="true">
        <activity android:name="com.android.internal.app.ChooserActivity"
                android:theme="@style/Theme.DeviceDefault.Resolver"
                android:finishOnCloseSystemDialogs="true"
                android:excludeFromRecents="true"
                android:documentLaunchMode="never"
                android:relinquishTaskIdentity="true"
                android:configChanges="screenSize|smallestScreenSize|screenLayout|orientation|keyboard|keyboardHidden"
                android:process=":ui"
                android:visibleToInstantApps="true">
            <intent-filter>
                <action android:name="android.intent.action.CHOOSER" />
                <category android:name="android.intent.category.DEFAULT" />
                <category android:name="android.intent.category.VOICE" />
            </intent-filter>
        </activity>
        <activity android:name="com.android.internal.app.AccessibilityButtonChooserActivity"
                  android:exported="false"
                  android:theme="@style/Theme.DeviceDefault.Resolver"
                  android:finishOnCloseSystemDialogs="true"
                  android:excludeFromRecents="true"
                  android:documentLaunchMode="never"
                  android:relinquishTaskIdentity="true"
                  android:configChanges="screenSize|smallestScreenSize|screenLayout|orientation|keyboard|keyboardHidden"
                  android:process=":ui"
                  android:visibleToInstantApps="true">
            <intent-filter>
                <action android:name="com.android.internal.intent.action.CHOOSE_ACCESSIBILITY_BUTTON" />
                <category android:name="android.intent.category.DEFAULT" />
            </intent-filter>
        </activity>
        <activity android:name="com.android.internal.app.IntentForwarderActivity"
                android:finishOnCloseSystemDialogs="true"
                android:theme="@style/Theme.NoDisplay"
                android:excludeFromRecents="true"
                android:label="@string/user_owner_label"
                android:exported="true"
                android:visibleToInstantApps="true"
                >
        </activity>
        <activity-alias android:name="com.android.internal.app.ForwardIntentToParent"
                android:targetActivity="com.android.internal.app.IntentForwarderActivity"
                android:exported="true"
                android:label="@string/user_owner_label">
        </activity-alias>
        <activity-alias android:name="com.android.internal.app.ForwardIntentToManagedProfile"
                android:targetActivity="com.android.internal.app.IntentForwarderActivity"
                android:icon="@drawable/ic_corp_badge"
                android:exported="true"
                android:label="@string/managed_profile_label">
        </activity-alias>
        <activity android:name="com.android.internal.app.HeavyWeightSwitcherActivity"
                android:theme="@style/Theme.DeviceDefault.Light.Dialog"
                android:label="@string/heavy_weight_switcher_title"
                android:finishOnCloseSystemDialogs="true"
                android:excludeFromRecents="true"
                android:process=":ui">
        </activity>
        <activity android:name="com.android.internal.app.PlatLogoActivity"
                android:theme="@style/Theme.Wallpaper.NoTitleBar.Fullscreen"
                android:configChanges="orientation|keyboardHidden"
                android:process=":ui">
        </activity>
        <activity android:name="com.android.internal.app.DisableCarModeActivity"
                android:theme="@style/Theme.NoDisplay"
                android:excludeFromRecents="true"
                android:process=":ui">
        </activity>
        <activity android:name="com.android.internal.app.DumpHeapActivity"
                android:theme="@style/Theme.Translucent.NoTitleBar"
                android:label="@string/dump_heap_title"
                android:finishOnCloseSystemDialogs="true"
                android:noHistory="true"
                android:excludeFromRecents="true"
                android:process=":ui">
        </activity>
        <provider android:name="com.android.server.am.DumpHeapProvider"
                android:authorities="com.android.server.heapdump"
                android:grantUriPermissions="true"
                android:multiprocess="false"
                android:singleUser="true" />

        <activity android:name="android.accounts.ChooseAccountActivity"
                android:excludeFromRecents="true"
                android:exported="true"
                android:theme="@style/Theme.DeviceDefault.Light.Dialog"
                android:label="@string/choose_account_label"
                android:process=":ui"
                android:visibleToInstantApps="true">
        </activity>

        <activity android:name="android.accounts.ChooseTypeAndAccountActivity"
                android:excludeFromRecents="true"
                android:exported="true"
                android:theme="@style/Theme.DeviceDefault.Light.Dialog"
                android:label="@string/choose_account_label"
                android:process=":ui"
                android:visibleToInstantApps="true">
        </activity>

        <activity android:name="android.accounts.ChooseAccountTypeActivity"
                android:excludeFromRecents="true"
                android:theme="@style/Theme.DeviceDefault.Light.Dialog"
                android:label="@string/choose_account_label"
                android:process=":ui"
                android:visibleToInstantApps="true">
        </activity>

        <activity android:name="android.accounts.CantAddAccountActivity"
                android:excludeFromRecents="true"
                android:exported="true"
                android:theme="@style/Theme.DeviceDefault.Light.Dialog.NoActionBar"
                android:process=":ui">
        </activity>

        <activity android:name="android.accounts.GrantCredentialsPermissionActivity"
                android:excludeFromRecents="true"
                android:exported="true"
                android:theme="@style/Theme.DeviceDefault.Light.DialogWhenLarge"
                android:process=":ui"
                android:visibleToInstantApps="true">
        </activity>

        <activity android:name="android.content.SyncActivityTooManyDeletes"
               android:theme="@style/Theme.DeviceDefault.Light.Dialog"
               android:label="@string/sync_too_many_deletes"
               android:process=":ui">
        </activity>

        <activity android:name="com.android.internal.app.ShutdownActivity"
            android:permission="android.permission.SHUTDOWN"
            android:theme="@style/Theme.NoDisplay"
            android:excludeFromRecents="true">
            <intent-filter>
                <action android:name="com.android.internal.intent.action.REQUEST_SHUTDOWN" />
                <category android:name="android.intent.category.DEFAULT" />
            </intent-filter>
            <intent-filter>
                <action android:name="android.intent.action.REBOOT" />
                <category android:name="android.intent.category.DEFAULT" />
            </intent-filter>
        </activity>

        <activity android:name="com.android.internal.app.NetInitiatedActivity"
                android:theme="@style/Theme.Dialog.Confirmation"
                android:excludeFromRecents="true"
                android:process=":ui">
        </activity>

        <activity android:name="com.android.internal.app.SystemUserHomeActivity"
                  android:enabled="false"
                  android:process=":ui"
                  android:systemUserOnly="true"
                  android:theme="@style/Theme.Translucent.NoTitleBar">
            <intent-filter android:priority="-100">
                <action android:name="android.intent.action.MAIN" />
                <category android:name="android.intent.category.HOME" />
            </intent-filter>
        </activity>

        <!-- Activity to prompt user if it's ok to create a new user sandbox for a
             specified account. -->
        <activity android:name="com.android.internal.app.ConfirmUserCreationActivity"
                android:excludeFromRecents="true"
                android:process=":ui"
                android:theme="@style/Theme.Dialog.Confirmation">
            <intent-filter android:priority="1000">
                <action android:name="android.os.action.CREATE_USER" />
                <category android:name="android.intent.category.DEFAULT" />
            </intent-filter>
        </activity>

        <activity android:name="com.android.internal.app.SuspendedAppActivity"
                  android:theme="@style/Theme.Dialog.Confirmation"
                  android:excludeFromRecents="true"
                  android:process=":ui">
        </activity>

        <activity android:name="com.android.internal.app.UnlaunchableAppActivity"
                android:theme="@style/Theme.Dialog.Confirmation"
                android:excludeFromRecents="true"
                android:process=":ui">
        </activity>

        <activity android:name="com.android.settings.notification.NotificationAccessConfirmationActivity"
                  android:theme="@style/Theme.Dialog.Confirmation"
                  android:excludeFromRecents="true">
        </activity>

        <activity android:name="com.android.internal.app.HarmfulAppWarningActivity"
                  android:theme="@style/Theme.Dialog.Confirmation"
                  android:excludeFromRecents="true"
                  android:process=":ui"
                  android:label="@string/harmful_app_warning_title"
                  android:exported="false">
        </activity>

        <receiver android:name="com.android.server.BootReceiver"
                android:systemUserOnly="true">
            <intent-filter android:priority="1000">
                <action android:name="android.intent.action.BOOT_COMPLETED" />
            </intent-filter>
        </receiver>

        <receiver android:name="com.android.server.updates.CertPinInstallReceiver"
                android:permission="android.permission.UPDATE_CONFIG">
            <intent-filter>
                <action android:name="android.intent.action.UPDATE_PINS" />
                <data android:scheme="content" android:host="*" android:mimeType="*/*" />
            </intent-filter>
        </receiver>

        <receiver android:name="com.android.server.updates.IntentFirewallInstallReceiver"
                android:permission="android.permission.UPDATE_CONFIG">
            <intent-filter>
                <action android:name="android.intent.action.UPDATE_INTENT_FIREWALL" />
                <data android:scheme="content" android:host="*" android:mimeType="*/*" />
            </intent-filter>
        </receiver>

        <receiver android:name="com.android.server.updates.SmsShortCodesInstallReceiver"
                android:permission="android.permission.UPDATE_CONFIG">
            <intent-filter>
                <action android:name="android.intent.action.UPDATE_SMS_SHORT_CODES" />
                <data android:scheme="content" android:host="*" android:mimeType="*/*" />
            </intent-filter>
        </receiver>

        <receiver android:name="com.android.server.updates.NetworkWatchlistInstallReceiver"
                  android:permission="android.permission.UPDATE_CONFIG">
            <intent-filter>
                <action android:name="android.intent.action.UPDATE_NETWORK_WATCHLIST" />
                <data android:scheme="content" android:host="*" android:mimeType="*/*" />
            </intent-filter>
        </receiver>

        <receiver android:name="com.android.server.updates.ApnDbInstallReceiver"
                android:permission="android.permission.UPDATE_CONFIG">
            <intent-filter>
                <action android:name="com.android.internal.intent.action.UPDATE_APN_DB" />
                <data android:scheme="content" android:host="*" android:mimeType="*/*" />
            </intent-filter>
        </receiver>

        <receiver android:name="com.android.server.updates.CarrierProvisioningUrlsInstallReceiver"
                android:permission="android.permission.UPDATE_CONFIG">
            <intent-filter>
                <action android:name="android.intent.action.UPDATE_CARRIER_PROVISIONING_URLS" />
                <data android:scheme="content" android:host="*" android:mimeType="*/*" />
            </intent-filter>
        </receiver>

        <receiver android:name="com.android.server.updates.CertificateTransparencyLogInstallReceiver"
                android:permission="android.permission.UPDATE_CONFIG">
            <intent-filter>
                <action android:name="android.intent.action.UPDATE_CT_LOGS" />
                <data android:scheme="content" android:host="*" android:mimeType="*/*" />
            </intent-filter>
        </receiver>

        <receiver android:name="com.android.server.updates.LangIdInstallReceiver"
                android:permission="android.permission.UPDATE_CONFIG">
            <intent-filter>
                <action android:name="android.intent.action.UPDATE_LANG_ID" />
                <data android:scheme="content" android:host="*" android:mimeType="*/*" />
            </intent-filter>
        </receiver>

        <receiver android:name="com.android.server.updates.SmartSelectionInstallReceiver"
                android:permission="android.permission.UPDATE_CONFIG">
            <intent-filter>
                <action android:name="android.intent.action.UPDATE_SMART_SELECTION" />
                <data android:scheme="content" android:host="*" android:mimeType="*/*" />
            </intent-filter>
        </receiver>

        <receiver android:name="com.android.server.updates.ConversationActionsInstallReceiver"
                  android:permission="android.permission.UPDATE_CONFIG">
            <intent-filter>
                <action android:name="android.intent.action.ACTION_UPDATE_CONVERSATION_ACTIONS" />
                <data android:scheme="content" android:host="*" android:mimeType="*/*" />
            </intent-filter>
        </receiver>

        <receiver android:name="com.android.server.updates.CarrierIdInstallReceiver"
                  android:permission="android.permission.UPDATE_CONFIG">
            <intent-filter>
                <action android:name="android.os.action.UPDATE_CARRIER_ID_DB" />
                <data android:scheme="content" android:host="*" android:mimeType="*/*" />
            </intent-filter>
        </receiver>

        <receiver android:name="com.android.server.MasterClearReceiver"
            android:permission="android.permission.MASTER_CLEAR">
            <intent-filter
                    android:priority="100" >
                <!-- For Checkin, Settings, etc.: action=FACTORY_RESET -->
                <action android:name="android.intent.action.FACTORY_RESET" />
                <!-- As above until all the references to the deprecated MASTER_CLEAR get updated to
                     FACTORY_RESET. -->
                <action android:name="android.intent.action.MASTER_CLEAR" />

                <!-- MCS always uses REMOTE_INTENT: category=MASTER_CLEAR -->
                <action android:name="com.google.android.c2dm.intent.RECEIVE" />
                <category android:name="android.intent.category.MASTER_CLEAR" />
            </intent-filter>
        </receiver>

<<<<<<< HEAD
=======
        <receiver android:name="com.android.server.WallpaperUpdateReceiver"
                  android:permission="android.permission.RECEIVE_DEVICE_CUSTOMIZATION_READY">
            <intent-filter>
                <action android:name="android.intent.action.DEVICE_CUSTOMIZATION_READY"/>
            </intent-filter>
        </receiver>

>>>>>>> de843449
        <service android:name="android.hardware.location.GeofenceHardwareService"
            android:permission="android.permission.LOCATION_HARDWARE"
            android:exported="false" />

        <service android:name="com.android.server.MountServiceIdler"
                 android:exported="true"
                 android:permission="android.permission.BIND_JOB_SERVICE" >
        </service>

        <service android:name="com.android.server.backup.FullBackupJob"
                 android:exported="true"
                 android:permission="android.permission.BIND_JOB_SERVICE" >
        </service>

        <service android:name="com.android.server.backup.KeyValueBackupJob"
                 android:permission="android.permission.BIND_JOB_SERVICE" >
        </service>

        <service android:name="com.android.server.content.SyncJobService"
                 android:permission="android.permission.BIND_JOB_SERVICE" >
        </service>

        <service android:name="com.android.server.pm.BackgroundDexOptService"
                 android:exported="true"
                 android:permission="android.permission.BIND_JOB_SERVICE">
        </service>

        <service android:name="com.android.server.pm.DynamicCodeLoggingService"
                 android:permission="android.permission.BIND_JOB_SERVICE">
        </service>

        <service android:name="com.android.server.PruneInstantAppsJobService"
                 android:permission="android.permission.BIND_JOB_SERVICE" >
        </service>

        <service android:name="com.android.server.storage.DiskStatsLoggingService"
                 android:permission="android.permission.BIND_JOB_SERVICE" >
        </service>

        <service android:name="com.android.server.PreloadsFileCacheExpirationJobService"
                 android:permission="android.permission.BIND_JOB_SERVICE" >
        </service>

        <service android:name="com.android.server.camera.CameraStatsJobService"
                 android:permission="android.permission.BIND_JOB_SERVICE" >
        </service>

        <service android:name="com.android.server.timezone.TimeZoneUpdateIdler"
                 android:permission="android.permission.BIND_JOB_SERVICE" >
        </service>

        <service android:name="com.android.server.net.watchlist.ReportWatchlistJobService"
                 android:permission="android.permission.BIND_JOB_SERVICE" >
        </service>

        <service android:name="com.android.server.display.BrightnessIdleJob"
                 android:permission="android.permission.BIND_JOB_SERVICE" >
        </service>

        <service
                android:name="com.android.server.autofill.AutofillCompatAccessibilityService"
                android:permission="android.permission.BIND_ACCESSIBILITY_SERVICE"
                android:exported="true">
            <meta-data
                    android:name="android.accessibilityservice"
                    android:resource="@xml/autofill_compat_accessibility_service" />
        </service>

</application>

</manifest><|MERGE_RESOLUTION|>--- conflicted
+++ resolved
@@ -644,10 +644,7 @@
     <protected-broadcast android:name="android.intent.action.DOCK_ACTIVE" />
 
     <!-- Added in Q -->
-<<<<<<< HEAD
-=======
     <protected-broadcast android:name="android.content.pm.action.SESSION_UPDATED" />
->>>>>>> de843449
 
     <!-- For CarIdlenessTracker -->
     <protected-broadcast android:name="com.android.server.jobscheduler.GARAGE_MODE_ON" />
@@ -897,12 +894,8 @@
         android:permissionGroup="android.permission-group.UNDEFINED"
         android:label="@string/permlab_audioRead"
         android:description="@string/permdesc_audioRead"
-<<<<<<< HEAD
-        android:protectionLevel="dangerous" />
-=======
         android:protectionLevel="dangerous"
         android:usageInfoRequired="true" />
->>>>>>> de843449
 
     <!-- Runtime permission controlling access to the user's shared visual media
          collection, including images and videos. -->
@@ -918,24 +911,16 @@
         android:permissionGroup="android.permission-group.UNDEFINED"
         android:label="@string/permlab_imagesRead"
         android:description="@string/permdesc_imagesRead"
-<<<<<<< HEAD
-        android:protectionLevel="dangerous" />
-=======
         android:protectionLevel="dangerous"
         android:usageInfoRequired="true" />
->>>>>>> de843449
 
     <!-- Allows an application to read the user's shared video collection. -->
     <permission android:name="android.permission.READ_MEDIA_VIDEO"
         android:permissionGroup="android.permission-group.UNDEFINED"
         android:label="@string/permlab_videoRead"
         android:description="@string/permdesc_videoRead"
-<<<<<<< HEAD
-        android:protectionLevel="dangerous" />
-=======
         android:protectionLevel="dangerous"
         android:usageInfoRequired="true" />
->>>>>>> de843449
 
     <!-- Allows an application to access any geographic locations persisted in the
          user's shared collection. -->
@@ -943,19 +928,10 @@
         android:permissionGroup="android.permission-group.UNDEFINED"
         android:label="@string/permlab_mediaLocation"
         android:description="@string/permdesc_mediaLocation"
-<<<<<<< HEAD
-        android:protectionLevel="dangerous" />
-=======
         android:protectionLevel="dangerous"
         android:usageInfoRequired="true" />
 
     <!-- @hide @SystemApi @TestApi
-         Allows an application to modify OBB files visible to other apps. -->
-    <permission android:name="android.permission.WRITE_OBB"
-        android:protectionLevel="signature|privileged" />
->>>>>>> de843449
-
-    <!-- @hide @SystemApi
          Allows an application to modify OBB files visible to other apps. -->
     <permission android:name="android.permission.WRITE_OBB"
         android:protectionLevel="signature|privileged" />
@@ -985,12 +961,8 @@
         android:label="@string/permlab_accessFineLocation"
         android:description="@string/permdesc_accessFineLocation"
         android:backgroundPermission="android.permission.ACCESS_BACKGROUND_LOCATION"
-<<<<<<< HEAD
-        android:protectionLevel="dangerous|instant" />
-=======
         android:protectionLevel="dangerous|instant"
         android:usageInfoRequired="true" />
->>>>>>> de843449
 
     <!-- Allows an app to access approximate location.
          Alternatively, you might want {@link #ACCESS_FINE_LOCATION}.
@@ -1001,12 +973,8 @@
         android:label="@string/permlab_accessCoarseLocation"
         android:description="@string/permdesc_accessCoarseLocation"
         android:backgroundPermission="android.permission.ACCESS_BACKGROUND_LOCATION"
-<<<<<<< HEAD
-        android:protectionLevel="dangerous|instant" />
-=======
         android:protectionLevel="dangerous|instant"
         android:usageInfoRequired="true" />
->>>>>>> de843449
 
     <!-- Allows an app to access location in the background.  If you
          are requesting this, you should also request {@link #ACCESS_FINE_LOCATION}.
@@ -1018,12 +986,8 @@
         android:permissionGroup="android.permission-group.UNDEFINED"
         android:label="@string/permlab_accessBackgroundLocation"
         android:description="@string/permdesc_accessBackgroundLocation"
-<<<<<<< HEAD
-        android:protectionLevel="dangerous|instant" />
-=======
         android:protectionLevel="dangerous|instant"
         android:usageInfoRequired="true" />
->>>>>>> de843449
 
     <!-- ====================================================================== -->
     <!-- Permissions for accessing the call log                                 -->
@@ -1268,28 +1232,6 @@
         android:usageInfoRequired="true" />
 
     <!-- ====================================================================== -->
-    <!-- Permissions for activity recognition                        -->
-    <!-- ====================================================================== -->
-    <eat-comment />
-
-    <!-- Used for permissions that are associated with activity recognition.
-         TODO(zezeozue). STOPSHIP: Add icon -->
-    <permission-group android:name="android.permission-group.ACTIVITY_RECOGNITION"
-        android:label="@string/permgrouplab_activityRecognition"
-        android:description="@string/permgroupdesc_activityRecognition"
-        android:request="@string/permgrouprequest_activityRecognition"
-        android:priority="1000" />
-
-    <!-- Allows an application to recognize physical activity.
-         <p>Protection level: dangerous
-    -->
-    <permission android:name="android.permission.ACTIVITY_RECOGNITION"
-        android:permissionGroup="android.permission-group.UNDEFINED"
-        android:label="@string/permlab_activityRecognition"
-        android:description="@string/permdesc_activityRecognition"
-        android:protectionLevel="dangerous|instant" />
-
-    <!-- ====================================================================== -->
     <!-- Permissions for accessing the UCE Service                              -->
     <!-- ====================================================================== -->
 
@@ -1704,11 +1646,7 @@
          @hide This should only be used by ManagedProvisioning app.
     -->
     <permission android:name="android.permission.NETWORK_MANAGED_PROVISIONING"
-<<<<<<< HEAD
-        android:protectionLevel="signature|privileged" />
-=======
-        android:protectionLevel="signature" />
->>>>>>> de843449
+        android:protectionLevel="signature" />
 
     <!-- #SystemApi @hide Allows applications to access information about LoWPAN interfaces.
          <p>Not for use by third-party applications. -->
@@ -2104,8 +2042,6 @@
     <permission android:name="android.permission.BIND_SCREENING_SERVICE"
         android:protectionLevel="signature|privileged" />
 
-<<<<<<< HEAD
-=======
     <!-- Must be required by a {@link android.telecom.PhoneAccountSuggestionService},
          to ensure that only the system can bind to it.
          <p>Protection level: signature|privileged
@@ -2115,7 +2051,6 @@
     <permission android:name="android.permission.BIND_PHONE_ACCOUNT_SUGGESTION_SERVICE"
         android:protectionLevel="signature|privileged" />
 
->>>>>>> de843449
     <!-- Must be required by a {@link android.telecom.CallRedirectionService},
          to ensure that only the system can bind to it.
          <p>Protection level: signature|privileged
@@ -2600,11 +2535,7 @@
     <permission android:name="android.permission.SET_SCREEN_COMPATIBILITY"
         android:protectionLevel="signature" />
 
-<<<<<<< HEAD
-    <!-- @SystemApi @TestApi Allows an application to modify the current configuration, such
-=======
     <!-- Allows an application to modify the current configuration, such
->>>>>>> de843449
          as locale. -->
     <permission android:name="android.permission.CHANGE_CONFIGURATION"
         android:protectionLevel="signature|privileged|development" />
@@ -2736,11 +2667,7 @@
     <permission android:name="android.permission.ASEC_RENAME"
         android:protectionLevel="signature" />
 
-<<<<<<< HEAD
-    <!-- @SystemApi Allows applications to write the apn settings and read sensitive fields of
-=======
     <!-- Allows applications to write the apn settings and read sensitive fields of
->>>>>>> de843449
          an existing apn settings like user and password.
     <p>Not for use by third-party applications. -->
     <permission android:name="android.permission.WRITE_APN_SETTINGS"
@@ -3200,18 +3127,11 @@
     <permission android:name="android.permission.BIND_TEXTCLASSIFIER_SERVICE"
                 android:protectionLevel="signature" />
 
-<<<<<<< HEAD
-    <!-- Must be required by a android.service.intelligence.IntelligenceService,
-=======
     <!-- Must be required by a android.service.contentcapture.ContentCaptureService,
->>>>>>> de843449
          to ensure that only the system can bind to it.
          @SystemApi @hide This is not a third-party API (intended for OEMs and system apps).
          <p>Protection level: signature
     -->
-<<<<<<< HEAD
-    <permission android:name="android.permission.BIND_INTELLIGENCE_SERVICE"
-=======
     <permission android:name="android.permission.BIND_CONTENT_CAPTURE_SERVICE"
                 android:protectionLevel="signature" />
 
@@ -3221,7 +3141,6 @@
          <p>Protection level: signature
     -->
     <permission android:name="android.permission.BIND_AUGMENTED_AUTOFILL_SERVICE"
->>>>>>> de843449
                 android:protectionLevel="signature" />
 
     <!-- Must be required by hotword enrollment application,
@@ -3510,14 +3429,11 @@
     <permission android:name="android.permission.MANAGE_ROLE_HOLDERS"
                 android:protectionLevel="signature|installer" />
 
-<<<<<<< HEAD
-=======
     <!-- @SystemApi Allows an application to observe role holder changes.
          @hide -->
     <permission android:name="android.permission.OBSERVE_ROLE_HOLDERS"
                 android:protectionLevel="signature|installer" />
 
->>>>>>> de843449
     <!-- @SystemApi Allows an application to use SurfaceFlinger's low level features.
          <p>Not for use by third-party applications.
          @hide
@@ -4474,15 +4390,12 @@
     <permission android:name="android.permission.SMS_FINANCIAL_TRANSACTIONS"
         android:protectionLevel="signature|appop" />
 
-<<<<<<< HEAD
-=======
     <!-- Required for apps targeting {@link android.os.Build.VERSION_CODES#Q} that want to use
          {@link android.app.Notification.Builder#setFullScreenIntent notification full screen
          intents}.  -->
     <permission android:name="android.permission.USE_FULL_SCREEN_INTENT"
                 android:protectionLevel="normal" />
 
->>>>>>> de843449
     <!-- @SystemApi Allows requesting the framework broadcast the
          {@link Intent#ACTION_DEVICE_CUSTOMIZATION_READY} intent.
          @hide -->
@@ -4498,13 +4411,10 @@
          @hide -->
     <permission android:name="android.permission.AMBIENT_WALLPAPER"
                 android:protectionLevel="signature|preinstalled" />
-<<<<<<< HEAD
-=======
     <!-- @SystemApi Allows sensor privacy to be modified.
          @hide -->
     <permission android:name="android.permission.MANAGE_SENSOR_PRIVACY"
                 android:protectionLevel="signature" />
->>>>>>> de843449
 
     <application android:process="system"
                  android:persistent="true"
@@ -4825,8 +4735,6 @@
             </intent-filter>
         </receiver>
 
-<<<<<<< HEAD
-=======
         <receiver android:name="com.android.server.WallpaperUpdateReceiver"
                   android:permission="android.permission.RECEIVE_DEVICE_CUSTOMIZATION_READY">
             <intent-filter>
@@ -4834,7 +4742,6 @@
             </intent-filter>
         </receiver>
 
->>>>>>> de843449
         <service android:name="android.hardware.location.GeofenceHardwareService"
             android:permission="android.permission.LOCATION_HARDWARE"
             android:exported="false" />
