<?xml version="1.0" encoding="utf-8"?>
<!-- Copyright (C) 2006 The Android Open Source Project

     Licensed under the Apache License, Version 2.0 (the "License");
     you may not use this file except in compliance with the License.
     You may obtain a copy of the License at

          http://www.apache.org/licenses/LICENSE-2.0

     Unless required by applicable law or agreed to in writing, software
     distributed under the License is distributed on an "AS IS" BASIS,
     WITHOUT WARRANTIES OR CONDITIONS OF ANY KIND, either express or implied.
     See the License for the specific language governing permissions and
     limitations under the License.
-->

<!-- Formatting note: terminate all comments with a period, to avoid breaking
     the documentation output. To suppress comment lines from the documentation
     output, insert an eat-comment element after the comment lines.
-->

<resources>
    <!-- These are the standard attributes that make up a complete theme. -->
    <declare-styleable name="Theme">
        <!-- ============== -->
        <!-- Generic styles -->
        <!-- ============== -->
        <eat-comment />

        <!-- Specifies that a theme has a light background with dark text on top.  -->
        <attr name="isLightTheme" format="boolean" />

        <!-- Default color of foreground imagery. -->
        <attr name="colorForeground" format="color" />
        <!-- Default color of foreground imagery on an inverted background. -->
        <attr name="colorForegroundInverse" format="color" />
        <!-- Default color of background imagery, ex. full-screen windows. -->
        <attr name="colorBackground" format="color" />
        <!-- Default color of background imagery for floating components, ex. dialogs, popups, and cards. -->
        <attr name="colorBackgroundFloating" format="color" />
        <!-- This is a hint for a solid color that can be used for caching
             rendered views.  This should be the color of the background when
             there is a solid background color; it should be null when the
             background is a texture or translucent.  When a device is able
             to use accelerated drawing (thus setting state_accelerated), the
             cache hint is ignored and always assumed to be transparent. -->
        <attr name="colorBackgroundCacheHint" format="color" />

        <!-- Default highlight color for items that are pressed. -->
        <attr name="colorPressedHighlight" format="color" />
        <!-- Default highlight color for items that are long-pressed. -->
        <attr name="colorLongPressedHighlight" format="color" />
        <!-- Default highlight color for items that are
             focused. (Focused meaning cursor-based selection.) -->
        <attr name="colorFocusedHighlight" format="color" />
        <!-- Default highlight color for items that are
             activated. (Activated meaning persistent selection.) -->
        <attr name="colorActivatedHighlight" format="color" />
        <!-- Default highlight color for items in multiple selection
             mode. -->
        <attr name="colorMultiSelectHighlight" format="color" />

<<<<<<< HEAD
=======
        <!-- Drawable to be drawn over the view to mark it as autofilled-->
        <attr name="autofilledHighlight" format="reference" />

        <!-- Max width of the autofill data set picker as a fraction of the screen width -->
        <attr name="autofillDatasetPickerMaxWidth" format="reference" />

        <!-- Max height of the autofill data set picker as a fraction of the screen height -->
        <attr name="autofillDatasetPickerMaxHeight" format="reference" />

>>>>>>> 34575671
        <!-- Default disabled alpha for widgets that set enabled/disabled alpha programmatically. -->
        <attr name="disabledAlpha" format="float" />
        <!-- The alpha applied to the foreground color to create the primary text color. -->
        <attr name="primaryContentAlpha" format="float" />
        <!-- The alpha applied to the foreground color to create the secondary text color. -->
        <attr name="secondaryContentAlpha" format="float" />
        <!-- Color used for error states and things that need to be drawn to
             the users attention.. -->
        <attr name="colorError" format="reference|color" />
        <!-- Default background dim amount when a menu, dialog, or something similar pops up. -->
        <attr name="backgroundDimAmount" format="float" />
        <!-- Control whether dimming behind the window is enabled.  The default
             theme does not set this value, meaning it is based on whether the
             window is floating. -->
        <attr name="backgroundDimEnabled" format="boolean" />

        <!-- =========== -->
        <!-- Text styles -->
        <!-- =========== -->
        <eat-comment />

        <!-- Default appearance of text: color, typeface, size, and style. -->
        <attr name="textAppearance" format="reference" />
        <!-- Default appearance of text against an inverted background:
             color, typeface, size, and style. -->
        <attr name="textAppearanceInverse" format="reference" />

        <!-- The most prominent text color.  -->
        <attr name="textColorPrimary" format="reference|color" />
        <!-- Secondary text color. -->
        <attr name="textColorSecondary" format="reference|color" />
        <!-- Tertiary text color. -->
        <attr name="textColorTertiary" format="reference|color" />

        <!-- Primary inverse text color, useful for inverted backgrounds. -->
        <attr name="textColorPrimaryInverse" format="reference|color" />
        <!-- Secondary inverse text color, useful for inverted backgrounds. -->
        <attr name="textColorSecondaryInverse" format="reference|color" />
        <!-- Tertiary inverse text color, useful for inverted backgrounds. -->
        <attr name="textColorTertiaryInverse" format="reference|color" />

        <!-- Inverse hint text color. -->
        <attr name="textColorHintInverse" format="reference|color" />

        <!-- Bright text color. Only differentiates based on the disabled state. -->
        <attr name="textColorPrimaryDisableOnly" format="reference|color" />

        <!-- Bright inverse text color. Only differentiates based on the disabled state. -->
        <attr name="textColorPrimaryInverseDisableOnly" format="reference|color" />

        <!-- Bright text color. This does not differentiate the disabled state. As an example,
             buttons use this since they display the disabled state via the background and not the
             foreground text color. -->
        <attr name="textColorPrimaryNoDisable" format="reference|color" />
        <!-- Dim text color. This does not differentiate the disabled state. -->
        <attr name="textColorSecondaryNoDisable" format="reference|color" />

        <!-- Bright inverse text color. This does not differentiate the disabled state. -->
        <attr name="textColorPrimaryInverseNoDisable" format="reference|color" />
        <!-- Dim inverse text color. This does not differentiate the disabled state. -->
        <attr name="textColorSecondaryInverseNoDisable" format="reference|color" />

        <!-- Bright text color for use over activated backgrounds. -->
        <attr name="textColorPrimaryActivated" format="reference|color" />
        <!-- Dim text color for use over activated backgrounds. -->
        <attr name="textColorSecondaryActivated" format="reference|color" />

        <!-- Text color for urls in search suggestions, used by things like global search and the browser. @hide -->
        <attr name="textColorSearchUrl" format="reference|color" />

        <!-- Color of highlighted text, when used in a light theme. -->
        <attr name="textColorHighlightInverse" format="reference|color" />
        <!-- Color of link text (URLs), when used in a light theme. -->
        <attr name="textColorLinkInverse" format="reference|color" />

        <!-- Color of list item text in alert dialogs. -->
        <attr name="textColorAlertDialogListItem" format="reference|color" />

        <!-- Search widget more corpus result item background. -->
        <attr name="searchWidgetCorpusItemBackground" format="reference|color" />

        <!-- Text color, typeface, size, and style for "large" text. Defaults to primary text color. -->
        <attr name="textAppearanceLarge" format="reference" />
        <!-- Text color, typeface, size, and style for "medium" text. Defaults to primary text color. -->
        <attr name="textAppearanceMedium" format="reference" />
        <!-- Text color, typeface, size, and style for "small" text. Defaults to secondary text color. -->
        <attr name="textAppearanceSmall" format="reference" />

        <!-- Text color, typeface, size, and style for "large" inverse text. Defaults to primary inverse text color. -->
        <attr name="textAppearanceLargeInverse" format="reference" />
        <!-- Text color, typeface, size, and style for "medium" inverse text. Defaults to primary inverse text color. -->
        <attr name="textAppearanceMediumInverse" format="reference" />
        <!-- Text color, typeface, size, and style for "small" inverse text. Defaults to secondary inverse text color. -->
        <attr name="textAppearanceSmallInverse" format="reference" />

        <!-- Text color, typeface, size, and style for system search result title. Defaults to primary inverse text color. -->
        <attr name="textAppearanceSearchResultTitle" format="reference" />
        <!-- Text color, typeface, size, and style for system search result subtitle. Defaults to primary inverse text color. -->
        <attr name="textAppearanceSearchResultSubtitle" format="reference" />

        <!-- Text color, typeface, size, and style for the text inside of a button. -->
        <attr name="textAppearanceButton" format="reference" />

        <!-- Text color, typeface, size, and style for the text inside of a popup menu. -->
        <attr name="textAppearanceLargePopupMenu" format="reference" />

        <!-- Text color, typeface, size, and style for small text inside of a popup menu. -->
        <attr name="textAppearanceSmallPopupMenu" format="reference" />

        <!-- Text color, typeface, size, and style for header text inside of a popup menu. -->
        <attr name="textAppearancePopupMenuHeader" format="reference" />

        <!-- The underline color and thickness for easy correct suggestion -->
        <attr name="textAppearanceEasyCorrectSuggestion" format="reference" />

        <!-- The underline color and thickness for misspelled suggestion -->
        <attr name="textAppearanceMisspelledSuggestion" format="reference" />

        <!-- The underline color and thickness for auto correction suggestion -->
        <attr name="textAppearanceAutoCorrectionSuggestion" format="reference" />

        <!--  The underline color -->
        <attr name="textUnderlineColor" format="reference|color" />
        <!--  The underline thickness -->
        <attr name="textUnderlineThickness" format="reference|dimension" />

        <!-- EditText text foreground color. -->
        <attr name="editTextColor" format="reference|color" />
        <!-- EditText background drawable. -->
        <attr name="editTextBackground" format="reference" />

        <!-- Popup text displayed in TextView when setError is used. -->
        <attr name="errorMessageBackground" format="reference" />
        <!-- Background used instead of errorMessageBackground when the popup has to be above. -->
        <attr name="errorMessageAboveBackground" format="reference" />

        <!-- A styled string, specifying the style to be used for showing
             inline candidate text when composing with an input method.  The
             text itself will be ignored, but the style spans will be applied
             to the candidate text as it is edited. -->
        <attr name="candidatesTextStyleSpans" format="reference|string" />

        <!-- Drawable to use for check marks. -->
        <attr name="textCheckMark" format="reference" />
        <attr name="textCheckMarkInverse" format="reference" />

        <!-- Drawable to use for multiple choice indicators. -->
        <attr name="listChoiceIndicatorMultiple" format="reference" />

        <!-- Drawable to use for single choice indicators. -->
        <attr name="listChoiceIndicatorSingle" format="reference" />

        <!-- Drawable used as a background for selected list items. -->
        <attr name="listChoiceBackgroundIndicator" format="reference" />

        <!-- Drawable used as a background for activated items. -->
        <attr name="activatedBackgroundIndicator" format="reference" />

        <!-- ============= -->
        <!-- Button styles -->
        <!-- ============= -->
        <eat-comment />

        <!-- Normal Button style. -->
        <attr name="buttonStyle" format="reference" />

        <!-- Small Button style. -->
        <attr name="buttonStyleSmall" format="reference" />

        <!-- Button style to inset into an EditText. -->
        <attr name="buttonStyleInset" format="reference" />

        <!-- ToggleButton style. -->
        <attr name="buttonStyleToggle" format="reference" />

        <!-- ============== -->
        <!-- Gallery styles -->
        <!-- ============== -->
        <eat-comment />

        <!-- The preferred background for gallery items. This should be set
             as the background of any Views you provide from the Adapter. -->
        <attr name="galleryItemBackground" format="reference" />

        <!-- =========== -->
        <!-- List styles -->
        <!-- =========== -->
        <eat-comment />

        <!-- The preferred list item height. -->
        <attr name="listPreferredItemHeight" format="dimension" />
        <!-- A smaller, sleeker list item height. -->
        <attr name="listPreferredItemHeightSmall" format="dimension" />
        <!-- A larger, more robust list item height. -->
        <attr name="listPreferredItemHeightLarge" format="dimension" />
        <!-- The list item height for search results. @hide -->
        <attr name="searchResultListItemHeight" format="dimension" />

        <!-- The preferred padding along the left edge of list items. -->
        <attr name="listPreferredItemPaddingLeft" format="dimension" />
        <!-- The preferred padding along the right edge of list items. -->
        <attr name="listPreferredItemPaddingRight" format="dimension" />

        <!-- The preferred TextAppearance for the primary text of list items. -->
        <attr name="textAppearanceListItem" format="reference" />
        <!-- The preferred TextAppearance for the secondary text of list items. -->
        <attr name="textAppearanceListItemSecondary" format="reference" />
        <!-- The preferred TextAppearance for the primary text of small list items. -->
        <attr name="textAppearanceListItemSmall" format="reference" />

        <!-- The drawable for the list divider. -->
        <attr name="listDivider" format="reference" />
        <!-- The list divider used in alert dialogs. -->
        <attr name="listDividerAlertDialog" format="reference" />
        <!-- TextView style for list separators. -->
        <attr name="listSeparatorTextViewStyle" format="reference" />
        <!-- The preferred left padding for an expandable list item (for child-specific layouts,
             use expandableListPreferredChildPaddingLeft). This takes into account
             the indicator that will be shown to next to the item. -->
        <attr name="expandableListPreferredItemPaddingLeft" format="dimension" />
        <!-- The preferred left padding for an expandable list item that is a child.
             If this is not provided, it defaults to the expandableListPreferredItemPaddingLeft. -->
        <attr name="expandableListPreferredChildPaddingLeft" format="dimension" />
        <!-- The preferred left bound for an expandable list item's indicator. For a child-specific
             indicator, use expandableListPreferredChildIndicatorLeft. -->
        <attr name="expandableListPreferredItemIndicatorLeft" format="dimension" />
        <!-- The preferred right bound for an expandable list item's indicator. For a child-specific
             indicator, use expandableListPreferredChildIndicatorRight. -->
        <attr name="expandableListPreferredItemIndicatorRight" format="dimension" />
        <!-- The preferred left bound for an expandable list child's indicator. -->
        <attr name="expandableListPreferredChildIndicatorLeft" format="dimension" />
        <!-- The preferred right bound for an expandable list child's indicator. -->
        <attr name="expandableListPreferredChildIndicatorRight" format="dimension" />

        <!-- The preferred item height for dropdown lists. -->
        <attr name="dropdownListPreferredItemHeight" format="dimension" />

        <!-- The preferred padding along the start edge of list items. -->
        <attr name="listPreferredItemPaddingStart" format="dimension" />
        <!-- The preferred padding along the end edge of list items. -->
        <attr name="listPreferredItemPaddingEnd" format="dimension" />

        <!-- ============= -->
        <!-- Window styles -->
        <!-- ============= -->
        <eat-comment />

        <!-- Drawable to use as the overall window background.  As of
             {@link android.os.Build.VERSION_CODES#HONEYCOMB}, this may
             be a selector that uses state_accelerated to pick a non-solid
             color when running on devices that can draw such a bitmap
             with complex compositing on top at 60fps.

             <p>There are a few special considerations to use when setting this
             drawable:
             <ul>
             <li> This information will be used to infer the pixel format
                  for your window's surface.  If the drawable has any
                  non-opaque pixels, your window will be translucent
                  (32 bpp).
             <li> If you want to draw the entire background
                  yourself, you should set this drawable to some solid
                  color that closely matches that background (so the
                  system's preview of your window will match), and
                  then in code manually set your window's background to
                  null so it will not be drawn.
             </ul> -->
        <attr name="windowBackground" format="reference" />
        <!-- Drawable to draw selectively within the inset areas when the windowBackground
             has been set to null. This protects against seeing visual garbage in the
             surface when the app has not drawn any content into this area. One example is
             when the user is resizing a window of an activity that has
             {@link android.R.attr#resizeableActivity} set for multi-window mode. -->
        <attr name="windowBackgroundFallback" format="reference" />
        <!-- Drawable to use as a frame around the window. -->
        <attr name="windowFrame" format="reference" />
        <!-- Flag indicating whether there should be no title on this window. -->
        <attr name="windowNoTitle" format="boolean" />
        <!-- Flag indicating whether this window should fill the entire screen.  Corresponds
             to {@link android.view.WindowManager.LayoutParams#FLAG_FULLSCREEN}. -->
        <attr name="windowFullscreen" format="boolean" />
        <!-- Flag indicating whether this window should extend into overscan region.  Corresponds
             to {@link android.view.WindowManager.LayoutParams#FLAG_LAYOUT_IN_OVERSCAN}. -->
        <attr name="windowOverscan" format="boolean" />
        <!-- Flag indicating whether this is a floating window. -->
        <attr name="windowIsFloating" format="boolean" />
        <!-- Flag indicating whether this is a translucent window. If this attribute is unset (but
             not if set to false), the window might still be considered translucent, if
             windowSwipeToDismiss is set to true. -->
        <attr name="windowIsTranslucent" format="boolean" />
        <!-- Flag indicating that this window's background should be the
             user's current wallpaper.  Corresponds
             to {@link android.view.WindowManager.LayoutParams#FLAG_SHOW_WALLPAPER}. -->
        <attr name="windowShowWallpaper" format="boolean" />
        <!-- This Drawable is overlaid over the foreground of the Window's content area, usually
             to place a shadow below the title.  -->
        <attr name="windowContentOverlay" format="reference" />
        <!-- The style resource to use for a window's title bar height. -->
        <attr name="windowTitleSize" format="dimension" />
        <!-- The style resource to use for a window's title text. -->
        <attr name="windowTitleStyle" format="reference" />
        <!-- The style resource to use for a window's title area. -->
        <attr name="windowTitleBackgroundStyle" format="reference" />

        <!-- Reference to a style resource holding
             the set of window animations to use, which can be
             any of the attributes defined by
             {@link android.R.styleable#WindowAnimation}. -->
        <attr name="windowAnimationStyle" format="reference" />

        <!-- Flag indicating whether this window should have an Action Bar
             in place of the usual title bar. -->
        <attr name="windowActionBar" format="boolean" />

        <!-- Flag indicating whether this window's Action Bar should overlay
             application content. Does nothing if the window would not
             have an Action Bar. -->
        <attr name="windowActionBarOverlay" format="boolean" />

        <!-- Flag indicating whether action modes should overlay window content
             when there is not reserved space for their UI (such as an Action Bar). -->
        <attr name="windowActionModeOverlay" format="boolean" />

        <!-- Defines the default soft input state that this window would
             like when it is displayed.  Corresponds
             to {@link android.view.WindowManager.LayoutParams#softInputMode}. -->
        <attr name="windowSoftInputMode">
            <!-- Not specified, use what the system thinks is best.  This
                 is the default. -->
            <flag name="stateUnspecified" value="0" />
            <!-- Leave the soft input window as-is, in whatever state it
                 last was. -->
            <flag name="stateUnchanged" value="1" />
            <!-- Make the soft input area hidden when normally appropriate
                 (when the user is navigating forward to your window). -->
            <flag name="stateHidden" value="2" />
            <!-- Always make the soft input area hidden when this window
                 has input focus. -->
            <flag name="stateAlwaysHidden" value="3" />
            <!-- Make the soft input area visible when normally appropriate
                 (when the user is navigating forward to your window). -->
            <flag name="stateVisible" value="4" />
            <!-- Always make the soft input area visible when this window
                 has input focus. -->
            <flag name="stateAlwaysVisible" value="5" />

            <!-- The window resize/pan adjustment has not been specified,
                 the system will automatically select between resize and pan
                 modes, depending
                 on whether the content of the window has any layout views
                 that can scroll their contents.  If there is such a view,
                 then the window will be resized, with the assumption being
                 that the resizeable area can be reduced to make room for
                 the input UI. -->
            <flag name="adjustUnspecified" value="0x00" />
            <!-- Always resize the window: the content area of the window is
                 reduced to make room for the soft input area. -->
            <flag name="adjustResize" value="0x10" />
            <!-- Don't resize the window to make room for the soft input area;
                 instead pan the contents of the window as focus moves inside
                 of it so that the user can see what they are typing.  This is
                 generally less desireable than panning because the user may
                 need to close the input area to get at and interact with
                 parts of the window. -->
            <flag name="adjustPan" value="0x20" />
            <!-- Don't resize <em>or</em> pan the window to make room for the
                 soft input area; the window is never adjusted for it. -->
            <flag name="adjustNothing" value="0x30" />
        </attr>

        <!-- Flag allowing you to disable the splash screen for a window. The default value is
             false; if set to true, the system can never use the window's theme to show a splash
             screen before your actual instance is shown to the user. -->
        <attr name="windowDisablePreview" format="boolean" />

        <!-- Flag indicating that this window should not be displayed at all.
             The default value is false; if set to true, and this window is
             the main window of an Activity, then it will never actually
             be added to the window manager.  This means that your activity
             must immediately quit without waiting for user interaction,
             because there will be no such interaction coming. -->
        <attr name="windowNoDisplay" format="boolean" />

        <!-- Flag indicating that this window should allow touches to be split
             across other windows that also support split touch.
             The default value is true for applications with a targetSdkVersion
             of Honeycomb or newer; false otherwise.
             When this flag is false, the first pointer that goes down determines
             the window to which all subsequent touches go until all pointers go up.
             When this flag is true, each pointer (not necessarily the first) that
             goes down determines the window to which all subsequent touches of that
             pointer will go until that pointers go up thereby enabling touches
             with multiple pointers to be split across multiple windows. -->
        <attr name="windowEnableSplitTouch" format="boolean" />

        <!-- Control whether a container should automatically close itself if
             the user touches outside of it.  This only applies to activities
             and dialogs.

             <p>Note: this attribute will only be respected for applications
             that are targeting {@link android.os.Build.VERSION_CODES#HONEYCOMB}
             or later. -->
        <attr name="windowCloseOnTouchOutside" format="boolean" />

        <!-- Flag indicating whether this window requests a translucent status bar.  Corresponds
             to {@link android.view.WindowManager.LayoutParams#FLAG_TRANSLUCENT_STATUS}. -->
        <attr name="windowTranslucentStatus" format="boolean" />

        <!-- Flag indicating whether this window requests a translucent navigation bar.  Corresponds
             to {@link android.view.WindowManager.LayoutParams#FLAG_TRANSLUCENT_NAVIGATION}. -->
        <attr name="windowTranslucentNavigation" format="boolean" />

        <!-- Flag to indicate that a window can be swiped away to be dismissed.
             Corresponds to {@link android.view.Window#FEATURE_SWIPE_TO_DISMISS}. It will also
             dynamically change translucency of the window, if the windowIsTranslucent is not set.
             If windowIsTranslucent is set (to either true or false) it will obey that setting. -->
        <attr name="windowSwipeToDismiss" format="boolean" />

        <!-- Flag indicating whether this window requests that content changes be performed
             as scene changes with transitions. Corresponds to
             {@link android.view.Window#FEATURE_CONTENT_TRANSITIONS}. -->
        <attr name="windowContentTransitions" format="boolean" />

        <!-- Reference to a TransitionManager XML resource defining the desired
             transitions between different window content. -->
        <attr name="windowContentTransitionManager" format="reference" />

        <!-- Flag indicating whether this window allows Activity Transitions.
             Corresponds to {@link android.view.Window#FEATURE_ACTIVITY_TRANSITIONS}. -->
        <attr name="windowActivityTransitions" format="boolean" />

        <!-- Reference to a Transition XML resource defining the desired Transition
             used to move Views into the initial Window's content Scene. Corresponds to
             {@link android.view.Window#setEnterTransition(android.transition.Transition)}. -->
        <attr name="windowEnterTransition" format="reference"/>

        <!-- Reference to a Transition XML resource defining the desired Transition
             used to move Views out of the scene when the Window is
             preparing to close. Corresponds to
             {@link android.view.Window#setReturnTransition(android.transition.Transition)}. -->
        <attr name="windowReturnTransition" format="reference"/>

        <!-- Reference to a Transition XML resource defining the desired Transition
             used to move Views out of the Window's content Scene when launching a new Activity.
             Corresponds to
             {@link android.view.Window#setExitTransition(android.transition.Transition)}. -->
        <attr name="windowExitTransition" format="reference"/>

        <!-- Reference to a Transition XML resource defining the desired Transition
             used to move Views in to the scene when returning from a previously-started Activity.
             Corresponds to
             {@link android.view.Window#setReenterTransition(android.transition.Transition)}. -->
        <attr name="windowReenterTransition" format="reference"/>

        <!-- Reference to a Transition XML resource defining the desired Transition
             used to move shared elements transferred into the Window's initial content Scene.
             Corresponds to {@link android.view.Window#setSharedElementEnterTransition(
             android.transition.Transition)}. -->
        <attr name="windowSharedElementEnterTransition" format="reference"/>

        <!-- Reference to a Transition XML resource defining the desired Transition
             used to move shared elements transferred back to a calling Activity.
             Corresponds to {@link android.view.Window#setSharedElementReturnTransition(
             android.transition.Transition)}. -->
        <attr name="windowSharedElementReturnTransition" format="reference"/>

        <!-- Reference to a Transition XML resource defining the desired Transition
             used when starting a new Activity to move shared elements prior to transferring
             to the called Activity.
             Corresponds to {@link android.view.Window#setSharedElementExitTransition(
             android.transition.Transition)}. -->
        <attr name="windowSharedElementExitTransition" format="reference"/>

        <!-- Reference to a Transition XML resource defining the desired Transition
             used for shared elements transferred back to a calling Activity.
             Corresponds to {@link android.view.Window#setSharedElementReenterTransition(
             android.transition.Transition)}. -->
        <attr name="windowSharedElementReenterTransition" format="reference"/>

        <!-- Flag indicating whether this Window's transition should overlap with
             the exiting transition of the calling Activity. Corresponds to
             {@link android.view.Window#setAllowEnterTransitionOverlap(boolean)}.
             The default value is true. -->
        <attr name="windowAllowEnterTransitionOverlap" format="boolean"/>

        <!-- Flag indicating whether this Window's transition should overlap with
             the exiting transition of the called Activity when the called Activity
             finishes. Corresponds to
             {@link android.view.Window#setAllowReturnTransitionOverlap(boolean)}.
             The default value is true. -->
        <attr name="windowAllowReturnTransitionOverlap" format="boolean"/>

        <!-- Indicates whether or not shared elements should use an overlay
             during transitions. The default value is true. -->
        <attr name="windowSharedElementsUseOverlay" format="boolean"/>

        <!-- Internal layout used internally for window decor -->
        <attr name="windowActionBarFullscreenDecorLayout" format="reference" />

        <!-- The duration, in milliseconds, of the window background fade duration
             when transitioning into or away from an Activity when called with an
             Activity Transition. Corresponds to
             {@link android.view.Window#setTransitionBackgroundFadeDuration(long)}. -->
        <attr name="windowTransitionBackgroundFadeDuration" format="integer"/>

        <!-- ============ -->
        <!-- Floating toolbar styles -->
        <!-- ============ -->
       <eat-comment />
       <attr name="floatingToolbarCloseDrawable" format="reference" />
       <attr name="floatingToolbarForegroundColor" format="reference|color" />
       <attr name="floatingToolbarItemBackgroundBorderlessDrawable" format="reference" />
       <attr name="floatingToolbarItemBackgroundDrawable" format="reference" />
       <attr name="floatingToolbarOpenDrawable" format="reference" />
       <attr name="floatingToolbarPopupBackgroundDrawable" format="reference" />
       <attr name="floatingToolbarDividerColor" format="reference" />

        <!-- ============ -->
        <!-- Alert Dialog styles -->
        <!-- ============ -->
        <eat-comment />
        <attr name="alertDialogStyle" format="reference" />
        <attr name="alertDialogButtonGroupStyle" format="reference" />
        <attr name="alertDialogCenterButtons" format="boolean" />

        <!-- ============== -->
        <!-- Image elements -->
        <!-- ============== -->
        <eat-comment />

        <!-- Background that can be used behind parts of a UI that provide
             details on data the user is selecting.  For example, this is
             the background element of PreferenceActivity's embedded
             preference fragment. -->
        <attr name="detailsElementBackground" format="reference" />

        <!-- Icon that should be used to indicate that an app is waiting for a fingerprint scan.
             This should be used whenever an app is requesting the user to place a finger on the
             fingerprint sensor. It can be combined with other drawables such as colored circles, so
             the appearance matches the branding of the app requesting the fingerprint scan.-->
        <attr name="fingerprintAuthDrawable" format="reference" />

        <!-- ============ -->
        <!-- Panel styles -->
        <!-- ============ -->
        <eat-comment />

        <!-- The background of a panel when it is inset from the left and right edges of the screen. -->
        <attr name="panelBackground" format="reference|color" />
        <!-- The background of a panel when it extends to the left and right edges of the screen. -->
        <attr name="panelFullBackground" format="reference|color" />
        <!-- Default color of foreground panel imagery. -->
        <attr name="panelColorForeground" format="reference|color" />
        <!-- Color that matches (as closely as possible) the panel background. -->
        <attr name="panelColorBackground" format="reference|color" />
        <!-- Default appearance of panel text. -->
        <attr name="panelTextAppearance" format="reference" />

        <attr name="panelMenuIsCompact" format="boolean" />
        <attr name="panelMenuListWidth" format="dimension" />
        <attr name="panelMenuListTheme" format="reference" />

        <!-- =================== -->
        <!-- Other widget styles -->
        <!-- =================== -->
        <eat-comment />

        <!-- Default AbsListView style. -->
        <attr name="absListViewStyle" format="reference" />
        <!-- Default AutoCompleteTextView style. -->
        <attr name="autoCompleteTextViewStyle" format="reference" />
        <!-- Default Checkbox style. -->
        <attr name="checkboxStyle" format="reference" />
        <!-- Default CheckedTextView style. -->
        <attr name="checkedTextViewStyle" format="reference" />
        <!-- Default ListView style for drop downs. -->
        <attr name="dropDownListViewStyle" format="reference" />
        <!-- Default EditText style. -->
        <attr name="editTextStyle" format="reference" />
        <!-- Default ExpandableListView style. -->
        <attr name="expandableListViewStyle" format="reference" />
        <!-- ExpandableListView with white background. -->
        <attr name="expandableListViewWhiteStyle" format="reference" />
        <!-- Default Gallery style. -->
        <attr name="galleryStyle" format="reference" />
        <!-- Default GestureOverlayView style. -->
        <attr name="gestureOverlayViewStyle" format="reference" />
        <!-- Default GridView style. -->
        <attr name="gridViewStyle" format="reference" />
        <!-- The style resource to use for an ImageButton. -->
        <attr name="imageButtonStyle" format="reference" />
        <!-- The style resource to use for an ImageButton that is an image well. -->
        <attr name="imageWellStyle" format="reference" />
        <!-- Default menu-style ListView style. -->
        <attr name="listMenuViewStyle" format="reference" />
        <!-- Default ListView style. -->
        <attr name="listViewStyle" format="reference" />
        <!-- ListView with white background. -->
        <attr name="listViewWhiteStyle" format="reference" />
        <!-- Default PopupWindow style. -->
        <attr name="popupWindowStyle" format="reference" />
        <!-- Default ProgressBar style. This is a medium circular progress bar. -->
        <attr name="progressBarStyle" format="reference" />
        <!-- Horizontal ProgressBar style. This is a horizontal progress bar. -->
        <attr name="progressBarStyleHorizontal" format="reference" />
        <!-- Small ProgressBar style. This is a small circular progress bar. -->
        <attr name="progressBarStyleSmall" format="reference" />
        <!-- Small ProgressBar in title style. This is a small circular progress bar that will be placed in title bars. -->
        <attr name="progressBarStyleSmallTitle" format="reference" />
        <!-- Large ProgressBar style. This is a large circular progress bar. -->
        <attr name="progressBarStyleLarge" format="reference" />
        <!-- Inverse ProgressBar style. This is a medium circular progress bar. -->
        <attr name="progressBarStyleInverse" format="reference" />
        <!-- Small inverse ProgressBar style. This is a small circular progress bar. -->
        <attr name="progressBarStyleSmallInverse" format="reference" />
        <!-- Large inverse ProgressBar style. This is a large circular progress bar. -->
        <attr name="progressBarStyleLargeInverse" format="reference" />
        <!-- Default SeekBar style. -->
        <attr name="seekBarStyle" format="reference" />
        <!-- Default RatingBar style. -->
        <attr name="ratingBarStyle" format="reference" />
        <!-- Indicator RatingBar style. -->
        <attr name="ratingBarStyleIndicator" format="reference" />
        <!-- Small indicator RatingBar style. -->
        <attr name="ratingBarStyleSmall" format="reference" />
        <!-- Default RadioButton style. -->
        <attr name="radioButtonStyle" format="reference" />
        <!-- Default ScrollView style. -->
        <attr name="scrollViewStyle" format="reference" />
        <!-- Default HorizontalScrollView style. -->
        <attr name="horizontalScrollViewStyle" format="reference" />
        <!-- Default Spinner style. -->
        <attr name="spinnerStyle" format="reference" />
        <!-- Default dropdown Spinner style. -->
        <attr name="dropDownSpinnerStyle" format="reference" />
        <!-- Default ActionBar dropdown style. -->
        <attr name="actionDropDownStyle" format="reference" />
        <!-- Default action button style. -->
        <attr name="actionButtonStyle" format="reference" />
        <!-- Default Star style. -->
        <attr name="starStyle" format="reference" />
        <!-- Default TabWidget style. -->
        <attr name="tabWidgetStyle" format="reference" />
        <!-- Default TextView style. -->
        <attr name="textViewStyle" format="reference" />
        <!-- Default WebTextView style. -->
        <attr name="webTextViewStyle" format="reference" />
        <!-- Default WebView style. -->
        <attr name="webViewStyle" format="reference" />
        <!-- Default style for drop down items. -->
        <attr name="dropDownItemStyle" format="reference" />
         <!-- Default style for spinner drop down items. -->
        <attr name="spinnerDropDownItemStyle" format="reference" />
        <!-- Default style for drop down hints. -->
        <attr name="dropDownHintAppearance" format="reference" />
        <!-- Default spinner item style. -->
        <attr name="spinnerItemStyle" format="reference" />
        <!-- Default MapView style. -->
        <attr name="mapViewStyle" format="reference" />
        <!-- Drawable used as an overlay on top of quickcontact photos. -->
        <attr name="quickContactBadgeOverlay" format="reference" />
        <!-- Default quickcontact badge style with small quickcontact window. -->
        <attr name="quickContactBadgeStyleWindowSmall" format="reference" />
        <!-- Default quickcontact badge style with medium quickcontact window. -->
        <attr name="quickContactBadgeStyleWindowMedium" format="reference" />
        <!-- Default quickcontact badge style with large quickcontact window. -->
        <attr name="quickContactBadgeStyleWindowLarge" format="reference" />
        <!-- Default quickcontact badge style with small quickcontact window. -->
        <attr name="quickContactBadgeStyleSmallWindowSmall" format="reference" />
        <!-- Default quickcontact badge style with medium quickcontact window. -->
        <attr name="quickContactBadgeStyleSmallWindowMedium" format="reference" />
        <!-- Default quickcontact badge style with large quickcontact window. -->
        <attr name="quickContactBadgeStyleSmallWindowLarge" format="reference" />
        <!-- Reference to a style that will be used for the window containing a text
             selection anchor. -->
        <attr name="textSelectHandleWindowStyle" format="reference" />
        <!-- Reference to a style that will be used for the window containing a list of possible
             text suggestions in an EditText. -->
        <attr name="textSuggestionsWindowStyle" format="reference" />
        <!-- Default ListPopupWindow style. -->
        <attr name="listPopupWindowStyle" format="reference" />
        <!-- Default PopupMenu style. -->
        <attr name="popupMenuStyle" format="reference" />
        <!-- Default context menu PopupMenu style. -->
        <attr name="contextPopupMenuStyle" format="reference" />
        <!-- Default StackView style. -->
        <attr name="stackViewStyle" format="reference" />

        <!-- Default style for the FragmentBreadCrumbs widget. This widget is deprecated
             starting in API level 21 ({@link android.os.Build.VERSION_CODES#.L}). -->
        <attr name="fragmentBreadCrumbsStyle" format="reference" />

        <!-- NumberPicker style. -->
        <attr name="numberPickerStyle" format="reference" />

        <!-- The CalendarView style. -->
        <attr name="calendarViewStyle" format="reference" />

        <!-- The TimePicker style. -->
        <attr name="timePickerStyle" format="reference" />

        <!-- The TimePicker dialog theme. -->
        <attr name="timePickerDialogTheme" format="reference" />

        <!-- The DatePicker style. -->
        <attr name="datePickerStyle" format="reference" />

        <!-- The DatePicker dialog theme. -->
        <attr name="datePickerDialogTheme" format="reference" />

        <!-- Default ActivityChooserView style. -->
        <attr name="activityChooserViewStyle" format="reference" />

        <!-- Default Toolbar style. -->
        <attr name="toolbarStyle" format="reference" />

        <!-- Fast scroller styles -->
        <eat-comment />

        <!-- Drawable to use as the fast scroll thumb. -->
        <attr name="fastScrollThumbDrawable" format="reference" />
        <!-- Drawable to use as the fast scroll index preview window background
             when shown on the right. -->
        <attr name="fastScrollPreviewBackgroundRight" format="reference" />
        <!-- Drawable to use as the fast scroll index preview window background
             when shown on the left. -->
        <attr name="fastScrollPreviewBackgroundLeft" format="reference" />
        <!-- Drawable to use as the track for the fast scroll thumb.
             This may be null. -->
        <attr name="fastScrollTrackDrawable" format="reference" />
        <!-- Position of the fast scroll index overlay window. -->
        <attr name="fastScrollOverlayPosition">
            <enum name="floating" value="0" />
            <enum name="atThumb" value="1" />
            <enum name="aboveThumb" value="2" />
        </attr>
        <!-- Text color for the fast scroll index overlay. Make sure it
             plays nicely with fastScrollPreviewBackground[Left|Right]. -->
        <attr name="fastScrollTextColor" format="color" />

        <!-- =================== -->
        <!-- Action bar styles   -->
        <!-- =================== -->
        <eat-comment />
        <!-- Default style for tabs within an action bar. -->
        <attr name="actionBarTabStyle" format="reference" />
        <!-- Reference to a style for the Action Bar Tab Bar. -->
        <attr name="actionBarTabBarStyle" format="reference" />
        <!-- Reference to a style for the Action Bar Tab text. -->
        <attr name="actionBarTabTextStyle" format="reference" />
        <!-- Reference to a style for Action Bar overflow buttons. -->
        <attr name="actionOverflowButtonStyle" format="reference" />
        <!-- Reference to a style for the Action Bar menu. -->
        <attr name="actionOverflowMenuStyle" format="reference" />
        <!-- Reference to a theme that should be used to inflate popups
             shown by widgets in the action bar. -->
        <attr name="actionBarPopupTheme" format="reference" />
        <!-- Reference to a style for the Action Bar. -->
        <attr name="actionBarStyle" format="reference" />
        <!-- Reference to a style for the split Action Bar. This style
             controls the split component that holds the menu/action
             buttons. actionBarStyle is still used for the primary
             bar. -->
        <attr name="actionBarSplitStyle" format="reference" />
        <!-- Reference to a theme that should be used to inflate the
             action bar. This will be inherited by any widget inflated
             into the action bar. -->
        <attr name="actionBarTheme" format="reference" />
        <!-- Reference to a theme that should be used to inflate widgets
             and layouts destined for the action bar. Most of the time
             this will be a reference to the current theme, but when
             the action bar has a significantly different contrast
             profile than the rest of the activity the difference
             can become important. If this is set to @null the current
             theme will be used.-->
        <attr name="actionBarWidgetTheme" format="reference" />
        <!-- Size of the Action Bar, including the contextual
             bar used to present Action Modes. -->
        <attr name="actionBarSize" format="dimension" >
            <enum name="wrap_content" value="0" />
        </attr>
        <!-- Custom divider drawable to use for elements in the action bar. -->
        <attr name="actionBarDivider" format="reference" />
        <!-- Custom item state list drawable background for action bar items. -->
        <attr name="actionBarItemBackground" format="reference" />
        <!-- TextAppearance style that will be applied to text that
             appears within action menu items. -->
        <attr name="actionMenuTextAppearance" format="reference" />
        <!-- Color for text that appears within action menu items. -->
        <attr name="actionMenuTextColor" format="color|reference" />

        <!-- =================== -->
        <!-- Action mode styles  -->
        <!-- =================== -->
        <eat-comment />
        <!-- Reference to a style for the Action Mode. -->
        <attr name="actionModeStyle" format="reference" />
        <!-- Reference to a style for the Action Mode close button. -->
        <attr name="actionModeCloseButtonStyle" format="reference" />
        <!-- Background drawable to use for action mode UI. -->
        <attr name="actionModeBackground" format="reference" />
        <!-- Background drawable to use for action mode UI in the lower split bar. -->
        <attr name="actionModeSplitBackground" format="reference" />
        <!-- Drawable to use for the close action mode button. -->
        <attr name="actionModeCloseDrawable" format="reference" />

        <!-- Drawable to use for the Cut action button in Contextual Action Bar. -->
        <attr name="actionModeCutDrawable" format="reference" />
        <!-- Drawable to use for the Copy action button in Contextual Action Bar. -->
        <attr name="actionModeCopyDrawable" format="reference" />
        <!-- Drawable to use for the Paste action button in Contextual Action Bar. -->
        <attr name="actionModePasteDrawable" format="reference" />
        <!-- Drawable to use for the Select all action button in Contextual Action Bar. -->
        <attr name="actionModeSelectAllDrawable" format="reference" />
        <!-- Drawable to use for the Share action button in WebView selection action modes. -->
        <attr name="actionModeShareDrawable" format="reference" />
        <!-- Drawable to use for the Find action button in WebView selection action modes. -->
        <attr name="actionModeFindDrawable" format="reference" />
        <!-- Drawable to use for the Web Search action button in WebView selection action modes. -->
        <attr name="actionModeWebSearchDrawable" format="reference" />

        <!-- PopupWindow style to use for action modes when showing as a window overlay. -->
        <attr name="actionModePopupWindowStyle" format="reference" />

        <!-- =================== -->
        <!-- Preference styles   -->
        <!-- =================== -->
        <eat-comment />

        <!-- Default style for PreferenceScreen. -->
        <attr name="preferenceScreenStyle" format="reference" />
        <!-- Default style for the PreferenceActivity. -->
        <attr name="preferenceActivityStyle" format="reference" />
        <!-- Default style for Headers pane in PreferenceActivity. -->
        <attr name="preferenceFragmentStyle" format="reference" />
        <!-- Default style for PreferenceCategory. -->
        <attr name="preferenceCategoryStyle" format="reference" />
        <!-- Default style for Preference. -->
        <attr name="preferenceStyle" format="reference" />
        <!-- Default style for informational Preference. -->
        <attr name="preferenceInformationStyle" format="reference" />
        <!-- Default style for CheckBoxPreference. -->
        <attr name="checkBoxPreferenceStyle" format="reference" />
        <!-- Default style for YesNoPreference. -->
        <attr name="yesNoPreferenceStyle" format="reference" />
        <!-- Default style for DialogPreference. -->
        <attr name="dialogPreferenceStyle" format="reference" />
        <!-- Default style for EditTextPreference. -->
        <attr name="editTextPreferenceStyle" format="reference" />
        <!-- @hide Default style for SeekBarDialogPreference. -->
        <attr name="seekBarDialogPreferenceStyle" format="reference" />
        <!-- Default style for RingtonePreference. -->
        <attr name="ringtonePreferenceStyle" format="reference" />
        <!-- The preference layout that has the child/tabbed effect. -->
        <attr name="preferenceLayoutChild" format="reference" />
        <!-- Preference panel style -->
        <attr name="preferencePanelStyle" format="reference" />
        <!-- Preference headers panel style -->
        <attr name="preferenceHeaderPanelStyle" format="reference" />
        <!-- Preference list style -->
        <attr name="preferenceListStyle" format="reference" />
        <!-- Preference fragment list style -->
        <attr name="preferenceFragmentListStyle" format="reference" />
        <!-- Preference fragment padding side -->
        <attr name="preferenceFragmentPaddingSide" format="dimension" />
        <!-- Default style for switch preferences. -->
        <attr name="switchPreferenceStyle" format="reference" />
        <!-- Default style for seekbar preferences. -->
        <attr name="seekBarPreferenceStyle" format="reference" />

        <!-- ============================ -->
        <!-- Text selection handle styles -->
        <!-- ============================ -->
        <eat-comment />

        <!-- Reference to a drawable that will be used to display a text selection
             anchor on the left side of a selection region. -->
        <attr name="textSelectHandleLeft" format="reference" />
        <!-- Reference to a drawable that will be used to display a text selection
             anchor on the right side of a selection region. -->
        <attr name="textSelectHandleRight" format="reference" />
        <!-- Reference to a drawable that will be used to display a text selection
             anchor for positioning the cursor within text. -->
        <attr name="textSelectHandle" format="reference" />
        <!-- The layout of the view that is displayed on top of the cursor to paste inside a
             TextEdit field. -->
        <attr name="textEditPasteWindowLayout" format="reference" />
        <!-- Variation of textEditPasteWindowLayout displayed when the clipboard is empty. -->
        <attr name="textEditNoPasteWindowLayout" format="reference" />
        <!-- Used instead of textEditPasteWindowLayout when the window is moved on the side of the
             insertion cursor because it would be clipped if it were positioned on top. -->
        <attr name="textEditSidePasteWindowLayout" format="reference" />
        <!-- Variation of textEditSidePasteWindowLayout displayed when the clipboard is empty. -->
        <attr name="textEditSideNoPasteWindowLayout" format="reference" />

        <!-- Layout of the TextView item that will populate the suggestion popup window. -->
        <attr name="textEditSuggestionItemLayout" format="reference" />
        <!-- Layout of the container of the suggestion popup window. -->
        <attr name="textEditSuggestionContainerLayout" format="reference" />
        <!-- Text appearance of the focused words to be replaced by suggested word. -->
        <attr name="textEditSuggestionHighlightStyle" format="reference" />

        <!-- Theme to use for dialogs spawned from this theme. -->
        <attr name="dialogTheme" format="reference" />
        <!-- Window decor layout to use in dialog mode with icons. -->
        <attr name="dialogTitleIconsDecorLayout" format="reference" />
        <!-- Window decor layout to use in dialog mode with custom titles. -->
        <attr name="dialogCustomTitleDecorLayout" format="reference" />
        <!-- Window decor layout to use in dialog mode with title only. -->
        <attr name="dialogTitleDecorLayout" format="reference" />
        <!-- Preferred padding for dialog content. -->
        <attr name="dialogPreferredPadding" format="dimension" />

        <!-- Theme to use for alert dialogs spawned from this theme. -->
        <attr name="alertDialogTheme" format="reference" />
        <!-- Icon drawable to use for alerts. -->
        <attr name="alertDialogIcon" format="reference" />

        <!-- Theme to use for presentations spawned from this theme. -->
        <attr name="presentationTheme" format="reference" />

        <!-- Drawable to use for generic vertical dividers. -->
        <attr name="dividerVertical" format="reference" />

        <!-- Drawable to use for generic horizontal dividers. -->
        <attr name="dividerHorizontal" format="reference" />

        <!-- Style for button bars. -->
        <attr name="buttonBarStyle" format="reference" />

        <!-- Style for buttons within button bars. -->
        <attr name="buttonBarButtonStyle" format="reference" />

        <!-- Style for the "positive" buttons within button bars. -->
        <attr name="buttonBarPositiveButtonStyle" format="reference" />

        <!-- Style for the "negative" buttons within button bars. -->
        <attr name="buttonBarNegativeButtonStyle" format="reference" />

        <!-- Style for the "neutral" buttons within button bars. -->
        <attr name="buttonBarNeutralButtonStyle" format="reference" />

        <!-- Style for the search query widget. -->
        <attr name="searchViewStyle" format="reference" />

        <!-- Style for segmented buttons - a container that houses several buttons
             with the appearance of a singel button broken into segments. -->
        <attr name="segmentedButtonStyle" format="reference" />

        <!-- Background drawable for bordered standalone items that need focus/pressed states. -->
        <attr name="selectableItemBackground" format="reference" />

        <!-- Background drawable for borderless standalone items that need focus/pressed states. -->
        <attr name="selectableItemBackgroundBorderless" format="reference" />

        <!-- Style for buttons without an explicit border, often used in groups. -->
        <attr name="borderlessButtonStyle" format="reference" />

        <!-- Background to use for toasts. -->
        <attr name="toastFrameBackground" format="reference" />

        <!-- Background to use for tooltip popups. -->
        <attr name="tooltipFrameBackground" format="reference" />

        <!-- Foreground color to use for tooltip popups. -->
        <attr name="tooltipForegroundColor" format="reference|color" />

        <!-- Background color to use for tooltip popups. -->
        <attr name="tooltipBackgroundColor" format="reference|color" />

        <!-- Theme to use for Search Dialogs. -->
        <attr name="searchDialogTheme" format="reference" />

        <!-- Specifies a drawable to use for the 'home as up' indicator. -->
        <attr name="homeAsUpIndicator" format="reference" />

        <!-- Preference frame layout styles. -->
        <attr name="preferenceFrameLayoutStyle" format="reference" />

        <!-- Default style for the Switch widget. -->
        <attr name="switchStyle" format="reference" />

        <!-- Default style for the MediaRouteButton widget. -->
        <attr name="mediaRouteButtonStyle" format="reference" />

        <!-- ============== -->
        <!-- Pointer styles -->
        <!-- ============== -->
        <eat-comment />

        <!-- The drawable for accessibility focused views. -->
        <attr name="accessibilityFocusedDrawable" format="reference" />

        <!-- Drawable for WebView find-on-page dialogue's "next" button. @hide -->
        <attr name="findOnPageNextDrawable" format="reference" />

        <!-- Drawable for WebView find-on-page dialogue's "previous" button. @hide -->
        <attr name="findOnPagePreviousDrawable" format="reference" />

        <!-- ============= -->
        <!-- Color palette -->
        <!-- ============= -->
        <eat-comment />

        <!-- The primary branding color for the app. By default, this is the color applied to the
             action bar background. -->
        <attr name="colorPrimary" format="color" />

        <!-- Dark variant of the primary branding color. By default, this is the color applied to
             the status bar (via statusBarColor) and navigation bar (via navigationBarColor). -->
        <attr name="colorPrimaryDark" format="color" />

        <!-- The secondary branding color for the app. -->
        <attr name="colorSecondary" format="color" />

        <!-- Bright complement to the primary branding color. By default, this is the color applied
             to framework controls (via colorControlActivated). -->
        <attr name="colorAccent" format="color" />

        <!-- The color applied to framework controls in their normal state. -->
        <attr name="colorControlNormal" format="color" />

        <!-- The color applied to framework controls in their activated (ex. checked) state. -->
        <attr name="colorControlActivated" format="color" />

        <!-- The color applied to framework control highlights (ex. ripples, list selectors). -->
        <attr name="colorControlHighlight" format="color" />

        <!-- The color applied to framework buttons in their normal state. -->
        <attr name="colorButtonNormal" format="color" />

        <!-- The color applied to framework switch thumbs in their normal state. -->
        <attr name="colorSwitchThumbNormal" format="color" />

        <!-- The color applied to the edge effect on scrolling containers. -->
        <attr name="colorEdgeEffect" format="color" />

        <!-- =================== -->
        <!-- Lighting properties -->
        <!-- =================== -->
        <eat-comment />

        <!-- @hide The default Y position of the light used to project view shadows. -->
        <attr name="lightY" format="dimension" />

        <!-- @hide The default Z position of the light used to project view shadows. -->
        <attr name="lightZ" format="dimension" />

        <!-- @hide The default radius of the light used to project view shadows. -->
        <attr name="lightRadius" format="dimension" />

        <!-- Alpha value of the ambient shadow projected by elevated views, between 0 and 1. -->
        <attr name="ambientShadowAlpha" format="float" />

        <!-- Alpha value of the spot shadow projected by elevated views, between 0 and 1. -->
        <attr name="spotShadowAlpha" format="float" />
    </declare-styleable>

    <!-- **************************************************************** -->
    <!-- Other non-theme attributes. -->
    <!-- **************************************************************** -->
    <eat-comment />

    <!-- Size of text. Recommended dimension type for text is "sp" for scaled-pixels (example: 15sp).
         Supported values include the following:<p/>
    <ul>
        <li><b>px</b> Pixels</li>
        <li><b>sp</b> Scaled pixels (scaled to relative pixel size on screen). See {@link android.util.DisplayMetrics} for more information.</li>
        <li><b>pt</b> Points</li>
        <li><b>dip</b> Device independent pixels. See {@link android.util.DisplayMetrics} for more information.</li>
    </ul>
        -->
    <attr name="textSize" format="dimension" />

    <!-- Default font family. -->
    <attr name="fontFamily" format="string" />

    <!-- Default text typeface. -->
    <attr name="typeface">
        <enum name="normal" value="0" />
        <enum name="sans" value="1" />
        <enum name="serif" value="2" />
        <enum name="monospace" value="3" />
    </attr>

    <!-- Default text typeface style. -->
    <attr name="textStyle">
        <flag name="normal" value="0" />
        <flag name="bold" value="1" />
        <flag name="italic" value="2" />
    </attr>

    <!-- Color of text (usually same as colorForeground). -->
    <attr name="textColor" format="reference|color" />

    <!-- Color of highlighted text. -->
    <attr name="textColorHighlight" format="reference|color" />

    <!-- Color of hint text (displayed when the field is empty). -->
    <attr name="textColorHint" format="reference|color" />

    <!-- Color of link text (URLs). -->
    <attr name="textColorLink" format="reference|color" />

    <!-- Reference to a drawable that will be drawn under the insertion cursor. -->
    <attr name="textCursorDrawable" format="reference" />

    <!-- Indicates that the content of a non-editable TextView can be selected.
     Default value is false. EditText content is always selectable. -->
    <attr name="textIsSelectable" format="boolean" />

    <!-- Where to ellipsize text. -->
    <attr name="ellipsize">
        <enum name="none" value="0" />
        <enum name="start" value="1" />
        <enum name="middle" value="2" />
        <enum name="end" value="3" />
        <enum name="marquee" value="4" />
    </attr>

    <!-- The type of data being placed in a text field, used to help an
         input method decide how to let the user enter text.  The constants
         here correspond to those defined by
         {@link android.text.InputType}.  Generally you can select
         a single value, though some can be combined together as
         indicated.  Setting this attribute to anything besides
         <var>none</var> also implies that the text is editable. -->
    <attr name="inputType">
        <!-- There is no content type.  The text is not editable. -->
        <flag name="none" value="0x00000000" />
        <!-- Just plain old text.  Corresponds to
             {@link android.text.InputType#TYPE_CLASS_TEXT} |
             {@link android.text.InputType#TYPE_TEXT_VARIATION_NORMAL}. -->
        <flag name="text" value="0x00000001" />
        <!-- Can be combined with <var>text</var> and its variations to
             request capitalization of all characters.  Corresponds to
             {@link android.text.InputType#TYPE_TEXT_FLAG_CAP_CHARACTERS}. -->
        <flag name="textCapCharacters" value="0x00001001" />
        <!-- Can be combined with <var>text</var> and its variations to
             request capitalization of the first character of every word.  Corresponds to
             {@link android.text.InputType#TYPE_TEXT_FLAG_CAP_WORDS}. -->
        <flag name="textCapWords" value="0x00002001" />
        <!-- Can be combined with <var>text</var> and its variations to
             request capitalization of the first character of every sentence.  Corresponds to
             {@link android.text.InputType#TYPE_TEXT_FLAG_CAP_SENTENCES}. -->
        <flag name="textCapSentences" value="0x00004001" />
        <!-- Can be combined with <var>text</var> and its variations to
             request auto-correction of text being input.  Corresponds to
             {@link android.text.InputType#TYPE_TEXT_FLAG_AUTO_CORRECT}. -->
        <flag name="textAutoCorrect" value="0x00008001" />
        <!-- Can be combined with <var>text</var> and its variations to
             specify that this field will be doing its own auto-completion and
             talking with the input method appropriately.  Corresponds to
             {@link android.text.InputType#TYPE_TEXT_FLAG_AUTO_COMPLETE}. -->
        <flag name="textAutoComplete" value="0x00010001" />
        <!-- Can be combined with <var>text</var> and its variations to
             allow multiple lines of text in the field.  If this flag is not set,
             the text field will be constrained to a single line.  Corresponds to
             {@link android.text.InputType#TYPE_TEXT_FLAG_MULTI_LINE}. -->
        <flag name="textMultiLine" value="0x00020001" />
        <!-- Can be combined with <var>text</var> and its variations to
             indicate that though the regular text view should not be multiple
             lines, the IME should provide multiple lines if it can.  Corresponds to
             {@link android.text.InputType#TYPE_TEXT_FLAG_IME_MULTI_LINE}. -->
        <flag name="textImeMultiLine" value="0x00040001" />
        <!-- Can be combined with <var>text</var> and its variations to
             indicate that the IME should not show any
             dictionary-based word suggestions.  Corresponds to
             {@link android.text.InputType#TYPE_TEXT_FLAG_NO_SUGGESTIONS}. -->
        <flag name="textNoSuggestions" value="0x00080001" />
        <!-- Text that will be used as a URI.  Corresponds to
             {@link android.text.InputType#TYPE_CLASS_TEXT} |
             {@link android.text.InputType#TYPE_TEXT_VARIATION_URI}. -->
        <flag name="textUri" value="0x00000011" />
        <!-- Text that will be used as an e-mail address.  Corresponds to
             {@link android.text.InputType#TYPE_CLASS_TEXT} |
             {@link android.text.InputType#TYPE_TEXT_VARIATION_EMAIL_ADDRESS}. -->
        <flag name="textEmailAddress" value="0x00000021" />
        <!-- Text that is being supplied as the subject of an e-mail.  Corresponds to
             {@link android.text.InputType#TYPE_CLASS_TEXT} |
             {@link android.text.InputType#TYPE_TEXT_VARIATION_EMAIL_SUBJECT}. -->
        <flag name="textEmailSubject" value="0x00000031" />
        <!-- Text that is the content of a short message.  Corresponds to
             {@link android.text.InputType#TYPE_CLASS_TEXT} |
             {@link android.text.InputType#TYPE_TEXT_VARIATION_SHORT_MESSAGE}. -->
        <flag name="textShortMessage" value="0x00000041" />
        <!-- Text that is the content of a long message.  Corresponds to
             {@link android.text.InputType#TYPE_CLASS_TEXT} |
             {@link android.text.InputType#TYPE_TEXT_VARIATION_LONG_MESSAGE}. -->
        <flag name="textLongMessage" value="0x00000051" />
        <!-- Text that is the name of a person.  Corresponds to
             {@link android.text.InputType#TYPE_CLASS_TEXT} |
             {@link android.text.InputType#TYPE_TEXT_VARIATION_PERSON_NAME}. -->
        <flag name="textPersonName" value="0x00000061" />
        <!-- Text that is being supplied as a postal mailing address.  Corresponds to
             {@link android.text.InputType#TYPE_CLASS_TEXT} |
             {@link android.text.InputType#TYPE_TEXT_VARIATION_POSTAL_ADDRESS}. -->
        <flag name="textPostalAddress" value="0x00000071" />
        <!-- Text that is a password.  Corresponds to
             {@link android.text.InputType#TYPE_CLASS_TEXT} |
             {@link android.text.InputType#TYPE_TEXT_VARIATION_PASSWORD}. -->
        <flag name="textPassword" value="0x00000081" />
        <!-- Text that is a password that should be visible.  Corresponds to
             {@link android.text.InputType#TYPE_CLASS_TEXT} |
             {@link android.text.InputType#TYPE_TEXT_VARIATION_VISIBLE_PASSWORD}. -->
        <flag name="textVisiblePassword" value="0x00000091" />
        <!-- Text that is being supplied as text in a web form.  Corresponds to
             {@link android.text.InputType#TYPE_CLASS_TEXT} |
             {@link android.text.InputType#TYPE_TEXT_VARIATION_WEB_EDIT_TEXT}. -->
        <flag name="textWebEditText" value="0x000000a1" />
        <!-- Text that is filtering some other data.  Corresponds to
             {@link android.text.InputType#TYPE_CLASS_TEXT} |
             {@link android.text.InputType#TYPE_TEXT_VARIATION_FILTER}. -->
        <flag name="textFilter" value="0x000000b1" />
        <!-- Text that is for phonetic pronunciation, such as a phonetic name
             field in a contact entry.  Corresponds to
             {@link android.text.InputType#TYPE_CLASS_TEXT} |
             {@link android.text.InputType#TYPE_TEXT_VARIATION_PHONETIC}. -->
        <flag name="textPhonetic" value="0x000000c1" />
        <!-- Text that will be used as an e-mail address on a web form.  Corresponds to
             {@link android.text.InputType#TYPE_CLASS_TEXT} |
             {@link android.text.InputType#TYPE_TEXT_VARIATION_WEB_EMAIL_ADDRESS}. -->
        <flag name="textWebEmailAddress" value="0x000000d1" />
        <!-- Text that will be used as a password on a web form.  Corresponds to
             {@link android.text.InputType#TYPE_CLASS_TEXT} |
             {@link android.text.InputType#TYPE_TEXT_VARIATION_WEB_PASSWORD}. -->
        <flag name="textWebPassword" value="0x000000e1" />
        <!-- A numeric only field.  Corresponds to
             {@link android.text.InputType#TYPE_CLASS_NUMBER} |
             {@link android.text.InputType#TYPE_NUMBER_VARIATION_NORMAL}. -->
        <flag name="number" value="0x00000002" />
        <!-- Can be combined with <var>number</var> and its other options to
             allow a signed number.  Corresponds to
             {@link android.text.InputType#TYPE_CLASS_NUMBER} |
             {@link android.text.InputType#TYPE_NUMBER_FLAG_SIGNED}. -->
        <flag name="numberSigned" value="0x00001002" />
        <!-- Can be combined with <var>number</var> and its other options to
             allow a decimal (fractional) number.  Corresponds to
             {@link android.text.InputType#TYPE_CLASS_NUMBER} |
             {@link android.text.InputType#TYPE_NUMBER_FLAG_DECIMAL}. -->
        <flag name="numberDecimal" value="0x00002002" />
        <!-- A numeric password field.  Corresponds to
             {@link android.text.InputType#TYPE_CLASS_NUMBER} |
             {@link android.text.InputType#TYPE_NUMBER_VARIATION_PASSWORD}. -->
        <flag name="numberPassword" value="0x00000012" />
        <!-- For entering a phone number.  Corresponds to
             {@link android.text.InputType#TYPE_CLASS_PHONE}. -->
        <flag name="phone" value="0x00000003" />
        <!-- For entering a date and time.  Corresponds to
             {@link android.text.InputType#TYPE_CLASS_DATETIME} |
             {@link android.text.InputType#TYPE_DATETIME_VARIATION_NORMAL}. -->
        <flag name="datetime" value="0x00000004" />
        <!-- For entering a date.  Corresponds to
             {@link android.text.InputType#TYPE_CLASS_DATETIME} |
             {@link android.text.InputType#TYPE_DATETIME_VARIATION_DATE}. -->
        <flag name="date" value="0x00000014" />
        <!-- For entering a time.  Corresponds to
             {@link android.text.InputType#TYPE_CLASS_DATETIME} |
             {@link android.text.InputType#TYPE_DATETIME_VARIATION_TIME}. -->
        <flag name="time" value="0x00000024" />
    </attr>

    <!-- Additional features you can enable in an IME associated with an editor
         to improve the integration with your application.  The constants
         here correspond to those defined by
         {@link android.view.inputmethod.EditorInfo#imeOptions}. -->
    <attr name="imeOptions">
        <!-- There are no special semantics associated with this editor. -->
        <flag name="normal" value="0x00000000" />
        <!-- There is no specific action associated with this editor, let the
             editor come up with its own if it can.
             Corresponds to
             {@link android.view.inputmethod.EditorInfo#IME_NULL}. -->
        <flag name="actionUnspecified" value="0x00000000" />
        <!-- This editor has no action associated with it.
             Corresponds to
             {@link android.view.inputmethod.EditorInfo#IME_ACTION_NONE}. -->
        <flag name="actionNone" value="0x00000001" />
        <!-- The action key performs a "go"
             operation to take the user to the target of the text they typed.
             Typically used, for example, when entering a URL.
             Corresponds to
             {@link android.view.inputmethod.EditorInfo#IME_ACTION_GO}. -->
        <flag name="actionGo" value="0x00000002" />
        <!-- The action key performs a "search"
             operation, taking the user to the results of searching for the text
             the have typed (in whatever context is appropriate).
             Corresponds to
             {@link android.view.inputmethod.EditorInfo#IME_ACTION_SEARCH}. -->
        <flag name="actionSearch" value="0x00000003" />
        <!-- The action key performs a "send"
             operation, delivering the text to its target.  This is typically used
             when composing a message.
             Corresponds to
             {@link android.view.inputmethod.EditorInfo#IME_ACTION_SEND}. -->
        <flag name="actionSend" value="0x00000004" />
        <!-- The action key performs a "next"
             operation, taking the user to the next field that will accept text.
             Corresponds to
             {@link android.view.inputmethod.EditorInfo#IME_ACTION_NEXT}. -->
        <flag name="actionNext" value="0x00000005" />
        <!-- The action key performs a "done"
             operation, closing the soft input method.
             Corresponds to
             {@link android.view.inputmethod.EditorInfo#IME_ACTION_DONE}. -->
        <flag name="actionDone" value="0x00000006" />
        <!-- The action key performs a "previous"
             operation, taking the user to the previous field that will accept text.
             Corresponds to
             {@link android.view.inputmethod.EditorInfo#IME_ACTION_PREVIOUS}. -->
        <flag name="actionPrevious" value="0x00000007" />
        <!-- Used to request that the IME should not update any personalized data such as typing
             history and personalized language model based on what the user typed on this text
             editing object. Typical use cases are:
             <ul>
                 <li>When the application is in a special mode, where user's activities are expected
                 to be not recorded in the application's history. Some web browsers and chat
                 applications may have this kind of modes.</li>
                 <li>When storing typing history does not make much sense.  Specifying this flag in
                 typing games may help to avoid typing history from being filled up with words that
                 the user is less likely to type in their daily life.  Another example is that when
                 the application already knows that the expected input is not a valid word (e.g. a
                 promotion code that is not a valid word in any natural language).</li>
             </ul>
             <p>Applications need to be aware that the flag is not a guarantee, and some IMEs may
             not respect it.</p> -->
        <flag name="flagNoPersonalizedLearning" value="0x1000000" />
        <!-- Used to request that the IME never go
             into fullscreen mode.  Applications need to be aware that the flag is not
             a guarantee, and not all IMEs will respect it.
             <p>Corresponds to
             {@link android.view.inputmethod.EditorInfo#IME_FLAG_NO_FULLSCREEN}. -->
        <flag name="flagNoFullscreen" value="0x2000000" />
        <!-- Like flagNavigateNext, but
             specifies there is something interesting that a backward navigation
             can focus on.  If the user selects the IME's facility to backward
             navigate, this will show up in the application as an actionPrevious
             at {@link android.view.inputmethod.InputConnection#performEditorAction(int)
             InputConnection.performEditorAction(int)}.
             <p>Corresponds to
             {@link android.view.inputmethod.EditorInfo#IME_FLAG_NO_FULLSCREEN}. -->
        <flag name="flagNavigatePrevious" value="0x4000000" />
        <!-- Used to specify that there is something
             interesting that a forward navigation can focus on. This is like using
             actionNext, except allows the IME to be multiline (with
             an enter key) as well as provide forward navigation.  Note that some
             IMEs may not be able to do this, especially when running on a small
             screen where there is little space.  In that case it does not need to
             present a UI for this option.  Like actionNext, if the
             user selects the IME's facility to forward navigate, this will show up
             in the application at
             {@link android.view.inputmethod.InputConnection#performEditorAction(int)
             InputConnection.performEditorAction(int)}.
             <p>Corresponds to
             {@link android.view.inputmethod.EditorInfo#IME_FLAG_NAVIGATE_NEXT}. -->
        <flag name="flagNavigateNext" value="0x8000000" />
        <!-- Used to specify that the IME does not need
             to show its extracted text UI.  For input methods that may be fullscreen,
             often when in landscape mode, this allows them to be smaller and let part
             of the application be shown behind.  Though there will likely be limited
             access to the application available from the user, it can make the
             experience of a (mostly) fullscreen IME less jarring.  Note that when
             this flag is specified the IME may <em>not</em> be set up to be able
             to display text, so it should only be used in situations where this is
             not needed.
             <p>Corresponds to
             {@link android.view.inputmethod.EditorInfo#IME_FLAG_NO_EXTRACT_UI}. -->
        <flag name="flagNoExtractUi" value="0x10000000" />
        <!-- Used in conjunction with a custom action, this indicates that the
             action should not be available as an accessory button when the
             input method is full-screen.
             Note that by setting this flag, there can be cases where the action
             is simply never available to the user.  Setting this generally means
             that you think showing text being edited is more important than the
             action you have supplied.
             <p>Corresponds to
             {@link android.view.inputmethod.EditorInfo#IME_FLAG_NO_ACCESSORY_ACTION}. -->
        <flag name="flagNoAccessoryAction" value="0x20000000" />
        <!-- Used in conjunction with a custom action,
             this indicates that the action should not be available in-line as
             a replacement for the "enter" key.  Typically this is
             because the action has such a significant impact or is not recoverable
             enough that accidentally hitting it should be avoided, such as sending
             a message.    Note that {@link android.widget.TextView} will
             automatically set this flag for you on multi-line text views.
             <p>Corresponds to
             {@link android.view.inputmethod.EditorInfo#IME_FLAG_NO_ENTER_ACTION}. -->
        <flag name="flagNoEnterAction" value="0x40000000" />
        <!-- Used to request that the IME should be capable of inputting ASCII
             characters.  The intention of this flag is to ensure that the user
             can type Roman alphabet characters in a {@link android.widget.TextView}
             used for, typically, account ID or password input.  It is expected that IMEs
             normally are able to input ASCII even without being told so (such IMEs
             already respect this flag in a sense), but there could be some cases they
             aren't when, for instance, only non-ASCII input languagaes like Arabic,
             Greek, Hebrew, Russian are enabled in the IME.  Applications need to be
             aware that the flag is not a guarantee, and not all IMEs will respect it.
             However, it is strongly recommended for IME authors to respect this flag
             especially when their IME could end up with a state that has only non-ASCII
             input languages enabled.
             <p>Corresponds to
             {@link android.view.inputmethod.EditorInfo#IME_FLAG_FORCE_ASCII}. -->
        <flag name="flagForceAscii" value="0x80000000" />
    </attr>

    <!-- A coordinate in the X dimension. -->
    <attr name="x" format="dimension" />
    <!-- A coordinate in the Y dimension. -->
    <attr name="y" format="dimension" />

    <!-- Specifies how an object should position its content, on both the X and Y axes,
         within its own bounds.  -->
    <attr name="gravity">
        <!-- Push object to the top of its container, not changing its size. -->
        <flag name="top" value="0x30" />
        <!-- Push object to the bottom of its container, not changing its size. -->
        <flag name="bottom" value="0x50" />
        <!-- Push object to the left of its container, not changing its size. -->
        <flag name="left" value="0x03" />
        <!-- Push object to the right of its container, not changing its size. -->
        <flag name="right" value="0x05" />
        <!-- Place object in the vertical center of its container, not changing its size. -->
        <flag name="center_vertical" value="0x10" />
        <!-- Grow the vertical size of the object if needed so it completely fills its container. -->
        <flag name="fill_vertical" value="0x70" />
        <!-- Place object in the horizontal center of its container, not changing its size. -->
        <flag name="center_horizontal" value="0x01" />
        <!-- Grow the horizontal size of the object if needed so it completely fills its container. -->
        <flag name="fill_horizontal" value="0x07" />
        <!-- Place the object in the center of its container in both the vertical and horizontal axis, not changing its size. -->
        <flag name="center" value="0x11" />
        <!-- Grow the horizontal and vertical size of the object if needed so it completely fills its container. -->
        <flag name="fill" value="0x77" />
        <!-- Additional option that can be set to have the top and/or bottom edges of
             the child clipped to its container's bounds.
             The clip will be based on the vertical gravity: a top gravity will clip the bottom
             edge, a bottom gravity will clip the top edge, and neither will clip both edges. -->
        <flag name="clip_vertical" value="0x80" />
        <!-- Additional option that can be set to have the left and/or right edges of
             the child clipped to its container's bounds.
             The clip will be based on the horizontal gravity: a left gravity will clip the right
             edge, a right gravity will clip the left edge, and neither will clip both edges. -->
        <flag name="clip_horizontal" value="0x08" />
        <!-- Push object to the beginning of its container, not changing its size. -->
        <flag name="start" value="0x00800003" />
        <!-- Push object to the end of its container, not changing its size. -->
        <flag name="end" value="0x00800005" />
    </attr>

    <!-- Controls whether links such as urls and email addresses are
         automatically found and converted to clickable links.  The default
         value is "none", disabling this feature. -->
    <attr name="autoLink">
        <!-- Match no patterns (default). -->
        <flag name="none" value="0x00" />
        <!-- Match Web URLs. -->
        <flag name="web" value="0x01" />
        <!-- Match email addresses. -->
        <flag name="email" value="0x02" />
        <!-- Match phone numbers. -->
        <flag name="phone" value="0x04" />
        <!-- Match map addresses. -->
        <flag name="map" value="0x08" />
        <!-- Match all patterns (equivalent to web|email|phone|map). -->
        <flag name="all" value="0x0f" />
    </attr>

    <!-- Reference to an array resource that will populate a list/adapter. -->
    <attr name="entries" format="reference" />

    <!-- Standard gravity constant that a child supplies to its parent.
         Defines how the child view should be positioned, on both the X and Y axes, within its enclosing layout. -->
    <attr name="layout_gravity">
        <!-- Push object to the top of its container, not changing its size. -->
        <flag name="top" value="0x30" />
        <!-- Push object to the bottom of its container, not changing its size. -->
        <flag name="bottom" value="0x50" />
        <!-- Push object to the left of its container, not changing its size. -->
        <flag name="left" value="0x03" />
        <!-- Push object to the right of its container, not changing its size. -->
        <flag name="right" value="0x05" />
        <!-- Place object in the vertical center of its container, not changing its size. -->
        <flag name="center_vertical" value="0x10" />
        <!-- Grow the vertical size of the object if needed so it completely fills its container. -->
        <flag name="fill_vertical" value="0x70" />
        <!-- Place object in the horizontal center of its container, not changing its size. -->
        <flag name="center_horizontal" value="0x01" />
        <!-- Grow the horizontal size of the object if needed so it completely fills its container. -->
        <flag name="fill_horizontal" value="0x07" />
        <!-- Place the object in the center of its container in both the vertical and horizontal axis, not changing its size. -->
        <flag name="center" value="0x11" />
        <!-- Grow the horizontal and vertical size of the object if needed so it completely fills its container. -->
        <flag name="fill" value="0x77" />
        <!-- Additional option that can be set to have the top and/or bottom edges of
             the child clipped to its container's bounds.
             The clip will be based on the vertical gravity: a top gravity will clip the bottom
             edge, a bottom gravity will clip the top edge, and neither will clip both edges. -->
        <flag name="clip_vertical" value="0x80" />
        <!-- Additional option that can be set to have the left and/or right edges of
             the child clipped to its container's bounds.
             The clip will be based on the horizontal gravity: a left gravity will clip the right
             edge, a right gravity will clip the left edge, and neither will clip both edges. -->
        <flag name="clip_horizontal" value="0x08" />
        <!-- Push object to the beginning of its container, not changing its size. -->
        <flag name="start" value="0x00800003" />
        <!-- Push object to the end of its container, not changing its size. -->
        <flag name="end" value="0x00800005" />
    </attr>

    <!-- Standard orientation constant. -->
    <attr name="orientation">
        <!-- Defines an horizontal widget. -->
        <enum name="horizontal" value="0" />
        <!-- Defines a vertical widget. -->
        <enum name="vertical" value="1" />
    </attr>

    <!-- Alignment constants. -->
    <attr name="alignmentMode">
        <!-- Align the bounds of the children.
        See {@link android.widget.GridLayout#ALIGN_BOUNDS}. -->
        <enum name="alignBounds" value="0" />
        <!-- Align the margins of the children.
        See {@link android.widget.GridLayout#ALIGN_MARGINS}. -->
        <enum name="alignMargins" value="1" />
    </attr>

    <!-- ========================== -->
    <!-- Key Codes                  -->
    <!-- ========================== -->
    <eat-comment />

    <!-- This enum provides the same keycode values as can be found in
        {@link android.view.KeyEvent}. -->
    <attr name="keycode">
        <enum name="KEYCODE_UNKNOWN" value="0" />
        <enum name="KEYCODE_SOFT_LEFT" value="1" />
        <enum name="KEYCODE_SOFT_RIGHT" value="2" />
        <enum name="KEYCODE_HOME" value="3" />
        <enum name="KEYCODE_BACK" value="4" />
        <enum name="KEYCODE_CALL" value="5" />
        <enum name="KEYCODE_ENDCALL" value="6" />
        <enum name="KEYCODE_0" value="7" />
        <enum name="KEYCODE_1" value="8" />
        <enum name="KEYCODE_2" value="9" />
        <enum name="KEYCODE_3" value="10" />
        <enum name="KEYCODE_4" value="11" />
        <enum name="KEYCODE_5" value="12" />
        <enum name="KEYCODE_6" value="13" />
        <enum name="KEYCODE_7" value="14" />
        <enum name="KEYCODE_8" value="15" />
        <enum name="KEYCODE_9" value="16" />
        <enum name="KEYCODE_STAR" value="17" />
        <enum name="KEYCODE_POUND" value="18" />
        <enum name="KEYCODE_DPAD_UP" value="19" />
        <enum name="KEYCODE_DPAD_DOWN" value="20" />
        <enum name="KEYCODE_DPAD_LEFT" value="21" />
        <enum name="KEYCODE_DPAD_RIGHT" value="22" />
        <enum name="KEYCODE_DPAD_CENTER" value="23" />
        <enum name="KEYCODE_VOLUME_UP" value="24" />
        <enum name="KEYCODE_VOLUME_DOWN" value="25" />
        <enum name="KEYCODE_POWER" value="26" />
        <enum name="KEYCODE_CAMERA" value="27" />
        <enum name="KEYCODE_CLEAR" value="28" />
        <enum name="KEYCODE_A" value="29" />
        <enum name="KEYCODE_B" value="30" />
        <enum name="KEYCODE_C" value="31" />
        <enum name="KEYCODE_D" value="32" />
        <enum name="KEYCODE_E" value="33" />
        <enum name="KEYCODE_F" value="34" />
        <enum name="KEYCODE_G" value="35" />
        <enum name="KEYCODE_H" value="36" />
        <enum name="KEYCODE_I" value="37" />
        <enum name="KEYCODE_J" value="38" />
        <enum name="KEYCODE_K" value="39" />
        <enum name="KEYCODE_L" value="40" />
        <enum name="KEYCODE_M" value="41" />
        <enum name="KEYCODE_N" value="42" />
        <enum name="KEYCODE_O" value="43" />
        <enum name="KEYCODE_P" value="44" />
        <enum name="KEYCODE_Q" value="45" />
        <enum name="KEYCODE_R" value="46" />
        <enum name="KEYCODE_S" value="47" />
        <enum name="KEYCODE_T" value="48" />
        <enum name="KEYCODE_U" value="49" />
        <enum name="KEYCODE_V" value="50" />
        <enum name="KEYCODE_W" value="51" />
        <enum name="KEYCODE_X" value="52" />
        <enum name="KEYCODE_Y" value="53" />
        <enum name="KEYCODE_Z" value="54" />
        <enum name="KEYCODE_COMMA" value="55" />
        <enum name="KEYCODE_PERIOD" value="56" />
        <enum name="KEYCODE_ALT_LEFT" value="57" />
        <enum name="KEYCODE_ALT_RIGHT" value="58" />
        <enum name="KEYCODE_SHIFT_LEFT" value="59" />
        <enum name="KEYCODE_SHIFT_RIGHT" value="60" />
        <enum name="KEYCODE_TAB" value="61" />
        <enum name="KEYCODE_SPACE" value="62" />
        <enum name="KEYCODE_SYM" value="63" />
        <enum name="KEYCODE_EXPLORER" value="64" />
        <enum name="KEYCODE_ENVELOPE" value="65" />
        <enum name="KEYCODE_ENTER" value="66" />
        <enum name="KEYCODE_DEL" value="67" />
        <enum name="KEYCODE_GRAVE" value="68" />
        <enum name="KEYCODE_MINUS" value="69" />
        <enum name="KEYCODE_EQUALS" value="70" />
        <enum name="KEYCODE_LEFT_BRACKET" value="71" />
        <enum name="KEYCODE_RIGHT_BRACKET" value="72" />
        <enum name="KEYCODE_BACKSLASH" value="73" />
        <enum name="KEYCODE_SEMICOLON" value="74" />
        <enum name="KEYCODE_APOSTROPHE" value="75" />
        <enum name="KEYCODE_SLASH" value="76" />
        <enum name="KEYCODE_AT" value="77" />
        <enum name="KEYCODE_NUM" value="78" />
        <enum name="KEYCODE_HEADSETHOOK" value="79" />
        <enum name="KEYCODE_FOCUS" value="80" />
        <enum name="KEYCODE_PLUS" value="81" />
        <enum name="KEYCODE_MENU" value="82" />
        <enum name="KEYCODE_NOTIFICATION" value="83" />
        <enum name="KEYCODE_SEARCH" value="84" />
        <enum name="KEYCODE_MEDIA_PLAY_PAUSE" value="85" />
        <enum name="KEYCODE_MEDIA_STOP" value="86" />
        <enum name="KEYCODE_MEDIA_NEXT" value="87" />
        <enum name="KEYCODE_MEDIA_PREVIOUS" value="88" />
        <enum name="KEYCODE_MEDIA_REWIND" value="89" />
        <enum name="KEYCODE_MEDIA_FAST_FORWARD" value="90" />
        <enum name="KEYCODE_MUTE" value="91" />
        <enum name="KEYCODE_PAGE_UP" value="92" />
        <enum name="KEYCODE_PAGE_DOWN" value="93" />
        <enum name="KEYCODE_PICTSYMBOLS" value="94" />
        <enum name="KEYCODE_SWITCH_CHARSET" value="95" />
        <enum name="KEYCODE_BUTTON_A" value="96" />
        <enum name="KEYCODE_BUTTON_B" value="97" />
        <enum name="KEYCODE_BUTTON_C" value="98" />
        <enum name="KEYCODE_BUTTON_X" value="99" />
        <enum name="KEYCODE_BUTTON_Y" value="100" />
        <enum name="KEYCODE_BUTTON_Z" value="101" />
        <enum name="KEYCODE_BUTTON_L1" value="102" />
        <enum name="KEYCODE_BUTTON_R1" value="103" />
        <enum name="KEYCODE_BUTTON_L2" value="104" />
        <enum name="KEYCODE_BUTTON_R2" value="105" />
        <enum name="KEYCODE_BUTTON_THUMBL" value="106" />
        <enum name="KEYCODE_BUTTON_THUMBR" value="107" />
        <enum name="KEYCODE_BUTTON_START" value="108" />
        <enum name="KEYCODE_BUTTON_SELECT" value="109" />
        <enum name="KEYCODE_BUTTON_MODE" value="110" />
        <enum name="KEYCODE_ESCAPE" value="111" />
        <enum name="KEYCODE_FORWARD_DEL" value="112" />
        <enum name="KEYCODE_CTRL_LEFT" value="113" />
        <enum name="KEYCODE_CTRL_RIGHT" value="114" />
        <enum name="KEYCODE_CAPS_LOCK" value="115" />
        <enum name="KEYCODE_SCROLL_LOCK" value="116" />
        <enum name="KEYCODE_META_LEFT" value="117" />
        <enum name="KEYCODE_META_RIGHT" value="118" />
        <enum name="KEYCODE_FUNCTION" value="119" />
        <enum name="KEYCODE_SYSRQ" value="120" />
        <enum name="KEYCODE_BREAK" value="121" />
        <enum name="KEYCODE_MOVE_HOME" value="122" />
        <enum name="KEYCODE_MOVE_END" value="123" />
        <enum name="KEYCODE_INSERT" value="124" />
        <enum name="KEYCODE_FORWARD" value="125" />
        <enum name="KEYCODE_MEDIA_PLAY" value="126" />
        <enum name="KEYCODE_MEDIA_PAUSE" value="127" />
        <enum name="KEYCODE_MEDIA_CLOSE" value="128" />
        <enum name="KEYCODE_MEDIA_EJECT" value="129" />
        <enum name="KEYCODE_MEDIA_RECORD" value="130" />
        <enum name="KEYCODE_F1" value="131" />
        <enum name="KEYCODE_F2" value="132" />
        <enum name="KEYCODE_F3" value="133" />
        <enum name="KEYCODE_F4" value="134" />
        <enum name="KEYCODE_F5" value="135" />
        <enum name="KEYCODE_F6" value="136" />
        <enum name="KEYCODE_F7" value="137" />
        <enum name="KEYCODE_F8" value="138" />
        <enum name="KEYCODE_F9" value="139" />
        <enum name="KEYCODE_F10" value="140" />
        <enum name="KEYCODE_F11" value="141" />
        <enum name="KEYCODE_F12" value="142" />
        <enum name="KEYCODE_NUM_LOCK" value="143" />
        <enum name="KEYCODE_NUMPAD_0" value="144" />
        <enum name="KEYCODE_NUMPAD_1" value="145" />
        <enum name="KEYCODE_NUMPAD_2" value="146" />
        <enum name="KEYCODE_NUMPAD_3" value="147" />
        <enum name="KEYCODE_NUMPAD_4" value="148" />
        <enum name="KEYCODE_NUMPAD_5" value="149" />
        <enum name="KEYCODE_NUMPAD_6" value="150" />
        <enum name="KEYCODE_NUMPAD_7" value="151" />
        <enum name="KEYCODE_NUMPAD_8" value="152" />
        <enum name="KEYCODE_NUMPAD_9" value="153" />
        <enum name="KEYCODE_NUMPAD_DIVIDE" value="154" />
        <enum name="KEYCODE_NUMPAD_MULTIPLY" value="155" />
        <enum name="KEYCODE_NUMPAD_SUBTRACT" value="156" />
        <enum name="KEYCODE_NUMPAD_ADD" value="157" />
        <enum name="KEYCODE_NUMPAD_DOT" value="158" />
        <enum name="KEYCODE_NUMPAD_COMMA" value="159" />
        <enum name="KEYCODE_NUMPAD_ENTER" value="160" />
        <enum name="KEYCODE_NUMPAD_EQUALS" value="161" />
        <enum name="KEYCODE_NUMPAD_LEFT_PAREN" value="162" />
        <enum name="KEYCODE_NUMPAD_RIGHT_PAREN" value="163" />
        <enum name="KEYCODE_VOLUME_MUTE" value="164" />
        <enum name="KEYCODE_INFO" value="165" />
        <enum name="KEYCODE_CHANNEL_UP" value="166" />
        <enum name="KEYCODE_CHANNEL_DOWN" value="167" />
        <enum name="KEYCODE_ZOOM_IN" value="168" />
        <enum name="KEYCODE_ZOOM_OUT" value="169" />
        <enum name="KEYCODE_TV" value="170" />
        <enum name="KEYCODE_WINDOW" value="171" />
        <enum name="KEYCODE_GUIDE" value="172" />
        <enum name="KEYCODE_DVR" value="173" />
        <enum name="KEYCODE_BOOKMARK" value="174" />
        <enum name="KEYCODE_CAPTIONS" value="175" />
        <enum name="KEYCODE_SETTINGS" value="176" />
        <enum name="KEYCODE_TV_POWER" value="177" />
        <enum name="KEYCODE_TV_INPUT" value="178" />
        <enum name="KEYCODE_STB_POWER" value="179" />
        <enum name="KEYCODE_STB_INPUT" value="180" />
        <enum name="KEYCODE_AVR_POWER" value="181" />
        <enum name="KEYCODE_AVR_INPUT" value="182" />
        <enum name="KEYCODE_PROG_GRED" value="183" />
        <enum name="KEYCODE_PROG_GREEN" value="184" />
        <enum name="KEYCODE_PROG_YELLOW" value="185" />
        <enum name="KEYCODE_PROG_BLUE" value="186" />
        <enum name="KEYCODE_APP_SWITCH" value="187" />
        <enum name="KEYCODE_BUTTON_1" value="188" />
        <enum name="KEYCODE_BUTTON_2" value="189" />
        <enum name="KEYCODE_BUTTON_3" value="190" />
        <enum name="KEYCODE_BUTTON_4" value="191" />
        <enum name="KEYCODE_BUTTON_5" value="192" />
        <enum name="KEYCODE_BUTTON_6" value="193" />
        <enum name="KEYCODE_BUTTON_7" value="194" />
        <enum name="KEYCODE_BUTTON_8" value="195" />
        <enum name="KEYCODE_BUTTON_9" value="196" />
        <enum name="KEYCODE_BUTTON_10" value="197" />
        <enum name="KEYCODE_BUTTON_11" value="198" />
        <enum name="KEYCODE_BUTTON_12" value="199" />
        <enum name="KEYCODE_BUTTON_13" value="200" />
        <enum name="KEYCODE_BUTTON_14" value="201" />
        <enum name="KEYCODE_BUTTON_15" value="202" />
        <enum name="KEYCODE_BUTTON_16" value="203" />
        <enum name="KEYCODE_LANGUAGE_SWITCH" value="204" />
        <enum name="KEYCODE_MANNER_MODE" value="205" />
        <enum name="KEYCODE_3D_MODE" value="206" />
        <enum name="KEYCODE_CONTACTS" value="207" />
        <enum name="KEYCODE_CALENDAR" value="208" />
        <enum name="KEYCODE_MUSIC" value="209" />
        <enum name="KEYCODE_CALCULATOR" value="210" />
        <enum name="KEYCODE_ZENKAKU_HANKAKU" value="211" />
        <enum name="KEYCODE_EISU" value="212" />
        <enum name="KEYCODE_MUHENKAN" value="213" />
        <enum name="KEYCODE_HENKAN" value="214" />
        <enum name="KEYCODE_KATAKANA_HIRAGANA" value="215" />
        <enum name="KEYCODE_YEN" value="216" />
        <enum name="KEYCODE_RO" value="217" />
        <enum name="KEYCODE_KANA" value="218" />
        <enum name="KEYCODE_ASSIST" value="219" />
        <enum name="KEYCODE_BRIGHTNESS_DOWN" value="220" />
        <enum name="KEYCODE_BRIGHTNESS_UP" value="221" />
        <enum name="KEYCODE_MEDIA_AUDIO_TRACK" value="222" />
        <enum name="KEYCODE_MEDIA_SLEEP" value="223" />
        <enum name="KEYCODE_MEDIA_WAKEUP" value="224" />
        <enum name="KEYCODE_PAIRING" value="225" />
        <enum name="KEYCODE_MEDIA_TOP_MENU" value="226" />
        <enum name="KEYCODE_11" value="227" />
        <enum name="KEYCODE_12" value="228" />
        <enum name="KEYCODE_LAST_CHANNEL" value="229" />
        <enum name="KEYCODE_TV_DATA_SERVICE" value="230" />
        <enum name="KEYCODE_VOICE_ASSIST" value="231" />
        <enum name="KEYCODE_TV_RADIO_SERVICE" value="232" />
        <enum name="KEYCODE_TV_TELETEXT" value="233" />
        <enum name="KEYCODE_TV_NUMBER_ENTRY" value="234" />
        <enum name="KEYCODE_TV_TERRESTRIAL_ANALOG" value="235" />
        <enum name="KEYCODE_TV_TERRESTRIAL_DIGITAL" value="236" />
        <enum name="KEYCODE_TV_SATELLITE" value="237" />
        <enum name="KEYCODE_TV_SATELLITE_BS" value="238" />
        <enum name="KEYCODE_TV_SATELLITE_CS" value="239" />
        <enum name="KEYCODE_TV_SATELLITE_SERVICE" value="240" />
        <enum name="KEYCODE_TV_NETWORK" value="241" />
        <enum name="KEYCODE_TV_ANTENNA_CABLE" value="242" />
        <enum name="KEYCODE_TV_INPUT_HDMI_1" value="243" />
        <enum name="KEYCODE_TV_INPUT_HDMI_2" value="244" />
        <enum name="KEYCODE_TV_INPUT_HDMI_3" value="245" />
        <enum name="KEYCODE_TV_INPUT_HDMI_4" value="246" />
        <enum name="KEYCODE_TV_INPUT_COMPOSITE_1" value="247" />
        <enum name="KEYCODE_TV_INPUT_COMPOSITE_2" value="248" />
        <enum name="KEYCODE_TV_INPUT_COMPONENT_1" value="249" />
        <enum name="KEYCODE_TV_INPUT_COMPONENT_2" value="250" />
        <enum name="KEYCODE_TV_INPUT_VGA_1" value="251" />
        <enum name="KEYCODE_TV_AUDIO_DESCRIPTION" value="252" />
        <enum name="KEYCODE_TV_AUDIO_DESCRIPTION_MIX_UP" value="253" />
        <enum name="KEYCODE_TV_AUDIO_DESCRIPTION_MIX_DOWN" value="254" />
        <enum name="KEYCODE_TV_ZOOM_MODE" value="255" />
        <enum name="KEYCODE_TV_CONTENTS_MENU" value="256" />
        <enum name="KEYCODE_TV_MEDIA_CONTEXT_MENU" value="257" />
        <enum name="KEYCODE_TV_TIMER_PROGRAMMING" value="258" />
        <enum name="KEYCODE_HELP" value="259" />
        <enum name="KEYCODE_NAVIGATE_PREVIOUS" value="260" />
        <enum name="KEYCODE_NAVIGATE_NEXT" value="261" />
        <enum name="KEYCODE_NAVIGATE_IN" value="262" />
        <enum name="KEYCODE_NAVIGATE_OUT" value="263" />
        <enum name="KEYCODE_STEM_PRIMARY" value="264" />
        <enum name="KEYCODE_STEM_1" value="265" />
        <enum name="KEYCODE_STEM_2" value="266" />
        <enum name="KEYCODE_STEM_3" value="267" />
        <enum name="KEYCODE_DPAD_UP_LEFT" value="268" />
        <enum name="KEYCODE_DPAD_DOWN_LEFT" value="269" />
        <enum name="KEYCODE_DPAD_UP_RIGHT" value="270" />
        <enum name="KEYCODE_DPAD_DOWN_RIGHT" value="271" />
        <enum name="KEYCODE_MEDIA_SKIP_FORWARD" value="272" />
        <enum name="KEYCODE_MEDIA_SKIP_BACKWARD" value="273" />
        <enum name="KEYCODE_MEDIA_STEP_FORWARD" value="274" />
        <enum name="KEYCODE_MEDIA_STEP_BACKWARD" value="275" />
        <enum name="KEYCODE_SOFT_SLEEP" value="276" />
        <enum name="KEYCODE_CUT" value="277" />
        <enum name="KEYCODE_COPY" value="278" />
        <enum name="KEYCODE_PASTE" value="279" />
        <enum name="KEYCODE_SYSTEM_NAVIGATION_UP" value="280" />
        <enum name="KEYCODE_SYSTEM_NAVIGATION_DOWN" value="281" />
        <enum name="KEYCODE_SYSTEM_NAVIGATION_LEFT" value="282" />
        <enum name="KEYCODE_SYSTEM_NAVIGATION_RIGHT" value="283" />
    </attr>

    <!-- ***************************************************************** -->
    <!-- These define collections of attributes that can are with classes. -->
    <!-- ***************************************************************** -->

    <!-- ========================== -->
    <!-- Special attribute classes. -->
    <!-- ========================== -->
    <eat-comment />

    <!-- The set of attributes that describe a Windows's theme. -->
    <declare-styleable name="Window">
        <attr name="windowBackground" />
        <attr name="windowBackgroundFallback" />
        <attr name="windowContentOverlay" />
        <attr name="windowFrame" />
        <attr name="windowNoTitle" />
        <attr name="windowFullscreen" />
        <attr name="windowOverscan" />
        <attr name="windowIsFloating" />
        <attr name="windowIsTranslucent" />
        <attr name="windowShowWallpaper" />
        <attr name="windowAnimationStyle" />
        <attr name="windowSoftInputMode" />
        <attr name="windowDisablePreview" />
        <attr name="windowNoDisplay" />
        <attr name="textColor" />
        <attr name="backgroundDimEnabled" />
        <attr name="backgroundDimAmount" />
        <attr name="windowActionBar" />
        <attr name="windowActionModeOverlay" />
        <attr name="windowActionBarOverlay" />
        <attr name="windowEnableSplitTouch" />
        <attr name="windowCloseOnTouchOutside" />
        <attr name="windowTranslucentStatus" />
        <attr name="windowTranslucentNavigation" />
        <attr name="windowSwipeToDismiss" />
        <attr name="windowContentTransitions" />
        <attr name="windowActivityTransitions" />
        <attr name="windowContentTransitionManager" />
        <attr name="windowActionBarFullscreenDecorLayout" />

        <!-- The minimum width the window is allowed to be, along the major
             axis of the screen.  That is, when in landscape.  Can be either
             an absolute dimension or a fraction of the screen size in that
             dimension. -->
        <attr name="windowMinWidthMajor" format="dimension|fraction" />
        <!-- The minimum width the window is allowed to be, along the minor
             axis of the screen.  That is, when in portrait.  Can be either
             an absolute dimension or a fraction of the screen size in that
             dimension. -->
        <attr name="windowMinWidthMinor" format="dimension|fraction" />

        <!-- A fixed width for the window along the major axis of the screen,
             that is, when in landscape. Can be either an absolute dimension
             or a fraction of the screen size in that dimension. -->
        <attr name="windowFixedWidthMajor" format="dimension|fraction" />
        <!-- A fixed height for the window along the minor axis of the screen,
             that is, when in landscape. Can be either an absolute dimension
             or a fraction of the screen size in that dimension. -->
        <attr name="windowFixedHeightMinor" format="dimension|fraction" />

        <!-- A fixed width for the window along the minor axis of the screen,
             that is, when in portrait. Can be either an absolute dimension
             or a fraction of the screen size in that dimension. -->
        <attr name="windowFixedWidthMinor" format="dimension|fraction" />
        <!-- A fixed height for the window along the major axis of the screen,
             that is, when in portrait. Can be either an absolute dimension
             or a fraction of the screen size in that dimension. -->
        <attr name="windowFixedHeightMajor" format="dimension|fraction" />
        <attr name="windowOutsetBottom" format="dimension" />
        <!-- Reference to a Transition XML resource defining the desired Transition
             used to move Views into the initial Window's content Scene. Corresponds to
             {@link android.view.Window#setEnterTransition(android.transition.Transition)}. -->
        <attr name="windowEnterTransition"/>

        <!-- Reference to a Transition XML resource defining the desired Transition
             used to move Views out of the scene when the Window is
             preparing to close. Corresponds to
             {@link android.view.Window#setReturnTransition(android.transition.Transition)}. -->
        <attr name="windowReturnTransition"/>

        <!-- Reference to a Transition XML resource defining the desired Transition
             used to move Views out of the Window's content Scene when launching a new Activity.
             Corresponds to
             {@link android.view.Window#setExitTransition(android.transition.Transition)}. -->
        <attr name="windowExitTransition"/>

        <!-- Reference to a Transition XML resource defining the desired Transition
             used to move Views in to the scene when returning from a previously-started Activity.
             Corresponds to
             {@link android.view.Window#setReenterTransition(android.transition.Transition)}. -->
        <attr name="windowReenterTransition"/>

        <!-- Reference to a Transition XML resource defining the desired Transition
             used to move shared elements transferred into the Window's initial content Scene.
             Corresponds to {@link android.view.Window#setSharedElementEnterTransition(
             android.transition.Transition)}. -->
        <attr name="windowSharedElementEnterTransition"/>

        <!-- Reference to a Transition XML resource defining the desired Transition
             used to move shared elements transferred back to a calling Activity.
             Corresponds to {@link android.view.Window#setSharedElementReturnTransition(
             android.transition.Transition)}. -->
        <attr name="windowSharedElementReturnTransition"/>

        <!-- Reference to a Transition XML resource defining the desired Transition
             used when starting a new Activity to move shared elements prior to transferring
             to the called Activity.
             Corresponds to {@link android.view.Window#setSharedElementExitTransition(
             android.transition.Transition)}. -->
        <attr name="windowSharedElementExitTransition"/>

        <!-- Reference to a Transition XML resource defining the desired Transition
             used for shared elements transferred back to a calling Activity.
             Corresponds to {@link android.view.Window#setSharedElementReenterTransition(
             android.transition.Transition)}. -->
        <attr name="windowSharedElementReenterTransition"/>


        <!-- Flag indicating whether this Window's transition should overlap with
             the exiting transition of the calling Activity. Corresponds to
             {@link android.view.Window#setAllowEnterTransitionOverlap(boolean)}. -->
        <attr name="windowAllowEnterTransitionOverlap"/>

        <!-- Flag indicating whether this Window's transition should overlap with
             the exiting transition of the called Activity when the called Activity
             finishes. Corresponds to
             {@link android.view.Window#setAllowReturnTransitionOverlap(boolean)}. -->
        <attr name="windowAllowReturnTransitionOverlap"/>

        <!-- Indicates whether or not shared elements should use an overlay
             during transitions. The default value is true. -->
        <attr name="windowSharedElementsUseOverlay"/>

        <!-- Flag indicating whether this Window is responsible for drawing the background for the
             system bars. If true and the window is not floating, the system bars are drawn with a
             transparent background and the corresponding areas in this window are filled with the
             colors specified in {@link android.R.attr#statusBarColor} and
             {@link android.R.attr#navigationBarColor}. Corresponds to
             {@link android.view.WindowManager.LayoutParams#FLAG_DRAWS_SYSTEM_BAR_BACKGROUNDS}. -->
        <attr name="windowDrawsSystemBarBackgrounds" format="boolean" />

        <!-- The color for the status bar. If the color is not opaque, consider setting
             {@link android.view.View#SYSTEM_UI_FLAG_LAYOUT_STABLE} and
             {@link android.view.View#SYSTEM_UI_FLAG_LAYOUT_FULLSCREEN}.
             For this to take effect, the window must be drawing the system bar backgrounds with
             {@link android.R.attr#windowDrawsSystemBarBackgrounds} and the status bar must not
             have been requested to be translucent with
             {@link android.R.attr#windowTranslucentStatus}.
             Corresponds to {@link android.view.Window#setStatusBarColor(int)}. -->
        <attr name="statusBarColor" format="color" />

        <!-- The color for the navigation bar. If the color is not opaque, consider setting
             {@link android.view.View#SYSTEM_UI_FLAG_LAYOUT_STABLE} and
             {@link android.view.View#SYSTEM_UI_FLAG_LAYOUT_HIDE_NAVIGATION}.
             For this to take effect, the window must be drawing the system bar backgrounds with
             {@link android.R.attr#windowDrawsSystemBarBackgrounds} and the navigation bar must not
             have been requested to be translucent with
             {@link android.R.attr#windowTranslucentNavigation}.
             Corresponds to {@link android.view.Window#setNavigationBarColor(int)}. -->
        <attr name="navigationBarColor" format="color" />

        <!-- The duration, in milliseconds, of the window background fade duration
             when transitioning into or away from an Activity when called with an
             Activity Transition. Corresponds to
             {@link android.view.Window#setTransitionBackgroundFadeDuration(long)}. -->
        <attr name="windowTransitionBackgroundFadeDuration" />

        <!-- Elevation to use for the window. -->
        <attr name="windowElevation" format="dimension" />

        <!-- Whether to clip window content to the outline of the window background. -->
        <attr name="windowClipToOutline" format="boolean" />

        <!-- If set, the status bar will be drawn such that it is compatible with a light
             status bar background.
             <p>For this to take effect, the window must be drawing the system bar backgrounds with
             {@link android.R.attr#windowDrawsSystemBarBackgrounds} and the status bar must not
             have been requested to be translucent with
             {@link android.R.attr#windowTranslucentStatus}.
             Corresponds to setting {@link android.view.View#SYSTEM_UI_FLAG_LIGHT_STATUS_BAR} on
             the decor view. -->
        <attr name="windowLightStatusBar" format="boolean" />

        <!-- Reference to a drawable to be used as the splash screen content of the window. This
             drawable will be placed on top of the {@link android.R.attr#windowBackground} with its
             bounds inset by the system bars. If the drawable should not be inset by the system
             bars, use a fullscreen theme.
             <p>
             Note that even if no splashscreen content is set on the theme, the system may still
             show a splash screen using the other attributes on the theme, like the
             {@link android.R.attr#windowBackground}.
             -->
        <attr name="windowSplashscreenContent" format="reference" />
    </declare-styleable>

    <!-- The set of attributes that describe a AlertDialog's theme. -->
    <declare-styleable name="AlertDialog">
        <attr name="fullDark" format="reference|color" />
        <attr name="topDark" format="reference|color" />
        <attr name="centerDark" format="reference|color" />
        <attr name="bottomDark" format="reference|color" />
        <attr name="fullBright" format="reference|color" />
        <attr name="topBright" format="reference|color" />
        <attr name="centerBright" format="reference|color" />
        <attr name="bottomBright" format="reference|color" />
        <attr name="bottomMedium" format="reference|color" />
        <attr name="centerMedium" format="reference|color" />
        <attr name="layout" />
        <attr name="buttonPanelSideLayout" format="reference" />
        <attr name="listLayout" format="reference" />
        <attr name="multiChoiceItemLayout" format="reference" />
        <attr name="singleChoiceItemLayout" format="reference" />
        <attr name="listItemLayout" format="reference" />
        <attr name="progressLayout" format="reference" />
        <attr name="horizontalProgressLayout" format="reference" />
        <!-- @hide Not ready for public use. -->
        <attr name="showTitle" format="boolean" />
        <!-- @hide Whether fullDark, etc. should use default values if null. -->
        <attr name="needsDefaultBackgrounds" format="boolean" />
        <!-- @hide Workaround until we replace AlertController with custom layout. -->
        <attr name="controllerType">
            <!-- The default controller. -->
            <enum name="normal" value="0" />
            <!-- Controller for micro specific layout. -->
            <enum name="micro" value="1" />
        </attr>
        <!-- @hide Offset when scrolling to a selection. -->
        <attr name="selectionScrollOffset" format="dimension" />
    </declare-styleable>

    <!-- @hide -->
    <declare-styleable name="ButtonBarLayout">
        <!-- Whether to automatically stack the buttons when there is not
             enough space to lay them out side-by-side. -->
        <attr name="allowStacking" format="boolean" />
    </declare-styleable>

    <!-- Fragment animation class attributes. -->
    <declare-styleable name="FragmentAnimation">
        <attr name="fragmentOpenEnterAnimation" format="reference" />
        <attr name="fragmentOpenExitAnimation" format="reference" />
        <attr name="fragmentCloseEnterAnimation" format="reference" />
        <attr name="fragmentCloseExitAnimation" format="reference" />
        <attr name="fragmentFadeEnterAnimation" format="reference" />
        <attr name="fragmentFadeExitAnimation" format="reference" />
    </declare-styleable>

    <!-- Window animation class attributes. -->
    <declare-styleable name="WindowAnimation">
        <!-- The animation used when a window is being added. -->
        <attr name="windowEnterAnimation" format="reference" />
        <!-- The animation used when a window is being removed. -->
        <attr name="windowExitAnimation" format="reference" />
        <!-- The animation used when a window is going from INVISIBLE to VISIBLE. -->
        <attr name="windowShowAnimation" format="reference" />
        <!-- The animation used when a window is going from VISIBLE to INVISIBLE. -->
        <attr name="windowHideAnimation" format="reference" />

        <!--  When opening a new activity, this is the animation that is
              run on the next activity (which is entering the screen). -->
        <attr name="activityOpenEnterAnimation" format="reference" />
        <!--  When opening a new activity, this is the animation that is
              run on the previous activity (which is exiting the screen). -->
        <attr name="activityOpenExitAnimation" format="reference" />
        <!--  When closing the current activity, this is the animation that is
              run on the next activity (which is entering the screen). -->
        <attr name="activityCloseEnterAnimation" format="reference" />
        <!--  When closing the current activity, this is the animation that is
              run on the current activity (which is exiting the screen). -->
        <attr name="activityCloseExitAnimation" format="reference" />
        <!--  When opening an activity in a new task, this is the animation that is
              run on the activity of the new task (which is entering the screen). -->
        <attr name="taskOpenEnterAnimation" format="reference" />
        <!--  When opening an activity in a new task, this is the animation that is
              run on the activity of the old task (which is exiting the screen). -->
        <attr name="taskOpenExitAnimation" format="reference" />
        <!--  When opening an activity in a new task using Intent/FLAG_ACTIVITY_LAUNCH_BEHIND,
              this is the animation that is run on the activity of the new task (which is
              entering the screen and then leaving). -->
        <attr name="launchTaskBehindTargetAnimation" format="reference" />
        <!--  When opening an activity in a new task using Intent.FLAG_ACTIVITY_LAUNCH_BEHIND,
              this is the animation that is run on the activity of the old task (which is
              already on the screen and then stays on). -->
        <attr name="launchTaskBehindSourceAnimation" format="reference" />
        <!--  When closing the last activity of a task, this is the animation that is
              run on the activity of the next task (which is entering the screen). -->
        <attr name="taskCloseEnterAnimation" format="reference" />
        <!--  When opening an activity in a new task, this is the animation that is
              run on the activity of the old task (which is exiting the screen). -->
        <attr name="taskCloseExitAnimation" format="reference" />
        <!--  When bringing an existing task to the foreground, this is the
              animation that is run on the top activity of the task being brought
              to the foreground (which is entering the screen). -->
        <attr name="taskToFrontEnterAnimation" format="reference" />
        <!--  When bringing an existing task to the foreground, this is the
              animation that is run on the current foreground activity
              (which is exiting the screen). -->
        <attr name="taskToFrontExitAnimation" format="reference" />
        <!--  When sending the current task to the background, this is the
              animation that is run on the top activity of the task behind
              it (which is entering the screen). -->
        <attr name="taskToBackEnterAnimation" format="reference" />
        <!--  When sending the current task to the background, this is the
              animation that is run on the top activity of the current task
              (which is exiting the screen). -->
        <attr name="taskToBackExitAnimation" format="reference" />

        <!--  When opening a new activity that shows the wallpaper, while
              currently not showing the wallpaper, this is the animation that
              is run on the new wallpaper activity (which is entering the screen). -->
        <attr name="wallpaperOpenEnterAnimation" format="reference" />
        <!--  When opening a new activity that shows the wallpaper, while
              currently not showing the wallpaper, this is the animation that
              is run on the current activity (which is exiting the screen). -->
        <attr name="wallpaperOpenExitAnimation" format="reference" />
        <!--  When opening a new activity that hides the wallpaper, while
              currently showing the wallpaper, this is the animation that
              is run on the new activity (which is entering the screen). -->
        <attr name="wallpaperCloseEnterAnimation" format="reference" />
        <!--  When opening a new activity that hides the wallpaper, while
              currently showing the wallpaper, this is the animation that
              is run on the old wallpaper activity (which is exiting the screen). -->
        <attr name="wallpaperCloseExitAnimation" format="reference" />

        <!--  When opening a new activity that is on top of the wallpaper
              when the current activity is also on top of the wallpaper,
              this is the animation that is run on the new activity
              (which is entering the screen).  The wallpaper remains
              static behind the animation. -->
        <attr name="wallpaperIntraOpenEnterAnimation" format="reference" />
        <!--  When opening a new activity that is on top of the wallpaper
              when the current activity is also on top of the wallpaper,
              this is the animation that is run on the current activity
              (which is exiting the screen).  The wallpaper remains
              static behind the animation. -->
        <attr name="wallpaperIntraOpenExitAnimation" format="reference" />
        <!--  When closing a foreround activity that is on top of the wallpaper
              when the previous activity is also on top of the wallpaper,
              this is the animation that is run on the previous activity
              (which is entering the screen).  The wallpaper remains
              static behind the animation. -->
        <attr name="wallpaperIntraCloseEnterAnimation" format="reference" />
        <!--  When closing a foreround activity that is on top of the wallpaper
              when the previous activity is also on top of the wallpaper,
              this is the animation that is run on the current activity
              (which is exiting the screen).  The wallpaper remains
              static behind the animation. -->
        <attr name="wallpaperIntraCloseExitAnimation" format="reference" />

        <!--  When opening a new activity from a RemoteViews, this is the
              animation that is run on the next activity (which is entering the
              screen). Requires config_overrideRemoteViewsActivityTransition to
              be true. -->
        <attr name="activityOpenRemoteViewsEnterAnimation" format="reference" />

    </declare-styleable>

    <!-- ============================= -->
    <!-- View package class attributes -->
    <!-- ============================= -->
    <eat-comment />

    <!-- Attributes that can be used with {@link android.view.View} or
         any of its subclasses.  Also see {@link #ViewGroup_Layout} for
         attributes that are processed by the view's parent. -->
    <declare-styleable name="View">
        <!-- Supply an identifier name for this view, to later retrieve it
             with {@link android.view.View#findViewById View.findViewById()} or
             {@link android.app.Activity#findViewById Activity.findViewById()}.
             This must be a
             resource reference; typically you set this using the
             <code>@+</code> syntax to create a new ID resources.
             For example: <code>android:id="@+id/my_id"</code> which
             allows you to later retrieve the view
             with <code>findViewById(R.id.my_id)</code>. -->
        <attr name="id" format="reference" />

        <!-- Supply a tag for this view containing a String, to be retrieved
             later with {@link android.view.View#getTag View.getTag()} or
             searched for with {@link android.view.View#findViewWithTag
             View.findViewWithTag()}.  It is generally preferable to use
             IDs (through the android:id attribute) instead of tags because
             they are faster and allow for compile-time type checking. -->
        <attr name="tag" format="string" />

        <!-- The initial horizontal scroll offset, in pixels.-->
        <attr name="scrollX" format="dimension" />

        <!-- The initial vertical scroll offset, in pixels. -->
        <attr name="scrollY" format="dimension" />

        <!-- A drawable to use as the background.  This can be either a reference
             to a full drawable resource (such as a PNG image, 9-patch,
             XML state list description, etc), or a solid color such as "#ff000000"
            (black). -->
        <attr name="background" format="reference|color" />

        <!-- Sets the padding, in pixels, of all four edges. Padding is defined as
             space between the edges of the view and the view's content. This value will take
             precedence over any of the edge-specific values, including
             paddingHorizontal and paddingVertical, if set. A view's size
             will include its padding. If a {@link android.R.attr#background}
             is provided, the padding will initially be set to that (0 if the
             drawable does not have padding). Explicitly setting a padding value
             will override the corresponding padding found in the background. -->
        <attr name="padding" format="dimension" />
        <!-- Sets the padding, in pixels, of the left and right edges; see
             {@link android.R.attr#padding}. This value will take precedence over
             paddingLeft, paddingRight, paddingStart, and paddingEnd, if set. -->
        <attr name="paddingHorizontal" format="dimension" />
        <!-- Sets the padding, in pixels, of the top and bottom edges; see
             {@link android.R.attr#padding}. This value will take precedence over
             paddingTop and paddingBottom, if set. -->
        <attr name="paddingVertical" format="dimension" />
        <!-- Sets the padding, in pixels, of the left edge; see {@link android.R.attr#padding}. -->
        <attr name="paddingLeft" format="dimension" />
        <!-- Sets the padding, in pixels, of the top edge; see {@link android.R.attr#padding}. -->
        <attr name="paddingTop" format="dimension" />
        <!-- Sets the padding, in pixels, of the right edge; see {@link android.R.attr#padding}. -->
        <attr name="paddingRight" format="dimension" />
        <!-- Sets the padding, in pixels, of the bottom edge; see {@link android.R.attr#padding}. -->
        <attr name="paddingBottom" format="dimension" />
        <!-- Sets the padding, in pixels, of the start edge; see {@link android.R.attr#padding}. -->
        <attr name="paddingStart" format="dimension" />
        <!-- Sets the padding, in pixels, of the end edge; see {@link android.R.attr#padding}. -->
        <attr name="paddingEnd" format="dimension" />

        <!-- Controls whether a view can take focus.  By default, this is "auto" which lets the
             framework determine whether a user can move focus to a view.  By setting this attribute
             to true the view is allowed to take focus. By setting it to "false" the view will not
             take focus. This value does not impact the behavior of
             directly calling {@link android.view.View#requestFocus}, which will
             always request focus regardless of this view.  It only impacts where
             focus navigation will try to move focus. -->
        <attr name="focusable" format="boolean|enum">
            <enum name="auto" value="0x00000010" />
        </attr>

        <attr name="__removed3" />

        <!-- Describes the content of a view so that a autofill service can fill in the appropriate
             data. Multiple hints can be combined in a comma separated list or an array of strings
             to mean e.g. emailAddress or postalAddress. -->
        <attr name="autofillHints" format="string|reference" />

        <!-- Hints the Android System whether the view node associated with this View should be
             included in a view structure used for autofill purposes. -->
        <attr name="importantForAutofill">
            <!-- Let the Android System use its heuristics to determine if the view is important for autofill. -->
            <flag name="auto" value="0" />
            <!-- Hint the Android System that this view is important for autofill,
                  and its children (if any) will be traversed.. -->
            <flag name="yes" value="0x1" />
            <!-- Hint the Android System that this view is *not* important for autofill,
                  but its children (if any) will be traversed.. -->
            <flag name="no" value="0x2" />
            <!-- Hint the Android System that this view is important for autofill,
                 but its children (if any) will not be traversed. -->
            <flag name="yesExcludeDescendants" value="0x4" />
            <!-- Hint the Android System that this view is *not* important for autofill,
                 and its children (if any) will not be traversed. -->
            <flag name="noExcludeDescendants" value="0x8" />
        </attr>

        <!-- Boolean that controls whether a view can take focus while in touch mode.
             If this is true for a view, that view can gain focus when clicked on, and can keep
             focus if another view is clicked on that doesn't have this attribute set to true. -->
        <attr name="focusableInTouchMode" format="boolean" />

        <!-- Controls the initial visibility of the view.  -->
        <attr name="visibility">
            <!-- Visible on screen; the default value. -->
            <enum name="visible" value="0" />
            <!-- Not displayed, but taken into account during layout (space is left for it). -->
            <enum name="invisible" value="1" />
            <!-- Completely hidden, as if the view had not been added. -->
            <enum name="gone" value="2" />
        </attr>

        <!-- Boolean internal attribute to adjust view layout based on
             system windows such as the status bar.
             If true, adjusts the padding of this view to leave space for the system windows.
             Will only take effect if this view is in a non-embedded activity. -->
        <attr name="fitsSystemWindows" format="boolean" />

        <!-- Defines which scrollbars should be displayed on scrolling or not. -->
        <attr name="scrollbars">
            <!-- No scrollbar is displayed. -->
            <flag name="none" value="0x00000000" />
            <!-- Displays horizontal scrollbar only. -->
            <flag name="horizontal" value="0x00000100" />
            <!-- Displays vertical scrollbar only. -->
            <flag name="vertical" value="0x00000200" />
        </attr>

        <!-- Controls the scrollbar style and position. The scrollbars can be overlaid or
             inset. When inset, they add to the padding of the view. And the
             scrollbars can be drawn inside the padding area or on the edge of
             the view. For example, if a view has a background drawable and you
             want to draw the scrollbars inside the padding specified by the
             drawable, you can use insideOverlay or insideInset. If you want them
             to appear at the edge of the view, ignoring the padding, then you can
             use outsideOverlay or outsideInset.-->
        <attr name="scrollbarStyle">
            <!-- Inside the padding and overlaid. -->
            <enum name="insideOverlay" value="0x0" />
            <!-- Inside the padding and inset. -->
            <enum name="insideInset" value="0x01000000" />
            <!-- Edge of the view and overlaid. -->
            <enum name="outsideOverlay" value="0x02000000" />
            <!-- Edge of the view and inset. -->
            <enum name="outsideInset" value="0x03000000" />
        </attr>

        <!-- Set this if the view will serve as a scrolling container, meaning
             that it can be resized to shrink its overall window so that there
             will be space for an input method.  If not set, the default
             value will be true if "scrollbars" has the vertical scrollbar
             set, else it will be false. -->
        <attr name="isScrollContainer" format="boolean" />

          <!-- Defines whether to fade out scrollbars when they are not in use. -->
         <attr name="fadeScrollbars" format="boolean" />
         <!-- Defines the delay in milliseconds that a scrollbar takes to fade out. -->
         <attr name="scrollbarFadeDuration" format="integer" />
         <!-- Defines the delay in milliseconds that a scrollbar waits before fade out. -->
        <attr name="scrollbarDefaultDelayBeforeFade" format="integer" />
        <!-- Sets the width of vertical scrollbars and height of horizontal scrollbars. -->
        <attr name="scrollbarSize" format="dimension" />
        <!-- Defines the horizontal scrollbar thumb drawable. -->
        <attr name="scrollbarThumbHorizontal" format="reference" />
        <!-- Defines the vertical scrollbar thumb drawable. -->
        <attr name="scrollbarThumbVertical" format="reference" />
        <!-- Defines the horizontal scrollbar track drawable. -->
        <attr name="scrollbarTrackHorizontal" format="reference" />
        <!-- Defines the vertical scrollbar track drawable. -->
        <attr name="scrollbarTrackVertical" format="reference" />
        <!-- Defines whether the horizontal scrollbar track should always be drawn. -->
        <attr name="scrollbarAlwaysDrawHorizontalTrack" format="boolean" />
        <!-- Defines whether the vertical scrollbar track should always be drawn. -->
        <attr name="scrollbarAlwaysDrawVerticalTrack" format="boolean" />

        <!-- This attribute is ignored in API level 14
             ({@link android.os.Build.VERSION_CODES#ICE_CREAM_SANDWICH}) and higher.
             Using fading edges may introduce noticeable performance
             degradations and should be used only when required by the application's
             visual design. To request fading edges with API level 14 and above,
             use the <code>android:requiresFadingEdge</code> attribute instead. -->
        <attr name="fadingEdge">
            <!-- No edge is faded. -->
            <flag name="none" value="0x00000000" />
            <!-- Fades horizontal edges only. -->
            <flag name="horizontal" value="0x00001000" />
            <!-- Fades vertical edges only. -->
            <flag name="vertical" value="0x00002000" />
        </attr>
        <!-- Defines which edges should be faded on scrolling. -->
        <attr name="requiresFadingEdge">
            <!-- No edge is faded. -->
            <flag name="none" value="0x00000000" />
            <!-- Fades horizontal edges only. -->
            <flag name="horizontal" value="0x00001000" />
            <!-- Fades vertical edges only. -->
            <flag name="vertical" value="0x00002000" />
        </attr>
        <!-- Defines the length of the fading edges. -->
        <attr name="fadingEdgeLength" format="dimension" />

        <!-- Defines the next view to give focus to when the next focus is
             {@link android.view.View#FOCUS_LEFT}.

             If the reference refers to a view that does not exist or is part
             of a hierarchy that is invisible, a {@link java.lang.RuntimeException}
             will result when the reference is accessed.-->
        <attr name="nextFocusLeft" format="reference"/>

        <!-- Defines the next view to give focus to when the next focus is
             {@link android.view.View#FOCUS_RIGHT}

             If the reference refers to a view that does not exist or is part
             of a hierarchy that is invisible, a {@link java.lang.RuntimeException}
             will result when the reference is accessed.-->
        <attr name="nextFocusRight" format="reference"/>

        <!-- Defines the next view to give focus to when the next focus is
             {@link android.view.View#FOCUS_UP}

             If the reference refers to a view that does not exist or is part
             of a hierarchy that is invisible, a {@link java.lang.RuntimeException}
             will result when the reference is accessed.-->
        <attr name="nextFocusUp" format="reference"/>

        <!-- Defines the next view to give focus to when the next focus is
             {@link android.view.View#FOCUS_DOWN}

             If the reference refers to a view that does not exist or is part
             of a hierarchy that is invisible, a {@link java.lang.RuntimeException}
             will result when the reference is accessed.-->
        <attr name="nextFocusDown" format="reference"/>

        <!-- Defines the next view to give focus to when the next focus is
             {@link android.view.View#FOCUS_FORWARD}

             If the reference refers to a view that does not exist or is part
             of a hierarchy that is invisible, a {@link java.lang.RuntimeException}
             will result when the reference is accessed.-->
        <attr name="nextFocusForward" format="reference"/>

        <!-- Defines whether this view reacts to click events. -->
        <attr name="clickable" format="boolean" />

        <!-- Defines whether this view reacts to long click events. -->
        <attr name="longClickable" format="boolean" />

        <!--  Defines whether this view reacts to context click events. -->
        <attr name="contextClickable" format="boolean" />

        <!-- If false, no state will be saved for this view when it is being
             frozen. The default is true, allowing the view to be saved
             (however it also must have an ID assigned to it for its
             state to be saved).  Setting this to false only disables the
             state for this view, not for its children which may still
             be saved. -->
        <attr name="saveEnabled" format="boolean" />

        <!-- Specifies whether to filter touches when the view's window is obscured by
             another visible window.  When set to true, the view will not receive touches
             whenever a toast, dialog or other window appears above the view's window.
             Refer to the {@link android.view.View} security documentation for more details. -->
        <attr name="filterTouchesWhenObscured" format="boolean" />

        <!-- Defines the quality of translucent drawing caches. This property is used
             only when the drawing cache is enabled and translucent. The default value is auto. -->
        <attr name="drawingCacheQuality">
            <!-- Lets the framework decide what quality level should be used
                 for the drawing cache. -->
            <enum name="auto" value="0" />
            <!-- Low quality. When set to low quality, the drawing cache uses a lower color
                 depth, thus losing precision in rendering gradients, but uses less memory. -->
            <enum name="low" value="1" />
            <!-- High quality. When set to high quality, the drawing cache uses a higher
                 color depth but uses more memory. -->
            <enum name="high" value="2" />
        </attr>

        <!-- Controls whether the view's window should keep the screen on
             while visible. -->
        <attr name="keepScreenOn" format="boolean" />

        <!-- When this attribute is set to true, the view gets its drawable state
             (focused, pressed, etc.) from its direct parent rather than from itself. -->
        <attr name="duplicateParentState" format="boolean" />

        <!-- Defines the minimum height of the view. It is not guaranteed
             the view will be able to achieve this minimum height (for example,
             if its parent layout constrains it with less available height). -->
        <attr name="minHeight" />

        <!-- Defines the minimum width of the view. It is not guaranteed
             the view will be able to achieve this minimum width (for example,
             if its parent layout constrains it with less available width). -->
        <attr name="minWidth" />

        <!-- Boolean that controls whether a view should have sound effects
             enabled for events such as clicking and touching. -->
        <attr name="soundEffectsEnabled" format="boolean" />

        <!-- Boolean that controls whether a view should have haptic feedback
             enabled for events such as long presses. -->
        <attr name="hapticFeedbackEnabled" format="boolean" />

        <!-- Defines text that briefly describes content of the view. This property is used
             primarily for accessibility. Since some views do not have textual
             representation this attribute can be used for providing such. -->
        <attr name="contentDescription" format="string" localization="suggested" />

        <!-- Sets the id of a view before which this one is visited in accessibility traversal.
             A screen-reader must visit the content of this view before the content of the one
             it precedes.
             {@see android.view.View#setAccessibilityTraversalBefore(int)} -->
        <attr name="accessibilityTraversalBefore" format="integer" />

        <!-- Sets the id of a view after which this one is visited in accessibility traversal.
             A screen-reader must visit the content of the other view before the content of
             this one.
             {@see android.view.View#setAccessibilityTraversalAfter(int)} -->
        <attr name="accessibilityTraversalAfter" format="integer" />

        <!-- Name of the method in this View's context to invoke when the view is
             clicked. This name must correspond to a public method that takes
             exactly one parameter of type View. For instance, if you specify
             <code>android:onClick="sayHello"</code>, you must declare a
             <code>public void sayHello(View v)</code> method of your context
             (typically, your Activity). -->
        <attr name="onClick" format="string" />

        <!-- Defines over-scrolling behavior. This property is used only if the
             View is scrollable. Over-scrolling is the ability for the user to
             receive feedback when attempting to scroll beyond meaningful content. -->
        <attr name="overScrollMode">
            <!-- Always show over-scroll effects, even if the content fits entirely
                 within the available space. -->
            <enum name="always" value="0" />
            <!-- Only show over-scroll effects if the content is large
                 enough to meaningfully scroll. -->
            <enum name="ifContentScrolls" value="1" />
            <!-- Never show over-scroll effects. -->
            <enum name="never" value="2" />
        </attr>

        <!-- alpha property of the view, as a value between 0 (completely transparent) and 1
             (completely opaque). -->
        <attr name="alpha" format="float" />

        <!-- base z depth of the view. -->
        <attr name="elevation" format="dimension" />

        <!-- translation in x of the view. This value is added post-layout to the left
             property of the view, which is set by its layout. -->
        <attr name="translationX" format="dimension" />

        <!-- translation in y of the view. This value is added post-layout to the top
             property of the view, which is set by its layout. -->
        <attr name="translationY" format="dimension" />

        <!-- translation in z of the view. This value is added to its elevation. -->
        <attr name="translationZ" format="dimension" />

        <!-- x location of the pivot point around which the view will rotate and scale.
             This xml attribute sets the pivotX property of the View. -->
        <attr name="transformPivotX" format="dimension" />

        <!-- y location of the pivot point around which the view will rotate and scale.
             This xml attribute sets the pivotY property of the View. -->
        <attr name="transformPivotY" format="dimension" />

        <!-- rotation of the view, in degrees. -->
        <attr name="rotation" format="float" />

        <!-- rotation of the view around the x axis, in degrees. -->
        <attr name="rotationX" format="float" />

        <!-- rotation of the view around the y axis, in degrees. -->
        <attr name="rotationY" format="float" />

        <!-- scale of the view in the x direction. -->
        <attr name="scaleX" format="float" />

        <!-- scale of the view in the y direction. -->
        <attr name="scaleY" format="float" />

        <!-- Determines which side the vertical scroll bar should be placed on. -->
        <attr name="verticalScrollbarPosition">
            <!-- Place the scroll bar wherever the system default determines. -->
            <enum name="defaultPosition" value="0" />
            <!-- Place the scroll bar on the left. -->
            <enum name="left" value="1" />
            <!-- Place the scroll bar on the right. -->
            <enum name="right" value="2" />
        </attr>

        <!-- Specifies the type of layer backing this view. The default value is none.
             Refer to {@link android.view.View#setLayerType(int, android.graphics.Paint)}
             for more information.-->
        <attr name="layerType">
            <!-- Don't use a layer. -->
            <enum name="none" value="0" />
            <!-- Use a software layer. Refer to
                 {@link android.view.View#setLayerType(int, android.graphics.Paint)} for
                 more information. -->
            <enum name="software" value="1" />
            <!-- Use a hardware layer. Refer to
                 {@link android.view.View#setLayerType(int, android.graphics.Paint)} for
                 more information. -->
            <enum name="hardware" value="2" />
        </attr>

        <!-- Defines the direction of layout drawing. This typically is associated with writing
             direction of the language script used. The possible values are "ltr" for Left-to-Right,
             "rtl" for Right-to-Left, "locale", and "inherit" from parent view. If there is nothing
             to inherit, "locale" is used. "locale" falls back to "en-US". "ltr" is the direction
             used in "en-US". The default for this attribute is "inherit". -->
        <attr name="layoutDirection">
            <!-- Left-to-Right. -->
            <enum name="ltr" value="0" />
            <!-- Right-to-Left. -->
            <enum name="rtl" value="1" />
            <!-- Inherit from parent. -->
            <enum name="inherit" value="2" />
            <!-- Locale. -->
            <enum name="locale" value="3" />
        </attr>

        <!-- Defines the direction of the text. -->
         <attr name="textDirection" format="integer">
            <!-- Default. -->
            <enum name="inherit" value="0" />
            <!-- Default for the root view. The first strong directional character determines the
                 paragraph direction.  If there is no strong directional character, the paragraph
                 direction is the view’s resolved layout direction. -->
            <enum name="firstStrong" value="1" />
            <!-- The paragraph direction is RTL if it contains any strong RTL character, otherwise
                 it is LTR if it contains any strong LTR characters.  If there are neither, the
                 paragraph direction is the view’s resolved layout direction. -->
            <enum name="anyRtl" value="2" />
            <!-- The paragraph direction is left to right. -->
            <enum name="ltr" value="3" />
            <!-- The paragraph direction is right to left. -->
            <enum name="rtl" value="4" />
            <!-- The paragraph direction is coming from the system Locale. -->
            <enum name="locale" value="5" />
            <!-- The first strong directional character determines the paragraph direction. If
                 there is no strong directional character, the paragraph direction is LTR. -->
            <enum name="firstStrongLtr" value="6" />
            <!-- The first strong directional character determines the paragraph direction. If
                 there is no strong directional character, the paragraph direction is RTL. -->
            <enum name="firstStrongRtl" value="7" />
        </attr>

        <!-- Defines the alignment of the text. -->
        <attr name="textAlignment" format="integer">
            <!-- Default. -->
            <enum name="inherit" value="0" />
            <!-- Default for the root view. The gravity determines the alignment, ALIGN_NORMAL,
                ALIGN_CENTER, or ALIGN_OPPOSITE, which are relative to each paragraph’s
                text direction. -->
            <enum name="gravity" value="1" />
            <!-- Align to the start of the paragraph, for example: ALIGN_NORMAL. -->
            <enum name="textStart" value="2" />
            <!-- Align to the end of the paragraph, for example: ALIGN_OPPOSITE. -->
            <enum name="textEnd" value="3" />
            <!-- Center the paragraph, for example: ALIGN_CENTER. -->
            <enum name="center" value="4" />
            <!-- Align to the start of the view, which is ALIGN_LEFT if the view’s resolved
                layoutDirection is LTR, and ALIGN_RIGHT otherwise. -->
            <enum name="viewStart" value="5" />
            <!-- Align to the end of the view, which is ALIGN_RIGHT if the view’s resolved
                layoutDirection is LTR, and ALIGN_LEFT otherwise. -->
            <enum name="viewEnd" value="6" />
        </attr>

        <!-- Describes whether or not this view is important for accessibility.
             If it is important, the view fires accessibility events and is
             reported to accessibility services that query the screen. Note:
             While not recommended, an accessibility service may decide to
             ignore this attribute and operate on all views in the view tree. -->
        <attr name="importantForAccessibility" format="integer">
            <!-- The system determines whether the view is important for accessibility - default
                 (recommended). -->
            <enum name="auto" value="0" />
            <!-- The view is important for accessibility. -->
            <enum name="yes" value="1" />
            <!-- The view is not important for accessibility. -->
            <enum name="no" value="2" />
            <!-- The view is not important for accessibility, nor are any of its descendant
                 views. -->
            <enum name="noHideDescendants" value="4" />
        </attr>

        <!-- Indicates to accessibility services whether the user should be notified when
             this view changes. -->
        <attr name="accessibilityLiveRegion" format="integer">
            <!-- Accessibility services should not announce changes to this view. -->
            <enum name="none" value="0" />
            <!-- Accessibility services should announce changes to this view. -->
            <enum name="polite" value="1" />
            <!-- Accessibility services should interrupt ongoing speech to immediately
                 announce changes to this view. -->
            <enum name="assertive" value="2" />
        </attr>

        <!-- Specifies the id of a view for which this view serves as a label for
             accessibility purposes. For example, a TextView before an EditText in
             the UI usually specifies what infomation is contained in the EditText.
             Hence, the TextView is a label for the EditText. -->
        <attr name="labelFor" format="reference" />

        <!-- Specifies a theme override for a view. When a theme override is set, the
             view will be inflated using a {@link android.content.Context} themed with
             the specified resource. During XML inflation, any child views under the
             view with a theme override will inherit the themed context. -->
        <attr name="theme" />

        <!-- Names a View such that it can be identified for Transitions. Names should be
             unique in the View hierarchy. -->
        <attr name="transitionName" format="string" />

        <!-- Specifies that this view should permit nested scrolling within a compatible
             ancestor view. -->
        <attr name="nestedScrollingEnabled" format="boolean" />

        <!-- Sets the state-based animator for the View. -->
        <attr name="stateListAnimator" format="reference"/>

        <!-- Tint to apply to the background. -->
        <attr name="backgroundTint" format="color" />

        <!-- Blending mode used to apply the background tint. -->
        <attr name="backgroundTintMode">
            <!-- The tint is drawn on top of the drawable.
                 [Sa + (1 - Sa)*Da, Rc = Sc + (1 - Sa)*Dc] -->
            <enum name="src_over" value="3" />
            <!-- The tint is masked by the alpha channel of the drawable. The drawable’s
                 color channels are thrown out. [Sa * Da, Sc * Da] -->
            <enum name="src_in" value="5" />
            <!-- The tint is drawn above the drawable, but with the drawable’s alpha
                 channel masking the result. [Da, Sc * Da + (1 - Sa) * Dc] -->
            <enum name="src_atop" value="9" />
            <!-- Multiplies the color and alpha channels of the drawable with those of
                 the tint. [Sa * Da, Sc * Dc] -->
            <enum name="multiply" value="14" />
            <!-- [Sa + Da - Sa * Da, Sc + Dc - Sc * Dc] -->
            <enum name="screen" value="15" />
            <!-- Combines the tint and drawable color and alpha channels, clamping the
                 result to valid color values. Saturate(S + D) -->
            <enum name="add" value="16" />
        </attr>

        <!-- ViewOutlineProvider used to determine the View's Outline. -->
        <attr name="outlineProvider">
            <!-- Default, background drawable-driven outline. -->
            <enum name="background" value="0" />
            <!-- No outline provider. -->
            <enum name="none" value="1" />
            <!-- Generates an opaque outline for the bounds of the view. -->
            <enum name="bounds" value="2" />
            <!-- Generates an opaque outline for the padded bounds of the view. -->
            <enum name="paddedBounds" value="3" />
        </attr>

        <!-- Defines the drawable to draw over the content. This can be used as an overlay.
             The foreground drawable participates in the padding of the content if the gravity
             is set to fill. -->
        <attr name="foreground" format="reference|color" />
        <!-- Defines the gravity to apply to the foreground drawable. The gravity defaults
             to fill. -->
        <attr name="foregroundGravity">
            <!-- Push object to the top of its container, not changing its size. -->
            <flag name="top" value="0x30" />
            <!-- Push object to the bottom of its container, not changing its size. -->
            <flag name="bottom" value="0x50" />
            <!-- Push object to the left of its container, not changing its size. -->
            <flag name="left" value="0x03" />
            <!-- Push object to the right of its container, not changing its size. -->
            <flag name="right" value="0x05" />
            <!-- Place object in the vertical center of its container, not changing its size. -->
            <flag name="center_vertical" value="0x10" />
            <!-- Grow the vertical size of the object if needed so it completely fills its container. -->
            <flag name="fill_vertical" value="0x70" />
            <!-- Place object in the horizontal center of its container, not changing its size. -->
            <flag name="center_horizontal" value="0x01" />
            <!-- Grow the horizontal size of the object if needed so it completely fills its container. -->
            <flag name="fill_horizontal" value="0x07" />
            <!-- Place the object in the center of its container in both the vertical and horizontal axis, not changing its size. -->
            <flag name="center" value="0x11" />
            <!-- Grow the horizontal and vertical size of the object if needed so it completely fills its container. -->
            <flag name="fill" value="0x77" />
            <!-- Additional option that can be set to have the top and/or bottom edges of
                 the child clipped to its container's bounds.
                 The clip will be based on the vertical gravity: a top gravity will clip the bottom
                 edge, a bottom gravity will clip the top edge, and neither will clip both edges. -->
            <flag name="clip_vertical" value="0x80" />
            <!-- Additional option that can be set to have the left and/or right edges of
                 the child clipped to its container's bounds.
                 The clip will be based on the horizontal gravity: a left gravity will clip the right
                 edge, a right gravity will clip the left edge, and neither will clip both edges. -->
            <flag name="clip_horizontal" value="0x08" />
        </attr>
        <!-- Defines whether the foreground drawable should be drawn inside the padding.
             This property is turned on by default. -->
        <attr name="foregroundInsidePadding" format="boolean" />
        <!-- Tint to apply to the foreground. -->
        <attr name="foregroundTint" format="color" />
        <!-- Blending mode used to apply the foreground tint. -->
        <attr name="foregroundTintMode">
            <!-- The tint is drawn on top of the drawable.
                 [Sa + (1 - Sa)*Da, Rc = Sc + (1 - Sa)*Dc] -->
            <enum name="src_over" value="3" />
            <!-- The tint is masked by the alpha channel of the drawable. The drawable’s
                 color channels are thrown out. [Sa * Da, Sc * Da] -->
            <enum name="src_in" value="5" />
            <!-- The tint is drawn above the drawable, but with the drawable’s alpha
                 channel masking the result. [Da, Sc * Da + (1 - Sa) * Dc] -->
            <enum name="src_atop" value="9" />
            <!-- Multiplies the color and alpha channels of the drawable with those of
                 the tint. [Sa * Da, Sc * Dc] -->
            <enum name="multiply" value="14" />
            <!-- [Sa + Da - Sa * Da, Sc + Dc - Sc * Dc] -->
            <enum name="screen" value="15" />
            <!-- Combines the tint and drawable color and alpha channels, clamping the
                 result to valid color values. Saturate(S + D) -->
            <enum name="add" value="16" />
        </attr>

        <!-- Defines which scroll indicators should be displayed when the view
             can be scrolled. Multiple values may be combined using logical OR,
             for example "top|bottom". -->
        <attr name="scrollIndicators">
            <!-- No scroll indicators are displayed. -->
            <flag name="none" value="0x00" />
            <!-- Displays top scroll indicator when view can be scrolled up. -->
            <flag name="top" value="0x01" />
            <!-- Displays bottom scroll indicator when vew can be scrolled down. -->
            <flag name="bottom" value="0x02" />
            <!-- Displays left scroll indicator when vew can be scrolled left. -->
            <flag name="left" value="0x04" />
            <!-- Displays right scroll indicator when vew can be scrolled right. -->
            <flag name="right" value="0x08" />
            <!-- Displays right scroll indicator when vew can be scrolled in the
                 start direction. -->
            <flag name="start" value="0x10" />
            <!-- Displays right scroll indicator when vew can be scrolled in the
                 end direction. -->
            <flag name="end" value="0x20" />
        </attr>

        <attr name="pointerIcon">
            <!-- Null icon, pointer becomes invisible. -->
            <enum name="none" value="0" />
            <!-- The default icon of arrow pointer. -->
            <enum name="arrow" value="1000" />
            <!-- Pointer icon indicating context-menu will appear. -->
            <enum name="context_menu" value="1001" />
            <!-- Pointer icon of a hand with the index finger. -->
            <enum name="hand" value="1002" />
            <!-- Pointer icon indicating help. -->
            <enum name="help" value="1003" />
            <!-- Pointer icon indicating something is going on and waiting. -->
            <enum name="wait" value="1004" />
            <!-- Pointer icon for cell and grid. -->
            <enum name="cell" value="1006" />
            <!-- Pointer icon of crosshair, indicating to spot a location. -->
            <enum name="crosshair" value="1007" />
            <!-- Pointer icon of I-beam, usually for text. -->
            <enum name="text" value="1008" />
            <!-- Pointer icon of I-beam with 90-degree rotated, for vertical text. -->
            <enum name="vertical_text" value="1009" />
            <!-- Pointer icon of 'alias', indicating an alias of/shortcut to something is to be
                 created. -->
            <enum name="alias" value="1010" />
            <!-- Pointer icon of 'copy', used for drag/drop. -->
            <enum name="copy" value="1011" />
            <!-- Pointer icon of 'no-drop', indicating the drop will not be accepted at the
                 current location. -->
            <enum name="no_drop" value="1012" />
            <!-- Pointer icon of four-way arrows, indicating scrolling all direction. -->
            <enum name="all_scroll" value="1013" />
            <!-- Pointer icon of horizontal double arrow, indicating horizontal resize. -->
            <enum name="horizontal_double_arrow" value="1014" />
            <!-- Pointer icon of vertical double arrow, indicating vertical resize. -->
            <enum name="vertical_double_arrow" value="1015" />
            <!-- Pointer icon of diagonal double arrow, starting from top-right to bottom-left.
                 Indicating freeform resize. -->
            <enum name="top_right_diagonal_double_arrow" value="1016" />
            <!-- Pointer icon of diagonal double arrow, starting from top-left to bottom-right.
                 Indicating freeform resize. -->
            <enum name="top_left_diagonal_double_arrow" value="1017" />
            <!-- Pointer icon indicating zoom-in. -->
            <enum name="zoom_in" value="1018" />
            <!-- Pointer icon indicating zoom-out. -->
            <enum name="zoom_out" value="1019" />
            <!-- Pointer icon of a hand sign to grab something. -->
            <enum name="grab" value="1020" />
            <!-- Pointer icon of a hand sign while grabbing something. -->
            <enum name="grabbing" value="1021" />
        </attr>

        <!-- Whether this view has elements that may overlap when drawn. See
             {@link android.view.View#forceHasOverlappingRendering(boolean)}. -->
        <attr name="forceHasOverlappingRendering" format="boolean" />

        <!-- Defines text displayed in a small popup window on hover or long press. -->
        <attr name="tooltipText" format="string" localization="suggested" />

        <!-- Whether this view is a root of a keyboard navigation cluster.
             See {@link android.view.View#setKeyboardNavigationCluster(boolean)}. -->
        <attr name="keyboardNavigationCluster" format="boolean" />

        <attr name="__removed0" format="boolean" />

        <!-- Defines the next keyboard navigation cluster.

             If the reference refers to a view that does not exist or is part
             of a hierarchy that is invisible, a {@link java.lang.RuntimeException}
             will result when the reference is accessed.-->
        <attr name="nextClusterForward" format="reference"/>

        <attr name="__removed1" format="reference"/>

        <!-- Whether this view is a default-focus view.
             Only one view per keyboard navigation cluster can have this attribute set to true.
             See {@link android.view.View#setFocusedByDefault(boolean)}. -->
        <attr name="focusedByDefault" format="boolean" />

        <!-- Whether this View should use a default focus highlight when it gets focused but
             doesn't have {@link android.R.attr#state_focused} defined in its background. -->
        <attr name="defaultFocusHighlightEnabled" format="boolean" />
    </declare-styleable>

    <!-- Attributes that can be assigned to a tag for a particular View. -->
    <declare-styleable name="ViewTag">
        <!-- Specifies the key identifying a tag. This must be a resource reference. -->
        <attr name="id" />
        <!-- Specifies the value with which to tag the view. -->
        <attr name="value" />
    </declare-styleable>

    <!-- Attributes that can be assigned to an &lt;include&gt; tag.
         @hide -->
    <declare-styleable name="Include">
        <attr name="id" />
        <attr name="visibility" />
    </declare-styleable>

    <!-- Attributes that can be used with a {@link android.view.ViewGroup} or any
         of its subclasses.  Also see {@link #ViewGroup_Layout} for
         attributes that this class processes in its children. -->
    <declare-styleable name="ViewGroup">
        <!-- Defines whether changes in layout (caused by adding and removing items) should
             cause a LayoutTransition to run. When this flag is set to true, a default
             LayoutTransition object will be set on the ViewGroup container and default
             animations will run when these layout changes occur.-->
        <attr name="animateLayoutChanges" format="boolean" />
        <!-- Defines whether a child is limited to draw inside of its bounds or not.
             This is useful with animations that scale the size of the children to more
             than 100% for instance. In such a case, this property should be set to false
             to allow the children to draw outside of their bounds. The default value of
             this property is true. -->
        <attr name="clipChildren" format="boolean" />
        <!-- Defines whether the ViewGroup will clip its children and resize (but not clip) any
             EdgeEffect to its padding, if padding is not zero. This property is set to true by
             default. -->
        <attr name="clipToPadding" format="boolean" />
        <!-- Defines the layout animation to use the first time the ViewGroup is laid out.
             Layout animations can also be started manually after the first layout. -->
        <attr name="layoutAnimation" format="reference" />
        <!-- Defines whether layout animations should create a drawing cache for their
             children. Enabling the animation cache consumes more memory and requires
             a longer initialization but provides better performance. The animation
             cache is enabled by default. -->
        <attr name="animationCache" format="boolean" />
        <!-- Defines the persistence of the drawing cache. The drawing cache might be
             enabled by a ViewGroup for all its children in specific situations (for
             instance during a scrolling.) This property lets you persist the cache
             in memory after its initial usage. Persisting the cache consumes more
             memory but may prevent frequent garbage collection is the cache is created
             over and over again. By default the persistence is set to scrolling. -->
        <attr name="persistentDrawingCache">
            <!-- The drawing cache is not persisted after use. -->
            <flag name="none" value="0x0" />
            <!-- The drawing cache is persisted after a layout animation. -->
            <flag name="animation" value="0x1" />
            <!-- The drawing cache is persisted after a scroll. -->
            <flag name="scrolling" value="0x2" />
            <!-- The drawing cache is always persisted. -->
            <flag name="all" value="0x3" />
        </attr>
        <!-- Defines whether the ViewGroup should always draw its children using their
             drawing cache or not. The default value is true. -->
        <attr name="alwaysDrawnWithCache" format="boolean" />
        <!-- Sets whether this ViewGroup's drawable states also include
             its children's drawable states.  This is used, for example, to
             make a group appear to be focused when its child EditText or button
             is focused. -->
        <attr name="addStatesFromChildren" format="boolean" />

        <!-- Defines the relationship between the ViewGroup and its descendants
             when looking for a View to take focus. -->
        <attr name="descendantFocusability">
            <!-- The ViewGroup will get focus before any of its descendants. -->
            <enum name="beforeDescendants" value="0" />
            <!-- The ViewGroup will get focus only if none of its descendants want it. -->
            <enum name="afterDescendants" value="1" />
            <!-- The ViewGroup will block its descendants from receiving focus. -->
            <enum name="blocksDescendants" value="2" />
        </attr>

        <!-- Set to true if this ViewGroup blocks focus in the presence of a touchscreen. -->
        <attr name="touchscreenBlocksFocus" format="boolean" />

        <!-- Sets whether this ViewGroup should split MotionEvents
             to separate child views during touch event dispatch.
             If false (default), touch events will be dispatched to
             the child view where the first pointer went down until
             the last pointer goes up.
             If true, touch events may be dispatched to multiple children.
             MotionEvents for each pointer will be dispatched to the child
             view where the initial ACTION_DOWN event happened.
             See {@link android.view.ViewGroup#setMotionEventSplittingEnabled(boolean)}
             for more information. -->
        <attr name="splitMotionEvents" format="boolean" />

        <!-- Defines the layout mode of this ViewGroup. -->
        <attr name="layoutMode">
            <!-- Use the children's clip bounds when laying out this container. -->
            <enum name="clipBounds" value="0" />
            <!-- Use the children's optical bounds when laying out this container. -->
            <enum name="opticalBounds" value="1" />
        </attr>

        <!-- Sets whether or not this ViewGroup should be treated as a single entity
             when doing an Activity transition. Typically, the elements inside a
             ViewGroup are each transitioned from the scene individually. The default
             for a ViewGroup is false unless it has a background. See
             {@link android.app.ActivityOptions#makeSceneTransitionAnimation(android.app.Activity,
             android.view.View, String)} for more information. Corresponds to
             {@link android.view.ViewGroup#setTransitionGroup(boolean)}.-->
        <attr name="transitionGroup" format="boolean" />
    </declare-styleable>

    <!-- A {@link android.view.ViewStub} lets you lazily include other XML layouts
         inside your application at runtime. -->
    <declare-styleable name="ViewStub">
        <!-- Supply an identifier name for this view. -->
        <attr name="id" />
        <!-- Supply an identifier for the layout resource to inflate when the ViewStub
             becomes visible or when forced to do so. The layout resource must be a
             valid reference to a layout. -->
        <attr name="layout" format="reference" />
        <!-- Overrides the id of the inflated View with this value. -->
        <attr name="inflatedId" format="reference" />
    </declare-styleable>

    <!-- ===================================== -->
    <!-- View package parent layout attributes -->
    <!-- ===================================== -->
    <eat-comment />

    <!-- This is the basic set of layout attributes that are common to all
         layout managers.  These attributes are specified with the rest of
         a view's normal attributes (such as {@link android.R.attr#background},
         but will be parsed by the view's parent and ignored by the child.
        <p>The values defined here correspond to the base layout attribute
        class {@link android.view.ViewGroup.LayoutParams}. -->
    <declare-styleable name="ViewGroup_Layout">
        <!-- Specifies the basic width of the view.  This is a required attribute
             for any view inside of a containing layout manager.  Its value may
             be a dimension (such as "12dip") for a constant width or one of
             the special constants. -->
        <attr name="layout_width" format="dimension">
            <!-- The view should be as big as its parent (minus padding).
                 This constant is deprecated starting from API Level 8 and
                 is replaced by {@code match_parent}. -->
            <enum name="fill_parent" value="-1" />
            <!-- The view should be as big as its parent (minus padding).
                 Introduced in API Level 8. -->
            <enum name="match_parent" value="-1" />
            <!-- The view should be only big enough to enclose its content (plus padding). -->
            <enum name="wrap_content" value="-2" />
        </attr>

        <!-- Specifies the basic height of the view.  This is a required attribute
             for any view inside of a containing layout manager.  Its value may
             be a dimension (such as "12dip") for a constant height or one of
             the special constants. -->
        <attr name="layout_height" format="dimension">
            <!-- The view should be as big as its parent (minus padding).
                 This constant is deprecated starting from API Level 8 and
                 is replaced by {@code match_parent}. -->
            <enum name="fill_parent" value="-1" />
            <!-- The view should be as big as its parent (minus padding).
                 Introduced in API Level 8. -->
            <enum name="match_parent" value="-1" />
            <!-- The view should be only big enough to enclose its content (plus padding). -->
            <enum name="wrap_content" value="-2" />
        </attr>
    </declare-styleable>

    <!-- This is the basic set of layout attributes for layout managers that
         wish to place margins around their child views.
         These attributes are specified with the rest of
         a view's normal attributes (such as {@link android.R.attr#background},
         but will be parsed by the view's parent and ignored by the child.
        <p>The values defined here correspond to the base layout attribute
        class {@link android.view.ViewGroup.MarginLayoutParams}. -->
    <declare-styleable name="ViewGroup_MarginLayout">
        <attr name="layout_width" />
        <attr name="layout_height" />
        <!--  Specifies extra space on the left, top, right and bottom
              sides of this view.  If both layout_margin and any of layout_marginLeft,
              layout_marginRight, layout_marginStart, layout_marginEnd,
              layout_marginTop, and layout_marginBottom are
              also specified, the layout_margin value will take precedence over the
              edge-specific values. This space is outside this view's bounds.
              Margin values should be positive. -->
        <attr name="layout_margin" format="dimension"  />
        <!--  Specifies extra space on the left side of this view.
              This space is outside this view's bounds.
              Margin values should be positive. -->
        <attr name="layout_marginLeft" format="dimension"  />
        <!--  Specifies extra space on the top side of this view.
              This space is outside this view's bounds.
              Margin values should be positive.-->
        <attr name="layout_marginTop" format="dimension" />
        <!--  Specifies extra space on the right side of this view.
              This space is outside this view's bounds.
              Margin values should be positive.-->
        <attr name="layout_marginRight" format="dimension"  />
        <!--  Specifies extra space on the bottom side of this view.
              This space is outside this view's bounds.
              Margin values should be positive.-->
        <attr name="layout_marginBottom" format="dimension"  />
        <!--  Specifies extra space on the start side of this view.
              This space is outside this view's bounds.
              Margin values should be positive.-->
        <attr name="layout_marginStart" format="dimension"  />
        <!--  Specifies extra space on the end side of this view.
              This space is outside this view's bounds.
              Margin values should be positive.-->
        <attr name="layout_marginEnd" format="dimension"  />
        <!--  Specifies extra space on the left and right sides of this view.
              Specifying layout_marginHorizontal is equivalent to specifying
              either layout_marginLeft and layout_marginRight or
              layout_marginStart and layout_marginEnd with that same value.
              If both layout_marginHorizontal and any of layout_marginLeft,
              layout_marginRight, layout_marginStart, and layout_marginEnd are
              also specified, the layout_marginHorizontal value will take precedence over the
              edge-specific values. Also, layout_margin will always take precedence over
              any of these values, including layout_marginHorizontal.
              This space is outside this view's bounds.
              Margin values should be positive.-->
        <attr name="layout_marginHorizontal" format="dimension"  />
        <!--  Specifies extra space on the top and bottom sides of this view.
              Specifying layout_marginVertical is equivalent to specifying
              layout_marginTop and layout_marginBottom with that same value.
              If both layout_marginVertical and either/both layout_marginTop and
              layout_marginBottom are also specified, the layout_marginVertical value
              will take precedence over the edge-specific values.
              Also, layout_margin will always take precedence over
              any of these values, including layout_marginVertical.
              This space is outside this view's bounds.
              Margin values should be positive.-->
        <attr name="layout_marginVertical" format="dimension"  />
    </declare-styleable>

    <!-- Use <code>input-method</code> as the root tag of the XML resource that
         describes an
         {@link android.view.inputmethod.InputMethod} service, which is
         referenced from its
         {@link android.view.inputmethod.InputMethod#SERVICE_META_DATA}
         meta-data entry.  Described here are the attributes that can be
         included in that tag. -->
    <declare-styleable name="InputMethod">
        <!-- Component name of an activity that allows the user to modify
             the settings for this service. -->
        <attr name="settingsActivity" format="string" />
        <!-- Set to true in all of the configurations for which this input
             method should be considered an option as the default. -->
        <attr name="isDefault" format="boolean" />
        <!-- Set to true if this input method supports ways to switch to
             a next input method (for example, a globe key.). When this is true and
             InputMethodManager#shouldOfferSwitchingToNextInputMethod() returns true,
             the IME has to offer ways to invoke InputMethodManager#switchToNextInputMethod()
             accordingly.
             <p> Note that the system determines the most appropriate next input method
             and subtype in order to provide the consistent user experience in switching
             between IMEs and subtypes. -->
        <attr name="supportsSwitchingToNextInputMethod" format="boolean" />
        <attr name="__removed2" format="boolean" />
    </declare-styleable>

    <!-- This is the subtype of InputMethod. Subtype can describe locales (for example, en_US and
         fr_FR) and modes (for example, voice and keyboard), and is used for IME switch. This
         subtype allows the system to call the specified subtype of the IME directly. -->
    <declare-styleable name="InputMethod_Subtype">
        <!-- The name of the subtype. -->
        <attr name="label" />
        <!-- The icon of the subtype. -->
        <attr name="icon" />
        <!-- The locale of the subtype. This string should be a locale (for example en_US and fr_FR)
             and will be passed to the IME when the framework calls the IME
             with the subtype. This is also used by the framework to know the supported locales
             of the IME.  -->
        <attr name="imeSubtypeLocale" format="string" />
        <!-- The mode of the subtype. This string can be a mode (for example, voice and keyboard)
             and this string will be passed to the IME when the framework calls the IME with the
             subtype.  {@link android.view.inputmethod.InputMethodSubtype#getLocale()} returns the
             value specified in this attribute.  -->
        <attr name="imeSubtypeMode" format="string" />
        <!-- Set true if the subtype is auxiliary.  An auxiliary subtype won't be shown in the
             input method selection list in the settings app.
             InputMethodManager#switchToLastInputMethod will ignore auxiliary subtypes when it
             chooses a target subtype. -->
        <attr name="isAuxiliary" format="boolean" />
        <!-- Set true when this subtype should be selected by default if no other subtypes are
             selected explicitly. Note that a subtype with this parameter being true will
             not be shown in the subtypes list. -->
        <attr name="overridesImplicitlyEnabledSubtype" format="boolean" />
        <!-- The extra value of the subtype. This string can be any string and will be passed to
             the IME when the framework calls the IME with the subtype.  -->
        <attr name="imeSubtypeExtraValue" format="string" />
        <!-- The unique id for the subtype. The input method framework keeps track of enabled
             subtypes by ID. When the IME package gets upgraded, enabled IDs will stay enabled even
             if other attributes are different. If the ID is unspecified (by calling the other
             constructor or 0. Arrays.hashCode(new Object[] {locale, mode, extraValue,
             isAuxiliary, overridesImplicitlyEnabledSubtype}) will be used instead. -->
        <attr name="subtypeId" format="integer"/>
        <!-- Set to true if this subtype is ASCII capable. If the subtype is ASCII
             capable, it should guarantee that the user can input ASCII characters with
             this subtype. This is important because many password fields only allow
             ASCII-characters. -->
        <attr name="isAsciiCapable" format="boolean" />
        <!-- The BCP-47 Language Tag of the subtype.  This replaces
        {@link android.R.styleable#InputMethod_Subtype_imeSubtypeLocale}.  -->
        <attr name="languageTag" format="string" />
    </declare-styleable>

    <!-- Use <code>spell-checker</code> as the root tag of the XML resource that
         describes an
         {@link android.service.textservice.SpellCheckerService} service, which is
         referenced from its
         {@link android.view.textservice.SpellCheckerSession#SERVICE_META_DATA}
         meta-data entry.  Described here are the attributes that can be
         included in that tag. -->
    <declare-styleable name="SpellChecker">
        <!-- The name of the spell checker. -->
        <attr name="label" />
        <!-- Component name of an activity that allows the user to modify
             the settings for this service. -->
        <attr name="settingsActivity"/>
    </declare-styleable>

    <!-- This is the subtype of the spell checker. Subtype can describe locales (for example,
             en_US and fr_FR). -->
    <declare-styleable name="SpellChecker_Subtype">
        <!-- The name of the subtype. -->
        <attr name="label" />
        <!-- The locale of the subtype. This string should be a locale (for example, en_US and
             fr_FR). This is also used by the framework to know the supported locales
             of the spell checker. {@link android.view.textservice.SpellCheckerSubtype#getLocale()}
             returns the value specified in this attribute.  -->
        <attr name="subtypeLocale" format="string" />
        <!-- The extra value of the subtype. This string can be any string and will be passed to
             the SpellChecker.  -->
        <attr name="subtypeExtraValue" format="string" />
        <!-- The unique id for the subtype. The text service (spell checker) framework keeps track
             of enabled subtypes by ID. When the spell checker package gets upgraded, enabled IDs
             will stay enabled even if other attributes are different. If the ID is unspecified or
             explicitly specified to 0 in XML resources,
             {@code Arrays.hashCode(new Object[] {subtypeLocale, extraValue})} will be used instead.
              -->
        <attr name="subtypeId" />
        <!-- The BCP-47 Language Tag of the subtype.  This replaces
        {@link android.R.styleable#SpellChecker_Subtype_subtypeLocale}.  -->
        <attr name="languageTag" />
    </declare-styleable>

    <!-- Use <code>accessibility-service</code> as the root tag of the XML resource that
         describes an {@link android.accessibilityservice.AccessibilityService} service,
         which is referenced from its
         {@link android.accessibilityservice.AccessibilityService#SERVICE_META_DATA}
         meta-data entry. -->
    <declare-styleable name="AccessibilityService">
        <!-- The event types this service would like to receive as specified in
             {@link android.view.accessibility.AccessibilityEvent}. This setting
             can be changed at runtime by calling
             {@link android.accessibilityservice.AccessibilityService#setServiceInfo(android.accessibilityservice.AccessibilityServiceInfo)
             android.accessibilityservice.AccessibilityService.setServiceInfo(android.accessibilityservice.AccessibilityServiceInfo)}. -->
        <attr name="accessibilityEventTypes">
            <!-- Receives {@link android.view.accessibility.AccessibilityEvent#TYPE_VIEW_CLICKED} events.-->
            <flag name="typeViewClicked" value="0x00000001" />
            <!-- Receives {@link android.view.accessibility.AccessibilityEvent#TYPE_VIEW_LONG_CLICKED} events. -->
            <flag name="typeViewLongClicked" value="0x00000002" />
            <!-- Receives {@link android.view.accessibility.AccessibilityEvent#TYPE_VIEW_SELECTED} events. -->
            <flag name="typeViewSelected" value="0x00000004" />
            <!-- Receives {@link android.view.accessibility.AccessibilityEvent#TYPE_VIEW_FOCUSED} events. -->
            <flag name="typeViewFocused" value="0x00000008" />
            <!-- Receives {@link android.view.accessibility.AccessibilityEvent#TYPE_VIEW_TEXT_CHANGED} events. -->
            <flag name="typeViewTextChanged" value="0x00000010" />
            <!-- Receives {@link android.view.accessibility.AccessibilityEvent#TYPE_WINDOW_STATE_CHANGED} events. -->
            <flag name="typeWindowStateChanged" value="0x00000020" />
            <!-- Receives {@link android.view.accessibility.AccessibilityEvent#TYPE_NOTIFICATION_STATE_CHANGED} events. -->
            <flag name="typeNotificationStateChanged" value="0x00000040" />
            <!-- Receives {@link android.view.accessibility.AccessibilityEvent#TYPE_VIEW_HOVER_ENTER} events. -->
            <flag name="typeViewHoverEnter" value="0x00000080" />
            <!-- Receives {@link android.view.accessibility.AccessibilityEvent#TYPE_VIEW_HOVER_EXIT} events. -->
            <flag name="typeViewHoverExit" value="0x00000100" />
            <!-- Receives {@link android.view.accessibility.AccessibilityEvent#TYPE_TOUCH_EXPLORATION_GESTURE_START} events. -->
            <flag name="typeTouchExplorationGestureStart" value="0x00000200" />
            <!-- Receives {@link android.view.accessibility.AccessibilityEvent#TYPE_TOUCH_EXPLORATION_GESTURE_END} events. -->
            <flag name="typeTouchExplorationGestureEnd" value="0x00000400" />
            <!-- Receives {@link android.view.accessibility.AccessibilityEvent#TYPE_WINDOW_CONTENT_CHANGED} events. -->
            <flag name="typeWindowContentChanged" value="0x00000800" />
            <!-- Receives {@link android.view.accessibility.AccessibilityEvent#TYPE_VIEW_SCROLLED} events. -->
            <flag name="typeViewScrolled" value="0x000001000" />
            <!-- Receives {@link android.view.accessibility.AccessibilityEvent#TYPE_VIEW_TEXT_SELECTION_CHANGED} events. -->
            <flag name="typeViewTextSelectionChanged" value="0x000002000" />
            <!-- Receives {@link android.view.accessibility.AccessibilityEvent#TYPE_ANNOUNCEMENT} events. -->
            <flag name="typeAnnouncement" value="0x00004000" />
            <!-- Receives {@link android.view.accessibility.AccessibilityEvent#TYPE_VIEW_ACCESSIBILITY_FOCUSED} events. -->
            <flag name="typeViewAccessibilityFocused" value="0x00008000" />
            <!-- Receives {@link android.view.accessibility.AccessibilityEvent#TYPE_VIEW_ACCESSIBILITY_FOCUS_CLEARED} events. -->
            <flag name="typeViewAccessibilityFocusCleared" value="0x00010000" />
            <!-- Receives {@link android.view.accessibility.AccessibilityEvent#TYPE_VIEW_TEXT_TRAVERSED_AT_MOVEMENT_GRANULARITY} events. -->
            <flag name="typeViewTextTraversedAtMovementGranularity" value="0x00020000" />
            <!-- Receives {@link android.view.accessibility.AccessibilityEvent#TYPE_GESTURE_DETECTION_START} events. -->
            <flag name="typeGestureDetectionStart" value="0x00040000" />
            <!-- Receives {@link android.view.accessibility.AccessibilityEvent#TYPE_GESTURE_DETECTION_END} events. -->
            <flag name="typeGestureDetectionEnd" value="0x00080000" />
            <!-- Receives {@link android.view.accessibility.AccessibilityEvent#TYPE_TOUCH_INTERACTION_START} events. -->
            <flag name="typeTouchInteractionStart" value="0x00100000" />
            <!-- Receives {@link android.view.accessibility.AccessibilityEvent#TYPE_TOUCH_INTERACTION_END} events. -->
            <flag name="typeTouchInteractionEnd" value="0x00200000" />
            <!-- Receives {@link android.view.accessibility.AccessibilityEvent#TYPE_WINDOWS_CHANGED} events. -->
            <flag name="typeWindowsChanged" value="0x00400000" />
            <!-- Receives {@link android.view.accessibility.AccessibilityEvent#TYPE_VIEW_CONTEXT_CLICKED} events. -->
            <flag name="typeContextClicked" value="0x00800000" />
            <!-- Receives {@link android.view.accessibility.AccessibilityEvent#TYPE_ASSIST_READING_CONTEXT} events. -->
            <flag name="typeAssistReadingContext" value="0x01000000" />
            <!-- Receives {@link android.view.accessibility.AccessibilityEvent#TYPES_ALL_MASK} i.e. all events. -->
            <flag name="typeAllMask" value="0xffffffff" />
        </attr>
        <!-- Comma separated package names from which this service would like to receive events (leave out for all packages).
             {@link android.accessibilityservice.AccessibilityService#setServiceInfo(android.accessibilityservice.AccessibilityServiceInfo)
             android.accessibilityservice.AccessibilityService.setServiceInfo(android.accessibilityservice.AccessibilityServiceInfo)}. -->
        <attr name="packageNames" format="string" />
        <!-- The feedback types this service provides as specified in
             {@link android.accessibilityservice.AccessibilityServiceInfo}. This setting
             can be changed at runtime by calling
             {@link android.accessibilityservice.AccessibilityService#setServiceInfo(android.accessibilityservice.AccessibilityServiceInfo)
             android.accessibilityservice.AccessibilityService.setServiceInfo(android.accessibilityservice.AccessibilityServiceInfo)}. -->
        <attr name="accessibilityFeedbackType">
            <!-- Provides {@link android.accessibilityservice.AccessibilityServiceInfo#FEEDBACK_SPOKEN} feedback. -->
            <flag name="feedbackSpoken" value="0x00000001" />
            <!-- Provides {@link android.accessibilityservice.AccessibilityServiceInfo#FEEDBACK_HAPTIC} feedback. -->
            <flag name="feedbackHaptic" value="0x00000002" />
            <!-- Provides {@link android.accessibilityservice.AccessibilityServiceInfo#FEEDBACK_AUDIBLE} feedback. -->
            <flag name="feedbackAudible" value="0x00000004" />
            <!-- Provides {@link android.accessibilityservice.AccessibilityServiceInfo#FEEDBACK_VISUAL} feedback. -->
            <flag name="feedbackVisual" value="0x00000008" />
            <!-- Provides {@link android.accessibilityservice.AccessibilityServiceInfo#FEEDBACK_GENERIC} feedback. -->
            <flag name="feedbackGeneric" value="0x00000010" />
            <!-- Provides {@link android.accessibilityservice.AccessibilityServiceInfo#FEEDBACK_ALL_MASK} feedback. -->
            <flag name="feedbackAllMask" value="0xffffffff" />
        </attr>
        <!-- The minimal period in milliseconds between two accessibility events of the same type
             are sent to this service. This setting can be changed at runtime by calling
             {@link android.accessibilityservice.AccessibilityService#setServiceInfo(android.accessibilityservice.AccessibilityServiceInfo)
             android.accessibilityservice.AccessibilityService.setServiceInfo(android.accessibilityservice.AccessibilityServiceInfo)}. -->
        <attr name="notificationTimeout" format="integer" />
        <!-- Additional flags as specified in
             {@link android.accessibilityservice.AccessibilityServiceInfo}.
             This setting can be changed at runtime by calling
             {@link android.accessibilityservice.AccessibilityService#setServiceInfo(android.accessibilityservice.AccessibilityServiceInfo)
             android.accessibilityservice.AccessibilityService.setServiceInfo(android.accessibilityservice.AccessibilityServiceInfo)}. -->
        <attr name="accessibilityFlags">
            <!-- Has flag {@link android.accessibilityservice.AccessibilityServiceInfo#DEFAULT}. -->
            <flag name="flagDefault" value="0x00000001" />
            <!-- Has flag {@link android.accessibilityservice.AccessibilityServiceInfo#FLAG_INCLUDE_NOT_IMPORTANT_VIEWS}. -->
            <flag name="flagIncludeNotImportantViews" value="0x00000002" />
            <!-- Has flag {@link android.accessibilityservice.AccessibilityServiceInfo#FLAG_REQUEST_TOUCH_EXPLORATION_MODE}. -->
            <flag name="flagRequestTouchExplorationMode" value="0x00000004" />
            <!-- Has flag {@link android.accessibilityservice.AccessibilityServiceInfo#FLAG_REQUEST_ENHANCED_WEB_ACCESSIBILITY}.
                 Not used by the framework.
            -->
            <flag name="flagRequestEnhancedWebAccessibility" value="0x00000008" />
            <!-- Has flag {@link android.accessibilityservice.AccessibilityServiceInfo#FLAG_REPORT_VIEW_IDS}. -->
            <flag name="flagReportViewIds" value="0x00000010" />
            <!-- Has flag {@link android.accessibilityservice.AccessibilityServiceInfo#FLAG_REQUEST_FILTER_KEY_EVENTS}. -->
            <flag name="flagRequestFilterKeyEvents" value="0x00000020" />
            <!-- Has flag {@link android.accessibilityservice.AccessibilityServiceInfo#FLAG_RETRIEVE_INTERACTIVE_WINDOWS}. -->
            <flag name="flagRetrieveInteractiveWindows" value="0x00000040" />
            <!-- Has flag {@link android.accessibilityservice.AccessibilityServiceInfo#FLAG_ENABLE_ACCESSIBILITY_VOLUME}. -->
            <flag name="flagEnableAccessibilityVolume" value="0x00000080" />
            <!-- Has flag {@link android.accessibilityservice.AccessibilityServiceInfo#FLAG_REQUEST_ACCESSIBILITY_BUTTON}. -->
            <flag name="flagRequestAccessibilityButton" value="0x00000100" />
            <!-- Has flag {@link android.accessibilityservice.AccessibilityServiceInfo#FLAG_CAPTURE_FINGERPRINT_GESTURES}. -->
            <flag name="flagCaptureFingerprintGestures" value="0x00000200" />
        </attr>
        <!-- Component name of an activity that allows the user to modify
             the settings for this service. This setting cannot be changed at runtime. -->
        <attr name="settingsActivity" />
        <!-- Attribute whether the accessibility service wants to be able to retrieve the
             active window content. This setting cannot be changed at runtime. -->
        <attr name="canRetrieveWindowContent" format="boolean" />
        <!-- Attribute whether the accessibility service wants to be able to request touch
             exploration mode in which touched items are spoken aloud and the UI can be
             explored via gestures.
             <p>
             Required to allow setting the {@link android.accessibilityservice
             #AccessibilityServiceInfo#FLAG_REQUEST_TOUCH_EXPLORATION_MODE} flag.
             </p>
         -->
        <attr name="canRequestTouchExplorationMode" format="boolean" />
        <!-- Attribute whether the accessibility service wants to be able to request enhanced
             web accessibility enhancements.
             {@deprecated Not used by the framework}
         -->
        <attr name="canRequestEnhancedWebAccessibility" format="boolean" />
        <!-- Attribute whether the accessibility service wants to be able to request to
             filter key events.
             <p>
             Required to allow setting the {@link android.accessibilityservice
             #AccessibilityServiceInfo#FLAG_REQUEST_FILTER_KEY_EVENTS} flag.
             </p>
         -->
        <attr name="canRequestFilterKeyEvents" format="boolean" />
        <!-- Attribute whether the accessibility service wants to be able to control
             display magnification.
         -->
        <attr name="canControlMagnification" format="boolean" />
        <!-- Attribute whether the accessibility service wants to be able to perform gestures. -->
        <attr name="canPerformGestures" format="boolean" />
        <!-- Attribute whether the accessibility service wants to be able to capture gestures from
             the fingerprint sensor.
             <p>
             Required to allow setting the {@link android.accessibilityservice
             #AccessibilityServiceInfo#FLAG_CAN_CAPTURE_FINGERPRINT_GESTURES} flag.
             </p>
         -->
        <attr name="canCaptureFingerprintGestures" format="boolean" />
        <!-- Short description of the accessibility service purpose or behavior.-->
        <attr name="description" />
        <!-- Brief summary of the accessibility service purpose or behavior. -->
        <attr name="summary" />
    </declare-styleable>

    <!-- Use <code>print-service</code> as the root tag of the XML resource that
         describes an {@link android.printservice.PrintService} service, which is
         referenced from its {@link android.printservice.PrintService#SERVICE_META_DATA}
         meta-data entry. -->
    <declare-styleable name="PrintService">
        <!-- Fully qualified class name of an activity that allows the user to modify
             the settings for this service. -->
        <attr name="settingsActivity" />
        <!-- Fully qualified class name of an activity that allows the user to manually
             add printers to this print service. -->
        <attr name="addPrintersActivity" format="string"/>
        <!-- Fully qualified class name of an activity with advanced print options
             specific to this print service. -->
        <attr name="advancedPrintOptionsActivity" format="string"/>
        <!-- The vendor name if this print service is vendor specific. -->
        <attr name="vendor" format="string"/>
    </declare-styleable>

    <!-- Use <code>host-apdu-service</code> as the root tag of the XML resource that
         describes an {@link android.nfc.cardemulation.HostApduService} service, which
         is referenced from its {@link android.nfc.cardemulation.HostApduService#SERVICE_META_DATA}
         entry. -->
    <declare-styleable name="HostApduService">
        <!-- Short description of the functionality the service implements. This attribute
             is mandatory.-->
        <attr name="description" />
        <!-- Whether the device must be unlocked before routing data to this service.
             The default is false.-->
        <attr name="requireDeviceUnlock" format="boolean"/>
        <!-- A drawable that can be rendered in Android's system UI for representing
             the service. -->
        <attr name="apduServiceBanner" format="reference"/>
        <!-- Component name of an activity that allows the user to modify
             the settings for this service. -->
        <attr name="settingsActivity"/>
    </declare-styleable>

    <!-- Use <code>offhost-apdu-service</code> as the root tag of the XML resource that
         describes an {@link android.nfc.cardemulation.OffHostApduService}
         service, which is referenced from its
         {@link android.nfc.cardemulation.OffHostApduService#SERVICE_META_DATA} entry. -->
    <declare-styleable name="OffHostApduService">
        <!-- Short description of the functionality the service implements. This attribute
             is mandatory.-->
        <attr name="description" />
        <!-- A drawable that can be rendered in Android's system UI for representing
             the service. -->
        <attr name="apduServiceBanner"/>
        <!-- Component name of an activity that allows the user to modify
             the settings for this service. -->
        <attr name="settingsActivity"/>
    </declare-styleable>

    <!-- Specify one or more <code>aid-group</code> elements inside a
         <code>host-apdu-service</code> or <code>offhost-apdu-service</code>
         element to define a group of ISO7816 Application ID (AIDs) that
         your service can handle.-->
    <declare-styleable name="AidGroup">
        <!-- Short description of what the AID group implements. This attribute is mandatory.-->
        <attr name="description" />
        <!-- The category attribute will be used by the Android platform to present
             multiple applications that register ISO 7816 Application IDs (AIDs) in the
             same category uniformly.
             Additionally, when a category is specified, Android will ensure that either
             all AIDs in this group are routed to this application, or none at all.
             This attribute is optional.-->
        <attr name="category" format="string" />
    </declare-styleable>

    <!-- Specify one or more <code>aid-filter</code> elements inside a
         <code>aid-group</code> element to specify an ISO7816 Application ID (AID)
         your service can handle. -->
    <declare-styleable name="AidFilter">
        <!-- The ISO7816 Application ID. This attribute is mandatory. -->
        <attr name="name" />
    </declare-styleable>

    <!-- Specify one or more <code>aid-prefix-filter</code> elements inside a
         <code>aid-group</code> element to specify an ISO7816 Application ID (AID)
         prefix your service can handle. -->
    <declare-styleable name="AidPrefixFilter">
        <!-- The ISO7816 Application ID. This attribute is mandatory. -->
        <attr name="name" />
    </declare-styleable>

    <!-- Use <code>host-nfcf-service</code> as the root tag of the XML resource that
         describes an {@link android.nfc.cardemulation.HostNfcFService} service, which
         is referenced from its {@link android.nfc.cardemulation.HostNfcFService#SERVICE_META_DATA}
         entry. -->
    <declare-styleable name="HostNfcFService">
        <!-- Short description of the functionality the service implements. This attribute
             is mandatory.-->
        <attr name="description" />
    </declare-styleable>

    <!-- Specify one or more <code>system-code-filter</code> elements inside a
         <code>host-nfcf-service</code> element to specify a System Code
         your service can handle. -->
    <declare-styleable name="SystemCodeFilter">
        <!-- The System Code. This attribute is mandatory. -->
        <attr name="name" />
    </declare-styleable>

    <!-- Specify one or more <code>nfcid2-filter</code> elements inside a
         <code>host-nfcf-service</code> element to specify a NFCID2
         your service can handle. -->
    <declare-styleable name="Nfcid2Filter">
        <!-- The NFCID2. This attribute is mandatory. -->
        <attr name="name" />
    </declare-styleable>

    <declare-styleable name="ActionMenuItemView">
        <attr name="minWidth" />
    </declare-styleable>

    <!-- =============================== -->
    <!-- Widget package class attributes -->
    <!-- =============================== -->
    <eat-comment />

    <declare-styleable name="AbsListView">
         <!-- Drawable used to indicate the currently selected item in the list. -->
        <attr name="listSelector" format="color|reference" />
        <!-- When set to true, the selector will be drawn over the selected item.
             Otherwise the selector is drawn behind the selected item. The default
             value is false. -->
        <attr name="drawSelectorOnTop" format="boolean" />
        <!-- Used by ListView and GridView to stack their content from the bottom. -->
        <attr name="stackFromBottom" format="boolean" />
        <!-- When set to true, the list uses a drawing cache during scrolling.
             This makes the rendering faster but uses more memory. The default
             value is true. -->
        <attr name="scrollingCache" format="boolean" />
        <!-- When set to true, the list will filter results as the user types. The
             List's adapter must support the Filterable interface for this to work. -->
        <attr name="textFilterEnabled" format="boolean" />
        <!-- Sets the transcript mode for the list. In transcript mode, the list
             scrolls to the bottom to make new items visible when they are added. -->
        <attr name="transcriptMode">
            <!-- Disables transcript mode. This is the default value. -->
            <enum name="disabled" value="0"/>
            <!-- The list will automatically scroll to the bottom when
                 a data set change notification is received and only if the last item is
                 already visible on screen. -->
            <enum name="normal" value="1" />
            <!-- The list will automatically scroll to the bottom, no matter what items
                 are currently visible. -->
            <enum name="alwaysScroll" value="2" />
        </attr>
        <!-- Indicates that this list will always be drawn on top of solid, single-color
             opaque background. This allows the list to optimize drawing. -->
        <attr name="cacheColorHint" format="color" />
        <!-- Enables the fast scroll thumb that can be dragged to quickly scroll through
             the list. -->
        <attr name="fastScrollEnabled" format="boolean" />
        <!-- Specifies the style of the fast scroll decorations. -->
        <attr name="fastScrollStyle" format="reference" />
        <!-- When set to true, the list will use a more refined calculation
             method based on the pixels height of the items visible on screen. This
             property is set to true by default but should be set to false if your adapter
             will display items of varying heights. When this property is set to true and
             your adapter displays items of varying heights, the scrollbar thumb will
             change size as the user scrolls through the list. When set to false, the list
             will use only the number of items in the adapter and the number of items visible
             on screen to determine the scrollbar's properties. -->
        <attr name="smoothScrollbar" format="boolean" />
        <!-- Defines the choice behavior for the view. By default, lists do not have
             any choice behavior. By setting the choiceMode to singleChoice, the list
             allows up to one item to be in a chosen state. By setting the choiceMode to
             multipleChoice, the list allows any number of items to be chosen.
             Finally, by setting the choiceMode to multipleChoiceModal the list allows
             any number of items to be chosen in a special selection mode.
             The application will supply a
             {@link android.widget.AbsListView.MultiChoiceModeListener} using
             {@link android.widget.AbsListView#setMultiChoiceModeListener} to control the
             selection mode. This uses the {@link android.view.ActionMode} API. -->
        <attr name="choiceMode">
            <!-- Normal list that does not indicate choices. -->
            <enum name="none" value="0" />
            <!-- The list allows up to one choice. -->
            <enum name="singleChoice" value="1" />
            <!-- The list allows multiple choices. -->
            <enum name="multipleChoice" value="2" />
            <!-- The list allows multiple choices in a custom selection mode. -->
            <enum name="multipleChoiceModal" value="3" />
        </attr>

        <!-- When set to true, the list will always show the fast scroll interface.
             This setting implies fastScrollEnabled. -->
        <attr name="fastScrollAlwaysVisible" format="boolean" />
    </declare-styleable>
    <!-- @hide -->
    <declare-styleable name="RecycleListView">
        <!-- Bottom padding to use when no buttons are present. -->
        <attr name="paddingBottomNoButtons" format="dimension" />
        <!-- Top padding to use when no title is present. -->
        <attr name="paddingTopNoTitle" format="dimension" />
    </declare-styleable>
    <declare-styleable name="AbsSpinner">
        <!-- Reference to an array resource that will populate the Spinner.  For static content,
             this is simpler than populating the Spinner programmatically. -->
        <attr name="entries" />
    </declare-styleable>
    <declare-styleable name="AnalogClock">
        <attr name="dial" format="reference"/>
        <attr name="hand_hour" format="reference"/>
        <attr name="hand_minute" format="reference"/>
    </declare-styleable>
    <declare-styleable name="Button">
    </declare-styleable>
    <declare-styleable name="Chronometer">
        <!-- Format string: if specified, the Chronometer will display this
             string, with the first "%s" replaced by the current timer value
             in "MM:SS" or "H:MM:SS" form.
             If no format string is specified, the Chronometer will simply display
             "MM:SS" or "H:MM:SS". -->
        <attr name="format" format="string" localization="suggested" />
        <!-- Specifies whether this Chronometer counts down or counts up from the base.
              If not specified this is false and the Chronometer counts up. -->
        <attr name="countDown" format="boolean" />
    </declare-styleable>
    <declare-styleable name="CompoundButton">
        <!-- Indicates the initial checked state of this button. -->
        <attr name="checked" format="boolean" />
        <!-- Drawable used for the button graphic (for example, checkbox and radio button). -->
        <attr name="button" format="reference" />
        <!-- Tint to apply to the button graphic. -->
        <attr name="buttonTint" format="color" />
        <!-- Blending mode used to apply the button graphic tint. -->
        <attr name="buttonTintMode">
            <!-- The tint is drawn on top of the drawable.
                 [Sa + (1 - Sa)*Da, Rc = Sc + (1 - Sa)*Dc] -->
            <enum name="src_over" value="3" />
            <!-- The tint is masked by the alpha channel of the drawable. The drawable’s
                 color channels are thrown out. [Sa * Da, Sc * Da] -->
            <enum name="src_in" value="5" />
            <!-- The tint is drawn above the drawable, but with the drawable’s alpha
                 channel masking the result. [Da, Sc * Da + (1 - Sa) * Dc] -->
            <enum name="src_atop" value="9" />
            <!-- Multiplies the color and alpha channels of the drawable with those of
                 the tint. [Sa * Da, Sc * Dc] -->
            <enum name="multiply" value="14" />
            <!-- [Sa + Da - Sa * Da, Sc + Dc - Sc * Dc] -->
            <enum name="screen" value="15" />
            <!-- Combines the tint and drawable color and alpha channels, clamping the
                 result to valid color values. Saturate(S + D) -->
            <enum name="add" value="16" />
        </attr>
    </declare-styleable>
    <declare-styleable name="CheckedTextView">
        <!-- Indicates the initial checked state of this text. -->
        <attr name="checked" />
        <!-- Drawable used for the check mark graphic. -->
        <attr name="checkMark" format="reference"/>
        <!-- Tint to apply to the check mark. -->
        <attr name="checkMarkTint" format="color" />
        <!-- Blending mode used to apply the check mark tint. -->
        <attr name="checkMarkTintMode">
            <!-- The tint is drawn on top of the drawable.
                 [Sa + (1 - Sa)*Da, Rc = Sc + (1 - Sa)*Dc] -->
            <enum name="src_over" value="3" />
            <!-- The tint is masked by the alpha channel of the drawable. The drawable’s
                 color channels are thrown out. [Sa * Da, Sc * Da] -->
            <enum name="src_in" value="5" />
            <!-- The tint is drawn above the drawable, but with the drawable’s alpha
                 channel masking the result. [Da, Sc * Da + (1 - Sa) * Dc] -->
            <enum name="src_atop" value="9" />
            <!-- Multiplies the color and alpha channels of the drawable with those of
                 the tint. [Sa * Da, Sc * Dc] -->
            <enum name="multiply" value="14" />
            <!-- [Sa + Da - Sa * Da, Sc + Dc - Sc * Dc] -->
            <enum name="screen" value="15" />
            <!-- Combines the tint and drawable color and alpha channels, clamping the
                 result to valid color values. Saturate(S + D) -->
            <enum name="add" value="16" />
        </attr>
        <!-- Gravity for aligning a CheckedTextView's checkmark to one side or the other. -->
        <attr name="checkMarkGravity">
            <!-- Push object to the left of its container, not changing its size. -->
            <flag name="left" value="0x03" />
            <!-- Push object to the right of its container, not changing its size. -->
            <flag name="right" value="0x05" />
            <!-- Push object to the beginning of its container, not changing its size. -->
            <flag name="start" value="0x00800003" />
            <!-- Push object to the end of its container, not changing its size. -->
            <flag name="end" value="0x00800005" />
        </attr>
    </declare-styleable>
    <declare-styleable name="EditText">
    </declare-styleable>
    <declare-styleable name="FastScroll">
        <!-- Drawable used for the scroll bar thumb. -->
        <attr name="thumbDrawable" format="reference" />
        <!-- Minimum width of the thumb. -->
        <attr name="thumbMinWidth" format="dimension" />
        <!-- Minimum height of the thumb. -->
        <attr name="thumbMinHeight" format="dimension" />
        <!-- Drawable used for the scroll bar track. -->
        <attr name="trackDrawable" format="reference" />
        <!-- Drawable used for the section header preview when right-aligned. -->
        <attr name="backgroundRight" format="reference" />
        <!-- Drawable used for the section header preview when left-aligned. -->
        <attr name="backgroundLeft" format="reference" />
        <!-- Position of section header preview. -->
        <attr name="position">
            <!-- Floating at the top of the content. -->
            <enum name="floating" value="0" />
            <!-- Pinned to the thumb, vertically centered with the middle of the thumb. -->
            <enum name="atThumb" value="1" />
            <!-- Pinned to the thumb, vertically centered with the top edge of the thumb. -->
            <enum name="aboveThumb" value="2" />
        </attr>
        <attr name="textAppearance" />
        <attr name="textColor" />
        <attr name="textSize" />
        <!-- Minimum width of the section header preview. -->
        <attr name="minWidth" />
        <!-- Minimum height of the section header preview. -->
        <attr name="minHeight" />
        <!-- Padding for the section header preview. -->
        <attr name="padding" />
        <!-- Position of thumb in relation to the track. -->
        <attr name="thumbPosition">
            <!-- The thumb's midpoint is anchored to the track. At its
                 extremes, the thumb will extend half-way outside the
                 track. -->
            <enum name="midpoint" value="0" />
            <!-- The thumb is entirely inside the track. At its extremes,
                 the thumb will be contained entirely within the track. -->
            <enum name="inside" value="1" />
        </attr>
    </declare-styleable>
    <declare-styleable name="FrameLayout">
        <!-- Determines whether to measure all children or just those in
             the VISIBLE or INVISIBLE state when measuring. Defaults to false. -->
        <attr name="measureAllChildren" format="boolean" />
    </declare-styleable>
    <declare-styleable name="ExpandableListView">
        <!-- Indicator shown beside the group View. This can be a stateful Drawable. -->
        <attr name="groupIndicator" format="reference" />
        <!-- Indicator shown beside the child View. This can be a stateful Drawable. -->
        <attr name="childIndicator" format="reference" />
        <!-- The left bound for an item's indicator. To specify a left bound specific to children,
             use childIndicatorLeft. -->
        <attr name="indicatorLeft" format="dimension" />
        <!-- The right bound for an item's indicator. To specify a right bound specific to children,
             use childIndicatorRight. -->
        <attr name="indicatorRight" format="dimension" />
        <!-- The left bound for a child's indicator. -->
        <attr name="childIndicatorLeft" format="dimension" />
        <!-- The right bound for a child's indicator. -->
        <attr name="childIndicatorRight" format="dimension" />
        <!-- Drawable or color that is used as a divider for children. (It will drawn
             below and above child items.) The height of this will be the same as
             the height of the normal list item divider. -->
        <attr name="childDivider" format="reference|color" />
        <!-- The start bound for an item's indicator. To specify a start bound specific to children,
             use childIndicatorStart. -->
        <attr name="indicatorStart" format="dimension" />
        <!-- The end bound for an item's indicator. To specify a right bound specific to children,
             use childIndicatorEnd. -->
        <attr name="indicatorEnd" format="dimension" />
        <!-- The start bound for a child's indicator. -->
        <attr name="childIndicatorStart" format="dimension" />
        <!-- The end bound for a child's indicator. -->
        <attr name="childIndicatorEnd" format="dimension" />
    </declare-styleable>
    <declare-styleable name="Gallery">
        <attr name="gravity" />
        <!-- Sets how long a transition animation should run (in milliseconds)
             when layout has changed.  Only relevant if animation is turned on. -->
        <attr name="animationDuration" format="integer" min="0" />
        <attr name="spacing" format="dimension" />
        <!-- Sets the alpha on the items that are not selected. -->
        <attr name="unselectedAlpha" format="float" />
    </declare-styleable>
    <declare-styleable name="GridView">
        <!-- Defines the default horizontal spacing between columns. -->
        <attr name="horizontalSpacing" format="dimension" />
        <!-- Defines the default vertical spacing between rows. -->
        <attr name="verticalSpacing" format="dimension" />
        <!-- Defines how columns should stretch to fill the available empty space, if any. -->
        <attr name="stretchMode">
            <!-- Stretching is disabled. -->
            <enum name="none" value="0"/>
            <!-- The spacing between each column is stretched. -->
            <enum name="spacingWidth" value="1" />
            <!-- Each column is stretched equally. -->
            <enum name="columnWidth" value="2" />
            <!-- The spacing between each column is uniformly stretched.. -->
            <enum name="spacingWidthUniform" value="3" />
        </attr>
        <!-- Specifies the fixed width for each column. -->
        <attr name="columnWidth" format="dimension" />
        <!-- Defines how many columns to show. -->
        <attr name="numColumns" format="integer" min="0">
            <!-- Display as many columns as possible to fill the available space. -->
            <enum name="auto_fit" value="-1" />
        </attr>
        <!-- Specifies the gravity within each cell. -->
        <attr name="gravity" />
    </declare-styleable>
    <declare-styleable name="ImageSwitcher">
    </declare-styleable>
    <declare-styleable name="ImageView">
        <!-- Sets a drawable as the content of this ImageView. -->
        <attr name="src" format="reference|color" />
        <!-- Controls how the image should be resized or moved to match the size
             of this ImageView.  See {@link android.widget.ImageView.ScaleType} -->
        <attr name="scaleType">
            <!-- Scale using the image matrix when drawing. See
                 {@link android.widget.ImageView#setImageMatrix(Matrix)}. -->
            <enum name="matrix" value="0" />
            <!-- Scale the image using {@link android.graphics.Matrix.ScaleToFit#FILL}. -->
            <enum name="fitXY" value="1" />
            <!-- Scale the image using {@link android.graphics.Matrix.ScaleToFit#START}. -->
            <enum name="fitStart" value="2" />
            <!-- Scale the image using {@link android.graphics.Matrix.ScaleToFit#CENTER}. -->
            <enum name="fitCenter" value="3" />
            <!-- Scale the image using {@link android.graphics.Matrix.ScaleToFit#END}. -->
            <enum name="fitEnd" value="4" />
            <!-- Center the image in the view, but perform no scaling. -->
            <enum name="center" value="5" />
            <!-- Scale the image uniformly (maintain the image's aspect ratio) so both dimensions
                 (width and height) of the image will be equal to or larger than the corresponding
                 dimension of the view (minus padding). The image is then centered in the view. -->
            <enum name="centerCrop" value="6" />
            <!-- Scale the image uniformly (maintain the image's aspect ratio) so that both
                 dimensions (width and height) of the image will be equal to or less than the
                 corresponding dimension of the view (minus padding). The image is then centered in
                 the view. -->
            <enum name="centerInside" value="7" />
        </attr>
        <!-- Set this to true if you want the ImageView to adjust its bounds
             to preserve the aspect ratio of its drawable. -->
        <attr name="adjustViewBounds" format="boolean" />
        <!-- An optional argument to supply a maximum width for this view.
             See {see android.widget.ImageView#setMaxWidth} for details. -->
        <attr name="maxWidth" format="dimension" />
        <!-- An optional argument to supply a maximum height for this view.
             See {see android.widget.ImageView#setMaxHeight} for details. -->
        <attr name="maxHeight" format="dimension" />
        <!-- The tinting color for the image. By default, the tint will blend using SRC_ATOP mode.
             Please note that for compatibility reasons, this is NOT consistent with the default
             SRC_IN tint mode used by {@link android.widget.ImageView#setImageTintList} and by
             similar tint attributes on other views. -->
        <attr name="tint" format="color" />
        <!-- If true, the image view will be baseline aligned with based on its
             bottom edge. -->
        <attr name="baselineAlignBottom" format="boolean" />
         <!-- If true, the image will be cropped to fit within its padding. -->
        <attr name="cropToPadding" format="boolean" />
        <!-- The offset of the baseline within this view. See {see android.view.View#getBaseline}
             for details -->
        <attr name="baseline" format="dimension" />
        <!-- @hide The alpha value (0-255) set on the ImageView's drawable. Equivalent
             to calling ImageView.setAlpha(int), not the same as View.setAlpha(float). -->
        <attr name="drawableAlpha" format="integer" />
        <!-- Blending mode used to apply the image tint. -->
        <attr name="tintMode" />
    </declare-styleable>
    <declare-styleable name="ToggleButton">
        <!-- The text for the button when it is checked. -->
        <attr name="textOn" format="string" />
        <!-- The text for the button when it is not checked. -->
        <attr name="textOff" format="string" />
        <!-- The alpha to apply to the indicator when disabled. -->
        <attr name="disabledAlpha" />
    </declare-styleable>
    <declare-styleable name="RelativeLayout">
        <attr name="gravity" />
        <!-- Indicates what view should not be affected by gravity. -->
        <attr name="ignoreGravity" format="reference" />
    </declare-styleable>
    <declare-styleable name="LinearLayout">
        <!-- Should the layout be a column or a row?  Use "horizontal"
             for a row, "vertical" for a column.  The default is
             horizontal. -->
        <attr name="orientation" />
        <attr name="gravity" />
        <!-- When set to false, prevents the layout from aligning its children's
             baselines. This attribute is particularly useful when the children
             use different values for gravity. The default value is true. -->
        <attr name="baselineAligned" format="boolean" />
        <!-- When a linear layout is part of another layout that is baseline
          aligned, it can specify which of its children to baseline align to
          (that is, which child TextView).-->
        <attr name="baselineAlignedChildIndex" format="integer" min="0"/>
        <!-- Defines the maximum weight sum. If unspecified, the sum is computed
             by adding the layout_weight of all of the children. This can be
             used for instance to give a single child 50% of the total available
             space by giving it a layout_weight of 0.5 and setting the weightSum
             to 1.0. -->
        <attr name="weightSum" format="float" />
        <!-- When set to true, all children with a weight will be considered having
             the minimum size of the largest child. If false, all children are
             measured normally. -->
        <attr name="measureWithLargestChild" format="boolean" />
        <!-- Drawable to use as a vertical divider between buttons. -->
        <attr name="divider" />
        <!-- Setting for which dividers to show. -->
        <attr name="showDividers">
            <flag name="none" value="0" />
            <flag name="beginning" value="1" />
            <flag name="middle" value="2" />
            <flag name="end" value="4" />
        </attr>
        <!-- Size of padding on either end of a divider. -->
        <attr name="dividerPadding" format="dimension" />
    </declare-styleable>
    <declare-styleable name="GridLayout">
        <!-- The orientation property is not used during layout. It is only used to
        allocate row and column parameters when they are not specified by its children's
        layout paramters. GridLayout works like LinearLayout in this case;
        putting all the components either in a single row or in a single column -
        depending on the value of this flag. In the horizontal case, a columnCount
        property may be additionally supplied to force new rows to be created when a
        row is full. The rowCount attribute may be used similarly in the vertical case.
        The default is horizontal. -->
        <attr name="orientation" />
        <!-- The maxmimum number of rows to create when automatically positioning children. -->
        <attr name="rowCount" format="integer" />
        <!-- The maxmimum number of columns to create when automatically positioning children. -->
        <attr name="columnCount" format="integer" />
        <!-- When set to true, tells GridLayout to use default margins when none are specified
        in a view's layout parameters.
        The default value is false.
        See {@link android.widget.GridLayout#setUseDefaultMargins(boolean)}.-->
        <attr name="useDefaultMargins" format="boolean" />
        <!-- When set to alignMargins, causes alignment to take place between the outer
        boundary of a view, as defined by its margins. When set to alignBounds,
        causes alignment to take place between the edges of the view.
        The default is alignMargins.
        See {@link android.widget.GridLayout#setAlignmentMode(int)}.-->
        <attr name="alignmentMode" />
        <!-- When set to true, forces row boundaries to appear in the same order
        as row indices.
        The default is true.
        See {@link android.widget.GridLayout#setRowOrderPreserved(boolean)}.-->
        <attr name="rowOrderPreserved" format="boolean" />
        <!-- When set to true, forces column boundaries to appear in the same order
        as column indices.
        The default is true.
        See {@link android.widget.GridLayout#setColumnOrderPreserved(boolean)}.-->
        <attr name="columnOrderPreserved" format="boolean" />
    </declare-styleable>
    <declare-styleable name="ListView">
        <!-- Reference to an array resource that will populate the ListView.  For static content,
             this is simpler than populating the ListView programmatically. -->
        <attr name="entries" />
        <!-- Drawable or color to draw between list items. -->
        <attr name="divider" format="reference|color" />
        <!-- Height of the divider. Will use the intrinsic height of the divider if this
             is not specified. -->
        <attr name="dividerHeight" format="dimension" />
        <!-- When set to false, the ListView will not draw the divider after each header view.
             The default value is true. -->
        <attr name="headerDividersEnabled" format="boolean" />
        <!-- When set to false, the ListView will not draw the divider before each footer view.
             The default value is true. -->
        <attr name="footerDividersEnabled" format="boolean" />
        <!-- Drawable to draw above list content. -->
        <attr name="overScrollHeader" format="reference|color" />
        <!-- Drawable to draw below list content. -->
        <attr name="overScrollFooter" format="reference|color" />
    </declare-styleable>
    <declare-styleable name="PreferenceFrameLayout">
        <!-- Padding to use at the top of the prefs content. -->
        <attr name="borderTop" format="dimension" />
        <!-- Padding to use at the bottom of the prefs content. -->
        <attr name="borderBottom" format="dimension" />
        <!-- Padding to use at the left of the prefs content. -->
        <attr name="borderLeft" format="dimension" />
        <!-- Padding to use at the right of the prefs content. -->
        <attr name="borderRight" format="dimension" />
    </declare-styleable>
    <declare-styleable name="PreferenceFrameLayout_Layout">
        <!-- Padding to use at the top of the prefs content. -->
        <attr name="layout_removeBorders" format="boolean" />
    </declare-styleable>
    <declare-styleable name="MenuView">
        <!-- Default appearance of menu item text. -->
        <attr name="itemTextAppearance" format="reference" />
        <!-- Default horizontal divider between rows of menu items. -->
        <attr name="horizontalDivider" format="reference" />
        <!-- Default vertical divider between menu items. -->
        <attr name="verticalDivider" format="reference" />
        <!-- Default background for the menu header. -->
        <attr name="headerBackground" format="color|reference" />
        <!-- Default background for each menu item. -->
        <attr name="itemBackground" format="color|reference" />
        <!-- Default animations for the menu. -->
        <attr name="windowAnimationStyle" />
        <!-- Default disabled icon alpha for each menu item that shows an icon. -->
        <attr name="itemIconDisabledAlpha" format="float" />
        <!-- Whether space should be reserved in layout when an icon is missing. -->
        <attr name="preserveIconSpacing" format="boolean" />
        <!-- Drawable for the arrow icon indicating a particular item is a submenu. -->
        <attr name="subMenuArrow" format="reference" />
    </declare-styleable>
    <declare-styleable name="IconMenuView">
        <!-- Defines the height of each row. -->
        <attr name="rowHeight" format="dimension" />
        <!-- Defines the maximum number of rows displayed. -->
        <attr name="maxRows" format="integer" />
        <!-- Defines the maximum number of items per row. -->
        <attr name="maxItemsPerRow" format="integer" />
        <!-- Defines the maximum number of items to show. -->
        <attr name="maxItems" format="integer" />
        <!-- 'More' icon. -->
        <attr name="moreIcon" format="reference" />
    </declare-styleable>

    <declare-styleable name="ProgressBar">
        <!-- Defines the minimum value. -->
        <attr name="min" format="integer" />
        <!-- Defines the maximum value. -->
        <attr name="max" format="integer" />
        <!-- Defines the default progress value, between 0 and max. -->
        <attr name="progress" format="integer" />
        <!-- Defines the secondary progress value, between 0 and max. This progress is drawn between
             the primary progress and the background.  It can be ideal for media scenarios such as
             showing the buffering progress while the default progress shows the play progress. -->
        <attr name="secondaryProgress" format="integer" />
        <!-- Allows to enable the indeterminate mode. In this mode the progress
         bar plays an infinite looping animation. -->
        <attr name="indeterminate" format="boolean" />
        <!-- Restricts to ONLY indeterminate mode (state-keeping progress mode will not work). -->
        <attr name="indeterminateOnly" format="boolean" />
        <!-- Drawable used for the indeterminate mode. -->
        <attr name="indeterminateDrawable" format="reference" />
        <!-- Drawable used for the progress mode. -->
        <attr name="progressDrawable" format="reference" />
        <!-- Duration of the indeterminate animation. -->
        <attr name="indeterminateDuration" format="integer" min="1" />
        <!-- Defines how the indeterminate mode should behave when the progress
        reaches max. -->
        <attr name="indeterminateBehavior">
            <!-- Progress starts over from 0. -->
            <enum name="repeat" value="1" />
            <!-- Progress keeps the current value and goes back to 0. -->
            <enum name="cycle" value="2" />
        </attr>
        <attr name="minWidth" format="dimension" />
        <attr name="maxWidth" />
        <attr name="minHeight" format="dimension" />
        <attr name="maxHeight" />
        <attr name="interpolator" format="reference" />
        <!-- Timeout between frames of animation in milliseconds.
             {@deprecated Not used by the framework}. -->
        <attr name="animationResolution" format="integer" />
        <!-- Defines if the associated drawables need to be mirrored when in RTL mode.
             Default is false. -->
        <attr name="mirrorForRtl" format="boolean" />
        <!-- Tint to apply to the progress indicator. -->
        <attr name="progressTint" format="color" />
        <!-- Blending mode used to apply the progress indicator tint. -->
        <attr name="progressTintMode">
            <!-- The tint is drawn on top of the drawable.
                 [Sa + (1 - Sa)*Da, Rc = Sc + (1 - Sa)*Dc] -->
            <enum name="src_over" value="3" />
            <!-- The tint is masked by the alpha channel of the drawable. The drawable’s
                 color channels are thrown out. [Sa * Da, Sc * Da] -->
            <enum name="src_in" value="5" />
            <!-- The tint is drawn above the drawable, but with the drawable’s alpha
                 channel masking the result. [Da, Sc * Da + (1 - Sa) * Dc] -->
            <enum name="src_atop" value="9" />
            <!-- Multiplies the color and alpha channels of the drawable with those of
                 the tint. [Sa * Da, Sc * Dc] -->
            <enum name="multiply" value="14" />
            <!-- [Sa + Da - Sa * Da, Sc + Dc - Sc * Dc] -->
            <enum name="screen" value="15" />
            <!-- Combines the tint and drawable color and alpha channels, clamping the
                 result to valid color values. Saturate(S + D) -->
            <enum name="add" value="16" />
        </attr>
        <!-- Tint to apply to the progress indicator background. -->
        <attr name="progressBackgroundTint" format="color" />
        <!-- Blending mode used to apply the progress indicator background tint. -->
        <attr name="progressBackgroundTintMode">
            <!-- The tint is drawn on top of the drawable.
                 [Sa + (1 - Sa)*Da, Rc = Sc + (1 - Sa)*Dc] -->
            <enum name="src_over" value="3" />
            <!-- The tint is masked by the alpha channel of the drawable. The drawable’s
                 color channels are thrown out. [Sa * Da, Sc * Da] -->
            <enum name="src_in" value="5" />
            <!-- The tint is drawn above the drawable, but with the drawable’s alpha
                 channel masking the result. [Da, Sc * Da + (1 - Sa) * Dc] -->
            <enum name="src_atop" value="9" />
            <!-- Multiplies the color and alpha channels of the drawable with those of
                 the tint. [Sa * Da, Sc * Dc] -->
            <enum name="multiply" value="14" />
            <!-- [Sa + Da - Sa * Da, Sc + Dc - Sc * Dc] -->
            <enum name="screen" value="15" />
            <!-- Combines the tint and drawable color and alpha channels, clamping the
                 result to valid color values. Saturate(S + D) -->
            <enum name="add" value="16" />
        </attr>
        <!-- Tint to apply to the secondary progress indicator. -->
        <attr name="secondaryProgressTint" format="color" />
        <!-- Blending mode used to apply the secondary progress indicator tint. -->
        <attr name="secondaryProgressTintMode">
            <!-- The tint is drawn on top of the drawable.
                 [Sa + (1 - Sa)*Da, Rc = Sc + (1 - Sa)*Dc] -->
            <enum name="src_over" value="3" />
            <!-- The tint is masked by the alpha channel of the drawable. The drawable’s
                 color channels are thrown out. [Sa * Da, Sc * Da] -->
            <enum name="src_in" value="5" />
            <!-- The tint is drawn above the drawable, but with the drawable’s alpha
                 channel masking the result. [Da, Sc * Da + (1 - Sa) * Dc] -->
            <enum name="src_atop" value="9" />
            <!-- Multiplies the color and alpha channels of the drawable with those of
                 the tint. [Sa * Da, Sc * Dc] -->
            <enum name="multiply" value="14" />
            <!-- [Sa + Da - Sa * Da, Sc + Dc - Sc * Dc] -->
            <enum name="screen" value="15" />
            <!-- Combines the tint and drawable color and alpha channels, clamping the
                 result to valid color values. Saturate(S + D) -->
            <enum name="add" value="16" />
        </attr>
        <!-- Tint to apply to the indeterminate progress indicator. -->
        <attr name="indeterminateTint" format="color" />
        <!-- Blending mode used to apply the indeterminate progress indicator tint. -->
        <attr name="indeterminateTintMode">
            <!-- The tint is drawn on top of the drawable.
                 [Sa + (1 - Sa)*Da, Rc = Sc + (1 - Sa)*Dc] -->
            <enum name="src_over" value="3" />
            <!-- The tint is masked by the alpha channel of the drawable. The drawable’s
                 color channels are thrown out. [Sa * Da, Sc * Da] -->
            <enum name="src_in" value="5" />
            <!-- The tint is drawn above the drawable, but with the drawable’s alpha
                 channel masking the result. [Da, Sc * Da + (1 - Sa) * Dc] -->
            <enum name="src_atop" value="9" />
            <!-- Multiplies the color and alpha channels of the drawable with those of
                 the tint. [Sa * Da, Sc * Dc] -->
            <enum name="multiply" value="14" />
            <!-- [Sa + Da - Sa * Da, Sc + Dc - Sc * Dc] -->
            <enum name="screen" value="15" />
            <!-- Combines the tint and drawable color and alpha channels, clamping the
                 result to valid color values. Saturate(S + D) -->
            <enum name="add" value="16" />
        </attr>
        <!-- Tint to apply to the background. -->
        <attr name="backgroundTint" />
        <!-- Blending mode used to apply the background tint. -->
        <attr name="backgroundTintMode" />
    </declare-styleable>

    <declare-styleable name="SeekBar">
        <!-- Draws the thumb on a seekbar. -->
        <attr name="thumb" format="reference" />
        <!-- An offset for the thumb that allows it to extend out of the range of the track. -->
        <attr name="thumbOffset" format="dimension" />
        <!-- Whether to split the track and leave a gap for the thumb drawable. -->
        <attr name="splitTrack" format="boolean" />
        <!-- Whether to force the track's alpha to ?android:attr/disabledAlpha
             when disabled. This is required for Holo and Gingerbread, but
             should always be false for Material and  beyond.
             @hide Developers shouldn't need to change this. -->
        <attr name="useDisabledAlpha" format="boolean" />
        <!-- Tint to apply to the thumb drawable. -->
        <attr name="thumbTint" format="color" />
        <!-- Blending mode used to apply the thumb tint. -->
        <attr name="thumbTintMode">
            <!-- The tint is drawn on top of the drawable.
                 [Sa + (1 - Sa)*Da, Rc = Sc + (1 - Sa)*Dc] -->
            <enum name="src_over" value="3" />
            <!-- The tint is masked by the alpha channel of the drawable. The drawable’s
                 color channels are thrown out. [Sa * Da, Sc * Da] -->
            <enum name="src_in" value="5" />
            <!-- The tint is drawn above the drawable, but with the drawable’s alpha
                 channel masking the result. [Da, Sc * Da + (1 - Sa) * Dc] -->
            <enum name="src_atop" value="9" />
            <!-- Multiplies the color and alpha channels of the drawable with those of
                 the tint. [Sa * Da, Sc * Dc] -->
            <enum name="multiply" value="14" />
            <!-- [Sa + Da - Sa * Da, Sc + Dc - Sc * Dc] -->
            <enum name="screen" value="15" />
            <!-- Combines the tint and drawable color and alpha channels, clamping the
                 result to valid color values. Saturate(S + D) -->
            <enum name="add" value="16" />
        </attr>
        <!-- Drawable displayed at each progress position on a seekbar. -->
        <attr name="tickMark" format="reference" />
        <!-- Tint to apply to the tick mark drawable. -->
        <attr name="tickMarkTint" format="color" />
        <!-- Blending mode used to apply the tick mark tint. -->
        <attr name="tickMarkTintMode">
            <!-- The tint is drawn on top of the drawable.
                 [Sa + (1 - Sa)*Da, Rc = Sc + (1 - Sa)*Dc] -->
            <enum name="src_over" value="3" />
            <!-- The tint is masked by the alpha channel of the drawable. The drawable’s
                 color channels are thrown out. [Sa * Da, Sc * Da] -->
            <enum name="src_in" value="5" />
            <!-- The tint is drawn above the drawable, but with the drawable’s alpha
                 channel masking the result. [Da, Sc * Da + (1 - Sa) * Dc] -->
            <enum name="src_atop" value="9" />
            <!-- Multiplies the color and alpha channels of the drawable with those of
                 the tint. [Sa * Da, Sc * Dc] -->
            <enum name="multiply" value="14" />
            <!-- [Sa + Da - Sa * Da, Sc + Dc - Sc * Dc] -->
            <enum name="screen" value="15" />
            <!-- Combines the tint and drawable color and alpha channels, clamping the
                 result to valid color values. Saturate(S + D) -->
            <enum name="add" value="16" />
        </attr>
    </declare-styleable>

    <declare-styleable name="StackView">
        <!-- Color of the res-out outline. -->
        <attr name="resOutColor" format="color" />
        <!-- Color of the outline of click feedback. -->
        <attr name="clickColor" format="color" />
    </declare-styleable>

    <declare-styleable name="RatingBar">
        <!-- The number of stars (or rating items) to show. -->
        <attr name="numStars" format="integer" />
        <!-- The rating to set by default. -->
        <attr name="rating" format="float" />
        <!-- The step size of the rating. -->
        <attr name="stepSize" format="float" />
        <!-- Whether this rating bar is an indicator (and non-changeable by the user). -->
        <attr name="isIndicator" format="boolean" />
    </declare-styleable>

    <declare-styleable name="RadioGroup">
        <!-- The id of the child radio button that should be checked by default
             within this radio group. -->
        <attr name="checkedButton" format="integer" />
        <!-- Should the radio group be a column or a row?  Use "horizontal"
             for a row, "vertical" for a column.  The default is
             vertical. -->
        <attr name="orientation" />
    </declare-styleable>
    <declare-styleable name="TableLayout">
        <!-- The zero-based index of the columns to stretch. The column indices
             must be separated by a comma: 1, 2, 5. Illegal and duplicate
             indices are ignored. You can stretch all columns by using the
             value "*" instead. Note that a column can be marked stretchable
             and shrinkable at the same time. -->
        <attr name="stretchColumns" format="string" />
       <!-- The zero-based index of the columns to shrink. The column indices
             must be separated by a comma: 1, 2, 5. Illegal and duplicate
             indices are ignored. You can shrink all columns by using the
             value "*" instead. Note that a column can be marked stretchable
             and shrinkable at the same time. -->
        <attr name="shrinkColumns" format="string" />
        <!-- The zero-based index of the columns to collapse. The column indices
             must be separated by a comma: 1, 2, 5. Illegal and duplicate
             indices are ignored. -->
        <attr name="collapseColumns" format="string" />
    </declare-styleable>
    <declare-styleable name="TableRow">

    </declare-styleable>
    <declare-styleable name="TableRow_Cell">
        <!-- The index of the column in which this child should be. -->
        <attr name="layout_column" format="integer" />
        <!-- Defines how many columns this child should span.  Must be >= 1.-->
        <attr name="layout_span" format="integer" />
    </declare-styleable>
    <declare-styleable name="TabWidget">
        <!-- Drawable used to draw the divider between tabs. -->
        <attr name="divider" />
        <!-- Determines whether the strip under the tab indicators is drawn or not. -->
        <attr name="tabStripEnabled" format="boolean" />
        <!-- Drawable used to draw the left part of the strip underneath the tabs. -->
        <attr name="tabStripLeft" format="reference" />
        <!-- Drawable used to draw the right part of the strip underneath the tabs. -->
        <attr name="tabStripRight" format="reference" />
        <!-- Layout used to organize each tab's content. -->
        <attr name="tabLayout" format="reference" />
    </declare-styleable>
    <declare-styleable name="TextAppearance">
        <!-- Text color. -->
        <attr name="textColor" />
        <!-- Size of the text. Recommended dimension type for text is "sp" for scaled-pixels (example: 15sp). -->
        <attr name="textSize" />
        <!-- Style (bold, italic, bolditalic) for the text. -->
        <attr name="textStyle" />
        <!-- Typeface (normal, sans, serif, monospace) for the text. -->
        <attr name="typeface" />
        <!-- Font family (named by string) for the text. -->
        <attr name="fontFamily" />
        <!-- Color of the text selection highlight. -->
        <attr name="textColorHighlight" />
        <!-- Color of the hint text. -->
        <attr name="textColorHint" />
        <!-- Color of the links. -->
        <attr name="textColorLink" />
        <!-- Present the text in ALL CAPS. This may use a small-caps form when available. -->
        <attr name="textAllCaps" format="boolean" />
        <!-- Place a blurred shadow of text underneath the text, drawn with the
             specified color. The text shadow produced does not interact with
             properties on View that are responsible for real time shadows,
             {@link android.R.styleable#View_elevation elevation} and
             {@link android.R.styleable#View_translationZ translationZ}. -->
        <attr name="shadowColor" format="color" />
        <!-- Horizontal offset of the text shadow. -->
        <attr name="shadowDx" format="float" />
        <!-- Vertical offset of the text shadow. -->
        <attr name="shadowDy" format="float" />
        <!-- Blur radius of the text shadow. -->
        <attr name="shadowRadius" format="float" />
        <!-- Elegant text height, especially for less compacted complex script text. -->
        <attr name="elegantTextHeight" format="boolean" />
        <!-- Text letter-spacing. -->
        <attr name="letterSpacing" format="float" />
        <!-- Font feature settings. -->
        <attr name="fontFeatureSettings" format="string" />
    </declare-styleable>
    <declare-styleable name="TextClock">
        <!-- Specifies the formatting pattern used to show the time and/or date
             in 12-hour mode. Please refer to {@link android.text.format.DateFormat}
             for a complete description of accepted formatting patterns.
             The default pattern is a locale-appropriate equivalent of "h:mm a". -->
        <attr name="format12Hour" format="string"/>
        <!-- Specifies the formatting pattern used to show the time and/or date
             in 24-hour mode. Please refer to {@link android.text.format.DateFormat}
             for a complete description of accepted formatting patterns.
             The default pattern is a locale-appropriate equivalent of "H:mm". -->
        <attr name="format24Hour" format="string"/>
        <!-- Specifies the time zone to use. When this attribute is specified, the
             TextClock will ignore the time zone of the system. To use the user's
             time zone, do not specify this attribute. The default value is the
             user's time zone. Please refer to {@link java.util.TimeZone} for more
             information about time zone ids. -->
        <attr name="timeZone" format="string"/>
    </declare-styleable>
    <declare-styleable name="TextSwitcher">
    </declare-styleable>
    <declare-styleable name="TextView">
        <!-- Determines the minimum type that getText() will return.
             The default is "normal".
             Note that EditText and LogTextBox always return Editable,
             even if you specify something less powerful here. -->
        <attr name="bufferType">
            <!-- Can return any CharSequence, possibly a
             Spanned one if the source text was Spanned. -->
            <enum name="normal" value="0" />
            <!-- Can only return Spannable. -->
            <enum name="spannable" value="1" />
            <!-- Can only return Spannable and Editable. -->
            <enum name="editable" value="2" />
        </attr>
        <!-- Text to display. -->
        <attr name="text" format="string" localization="suggested" />
        <!-- Hint text to display when the text is empty. -->
        <attr name="hint" format="string" />
        <!-- Text color. -->
        <attr name="textColor" />
        <!-- Color of the text selection highlight. -->
        <attr name="textColorHighlight" />
        <!-- Color of the hint text. -->
        <attr name="textColorHint" />
        <!-- Base text color, typeface, size, and style. -->
        <attr name="textAppearance" />
        <!-- Size of the text. Recommended dimension type for text is "sp" for scaled-pixels (example: 15sp). -->
        <attr name="textSize" />
        <!-- Sets the horizontal scaling factor for the text. -->
        <attr name="textScaleX" format="float" />
        <!-- Typeface (normal, sans, serif, monospace) for the text. -->
        <attr name="typeface" />
        <!-- Style (bold, italic, bolditalic) for the text. -->
        <attr name="textStyle" />
        <!-- Font family (named by string) for the text. -->
        <attr name="fontFamily" />
        <!-- Text color for links. -->
        <attr name="textColorLink" />
        <!-- Makes the cursor visible (the default) or invisible. -->
        <attr name="cursorVisible" format="boolean" />
        <!-- Makes the TextView be at most this many lines tall.

        When used on an editable text, the <code>inputType</code> attribute's value must be
        combined with the <code>textMultiLine</code> flag for the maxLines attribute to apply. -->
        <attr name="maxLines" format="integer" min="0" />
        <!-- Makes the TextView be at most this many pixels tall. -->
        <attr name="maxHeight" />
        <!-- Makes the TextView be exactly this many lines tall. -->
        <attr name="lines" format="integer" min="0" />
        <!-- Makes the TextView be exactly this many pixels tall.
             You could get the same effect by specifying this number in the
             layout parameters. -->
        <attr name="height" format="dimension" />
        <!-- Makes the TextView be at least this many lines tall.

        When used on an editable text, the <code>inputType</code> attribute's value must be
        combined with the <code>textMultiLine</code> flag for the minLines attribute to apply. -->
        <attr name="minLines" format="integer" min="0" />
        <!-- Makes the TextView be at least this many pixels tall. -->
        <attr name="minHeight" />
        <!-- Makes the TextView be at most this many ems wide. -->
        <attr name="maxEms" format="integer" min="0" />
        <!-- Makes the TextView be at most this many pixels wide. -->
        <attr name="maxWidth" />
        <!-- Makes the TextView be exactly this many ems wide. -->
        <attr name="ems" format="integer" min="0" />
        <!-- Makes the TextView be exactly this many pixels wide.
             You could get the same effect by specifying this number in the
             layout parameters. -->
        <attr name="width" format="dimension" />
        <!-- Makes the TextView be at least this many ems wide. -->
        <attr name="minEms" format="integer" min="0" />
        <!-- Makes the TextView be at least this many pixels wide. -->
        <attr name="minWidth" />
        <!-- Specifies how to align the text by the view's x- and/or y-axis
             when the text is smaller than the view. -->
        <attr name="gravity" />
        <!-- Whether the text is allowed to be wider than the view (and
             therefore can be scrolled horizontally). -->
        <attr name="scrollHorizontally" format="boolean" />
        <!-- Whether the characters of the field are displayed as
             password dots instead of themselves.
             {@deprecated Use inputType instead.} -->
        <attr name="password" format="boolean" />
        <!-- Constrains the text to a single horizontally scrolling line
             instead of letting it wrap onto multiple lines, and advances
             focus instead of inserting a newline when you press the
             enter key.

             The default value is false (multi-line wrapped text mode) for non-editable text, but if
             you specify any value for inputType, the default is true (single-line input field mode).

             {@deprecated This attribute is deprecated. Use <code>maxLines</code> instead to change
             the layout of a static text, and use the <code>textMultiLine</code> flag in the
             inputType attribute instead for editable text views (if both singleLine and inputType
             are supplied, the inputType flags will override the value of singleLine). } -->
        <attr name="singleLine" format="boolean" />
        <!-- Specifies whether the widget is enabled. The interpretation of the enabled state varies by subclass.
             For example, a non-enabled EditText prevents the user from editing the contained text, and
             a non-enabled Button prevents the user from tapping the button.
             The appearance of enabled and non-enabled widgets may differ, if the drawables referenced
             from evaluating state_enabled differ. -->
        <attr name="enabled" format="boolean" />
        <!-- If the text is selectable, select it all when the view takes
             focus. -->
        <attr name="selectAllOnFocus" format="boolean" />
        <!-- Leave enough room for ascenders and descenders instead of
             using the font ascent and descent strictly.  (Normally true). -->
        <attr name="includeFontPadding" format="boolean" />
        <!-- Set an input filter to constrain the text length to the
             specified number. -->
        <attr name="maxLength" format="integer" min="0" />
        <!-- Place a blurred shadow of text underneath the text, drawn with the
             specified color. The text shadow produced does not interact with
             properties on View that are responsible for real time shadows,
             {@link android.R.styleable#View_elevation elevation} and
             {@link android.R.styleable#View_translationZ translationZ}. -->
        <attr name="shadowColor" />
        <!-- Horizontal offset of the text shadow. -->
        <attr name="shadowDx" />
        <!-- Vertical offset of the text shadow. -->
        <attr name="shadowDy" />
        <!-- Blur radius of the text shadow. -->
        <attr name="shadowRadius" />
        <attr name="autoLink" />
        <!-- If set to false, keeps the movement method from being set
             to the link movement method even if autoLink causes links
             to be found. -->
        <attr name="linksClickable" format="boolean" />
        <!-- If set, specifies that this TextView has a numeric input method.
             The default is false.
             {@deprecated Use inputType instead.} -->
        <attr name="numeric">
            <!-- Input is numeric. -->
            <flag name="integer" value="0x01" />
            <!-- Input is numeric, with sign allowed. -->
            <flag name="signed" value="0x03" />
            <!-- Input is numeric, with decimals allowed. -->
            <flag name="decimal" value="0x05" />
        </attr>
        <!-- If set, specifies that this TextView has a numeric input method
             and that these specific characters are the ones that it will
             accept.
             If this is set, numeric is implied to be true.
             The default is false. -->
        <attr name="digits" format="string" />
        <!-- If set, specifies that this TextView has a phone number input
             method. The default is false.
             {@deprecated Use inputType instead.} -->
        <attr name="phoneNumber" format="boolean" />
        <!-- If set, specifies that this TextView should use the specified
             input method (specified by fully-qualified class name).
             {@deprecated Use inputType instead.} -->
        <attr name="inputMethod" format="string" />
        <!-- If set, specifies that this TextView has a textual input method
             and should automatically capitalize what the user types.
             The default is "none".
             {@deprecated Use inputType instead.} -->
        <attr name="capitalize">
            <!-- Don't automatically capitalize anything. -->
            <enum name="none" value="0" />
            <!-- Capitalize the first word of each sentence. -->
            <enum name="sentences" value="1" />
            <!-- Capitalize the first letter of every word. -->
            <enum name="words" value="2" />
            <!-- Capitalize every character. -->
            <enum name="characters" value="3" />
        </attr>
        <!-- If set, specifies that this TextView has a textual input method
             and automatically corrects some common spelling errors.
             The default is "false".
             {@deprecated Use inputType instead.} -->
        <attr name="autoText" format="boolean" />
        <!-- If set, specifies that this TextView has an input method.
             It will be a textual one unless it has otherwise been specified.
             For TextView, this is false by default.  For EditText, it is
             true by default.
             {@deprecated Use inputType instead.} -->
        <attr name="editable" format="boolean" />
        <!-- If set, the text view will include its current complete text
             inside of its frozen icicle in addition to meta-data such as
             the current cursor position.  By default this is disabled;
             it can be useful when the contents of a text view is not stored
             in a persistent place such as a content provider. For
             {@link android.widget.EditText} it is always enabled, regardless
             of the value of the attribute. -->
        <attr name="freezesText" format="boolean" />
        <!-- If set, causes words that are longer than the view is wide
             to be ellipsized instead of broken in the middle.
             You will often also want to set scrollHorizontally or singleLine
             as well so that the text as a whole is also constrained to
             a single line instead of still allowed to be broken onto
             multiple lines. -->
        <attr name="ellipsize" />
        <!-- The drawable to be drawn above the text. -->
        <attr name="drawableTop" format="reference|color" />
        <!-- The drawable to be drawn below the text. -->
        <attr name="drawableBottom" format="reference|color" />
        <!-- The drawable to be drawn to the left of the text. -->
        <attr name="drawableLeft" format="reference|color" />
        <!-- The drawable to be drawn to the right of the text. -->
        <attr name="drawableRight" format="reference|color" />
        <!-- The drawable to be drawn to the start of the text. -->
        <attr name="drawableStart" format="reference|color" />
        <!-- The drawable to be drawn to the end of the text. -->
        <attr name="drawableEnd" format="reference|color" />
        <!-- The padding between the drawables and the text. -->
        <attr name="drawablePadding" format="dimension" />
        <!-- Tint to apply to the compound (left, top, etc.) drawables. -->
        <attr name="drawableTint" format="color" />
        <!-- Blending mode used to apply the compound (left, top, etc.) drawables tint. -->
        <attr name="drawableTintMode">
            <!-- The tint is drawn on top of the drawable.
                 [Sa + (1 - Sa)*Da, Rc = Sc + (1 - Sa)*Dc] -->
            <enum name="src_over" value="3" />
            <!-- The tint is masked by the alpha channel of the drawable. The drawable’s
                 color channels are thrown out. [Sa * Da, Sc * Da] -->
            <enum name="src_in" value="5" />
            <!-- The tint is drawn above the drawable, but with the drawable’s alpha
                 channel masking the result. [Da, Sc * Da + (1 - Sa) * Dc] -->
            <enum name="src_atop" value="9" />
            <!-- Multiplies the color and alpha channels of the drawable with those of
                 the tint. [Sa * Da, Sc * Dc] -->
            <enum name="multiply" value="14" />
            <!-- [Sa + Da - Sa * Da, Sc + Dc - Sc * Dc] -->
            <enum name="screen" value="15" />
            <!-- Combines the tint and drawable color and alpha channels, clamping the
                 result to valid color values. Saturate(S + D) -->
            <enum name="add" value="16" />
        </attr>
        <!-- Extra spacing between lines of text. -->
        <attr name="lineSpacingExtra" format="dimension" />
        <!-- Extra spacing between lines of text, as a multiplier. -->
        <attr name="lineSpacingMultiplier" format="float" />
        <!-- The number of times to repeat the marquee animation. Only applied if the
             TextView has marquee enabled. -->
        <attr name="marqueeRepeatLimit" format="integer">
            <!-- Indicates that marquee should repeat indefinitely. -->
            <enum name="marquee_forever" value="-1" />
        </attr>
        <attr name="inputType" />
        <!-- Whether undo should be allowed for editable text. Defaults to true. -->
        <attr name="allowUndo" format="boolean" />
        <attr name="imeOptions" />
        <!-- An addition content type description to supply to the input
             method attached to the text view, which is private to the
             implementation of the input method.  This simply fills in
             the {@link android.view.inputmethod.EditorInfo#privateImeOptions
             EditorInfo.privateImeOptions} field when the input
             method is connected. -->
        <attr name="privateImeOptions" format="string" />
        <!-- Supply a value for
             {@link android.view.inputmethod.EditorInfo#actionLabel EditorInfo.actionLabel}
             used when an input method is connected to the text view. -->
        <attr name="imeActionLabel" format="string" />
        <!-- Supply a value for
             {@link android.view.inputmethod.EditorInfo#actionId EditorInfo.actionId}
             used when an input method is connected to the text view. -->
        <attr name="imeActionId" format="integer" />
        <!-- Reference to an
             {@link android.R.styleable#InputExtras &lt;input-extras&gt;}
             XML resource containing additional data to
             supply to an input method, which is private to the implementation
             of the input method.  This simply fills in
             the {@link android.view.inputmethod.EditorInfo#extras
             EditorInfo.extras} field when the input
             method is connected. -->
        <attr name="editorExtras" format="reference" />

        <!-- Reference to a drawable that will be used to display a text selection
             anchor on the left side of a selection region. -->
        <attr name="textSelectHandleLeft" />
        <!-- Reference to a drawable that will be used to display a text selection
             anchor on the right side of a selection region. -->
        <attr name="textSelectHandleRight" />
        <!-- Reference to a drawable that will be used to display a text selection
             anchor for positioning the cursor within text. -->
        <attr name="textSelectHandle" />
        <!-- The layout of the view that is displayed on top of the cursor to paste inside a
             TextEdit field. -->
        <attr name="textEditPasteWindowLayout" />
        <!-- Variation of textEditPasteWindowLayout displayed when the clipboard is empty. -->
        <attr name="textEditNoPasteWindowLayout" />
        <!-- Used instead of textEditPasteWindowLayout when the window is moved on the side of the
             insertion cursor because it would be clipped if it were positioned on top. -->
        <attr name="textEditSidePasteWindowLayout" />
        <!-- Variation of textEditSidePasteWindowLayout displayed when the clipboard is empty. -->
        <attr name="textEditSideNoPasteWindowLayout" />

        <!-- Layout of the TextView item that will populate the suggestion popup window. -->
        <attr name="textEditSuggestionItemLayout" />
        <!-- Layout of the container of the suggestion popup window. -->
        <attr name="textEditSuggestionContainerLayout" />
        <!-- Style of the highlighted string in the suggestion popup window. -->
        <attr name="textEditSuggestionHighlightStyle" />


        <!-- Reference to a drawable that will be drawn under the insertion cursor. -->
        <attr name="textCursorDrawable" />

        <!-- Indicates that the content of a non-editable text can be selected. -->
        <attr name="textIsSelectable" />
        <!-- Present the text in ALL CAPS. This may use a small-caps form when available. -->
        <attr name="textAllCaps" />
        <!-- Elegant text height, especially for less compacted complex script text. -->
        <attr name="elegantTextHeight" />
        <!-- Text letter-spacing. -->
        <attr name="letterSpacing" />
        <!-- Font feature settings. -->
        <attr name="fontFeatureSettings" />
        <!-- Break strategy (control over paragraph layout). -->
        <attr name="breakStrategy">
            <!-- Line breaking uses simple strategy. -->
            <enum name="simple" value="0" />
            <!-- Line breaking uses high-quality strategy, including hyphenation. -->
            <enum name="high_quality" value="1" />
            <!-- Line breaking strategy balances line lengths. -->
            <enum name="balanced" value="2" />
        </attr>
        <!-- Frequency of automatic hyphenation. -->
        <attr name="hyphenationFrequency">
            <!-- No hyphenation. -->
            <enum name="none" value="0" />
            <!-- Less frequent hyphenation, useful for informal use cases, such
            as chat messages. -->
            <enum name="normal" value="1" />
            <!-- Standard amount of hyphenation, useful for running text and for
            screens with limited space for text. -->
            <enum name="full" value="2" />
        </attr>
        <!-- Specify the type of auto-size. Note that this feature is not supported by EditText,
        works only for TextView. -->
        <attr name="autoSizeTextType" format="enum">
            <!-- No auto-sizing (default). -->
            <enum name="none" value="0" />
            <!-- Uniform horizontal and vertical text size scaling to fit within the
            container. -->
            <enum name="uniform" value="1" />
        </attr>
        <!-- Specify the auto-size step size if <code>autoSizeTextType</code> is set to
        <code>uniform</code>. The default is 1px. Overwrites
        <code>autoSizePresetSizes</code> if set. -->
        <attr name="autoSizeStepGranularity" format="dimension" />
        <!-- Resource array of dimensions to be used in conjunction with
        <code>autoSizeTextType</code> set to <code>uniform</code>. Overrides
        <code>autoSizeStepGranularity</code> if set. -->
        <attr name="autoSizePresetSizes"/>
        <!-- The minimum text size constraint to be used when auto-sizing text. -->
        <attr name="autoSizeMinTextSize" format="dimension" />
        <!-- The maximum text size constraint to be used when auto-sizing text. -->
        <attr name="autoSizeMaxTextSize" format="dimension" />
        <!-- Mode for justification. -->
        <attr name="justificationMode">
            <!-- No justification. -->
            <enum name="none" value="0" />
            <!-- Justification by stretching word spacing. -->
            <enum name="inter_word" value = "1" />
        </attr>
    </declare-styleable>
    <declare-styleable name="TextViewAppearance">
        <!-- Base text color, typeface, size, and style. -->
        <attr name="textAppearance" />
    </declare-styleable>
    <declare-styleable name="SelectionModeDrawables">
        <attr name="actionModeSelectAllDrawable" />
        <attr name="actionModeCutDrawable" />
        <attr name="actionModeCopyDrawable" />
        <attr name="actionModePasteDrawable" />
    </declare-styleable>
    <declare-styleable name="SuggestionSpan">
        <attr name="textUnderlineColor" />
        <attr name="textUnderlineThickness" />
    </declare-styleable>
    <!-- An <code>input-extras</code> is a container for extra data to supply to
         an input method.  Contains
         one more more {@link #Extra <extra>} tags.  -->
    <declare-styleable name="InputExtras">
    </declare-styleable>
    <declare-styleable name="AutoCompleteTextView">
        <!-- Defines the hint displayed in the drop down menu. -->
        <attr name="completionHint" format="string" />
        <!-- Defines the hint view displayed in the drop down menu. -->
        <attr name="completionHintView" format="reference" />
        <!-- Defines the number of characters that the user must type before
         completion suggestions are displayed in a drop down menu. -->
        <attr name="completionThreshold" format="integer" min="1" />
        <!-- Selector in a drop down list. -->
        <attr name="dropDownSelector" format="reference|color" />
        <!-- View to anchor the auto-complete dropdown to. If not specified, the text view itself
             is used. -->
        <attr name="dropDownAnchor" format="reference" />
        <!-- Specifies the basic width of the dropdown. Its value may
             be a dimension (such as "12dip") for a constant width,
             fill_parent or match_parent to match the width of the
             screen, or wrap_content to match the width of
             the anchored view. -->
        <attr name="dropDownWidth" format="dimension">
            <!-- The dropdown should fill the width of the screen.
                 This constant is deprecated starting from API Level 8 and
                 is replaced by {@code match_parent}. -->
            <enum name="fill_parent" value="-1" />
            <!-- The dropdown should fit the width of the screen.
                 Introduced in API Level 8. -->
            <enum name="match_parent" value="-1" />
            <!-- The dropdown should fit the width of its anchor. -->
            <enum name="wrap_content" value="-2" />
        </attr>
        <!-- Specifies the basic height of the dropdown. Its value may
             be a dimension (such as "12dip") for a constant height,
             fill_parent or match_parent to fill the height of the
             screen, or wrap_content to match the height of
             the content of the drop down. -->
        <attr name="dropDownHeight" format="dimension">
            <!-- The dropdown should fit the height of the screen.
                 This constant is deprecated starting from API Level 8 and
                 is replaced by {@code match_parent}. -->
            <enum name="fill_parent" value="-1" />
            <!-- The dropdown should fit the height of the screen.
                 Introduced in API Level 8. -->
            <enum name="match_parent" value="-1" />
            <!-- The dropdown should fit the height of the content. -->
            <enum name="wrap_content" value="-2" />
        </attr>
        <attr name="inputType" />
        <!-- Theme to use for the completion popup window. -->
        <attr name="popupTheme" />
    </declare-styleable>
    <declare-styleable name="PopupWindow">
        <!-- The background to use for the popup window. -->
        <attr name="popupBackground" format="reference|color" />
        <!-- Window elevation to use for the popup window. -->
        <attr name="popupElevation" format="dimension" />
        <!-- The animation style to use for the popup window. -->
        <attr name="popupAnimationStyle" format="reference" />
        <!-- Whether the popup window should overlap its anchor view. -->
        <attr name="overlapAnchor" format="boolean" />
        <!-- Transition used to move views into the popup window. -->
        <attr name="popupEnterTransition" format="reference" />
        <!-- Transition used to move views out of the popup window. -->
        <attr name="popupExitTransition" format="reference" />
    </declare-styleable>
    <declare-styleable name="ListPopupWindow">
        <!-- Amount of pixels by which the drop down should be offset vertically. -->
        <attr name="dropDownVerticalOffset" format="dimension" />
        <!-- Amount of pixels by which the drop down should be offset horizontally. -->
        <attr name="dropDownHorizontalOffset" format="dimension" />
    </declare-styleable>
    <declare-styleable name="ViewAnimator">
        <!-- Identifier for the animation to use when a view is shown. -->
        <attr name="inAnimation" format="reference" />
        <!-- Identifier for the animation to use when a view is hidden. -->
        <attr name="outAnimation" format="reference" />
        <!-- Defines whether to animate the current View when the ViewAnimation
             is first displayed. -->
        <attr name="animateFirstView" format="boolean" />
    </declare-styleable>
    <declare-styleable name="ViewFlipper">
        <attr name="flipInterval" format="integer" min="0" />
        <!-- When true, automatically start animating. -->
        <attr name="autoStart" format="boolean" />
    </declare-styleable>
    <declare-styleable name="AdapterViewAnimator">
        <!-- Identifier for the animation to use when a view is shown. -->
        <attr name="inAnimation" />
        <!-- Identifier for the animation to use when a view is hidden. -->
        <attr name="outAnimation" />
        <!--Defines whether the animator loops to the first view once it
        has reached the end of the list. -->
        <attr name="loopViews" format="boolean" />
        <!-- Defines whether to animate the current View when the ViewAnimation
        is first displayed. -->
        <attr name="animateFirstView" />
    </declare-styleable>
    <declare-styleable name="AdapterViewFlipper">
        <attr name="flipInterval" />
        <!-- When true, automatically start animating. -->
        <attr name="autoStart" />
    </declare-styleable>
    <declare-styleable name="ViewSwitcher">
    </declare-styleable>
    <declare-styleable name="ScrollView">
        <!-- Defines whether the scrollview should stretch its content to fill the viewport. -->
        <attr name="fillViewport" format="boolean" />
    </declare-styleable>
    <declare-styleable name="HorizontalScrollView">
        <!-- Defines whether the scrollview should stretch its content to fill the viewport. -->
        <attr name="fillViewport" />
    </declare-styleable>
    <declare-styleable name="Spinner">
        <!-- The prompt to display when the spinner's dialog is shown. -->
        <attr name="prompt" format="reference" />
        <!-- Display mode for spinner options. -->
        <attr name="spinnerMode" format="enum">
            <!-- Spinner options will be presented to the user as a dialog window. -->
            <enum name="dialog" value="0" />
            <!-- Spinner options will be presented to the user as an inline dropdown
                 anchored to the spinner widget itself. -->
            <enum name="dropdown" value="1" />
        </attr>
        <!-- List selector to use for spinnerMode="dropdown" display. -->
        <attr name="dropDownSelector" />
        <!-- Theme to use for the drop-down or dialog popup window. -->
        <attr name="popupTheme" />
        <!-- Background drawable to use for the dropdown in spinnerMode="dropdown". -->
        <attr name="popupBackground" />
        <!-- Window elevation to use for the dropdown in spinnerMode="dropdown". -->
        <attr name="popupElevation" />
        <!-- Width of the dropdown in spinnerMode="dropdown". -->
        <attr name="dropDownWidth" />
        <!-- Reference to a layout to use for displaying a prompt in the dropdown for
             spinnerMode="dropdown". This layout must contain a TextView with the id
             {@code @android:id/text1} to be populated with the prompt text. -->
        <attr name="popupPromptView" format="reference" />
        <!-- Gravity setting for positioning the currently selected item. -->
        <attr name="gravity" />
        <!-- Whether this spinner should mark child views as enabled/disabled when
             the spinner itself is enabled/disabled. -->
        <attr name="disableChildrenWhenDisabled" format="boolean" />
    </declare-styleable>

    <declare-styleable name="DatePicker">
        <!-- The first day of week according to {@link java.util.Calendar}. -->
        <attr name="firstDayOfWeek" />
        <!-- The minimal date shown by this calendar view in mm/dd/yyyy format. -->
        <attr name="minDate" format="string" />
        <!-- The maximal date shown by this calendar view in mm/dd/yyyy format. -->
        <attr name="maxDate" format="string" />

        <!-- Whether the spinners are shown. Only valid for "spinner" mode. -->
        <attr name="spinnersShown" format="boolean" />
        <!-- Whether the calendar view is shown. Only valid for "spinner" mode. -->
        <attr name="calendarViewShown" format="boolean" />

        <!-- @hide The layout of the date picker. -->
        <attr name="internalLayout" format="reference"  />
        <!-- @hide The layout of the legacy DatePicker. -->
        <attr name="legacyLayout" />

        <!-- The text color for the selected date header text, ex. "2014" or
             "Tue, Mar 18". This should be a color state list where the
             activated state will be used when the year picker or day picker is
             active.-->
        <attr name="headerTextColor" format="color" />
        <!-- The background for the selected date header. -->
        <attr name="headerBackground" />

        <!-- The list year's text appearance in the list.
             {@deprecated Use yearListTextColor. }-->
        <attr name="yearListItemTextAppearance" format="reference" />
        <!-- @hide The list year's text appearance in the list when activated. -->
        <attr name="yearListItemActivatedTextAppearance" format="reference" />
        <!-- The text color list of the calendar. -->
        <attr name="calendarTextColor" format="color" />

        <!-- Defines the look of the widget. Prior to the L release, the only choice was
             spinner. As of L, with the Material theme selected, the default layout is calendar,
             but this attribute can be used to force spinner to be used instead. -->
        <attr name="datePickerMode">
            <!-- Date picker with spinner controls to select the date. -->
            <enum name="spinner" value="1" />
            <!-- Date picker with calendar to select the date. -->
            <enum name="calendar" value="2" />
        </attr>

        <!-- The first year (inclusive), for example "1940".
             {@deprecated Use minDate instead.} -->
        <attr name="startYear" format="integer" />
        <!-- The last year (inclusive), for example "2010".
             {@deprecated Use maxDate instead.} -->
        <attr name="endYear" format="integer" />
        <!-- The text appearance for the month (ex. May) in the selected date header.
             {@deprecated Use headerTextColor instead.} -->
        <attr name="headerMonthTextAppearance" format="reference" />
        <!-- The text appearance for the day of month (ex. 28) in the selected date header.
             {@deprecated Use headerTextColor instead.} -->
        <attr name="headerDayOfMonthTextAppearance" format="reference" />
        <!-- The text appearance for the year (ex. 2014) in the selected date header.
             {@deprecated Use headerTextColor instead.} -->
        <attr name="headerYearTextAppearance" format="reference" />
        <!-- The background color for the header's day of week.
             {@deprecated No longer displayed.} -->
        <attr name="dayOfWeekBackground" format="color" />
        <!-- The text color for the header's day of week.
             {@deprecated No longer displayed.} -->
        <attr name="dayOfWeekTextAppearance" format="reference" />
        <!-- The list year's selected circle color in the list.
             {@deprecated No longer displayed.} -->
        <attr name="yearListSelectorColor" format="color" />

        <!-- @hide Whether this time picker is being displayed within a dialog,
             in which case it may ignore the requested time picker mode due to
             space considerations. -->
        <attr name="dialogMode" format="boolean" />
    </declare-styleable>

    <declare-styleable name="TwoLineListItem">
        <attr name="mode">
            <!-- Always show only the first line. -->
            <enum name="oneLine" value="1" />
            <!-- When selected show both lines, otherwise show only the first line.
                 This is the default mode. -->
            <enum name="collapsing" value="2" />
            <!-- Always show both lines. -->
            <enum name="twoLine" value="3" />
        </attr>
    </declare-styleable>

    <!-- SlidingDrawer specific attributes. These attributes are used to configure
         a SlidingDrawer from XML. -->
    <declare-styleable name="SlidingDrawer">
        <!-- Identifier for the child that represents the drawer's handle. -->
        <attr name="handle" format="reference" />
        <!-- Identifier for the child that represents the drawer's content. -->
        <attr name="content" format="reference" />
        <!-- Orientation of the SlidingDrawer. -->
        <attr name="orientation" />
        <!-- Extra offset for the handle at the bottom of the SlidingDrawer. -->
        <attr name="bottomOffset" format="dimension"  />
        <!-- Extra offset for the handle at the top of the SlidingDrawer. -->
        <attr name="topOffset" format="dimension"  />
        <!-- Indicates whether the drawer can be opened/closed by a single tap
             on the handle.  (If false, the user must drag or fling, or click
             using the trackball, to open/close the drawer.)  Default is true. -->
        <attr name="allowSingleTap" format="boolean" />
        <!-- Indicates whether the drawer should be opened/closed with an animation
             when the user clicks the handle. Default is true. -->
        <attr name="animateOnClick" format="boolean" />
    </declare-styleable>

    <!-- GestureOverlayView specific attributes. These attributes are used to configure
         a GestureOverlayView from XML. -->
    <declare-styleable name="GestureOverlayView">
        <!-- Width of the stroke used to draw the gesture. -->
        <attr name="gestureStrokeWidth" format="float" />
        <!-- Color used to draw a gesture. -->
        <attr name="gestureColor" format="color" />
        <!-- Color used to draw the user's strokes until we are sure it's a gesture. -->
        <attr name="uncertainGestureColor" format="color" />
        <!-- Time, in milliseconds, to wait before the gesture fades out after the user
             is done drawing it. -->
        <attr name="fadeOffset" format="integer" />
        <!-- Duration, in milliseconds, of the fade out effect after the user is done
             drawing a gesture. -->
        <attr name="fadeDuration" format="integer" />
        <!-- Defines the type of strokes that define a gesture. -->
        <attr name="gestureStrokeType">
            <!-- A gesture is made of only one stroke. -->
            <enum name="single" value="0" />
            <!-- A gesture is made of multiple strokes. -->
            <enum name="multiple" value="1" />
        </attr>
        <!-- Minimum length of a stroke before it is recognized as a gesture. -->
        <attr name="gestureStrokeLengthThreshold" format="float" />
        <!-- Squareness threshold of a stroke before it is recognized as a gesture. -->
        <attr name="gestureStrokeSquarenessThreshold" format="float" />
        <!-- Minimum curve angle a stroke must contain before it is recognized as a gesture. -->
        <attr name="gestureStrokeAngleThreshold" format="float" />
        <!-- Defines whether the overlay should intercept the motion events when a gesture
             is recognized. -->
        <attr name="eventsInterceptionEnabled" format="boolean" />
        <!-- Defines whether the gesture will automatically fade out after being recognized. -->
        <attr name="fadeEnabled" format="boolean" />
        <!-- Indicates whether horizontal (when the orientation is vertical) or vertical
             (when orientation is horizontal) strokes automatically define a gesture. -->
        <attr name="orientation" />
    </declare-styleable>

    <declare-styleable name="QuickContactBadge">
        <attr name="quickContactWindowSize">
            <enum name="modeSmall" value="1" />
            <enum name="modeMedium" value="2" />
            <enum name="modeLarge" value="3" />
        </attr>
    </declare-styleable>

    <!-- ======================================= -->
    <!-- Widget package parent layout attributes -->
    <!-- ======================================= -->
    <eat-comment />

    <declare-styleable name="AbsoluteLayout_Layout">
        <attr name="layout_x" format="dimension" />
        <attr name="layout_y" format="dimension" />
    </declare-styleable>
    <declare-styleable name="LinearLayout_Layout">
        <attr name="layout_width" />
        <attr name="layout_height" />
        <!-- Indicates how much of the extra space in the LinearLayout is
        allocated to the view associated with these LayoutParams. Specify
        0 if the view should not be stretched. Otherwise the extra pixels
        will be pro-rated among all views whose weight is greater than 0. -->
        <attr name="layout_weight" format="float" />
        <!-- Gravity specifies how a component should be placed in its group of cells.
        The default is {@link android.view.Gravity#TOP}.
        See {@link android.widget.LinearLayout#setGravity(int)}. -->
        <attr name="layout_gravity" />
    </declare-styleable>
    <declare-styleable name="GridLayout_Layout">
        <!-- The row boundary delimiting the top of the group of cells
        occupied by this view. -->
        <attr name="layout_row" format="integer" />
        <!-- The row span: the difference between the top and bottom
        boundaries delimiting the group of cells occupied by this view.
        The default is one.
        See {@link android.widget.GridLayout.Spec}. -->
        <attr name="layout_rowSpan" format="integer" min="1" />
        <!-- The relative proportion of vertical space that should be allocated to this view
        during excess space distribution. -->
        <attr name="layout_rowWeight" format="float" />
        <!-- The column boundary delimiting the left of the group of cells
        occupied by this view. -->
        <attr name="layout_column" />
        <!-- The column span: the difference between the right and left
        boundaries delimiting the group of cells occupied by this view.
        The default is one.
        See {@link android.widget.GridLayout.Spec}. -->
        <attr name="layout_columnSpan" format="integer" min="1" />
        <!-- The relative proportion of horizontal space that should be allocated to this view
        during excess space distribution. -->
        <attr name="layout_columnWeight" format="float" />
        <!-- Gravity specifies how a component should be placed in its group of cells.
        The default is LEFT | BASELINE.
        See {@link android.widget.GridLayout.LayoutParams#setGravity(int)}. -->
        <attr name="layout_gravity" />
    </declare-styleable>
    <declare-styleable name="FrameLayout_Layout">
        <attr name="layout_gravity" />
    </declare-styleable>
    <declare-styleable name="RelativeLayout_Layout">
        <!-- Positions the right edge of this view to the left of the given anchor view ID.
             Accommodates right margin of this view and left margin of anchor view. -->
        <attr name="layout_toLeftOf" format="reference" />
        <!-- Positions the left edge of this view to the right of the given anchor view ID.
            Accommodates left margin of this view and right margin of anchor view. -->
        <attr name="layout_toRightOf" format="reference" />
        <!-- Positions the bottom edge of this view above the given anchor view ID.
            Accommodates bottom margin of this view and top margin of anchor view. -->
        <attr name="layout_above" format="reference" />
        <!-- Positions the top edge of this view below the given anchor view ID.
            Accommodates top margin of this view and bottom margin of anchor view. -->
        <attr name="layout_below" format="reference" />
        <!-- Positions the baseline of this view on the baseline of the given anchor view ID. -->
        <attr name="layout_alignBaseline" format="reference" />
        <!-- Makes the left edge of this view match the left edge of the given anchor view ID.
            Accommodates left margin. -->
        <attr name="layout_alignLeft" format="reference" />
        <!-- Makes the top edge of this view match the top edge of the given anchor view ID.
            Accommodates top margin. -->
        <attr name="layout_alignTop" format="reference" />
        <!-- Makes the right edge of this view match the right edge of the given anchor view ID.
            Accommodates right margin. -->
        <attr name="layout_alignRight" format="reference" />
        <!-- Makes the bottom edge of this view match the bottom edge of the given anchor view ID.
            Accommodates bottom margin. -->
        <attr name="layout_alignBottom" format="reference" />
        <!-- If true, makes the left edge of this view match the left edge of the parent.
            Accommodates left margin. -->
        <attr name="layout_alignParentLeft" format="boolean" />
        <!-- If true, makes the top edge of this view match the top edge of the parent.
            Accommodates top margin. -->
        <attr name="layout_alignParentTop" format="boolean" />
        <!-- If true, makes the right edge of this view match the right edge of the parent.
            Accommodates right margin. -->
        <attr name="layout_alignParentRight" format="boolean" />
        <!-- If true, makes the bottom edge of this view match the bottom edge of the parent.
            Accommodates bottom margin. -->
        <attr name="layout_alignParentBottom" format="boolean" />
        <!-- If true, centers this child horizontally and vertically within its parent. -->
        <attr name="layout_centerInParent" format="boolean" />
        <!-- If true, centers this child horizontally within its parent. -->
        <attr name="layout_centerHorizontal" format="boolean" />
        <!-- If true, centers this child vertically within its parent. -->
        <attr name="layout_centerVertical" format="boolean" />
        <!-- If set to true, the parent will be used as the anchor when the anchor cannot be
             be found for layout_toLeftOf, layout_toRightOf, etc. -->
        <attr name="layout_alignWithParentIfMissing" format="boolean" />
        <!-- Positions the end edge of this view to the start of the given anchor view ID.
             Accommodates end margin of this view and start margin of anchor view. -->
        <attr name="layout_toStartOf" format="reference" />
        <!-- Positions the start edge of this view to the end of the given anchor view ID.
             Accommodates start margin of this view and end margin of anchor view. -->
        <attr name="layout_toEndOf" format="reference" />
        <!-- Makes the start edge of this view match the start edge of the given anchor view ID.
            Accommodates start margin. -->
        <attr name="layout_alignStart" format="reference" />
        <!-- Makes the end edge of this view match the end edge of the given anchor view ID.
            Accommodates end margin. -->
        <attr name="layout_alignEnd" format="reference" />
        <!-- If true, makes the start edge of this view match the start edge of the parent.
            Accommodates start margin. -->
        <attr name="layout_alignParentStart" format="boolean" />
        <!-- If true, makes the end edge of this view match the end edge of the parent.
            Accommodates end margin. -->
        <attr name="layout_alignParentEnd" format="boolean" />
    </declare-styleable>
    <declare-styleable name="VerticalSlider_Layout">
        <attr name="layout_scale" format="float" />
    </declare-styleable>

    <!-- @hide -->
    <declare-styleable name="WeightedLinearLayout">
        <attr name="majorWeightMin" format="float" />
        <attr name="minorWeightMin" format="float" />
        <attr name="majorWeightMax" format="float" />
        <attr name="minorWeightMax" format="float" />
    </declare-styleable>

    <declare-styleable name="CalendarView">
        <!-- The first day of week according to {@link java.util.Calendar}. -->
        <attr name="firstDayOfWeek" format="integer" />
        <!-- The minimal date shown by this calendar view in mm/dd/yyyy format. -->
        <attr name="minDate" />
        <!-- The maximal date shown by this calendar view in mm/dd/yyyy format. -->
        <attr name="maxDate" />
        <!-- The text appearance for the month and year in the calendar header. -->
        <attr name="monthTextAppearance" format="reference" />
        <!-- The text appearance for the week day abbreviation in the calendar header. -->
        <attr name="weekDayTextAppearance" format="reference" />
        <!-- The text appearance for the day numbers in the calendar grid. -->
        <attr name="dateTextAppearance" format="reference" />
        <!-- @hide The background color used for the day selection indicator. -->
        <attr name="daySelectorColor" format="color" />
        <!-- @hide The background color used for the day highlight indicator. -->
        <attr name="dayHighlightColor" format="color" />
        <!-- @hide Which style of calendar delegate to use. -->
        <attr name="calendarViewMode">
            <enum name="holo" value="0" />
            <enum name="material" value="1" />
        </attr>

        <!-- @deprecated Whether do show week numbers. -->
        <attr name="showWeekNumber" format="boolean" />
        <!-- @deprecated The number of weeks to be shown. -->
        <attr name="shownWeekCount" format="integer"/>
        <!-- @deprecated The background color for the selected week. -->
        <attr name="selectedWeekBackgroundColor" format="color|reference" />
        <!-- @deprecated The color for the dates of the focused month. -->
        <attr name="focusedMonthDateColor" format="color|reference" />
        <!-- @deprecated The color for the dates of an unfocused month. -->
        <attr name="unfocusedMonthDateColor" format="color|reference" />
        <!-- @deprecated The color for the week numbers. -->
        <attr name="weekNumberColor" format="color|reference" />
        <!-- @deprecated The color for the separator line between weeks. -->
        <attr name="weekSeparatorLineColor" format="color|reference" />
        <!-- @deprecated Drawable for the vertical bar shown at the beginning and at the end of the selected date. -->
        <attr name="selectedDateVerticalBar" format="reference" />
    </declare-styleable>

    <declare-styleable name="NumberPicker">
        <!-- @hide Color for the solid color background if such for optimized rendering. -->
        <attr name="solidColor" format="color|reference" />
        <!-- @hide The divider for making the selection area. -->
        <attr name="selectionDivider" format="reference" />
        <!-- @hide The height of the selection divider. -->
        <attr name="selectionDividerHeight" format="dimension" />
        <!-- @hide The distance between the two selection dividers. -->
        <attr name="selectionDividersDistance" format="dimension" />
        <!-- @hide The min height of the NumberPicker. -->
        <attr name="internalMinHeight" format="dimension" />
        <!-- @hide The max height of the NumberPicker. -->
        <attr name="internalMaxHeight" format="dimension" />
        <!-- @hide The min width of the NumberPicker. -->
        <attr name="internalMinWidth" format="dimension" />
        <!-- @hide The max width of the NumberPicker. -->
        <attr name="internalMaxWidth" format="dimension" />
        <!-- @hide The layout of the number picker. -->
        <attr name="internalLayout" />
        <!-- @hide The drawable for pressed virtual (increment/decrement) buttons. -->
        <attr name="virtualButtonPressedDrawable" format="reference"/>
        <!-- @hide If true then the selector wheel is hidden until the picker has focus. -->
        <attr name="hideWheelUntilFocused" format="boolean"/>
    </declare-styleable>

    <declare-styleable name="TimePicker">
        <!-- @hide The layout of the legacy time picker. -->
        <attr name="legacyLayout" format="reference" />
        <!-- @hide The layout of the time picker. -->
        <attr name="internalLayout" />

        <!-- The text color for the selected time header text, ex. "12" or
             "PM". This should be a color state list where the activated state
             will be used when the minute picker or hour picker is active.-->
        <attr name="headerTextColor" />
        <!-- The background for the header containing the currently selected time. -->
        <attr name="headerBackground" />

        <!-- The color for the hours/minutes numbers. This should be a color
             state list where the activated state will be used when the number
             is active.-->
        <attr name="numbersTextColor" format="color" />
        <!-- The color for the inner hours numbers used in 24-hour mode. This
             should be a color state list where the activated state will be
             used when the number is active.-->
        <attr name="numbersInnerTextColor" format="color" />
        <!-- The background color for the hours/minutes numbers. -->
        <attr name="numbersBackgroundColor" format="color" />
        <!-- The color for the hours/minutes selector. -->
        <attr name="numbersSelectorColor" format="color" />

        <!-- Defines the look of the widget. Prior to the L release, the only choice was
             spinner. As of L, with the Material theme selected, the default layout is clock,
             but this attribute can be used to force spinner to be used instead. -->
        <attr name="timePickerMode">
            <!-- Time picker with spinner controls to select the time. -->
            <enum name="spinner" value="1" />
            <!-- Time picker with clock face to select the time. -->
            <enum name="clock" value="2" />
        </attr>

        <!-- The text appearance for the AM/PM header.
             @deprecated Use headerTextColor instead. -->
        <attr name="headerAmPmTextAppearance" format="reference" />
        <!-- The text appearance for the time header.
             @deprecated Use headerTextColor instead. -->
        <attr name="headerTimeTextAppearance" format="reference" />
        <!-- The color for the AM/PM selectors.
             {@deprecated Use headerTextColor instead.}-->
        <attr name="amPmTextColor" format="color" />
        <!-- The background color state list for the AM/PM selectors.
             {@deprecated Use headerBackground instead.}-->
        <attr name="amPmBackgroundColor" format="color" />

        <!-- @hide Whether this time picker is being displayed within a dialog,
             in which case it may ignore the requested time picker mode due to
             space considerations. -->
        <attr name="dialogMode" />
    </declare-styleable>

    <!-- ========================= -->
    <!-- Drawable class attributes -->
    <!-- ========================= -->
    <eat-comment />

    <!-- Base attributes that are available to all Drawable objects. -->
    <declare-styleable name="Drawable">
        <!-- Provides initial visibility state of the drawable; the default
             value is false.  See
             {@link android.graphics.drawable.Drawable#setVisible}. -->
        <attr name="visible" format="boolean" />
        <!-- Indicates if the drawable needs to be mirrored when its layout direction is
             RTL (right-to-left).  See
             {@link android.graphics.drawable.Drawable#setAutoMirrored}. -->
        <attr name="autoMirrored" format="boolean" />
    </declare-styleable>

    <!-- Drawable class used to wrap other drawables. -->
    <declare-styleable name="DrawableWrapper">
        <!-- The wrapped drawable. -->
        <attr name="drawable" />
    </declare-styleable>

    <!-- Drawable used to render several states. Each state is represented by
         a child drawable. -->
    <declare-styleable name="StateListDrawable">
        <!-- Indicates whether the drawable should be initially visible. -->
        <attr name="visible" />
        <!-- If true, allows the drawable's padding to change based on the
             current state that is selected.  If false, the padding will
             stay the same (based on the maximum padding of all the states).
             Enabling this feature requires that the owner of the drawable
             deal with performing layout when the state changes, which is
             often not supported. -->
        <attr name="variablePadding" format="boolean" />
        <!-- If true, the drawable's reported internal size will remain
             constant as the state changes; the size is the maximum of all
             of the states.  If false, the size will vary based on the
             current state. -->
        <attr name="constantSize" format="boolean" />
        <!-- Enables or disables dithering of the bitmap if the bitmap does not have the
             same pixel configuration as the screen (for instance: a ARGB 8888 bitmap with
             an RGB 565 screen). -->
        <attr name="dither" format="boolean" />
        <!-- Amount of time (in milliseconds) to fade in a new state drawable. -->
        <attr name="enterFadeDuration" format="integer" />
        <!-- Amount of time (in milliseconds) to fade out an old state drawable. -->
        <attr name="exitFadeDuration" format="integer" />
        <!-- Indicates if the drawable needs to be mirrored when its layout direction is
             RTL (right-to-left). -->
        <attr name="autoMirrored"/>
    </declare-styleable>

    <!-- Drawable used to render several states with animated transitions. Each state
         is represented by a child drawable with an optional keyframe ID. -->
    <declare-styleable name="AnimatedStateListDrawable">
        <!-- Indicates whether the drawable should be initially visible. -->
        <attr name="visible" />
        <!-- If true, allows the drawable's padding to change based on the
             current state that is selected.  If false, the padding will
             stay the same (based on the maximum padding of all the states).
             Enabling this feature requires that the owner of the drawable
             deal with performing layout when the state changes, which is
             often not supported. -->
        <attr name="variablePadding" />
        <!-- If true, the drawable's reported internal size will remain
             constant as the state changes; the size is the maximum of all
             of the states.  If false, the size will vary based on the
             current state. -->
        <attr name="constantSize" />
        <!-- Enables or disables dithering of the bitmap if the bitmap does not have the
             same pixel configuration as the screen (for instance: a ARGB 8888 bitmap with
             an RGB 565 screen). -->
        <attr name="dither" />
        <!-- Amount of time (in milliseconds) to fade in a new state drawable. -->
        <attr name="enterFadeDuration" />
        <!-- Amount of time (in milliseconds) to fade out an old state drawable. -->
        <attr name="exitFadeDuration" />
        <!-- Indicates if the drawable needs to be mirrored when its layout direction is
             RTL (right-to-left). -->
        <attr name="autoMirrored"/>
    </declare-styleable>

    <!-- Represents a single state inside a StateListDrawable. -->
    <declare-styleable name="StateListDrawableItem">
        <!-- Reference to a drawable resource to use for the state. If not
             given, the drawable must be defined by the first child tag. -->
        <attr name="drawable" />
    </declare-styleable>

    <!-- Transition used to animate between states with keyframe IDs. -->
    <declare-styleable name="AnimatedStateListDrawableItem">
        <!-- Reference to a drawable resource to use for the frame.  If not
             given, the drawable must be defined by the first child tag. -->
        <attr name="drawable" />
        <!-- Keyframe identifier for use in specifying transitions. -->
        <attr name="id" />
    </declare-styleable>

    <!-- Transition used to animate between states with keyframe IDs. -->
    <declare-styleable name="AnimatedStateListDrawableTransition">
        <!-- Keyframe identifier for the starting state. -->
        <attr name="fromId" format="reference" />
        <!-- Keyframe identifier for the ending state. -->
        <attr name="toId" format="reference" />
        <!-- Reference to a animation drawable resource to use for the frame.  If not
             given, the animation drawable must be defined by the first child tag. -->
        <attr name="drawable" />
        <!-- Whether this transition is reversible. -->
        <attr name="reversible" format="boolean" />
    </declare-styleable>

    <!-- Drawable used to render several animated frames. -->
    <declare-styleable name="AnimationDrawable">
        <attr name="visible" />
        <attr name="variablePadding" />
        <!-- If true, the animation will only run a single time and then
             stop.  If false (the default), it will continually run,
             restarting at the first frame after the last has finished. -->
        <attr name="oneshot" format="boolean" />
    </declare-styleable>

    <!-- Represents a single frame inside an AnimationDrawable. -->
    <declare-styleable name="AnimationDrawableItem">
        <!-- Amount of time (in milliseconds) to display this frame. -->
        <attr name="duration" format="integer" />
        <!-- Reference to a drawable resource to use for the frame.  If not
             given, the drawable must be defined by the first child tag. -->
        <attr name="drawable" format="reference" />
    </declare-styleable>

    <!-- Attributes that can be assigned to a StateListAnimator item. -->
    <declare-styleable name="StateListAnimatorItem">
        <attr name="animation"/>
    </declare-styleable>

    <!-- Attributes that can be assigned to a ColorStateList item. -->
    <declare-styleable name="ColorStateListItem">
        <!-- Base color for this state. -->
        <attr name="color" />
        <!-- Alpha multiplier applied to the base color. -->
        <attr name="alpha" />
    </declare-styleable>

    <!-- Drawable used to render according to the animation scale. Esp. when it is 0 due to battery
         saver mode. It should contain one animatable drawable and one static drawable.
         @hide -->
    <declare-styleable name="AnimationScaleListDrawable">
    </declare-styleable>

    <!-- Attributes that can be assigned to a AnimationScaleListDrawable item.
         @hide -->
    <declare-styleable name="AnimationScaleListDrawableItem">
        <!-- Reference to a drawable resource to use for the state. If not
             given, the drawable must be defined by the first child tag. -->
        <attr name="drawable" />
    </declare-styleable>


    <!-- Drawable used to render a geometric shape, with a gradient or a solid color. -->
    <declare-styleable name="GradientDrawable">
        <!-- Indicates whether the drawable should intially be visible. -->
        <attr name="visible" />
        <!-- Enables or disables dithering. -->
        <attr name="dither" />
        <!-- Indicates what shape to fill with a gradient. -->
        <attr name="shape">
            <!-- Rectangle shape, with optional rounder corners. -->
            <enum name="rectangle" value="0" />
            <!-- Oval shape. -->
            <enum name="oval" value="1" />
            <!-- Line shape. -->
            <enum name="line" value="2" />
            <!-- Ring shape. -->
            <enum name="ring" value="3" />
        </attr>
        <!-- Inner radius of the ring expressed as a ratio of the ring's width. For instance,
             if innerRadiusRatio=9, then the inner radius equals the ring's width divided by 9.
             This value is ignored if innerRadius is defined. Default value is 9. -->
        <attr name="innerRadiusRatio" format="float" />
        <!-- Thickness of the ring expressed as a ratio of the ring's width. For instance,
             if thicknessRatio=3, then the thickness equals the ring's width divided by 3.
             This value is ignored if innerRadius is defined. Default value is 3. -->
        <attr name="thicknessRatio" format="float" />
        <!-- Inner radius of the ring. When defined, innerRadiusRatio is ignored. -->
        <attr name="innerRadius" format="dimension" />
        <!-- Thickness of the ring. When defined, thicknessRatio is ignored. -->
        <attr name="thickness" format="dimension" />
        <!-- Whether the drawable level value (see
             {@link android.graphics.drawable.Drawable#getLevel()}) is used to scale the shape.
             Scaling behavior depends on the shape type. For "ring", the angle is scaled from 0 to
             360. For all other types, there is no effect. The default value is true. -->
        <attr name="useLevel" />
        <!-- If set, specifies the color to apply to the drawable as a tint. By default,
             no tint is applied. May be a color state list. -->
        <attr name="tint" />
        <!-- When a tint color is set, specifies its Porter-Duff blending mode. The
             default value is src_in, which treats the drawable as an alpha mask. -->
        <attr name="tintMode" />
        <!-- Left optical inset.
             @hide Until optical insets are fully supported. -->
        <attr name="opticalInsetLeft" />
        <!-- Top optical inset.
             @hide Until optical insets are fully supported. -->
        <attr name="opticalInsetTop" />
        <!-- Right optical inset.
             @hide Until optical insets are fully supported. -->
        <attr name="opticalInsetRight" />
        <!-- Bottom optical inset.
             @hide Until optical insets are fully supported. -->
        <attr name="opticalInsetBottom" />
    </declare-styleable>

    <!-- Used to specify the size of the shape for GradientDrawable. -->
    <declare-styleable name="GradientDrawableSize">
        <!-- Width of the gradient shape. -->
        <attr name="width" />
        <!-- Height of the gradient shape. -->
        <attr name="height" />
    </declare-styleable>

    <!-- Used to describe the gradient used to fill the shape of a GradientDrawable. -->
    <declare-styleable name="GradientDrawableGradient">
        <!-- Start color of the gradient. -->
        <attr name="startColor" format="color" />
        <!-- Optional center color. For linear gradients, use centerX or centerY to place the center
             color. -->
        <attr name="centerColor" format="color" />
        <!-- End color of the gradient. -->
        <attr name="endColor" format="color" />
        <!-- Whether the drawable level value (see
             {@link android.graphics.drawable.Drawable#getLevel()}) is used to scale the gradient.
             Scaling behavior varies based on gradient type. For "linear", adjusts the ending
             position along the gradient's axis of orientation. For "radial", adjusts the outer
             radius. For "sweep", adjusts the ending angle. The default value is false. -->
        <attr name="useLevel" format="boolean" />
        <!-- Angle of the gradient, used only with linear gradient. Must be a multiple of 45 in the
             range [0, 315]. -->
        <attr name="angle" format="float" />
        <!-- Type of gradient. The default type is linear. -->
        <attr name="type">
            <!-- Linear gradient extending across the center point. -->
            <enum name="linear" value="0" />
            <!-- Radial gradient extending from the center point outward. -->
            <enum name="radial" value="1" />
            <!-- Sweep (or angular) gradient sweeping counter-clockwise around the center point. -->
            <enum name="sweep"  value="2" />
        </attr>
        <!-- X-position of the center point of the gradient within the shape as a fraction of the
             width. The default value is 0.5. -->
        <attr name="centerX" format="float|fraction" />
        <!-- Y-position of the center point of the gradient within the shape as a fraction of the
             height. The default value is 0.5. -->
        <attr name="centerY" format="float|fraction" />
        <!-- Radius of the gradient, used only with radial gradient. May be an explicit dimension
             or a fractional value relative to the shape's minimum dimension. -->
        <attr name="gradientRadius" format="float|fraction|dimension" />
    </declare-styleable>

    <!-- Used to fill the shape of GradientDrawable with a solid color. -->
    <declare-styleable name="GradientDrawableSolid">
        <!-- Solid color for the gradient shape. -->
        <attr name="color" format="color" />
    </declare-styleable>

    <!-- Used to describe the optional stroke of a GradientDrawable. -->
    <declare-styleable name="GradientDrawableStroke">
        <!-- Width of the gradient shape's stroke. -->
        <attr name="width" />
        <!-- Color of the gradient shape's stroke. -->
        <attr name="color" />
        <!-- Length of a dash in the stroke. -->
        <attr name="dashWidth" format="dimension" />
        <!-- Gap between dashes in the stroke. -->
        <attr name="dashGap" format="dimension" />
    </declare-styleable>

    <!-- Describes the corners for the rectangle shape of a GradientDrawable.
         This can be used to render rounded corners. -->
    <declare-styleable name="DrawableCorners">
        <!-- Defines the radius of the four corners. -->
        <attr name="radius" format="dimension" />
        <!-- Radius of the top left corner. -->
        <attr name="topLeftRadius" format="dimension" />
        <!-- Radius of the top right corner. -->
        <attr name="topRightRadius" format="dimension" />
        <!-- Radius of the bottom left corner. -->
        <attr name="bottomLeftRadius" format="dimension" />
        <!-- Radius of the bottom right corner. -->
        <attr name="bottomRightRadius" format="dimension" />
    </declare-styleable>

    <!-- Used to specify the optional padding of a GradientDrawable. -->
    <declare-styleable name="GradientDrawablePadding">
        <!-- Amount of left padding inside the gradient shape. -->
        <attr name="left" format="dimension" />
        <!-- Amount of top padding inside the gradient shape. -->
        <attr name="top" format="dimension" />
        <!-- Amount of right padding inside the gradient shape. -->
        <attr name="right" format="dimension" />
        <!-- Amount of bottom padding inside the gradient shape. -->
        <attr name="bottom" format="dimension" />
    </declare-styleable>

    <!-- Drawable used to render several drawables stacked on top of each other.
         Each child drawable can be controlled individually. -->
    <declare-styleable name="LayerDrawable">
        <!-- Indicates the opacity of the layer. This can be useful to allow the
              system to enable drawing optimizations. The default value is
              translucent. -->
        <attr name="opacity">
            <!-- Indicates that the layer is opaque and contains no transparent
                 nor translucent pixels. -->
            <enum name="opaque" value="-1" />
            <!-- The layer is completely transparent (no pixel will be drawn). -->
            <enum name="transparent" value="-2" />
            <!-- The layer has translucent pixels. -->
            <enum name="translucent" value="-3" />
        </attr>
        <!-- Indicates if the drawable needs to be mirrored when its layout direction is
             RTL (right-to-left). -->
        <attr name="autoMirrored" />
        <!-- Indicates how layer padding should affect the bounds of subsequent layers.
             The default padding mode value is nest. -->
        <attr name="paddingMode">
            <!-- Nest each layer inside the padding of the previous layer. -->
            <enum name="nest" value="0" />
            <!-- Stack each layer directly atop the previous layer. -->
            <enum name="stack" value="1" />
        </attr>
        <!-- Explicit top padding. Overrides child padding. -->
        <attr name="paddingTop" />
        <!-- Explicit bottom padding. Overrides child padding. -->
        <attr name="paddingBottom" />
        <!-- Explicit left padding. Overrides child padding. -->
        <attr name="paddingLeft" />
        <!-- Explicit right padding. Overrides child padding. -->
        <attr name="paddingRight" />
        <!-- Explicit start padding. Overrides child padding. Takes precedence
             over absolute padding (for example, left when layout direction is LTR). -->
        <attr name="paddingStart" />
        <!-- Explicit end padding. Overrides child padding. Takes precedence
             over absolute padding (for example, right when layout direction is LTR). -->
        <attr name="paddingEnd" />
    </declare-styleable>

    <!-- Describes an item (or child) of a LayerDrawable. -->
    <declare-styleable name="LayerDrawableItem">
        <!-- Left inset to apply to the layer. -->
        <attr name="left" />
        <!-- Top inset to apply to the layer. -->
        <attr name="top" />
        <!-- Right inset to apply to the layer. -->
        <attr name="right" />
        <!-- Bottom inset to apply to the layer. -->
        <attr name="bottom" />
        <!-- Start inset to apply to the layer. Overrides {@code left} or
             {@code right} depending on layout direction. -->
        <attr name="start" format="dimension" />
        <!-- End inset to apply to the layer. Overrides {@code left} or
             {@code right} depending on layout direction. -->
        <attr name="end" format="dimension" />
        <!-- Width of the layer. Defaults to the layer's intrinsic width. -->
        <attr name="width" />
        <!-- Height of the layer. Defaults to the layer's intrinsic height. -->
        <attr name="height" />
        <!-- Gravity used to align the layer within its container. If no value
             is specified, the default behavior depends on whether an explicit
             width or height has been set, If no dimension is set, gravity in
             that direction defaults to {@code fill_horizontal} or
             {@code fill_vertical}; otherwise, it defaults to {@code left} or
             {@code top}. -->
        <attr name="gravity" />
        <!-- Drawable used to render the layer. -->
        <attr name="drawable" />
        <!-- Identifier of the layer. This can be used to retrieve the layer
             from a drawable container. -->
        <attr name="id" />
    </declare-styleable>

    <declare-styleable name="LevelListDrawableItem">
        <!-- The minimum level allowed for this item. -->
        <attr name="minLevel" format="integer" />
        <!-- The maximum level allowed for this item. -->
        <attr name="maxLevel" format="integer" />
        <attr name="drawable" />
    </declare-styleable>

    <!-- Drawable used to rotate another drawable. -->
    <declare-styleable name="RotateDrawable">
        <attr name="visible" />
        <attr name="fromDegrees" format="float" />
        <attr name="toDegrees" format="float" />
        <attr name="pivotX" format="float|fraction" />
        <attr name="pivotY" format="float|fraction" />
        <attr name="drawable" />
    </declare-styleable>

    <declare-styleable name="AnimatedRotateDrawable">
        <attr name="visible" />
        <attr name="frameDuration" format="integer" />
        <attr name="framesCount" format="integer" />
        <attr name="pivotX" />
        <attr name="pivotY" />
        <attr name="drawable" />
    </declare-styleable>

    <!-- Drawable used to render the Material progress indicator. -->
    <declare-styleable name="MaterialProgressDrawable">
        <attr name="visible" />
        <attr name="thickness" />
        <attr name="innerRadius" />
        <attr name="width" />
        <attr name="height" />
        <attr name="color" />
    </declare-styleable>

    <!-- Drawable used to wrap and inset another drawable. -->
    <declare-styleable name="InsetDrawable">
        <attr name="visible" />
        <attr name="drawable" />
        <attr name="inset"  format="fraction|dimension"/>
        <attr name="insetLeft" format="fraction|dimension" />
        <attr name="insetRight" format="fraction|dimension" />
        <attr name="insetTop" format="fraction|dimension" />
        <attr name="insetBottom" format="fraction|dimension" />
    </declare-styleable>

    <!-- Drawable used to draw bitmaps. -->
    <declare-styleable name="BitmapDrawable">
        <!-- Identifier of the bitmap file. This attribute is mandatory. -->
        <attr name="src" />
        <!-- Enables or disables antialiasing. Antialiasing can be used to smooth the
             edges of a bitmap when rotated. Default value is false. -->
        <attr name="antialias" format="boolean" />
        <!-- Enables or disables bitmap filtering. Filtering is used when the bitmap is
             shrunk or stretched to smooth its apperance. Default value is true. -->
        <attr name="filter" format="boolean" />
        <!-- Enables or disables dithering of the bitmap if the bitmap does not have the
             same pixel configuration as the screen (for instance: a ARGB 8888 bitmap with
             an RGB 565 screen). Default value is true. -->
        <attr name="dither" />
        <!-- Defines the gravity for the bitmap. The gravity indicates where to position
             the drawable in its container if the bitmap is smaller than the container. -->
        <attr name="gravity" />
        <!-- Defines the tile mode. When the tile mode is enabled, the bitmap is repeated.
             Gravity is ignored when the tile mode is enabled. Default value is "disabled". -->
        <attr name="tileMode">
            <!-- Do not tile the bitmap. This is the default value. -->
            <enum name="disabled" value="-1" />
            <!-- Replicates the edge color. -->
            <enum name="clamp" value="0" />
            <!-- Repeats the bitmap in both direction. -->
            <enum name="repeat" value="1" />
            <!-- Repeats the shader's image horizontally and vertically, alternating
                 mirror images so that adjacent images always seam. -->
            <enum name="mirror" value="2" />
        </attr>
        <!-- Defines the horizontal tile mode. When the tile mode is enabled, the bitmap is repeated.
             Gravity is ignored when the tile mode is enabled. Default value is "disabled". -->
        <attr name="tileModeX">
            <!-- Do not tile the bitmap. This is the default value. -->
            <enum name="disabled" value="-1" />
            <!-- Replicates the edge color. -->
            <enum name="clamp" value="0" />
            <!-- Repeats the bitmap horizontally. -->
            <enum name="repeat" value="1" />
            <!-- Repeats the shader's image horizontally, alternating
                 mirror images so that adjacent images always seam. -->
            <enum name="mirror" value="2" />
        </attr>
        <!-- Defines the vertical tile mode. When the tile mode is enabled, the bitmap is repeated.
             Gravity is ignored when the tile mode is enabled. Default value is "disabled". -->
        <attr name="tileModeY">
            <!-- Do not tile the bitmap. This is the default value. -->
            <enum name="disabled" value="-1" />
            <!-- Replicates the edge color. -->
            <enum name="clamp" value="0" />
            <!-- Repeats the bitmap vertically. -->
            <enum name="repeat" value="1" />
            <!-- Repeats the shader's image vertically, alternating
                 mirror images so that adjacent images always seam. -->
            <enum name="mirror" value="2" />
        </attr>
        <!-- Enables or disables the mipmap hint. See
            {@link android.graphics.Bitmap#setHasMipMap(boolean)} for more information.
            Default value is false. -->
        <attr name="mipMap" format="boolean" />
        <!-- Indicates if the drawable needs to be mirrored when its layout direction is
             RTL (right-to-left). -->
        <attr name="autoMirrored" />
        <!-- If set, specifies the color to apply to the drawable as a tint. By default,
             no tint is applied. May be a color state list. -->
        <attr name="tint" />
        <!-- When a tint color is set, specifies its Porter-Duff blending mode. The
             default value is src_in, which treats the drawable as an alpha mask. -->
        <attr name="tintMode">
            <!-- The tint is drawn on top of the drawable.
                 [Sa + (1 - Sa)*Da, Rc = Sc + (1 - Sa)*Dc] -->
            <enum name="src_over" value="3" />
            <!-- The tint is masked by the alpha channel of the drawable. The drawable’s
                 color channels are thrown out. [Sa * Da, Sc * Da] -->
            <enum name="src_in" value="5" />
            <!-- The tint is drawn above the drawable, but with the drawable’s alpha
                 channel masking the result. [Da, Sc * Da + (1 - Sa) * Dc] -->
            <enum name="src_atop" value="9" />
            <!-- Multiplies the color and alpha channels of the drawable with those of
                 the tint. [Sa * Da, Sc * Dc] -->
            <enum name="multiply" value="14" />
            <!-- [Sa + Da - Sa * Da, Sc + Dc - Sc * Dc] -->
            <enum name="screen" value="15" />
            <!-- Combines the tint and drawable color and alpha channels, clamping the
                 result to valid color values. Saturate(S + D) -->
            <enum name="add" value="16" />
        </attr>
        <!-- Specifies the alpha multiplier to apply to the base drawable. -->
        <attr name="alpha" />
    </declare-styleable>

    <!-- Drawable used to draw 9-patches. -->
    <declare-styleable name="NinePatchDrawable">
        <!-- Identifier of the bitmap file. This attribute is mandatory. -->
        <attr name="src" />
        <!-- Enables or disables dithering of the bitmap if the bitmap does not have the
             same pixel configuration as the screen (for instance: a ARGB 8888 bitmap with
             an RGB 565 screen). -->
        <attr name="dither" />
        <!-- Indicates if the drawable needs to be mirrored when its layout direction is
             RTL (right-to-left). -->
        <attr name="autoMirrored" />
        <!-- If set, specifies the color to apply to the drawable as a tint. By default,
             no tint is applied. May be a color state list. -->
        <attr name="tint" />
        <!-- When a tint color is set, specifies its Porter-Duff blending mode. The
             default value is src_in, which treats the drawable as an alpha mask. -->
        <attr name="tintMode" />
        <!-- Specifies the alpha multiplier to apply to the base drawable. -->
        <attr name="alpha" />
    </declare-styleable>

    <!-- Drawable used to draw a single color. -->
    <declare-styleable name="ColorDrawable">
        <!-- The color to use. -->
        <attr name="color" />
    </declare-styleable>

    <!-- Drawable used to draw adaptive icons with foreground and background layers. -->
    <declare-styleable name="AdaptiveIconDrawableLayer">
        <!-- The drawable to use for the layer. -->
        <attr name="drawable" />
     </declare-styleable>

    <!-- Drawable used to show animated touch feedback. -->
    <declare-styleable name="RippleDrawable">
        <!-- The color to use for ripple effects. This attribute is required. -->
        <attr name="color" />
        <!-- The radius of the ripple when fully expanded. By default, the
             radius is computed based on the size of the ripple's container. -->
        <attr name="radius" />
    </declare-styleable>

    <declare-styleable name="ScaleDrawable">
        <!-- Scale width, expressed as a percentage of the drawable's bound. The value's
             format is XX%. For instance: 100%, 12.5%, etc.-->
        <attr name="scaleWidth" format="string" />
        <!-- Scale height, expressed as a percentage of the drawable's bound. The value's
             format is XX%. For instance: 100%, 12.5%, etc.-->
        <attr name="scaleHeight" format="string" />
        <!-- Specifies where the drawable is positioned after scaling. The default value is
             left. -->
        <attr name="scaleGravity">
            <!-- Push object to the top of its container, not changing its size. -->
            <flag name="top" value="0x30" />
            <!-- Push object to the bottom of its container, not changing its size. -->
            <flag name="bottom" value="0x50" />
            <!-- Push object to the left of its container, not changing its size. -->
            <flag name="left" value="0x03" />
            <!-- Push object to the right of its container, not changing its size. -->
            <flag name="right" value="0x05" />
            <!-- Place object in the vertical center of its container, not changing its size. -->
            <flag name="center_vertical" value="0x10" />
            <!-- Grow the vertical size of the object if needed so it completely fills its container. -->
            <flag name="fill_vertical" value="0x70" />
            <!-- Place object in the horizontal center of its container, not changing its size. -->
            <flag name="center_horizontal" value="0x01" />
            <!-- Grow the horizontal size of the object if needed so it completely fills its container. -->
            <flag name="fill_horizontal" value="0x07" />
            <!-- Place the object in the center of its container in both the vertical and horizontal axis, not changing its size. -->
            <flag name="center" value="0x11" />
            <!-- Grow the horizontal and vertical size of the object if needed so it completely fills its container. -->
            <flag name="fill" value="0x77" />
            <!-- Additional option that can be set to have the top and/or bottom edges of
                 the child clipped to its container's bounds.
                 The clip will be based on the vertical gravity: a top gravity will clip the bottom
                 edge, a bottom gravity will clip the top edge, and neither will clip both edges. -->
            <flag name="clip_vertical" value="0x80" />
            <!-- Additional option that can be set to have the left and/or right edges of
                 the child clipped to its container's bounds.
                 The clip will be based on the horizontal gravity: a left gravity will clip the right
                 edge, a right gravity will clip the left edge, and neither will clip both edges. -->
            <flag name="clip_horizontal" value="0x08" />
            <!-- Push object to the beginning of its container, not changing its size. -->
            <flag name="start" value="0x00800003" />
            <!-- Push object to the end of its container, not changing its size. -->
            <flag name="end" value="0x00800005" />
        </attr>
        <!-- Specifies the initial drawable level in the range 0 to 10000. -->
        <attr name="level" format="integer" />
        <!-- Reference to a drawable resource to draw with the specified scale. -->
        <attr name="drawable" />
        <!-- Use the drawable's intrinsic width and height as minimum size values.
             Useful if the target drawable is a 9-patch or otherwise should not be scaled
             down beyond a minimum size. -->
        <attr name="useIntrinsicSizeAsMinimum" format="boolean" />
    </declare-styleable>

    <declare-styleable name="ClipDrawable">
        <!-- The orientation for the clip. -->
        <attr name="clipOrientation">
            <!-- Clip the drawable horizontally. -->
            <flag name="horizontal" value="1" />
            <!-- Clip the drawable vertically. -->
            <flag name="vertical" value="2" />
        </attr>
        <!-- Specifies where to clip within the drawable. The default value is
             left. -->
        <attr name="gravity" />
        <!-- Reference to a drawable resource to draw with the specified scale. -->
        <attr name="drawable" />
    </declare-styleable>

    <!-- Defines the padding of a ShapeDrawable. -->
    <declare-styleable name="ShapeDrawablePadding">
        <!-- Left padding. -->
        <attr name="left" />
        <!-- Top padding. -->
        <attr name="top" />
        <!-- Right padding. -->
        <attr name="right" />
        <!-- Bottom padding. -->
        <attr name="bottom" />
    </declare-styleable>

    <!-- Drawable used to draw shapes. -->
    <declare-styleable name="ShapeDrawable">
        <!-- Defines the color of the shape. -->
        <attr name="color" />
        <!-- Defines the width of the shape. -->
        <attr name="width" />
        <!-- Defines the height of the shape. -->
        <attr name="height" />
        <!-- Enables or disables dithering. -->
        <attr name="dither" />
        <!-- If set, specifies the color to apply to the drawable as a tint. By default,
             no tint is applied. May be a color state list. -->
        <attr name="tint" />
        <!-- When a tint color is set, specifies its Porter-Duff blending mode. The
             default value is src_in, which treats the drawable as an alpha mask. -->
        <attr name="tintMode" />
    </declare-styleable>

    <!-- ========================== -->
    <!--   VectorDrawable class   -->
    <!-- ========================== -->
    <eat-comment />

    <!-- Drawable used to draw vector paths. -->
    <declare-styleable name="VectorDrawable">
        <!-- If set, specifies the color to apply to the drawable as a tint. By default,
             no tint is applied. May be a color state list. -->
        <attr name="tint" />
        <!-- When a tint color is set, specifies its Porter-Duff blending mode. The
             default value is src_in, which treats the drawable as an alpha mask. -->
        <attr name="tintMode" />
        <!-- Indicates if the drawable needs to be mirrored when its layout direction is
             RTL (right-to-left). -->
        <attr name="autoMirrored" />
        <!-- The intrinsic width of the Vector Drawable. -->
        <attr name="width" />
        <!-- The intrinsic height of the Vector Drawable. -->
        <attr name="height" />
        <!-- The width of the canvas the drawing is on. -->
        <attr name="viewportWidth" format="float"/>
        <!-- The height of the canvas the drawing is on. -->
        <attr name="viewportHeight" format="float"/>
        <!-- The name of this vector drawable. -->
        <attr name="name" />
        <!-- The opacity of the whole vector drawable, as a value between 0
             (completely transparent) and 1 (completely opaque). -->
        <attr name="alpha" />
        <!-- Left optical inset.
             @hide Until optical insets are fully supported. -->
        <attr name="opticalInsetLeft" format="dimension" />
        <!-- Top optical inset.
             @hide Until optical insets are fully supported. -->
        <attr name="opticalInsetTop" format="dimension" />
        <!-- Right optical inset.
             @hide Until optical insets are fully supported. -->
        <attr name="opticalInsetRight" format="dimension" />
        <!-- Bottom optical inset.
             @hide Until optical insets are fully supported. -->
        <attr name="opticalInsetBottom" format="dimension" />
    </declare-styleable>

    <!-- Defines the group used in VectorDrawables. -->
    <declare-styleable name="VectorDrawableGroup">
        <!-- The name of this group. -->
        <attr name="name" />
        <!-- The amount to rotate the group. -->
        <attr name="rotation" />
        <!-- The X coordinate of the center of rotation of a group. -->
        <attr name="pivotX" />
        <!-- The Y coordinate of the center of rotation of a group. -->
        <attr name="pivotY" />
        <!-- The amount to translate the group on X coordinate. -->
        <attr name="translateX" format="float"/>
        <!-- The amount to translate the group on Y coordinate. -->
        <attr name="translateY" format="float"/>
        <!-- The amount to scale the group on X coordinate. -->
        <attr name="scaleX" />
        <!-- The amount to scale the group on X coordinate. -->
        <attr name="scaleY" />
    </declare-styleable>

    <!-- Defines the path used in VectorDrawables. -->
    <declare-styleable name="VectorDrawablePath">
        <!-- The name of this path. -->
        <attr name="name" />
        <!-- The width a path stroke. -->
        <attr name="strokeWidth" format="float" />
        <!-- The color to stroke the path if not defined implies no stroke. -->
        <attr name="strokeColor" format="color" />
        <!-- The opacity of a path stroke, as a value between 0 (completely transparent)
             and 1 (completely opaque). -->
        <attr name="strokeAlpha" format="float" />
        <!-- The color to fill the path if not defined implies no fill. -->
        <attr name="fillColor" format="color" />
        <!-- The alpha of the path fill, as a value between 0 (completely transparent)
             and 1 (completely opaque). -->
        <attr name="fillAlpha" format="float" />
        <!-- The specification of the operations that define the path. -->
        <attr name="pathData" format="string" />
        <!-- The fraction of the path to trim from the start from 0 to 1. -->
        <attr name="trimPathStart" format="float" />
        <!-- The fraction of the path to trim from the end from 0 to 1 . -->
        <attr name="trimPathEnd" format="float" />
        <!-- Shift trim region (allows visible region to include the start and end) from 0 to 1. -->
        <attr name="trimPathOffset" format="float" />
        <!-- sets the linecap for a stroked path. -->
        <attr name="strokeLineCap" format="enum">
            <enum name="butt" value="0"/>
            <enum name="round" value="1"/>
            <enum name="square" value="2"/>
        </attr>
        <!-- sets the lineJoin for a stroked path. -->
        <attr name="strokeLineJoin" format="enum">
            <enum name="miter" value="0"/>
            <enum name="round" value="1"/>
            <enum name="bevel" value="2"/>
        </attr>
        <!-- sets the Miter limit for a stroked path. -->
        <attr name="strokeMiterLimit" format="float"/>
        <!-- sets the fillType for a path. It is the same as SVG's "fill-rule" properties.
             For more details, see https://www.w3.org/TR/SVG/painting.html#FillRuleProperty. -->
        <attr name="fillType" format="enum">
            <enum name="nonZero" value="0"/>
            <enum name="evenOdd" value="1"/>
        </attr>
    </declare-styleable>

    <!-- Defines the clip path used in VectorDrawables. -->
    <declare-styleable name="VectorDrawableClipPath">
        <!-- The Name of this path. -->
        <attr name="name" />
        <!-- The specification of the operations that define the path. -->
        <attr name="pathData"/>
    </declare-styleable>

    <!-- ========================== -->
    <!--   AnimatedVectorDrawable class   -->
    <!-- ========================== -->
    <eat-comment />

    <!-- Define the AnimatedVectorDrawable. -->
    <declare-styleable name="AnimatedVectorDrawable">
        <!-- The static vector drawable. -->
        <attr name="drawable" />
    </declare-styleable>

    <!-- Defines the target used in the AnimatedVectorDrawable. -->
    <declare-styleable name="AnimatedVectorDrawableTarget">
        <!-- The name of the target path, group or vector drawable. -->
        <attr name="name" />
        <!-- The animation for the target path, group or vector drawable. -->
        <attr name="animation" />
    </declare-styleable>

    <!-- ========================== -->
    <!-- Animation class attributes -->
    <!-- ========================== -->
    <eat-comment />

    <declare-styleable name="Animation">
        <!-- Defines the interpolator used to smooth the animation movement in time. -->
        <attr name="interpolator" />
        <!-- When set to true, the value of fillBefore is taken into account. -->
        <attr name="fillEnabled" format="boolean" />
        <!-- When set to true or when fillEnabled is not set to true, the animation transformation
             is applied before the animation has started. The default value is true. -->
        <attr name="fillBefore" format="boolean" />
        <!-- When set to true, the animation transformation is applied after the animation is
             over. The default value is false. If fillEnabled is not set to true and the
             animation is not set on a View, fillAfter is assumed to be true.-->
        <attr name="fillAfter" format="boolean" />
        <!-- Amount of time (in milliseconds) for the animation to run. -->
        <attr name="duration" />
        <!-- Delay in milliseconds before the animation runs, once start time is reached. -->
        <attr name="startOffset" format="integer" />
        <!-- Defines how many times the animation should repeat. The default value is 0. -->
        <attr name="repeatCount" format="integer">
            <enum name="infinite" value="-1" />
        </attr>
        <!-- Defines the animation behavior when it reaches the end and the repeat count is
             greater than 0 or infinite. The default value is restart. -->
        <attr name="repeatMode">
            <!-- The animation starts again from the beginning. -->
            <enum name="restart" value="1" />
            <!-- The animation plays backward. -->
            <enum name="reverse" value="2" />
        </attr>
        <!-- Allows for an adjustment of the Z ordering of the content being
             animated for the duration of the animation.  The default value is normal. -->
        <attr name="zAdjustment">
            <!-- The content being animated be kept in its current Z order. -->
            <enum name="normal" value="0" />
            <!-- The content being animated is forced on top of all other
                 content for the duration of the animation. -->
            <enum name="top" value="1" />
            <!-- The content being animated is forced under all other
                 content for the duration of the animation. -->
            <enum name="bottom" value="-1" />
        </attr>
        <!-- Special background behind animation.  Only for use with window
             animations.  Can only be a color, and only black.  If 0, the
             default, there is no background. -->
        <attr name="background" />
        <!-- Special option for window animations: if this window is on top
             of a wallpaper, don't animate the wallpaper with it. -->
        <attr name="detachWallpaper" format="boolean" />
    </declare-styleable>

    <declare-styleable name="AnimationSet">
        <attr name="shareInterpolator" format="boolean" />
        <attr name="fillBefore" />
        <attr name="fillAfter" />
        <attr name="duration" />
        <attr name="startOffset" />
        <attr name="repeatMode" />
    </declare-styleable>

    <declare-styleable name="RotateAnimation">
        <attr name="fromDegrees" />
        <attr name="toDegrees" />
        <attr name="pivotX" />
        <attr name="pivotY" />
    </declare-styleable>

    <declare-styleable name="ScaleAnimation">
        <attr name="fromXScale" format="float|fraction|dimension" />
        <attr name="toXScale" format="float|fraction|dimension" />
        <attr name="fromYScale" format="float|fraction|dimension" />
        <attr name="toYScale" format="float|fraction|dimension" />
        <attr name="pivotX" />
        <attr name="pivotY" />
    </declare-styleable>

    <declare-styleable name="TranslateAnimation">
        <attr name="fromXDelta" format="float|fraction" />
        <attr name="toXDelta" format="float|fraction" />
        <attr name="fromYDelta" format="float|fraction" />
        <attr name="toYDelta" format="float|fraction" />
    </declare-styleable>

    <declare-styleable name="AlphaAnimation">
        <attr name="fromAlpha" format="float" />
        <attr name="toAlpha" format="float" />
    </declare-styleable>

    <declare-styleable name="LayoutAnimation">
        <!-- Fraction of the animation duration used to delay the beginning of
         the animation of each child. -->
        <attr name="delay" format="float|fraction" />
        <!-- Animation to use on each child. -->
        <attr name="animation" format="reference" />
        <!-- The order in which the animations will be started. -->
        <attr name="animationOrder">
            <!-- Animations are started in the natural order. -->
            <enum name="normal" value="0" />
            <!-- Animations are started in the reverse order. -->
            <enum name="reverse" value="1" />
            <!-- Animations are started randomly. -->
            <enum name="random" value="2" />
        </attr>
        <!-- Interpolator used to interpolate the delay between the start of
         each animation. -->
        <attr name="interpolator" />
    </declare-styleable>

    <declare-styleable name="GridLayoutAnimation">
        <!-- Fraction of the animation duration used to delay the beginning of
         the animation of each column. -->
        <attr name="columnDelay" format="float|fraction" />
        <!-- Fraction of the animation duration used to delay the beginning of
         the animation of each row. -->
        <attr name="rowDelay" format="float|fraction" />
        <!-- Direction of the animation in the grid. -->
        <attr name="direction">
            <!-- Animates columns from left to right. -->
            <flag name="left_to_right" value="0x0" />
            <!-- Animates columns from right to left. -->
            <flag name="right_to_left" value="0x1" />
            <!-- Animates rows from top to bottom. -->
            <flag name="top_to_bottom" value="0x0" />
            <!-- Animates rows from bottom to top. -->
            <flag name="bottom_to_top" value="0x2" />
        </attr>
        <!-- Priority of the rows and columns. When the priority is none,
         both rows and columns have the same priority. When the priority is
         column, the animations will be applied on the columns first. The same
         goes for rows. -->
        <attr name="directionPriority">
            <!-- Rows and columns are animated at the same time. -->
            <enum name="none"   value="0" />
            <!-- Columns are animated first. -->
            <enum name="column" value="1" />
            <!-- Rows are animated first. -->
            <enum name="row"    value="2" />
        </attr>
    </declare-styleable>

    <declare-styleable name="AccelerateInterpolator">
        <!-- This is the amount of deceleration to add when easing in. -->
        <attr name="factor" format="float" />
    </declare-styleable>

    <declare-styleable name="DecelerateInterpolator">
        <!-- This is the amount of acceleration to add when easing out. -->
        <attr name="factor" />
    </declare-styleable>

    <declare-styleable name="CycleInterpolator">
        <attr name="cycles" format="float" />
    </declare-styleable>

    <declare-styleable name="AnticipateInterpolator">
        <!-- This is the amount of tension. -->
        <attr name="tension" format="float" />
    </declare-styleable>

    <declare-styleable name="OvershootInterpolator">
        <!-- This is the amount of tension. -->
        <attr name="tension" />
    </declare-styleable>

    <declare-styleable name="AnticipateOvershootInterpolator">
        <!-- This is the amount of tension. -->
        <attr name="tension" />
        <!-- This is the amount by which to multiply the tension. -->
        <attr name="extraTension" format="float" />
    </declare-styleable>

    <declare-styleable name="PathInterpolator">
        <!-- The x coordinate of the first control point of the cubic Bezier. -->
        <attr name="controlX1" format="float" />
        <!-- The y coordinate of the first control point of the cubic Bezier. -->
        <attr name="controlY1" format="float" />
        <!-- The x coordinate of the second control point of the cubic Bezier. -->
        <attr name="controlX2" format="float" />
        <!-- The y coordinate of the second control point of the cubic Bezier. -->
        <attr name="controlY2" format="float" />
        <!-- The control points defined as a path.
             When pathData is defined, then both of the control points of the
             cubic Bezier will be ignored. -->
        <attr name="pathData"/>
    </declare-styleable>

    <!-- ========================== -->
    <!-- Transition attributes -->
    <!-- ========================== -->
    <eat-comment />

    <!-- Use specific transition subclass names as the root tag of the XML resource that
         describes a {@link android.transition.Transition Transition},
         such as <code>changeBounds</code>, <code>fade</code>, and <code>transitionSet</code>. -->
    <declare-styleable name="Transition">
        <!-- Amount of time (in milliseconds) that the transition should run. -->
        <attr name="duration" />
        <!-- Delay in milliseconds before the transition starts. -->
        <attr name="startDelay" format="integer" />
        <!-- Interpolator to be used in the animations spawned by this transition. -->
        <attr name="interpolator" />
        <!-- The match order to use for the transition. This is a comma-separated
             list of values, containing one or more of the following:
             id, itemId, name, instance. These correspond to
             {@link android.transition.Transition#MATCH_ID},
             {@link android.transition.Transition#MATCH_ITEM_ID},
             {@link android.transition.Transition#MATCH_NAME}, and
             {@link android.transition.Transition#MATCH_INSTANCE}, respectively.
             This corresponds to {@link android.transition.Transition#setMatchOrder(int...)}. -->
        <attr name="matchOrder" format="string" />
    </declare-styleable>

    <!-- @hide For internal use only. Use only as directed. -->
    <declare-styleable name="EpicenterTranslateClipReveal">
        <attr name="interpolatorX" format="reference" />
        <attr name="interpolatorY" format="reference" />
        <attr name="interpolatorZ" format="reference" />
    </declare-styleable>

    <!-- Use <code>fade</code>as the root tag of the XML resource that
         describes a {@link android.transition.Fade Fade} transition.
         The attributes of the {@link android.R.styleable#Transition Transition}
         resource are available in addition to the specific attributes of Fade
         described here. -->
    <declare-styleable name="Fade">
        <!-- Equivalent to <code>transitionVisibilityMode</code>, fadingMode works only
             with the Fade transition. -->
        <attr name="fadingMode">
            <!-- Fade will only fade appearing items in. -->
            <enum name="fade_in" value="1" />
            <!-- Fade will only fade disappearing items out. -->
            <enum name="fade_out" value="2" />
            <!-- Fade will fade appearing items in and disappearing items out. -->
            <enum name="fade_in_out" value="3" />
        </attr>
    </declare-styleable>

    <!-- Use <code>slide</code>as the root tag of the XML resource that
         describes a {@link android.transition.Slide Slide} transition.
         The attributes of the {@link android.R.styleable#Transition Transition}
         resource are available in addition to the specific attributes of Slide
         described here. -->
    <declare-styleable name="Slide">
        <attr name="slideEdge">
            <!-- Slide to and from the left edge of the Scene. -->
            <enum name="left" value="0x03" />
            <!-- Slide to and from the top edge of the Scene. -->
            <enum name="top" value="0x30" />
            <!-- Slide to and from the right edge of the Scene. -->
            <enum name="right" value="0x05" />
            <!-- Slide to and from the bottom edge of the Scene. -->
            <enum name="bottom" value="0x50" />
            <!-- Slide to and from the x-axis position at the start of the Scene root. -->
            <enum name="start" value="0x00800003"/>
            <!-- Slide to and from the x-axis position at the end of the Scene root. -->
            <enum name="end" value="0x00800005"/>
        </attr>
    </declare-styleable>

    <!-- Use with {@link android.transition.Visibility} transitions, such as
         <code>slide</code>, <code>explode</code>, and <code>fade</code> to mark which
         views are supported. -->
    <declare-styleable name="VisibilityTransition">
        <!-- Changes whether the transition supports appearing and/or disappearing Views.
             Corresponds to {@link android.transition.Visibility#setMode(int)}. -->
        <attr name="transitionVisibilityMode">
            <!-- Only appearing Views will be supported. -->
            <flag name="mode_in" value="1" />
            <!-- Only disappearing Views will be supported. -->
            <flag name="mode_out" value="2" />
        </attr>
    </declare-styleable>
    <!-- Use <code>target</code> as the root tag of the XML resource that
     describes a {@link android.transition.Transition#addTarget(int)
     targetId} of a transition. There can be one or more targets inside
     a <code>targets</code> tag, which is itself inside an appropriate
     {@link android.R.styleable#Transition Transition} tag.
     -->
    <declare-styleable name="TransitionTarget">
        <!-- The id of a target on which this transition will animate changes. -->
        <attr name="targetId" format="reference" />
        <!-- The id of a target to exclude from this transition. -->
        <attr name="excludeId" format="reference" />
        <!-- The fully-qualified name of the Class to include in this transition. -->
        <attr name="targetClass" />
        <!-- The fully-qualified name of the Class to exclude from this transition. -->
        <attr name="excludeClass" format="string" />
        <!-- The transitionName of the target on which this transition will animation changes. -->
        <attr name="targetName" format="string" />
        <!-- The transitionName of the target to exclude from this transition. -->
        <attr name="excludeName" format="string" />
    </declare-styleable>

    <!-- Use <code>set</code> as the root tag of the XML resource that
         describes a {@link android.transition.TransitionSet
         TransitionSet} transition. -->
    <declare-styleable name="TransitionSet">
        <attr name="transitionOrdering">
            <!-- child transitions should be played together. -->
            <enum name="together" value="0" />
            <!-- child transitions should be played sequentially, in the same order
            as the xml. -->
            <enum name="sequential" value="1" />
        </attr>
    </declare-styleable>

    <!-- Use <code>changeTransform</code> as the root tag of the XML resource that
         describes a {@link android.transition.ChangeTransform} transition. -->
    <declare-styleable name="ChangeTransform">
        <!-- A parent change should use an overlay or affect the transform of the
             transitionining View. Default is true. Corresponds to
             {@link android.transition.ChangeTransform#setReparentWithOverlay(boolean)}. -->
        <attr name="reparentWithOverlay" format="boolean"/>

        <!-- Tells ChangeTransform to track parent changes. Default is true. Corresponds to
             {@link android.transition.ChangeTransform#setReparent(boolean)}. -->
        <attr name="reparent" format="boolean"/>
    </declare-styleable>

    <!-- Use <code>changeBounds</code>as the root tag of the XML resource that
         describes a {@link android.transition.ChangeBounds} transition.
         The attributes of the {@link android.R.styleable#Transition Transition}
         resource are available in addition to the specific attributes of ChangeBounds
         described here. -->
    <declare-styleable name="ChangeBounds">
        <!-- Resize the view by adjusting the clipBounds rather than changing the
             dimensions of the view itself. The default value is false. -->
        <attr name="resizeClip" format="boolean"/>
    </declare-styleable>

    <!-- Use <code>transitionManager</code> as the root tag of the XML resource that
         describes a {@link android.transition.TransitionManager
         TransitionManager}. -->
    <declare-styleable name="TransitionManager">
        <!-- The id of a transition to be used in a particular scene change. -->
        <attr name="transition" format="reference" />
        <!-- The originating scene in this scene change. -->
        <attr name="fromScene" format="reference" />
        <!-- The destination scene in this scene change. -->
        <attr name="toScene" format="reference" />
    </declare-styleable>

    <!-- Use <code>arcMotion</code> as the root tag of the XML resource that
         describes a {@link android.transition.ArcMotion}. This must be used
         within a transition with which the PathMotion should be associated. -->
    <declare-styleable name="ArcMotion">
        <!-- The minimum arc angle in degrees between the start and end points when
             they are close to horizontal. -->
        <attr name="minimumHorizontalAngle" format="float" />
        <!-- The minimum arc angle in degrees between the start and end points when
             they are close to vertical. -->
        <attr name="minimumVerticalAngle" format="float" />
        <!-- The maximum arc angle in degrees between the start and end points. -->
        <attr name="maximumAngle" format="float" />
    </declare-styleable>

    <!-- Use <code>patternPathMotion</code> as the root tag of the XML resource that
         describes a {@link android.transition.PatternPathMotion}. This must be used
         within a transition with which the PathMotion should be associated. -->
    <declare-styleable name="PatternPathMotion">
        <!-- The path string describing the pattern to use for the PathPathMotion. -->
        <attr name="patternPathData" format="string" />
    </declare-styleable>

    <!-- ========================== -->
    <!-- ValueAnimator class attributes -->
    <!-- ========================== -->
    <eat-comment />

    <declare-styleable name="Animator">
        <!-- Defines the interpolator used to smooth the animation movement in time. -->
        <attr name="interpolator" />
        <!-- Amount of time (in milliseconds) for the animation to run. -->
        <attr name="duration" />
        <!-- Delay in milliseconds before the animation runs, once start time is reached. -->
        <attr name="startOffset"/>
        <!-- Defines how many times the animation should repeat. The default value is 0. -->
        <attr name="repeatCount"/>
        <!-- Defines the animation behavior when it reaches the end and the repeat count is
             greater than 0 or infinite. The default value is restart. -->
        <attr name="repeatMode"/>
        <!-- Value the animation starts from. -->
        <attr name="valueFrom" format="float|integer|color|dimension|string"/>
        <!-- Value the animation animates to. -->
        <attr name="valueTo" format="float|integer|color|dimension|string"/>
        <!-- The type of valueFrom and valueTo. -->
        <attr name="valueType">
            <!-- The given values are floats. This is the default value if valueType is
                 unspecified. Note that if any value attribute has a color value
                 (beginning with "#"), then this attribute is ignored and the color values are
                 interpreted as integers. -->
            <enum name="floatType" value="0" />
            <!-- values are integers. -->
            <enum name="intType"   value="1" />
            <!-- values are paths defined as strings.
                 This type is used for path morphing in AnimatedVectorDrawable. -->
            <enum name="pathType"   value="2" />
            <!-- values are colors, which are integers starting with "#". -->
            <enum name="colorType"   value="3" />
        </attr>
        <!-- Placeholder for a deleted attribute. This should be removed before M release. -->
        <attr name="removeBeforeMRelease" format="integer" />
    </declare-styleable>

    <declare-styleable name="PropertyValuesHolder">
        <attr name="valueType" />
        <attr name="propertyName" />
        <attr name="valueFrom" />
        <attr name="valueTo" />
    </declare-styleable>

    <declare-styleable name="Keyframe">
        <attr name="valueType" />
        <attr name="value" />
        <attr name="fraction" format="float" />
        <!-- Defines a per-interval interpolator for this keyframe. This interpolator will be used
             to interpolate between this keyframe and the previous keyframe. -->
        <attr name="interpolator" />
    </declare-styleable>

    <!-- ========================== -->
    <!-- ObjectAnimator class attributes -->
    <!-- ========================== -->
    <eat-comment />

    <declare-styleable name="PropertyAnimator">
        <!-- Name of the property being animated. -->
        <attr name="propertyName" format="string"/>
        <!-- Name of the property being animated as the X coordinate of the pathData. -->
        <attr name="propertyXName" format="string"/>
        <!-- Name of the property being animated as the Y coordinate of the pathData. -->
        <attr name="propertyYName" format="string"/>
        <!-- The path used to animate the properties in the ObjectAnimator. -->
        <attr name="pathData"/>
    </declare-styleable>


    <!-- ========================== -->
    <!-- AnimatorSet class attributes -->
    <!-- ========================== -->
    <eat-comment />

    <declare-styleable name="AnimatorSet">
        <!-- Name of the property being animated. -->
        <attr name="ordering">
            <!-- child animations should be played together. -->
            <enum name="together" value="0" />
            <!-- child animations should be played sequentially, in the same order as the xml. -->
            <enum name="sequentially" value="1" />
        </attr>
    </declare-styleable>

    <!-- ========================== -->
    <!-- State attributes           -->
    <!-- ========================== -->
    <eat-comment />

    <!-- Set of framework-provided states that may be specified on a Drawable. Actual usage of
         states may vary between view implementations, as documented on the individual state
         attributes. -->
    <declare-styleable name="DrawableStates">
        <!-- State value for {@link android.graphics.drawable.StateListDrawable StateListDrawable},
             set when a view has input focus. -->
        <attr name="state_focused" format="boolean" />
        <!-- State value for {@link android.graphics.drawable.StateListDrawable StateListDrawable},
             set when a view's window has input focus. -->
        <attr name="state_window_focused" format="boolean" />
        <!-- State value for {@link android.graphics.drawable.StateListDrawable StateListDrawable},
             set when a view is enabled. -->
        <attr name="state_enabled" format="boolean" />
        <!-- State identifier indicating that the object <var>may</var> display a check mark. See
             {@link android.R.attr#state_checked} for the identifier that indicates whether it is
             actually checked. -->
        <attr name="state_checkable" format="boolean"/>
        <!-- State identifier indicating that the object is currently checked.  See
             {@link android.R.attr#state_checkable} for an additional identifier that can indicate
             if any object may ever display a check, regardless of whether state_checked is
             currently set. -->
        <attr name="state_checked" format="boolean"/>
        <!-- State value for {@link android.graphics.drawable.StateListDrawable StateListDrawable},
             set when a view (or one of its parents) is currently selected. -->
        <attr name="state_selected" format="boolean" />
        <!-- State value for {@link android.graphics.drawable.StateListDrawable StateListDrawable},
             set when the user is pressing down in a view. -->
        <attr name="state_pressed" format="boolean" />
        <!-- State value for {@link android.graphics.drawable.StateListDrawable StateListDrawable},
             set when a view or its parent has been "activated" meaning the user has currently
             marked it as being of interest.  This is an alternative representation of
             state_checked for when the state should be propagated down the view hierarchy. -->
        <attr name="state_activated" format="boolean" />
        <!-- State value for {@link android.graphics.drawable.StateListDrawable StateListDrawable},
             set when a view or drawable is considered "active" by its host. Actual usage may vary
             between views. Consult the host view documentation for details. -->
        <attr name="state_active" format="boolean" />
        <!-- State value for {@link android.graphics.drawable.StateListDrawable StateListDrawable},
             set when a view or drawable is considered "single" by its host. Actual usage may vary
             between views. Consult the host view documentation for details. -->
        <attr name="state_single" format="boolean" />
        <!-- State value for {@link android.graphics.drawable.StateListDrawable StateListDrawable},
             set when a view or drawable is in the first position in an ordered set. Actual usage
             may vary between views. Consult the host view documentation for details. -->
        <attr name="state_first" format="boolean" />
        <!-- State value for {@link android.graphics.drawable.StateListDrawable StateListDrawable},
             set when a view or drawable is in the middle position in an ordered set. Actual usage
             may vary between views. Consult the host view documentation for details. -->
        <attr name="state_middle" format="boolean" />
        <!-- State value for {@link android.graphics.drawable.StateListDrawable StateListDrawable},
             set when a view or drawable is in the last position in an ordered set. Actual usage
             may vary between views. Consult the host view documentation for details. -->
        <attr name="state_last" format="boolean" />
        <!-- State value for {@link android.graphics.drawable.StateListDrawable StateListDrawable},
             indicating that the Drawable is in a view that is hardware accelerated.
             This means that the device can at least render a full-screen scaled
             bitmap with one layer of text and bitmaps composited on top of it
             at 60fps.  When this is set, the colorBackgroundCacheHint will be
             ignored even if it specifies a solid color, since that optimization
             is not needed. -->
        <attr name="state_accelerated" format="boolean" />
        <!-- State value for {@link android.graphics.drawable.StateListDrawable StateListDrawable},
             set when a pointer is hovering over the view. -->
        <attr name="state_hovered" format="boolean" />
        <!-- State for {@link android.graphics.drawable.StateListDrawable StateListDrawable}
             indicating that the Drawable is in a view that is capable of accepting a drop of
             the content currently being manipulated in a drag-and-drop operation. -->
        <attr name="state_drag_can_accept" format="boolean" />
        <!-- State for {@link android.graphics.drawable.StateListDrawable StateListDrawable}
             indicating that a drag operation (for which the Drawable's view is a valid recipient)
             is currently positioned over the Drawable. -->
        <attr name="state_drag_hovered" format="boolean" />
        <!-- State for {@link android.graphics.drawable.StateListDrawable StateListDrawable}
             indicating that a View has accessibility focus. -->
        <attr name="state_accessibility_focused" format="boolean" />
    </declare-styleable>
    <declare-styleable name="ViewDrawableStates">
        <attr name="state_pressed" />
        <attr name="state_focused" />
        <attr name="state_selected" />
        <attr name="state_window_focused" />
        <attr name="state_enabled" />
        <attr name="state_activated" />
        <attr name="state_accelerated" />
        <attr name="state_hovered" />
        <attr name="state_drag_can_accept" />
        <attr name="state_drag_hovered" />
    </declare-styleable>
    <!-- State array representing a menu item that is currently checked. -->
    <declare-styleable name="MenuItemCheckedState">
        <attr name="state_checkable" />
        <attr name="state_checked" />
    </declare-styleable>
    <!-- State array representing a menu item that is checkable but is not currently checked. -->
    <declare-styleable name="MenuItemUncheckedState">
        <attr name="state_checkable" />
    </declare-styleable>
    <!-- State array representing a menu item that is currently focused and checked. -->
    <declare-styleable name="MenuItemCheckedFocusedState">
        <attr name="state_checkable" />
        <attr name="state_checked" />
        <attr name="state_focused" />
    </declare-styleable>
    <!-- State array representing a menu item that is focused and checkable but is not currently checked. -->
    <declare-styleable name="MenuItemUncheckedFocusedState">
        <attr name="state_checkable" />
        <attr name="state_focused" />
    </declare-styleable>
    <!-- State array representing an expandable list child's indicator. -->
    <declare-styleable name="ExpandableListChildIndicatorState">
        <!-- State identifier indicating the child is the last child within its group. -->
        <attr name="state_last" />
    </declare-styleable>
    <!-- State array representing an expandable list group's indicator. -->
    <declare-styleable name="ExpandableListGroupIndicatorState">
        <!-- State identifier indicating the group is expanded. -->
        <attr name="state_expanded" format="boolean" />
        <!-- State identifier indicating the group is empty (has no children). -->
        <attr name="state_empty" format="boolean" />
    </declare-styleable>
    <declare-styleable name="PopupWindowBackgroundState">
        <!-- State identifier indicating the popup will be above the anchor. -->
        <attr name="state_above_anchor" format="boolean" />
    </declare-styleable>
    <declare-styleable name="TextViewMultiLineBackgroundState">
        <!-- State identifier indicating a TextView has a multi-line layout. -->
        <attr name="state_multiline" format="boolean" />
    </declare-styleable>

    <!-- ***************************************************************** -->
    <!-- Support for Searchable activities. -->
    <!-- ***************************************************************** -->
    <eat-comment />

    <!-- Searchable activities and applications must provide search configuration information
        in an XML file, typically called searchable.xml.  This file is referenced in your manifest.
        For a more in-depth discussion of search configuration, please refer to
        {@link android.app.SearchManager}. -->
    <declare-styleable name="Searchable">
          <!--<strong>This is deprecated.</strong><br/>The default
              application icon is now always used, so this attribute is
              obsolete.-->
        <attr name="icon" />
        <!-- This is the user-displayed name of the searchable activity.  <i>Required
            attribute.</i> -->
        <attr name="label" />
        <!-- If supplied, this string will be displayed as a hint to the user.  <i>Optional
            attribute.</i> -->
        <attr name="hint" />
        <!-- If supplied, this string will be displayed as the text of the "Search" button.
          <i>Optional attribute.</i>
          {@deprecated This will create a non-standard UI appearance, because the search bar UI is
                       changing to use only icons for its buttons.}-->
        <attr name="searchButtonText" format="string" />
        <attr name="inputType" />
        <attr name="imeOptions" />

        <!-- Additional features are controlled by mode bits in this field.  Omitting
            this field, or setting to zero, provides default behavior.  <i>Optional attribute.</i>
        -->
        <attr name="searchMode">
          <!-- If set, this flag enables the display of the search target (label) within the
               search bar.  If neither bad mode is selected, no badge will be shown. -->
          <flag name="showSearchLabelAsBadge" value="0x04" />
          <!--<strong>This is deprecated.</strong><br/>The default
              application icon is now always used, so this option is
              obsolete.-->
          <flag name="showSearchIconAsBadge" value="0x08" />
          <!-- If set, this flag causes the suggestion column SUGGEST_COLUMN_INTENT_DATA to
               be considered as the text for suggestion query rewriting.  This should only
               be used when the values in SUGGEST_COLUMN_INTENT_DATA are suitable for user
               inspection and editing - typically, HTTP/HTTPS Uri's. -->
          <flag name="queryRewriteFromData" value="0x10" />
          <!-- If set, this flag causes the suggestion column SUGGEST_COLUMN_TEXT_1 to
               be considered as the text for suggestion query rewriting.  This should be used
               for suggestions in which no query text is provided and the SUGGEST_COLUMN_INTENT_DATA
               values are not suitable for user inspection and editing. -->
          <flag name="queryRewriteFromText" value="0x20" />
        </attr>

        <!-- Voice search features are controlled by mode bits in this field.  Omitting
            this field, or setting to zero, provides default behavior.
            If showVoiceSearchButton is set, then launchWebSearch or launchRecognizer must
            also be set.  <i>Optional attribute.</i>
        -->
        <attr name="voiceSearchMode">
          <!-- If set, display a voice search button.  This only takes effect if voice search is
               available on the device. -->
          <flag name="showVoiceSearchButton" value="0x01" />
          <!-- If set, the voice search button will take the user directly to a built-in
               voice web search activity.  Most applications will not use this flag, as it
               will take the user away from the activity in which search was invoked. -->
          <flag name="launchWebSearch" value="0x02" />
          <!-- If set, the voice search button will take the user directly to a built-in
               voice recording activity.  This activity will prompt the user to speak,
               transcribe the spoken text, and forward the resulting query
               text to the searchable activity, just as if the user had typed it into
               the search UI and clicked the search button. -->
          <flag name="launchRecognizer" value="0x04" />
        </attr>

        <!-- If provided, this specifies the language model that should be used by the
             voice recognition system.  See
             {@link android.speech.RecognizerIntent#EXTRA_LANGUAGE_MODEL } for more information.
             If not provided, the default value
             {@link android.speech.RecognizerIntent#LANGUAGE_MODEL_FREE_FORM } will be used. -->
        <attr name="voiceLanguageModel" format="string" />
        <!-- If provided, this specifies a prompt that will be displayed during voice input. -->
        <attr name="voicePromptText" format="string" />
        <!-- If provided, this specifies the spoken language to be expected, and that it will be
             different than the one set in the {@link java.util.Locale#getDefault()}. -->
        <attr name="voiceLanguage" format="string" />
        <!-- If provided, enforces the maximum number of results to return, including the "best"
             result which will always be provided as the SEARCH intent's primary query.  Must be one
             or greater.  If not provided, the recognizer will choose how many results to return.
             -->
        <attr name="voiceMaxResults" format="integer" />

        <!-- If provided, this is the trigger indicating that the searchable activity
            provides suggestions as well.  The value must be a fully-qualified content provider
            authority (for example, "com.example.android.apis.SuggestionProvider") and should match
            the "android:authorities" tag in your content provider's manifest entry.  <i>Optional
            attribute.</i> -->
        <attr name="searchSuggestAuthority" format="string" />
        <!-- If provided, this will be inserted in the suggestions query Uri, after the authority
            you have provide but before the standard suggestions path. <i>Optional attribute.</i>
            -->
        <attr name="searchSuggestPath" format="string" />
        <!-- If provided, suggestion queries will be passed into your query function
            as the <i>selection</i> parameter.  Typically this will be a WHERE clause for your
            database, and will contain a single question mark, which represents the actual query
            string that has been typed by the user.  If not provided, then the user query text
            will be appended to the query Uri (after an additional "/".)  <i>Optional
            attribute.</i> -->
        <attr name="searchSuggestSelection" format="string" />

        <!-- If provided, and not overridden by an action in the selected suggestion, this
            string will be placed in the action field of the {@link android.content.Intent Intent}
            when the user clicks a suggestion.  <i>Optional attribute.</i> -->
        <attr name="searchSuggestIntentAction" format="string" />
        <!-- If provided, and not overridden by an action in the selected suggestion, this
            string will be placed in the data field of the {@link android.content.Intent Intent}
            when the user clicks a suggestion.  <i>Optional attribute.</i> -->
        <attr name="searchSuggestIntentData" format="string" />

        <!-- If provided, this is the minimum number of characters needed to trigger
             search suggestions. The default value is 0. <i>Optional attribute.</i> -->
        <attr name="searchSuggestThreshold" format="integer" />

        <!-- If provided and <code>true</code>, this searchable activity will be
             included in any global lists of search targets.
             The default value is <code>false</code>. <i>Optional attribute.</i>. -->
        <attr name="includeInGlobalSearch" format="boolean" />

        <!-- If provided and <code>true</code>, this searchable activity will be invoked for all
             queries in a particular session. If set to <code>false</code> and the activity
             returned zero results for a query, it will not be invoked again in that session for
             supersets of that zero-results query. For example, if the activity returned zero
             results for "bo", it would not be queried again for "bob".
             The default value is <code>false</code>. <i>Optional attribute.</i>. -->
        <attr name="queryAfterZeroResults" format="boolean" />
        <!-- If provided, this string will be used to describe the searchable item in the
             searchable items settings within system search settings. <i>Optional
             attribute.</i> -->
        <attr name="searchSettingsDescription" format="string" />

        <!-- If provided and <code>true</code>, URLs entered in the search dialog while searching
             within this activity would be detected and treated as URLs (show a 'go' button in the
             keyboard and invoke the browser directly when user launches the URL instead of passing
             the URL to the activity). If set to <code>false</code> any URLs entered are treated as
             normal query text.
             The default value is <code>false</code>. <i>Optional attribute.</i>. -->
        <attr name="autoUrlDetect" format="boolean" />

    </declare-styleable>

    <!-- In order to process special action keys during search, you must define them using
            one or more "ActionKey" elements in your Searchable metadata.  For a more in-depth
            discussion of action code handling, please refer to {@link android.app.SearchManager}.
    -->
    <declare-styleable name="SearchableActionKey">
        <!-- This attribute denotes the action key you wish to respond to.  Note that not
            all action keys are actually supported using this mechanism, as many of them are
            used for typing, navigation, or system functions.  This will be added to the
            {@link android.content.Intent#ACTION_SEARCH ACTION_SEARCH} intent that is passed to your
            searchable activity.  To examine the key code, use
            {@link android.content.Intent#getIntExtra getIntExtra(SearchManager.ACTION_KEY)}.
            <p>Note, in addition to the keycode, you must also provide one or more of the action
            specifier attributes.  <i>Required attribute.</i> -->
        <attr name="keycode" />

        <!-- If you wish to handle an action key during normal search query entry, you
            must define an action string here.  This will be added to the
            {@link android.content.Intent#ACTION_SEARCH ACTION_SEARCH} intent that is passed to your
            searchable activity.  To examine the string, use
            {@link android.content.Intent#getStringExtra getStringExtra(SearchManager.ACTION_MSG)}.
            <i>Optional attribute.</i> -->
        <attr name="queryActionMsg"  format="string" />

        <!-- If you wish to handle an action key while a suggestion is being displayed <i>and
            selected</i>, there are two ways to handle this.  If <i>all</i> of your suggestions
            can handle the action key, you can simply define the action message using this
            attribute.  This will be added to the
            {@link android.content.Intent#ACTION_SEARCH ACTION_SEARCH} intent that is passed to your
            searchable activity.  To examine the string, use
            {@link android.content.Intent#getStringExtra getStringExtra(SearchManager.ACTION_MSG)}.
            <i>Optional attribute.</i> -->
        <attr name="suggestActionMsg"  format="string" />

        <!-- If you wish to handle an action key while a suggestion is being displayed <i>and
            selected</i>, but you do not wish to enable this action key for every suggestion,
            then you can use this attribute to control it on a suggestion-by-suggestion basis.
            First, you must define a column (and name it here) where your suggestions will include
            the action string.  Then, in your content provider, you must provide this column, and
            when desired, provide data in this column.
            The search manager will look at your suggestion cursor, using the string
            provided here in order to select a column, and will use that to select a string from
            the cursor.  That string will be added to the
            {@link android.content.Intent#ACTION_SEARCH ACTION_SEARCH} intent that is passed to
            your searchable activity.  To examine the string, use
            {@link android.content.Intent#getStringExtra
            getStringExtra(SearchManager.ACTION_MSG)}.  <i>If the data does not exist for the
            selection suggestion, the action key will be ignored.</i><i>Optional attribute.</i> -->
        <attr name="suggestActionMsgColumn" format="string" />

    </declare-styleable>

    <!-- ***************************************************************** -->
    <!-- Support for MapView. -->
    <!-- ***************************************************************** -->
    <eat-comment />

    <!-- The set of attributes for a MapView. -->
    <declare-styleable name="MapView">
        <!-- Value is a string that specifies the Maps API Key to use. -->
        <attr name="apiKey" format="string" />
    </declare-styleable>

    <!-- **************************************************************** -->
    <!-- Menu XML inflation. -->
    <!-- **************************************************************** -->
    <eat-comment />

    <!-- Base attributes that are available to all Menu objects. -->
    <declare-styleable name="Menu">
    </declare-styleable>

    <!-- Base attributes that are available to all groups. -->
    <declare-styleable name="MenuGroup">

        <!-- The ID of the group. -->
        <attr name="id" />

        <!-- The category applied to all items within this group.
             (This will be or'ed with the orderInCategory attribute.) -->
        <attr name="menuCategory">
            <!-- Items are part of a container. -->
            <enum name="container" value="0x00010000" />
            <!-- Items are provided by the system. -->
            <enum name="system" value="0x00020000" />
            <!-- Items are user-supplied secondary (infrequently used). -->
            <enum name="secondary" value="0x00030000" />
            <!-- Items are alternative actions. -->
            <enum name="alternative" value="0x00040000" />
        </attr>

        <!-- The order within the category applied to all items within this group.
             (This will be or'ed with the category attribute.) -->
        <attr name="orderInCategory" format="integer" />

        <!-- Whether the items are capable of displaying a check mark. -->
        <attr name="checkableBehavior">
            <!-- The items are not checkable. -->
            <enum name="none" value="0" />
            <!-- The items are all checkable. -->
            <enum name="all" value="1" />
            <!-- The items are checkable and there will only be a single checked item in
                 this group. -->
            <enum name="single" value="2" />
        </attr>

        <!-- Whether the items are shown/visible. -->
        <attr name="visible" />

        <!-- Whether the items are enabled. -->
        <attr name="enabled" />

    </declare-styleable>

    <!-- Base attributes that are available to all Item objects. -->
    <declare-styleable name="MenuItem">

        <!-- The ID of the item. -->
        <attr name="id" />

        <!-- The category applied to the item.
             (This will be or'ed with the orderInCategory attribute.) -->
        <attr name="menuCategory" />

        <!-- The order within the category applied to the item.
             (This will be or'ed with the category attribute.) -->
        <attr name="orderInCategory" />

        <!-- The title associated with the item. -->
        <attr name="title" format="string" />

        <!-- The condensed title associated with the item.  This is used in situations where the
             normal title may be too long to be displayed. -->
        <attr name="titleCondensed" format="string" />

        <!-- The icon associated with this item.  This icon will not always be shown, so
             the title should be sufficient in describing this item. -->
        <attr name="icon" />

        <!-- Tint to apply to the icon. -->
        <attr name="iconTint" format="color" />

        <!-- Blending mode used to apply the icon tint. -->
        <attr name="iconTintMode">
            <!-- The tint is drawn on top of the icon.
                 [Sa + (1 - Sa)*Da, Rc = Sc + (1 - Sa)*Dc] -->
            <enum name="src_over" value="3" />
            <!-- The tint is masked by the alpha channel of the icon. The icon’s
                 color channels are thrown out. [Sa * Da, Sc * Da] -->
            <enum name="src_in" value="5" />
            <!-- The tint is drawn above the icon, but with the icon’s alpha
                 channel masking the result. [Da, Sc * Da + (1 - Sa) * Dc] -->
            <enum name="src_atop" value="9" />
            <!-- Multiplies the color and alpha channels of the icon with those of
                 the tint. [Sa * Da, Sc * Dc] -->
            <enum name="multiply" value="14" />
            <!-- [Sa + Da - Sa * Da, Sc + Dc - Sc * Dc] -->
            <enum name="screen" value="15" />
            <!-- Combines the tint and icon color and alpha channels, clamping the
                 result to valid color values. Saturate(S + D) -->
            <enum name="add" value="16" />
        </attr>

        <!-- The alphabetic shortcut key.  This is the shortcut when using a keyboard
             with alphabetic keys. -->
        <attr name="alphabeticShortcut" format="string" />

        <!-- The alphabetic modifier key. This is the modifier when using a keyboard
             with alphabetic keys. The values should be kept in sync with KeyEvent -->
        <attr name="alphabeticModifiers">
            <flag name="META" value="0x10000" />
            <flag name="CTRL" value="0x1000" />
            <flag name="ALT" value="0x02" />
            <flag name="SHIFT" value="0x1" />
            <flag name="SYM" value="0x4" />
            <flag name="FUNCTION" value="0x8" />
        </attr>

        <!-- The numeric shortcut key.  This is the shortcut when using a numeric (for example,
             12-key) keyboard. -->
        <attr name="numericShortcut" format="string" />

        <!-- The numeric modifier key. This is the modifier when using a numeric (for example,
             12-key) keyboard. The values should be kept in sync with KeyEvent -->
        <attr name="numericModifiers">
            <flag name="META" value="0x10000" />
            <flag name="CTRL" value="0x1000" />
            <flag name="ALT" value="0x02" />
            <flag name="SHIFT" value="0x1" />
            <flag name="SYM" value="0x4" />
            <flag name="FUNCTION" value="0x8" />
        </attr>

        <!-- Whether the item is capable of displaying a check mark. -->
        <attr name="checkable" format="boolean" />

        <!-- Whether the item is checked.  Note that you must first have enabled checking with
             the checkable attribute or else the check mark will not appear. -->
        <attr name="checked" />

        <!-- Whether the item is shown/visible. -->
        <attr name="visible" />

        <!-- Whether the item is enabled. -->
        <attr name="enabled" />

        <!-- Name of a method on the Context used to inflate the menu that will be
             called when the item is clicked. -->
        <attr name="onClick" />

        <!-- How this item should display in the Action Bar, if present. -->
        <attr name="showAsAction">
            <!-- Never show this item in an action bar, show it in the overflow menu instead.
                 Mutually exclusive with "ifRoom" and "always". -->
            <flag name="never" value="0" />
            <!-- Show this item in an action bar if there is room for it as determined
                 by the system. Favor this option over "always" where possible.
                 Mutually exclusive with "never" and "always". -->
            <flag name="ifRoom" value="1" />
            <!-- Always show this item in an actionbar, even if it would override
                 the system's limits of how much stuff to put there. This may make
                 your action bar look bad on some screens. In most cases you should
                 use "ifRoom" instead. Mutually exclusive with "ifRoom" and "never". -->
            <flag name="always" value="2" />
            <!-- When this item is shown as an action in the action bar, show a text
                 label with it even if it has an icon representation. -->
            <flag name="withText" value="4" />
            <!-- This item's action view collapses to a normal menu
                 item. When expanded, the action view takes over a
                 larger segment of its container. -->
            <flag name="collapseActionView" value="8" />
        </attr>

        <!-- An optional layout to be used as an action view.
             See {@link android.view.MenuItem#setActionView(android.view.View)}
             for more info. -->
        <attr name="actionLayout" format="reference" />

        <!-- The name of an optional View class to instantiate and use as an
             action view. See {@link android.view.MenuItem#setActionView(android.view.View)}
             for more info. -->
        <attr name="actionViewClass" format="string" />

        <!-- The name of an optional ActionProvider class to instantiate an action view
             and perform operations such as default action for that menu item.
             See {@link android.view.MenuItem#setActionProvider(android.view.ActionProvider)}
             for more info. -->
        <attr name="actionProviderClass" format="string" />

        <!-- The content description associated with the item. -->
        <attr name="contentDescription" format="string" />

        <!-- The tooltip text associated with the item. -->
        <attr name="tooltipText" format="string" />

    </declare-styleable>

    <!-- Attrbitutes for a ActvityChooserView. -->
    <declare-styleable name="ActivityChooserView">
        <!-- The maximal number of items initially shown in the activity list. -->
        <attr name="initialActivityCount" format="string" />
        <!-- The drawable to show in the button for expanding the activities overflow popup.
             <strong>Note:</strong> Clients would like to set this drawable
             as a clue about the action the chosen activity will perform. For
             example, if share activity is to be chosen the drawable should
             give a clue that sharing is to be performed.
         -->
        <attr name="expandActivityOverflowButtonDrawable" format="reference" />
    </declare-styleable>

    <!-- **************************************************************** -->
    <!-- Preferences framework. -->
    <!-- **************************************************************** -->
    <eat-comment />

    <!-- Base attributes available to PreferenceGroup. -->
    <declare-styleable name="PreferenceGroup">
        <!-- Whether to order the Preference under this group as they appear in the XML file.
             If this is false, the ordering will follow the Preference order attribute and
             default to alphabetic for those without the order attribute. -->
        <attr name="orderingFromXml" format="boolean" />
    </declare-styleable>

    <!-- Attribute for a header describing the item shown in the top-level list
         from which the selects the set of preference to dig in to. -->
    <declare-styleable name="PreferenceHeader">
        <!-- Identifier value for the header. -->
        <attr name="id" />
        <!-- The title of the item that is shown to the user. -->
        <attr name="title" />
        <!-- The summary for the item. -->
        <attr name="summary" format="string" />
        <!-- The title for the bread crumb of this item. -->
        <attr name="breadCrumbTitle" format="string" />
        <!-- The short title for the bread crumb of this item. -->
        <attr name="breadCrumbShortTitle" format="string" />
        <!-- An icon for the item. -->
        <attr name="icon" />
        <!-- The fragment that is displayed when the user selects this item. -->
        <attr name="fragment" format="string" />
    </declare-styleable>

    <!-- WARNING:  If adding attributes to Preference, make sure it does not conflict
                   with a View's attributes.  Some subclasses (for example, EditTextPreference)
                   proxy all attributes to its EditText widget. -->
    <eat-comment />

    <!-- Base attributes available to Preference. -->
    <declare-styleable name="Preference">
        <!-- The optional icon for the preference. -->
        <attr name="icon" />
        <!-- The key to store the Preference value. -->
        <attr name="key" format="string" />
        <!-- The title for the Preference. In API 25 and earlier, this value is read as a
         plain string with styling information stripped. -->
        <attr name="title" />
        <!-- The summary for the Preference. In API 25 and earlier, this value is read as a
         plain string with styling information stripped. -->
        <attr name="summary" />
        <!-- The order for the Preference (lower values are to be ordered first). If this is not
             specified, the default ordering will be alphabetic. -->
        <attr name="order" format="integer" />
        <!-- When used inside of a modern PreferenceActivity, this declares
             a new PreferenceFragment to be shown when the user selects this item. -->
        <attr name="fragment" />
        <!-- The layout for the Preference in a PreferenceActivity screen. This should
             rarely need to be changed, look at widgetLayout instead. -->
        <attr name="layout" />
        <!-- The layout for the controllable widget portion of a Preference. This is inflated
             into the layout for a Preference and should be used more frequently than
             the layout attribute. For example, a checkbox preference would specify
             a custom layout (consisting of just the CheckBox) here. -->
        <attr name="widgetLayout" format="reference" />
        <!-- Whether the Preference is enabled. -->
        <attr name="enabled" />
        <!-- Whether the Preference is selectable. -->
        <attr name="selectable" format="boolean" />
        <!-- The key of another Preference that this Preference will depend on.  If the other
             Preference is not set or is off, this Preference will be disabled. -->
        <attr name="dependency" format="string" />
        <!-- Whether the Preference stores its value to the storage. -->
        <attr name="persistent" />
        <!-- The default value for the preference, which will be set either if persistence
             is off or persistence is on and the preference is not found in the persistent
             storage.  -->
        <attr name="defaultValue" format="string|boolean|integer|reference|float" />
        <!-- Whether the view of this Preference should be disabled when
             this Preference is disabled. -->
        <attr name="shouldDisableView" format="boolean" />
        <!-- Whether the preference has enabled to have its view recycled when used in the list
             view. This is true by default. -->
        <attr name="recycleEnabled" format="boolean" />
        <!-- Whether to use single line for the preference title text. By default, preference title
             will be constrained to one line, so the default value of this attribute is true. -->
        <attr name="singleLineTitle" format="boolean" />
        <!-- Whether the space for the preference icon view will be reserved. By default, preference
             icon view visibility will be set to GONE when there is no icon provided, so the default
             value of this attribute is false. -->
        <attr name="iconSpaceReserved" format="boolean" />
    </declare-styleable>

    <!-- Base attributes available to CheckBoxPreference. -->
    <declare-styleable name="CheckBoxPreference">
        <!-- The summary for the Preference in a PreferenceActivity screen when the
             CheckBoxPreference is checked. If separate on/off summaries are not
             needed, the summary attribute can be used instead. -->
        <attr name="summaryOn" format="string" />
        <!-- The summary for the Preference in a PreferenceActivity screen when the
             CheckBoxPreference is unchecked. If separate on/off summaries are not
             needed, the summary attribute can be used instead. -->
        <attr name="summaryOff" format="string" />
        <!-- The state (true for on, or false for off) that causes dependents to be disabled. By default,
             dependents will be disabled when this is unchecked, so the value of this preference is false. -->
        <attr name="disableDependentsState" format="boolean" />
    </declare-styleable>

    <!-- Base attributes available to DialogPreference. -->
    <declare-styleable name="DialogPreference">
        <!-- The title in the dialog. -->
        <attr name="dialogTitle" format="string" />
        <!-- The message in the dialog. If a dialogLayout is provided and contains
             a TextView with ID android:id/message, this message will be placed in there. -->
        <attr name="dialogMessage" format="string" />
        <!-- The icon for the dialog. -->
        <attr name="dialogIcon" format="reference" />
        <!-- The positive button text for the dialog. Set to @null to hide the positive button. -->
        <attr name="positiveButtonText" format="string" />
        <!-- The negative button text for the dialog. Set to @null to hide the negative button. -->
        <attr name="negativeButtonText" format="string" />
        <!-- A layout to be used as the content View for the dialog. By default, this shouldn't
             be needed. If a custom DialogPreference is required, this should be set. For example,
             the EditTextPreference uses a layout with an EditText as this attribute. -->
        <attr name="dialogLayout" format="reference" />
    </declare-styleable>

    <!-- Base attributes available to ListPreference. -->
    <declare-styleable name="ListPreference">
        <!-- The human-readable array to present as a list. Each entry must have a corresponding
             index in entryValues. -->
        <attr name="entries" />
        <!-- The array to find the value to save for a preference when an entry from
             entries is selected. If a user clicks on the second item in entries, the
             second item in this array will be saved to the preference. -->
        <attr name="entryValues" format="reference" />
    </declare-styleable>

    <declare-styleable name="MultiSelectListPreference">
        <!-- The human-readable array to present as a list. Each entry must have a corresponding
             index in entryValues. -->
        <attr name="entries" />
        <!-- The array to find the value to save for a preference when an entry from
             entries is selected. If a user clicks the second item in entries, the
             second item in this array will be saved to the preference. -->
        <attr name="entryValues" />
    </declare-styleable>

    <!-- Base attributes available to RingtonePreference. -->
    <declare-styleable name="RingtonePreference">
        <!-- Which ringtone type(s) to show in the picker. -->
        <attr name="ringtoneType">
            <!-- Ringtones. -->
            <flag name="ringtone" value="1" />
            <!-- Notification sounds. -->
            <flag name="notification" value="2" />
            <!-- Alarm sounds. -->
            <flag name="alarm" value="4" />
            <!-- All available ringtone sounds. -->
            <flag name="all" value="7" />
        </attr>
        <!-- Whether to show an item for a default sound. -->
        <attr name="showDefault" format="boolean" />
        <!-- Whether to show an item for 'Silent'. -->
        <attr name="showSilent" format="boolean" />
    </declare-styleable>

    <!-- Base attributes available to VolumePreference. -->
    <declare-styleable name="VolumePreference">
        <!-- Different audio stream types. -->
        <attr name="streamType">
            <enum name="voice" value="0" />
            <enum name="system" value="1" />
            <enum name="ring" value="2" />
            <enum name="music" value="3" />
            <enum name="alarm" value="4" />
        </attr>
    </declare-styleable>

    <declare-styleable name="InputMethodService">
        <!-- Background to use for entire input method when it is being
             shown in fullscreen mode with the extract view, to ensure
             that it completely covers the application.  This allows,
             for example, the candidate view to be hidden
             while in fullscreen mode without having the application show through
             behind it.-->
        <attr name="imeFullscreenBackground" format="reference|color" />
        <!-- Animation to use when showing the fullscreen extract UI after
             it had previously been hidden. -->
        <attr name="imeExtractEnterAnimation" format="reference" />
        <!-- Animation to use when hiding the fullscreen extract UI after
             it had previously been shown. -->
        <attr name="imeExtractExitAnimation" format="reference" />
    </declare-styleable>

    <declare-styleable name="VoiceInteractionSession">
    </declare-styleable>

    <declare-styleable name="KeyboardView">
        <!-- Default KeyboardView style. -->
        <attr name="keyboardViewStyle" format="reference" />

        <!-- Image for the key. This image needs to be a StateListDrawable, with the following
             possible states: normal, pressed, checkable, checkable+pressed, checkable+checked,
             checkable+checked+pressed. -->
        <attr name="keyBackground" format="reference" />

        <!-- Size of the text for character keys. -->
        <attr name="keyTextSize" format="dimension" />

        <!-- Size of the text for custom keys with some text and no icon. -->
        <attr name="labelTextSize" format="dimension" />

        <!-- Color to use for the label in a key. -->
        <attr name="keyTextColor" format="color" />

        <!-- Layout resource for key press feedback.-->
        <attr name="keyPreviewLayout" format="reference" />

        <!-- Vertical offset of the key press feedback from the key. -->
        <attr name="keyPreviewOffset" format="dimension" />

        <!-- Height of the key press feedback popup. -->
        <attr name="keyPreviewHeight" format="dimension" />

        <!-- Amount to offset the touch Y coordinate by, for bias correction. -->
        <attr name="verticalCorrection" format="dimension" />

        <!-- Layout resource for popup keyboards. -->
        <attr name="popupLayout" format="reference" />

        <attr name="shadowColor" />
        <attr name="shadowRadius" />
    </declare-styleable>

    <declare-styleable name="KeyboardViewPreviewState">
        <!-- State for {@link android.inputmethodservice.KeyboardView KeyboardView}
                key preview background. -->
        <attr name="state_long_pressable" format="boolean" />
    </declare-styleable>

    <declare-styleable name="Keyboard">
        <!-- Default width of a key, in pixels or percentage of display width. -->
        <attr name="keyWidth" format="dimension|fraction" />
        <!-- Default height of a key, in pixels or percentage of display width. -->
        <attr name="keyHeight" format="dimension|fraction" />
        <!-- Default horizontal gap between keys. -->
        <attr name="horizontalGap" format="dimension|fraction" />
        <!-- Default vertical gap between rows of keys. -->
        <attr name="verticalGap" format="dimension|fraction" />
    </declare-styleable>

    <declare-styleable name="Keyboard_Row">
        <!-- Row edge flags. -->
        <attr name="rowEdgeFlags">
            <!-- Row is anchored to the top of the keyboard. -->
            <flag name="top" value="4" />
            <!-- Row is anchored to the bottom of the keyboard. -->
            <flag name="bottom" value="8" />
        </attr>
        <!-- Mode of the keyboard. If the mode doesn't match the
             requested keyboard mode, the row will be skipped. -->
        <attr name="keyboardMode" format="reference" />
    </declare-styleable>

    <declare-styleable name="Keyboard_Key">
        <!-- The unicode value or comma-separated values that this key outputs. -->
        <attr name="codes" format="integer|string" />
        <!-- The XML keyboard layout of any popup keyboard. -->
        <attr name="popupKeyboard" format="reference" />
        <!-- The characters to display in the popup keyboard. -->
        <attr name="popupCharacters" format="string" />
        <!-- Key edge flags. -->
        <attr name="keyEdgeFlags">
            <!-- Key is anchored to the left of the keyboard. -->
            <flag name="left" value="1" />
            <!-- Key is anchored to the right of the keyboard. -->
            <flag name="right" value="2" />
        </attr>
        <!-- Whether this is a modifier key such as Alt or Shift. -->
        <attr name="isModifier" format="boolean" />
        <!-- Whether this is a toggle key. -->
        <attr name="isSticky" format="boolean" />
        <!-- Whether long-pressing on this key will make it repeat. -->
        <attr name="isRepeatable" format="boolean" />
        <!-- The icon to show in the popup preview. -->
        <attr name="iconPreview" format="reference" />
        <!-- The string of characters to output when this key is pressed. -->
        <attr name="keyOutputText" format="string" />
        <!-- The label to display on the key. -->
        <attr name="keyLabel" format="string" />
        <!-- The icon to display on the key instead of the label. -->
        <attr name="keyIcon" format="reference" />
        <!-- Mode of the keyboard. If the mode doesn't match the
             requested keyboard mode, the key will be skipped. -->
        <attr name="keyboardMode" />
    </declare-styleable>

    <!-- =============================== -->
    <!-- AppWidget package class attributes -->
    <!-- =============================== -->
    <eat-comment />

    <!-- Use <code>appwidget-provider</code> as the root tag of the XML resource that
         describes an AppWidget provider.  See {@link android.appwidget android.appwidget}
         package for more info.
     -->
    <declare-styleable name="AppWidgetProviderInfo">
        <!-- Minimum width of the AppWidget. -->
        <attr name="minWidth"/>
        <!-- Minimum height of the AppWidget. -->
        <attr name="minHeight"/>
        <!-- Minimum width that the AppWidget can be resized to. -->
        <attr name="minResizeWidth" format="dimension"/>
        <!-- Minimum height that the AppWidget can be resized to. -->
        <attr name="minResizeHeight" format="dimension"/>
        <!-- Update period in milliseconds, or 0 if the AppWidget will update itself. -->
        <attr name="updatePeriodMillis" format="integer" />
        <!-- A resource id of a layout. -->
        <attr name="initialLayout" format="reference" />
        <!-- A resource id of a layout. -->
        <attr name="initialKeyguardLayout" format="reference" />
        <!-- A class name in the AppWidget's package to be launched to configure.
             If not supplied, then no activity will be launched. -->
        <attr name="configure" format="string" />
        <!-- A preview of what the AppWidget will look like after it's configured.
              If not supplied, the AppWidget's icon will be used. -->
        <attr name="previewImage" format="reference" />
        <!-- The view id of the AppWidget subview which should be auto-advanced.
             by the widget's host. -->
        <attr name="autoAdvanceViewId" format="reference" />
        <!-- Optional parameter which indicates if and how this widget can be
             resized. Supports combined values using | operator. -->
        <attr name="resizeMode" format="integer">
            <flag name="none" value="0x0" />
            <flag name="horizontal" value="0x1" />
            <flag name="vertical" value="0x2" />
        </attr>
        <!-- Optional parameter which indicates where this widget can be shown,
             ie. home screen, keyguard, search bar or any combination thereof.
             Supports combined values using | operator. -->
        <attr name="widgetCategory" format="integer">
            <flag name="home_screen" value="0x1" />
            <flag name="keyguard" value="0x2" />
            <flag name="searchbox" value="0x4" />
        </attr>
    </declare-styleable>

    <!-- =============================== -->
    <!-- Wallpaper preview attributes    -->
    <!-- =============================== -->
    <eat-comment />

    <!-- Use <code>wallpaper-preview</code> as the root tag of the XML resource that
         describes a wallpaper preview. -->
    <declare-styleable name="WallpaperPreviewInfo">
        <!-- A resource id of a static drawable. -->
        <attr name="staticWallpaperPreview" format="reference" />
    </declare-styleable>

    <!-- =============================== -->
    <!-- App package class attributes -->
    <!-- =============================== -->
    <eat-comment />

    <!-- ============================= -->
    <!-- View package class attributes -->
    <!-- ============================= -->
    <eat-comment />

    <!-- Attributes that can be used with <code>&lt;fragment&gt;</code>
         tags inside of the layout of an Activity.  This instantiates
         the given {@link android.app.Fragment} and inserts its content
         view into the current location in the layout. -->
    <declare-styleable name="Fragment">
        <!-- Supply the name of the fragment class to instantiate. -->
        <attr name="name" />

        <!-- Supply an identifier name for the top-level view, to later retrieve it
             with {@link android.view.View#findViewById View.findViewById()} or
             {@link android.app.Activity#findViewById Activity.findViewById()}.
             This must be a
             resource reference; typically you set this using the
             <code>@+</code> syntax to create a new ID resources.
             For example: <code>android:id="@+id/my_id"</code> which
             allows you to later retrieve the view
             with <code>findViewById(R.id.my_id)</code>. -->
        <attr name="id" />

        <!-- Supply a tag for the top-level view containing a String, to be retrieved
             later with {@link android.view.View#getTag View.getTag()} or
             searched for with {@link android.view.View#findViewWithTag
             View.findViewWithTag()}.  It is generally preferable to use
             IDs (through the android:id attribute) instead of tags because
             they are faster and allow for compile-time type checking. -->
        <attr name="tag" />

        <!-- The Transition that will be used to move Views out of the scene when the
             fragment is removed, hidden, or detached when not popping the back stack.
             Corresponds to {@link android.app.Fragment#setExitTransition(
             android.transition.Transition)} -->
        <attr name="fragmentExitTransition" format="reference"/>

        <!-- The Transition that will be used to move Views into the initial scene.
             Corresponds to {@link android.app.Fragment#setEnterTransition(
             android.transition.Transition)} -->
        <attr name="fragmentEnterTransition" format="reference"/>

        <!-- The Transition that will be used for shared elements transferred into the content
             Scene.
             Corresponds to {@link android.app.Fragment#setSharedElementEnterTransition(
             android.transition.Transition)} -->
        <attr name="fragmentSharedElementEnterTransition" format="reference"/>

        <!-- The Transition that will be used to move Views out of the scene when the Fragment is
             preparing to be removed, hidden, or detached because of popping the back stack.
             Corresponds to {@link android.app.Fragment#setReturnTransition(
             android.transition.Transition)} -->
        <attr name="fragmentReturnTransition" format="reference"/>

        <!-- The Transition that will be used for shared elements transferred back during a
             pop of the back stack. This Transition acts in the leaving Fragment.
             Corresponds to {@link android.app.Fragment#setSharedElementReturnTransition(
             android.transition.Transition)} -->
        <attr name="fragmentSharedElementReturnTransition" format="reference"/>

        <!-- The Transition that will be used to move Views in to the scene when returning due
             to popping a back stack.
             Corresponds to {@link android.app.Fragment#setReenterTransition(
             android.transition.Transition)} -->
        <attr name="fragmentReenterTransition" format="reference"/>

        <!-- Sets whether the enter and exit transitions should overlap when transitioning
             forward.
             Corresponds to {@link android.app.Fragment#setAllowEnterTransitionOverlap(
             boolean)} -->
        <attr name="fragmentAllowEnterTransitionOverlap" format="reference"/>

        <!-- Sets whether the enter and exit transitions should overlap when transitioning
             because of popping the back stack.
             Corresponds to {@link android.app.Fragment#setAllowReturnTransitionOverlap(
             boolean)} -->
        <attr name="fragmentAllowReturnTransitionOverlap" format="reference"/>
    </declare-styleable>

    <!-- Use <code>device-admin</code> as the root tag of the XML resource that
         describes a
         {@link android.app.admin.DeviceAdminReceiver}, which is
         referenced from its
         {@link android.app.admin.DeviceAdminReceiver#DEVICE_ADMIN_META_DATA}
         meta-data entry.  Described here are the attributes that can be
         included in that tag. -->
    <declare-styleable name="DeviceAdmin">
        <!-- Control whether the admin is visible to the user, even when it
             is not enabled.  This is true by default.  You may want to make
             it false if your admin does not make sense to be turned on
             unless some explicit action happens in your app. -->
        <attr name="visible" />
    </declare-styleable>

    <!-- Use <code>wallpaper</code> as the root tag of the XML resource that
         describes an
         {@link android.service.wallpaper.WallpaperService}, which is
         referenced from its
         {@link android.service.wallpaper.WallpaperService#SERVICE_META_DATA}
         meta-data entry.  Described here are the attributes that can be
         included in that tag. -->
    <declare-styleable name="Wallpaper">
        <attr name="settingsActivity" />

        <!-- Reference to the wallpaper's thumbnail bitmap. -->
        <attr name="thumbnail" format="reference" />

        <!-- Name of the author and/or source/collection of this component, for example,
             Art Collection, Picasso. -->
        <attr name="author" format="reference" />

        <!-- Short description of the component's purpose or behavior. -->
        <attr name="description" />

        <!-- Uri that specifies a link for further context of this wallpaper, for example,
             http://www.picasso.org. -->
        <attr name="contextUri" format="reference" />

        <!-- Title of the uri that specifies a link for further context of this wallpaper,
             for example, Explore collection. -->
        <attr name="contextDescription" format="reference" />

        <!-- Whether to show any metadata when previewing the wallpaper. If this value is
             set to true, any component that shows a preview of this live wallpaper should also show
             accompanying information like the title, the description, the author and the context
             description of this wallpaper so the user gets to know further information about this
             wallpaper. -->
        <attr name="showMetadataInPreview" format="boolean" />

    </declare-styleable>

    <!-- Use <code>dream</code> as the root tag of the XML resource that
         describes an
         {@link android.service.dreams.DreamService}, which is
         referenced from its
         {@link android.service.dreams.DreamService#DREAM_META_DATA}
         meta-data entry.  Described here are the attributes that can be
         included in that tag. -->
    <declare-styleable name="Dream">
        <!-- Component name of an activity that allows the user to modify
             the settings for this dream. -->
        <attr name="settingsActivity" />
    </declare-styleable>

    <!-- @SystemApi Use <code>trust-agent</code> as the root tag of the XML resource that
         describes an {@link android.service.trust.TrustAgentService}, which is
         referenced from its {@link android.service.trust.TrustAgentService#TRUST_AGENT_META_DATA}
         meta-data entry.  Described here are the attributes that can be included in that tag.
         @hide -->
    <declare-styleable name="TrustAgent">
        <!-- @SystemApi Component name of an activity that allows the user to modify
             the settings for this trust agent. @hide -->
        <attr name="settingsActivity" />
        <!-- @SystemApi Title for a preference that allows that user to launch the
             activity to modify trust agent settings. @hide -->
        <attr name="title" />
        <!-- @SystemApi Summary for the same preference as the title. @hide -->
        <attr name="summary" />
        <!-- @SystemApi Whether trust agent can unlock a user profile @hide -->
        <attr name="unlockProfile" format="boolean"/>
    </declare-styleable>

    <!-- =============================== -->
    <!-- Accounts package class attributes -->
    <!-- =============================== -->
    <eat-comment />

    <!-- Use <code>account-authenticator</code> as the root tag of the XML resource that
         describes an account authenticator.
     -->
    <declare-styleable name="AccountAuthenticator">
        <!-- The account type this authenticator handles. -->
        <attr name="accountType" format="string"/>
        <!-- The user-visible name of the authenticator. -->
        <attr name="label"/>
        <!-- The icon of the authenticator. -->
        <attr name="icon"/>
        <!-- Smaller icon of the authenticator. -->
        <attr name="smallIcon" format="reference"/>
        <!-- A preferences.xml file for authenticator-specific settings. -->
        <attr name="accountPreferences" format="reference"/>
        <!-- Account handles its own token storage and permissions.
             Default to false
          -->
        <attr name="customTokens" format="boolean"/>
    </declare-styleable>

    <!-- =============================== -->
    <!-- Accounts package class attributes -->
    <!-- =============================== -->
    <eat-comment />

    <!-- Use <code>account-authenticator</code> as the root tag of the XML resource that
         describes an account authenticator.
     -->
    <declare-styleable name="SyncAdapter">
        <!-- the authority of a content provider. -->
        <attr name="contentAuthority" format="string"/>
        <attr name="accountType"/>
        <attr name="userVisible" format="boolean"/>
        <attr name="supportsUploading" format="boolean"/>
        <!-- Set to true to tell the SyncManager that this SyncAdapter supports
             multiple simultaneous syncs for the same account type and authority.
             Otherwise the SyncManager will be sure not to issue a start sync request
             to this SyncAdapter if the SyncAdapter is already syncing another account.
             Defaults to false.
             -->
        <attr name="allowParallelSyncs" format="boolean"/>
        <!-- Set to true to tell the SyncManager to automatically call setIsSyncable(..., ..., 1)
             for the SyncAdapter instead of issuaing an initialization sync to the SyncAdapter.
             Defaults to false.
             -->
        <attr name="isAlwaysSyncable" format="boolean"/>
        <!-- If provided, specifies the action of the settings
             activity for this SyncAdapter.
             -->
        <attr name="settingsActivity"/>
    </declare-styleable>

    <!-- =============================== -->
    <!-- Autofill attributes -->
    <!-- =============================== -->
    <eat-comment />

    <!-- Use <code>autofill-service</code> as the root tag of the XML resource that describes a
         {@link android.service.autofill.AutofillService}, which is referenced from its
         {@link android.service.autofill#SERVICE_META_DATA} meta-data entry.
    -->
    <declare-styleable name="AutofillService">
        <!-- Fully qualified class name of an activity that allows the user to modify
             the settings for this service. -->
        <attr name="settingsActivity" />
    </declare-styleable>

    <!-- =============================== -->
    <!-- Contacts meta-data attributes -->
    <!-- =============================== -->
    <eat-comment />

    <!-- TODO: remove this deprecated styleable. -->
    <eat-comment />
    <declare-styleable name="Icon">
        <attr name="icon" />
        <attr name="mimeType" />
    </declare-styleable>

    <!-- TODO: remove this deprecated styleable -->
    <eat-comment />
    <declare-styleable name="IconDefault">
        <attr name="icon" />
    </declare-styleable>

    <!-- Maps a specific contact data MIME-type to styling information. -->
    <declare-styleable name="ContactsDataKind">
        <!-- Mime-type handled by this mapping. -->
        <attr name="mimeType" />
        <!-- Icon used to represent data of this kind. -->
        <attr name="icon" />
        <!-- Column in data table that summarizes this data. -->
        <attr name="summaryColumn" format="string" />
        <!-- Column in data table that contains details for this data. -->
        <attr name="detailColumn" format="string" />
        <!-- Flag indicating that detail should be built from SocialProvider. -->
        <attr name="detailSocialSummary" format="boolean" />
        <!-- Resource representing the term "All Contacts" (for example, "All Friends" or
        "All connections"). Optional (Default is "All Contacts"). -->
        <attr name="allContactsName" format="string" />
    </declare-styleable>

    <!-- =============================== -->
    <!-- TabSelector class attributes -->
    <!-- =============================== -->
    <eat-comment />

    <declare-styleable name="SlidingTab">
        <!-- Use "horizontal" for a row, "vertical" for a column.  The default is horizontal. -->
        <attr name="orientation" />
    </declare-styleable>

    <!-- =============================== -->
    <!-- GlowPadView class attributes -->
    <!-- =============================== -->
    <eat-comment />
    <declare-styleable name="GlowPadView">
        <!-- Reference to an array resource that be used as description for the targets around the circle.
             {@deprecated Removed.} -->
        <attr name="targetDescriptions" format="reference" />

        <!-- Reference to an array resource that be used to announce the directions with targets around the circle.
             {@deprecated Removed.} -->
        <attr name="directionDescriptions" format="reference" />
    </declare-styleable>

    <!-- =============================== -->
    <!-- Location package class attributes -->
    <!-- =============================== -->
    <eat-comment />

    <!-- Use <code>injected-location-setting</code> as the root tag of the XML resource that
         describes an injected "Location services" setting. Note that the status value (subtitle)
         for the setting is specified dynamically by a subclass of SettingInjectorService.
     -->
    <declare-styleable name="SettingInjectorService">
        <!-- The title for the preference. -->
        <attr name="title"/>
        <!-- The icon for the preference, should refer to all apps covered by the setting. Typically
             a generic icon for the developer. -->
        <attr name="icon"/>
        <!-- The activity to launch when the setting is clicked on. -->
        <attr name="settingsActivity"/>
    </declare-styleable>

    <!-- =============================== -->
    <!-- LockPatternView class attributes -->
    <!-- =============================== -->
    <eat-comment />

    <declare-styleable name="LockPatternView">
        <!-- Aspect to use when drawing LockPatternView. Choices are "square"(default), "lock_width"
             or "lock_height" -->
        <attr name="aspect" format="string" />
        <!-- Color to use when drawing LockPatternView paths. -->
        <attr name="pathColor" format="color|reference" />
        <!-- The regular pattern color -->
        <attr name="regularColor" format="color|reference" />
        <!-- The error color -->
        <attr name="errorColor" format="color|reference" />
        <!-- The success color -->
        <attr name="successColor" format="color|reference"/>
    </declare-styleable>

    <!-- Use <code>recognition-service</code> as the root tag of the XML resource that
         describes a {@link android.speech.RecognitionService}, which is referenced from
         its {@link android.speech.RecognitionService#SERVICE_META_DATA} meta-data entry.
         Described here are the attributes that can be included in that tag. -->
    <declare-styleable name="RecognitionService">
        <attr name="settingsActivity" />
    </declare-styleable>

    <!-- Use <code>voice-interaction-service</code> as the root tag of the XML resource that
         describes a {@link android.service.voice.VoiceInteractionService}, which is referenced from
         its {@link android.service.voice.VoiceInteractionService#SERVICE_META_DATA} meta-data entry.
         Described here are the attributes that can be included in that tag. -->
    <declare-styleable name="VoiceInteractionService">
        <!-- The service that hosts active voice interaction sessions.  This is required. -->
        <attr name="sessionService" format="string" />
        <!-- The service that provides voice recognition.  This is required.  When the user
             selects this voice interaction service, they will also be implicitly selecting
             the component here for their recognition service. -->
        <attr name="recognitionService" format="string" />
        <attr name="settingsActivity" />
        <!-- Flag indicating whether this voice interaction service is capable of handling the
             assist action. -->
        <attr name="supportsAssist" format="boolean" />
        <!-- Flag indicating whether this voice interaction service is capable of being launched
             from the keyguard. -->
        <attr name="supportsLaunchVoiceAssistFromKeyguard" format="boolean" />
        <!-- Flag indicating whether this voice interaction service can handle local voice
             interaction requests from an Activity. This flag is new in
             {@link android.os.Build.VERSION_CODES#N} and not used in previous versions. -->
        <attr name="supportsLocalInteraction" format="boolean" />
    </declare-styleable>

    <!-- Use <code>voice-enrollment-application</code>
         as the root tag of the XML resource that escribes the supported keyphrases (hotwords)
         by the enrollment application.
         Described here are the attributes that can be included in that tag.
         @hide
         @SystemApi -->
    <declare-styleable name="VoiceEnrollmentApplication">
        <!-- A globally unique ID for the keyphrase. @hide @SystemApi -->
        <attr name="searchKeyphraseId" format="integer" />
        <!-- The actual keyphrase/hint text, or empty if not keyphrase dependent. @hide @SystemApi -->
        <attr name="searchKeyphrase" format="string" />
        <!-- A comma separated list of BCP-47 language tag for locales that are supported
             for this keyphrase, or empty if not locale dependent. @hide @SystemApi -->
        <attr name="searchKeyphraseSupportedLocales" format="string" />
        <!-- Flags for supported recognition modes. @hide @SystemApi -->
        <attr name="searchKeyphraseRecognitionFlags">
            <flag name="none" value="0" />
            <flag name="voiceTrigger" value="0x1" />
            <flag name="userIdentification" value="0x2" />
        </attr>
    </declare-styleable>

    <!-- Attributes used to style the Action Bar. -->
    <declare-styleable name="ActionBar">
        <!-- The type of navigation to use. -->
        <attr name="navigationMode">
            <!-- Normal static title text. -->
            <enum name="normal" value="0" />
            <!-- The action bar will use a selection list for navigation. -->
            <enum name="listMode" value="1" />
            <!-- The action bar will use a series of horizontal tabs for navigation. -->
            <enum name="tabMode" value="2" />
        </attr>
        <!-- Options affecting how the action bar is displayed. -->
        <attr name="displayOptions">
            <flag name="none" value="0" />
            <flag name="useLogo" value="0x1" />
            <flag name="showHome" value="0x2" />
            <flag name="homeAsUp" value="0x4" />
            <flag name="showTitle" value="0x8" />
            <flag name="showCustom" value="0x10" />
            <flag name="disableHome" value="0x20" />
        </attr>
        <!-- Specifies title text used for navigationMode="normal". -->
        <attr name="title" />
        <!-- Specifies subtitle text used for navigationMode="normal". -->
        <attr name="subtitle" format="string" />
        <!-- Specifies a style to use for title text. -->
        <attr name="titleTextStyle" format="reference" />
        <!-- Specifies a style to use for subtitle text. -->
        <attr name="subtitleTextStyle" format="reference" />
        <!-- Specifies the drawable used for the application icon. -->
        <attr name="icon" />
        <!-- Specifies the drawable used for the application logo. -->
        <attr name="logo" />
        <!-- Specifies the drawable used for item dividers. -->
        <attr name="divider" />
        <!-- Specifies a background drawable for the action bar. -->
        <attr name="background" />
        <!-- Specifies a background drawable for a second stacked row of the action bar. -->
        <attr name="backgroundStacked" format="reference|color" />
        <!-- Specifies a background drawable for the bottom component of a split action bar. -->
        <attr name="backgroundSplit" format="reference|color" />
        <!-- Specifies a layout for custom navigation. Overrides navigationMode. -->
        <attr name="customNavigationLayout" format="reference" />
        <!-- Specifies a fixed height. -->
        <attr name="height" />
        <!-- Specifies a layout to use for the "home" section of the action bar. -->
        <attr name="homeLayout" format="reference" />
        <!-- Specifies a style resource to use for an embedded progress bar. -->
        <attr name="progressBarStyle" />
        <!-- Specifies a style resource to use for an indeterminate progress spinner. -->
        <attr name="indeterminateProgressStyle" format="reference" />
        <!-- Specifies the horizontal padding on either end for an embedded progress bar. -->
        <attr name="progressBarPadding" format="dimension" />
        <!-- Up navigation glyph. -->
        <attr name="homeAsUpIndicator" />
        <!-- Specifies padding that should be applied to the left and right sides of
             system-provided items in the bar. -->
        <attr name="itemPadding" format="dimension" />
        <!-- Set true to hide the action bar on a vertical nested scroll of content. -->
        <attr name="hideOnContentScroll" format="boolean" />
        <!-- Minimum inset for content views within a bar. Navigation buttons and
             menu views are excepted. Only valid for some themes and configurations. -->
        <attr name="contentInsetStart" format="dimension" />
        <!-- Minimum inset for content views within a bar. Navigation buttons and
             menu views are excepted. Only valid for some themes and configurations. -->
        <attr name="contentInsetEnd" format="dimension" />
        <!-- Minimum inset for content views within a bar. Navigation buttons and
             menu views are excepted. Only valid for some themes and configurations. -->
        <attr name="contentInsetLeft" format="dimension" />
        <!-- Minimum inset for content views within a bar. Navigation buttons and
             menu views are excepted. Only valid for some themes and configurations. -->
        <attr name="contentInsetRight" format="dimension" />
        <!-- Minimum inset for content views within a bar when a navigation button
             is present, such as the Up button. Only valid for some themes and configurations. -->
        <attr name="contentInsetStartWithNavigation" format="dimension" />
        <!-- Minimum inset for content views within a bar when actions from a menu
             are present. Only valid for some themes and configurations. -->
        <attr name="contentInsetEndWithActions" format="dimension" />
        <!-- Elevation for the action bar itself. -->
        <attr name="elevation" />
        <!-- Reference to a theme that should be used to inflate popups
             shown by widgets in the action bar. -->
        <attr name="popupTheme" />
    </declare-styleable>

    <declare-styleable name="ActionMode">
        <!-- Specifies a style to use for title text. -->
        <attr name="titleTextStyle" />
        <!-- Specifies a style to use for subtitle text. -->
        <attr name="subtitleTextStyle" />
        <!-- Specifies a background for the action mode bar. -->
        <attr name="background" />
        <!-- Specifies a background for the split action mode bar. -->
        <attr name="backgroundSplit" />
        <!-- Specifies a fixed height for the action mode bar. -->
        <attr name="height" />
        <!-- Specifies a layout to use for the "close" item at the starting edge. -->
        <attr name="closeItemLayout" format="reference" />
    </declare-styleable>

    <declare-styleable name="SearchView">
        <!-- The layout to use for the search view. -->
        <attr name="layout" />
        <!-- The default state of the SearchView. If true, it will be iconified when not in
             use and expanded when clicked. -->
        <attr name="iconifiedByDefault" format="boolean" />
        <!-- An optional maximum width of the SearchView. -->
        <attr name="maxWidth" />
        <!-- An optional query hint string to be displayed in the empty query field. -->
        <attr name="queryHint" format="string" />
        <!-- Default query hint used when {@code queryHint} is undefined and
             the search view's {@code SearchableInfo} does not provide a hint.
             @hide -->
        <attr name="defaultQueryHint" format="string" />
        <!-- The IME options to set on the query text field. -->
        <attr name="imeOptions" />
        <!-- The input type to set on the query text field. -->
        <attr name="inputType" />
        <!-- Close button icon. -->
        <attr name="closeIcon" format="reference" />
        <!-- Go button icon. -->
        <attr name="goIcon" format="reference" />
        <!-- Search icon. -->
        <attr name="searchIcon" format="reference" />
        <!-- Search icon displayed as a text field hint. -->
        <attr name="searchHintIcon" format="reference" />
        <!-- Voice button icon. -->
        <attr name="voiceIcon" format="reference" />
        <!-- Commit icon shown in the query suggestion row. -->
        <attr name="commitIcon" format="reference" />
        <!-- Layout for query suggestion rows. -->
        <attr name="suggestionRowLayout" format="reference" />
        <!-- Background for the section containing the search query. -->
        <attr name="queryBackground" format="reference" />
        <!-- Background for the section containing the action (for example, voice search). -->
        <attr name="submitBackground" format="reference" />
    </declare-styleable>

    <declare-styleable name="Switch">
        <!-- Drawable to use as the "thumb" that switches back and forth. -->
        <attr name="thumb" />
        <!-- Tint to apply to the thumb. -->
        <attr name="thumbTint" />
        <!-- Blending mode used to apply the thumb tint. -->
        <attr name="thumbTintMode" />
        <!-- Drawable to use as the "track" that the switch thumb slides within. -->
        <attr name="track" format="reference" />
        <!-- Tint to apply to the track. -->
        <attr name="trackTint" format="color" />
        <!-- Blending mode used to apply the track tint. -->
        <attr name="trackTintMode">
            <!-- The tint is drawn on top of the drawable.
                 [Sa + (1 - Sa)*Da, Rc = Sc + (1 - Sa)*Dc] -->
            <enum name="src_over" value="3" />
            <!-- The tint is masked by the alpha channel of the drawable. The drawable’s
                 color channels are thrown out. [Sa * Da, Sc * Da] -->
            <enum name="src_in" value="5" />
            <!-- The tint is drawn above the drawable, but with the drawable’s alpha
                 channel masking the result. [Da, Sc * Da + (1 - Sa) * Dc] -->
            <enum name="src_atop" value="9" />
            <!-- Multiplies the color and alpha channels of the drawable with those of
                 the tint. [Sa * Da, Sc * Dc] -->
            <enum name="multiply" value="14" />
            <!-- [Sa + Da - Sa * Da, Sc + Dc - Sc * Dc] -->
            <enum name="screen" value="15" />
            <!-- Combines the tint and drawable color and alpha channels, clamping the
                 result to valid color values. Saturate(S + D) -->
            <enum name="add" value="16" />
        </attr>
        <!-- Text to use when the switch is in the checked/"on" state. -->
        <attr name="textOn" />
        <!-- Text to use when the switch is in the unchecked/"off" state. -->
        <attr name="textOff" />
        <!-- Amount of padding on either side of text within the switch thumb. -->
        <attr name="thumbTextPadding" format="dimension" />
        <!-- TextAppearance style for text displayed on the switch thumb. -->
        <attr name="switchTextAppearance" format="reference" />
        <!-- Minimum width for the switch component. -->
        <attr name="switchMinWidth" format="dimension" />
        <!-- Minimum space between the switch and caption text. -->
        <attr name="switchPadding" format="dimension" />
        <!-- Whether to split the track and leave a gap for the thumb drawable. -->
        <attr name="splitTrack" />
        <!-- Whether to draw on/off text. -->
        <attr name="showText" format="boolean" />
    </declare-styleable>

    <declare-styleable name="Pointer">
        <!-- Reference to a pointer icon drawable with STYLE_ARROW. -->
        <attr name="pointerIconArrow" format="reference" />
        <!-- Reference to a pointer icon drawable with STYLE_SPOT_HOVER. -->
        <attr name="pointerIconSpotHover" format="reference" />
        <!-- Reference to a pointer icon drawable with STYLE_SPOT_TOUCH. -->
        <attr name="pointerIconSpotTouch" format="reference" />
        <!-- Reference to a pointer icon drawable with STYLE_SPOT_ANCHOR. -->
        <attr name="pointerIconSpotAnchor" format="reference" />
        <!-- Reference to a pointer drawable with STYLE_CONTEXT_MENU. -->
        <attr name="pointerIconContextMenu" format="reference"/>
        <!-- Reference to a pointer drawable with STYLE_HAND. -->
        <attr name="pointerIconHand" format="reference"/>
        <!-- Reference to a pointer drawable with STYLE_HELP. -->
        <attr name="pointerIconHelp" format="reference"/>
        <!-- Reference to a pointer drawable with STYLE_WAIT. -->
        <attr name="pointerIconWait" format="reference"/>
        <!-- Reference to a pointer drawable with STYLE_CELL. -->
        <attr name="pointerIconCell" format="reference"/>
        <!-- Reference to a pointer drawable with STYLE_CROSSHAIR. -->
        <attr name="pointerIconCrosshair" format="reference"/>
        <!-- Reference to a pointer drawable with STYLE_TEXT. -->
        <attr name="pointerIconText" format="reference"/>
        <!-- Reference to a pointer drawable with STYLE_VERTICAL_TEXT. -->
        <attr name="pointerIconVerticalText" format="reference"/>
        <!-- Reference to a pointer drawable with STYLE_ALIAS. -->
        <attr name="pointerIconAlias" format="reference"/>
        <!-- Reference to a pointer drawable with STYLE_COPY. -->
        <attr name="pointerIconCopy" format="reference"/>
        <!-- Reference to a pointer drawable with STYLE_NODROP. -->
        <attr name="pointerIconNodrop" format="reference"/>
        <!-- Reference to a pointer drawable with STYLE_ALL_SCROLL. -->
        <attr name="pointerIconAllScroll" format="reference"/>
        <!-- Reference to a pointer drawable with STYLE_HORIZONTAL_DOUBLE_ARROW. -->
        <attr name="pointerIconHorizontalDoubleArrow" format="reference"/>
        <!-- Reference to a pointer drawable with STYLE_VERTICAL_DOUBLE_ARROW. -->
        <attr name="pointerIconVerticalDoubleArrow" format="reference"/>
        <!-- Reference to a pointer drawable with STYLE_TOP_RIGHT_DIAGONAL_DOUBLE_ARROW. -->
        <attr name="pointerIconTopRightDiagonalDoubleArrow" format="reference"/>
        <!-- Reference to a pointer drawable with STYLE_TOP_LEFT_DIAGONAL_DOUBLE_ARROW. -->
        <attr name="pointerIconTopLeftDiagonalDoubleArrow" format="reference"/>
        <!-- Reference to a pointer drawable with STYLE_ZOOM_IN. -->
        <attr name="pointerIconZoomIn" format="reference"/>
        <!-- Reference to a pointer drawable with STYLE_ZOOM_OUT. -->
        <attr name="pointerIconZoomOut" format="reference"/>
        <!-- Reference to a pointer drawable with STYLE_GRAB. -->
        <attr name="pointerIconGrab" format="reference"/>
        <!-- Reference to a pointer drawable with STYLE_GRABBING. -->
        <attr name="pointerIconGrabbing" format="reference"/>
    </declare-styleable>

    <declare-styleable name="PointerIcon">
        <!-- Drawable to use as the icon bitmap. -->
        <attr name="bitmap" format="reference" />
        <!-- X coordinate of the icon hot spot. -->
        <attr name="hotSpotX" format="dimension" />
        <!-- Y coordinate of the icon hot spot. -->
        <attr name="hotSpotY" format="dimension" />
    </declare-styleable>

    <declare-styleable name="Storage">
        <!-- path to mount point for the storage. -->
        <attr name="mountPoint" format="string" />
        <!-- user visible description of the storage. -->
        <attr name="storageDescription" format="string" />
        <!-- true if the storage is the primary external storage. -->
        <attr name="primary" format="boolean" />
        <!-- true if the storage is removable. -->
        <attr name="removable" format="boolean" />
        <!-- true if the storage is emulated via the FUSE sdcard daemon. -->
        <attr name="emulated" format="boolean" />
        <!-- number of megabytes of storage MTP should reserve for free storage
             (used for emulated storage that is shared with system's data partition). -->
        <attr name="mtpReserve" format="integer" />
        <!-- true if the storage can be shared via USB mass storage. -->
        <attr name="allowMassStorage" format="boolean" />
        <!-- maximum file size for the volume in megabytes, zero or unspecified if it is unbounded. -->
        <attr name="maxFileSize" format="integer" />
    </declare-styleable>

    <declare-styleable name="SwitchPreference">
        <!-- The summary for the Preference in a PreferenceActivity screen when the
             SwitchPreference is checked. If separate on/off summaries are not
             needed, the summary attribute can be used instead. -->
        <attr name="summaryOn" />
        <!-- The summary for the Preference in a PreferenceActivity screen when the
             SwitchPreference is unchecked. If separate on/off summaries are not
             needed, the summary attribute can be used instead. -->
        <attr name="summaryOff" />
        <!-- The text used on the switch itself when in the "on" state.
             This should be a very SHORT string, as it appears in a small space. -->
        <attr name="switchTextOn" format="string" />
        <!-- The text used on the switch itself when in the "off" state.
             This should be a very SHORT string, as it appears in a small space. -->
        <attr name="switchTextOff" format="string" />
        <!-- The state (true for on, or false for off) that causes dependents to be disabled. By default,
             dependents will be disabled when this is unchecked, so the value of this preference is false. -->
        <attr name="disableDependentsState" />
    </declare-styleable>

    <declare-styleable name="SeekBarPreference">
        <attr name="layout" />
        <!-- Attribute indicating whether the slider within this preference can be adjusted, that is
        pressing left/right keys when this preference is focused will move the slider accordingly
        (for example, inline adjustable preferences). False, if the slider within the preference is
        read-only and cannot be adjusted. By default, the seekbar is adjustable. -->
        <attr name="adjustable" format="boolean" />
        <!-- Flag indicating whether the TextView next to the seekbar that shows the current seekbar value will be
        displayed. If true, the view is VISIBLE; if false, the view will be GONE. By default, this view is VISIBLE. -->
        <attr name="showSeekBarValue" format="boolean" />
    </declare-styleable>

    <!-- Base attributes available to PreferenceFragment. -->
    <declare-styleable name="PreferenceFragment">
        <!-- The layout for the PreferenceFragment. This should rarely need to be changed. -->
        <attr name="layout" />
        <attr name="divider" />
    </declare-styleable>

    <!-- Base attributes available to PreferenceScreen. -->
    <declare-styleable name="PreferenceScreen">
        <!-- The layout for the PreferenceScreen. This should rarely need to be changed. -->
        <attr name="screenLayout" format="reference" />
        <attr name="divider" />
    </declare-styleable>

    <!-- Base attributes available to PreferenceActivity. -->
    <declare-styleable name="PreferenceActivity">
        <!-- The layout for the Preference Activity. This should rarely need to be changed. -->
        <attr name="layout" />
        <!-- The layout for the Preference Header. This should rarely need to be changed. -->
        <attr name="headerLayout" format="reference" />
        <!-- true if the Icon view will be removed when there is none and thus not showing
             the fixed margins. -->
        <attr name="headerRemoveIconIfEmpty" format="boolean" />
    </declare-styleable>

    <!-- Use <code>tts-engine</code> as the root tag of the XML resource that
         describes a text to speech engine implemented as a subclass of
         {@link android.speech.tts.TextToSpeechService}.

         The XML resource must be referenced from its
         {@link android.speech.tts.TextToSpeech.Engine#SERVICE_META_DATA} meta-data
         entry. -->
    <declare-styleable name="TextToSpeechEngine">
        <attr name="settingsActivity" />
    </declare-styleable>

    <!-- Use <code>keyboard-layouts</code> as the root tag of the XML resource that
         describes a collection of keyboard layouts provided by an application.
         Each keyboard layout is declared by a <code>keyboard-layout</code> tag
         with these attributes.

         The XML resource that contains the keyboard layouts must be referenced from its
         {@link android.hardware.input.InputManager#META_DATA_KEYBOARD_LAYOUTS}
         meta-data entry used with broadcast receivers for
         {@link android.hardware.input.InputManager#ACTION_QUERY_KEYBOARD_LAYOUTS}. -->
    <declare-styleable name="KeyboardLayout">
        <!-- The name of the keyboard layout, must be unique in the receiver. -->
        <attr name="name" />
        <!-- The display label of the keyboard layout. -->
        <attr name="label" />
        <!-- The key character map file resource. -->
        <attr name="keyboardLayout" format="reference" />
        <!-- The locales the given keyboard layout corresponds to. -->
        <attr name="locale" format="string" />
        <!-- The vendor ID of the hardware the given layout corresponds to. @hide -->
        <attr name="vendorId" format="integer" />
        <!-- The product ID of the hardware the given layout corresponds to. @hide -->
        <attr name="productId" format="integer" />
    </declare-styleable>

    <declare-styleable name="MediaRouteButton">
        <!-- This drawable is a state list where the "activated" state
             indicates active media routing. Non-activated indicates
             that media is playing to the local device only.
             @hide -->
        <attr name="externalRouteEnabledDrawable" format="reference" />

        <!-- The types of media routes the button and its resulting
             chooser will filter by. -->
        <attr name="mediaRouteTypes" format="integer">
            <!-- Allow selection of live audio routes. -->
            <enum name="liveAudio" value="0x1" />
            <!-- Allow selection of user (app-specified) routes. -->
            <enum name="user" value="0x800000" />
        </attr>

        <attr name="minWidth" />
        <attr name="minHeight" />
    </declare-styleable>

    <!-- PagedView specific attributes. These attributes are used to customize
         a PagedView view in XML files. -->
    <declare-styleable name="PagedView">
        <!-- The space between adjacent pages of the PagedView. -->
        <attr name="pageSpacing" format="dimension" />
        <!-- The padding for the scroll indicator area. -->
        <attr name="scrollIndicatorPaddingLeft" format="dimension" />
        <attr name="scrollIndicatorPaddingRight" format="dimension" />
    </declare-styleable>

    <declare-styleable name="KeyguardGlowStripView">
        <attr name="dotSize" format="dimension" />
        <attr name="numDots" format="integer" />
        <attr name="glowDot" format="reference" />
        <attr name="leftToRight" format="boolean" />
    </declare-styleable>

    <!-- Some child types have special behavior. -->
    <attr name="layout_childType">
        <!-- No special behavior. Layout will proceed as normal. -->
        <enum name="none" value="0" />
        <!-- Widget container.
             This will be resized in response to certain events. -->
        <enum name="widget" value="1" />
        <!-- Security challenge container.
             This will be dismissed/shown in response to certain events,
             possibly obscuring widget elements. -->
        <enum name="challenge" value="2" />
        <!-- User switcher.
             This will consume space from the total layout area. -->
        <enum name="userSwitcher" value="3" />
        <!-- Scrim. This will block access to child views that
             come before it in the child list in bouncer mode. -->
        <enum name="scrim" value="4" />
        <!-- The home for widgets. All widgets will be descendents of this. -->
        <enum name="widgets" value="5" />
        <!-- This is a handle that is used for expanding the
             security challenge container when it is collapsed. -->
        <enum name="expandChallengeHandle" value="6" />
        <!-- Delete drop target.  This will be the drop target to delete pages. -->
        <enum name="pageDeleteDropTarget" value="7" />
    </attr>

    <!-- Attributes that can be used with <code>&lt;FragmentBreadCrumbs&gt;</code>
    tags. -->
    <declare-styleable name="FragmentBreadCrumbs">
        <attr name="gravity" />
        <attr name="itemLayout" format="reference" />
        <attr name="itemColor" format="color|reference" />
    </declare-styleable>

    <declare-styleable name="Toolbar">
        <attr name="titleTextAppearance" format="reference" />
        <attr name="subtitleTextAppearance" format="reference" />
        <attr name="title" />
        <attr name="subtitle" />
        <attr name="gravity" />
        <!--  Specifies extra space on the left, start, right and end sides
              of the toolbar's title. Margin values should be positive. -->
        <attr name="titleMargin" format="dimension" />
        <!--  Specifies extra space on the start side of the toolbar's title.
              If both this attribute and titleMargin are specified, then this
              attribute takes precedence. Margin values should be positive. -->
        <attr name="titleMarginStart" format="dimension" />
        <!--  Specifies extra space on the end side of the toolbar's title.
              If both this attribute and titleMargin are specified, then this
              attribute takes precedence. Margin values should be positive. -->
        <attr name="titleMarginEnd" format="dimension" />
        <!--  Specifies extra space on the top side of the toolbar's title.
              If both this attribute and titleMargin are specified, then this
              attribute takes precedence. Margin values should be positive. -->
        <attr name="titleMarginTop" format="dimension" />
        <!--  Specifies extra space on the bottom side of the toolbar's title.
              If both this attribute and titleMargin are specified, then this
              attribute takes precedence. Margin values should be positive. -->
        <attr name="titleMarginBottom" format="dimension" />
        <attr name="contentInsetStart" />
        <attr name="contentInsetEnd" />
        <attr name="contentInsetLeft" />
        <attr name="contentInsetRight" />
        <attr name="contentInsetStartWithNavigation" />
        <attr name="contentInsetEndWithActions" />
        <attr name="maxButtonHeight" format="dimension" />
        <attr name="navigationButtonStyle" format="reference" />
        <attr name="buttonGravity">
            <!-- Push object to the top of its container, not changing its size. -->
            <flag name="top" value="0x30" />
            <!-- Push object to the bottom of its container, not changing its size. -->
            <flag name="bottom" value="0x50" />
        </attr>
        <!-- Icon drawable to use for the collapse button. -->
        <attr name="collapseIcon" format="reference" />
        <!-- Text to set as the content description for the collapse button. -->
        <attr name="collapseContentDescription" format="string" />
        <!-- Reference to a theme that should be used to inflate popups
             shown by widgets in the toolbar. -->
        <attr name="popupTheme" format="reference" />
        <!-- Icon drawable to use for the navigation button located at
             the start of the toolbar. -->
        <attr name="navigationIcon" format="reference" />
        <!-- Text to set as the content description for the navigation button
             located at the start of the toolbar. -->
        <attr name="navigationContentDescription" format="string" />
        <!-- Drawable to set as the logo that appears at the starting side of
             the Toolbar, just after the navigation button. -->
        <attr name="logo" />
        <!-- A content description string to describe the appearance of the
             associated logo image. -->
        <attr name="logoDescription" format="string" />
        <!-- A color to apply to the title string. -->
        <attr name="titleTextColor" format="color" />
        <!-- A color to apply to the subtitle string. -->
        <attr name="subtitleTextColor" format="color" />
    </declare-styleable>

    <declare-styleable name="Toolbar_LayoutParams">
        <attr name="layout_gravity" />
    </declare-styleable>

    <declare-styleable name="ActionBar_LayoutParams">
        <attr name="layout_gravity" />
    </declare-styleable>

    <!-- Used as a filter array on the theme to pull out only the EdgeEffect-relevant bits. -->
    <declare-styleable name="EdgeEffect">
        <attr name="colorEdgeEffect" />
    </declare-styleable>

    <!-- Use <code>tv-input</code> as the root tag of the XML resource that describes a
         {@link android.media.tv.TvInputService}, which is referenced from its
         {@link android.media.tv.TvInputService#SERVICE_META_DATA} meta-data entry.
         Described here are the attributes that can be included in that tag. -->
    <declare-styleable name="TvInputService">
        <!-- Component name of an activity that allows the user to set up this service. -->
        <attr name="setupActivity" format="string" />
        <!-- Component name of an activity that allows the user to modify the settings for this
             service.
             {@deprecated This value is deprecated and not used by the framework starting from API
                         level 26. Use setupActivity instead.} -->
        <attr name="settingsActivity" />
        <!-- Attribute whether the TV input service can record programs. This value can be changed
             at runtime by calling
             {@link android.media.tv.TvInputManager#updateTvInputInfo(android.media.tv.TvInputInfo)}. -->
        <attr name="canRecord" format="boolean" />
        <!-- The number of tuners that the TV input service is associated with. This value can be
             changed at runtime by calling
             {@link android.media.tv.TvInputManager#updateTvInputInfo(android.media.tv.TvInputInfo)}. -->
        <attr name="tunerCount" format="integer" />
    </declare-styleable>

    <!-- Attributes that can be used with <code>rating-system-definition</code> tags inside of the
         XML resource that describes TV content rating of a {@link android.media.tv.TvInputService},
         which is referenced from its
         {@link android.media.tv.TvInputManager#META_DATA_CONTENT_RATING_SYSTEMS}. -->
    <declare-styleable name="RatingSystemDefinition">
        <!-- The unique name of the content rating system. -->
        <attr name="name" />
        <!-- The title of the content rating system which is shown to the user. -->
        <attr name="title" />
        <!-- The short description of the content rating system. -->
        <attr name="description" />
        <!-- The country code associated with the content rating system, which consists of two
             uppercase letters that conform to the ISO 3166 standard. -->
        <attr name="country" format="string" />
    </declare-styleable>

    <!-- Attributes that can be used with <code>rating-definition</code> tags inside of the XML
         resource that describes TV content rating of a {@link android.media.tv.TvInputService},
         which is referenced from its
         {@link android.media.tv.TvInputManager#META_DATA_CONTENT_RATING_SYSTEMS}. -->
    <declare-styleable name="RatingDefinition">
        <!-- The unique name of the content rating. -->
        <attr name="name" />
        <!-- The title of the content rating which is shown to the user. -->
        <attr name="title" />
        <!-- The short description of the content rating. -->
        <attr name="description" />
        <!-- The age associated with the content rating. The content of this rating is suitable for
             people of this age or above. -->
        <attr name="contentAgeHint" format="integer" />
    </declare-styleable>

    <declare-styleable name="ResolverDrawerLayout">
        <attr name="maxWidth" />
        <attr name="maxCollapsedHeight" format="dimension" />
        <attr name="maxCollapsedHeightSmall" format="dimension" />
    </declare-styleable>

    <declare-styleable name="MessagingLinearLayout">
        <attr name="spacing" />
    </declare-styleable>

    <declare-styleable name="DateTimeView">
        <attr name="showRelative" format="boolean" />
    </declare-styleable>

    <declare-styleable name="ResolverDrawerLayout_LayoutParams">
        <attr name="layout_alwaysShow" format="boolean" />
        <attr name="layout_ignoreOffset" format="boolean" />
        <attr name="layout_gravity" />
        <attr name="layout_hasNestedScrollIndicator" format="boolean" />
    </declare-styleable>

    <!-- @hide -->
    <declare-styleable name="Lighting">
        <attr name="lightY" />
        <attr name="lightZ" />
        <attr name="lightRadius" />
        <attr name="ambientShadowAlpha" />
        <attr name="spotShadowAlpha" />
    </declare-styleable>

    <declare-styleable name="RestrictionEntry">
        <attr name="key" />
        <attr name="restrictionType">
            <enum name="hidden" value="0" />
            <enum name="bool" value="1" />
            <enum name="choice" value="2" />
            <enum name="multi-select" value="4" />
            <enum name="integer" value="5" />
            <enum name="string" value="6" />
            <enum name="bundle" value="7" />
            <enum name="bundle_array" value="8" />
        </attr>
        <attr name="title" />
        <attr name="description" />
        <attr name="defaultValue" />
        <attr name="entries" />
        <attr name="entryValues" />
    </declare-styleable>

    <!-- Used to describe the gradient for fill or stroke in a path of VectorDrawable. -->
    <declare-styleable name="GradientColor">
        <!-- Start color of the gradient. -->
        <attr name="startColor" />
        <!-- Optional center color. -->
        <attr name="centerColor" />
        <!-- End color of the gradient. -->
        <attr name="endColor" />
        <!-- Type of gradient. The default type is linear. -->
        <attr name="type" />

        <!-- Only applied to RadialGradient-->
        <!-- Radius of the gradient, used only with radial gradient. -->
        <attr name="gradientRadius" />

        <!-- Only applied to SweepGradient / RadialGradient-->
        <!-- X coordinate of the center of the gradient within the path. -->
        <attr name="centerX" />
        <!-- Y coordinate of the center of the gradient within the path. -->
        <attr name="centerY" />

        <!-- LinearGradient specific -->
        <!-- X coordinate of the start point origin of the gradient.
             Defined in same coordinates as the path itself -->
        <attr name="startX" format="float" />
        <!-- Y coordinate of the start point of the gradient within the shape.
             Defined in same coordinates as the path itself -->
        <attr name="startY" format="float" />
        <!-- X coordinate of the end point origin of the gradient.
             Defined in same coordinates as the path itself -->
        <attr name="endX" format="float" />
        <!-- Y coordinate of the end point of the gradient within the shape.
             Defined in same coordinates as the path itself -->
        <attr name="endY" format="float" />

        <!-- Defines the tile mode of the gradient. SweepGradient don't support tiling. -->
        <attr name="tileMode"/>
    </declare-styleable>

    <!-- Describes an item of a GradientColor. Minimally need 2 items to define the gradient
         Colors defined in <item> override the simple color attributes such as
         "startColor / centerColor / endColor" are ignored. -->
    <declare-styleable name="GradientColorItem">
        <!-- The offset (or ratio) of this current color item inside the gradient.
             The value is only meaningful when it is between 0 and 1. -->
        <attr name="offset" format="float" />
        <!-- The current color for the offset inside the gradient. -->
        <attr name="color" />
    </declare-styleable>

    <!-- @hide Attributes which will be read by the Activity to intialize the
               base activity TaskDescription. -->
    <declare-styleable name="ActivityTaskDescription">
        <!-- @hide From Theme.colorPrimary, used for the TaskDescription primary
                   color. -->
        <attr name="colorPrimary" />
        <!-- @hide From Theme.colorBackground, used for the TaskDescription background
                   color. -->
        <attr name="colorBackground" />
        <!-- @hide From Theme.statusBarColor, used for the TaskDescription status bar color. -->
        <attr name="statusBarColor"/>
        <!-- @hide From Theme.navigationBarColor, used for the TaskDescription navigation bar
                   color. -->
        <attr name="navigationBarColor"/>
    </declare-styleable>

    <declare-styleable name="Shortcut">
        <attr name="shortcutId" format="string" />
        <attr name="enabled" />
        <attr name="icon" />
        <attr name="shortcutShortLabel" format="reference" />
        <attr name="shortcutLongLabel" format="reference" />
        <attr name="shortcutDisabledMessage" format="reference" />
    </declare-styleable>

    <declare-styleable name="ShortcutCategories">
        <attr name="name" />
    </declare-styleable>

    <!-- Attributes that are read when parsing a <font> tag, which is a child of
         <font-family>. This represents an actual font file and its attributes. -->
    <declare-styleable name="FontFamilyFont">
        <!-- The style of the given font file. This will be used when the font is being loaded into
         the font stack and will override any style information in the font's header tables. If
         unspecified, the value in the font's header tables will be used. -->
        <attr name="fontStyle">
            <enum name="normal" value="0" />
            <enum name="italic" value="1" />
        </attr>
        <!-- The reference to the font file to be used. This should be a file in the res/font folder
         and should therefore have an R reference value. E.g. @font/myfont -->
        <attr name="font" format="reference" />
        <!-- The weight of the given font file. This will be used when the font is being loaded into
         the font stack and will override any weight information in the font's header tables. Must
         be a positive number, a multiple of 100, and between 100 and 900, inclusive. The most
         common values are 400 for regular weight and 700 for bold weight. If unspecified, the value
         in the font's header tables will be used. -->
        <attr name="fontWeight" format="integer" />
    </declare-styleable>

    <!-- Attributes that are read when parsing a <fontfamily> tag. -->
    <declare-styleable name="FontFamily">
        <!-- The authority of the Font Provider to be used for the request. -->
        <attr name="fontProviderAuthority" format="string" />
        <!-- The package for the Font Provider to be used for the request. This is used to verify
        the identity of the provider. -->
        <attr name="fontProviderPackage" format="string" />
        <!-- The query to be sent over to the provider. Refer to your font provider's documentation
        on the format of this string. -->
        <attr name="fontProviderQuery" format="string" />
        <!-- The sets of hashes for the certificates the provider should be signed with. This is
        used to verify the identity of the provider, and is only required if the provider is not
        part of the system image. This value may point to one list or a list of lists, where each
        individual list represents one collection of signature hashes. Refer to your font provider's
        documentation for these values. -->
        <attr name="fontProviderCerts" format="reference" />
    </declare-styleable>

    <!-- @hide -->
    <declare-styleable name="RecyclerView">
        <attr name="layoutManager" format="string" />
        <attr name="orientation" />
        <attr name="descendantFocusability" />
        <attr name="spanCount" format="integer"/>
        <attr name="reverseLayout" format="boolean" />
        <attr name="stackFromEnd" format="boolean" />
    </declare-styleable>

    <!-- @hide -->
    <declare-styleable name="NotificationTheme">
        <attr name="notificationHeaderStyle" format="reference" />
        <attr name="notificationHeaderTextAppearance" format="reference" />
        <attr name="notificationHeaderIconSize" format="dimension" />
    </declare-styleable>

    <attr name="lockPatternStyle" format="reference" />
</resources><|MERGE_RESOLUTION|>--- conflicted
+++ resolved
@@ -60,8 +60,6 @@
              mode. -->
         <attr name="colorMultiSelectHighlight" format="color" />
 
-<<<<<<< HEAD
-=======
         <!-- Drawable to be drawn over the view to mark it as autofilled-->
         <attr name="autofilledHighlight" format="reference" />
 
@@ -71,7 +69,6 @@
         <!-- Max height of the autofill data set picker as a fraction of the screen height -->
         <attr name="autofillDatasetPickerMaxHeight" format="reference" />
 
->>>>>>> 34575671
         <!-- Default disabled alpha for widgets that set enabled/disabled alpha programmatically. -->
         <attr name="disabledAlpha" format="float" />
         <!-- The alpha applied to the foreground color to create the primary text color. -->
@@ -3460,8 +3457,8 @@
             <flag name="flagEnableAccessibilityVolume" value="0x00000080" />
             <!-- Has flag {@link android.accessibilityservice.AccessibilityServiceInfo#FLAG_REQUEST_ACCESSIBILITY_BUTTON}. -->
             <flag name="flagRequestAccessibilityButton" value="0x00000100" />
-            <!-- Has flag {@link android.accessibilityservice.AccessibilityServiceInfo#FLAG_CAPTURE_FINGERPRINT_GESTURES}. -->
-            <flag name="flagCaptureFingerprintGestures" value="0x00000200" />
+            <!-- Has flag {@link android.accessibilityservice.AccessibilityServiceInfo#FLAG_REQUEST_FINGERPRINT_GESTURES}. -->
+            <flag name="flagRequestFingerprintGestures" value="0x00000200" />
         </attr>
         <!-- Component name of an activity that allows the user to modify
              the settings for this service. This setting cannot be changed at runtime. -->
@@ -3501,10 +3498,10 @@
              the fingerprint sensor.
              <p>
              Required to allow setting the {@link android.accessibilityservice
-             #AccessibilityServiceInfo#FLAG_CAN_CAPTURE_FINGERPRINT_GESTURES} flag.
+             #AccessibilityServiceInfo#FLAG_REQUEST_FINGERPRINT_GESTURES} flag to have any effect.
              </p>
          -->
-        <attr name="canCaptureFingerprintGestures" format="boolean" />
+        <attr name="canRequestFingerprintGestures" format="boolean" />
         <!-- Short description of the accessibility service purpose or behavior.-->
         <attr name="description" />
         <!-- Brief summary of the accessibility service purpose or behavior. -->
