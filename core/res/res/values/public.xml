--- conflicted
+++ resolved
@@ -1071,13 +1071,6 @@
   <public type="style" name="Theme.Panel" id="0x01030059" />
   <public type="style" name="Theme.Light.Panel" id="0x0103005a" />
 
-<<<<<<< HEAD
-=======
-  <public type="style" name="Widget.TabIndicator" id="0x0103005b" />
-  
-  <public type="style" name="Widget.EditText.TimePicker" id="0x0103005f" />
-  
->>>>>>> 9effa6db
   <public type="string" name="dialog_alert_title" id="0x01040014" />
   <public type="string" name="VideoView_error_text_invalid_progressive_playback" id="0x01040015" />
 
@@ -1089,32 +1082,10 @@
   <!--  Drawable to use as a background for a taller version of the titlebar -->
   <public type="drawable" name="title_bar_tall" id="0x010800a6" />
 
-<<<<<<< HEAD
-=======
-  <public type="attr" name="listItemBackground" id="0x01010270" />
-
-  <public type="attr" name="dialogTheme" id="0x01010271" />
-  <public type="attr" name="alertDialogTheme" id="0x01010272" />
-  <public type="attr" name="searchDialogTheme" id="0x01010273" />
-  <public type="attr" name="listItemTextViewStyle" id="0x01010274" />
-  <public type="attr" name="bottomLeftStrip" id="0x01010275" />
-  <public type="attr" name="bottomRightStrip" id="0x01010276" />
-  <public type="attr" name="tabIndicatorStyle" id="0x01010277" />
-  <public type="attr" name="textAppearanceTab" id="0x01010278" />
- 
-  <public type="attr" name="timePickerInputStyle" id="0x01010279" />
-  <public type="attr" name="buttonStyleTimePickerUp" id="0x0101027a" />
-  <public type="attr" name="buttonStyleTimePickerDown" id="0x0101027b" />
-  <public type="attr" name="menuItemBackground" id="0x0101027c" />
-  <public type="attr" name="expandedMenuTheme" id="0x0101027d" />
-  <public type="attr" name="iconMenuTheme" id="0x0101027e" />
-
->>>>>>> 9effa6db
   <public type="integer" name="config_shortAnimTime" id="0x010e0000" />
   <public type="integer" name="config_mediumAnimTime" id="0x010e0001" />
   <public type="integer" name="config_longAnimTime" id="0x010e0002" />
 
-<<<<<<< HEAD
 <!-- ===============================================================
      Resources added in Donut.
      =============================================================== -->
@@ -1234,6 +1205,31 @@
   <public type="attr" name="wallpaperAuthor" />
   <public type="attr" name="wallpaperDescription" />
   
-=======
->>>>>>> 9effa6db
+
+<!-- ===============================================================
+     Resources added to support dynamic theming.
+     =============================================================== -->
+  <eat-comment />
+
+  <public type="style" name="Widget.TabIndicator" />
+  <public type="style" name="Widget.EditText.TimePicker" />
+
+  <public type="attr" name="listItemBackground" />
+
+  <public type="attr" name="dialogTheme" />
+  <public type="attr" name="alertDialogTheme" />
+  <public type="attr" name="searchDialogTheme" />
+  <public type="attr" name="listItemTextViewStyle" />
+  <public type="attr" name="bottomLeftStrip" />
+  <public type="attr" name="bottomRightStrip" />
+  <public type="attr" name="tabIndicatorStyle" />
+  <public type="attr" name="textAppearanceTab" />
+
+  <public type="attr" name="timePickerInputStyle" />
+  <public type="attr" name="buttonStyleTimePickerUp" />
+  <public type="attr" name="buttonStyleTimePickerDown" />
+  <public type="attr" name="menuItemBackground" />
+  <public type="attr" name="expandedMenuTheme" />
+  <public type="attr" name="iconMenuTheme" />
+
 </resources>