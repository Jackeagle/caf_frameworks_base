<?xml version="1.0" encoding="utf-8"?>
<!--
/* Copyright 2012, The Android Open Source Project
**
** Licensed under the Apache License, Version 2.0 (the "License");
** you may not use this file except in compliance with the License.
** You may obtain a copy of the License at
**
**     http://www.apache.org/licenses/LICENSE-2.0
**
** Unless required by applicable law or agreed to in writing, software
** distributed under the License is distributed on an "AS IS" BASIS,
** WITHOUT WARRANTIES OR CONDITIONS OF ANY KIND, either express or implied.
** See the License for the specific language governing permissions and
** limitations under the License.
*/
-->
<resources>
  <!-- Private symbols that we need to reference from framework code.  See
       frameworks/base/core/res/MakeJavaSymbols.sed for how to easily generate
       this.

       Can be referenced in java code as: com.android.internal.R.<type>.<name>
       and in layout xml as: "@*android:<type>/<name>"
  -->
  <java-symbol type="id" name="account_name" />
  <java-symbol type="id" name="account_row_icon" />
  <java-symbol type="id" name="account_row_text" />
  <java-symbol type="id" name="account_type" />
  <java-symbol type="id" name="action_bar" />
  <java-symbol type="id" name="action_bar_container" />
  <java-symbol type="id" name="action_bar_title" />
  <java-symbol type="id" name="action_bar_subtitle" />
  <java-symbol type="id" name="action_context_bar" />
  <java-symbol type="id" name="action_menu_presenter" />
  <java-symbol type="id" name="action_mode_close_button" />
  <java-symbol type="id" name="activity_chooser_view_content" />
  <java-symbol type="id" name="alertTitle" />
  <java-symbol type="id" name="allow_button" />
  <java-symbol type="id" name="alwaysUse" />
  <java-symbol type="id" name="amPm" />
  <java-symbol type="id" name="authtoken_type" />
  <java-symbol type="id" name="back_button" />
  <java-symbol type="id" name="button_bar" />
  <java-symbol type="id" name="buttonPanel" />
  <java-symbol type="id" name="by_common" />
  <java-symbol type="id" name="by_org" />
  <java-symbol type="id" name="by_org_unit" />
  <java-symbol type="id" name="calendar_view" />
  <java-symbol type="id" name="cancel" />
  <java-symbol type="id" name="characterPicker" />
  <java-symbol type="id" name="clearDefaultHint" />
  <java-symbol type="id" name="contentPanel" />
  <java-symbol type="id" name="current_scene" />
  <java-symbol type="id" name="scene_layoutid_cache" />
  <java-symbol type="id" name="customPanel" />
  <java-symbol type="id" name="datePicker" />
  <java-symbol type="id" name="day" />
  <java-symbol type="id" name="day_names" />
  <java-symbol type="id" name="decrement" />
  <java-symbol type="id" name="decor_content_parent" />
  <java-symbol type="id" name="default_activity_button" />
  <java-symbol type="id" name="deny_button" />
  <java-symbol type="id" name="description" />
  <java-symbol type="id" name="divider" />
  <java-symbol type="id" name="edit_query" />
  <java-symbol type="id" name="edittext_container" />
  <java-symbol type="id" name="enter_pin_section" />
  <java-symbol type="id" name="expand_activities_button" />
  <java-symbol type="id" name="expires_on" />
  <java-symbol type="id" name="find_next" />
  <java-symbol type="id" name="find_prev" />
  <java-symbol type="id" name="ffwd" />
  <java-symbol type="id" name="fillInIntent" />
  <java-symbol type="id" name="find" />
  <java-symbol type="id" name="fullscreenArea" />
  <java-symbol type="id" name="group_divider" />
  <java-symbol type="id" name="hard_keyboard_section" />
  <java-symbol type="id" name="hard_keyboard_switch" />
  <java-symbol type="id" name="headers" />
  <java-symbol type="id" name="hour" />
  <java-symbol type="id" name="icon" />
  <java-symbol type="id" name="image" />
  <java-symbol type="id" name="increment" />
  <java-symbol type="id" name="internalEmpty" />
  <java-symbol type="id" name="info" />
  <java-symbol type="id" name="inputExtractAccessories" />
  <java-symbol type="id" name="inputExtractAction" />
  <java-symbol type="id" name="issued_on" />
  <java-symbol type="id" name="left_icon" />
  <java-symbol type="id" name="leftSpacer" />
  <java-symbol type="id" name="line1" />
  <java-symbol type="id" name="list_footer" />
  <java-symbol type="id" name="list_item" />
  <java-symbol type="id" name="listContainer" />
  <java-symbol type="id" name="locale" />
  <java-symbol type="id" name="matches" />
  <java-symbol type="id" name="mediacontroller_progress" />
  <java-symbol type="id" name="minute" />
  <java-symbol type="id" name="mode_normal" />
  <java-symbol type="id" name="month" />
  <java-symbol type="id" name="month_name" />
  <java-symbol type="id" name="name" />
  <java-symbol type="id" name="next" />
  <java-symbol type="id" name="next_button" />
  <java-symbol type="id" name="new_app_action" />
  <java-symbol type="id" name="new_app_description" />
  <java-symbol type="id" name="new_app_icon" />
  <java-symbol type="id" name="no_permissions" />
  <java-symbol type="id" name="numberpicker_input" />
  <java-symbol type="id" name="old_app_action" />
  <java-symbol type="id" name="old_app_icon" />
  <java-symbol type="id" name="overlay_display_window_texture" />
  <java-symbol type="id" name="overlay_display_window_title" />
  <java-symbol type="id" name="package_label" />
  <java-symbol type="id" name="packages_list" />
  <java-symbol type="id" name="parentPanel" />
  <java-symbol type="id" name="pause" />
  <java-symbol type="id" name="perms_list" />
  <java-symbol type="id" name="perm_icon" />
  <java-symbol type="id" name="perm_name" />
  <java-symbol type="id" name="permission_group" />
  <java-symbol type="id" name="permission_list" />
  <java-symbol type="id" name="pickers" />
  <java-symbol type="id" name="prefs" />
  <java-symbol type="id" name="prefs_container" />
  <java-symbol type="id" name="prefs_frame" />
  <java-symbol type="id" name="prev" />
  <java-symbol type="id" name="progress" />
  <java-symbol type="id" name="progress_circular" />
  <java-symbol type="id" name="progress_horizontal" />
  <java-symbol type="id" name="progress_number" />
  <java-symbol type="id" name="progress_percent" />
  <java-symbol type="id" name="progressContainer" />
  <java-symbol type="id" name="rew" />
  <java-symbol type="id" name="rightSpacer" />
  <java-symbol type="id" name="rowTypeId" />
  <java-symbol type="id" name="scrollView" />
  <java-symbol type="id" name="search_app_icon" />
  <java-symbol type="id" name="search_badge" />
  <java-symbol type="id" name="search_bar" />
  <java-symbol type="id" name="search_button" />
  <java-symbol type="id" name="search_close_btn" />
  <java-symbol type="id" name="search_edit_frame" />
  <java-symbol type="id" name="search_go_btn" />
  <java-symbol type="id" name="search_mag_icon" />
  <java-symbol type="id" name="search_plate" />
  <java-symbol type="id" name="search_src_text" />
  <java-symbol type="id" name="search_view" />
  <java-symbol type="id" name="search_voice_btn" />
  <java-symbol type="id" name="select_all" />
  <java-symbol type="id" name="serial_number" />
  <java-symbol type="id" name="seekbar" />
  <java-symbol type="id" name="sha1_fingerprint" />
  <java-symbol type="id" name="sha256_fingerprint" />
  <java-symbol type="id" name="share" />
  <java-symbol type="id" name="shortcut" />
  <java-symbol type="id" name="skip_button" />
  <java-symbol type="id" name="split_action_bar" />
  <java-symbol type="id" name="submenuarrow" />
  <java-symbol type="id" name="submit_area" />
  <java-symbol type="id" name="switch_new" />
  <java-symbol type="id" name="switch_old" />
  <java-symbol type="id" name="switch_widget" />
  <java-symbol type="id" name="text" />
  <java-symbol type="id" name="time" />
  <java-symbol type="id" name="time_current" />
  <java-symbol type="id" name="titleDivider" />
  <java-symbol type="id" name="titleDividerTop" />
  <java-symbol type="id" name="timePicker" />
  <java-symbol type="id" name="title_template" />
  <java-symbol type="id" name="to_common" />
  <java-symbol type="id" name="to_org" />
  <java-symbol type="id" name="to_org_unit" />
  <java-symbol type="id" name="topPanel" />
  <java-symbol type="id" name="up" />
  <java-symbol type="id" name="value" />
  <java-symbol type="id" name="websearch" />
  <java-symbol type="id" name="wifi_p2p_wps_pin" />
  <java-symbol type="id" name="year" />
  <java-symbol type="id" name="zoomControls" />
  <java-symbol type="id" name="zoomIn" />
  <java-symbol type="id" name="zoomMagnify" />
  <java-symbol type="id" name="zoomOut" />
  <java-symbol type="id" name="actions" />
  <java-symbol type="id" name="action0" />
  <java-symbol type="id" name="action1" />
  <java-symbol type="id" name="action2" />
  <java-symbol type="id" name="big_picture" />
  <java-symbol type="id" name="big_text" />
  <java-symbol type="id" name="chronometer" />
  <java-symbol type="id" name="inbox_text0" />
  <java-symbol type="id" name="inbox_text1" />
  <java-symbol type="id" name="inbox_text2" />
  <java-symbol type="id" name="inbox_text3" />
  <java-symbol type="id" name="inbox_text4" />
  <java-symbol type="id" name="inbox_text5" />
  <java-symbol type="id" name="inbox_text6" />
  <java-symbol type="id" name="status_bar_latest_event_content" />
  <java-symbol type="id" name="notification_main_column" />
  <java-symbol type="id" name="sms_short_code_confirm_message" />
  <java-symbol type="id" name="sms_short_code_detail_layout" />
  <java-symbol type="id" name="sms_short_code_detail_message" />
  <java-symbol type="id" name="sms_short_code_remember_choice_checkbox" />
  <java-symbol type="id" name="sms_short_code_remember_undo_instruction" />
  <java-symbol type="id" name="breadcrumb_section" />
  <java-symbol type="id" name="action_bar_spinner" />
  <java-symbol type="id" name="pin_cancel_button" />
  <java-symbol type="id" name="pin_ok_button" />
  <java-symbol type="id" name="pin_text" />
  <java-symbol type="id" name="pin_new_text" />
  <java-symbol type="id" name="pin_confirm_text" />
  <java-symbol type="id" name="pin_error_message" />
  <java-symbol type="id" name="timePickerLayout" />
  <java-symbol type="id" name="profile_badge" />
  <java-symbol type="id" name="transitionPosition" />
  <java-symbol type="id" name="selection_start_handle" />
  <java-symbol type="id" name="selection_end_handle" />
  <java-symbol type="id" name="insertion_handle" />
  <java-symbol type="id" name="accessibilityActionClickOnClickableSpan" />
  <java-symbol type="id" name="camera" />
  <java-symbol type="id" name="mic" />
  <java-symbol type="id" name="overlay" />
  <java-symbol type="id" name="app_ops" />

  <java-symbol type="attr" name="actionModeShareDrawable" />
  <java-symbol type="attr" name="alertDialogCenterButtons" />
  <java-symbol type="attr" name="fragmentBreadCrumbsStyle" />
  <java-symbol type="attr" name="gestureOverlayViewStyle" />
  <java-symbol type="attr" name="keyboardViewStyle" />
  <java-symbol type="attr" name="numberPickerStyle" />
  <java-symbol type="attr" name="preferenceFrameLayoutStyle" />
  <java-symbol type="attr" name="searchDialogTheme" />
  <java-symbol type="attr" name="textAppearanceAutoCorrectionSuggestion" />
  <java-symbol type="attr" name="textAppearanceEasyCorrectSuggestion" />
  <java-symbol type="attr" name="textAppearanceMisspelledSuggestion" />
  <java-symbol type="attr" name="textColorSearchUrl" />
  <java-symbol type="attr" name="timePickerStyle" />
  <java-symbol type="attr" name="windowFixedWidthMajor" />
  <java-symbol type="attr" name="windowFixedWidthMinor" />
  <java-symbol type="attr" name="windowFixedHeightMajor" />
  <java-symbol type="attr" name="windowFixedHeightMinor" />
  <java-symbol type="attr" name="accessibilityFocusedDrawable"/>
  <java-symbol type="attr" name="isLightTheme"/>
  <java-symbol type="attr" name="autofilledHighlight"/>
  <java-symbol type="attr" name="autofillDatasetPickerMaxWidth"/>
  <java-symbol type="attr" name="autofillDatasetPickerMaxHeight"/>
  <java-symbol type="attr" name="autofillSaveCustomSubtitleMaxHeight"/>
  <java-symbol type="bool" name="action_bar_embed_tabs" />
  <java-symbol type="bool" name="action_bar_expanded_action_views_exclusive" />
  <java-symbol type="bool" name="config_avoidGfxAccel" />
  <java-symbol type="bool" name="config_bluetooth_address_validation" />
  <java-symbol type="bool" name="config_bluetooth_sco_off_call" />
  <java-symbol type="bool" name="config_bluetooth_le_peripheral_mode_supported" />
  <java-symbol type="bool" name="config_bluetooth_hfp_inband_ringing_support" />
  <java-symbol type="bool" name="config_cellBroadcastAppLinks" />
  <java-symbol type="bool" name="config_duplicate_port_omadm_wappush" />
  <java-symbol type="bool" name="config_disableTransitionAnimation" />
  <java-symbol type="bool" name="config_enableAutoPowerModes" />
  <java-symbol type="integer" name="config_autoPowerModeThresholdAngle" />
  <java-symbol type="integer" name="config_autoPowerModeAnyMotionSensor" />
  <java-symbol type="bool" name="config_autoPowerModePreferWristTilt" />
  <java-symbol type="bool" name="config_autoPowerModePrefetchLocation" />
  <java-symbol type="bool" name="config_enable_emergency_call_while_sim_locked" />
  <java-symbol type="bool" name="config_enable_puk_unlock_screen" />
  <java-symbol type="bool" name="config_disableLockscreenByDefault" />
  <java-symbol type="bool" name="config_enableBurnInProtection" />
  <java-symbol type="bool" name="config_hotswapCapable" />
  <java-symbol type="bool" name="config_mms_content_disposition_support" />
  <java-symbol type="string" name="config_ims_package" />
  <java-symbol type="bool" name="config_dynamic_bind_ims" />
  <java-symbol type="string" name="config_wwan_network_service_package" />
  <java-symbol type="string" name="config_wlan_network_service_package" />
  <java-symbol type="string" name="config_wwan_data_service_package" />
  <java-symbol type="string" name="config_wlan_data_service_package" />
  <java-symbol type="bool" name="config_networkSamplingWakesDevice" />
  <java-symbol type="bool" name="config_showMenuShortcutsWhenKeyboardPresent" />
  <java-symbol type="bool" name="config_sip_wifi_only" />
  <java-symbol type="bool" name="config_sms_capable" />
  <java-symbol type="bool" name="config_sms_utf8_support" />
  <java-symbol type="bool" name="config_suspendWhenScreenOffDueToProximity" />
  <java-symbol type="bool" name="config_swipeDisambiguation" />
  <java-symbol type="bool" name="config_syncstorageengine_masterSyncAutomatically" />
  <java-symbol type="bool" name="config_ui_enableFadingMarquee" />
  <java-symbol type="bool" name="config_enableHapticTextHandle" />
  <java-symbol type="bool" name="config_use_strict_phone_number_comparation" />
  <java-symbol type="bool" name="config_single_volume" />
  <java-symbol type="bool" name="config_voice_capable" />
  <java-symbol type="bool" name="config_requireCallCapableAccountForHandle" />
  <java-symbol type="bool" name="config_user_notification_of_restrictied_mobile_access" />
  <java-symbol type="bool" name="config_wifiDisplaySupportsProtectedBuffers" />
  <java-symbol type="bool" name="preferences_prefer_dual_pane" />
  <java-symbol type="bool" name="skip_restoring_network_selection" />
  <java-symbol type="bool" name="split_action_bar_is_narrow" />
  <java-symbol type="bool" name="config_useVolumeKeySounds" />
  <java-symbol type="bool" name="config_enableWallpaperService" />
  <java-symbol type="bool" name="config_checkWallpaperAtBoot" />
  <java-symbol type="string" name="config_wallpaperManagerServiceName" />
  <java-symbol type="bool" name="config_enableUpdateableTimeZoneRules" />
  <java-symbol type="bool" name="config_timeZoneRulesUpdateTrackingEnabled" />
  <java-symbol type="string" name="config_timeZoneRulesUpdaterPackage" />
  <java-symbol type="string" name="config_timeZoneRulesDataPackage" />
  <java-symbol type="integer" name="config_timeZoneRulesCheckTimeMillisAllowed" />
  <java-symbol type="integer" name="config_timeZoneRulesCheckRetryCount" />
  <java-symbol type="bool" name="config_sendAudioBecomingNoisy" />
  <java-symbol type="bool" name="config_enableScreenshotChord" />
  <java-symbol type="bool" name="config_bluetooth_default_profiles" />
  <java-symbol type="bool" name="config_enableWifiDisplay" />
  <java-symbol type="bool" name="config_allowAnimationsInLowPowerMode" />
  <java-symbol type="bool" name="config_useDevInputEventForAudioJack" />
  <java-symbol type="bool" name="config_safe_media_volume_enabled" />
  <java-symbol type="bool" name="config_safe_media_disable_on_volume_up" />
  <java-symbol type="bool" name="config_camera_sound_forced" />
  <java-symbol type="bool" name="config_dontPreferApn" />
  <java-symbol type="bool" name="config_restartRadioAfterProvisioning" />
  <java-symbol type="bool" name="config_requireRadioPowerOffOnSimRefreshReset" />
  <java-symbol type="bool" name="config_speed_up_audio_on_mt_calls" />
  <java-symbol type="bool" name="config_useFixedVolume" />
  <java-symbol type="bool" name="config_forceDefaultOrientation" />
  <java-symbol type="bool" name="config_wifi_batched_scan_supported" />
  <java-symbol type="bool" name="config_wifi_softap_acs_supported" />
  <java-symbol type="bool" name="config_wifi_softap_ieee80211ac_supported" />
  <java-symbol type="bool" name="config_enableMultiUserUI"/>
  <java-symbol type="bool" name="config_enableNewAutoSelectNetworkUI"/>
  <java-symbol type="bool" name="config_disableUsbPermissionDialogs"/>
  <java-symbol type="bool" name="config_hasRecents" />
  <java-symbol type="string" name="config_recentsComponentName" />
  <java-symbol type="integer" name="config_minNumVisibleRecentTasks_lowRam" />
  <java-symbol type="integer" name="config_maxNumVisibleRecentTasks_lowRam" />
  <java-symbol type="integer" name="config_minNumVisibleRecentTasks_grid" />
  <java-symbol type="integer" name="config_maxNumVisibleRecentTasks_grid" />
  <java-symbol type="integer" name="config_minNumVisibleRecentTasks" />
  <java-symbol type="integer" name="config_maxNumVisibleRecentTasks" />
  <java-symbol type="integer" name="config_activeTaskDurationHours" />
  <java-symbol type="bool" name="config_windowShowCircularMask" />
  <java-symbol type="bool" name="config_windowEnableCircularEmulatorDisplayOverlay" />
  <java-symbol type="bool" name="config_wifi_framework_enable_associated_network_selection" />
  <java-symbol type="bool" name="config_wifi_framework_use_single_radio_chain_scan_results_network_selection" />
  <java-symbol type="bool" name="config_wifi_only_link_same_credential_configurations" />
  <java-symbol type="bool" name="config_wifi_framework_enable_sar_tx_power_limit" />
  <java-symbol type="bool" name="config_wifi_framework_enable_soft_ap_sar_tx_power_limit" />
  <java-symbol type="bool" name="config_wifi_framework_enable_body_proximity_sar_tx_power_limit" />
  <java-symbol type="string" name="config_wifi_sar_sensor_type" />
  <java-symbol type="integer" name="config_wifi_framework_sar_free_space_event_id" />
  <java-symbol type="integer" name="config_wifi_framework_sar_near_hand_event_id" />
  <java-symbol type="integer" name="config_wifi_framework_sar_near_head_event_id" />
  <java-symbol type="integer" name="config_wifi_framework_sar_near_body_event_id" />
  <java-symbol type="bool" name="config_wifi_enable_disconnection_debounce" />
  <java-symbol type="bool" name="config_wifi_revert_country_code_on_cellular_loss" />
  <java-symbol type="bool" name="config_wifi_enable_wifi_firmware_debugging" />
  <java-symbol type="integer" name="config_wifi_logger_ring_buffer_default_size_limit_kb" />
  <java-symbol type="integer" name="config_wifi_logger_ring_buffer_verbose_size_limit_kb" />
  <java-symbol type="bool" name="config_wifi_turn_off_during_emergency_call" />
  <java-symbol type="bool" name="config_supportMicNearUltrasound" />
  <java-symbol type="bool" name="config_supportSpeakerNearUltrasound" />
  <java-symbol type="bool" name="config_supportAudioSourceUnprocessed" />
  <java-symbol type="bool" name="config_freeformWindowManagement" />
  <java-symbol type="bool" name="config_supportsMultiWindow" />
  <java-symbol type="bool" name="config_supportsSplitScreenMultiWindow" />
  <java-symbol type="bool" name="config_supportsMultiDisplay" />
  <java-symbol type="bool" name="config_noHomeScreen" />
  <java-symbol type="bool" name="config_guestUserEphemeral" />
  <java-symbol type="bool" name="config_localDisplaysMirrorContent" />
  <java-symbol type="bool" name="config_localDisplaysPrivate" />
  <java-symbol type="integer" name="config_defaultDisplayDefaultColorMode" />
  <java-symbol type="bool" name="config_enableAppWidgetService" />
  <java-symbol type="string" name="config_defaultPictureInPictureScreenEdgeInsets" />
  <java-symbol type="dimen" name="config_pictureInPictureDefaultSizePercent" />
  <java-symbol type="dimen" name="config_pictureInPictureDefaultAspectRatio" />
  <java-symbol type="dimen" name="config_pictureInPictureAspectRatioLimitForMinSize" />
  <java-symbol type="integer" name="config_defaultPictureInPictureGravity" />
  <java-symbol type="dimen" name="config_pictureInPictureMinAspectRatio" />
  <java-symbol type="dimen" name="config_pictureInPictureMaxAspectRatio" />
  <java-symbol type="integer" name="config_wifi_framework_5GHz_preference_boost_threshold" />
  <java-symbol type="integer" name="config_wifi_framework_5GHz_preference_boost_factor" />
  <java-symbol type="integer" name="config_wifi_framework_5GHz_preference_penalty_threshold" />
  <java-symbol type="integer" name="config_wifi_framework_5GHz_preference_penalty_threshold" />
  <java-symbol type="integer" name="config_wifi_framework_RSSI_SCORE_OFFSET" />
  <java-symbol type="integer" name="config_wifi_framework_RSSI_SCORE_SLOPE" />
  <java-symbol type="integer" name="config_wifi_framework_SAME_BSSID_AWARD" />
  <java-symbol type="integer" name="config_wifi_framework_LAST_SELECTION_AWARD" />
  <java-symbol type="integer" name="config_wifi_framework_PASSPOINT_SECURITY_AWARD" />
  <java-symbol type="integer" name="config_wifi_framework_SECURITY_AWARD" />
  <java-symbol type="integer" name="config_wifi_disconnected_short_scan_interval" />
  <java-symbol type="integer" name="config_wifi_associated_short_scan_interval" />
  <java-symbol type="integer" name="config_wifi_framework_associated_full_scan_backoff" />
  <java-symbol type="integer" name="config_wifi_framework_associated_full_scan_max_interval" />
  <java-symbol type="integer" name="config_wifi_framework_associated_full_scan_max_total_dwell_time" />
  <java-symbol type="integer" name="config_wifi_framework_associated_partial_scan_max_num_active_channels" />
  <java-symbol type="integer" name="config_wifi_framework_wifi_score_bad_rssi_threshold_24GHz" />
  <java-symbol type="integer" name="config_wifi_framework_wifi_score_entry_rssi_threshold_24GHz" />
  <java-symbol type="integer" name="config_wifi_framework_wifi_score_low_rssi_threshold_24GHz" />
  <java-symbol type="integer" name="config_wifi_framework_wifi_score_good_rssi_threshold_24GHz" />
  <java-symbol type="integer" name="config_wifi_framework_wifi_score_bad_rssi_threshold_5GHz" />
  <java-symbol type="integer" name="config_wifi_framework_wifi_score_entry_rssi_threshold_5GHz" />
  <java-symbol type="integer" name="config_wifi_framework_wifi_score_low_rssi_threshold_5GHz" />
  <java-symbol type="integer" name="config_wifi_framework_wifi_score_good_rssi_threshold_5GHz" />
  <java-symbol type="integer" name="config_wifi_framework_wifi_score_bad_link_speed_24" />
  <java-symbol type="integer" name="config_wifi_framework_wifi_score_bad_link_speed_5" />
  <java-symbol type="integer" name="config_wifi_framework_wifi_score_good_link_speed_24" />
  <java-symbol type="integer" name="config_wifi_framework_wifi_score_good_link_speed_5" />
  <java-symbol type="integer" name="config_wifi_framework_scan_result_rssi_level_patchup_value" />
  <java-symbol type="integer" name="config_wifi_framework_current_network_boost" />
  <java-symbol type="string"  name="config_wifi_random_mac_oui" />
  <java-symbol type="integer"  name="config_wifi_network_switching_blacklist_time" />
  <java-symbol type="string"  name="config_wifi_framework_sap_2G_channel_list" />
  <java-symbol type="integer" name="config_wifi_framework_max_tx_rate_for_full_scan" />
  <java-symbol type="integer" name="config_wifi_framework_max_rx_rate_for_full_scan" />
  <java-symbol type="integer" name="config_wifi_framework_min_tx_rate_for_staying_on_network" />
  <java-symbol type="integer" name="config_wifi_framework_min_rx_rate_for_staying_on_network" />

  <java-symbol type="integer" name="config_wifi_framework_soft_ap_timeout_delay" />

  <java-symbol type="bool" name="config_wifi_framework_cellular_handover_enable_user_triggered_adjustment" />
  <java-symbol type="integer" name="config_wifi_framework_associated_full_scan_tx_packet_threshold" />
  <java-symbol type="integer" name="config_wifi_framework_associated_full_scan_rx_packet_threshold" />
  <java-symbol type="integer" name="config_wifi_framework_associated_partial_scan_tx_packet_threshold" />
  <java-symbol type="integer" name="config_wifi_framework_associated_partial_scan_rx_packet_threshold" />
  <java-symbol type="integer" name="config_wifi_framework_network_switch_tx_packet_threshold" />
  <java-symbol type="integer" name="config_wifi_framework_network_switch_rx_packet_threshold" />
  <java-symbol type="integer" name="config_wifi_framework_current_network_boost" />
  <java-symbol type="integer" name="config_bluetooth_max_advertisers" />
  <java-symbol type="integer" name="config_bluetooth_max_scan_filters" />
  <java-symbol type="integer" name="config_bluetooth_max_connected_audio_devices" />
  <java-symbol type="integer" name="config_burnInProtectionMinHorizontalOffset" />
  <java-symbol type="integer" name="config_burnInProtectionMaxHorizontalOffset" />
  <java-symbol type="integer" name="config_burnInProtectionMinVerticalOffset" />
  <java-symbol type="integer" name="config_burnInProtectionMaxVerticalOffset" />
  <java-symbol type="integer" name="config_burnInProtectionMaxRadius" />
  <java-symbol type="integer" name="config_bluetooth_idle_cur_ma" />
  <java-symbol type="integer" name="config_bluetooth_rx_cur_ma" />
  <java-symbol type="integer" name="config_bluetooth_tx_cur_ma" />
  <java-symbol type="integer" name="config_bluetooth_operating_voltage_mv" />
  <java-symbol type="bool" name="config_bluetooth_pan_enable_autoconnect" />
  <java-symbol type="bool" name="config_bluetooth_reload_supported_profiles_when_enabled" />
  <java-symbol type="integer" name="config_cursorWindowSize" />
  <java-symbol type="integer" name="config_drawLockTimeoutMillis" />
  <java-symbol type="integer" name="config_doublePressOnPowerBehavior" />
  <java-symbol type="integer" name="config_extraFreeKbytesAdjust" />
  <java-symbol type="integer" name="config_extraFreeKbytesAbsolute" />
  <java-symbol type="integer" name="config_immersive_mode_confirmation_panic" />
  <java-symbol type="integer" name="config_longPressOnPowerBehavior" />
  <java-symbol type="integer" name="config_veryLongPressOnPowerBehavior" />
  <java-symbol type="integer" name="config_veryLongPressTimeout" />
  <java-symbol type="integer" name="config_longPressOnBackBehavior" />
  <java-symbol type="bool" name="config_allowStartActivityForLongPressOnPowerInSetup" />
  <java-symbol type="integer" name="config_lowMemoryKillerMinFreeKbytesAdjust" />
  <java-symbol type="integer" name="config_lowMemoryKillerMinFreeKbytesAbsolute" />
  <java-symbol type="integer" name="config_max_pan_devices" />
  <java-symbol type="integer" name="config_ntpPollingInterval" />
  <java-symbol type="integer" name="config_ntpPollingIntervalShorter" />
  <java-symbol type="integer" name="config_ntpRetry" />
  <java-symbol type="integer" name="config_ntpThreshold" />
  <java-symbol type="integer" name="config_ntpTimeout" />
  <java-symbol type="integer" name="config_shortPressOnPowerBehavior" />
  <java-symbol type="integer" name="config_toastDefaultGravity" />
  <java-symbol type="integer" name="config_triplePressOnPowerBehavior" />
  <java-symbol type="integer" name="config_shortPressOnSleepBehavior" />
  <java-symbol type="integer" name="config_wifi_framework_scan_interval" />
  <java-symbol type="integer" name="config_wifi_supplicant_scan_interval" />
  <java-symbol type="integer" name="config_wifi_no_network_periodic_scan_interval" />
  <java-symbol type="integer" name="config_wifi_scan_interval_p2p_connected" />
  <java-symbol type="integer" name="config_windowOutsetBottom" />
  <java-symbol type="integer" name="db_connection_pool_size" />
  <java-symbol type="integer" name="db_journal_size_limit" />
  <java-symbol type="integer" name="db_wal_autocheckpoint" />
  <java-symbol type="integer" name="db_default_idle_connection_timeout" />
  <java-symbol type="integer" name="config_soundEffectVolumeDb" />
  <java-symbol type="integer" name="config_lockSoundVolumeDb" />
  <java-symbol type="integer" name="config_multiuserMaximumUsers" />
  <java-symbol type="integer" name="config_multiuserMaxRunningUsers" />
  <java-symbol type="integer" name="config_safe_media_volume_index" />
  <java-symbol type="integer" name="config_safe_media_volume_usb_mB" />
  <java-symbol type="integer" name="config_mobile_mtu" />
  <java-symbol type="array"   name="config_mobile_tcp_buffers" />
  <java-symbol type="integer" name="config_volte_replacement_rat"/>
  <java-symbol type="integer" name="config_valid_wappush_index" />
  <java-symbol type="integer" name="config_overrideHasPermanentMenuKey" />
  <java-symbol type="integer" name="config_mdc_initial_max_retry" />
  <java-symbol type="integer" name="config_keepPreloadsMinDays" />
  <java-symbol type="bool" name="config_hasPermanentDpad" />
  <java-symbol type="bool" name="config_useDefaultFocusHighlight" />
  <java-symbol type="array" name="config_deviceSpecificSystemServices" />
  <java-symbol type="string" name="config_deviceSpecificDevicePolicyManagerService" />
  <java-symbol type="string" name="config_deviceSpecificAudioService" />
  <java-symbol type="integer" name="config_num_physical_slots" />

  <java-symbol type="color" name="tab_indicator_text_v4" />

  <java-symbol type="dimen" name="accessibility_touch_slop" />
  <java-symbol type="dimen" name="alert_dialog_round_padding"/>
  <java-symbol type="dimen" name="config_minScrollbarTouchTarget" />
  <java-symbol type="dimen" name="config_prefDialogWidth" />
  <java-symbol type="dimen" name="config_viewConfigurationTouchSlop" />
  <java-symbol type="dimen" name="config_viewConfigurationHoverSlop" />
  <java-symbol type="dimen" name="config_viewMinFlingVelocity" />
  <java-symbol type="dimen" name="config_viewMaxFlingVelocity" />
  <java-symbol type="dimen" name="config_scrollbarSize" />
  <java-symbol type="dimen" name="config_horizontalScrollFactor" />
  <java-symbol type="dimen" name="config_verticalScrollFactor" />
  <java-symbol type="dimen" name="config_scrollFactor" />
  <java-symbol type="dimen" name="default_app_widget_padding_bottom" />
  <java-symbol type="dimen" name="default_app_widget_padding_left" />
  <java-symbol type="dimen" name="default_app_widget_padding_right" />
  <java-symbol type="dimen" name="default_app_widget_padding_top" />
  <java-symbol type="dimen" name="default_gap" />
  <java-symbol type="dimen" name="dropdownitem_icon_width" />
  <java-symbol type="dimen" name="dropdownitem_text_padding_left" />
  <java-symbol type="dimen" name="password_keyboard_spacebar_vertical_correction" />
  <java-symbol type="dimen" name="search_view_preferred_width" />
  <java-symbol type="dimen" name="search_view_preferred_height" />
  <java-symbol type="dimen" name="textview_error_popup_default_width" />
  <java-symbol type="dimen" name="toast_y_offset" />
  <java-symbol type="dimen" name="tooltip_precise_anchor_threshold" />
  <java-symbol type="dimen" name="tooltip_precise_anchor_extra_offset" />
  <java-symbol type="dimen" name="tooltip_y_offset_touch" />
  <java-symbol type="dimen" name="tooltip_y_offset_non_touch" />
  <java-symbol type="dimen" name="action_bar_stacked_max_height" />
  <java-symbol type="dimen" name="action_bar_stacked_tab_max_width" />
  <java-symbol type="dimen" name="notification_text_size" />
  <java-symbol type="dimen" name="notification_title_text_size" />
  <java-symbol type="dimen" name="notification_subtext_size" />
  <java-symbol type="dimen" name="notification_top_pad" />
  <java-symbol type="dimen" name="notification_top_pad_narrow" />
  <java-symbol type="dimen" name="notification_top_pad_large_text" />
  <java-symbol type="dimen" name="notification_top_pad_large_text_narrow" />
  <java-symbol type="dimen" name="notification_large_icon_circle_padding" />
  <java-symbol type="dimen" name="notification_badge_size" />
  <java-symbol type="dimen" name="immersive_mode_cling_width" />
  <java-symbol type="dimen" name="accessibility_magnification_indicator_width" />
  <java-symbol type="dimen" name="circular_display_mask_thickness" />

  <java-symbol type="string" name="add_account_button_label" />
  <java-symbol type="string" name="addToDictionary" />
  <java-symbol type="string" name="action_bar_home_description" />
  <java-symbol type="string" name="action_bar_up_description" />
  <java-symbol type="string" name="activity_resolver_work_profiles_support" />
  <java-symbol type="string" name="app_running_notification_title" />
  <java-symbol type="string" name="app_running_notification_text" />
  <java-symbol type="string" name="delete" />
  <java-symbol type="string" name="deleteText" />
  <java-symbol type="string" name="grant_permissions_header_text" />
  <java-symbol type="string" name="menu_alt_shortcut_label" />
  <java-symbol type="string" name="menu_ctrl_shortcut_label" />
  <java-symbol type="string" name="menu_delete_shortcut_label" />
  <java-symbol type="string" name="menu_enter_shortcut_label" />
  <java-symbol type="string" name="menu_function_shortcut_label" />
  <java-symbol type="string" name="menu_meta_shortcut_label" />
  <java-symbol type="string" name="menu_space_shortcut_label" />
  <java-symbol type="string" name="menu_shift_shortcut_label" />
  <java-symbol type="string" name="menu_sym_shortcut_label" />
  <java-symbol type="string" name="notification_title" />
  <java-symbol type="string" name="permission_request_notification_with_subtitle" />
  <java-symbol type="string" name="prepend_shortcut_label" />
  <java-symbol type="string" name="paste_as_plain_text" />
  <java-symbol type="string" name="replace" />
  <java-symbol type="string" name="undo" />
  <java-symbol type="string" name="redo" />
  <java-symbol type="string" name="email" />
  <java-symbol type="string" name="email_desc" />
  <java-symbol type="string" name="dial" />
  <java-symbol type="string" name="dial_desc" />
  <java-symbol type="string" name="map" />
  <java-symbol type="string" name="map_desc" />
  <java-symbol type="string" name="browse" />
  <java-symbol type="string" name="browse_desc" />
  <java-symbol type="string" name="sms" />
  <java-symbol type="string" name="sms_desc" />
  <java-symbol type="string" name="add_contact" />
  <java-symbol type="string" name="add_contact_desc" />
  <java-symbol type="string" name="view_calendar" />
  <java-symbol type="string" name="view_calendar_desc" />
  <java-symbol type="string" name="add_calendar_event" />
  <java-symbol type="string" name="add_calendar_event_desc" />
  <java-symbol type="string" name="view_flight" />
  <java-symbol type="string" name="view_flight_desc" />
  <java-symbol type="string" name="textSelectionCABTitle" />
  <java-symbol type="string" name="BaMmi" />
  <java-symbol type="string" name="CLIRDefaultOffNextCallOff" />
  <java-symbol type="string" name="CLIRDefaultOffNextCallOn" />
  <java-symbol type="string" name="CLIRDefaultOnNextCallOff" />
  <java-symbol type="string" name="CLIRDefaultOnNextCallOn" />
  <java-symbol type="string" name="CLIRPermanent" />
  <java-symbol type="string" name="CfMmi" />
  <java-symbol type="string" name="ClipMmi" />
  <java-symbol type="string" name="ClirMmi" />
  <java-symbol type="string" name="ColpMmi" />
  <java-symbol type="string" name="ColrMmi" />
  <java-symbol type="string" name="CwMmi" />
  <java-symbol type="string" name="Midnight" />
  <java-symbol type="string" name="Noon" />
  <java-symbol type="string" name="PinMmi" />
  <java-symbol type="string" name="PwdMmi" />
  <java-symbol type="string" name="NetworkPreferenceSwitchSummary" />
  <java-symbol type="string" name="NetworkPreferenceSwitchTitle" />
  <java-symbol type="string" name="EmergencyCallWarningTitle" />
  <java-symbol type="string" name="EmergencyCallWarningSummary" />
  <java-symbol type="string" name="RestrictedOnAllVoiceTitle" />
  <java-symbol type="string" name="RestrictedOnDataTitle" />
  <java-symbol type="string" name="RestrictedOnEmergencyTitle" />
  <java-symbol type="string" name="RestrictedOnNormalTitle" />
  <java-symbol type="string" name="RestrictedStateContent" />
  <java-symbol type="string" name="RestrictedStateContentMsimTemplate" />
  <java-symbol type="string" name="notification_channel_network_alert" />
  <java-symbol type="string" name="notification_channel_call_forward" />
  <java-symbol type="string" name="notification_channel_emergency_callback" />
  <java-symbol type="string" name="notification_channel_mobile_data_status" />
  <java-symbol type="string" name="notification_channel_sms" />
  <java-symbol type="string" name="notification_channel_voice_mail" />
  <java-symbol type="string" name="notification_channel_wfc" />
  <java-symbol type="string" name="notification_channel_sim" />
  <java-symbol type="string" name="SetupCallDefault" />
  <java-symbol type="string" name="accept" />
  <java-symbol type="string" name="activity_chooser_view_see_all" />
  <java-symbol type="string" name="activitychooserview_choose_application" />
  <java-symbol type="string" name="activitychooserview_choose_application_error" />
  <java-symbol type="string" name="alternate_eri_file" />
  <java-symbol type="string" name="alwaysUse" />
  <java-symbol type="string" name="autofill_address_line_1_label_re" />
  <java-symbol type="string" name="autofill_address_line_1_re" />
  <java-symbol type="string" name="autofill_address_line_2_re" />
  <java-symbol type="string" name="autofill_address_line_3_re" />
  <java-symbol type="string" name="autofill_address_name_separator" />
  <java-symbol type="string" name="autofill_address_summary_format" />
  <java-symbol type="string" name="autofill_address_summary_name_format" />
  <java-symbol type="string" name="autofill_address_summary_separator" />
  <java-symbol type="string" name="autofill_address_type_same_as_re" />
  <java-symbol type="string" name="autofill_address_type_use_my_re" />
  <java-symbol type="string" name="autofill_area" />
  <java-symbol type="string" name="autofill_area_code_notext_re" />
  <java-symbol type="string" name="autofill_area_code_re" />
  <java-symbol type="string" name="autofill_attention_ignored_re" />
  <java-symbol type="string" name="autofill_billing_designator_re" />
  <java-symbol type="string" name="autofill_card_cvc_re" />
  <java-symbol type="string" name="autofill_card_ignored_re" />
  <java-symbol type="string" name="autofill_card_number_re" />
  <java-symbol type="string" name="autofill_city_re" />
  <java-symbol type="string" name="autofill_company_re" />
  <java-symbol type="string" name="autofill_country_code_re" />
  <java-symbol type="string" name="autofill_country_re" />
  <java-symbol type="string" name="autofill_county" />
  <java-symbol type="string" name="autofill_department" />
  <java-symbol type="string" name="autofill_district" />
  <java-symbol type="string" name="autofill_email_re" />
  <java-symbol type="string" name="autofill_emirate" />
  <java-symbol type="string" name="autofill_expiration_date_re" />
  <java-symbol type="string" name="autofill_expiration_month_re" />
  <java-symbol type="string" name="autofill_fax_re" />
  <java-symbol type="string" name="autofill_first_name_re" />
  <java-symbol type="string" name="autofill_island" />
  <java-symbol type="string" name="autofill_last_name_re" />
  <java-symbol type="string" name="autofill_middle_initial_re" />
  <java-symbol type="string" name="autofill_middle_name_re" />
  <java-symbol type="string" name="autofill_name_on_card_contextual_re" />
  <java-symbol type="string" name="autofill_name_on_card_re" />
  <java-symbol type="string" name="autofill_name_re" />
  <java-symbol type="string" name="autofill_name_specific_re" />
  <java-symbol type="string" name="autofill_parish" />
  <java-symbol type="string" name="autofill_phone_extension_re" />
  <java-symbol type="string" name="autofill_phone_prefix_re" />
  <java-symbol type="string" name="autofill_phone_prefix_separator_re" />
  <java-symbol type="string" name="autofill_phone_re" />
  <java-symbol type="string" name="autofill_phone_suffix_re" />
  <java-symbol type="string" name="autofill_phone_suffix_separator_re" />
  <java-symbol type="string" name="autofill_postal_code" />
  <java-symbol type="string" name="autofill_prefecture" />
  <java-symbol type="string" name="autofill_province" />
  <java-symbol type="string" name="autofill_region_ignored_re" />
  <java-symbol type="string" name="autofill_shipping_designator_re" />
  <java-symbol type="string" name="autofill_state" />
  <java-symbol type="string" name="autofill_state_re" />
  <java-symbol type="string" name="autofill_this_form" />
  <java-symbol type="string" name="autofill_username_re" />
  <java-symbol type="string" name="autofill_window_title" />
  <java-symbol type="string" name="autofill_zip_4_re" />
  <java-symbol type="string" name="autofill_zip_code" />
  <java-symbol type="string" name="autofill_zip_code_re" />
  <java-symbol type="string" name="badPin" />
  <java-symbol type="string" name="badPuk" />
  <java-symbol type="string" name="byteShort" />
  <java-symbol type="string" name="capability_title_canRequestFilterKeyEvents" />
  <java-symbol type="string" name="capability_desc_canRequestTouchExploration" />
  <java-symbol type="string" name="capability_desc_canRetrieveWindowContent" />
  <java-symbol type="string" name="capability_desc_canRequestFilterKeyEvents" />
  <java-symbol type="string" name="capability_title_canRequestTouchExploration" />
  <java-symbol type="string" name="capability_title_canRetrieveWindowContent" />
  <java-symbol type="string" name="capability_desc_canControlMagnification" />
  <java-symbol type="string" name="capability_title_canControlMagnification" />
  <java-symbol type="string" name="capability_desc_canPerformGestures" />
  <java-symbol type="string" name="capability_title_canPerformGestures" />
  <java-symbol type="string" name="cfTemplateForwarded" />
  <java-symbol type="string" name="cfTemplateForwardedTime" />
  <java-symbol type="string" name="cfTemplateNotForwarded" />
  <java-symbol type="string" name="cfTemplateRegistered" />
  <java-symbol type="string" name="cfTemplateRegisteredTime" />
  <java-symbol type="string" name="chooseActivity" />
  <java-symbol type="string" name="config_default_dns_server" />
  <java-symbol type="string" name="config_ethernet_iface_regex" />
  <java-symbol type="array" name="config_ethernet_interfaces" />
  <java-symbol type="string" name="config_forceVoiceInteractionServicePackage" />
  <java-symbol type="string" name="config_mms_user_agent" />
  <java-symbol type="string" name="config_mms_user_agent_profile_url" />
  <java-symbol type="string" name="config_ntpServer" />
  <java-symbol type="string" name="config_useragentprofile_url" />
  <java-symbol type="string" name="config_wifi_p2p_device_type" />
  <java-symbol type="string" name="config_appsNotReportingCrashes" />
  <java-symbol type="string" name="contentServiceSync" />
  <java-symbol type="string" name="contentServiceSyncNotificationTitle" />
  <java-symbol type="string" name="contentServiceTooManyDeletesNotificationDesc" />
  <java-symbol type="string" name="date_and_time" />
  <java-symbol type="string" name="date_picker_decrement_day_button" />
  <java-symbol type="string" name="date_picker_decrement_month_button" />
  <java-symbol type="string" name="date_picker_decrement_year_button" />
  <java-symbol type="string" name="date_picker_dialog_title" />
  <java-symbol type="string" name="date_picker_increment_day_button" />
  <java-symbol type="string" name="date_picker_increment_month_button" />
  <java-symbol type="string" name="date_picker_increment_year_button" />
  <java-symbol type="string" name="date_time" />
  <java-symbol type="string" name="date_time_set" />
  <java-symbol type="string" name="date_time_done" />
  <java-symbol type="bool" name="db_compatibility_wal_supported" />
  <java-symbol type="string" name="db_default_journal_mode" />
  <java-symbol type="string" name="db_default_sync_mode" />
  <java-symbol type="string" name="db_wal_sync_mode" />
  <java-symbol type="string" name="decline" />
  <java-symbol type="string" name="description_target_unlock_tablet" />
  <java-symbol type="string" name="display_manager_built_in_display_name" />
  <java-symbol type="string" name="display_manager_hdmi_display_name" />
  <java-symbol type="string" name="display_manager_overlay_display_name" />
  <java-symbol type="string" name="display_manager_overlay_display_secure_suffix" />
  <java-symbol type="string" name="display_manager_overlay_display_title" />
  <java-symbol type="string" name="double_tap_toast" />
  <java-symbol type="string" name="elapsed_time_short_format_h_mm_ss" />
  <java-symbol type="string" name="elapsed_time_short_format_mm_ss" />
  <java-symbol type="string" name="emailTypeCustom" />
  <java-symbol type="string" name="emailTypeHome" />
  <java-symbol type="string" name="emailTypeMobile" />
  <java-symbol type="string" name="emailTypeOther" />
  <java-symbol type="string" name="emailTypeWork" />
  <java-symbol type="string" name="emergency_call_dialog_number_for_display" />
  <java-symbol type="string" name="widget_default_package_name" />
  <java-symbol type="string" name="widget_default_class_name" />
  <java-symbol type="string" name="emergency_calls_only" />
  <java-symbol type="array" name="config_ephemeralResolverPackage" />
  <java-symbol type="string" name="eventTypeAnniversary" />
  <java-symbol type="string" name="eventTypeBirthday" />
  <java-symbol type="string" name="eventTypeCustom" />
  <java-symbol type="string" name="eventTypeOther" />
  <java-symbol type="string" name="fileSizeSuffix" />
  <java-symbol type="string" name="force_close" />
  <java-symbol type="string" name="gadget_host_error_inflating" />
  <java-symbol type="string" name="gigabyteShort" />
  <java-symbol type="string" name="gpsNotifMessage" />
  <java-symbol type="string" name="gpsNotifTicker" />
  <java-symbol type="string" name="gpsNotifTitle" />
  <java-symbol type="string" name="gpsVerifNo" />
  <java-symbol type="string" name="gpsVerifYes" />
  <java-symbol type="string" name="gsm_alphabet_default_charset" />
  <java-symbol type="string" name="httpError" />
  <java-symbol type="string" name="httpErrorAuth" />
  <java-symbol type="string" name="httpErrorConnect" />
  <java-symbol type="string" name="httpErrorFailedSslHandshake" />
  <java-symbol type="string" name="httpErrorFile" />
  <java-symbol type="string" name="httpErrorFileNotFound" />
  <java-symbol type="string" name="httpErrorIO" />
  <java-symbol type="string" name="httpErrorLookup" />
  <java-symbol type="string" name="httpErrorOk" />
  <java-symbol type="string" name="httpErrorProxyAuth" />
  <java-symbol type="string" name="httpErrorRedirectLoop" />
  <java-symbol type="string" name="httpErrorTimeout" />
  <java-symbol type="string" name="httpErrorTooManyRequests" />
  <java-symbol type="string" name="httpErrorUnsupportedAuthScheme" />
  <java-symbol type="string" name="imProtocolAim" />
  <java-symbol type="string" name="imProtocolCustom" />
  <java-symbol type="string" name="imProtocolGoogleTalk" />
  <java-symbol type="string" name="imProtocolIcq" />
  <java-symbol type="string" name="imProtocolJabber" />
  <java-symbol type="string" name="imProtocolMsn" />
  <java-symbol type="string" name="imProtocolNetMeeting" />
  <java-symbol type="string" name="imProtocolQq" />
  <java-symbol type="string" name="imProtocolSkype" />
  <java-symbol type="string" name="imProtocolYahoo" />
  <java-symbol type="string" name="imTypeCustom" />
  <java-symbol type="string" name="imTypeHome" />
  <java-symbol type="string" name="imTypeOther" />
  <java-symbol type="string" name="imTypeWork" />
  <java-symbol type="string" name="ime_action_default" />
  <java-symbol type="string" name="ime_action_done" />
  <java-symbol type="string" name="ime_action_go" />
  <java-symbol type="string" name="ime_action_next" />
  <java-symbol type="string" name="ime_action_previous" />
  <java-symbol type="string" name="ime_action_search" />
  <java-symbol type="string" name="ime_action_send" />
  <java-symbol type="string" name="invalidPin" />
  <java-symbol type="string" name="js_dialog_before_unload_positive_button" />
  <java-symbol type="string" name="js_dialog_before_unload_negative_button" />
  <java-symbol type="string" name="js_dialog_before_unload_title" />
  <java-symbol type="string" name="js_dialog_before_unload" />
  <java-symbol type="string" name="js_dialog_title" />
  <java-symbol type="string" name="js_dialog_title_default" />
  <java-symbol type="string" name="keyboardview_keycode_alt" />
  <java-symbol type="string" name="keyboardview_keycode_cancel" />
  <java-symbol type="string" name="keyboardview_keycode_delete" />
  <java-symbol type="string" name="keyboardview_keycode_done" />
  <java-symbol type="string" name="keyboardview_keycode_enter" />
  <java-symbol type="string" name="keyboardview_keycode_mode_change" />
  <java-symbol type="string" name="keyboardview_keycode_shift" />
  <java-symbol type="string" name="kilobyteShort" />
  <java-symbol type="string" name="last_month" />
  <java-symbol type="string" name="launchBrowserDefault" />
  <java-symbol type="string" name="lock_to_app_unlock_pin" />
  <java-symbol type="string" name="lock_to_app_unlock_pattern" />
  <java-symbol type="string" name="lock_to_app_unlock_password" />
  <java-symbol type="string" name="package_installed_device_owner" />
  <java-symbol type="string" name="package_updated_device_owner" />
  <java-symbol type="string" name="package_deleted_device_owner" />
  <java-symbol type="string" name="lockscreen_access_pattern_cell_added" />
  <java-symbol type="string" name="lockscreen_access_pattern_cell_added_verbose" />
  <java-symbol type="string" name="lockscreen_access_pattern_cleared" />
  <java-symbol type="string" name="lockscreen_access_pattern_detected" />
  <java-symbol type="string" name="lockscreen_access_pattern_start" />
  <java-symbol type="string" name="lockscreen_emergency_call" />
  <java-symbol type="string" name="lockscreen_return_to_call" />
  <java-symbol type="string" name="low_memory" />
  <java-symbol type="string" name="megabyteShort" />
  <java-symbol type="string" name="midnight" />
  <java-symbol type="string" name="mismatchPin" />
  <java-symbol type="string" name="mmiComplete" />
  <java-symbol type="string" name="mmiError" />
  <java-symbol type="string" name="mmiFdnError" />
  <java-symbol type="string" name="mmiErrorWhileRoaming" />
  <java-symbol type="string" name="month_day_year" />
  <java-symbol type="string" name="more_item_label" />
  <java-symbol type="string" name="needPuk" />
  <java-symbol type="string" name="needPuk2" />
  <java-symbol type="string" name="enablePin" />
  <java-symbol type="string" name="new_app_action" />
  <java-symbol type="string" name="new_app_description" />
  <java-symbol type="string" name="noApplications" />
  <java-symbol type="string" name="no_file_chosen" />
  <java-symbol type="string" name="no_matches" />
  <java-symbol type="string" name="noon" />
  <java-symbol type="string" name="number_picker_increment_scroll_action" />
  <java-symbol type="string" name="number_picker_increment_scroll_mode" />
  <java-symbol type="string" name="old_app_action" />
  <java-symbol type="string" name="older" />
  <java-symbol type="string" name="open_permission_deny" />
  <java-symbol type="string" name="orgTypeCustom" />
  <java-symbol type="string" name="orgTypeOther" />
  <java-symbol type="string" name="orgTypeWork" />
  <java-symbol type="string" name="passwordIncorrect" />
  <java-symbol type="string" name="perms_description_app" />
  <java-symbol type="string" name="perms_new_perm_prefix" />
  <java-symbol type="string" name="petabyteShort" />
  <java-symbol type="string" name="peerTtyModeFull" />
  <java-symbol type="string" name="peerTtyModeHco" />
  <java-symbol type="string" name="peerTtyModeVco" />
  <java-symbol type="string" name="peerTtyModeOff" />
  <java-symbol type="string" name="phoneTypeAssistant" />
  <java-symbol type="string" name="phoneTypeCallback" />
  <java-symbol type="string" name="phoneTypeCar" />
  <java-symbol type="string" name="phoneTypeCompanyMain" />
  <java-symbol type="string" name="phoneTypeCustom" />
  <java-symbol type="string" name="phoneTypeFaxHome" />
  <java-symbol type="string" name="phoneTypeFaxWork" />
  <java-symbol type="string" name="phoneTypeHome" />
  <java-symbol type="string" name="phoneTypeIsdn" />
  <java-symbol type="string" name="phoneTypeMain" />
  <java-symbol type="string" name="phoneTypeMms" />
  <java-symbol type="string" name="phoneTypeMobile" />
  <java-symbol type="string" name="phoneTypeOther" />
  <java-symbol type="string" name="phoneTypeOtherFax" />
  <java-symbol type="string" name="phoneTypePager" />
  <java-symbol type="string" name="phoneTypeRadio" />
  <java-symbol type="string" name="phoneTypeTelex" />
  <java-symbol type="string" name="phoneTypeTtyTdd" />
  <java-symbol type="string" name="phoneTypeWork" />
  <java-symbol type="string" name="phoneTypeWorkMobile" />
  <java-symbol type="string" name="phoneTypeWorkPager" />
  <java-symbol type="string" name="wfcRegErrorTitle" />
  <java-symbol type="array" name="wfcOperatorErrorAlertMessages" />
  <java-symbol type="array" name="wfcOperatorErrorNotificationMessages" />
  <java-symbol type="array" name="wfcSpnFormats" />
  <java-symbol type="string" name="wifi_calling_off_summary" />
  <java-symbol type="string" name="wfc_mode_wifi_preferred_summary" />
  <java-symbol type="string" name="wfc_mode_cellular_preferred_summary" />
  <java-symbol type="string" name="wfc_mode_wifi_only_summary" />
  <java-symbol type="string" name="policydesc_disableCamera" />
  <java-symbol type="string" name="policydesc_encryptedStorage" />
  <java-symbol type="string" name="policydesc_expirePassword" />
  <java-symbol type="string" name="policydesc_forceLock" />
  <java-symbol type="string" name="policydesc_limitPassword" />
  <java-symbol type="string" name="policydesc_resetPassword" />
  <java-symbol type="string" name="policydesc_setGlobalProxy" />
  <java-symbol type="string" name="policydesc_watchLogin" />
  <java-symbol type="string" name="policydesc_watchLogin_secondaryUser" />
  <java-symbol type="string" name="policydesc_wipeData" />
  <java-symbol type="string" name="policydesc_wipeData_secondaryUser" />
  <java-symbol type="string" name="policydesc_disableKeyguardFeatures" />
  <java-symbol type="string" name="policylab_disableCamera" />
  <java-symbol type="string" name="policylab_encryptedStorage" />
  <java-symbol type="string" name="policylab_expirePassword" />
  <java-symbol type="string" name="policylab_forceLock" />
  <java-symbol type="string" name="policylab_limitPassword" />
  <java-symbol type="string" name="policylab_resetPassword" />
  <java-symbol type="string" name="policylab_setGlobalProxy" />
  <java-symbol type="string" name="policylab_watchLogin" />
  <java-symbol type="string" name="policylab_wipeData" />
  <java-symbol type="string" name="policylab_wipeData_secondaryUser" />
  <java-symbol type="string" name="policylab_disableKeyguardFeatures" />
  <java-symbol type="string" name="postalTypeCustom" />
  <java-symbol type="string" name="postalTypeHome" />
  <java-symbol type="string" name="postalTypeOther" />
  <java-symbol type="string" name="postalTypeWork" />
  <java-symbol type="string" name="power_off" />
  <java-symbol type="string" name="preposition_for_date" />
  <java-symbol type="string" name="preposition_for_time" />
  <java-symbol type="string" name="print_service_installed_title" />
  <java-symbol type="string" name="print_service_installed_message" />
  <java-symbol type="string" name="printing_disabled_by" />
  <java-symbol type="string" name="progress_erasing" />
  <java-symbol type="string" name="mobile_provisioning_apn" />
  <java-symbol type="string" name="mobile_provisioning_url" />
  <java-symbol type="string" name="quick_contacts_not_available" />
  <java-symbol type="string" name="reboot_to_update_package" />
  <java-symbol type="string" name="reboot_to_update_prepare" />
  <java-symbol type="string" name="reboot_to_update_title" />
  <java-symbol type="string" name="reboot_to_update_reboot" />
  <java-symbol type="string" name="reboot_to_reset_title" />
  <java-symbol type="string" name="reboot_to_reset_message" />
  <java-symbol type="string" name="reboot_safemode_confirm" />
  <java-symbol type="string" name="reboot_safemode_title" />
  <java-symbol type="string" name="relationTypeAssistant" />
  <java-symbol type="string" name="relationTypeBrother" />
  <java-symbol type="string" name="relationTypeChild" />
  <java-symbol type="string" name="relationTypeDomesticPartner" />
  <java-symbol type="string" name="relationTypeFather" />
  <java-symbol type="string" name="relationTypeFriend" />
  <java-symbol type="string" name="relationTypeManager" />
  <java-symbol type="string" name="relationTypeMother" />
  <java-symbol type="string" name="relationTypeParent" />
  <java-symbol type="string" name="relationTypePartner" />
  <java-symbol type="string" name="relationTypeReferredBy" />
  <java-symbol type="string" name="relationTypeRelative" />
  <java-symbol type="string" name="relationTypeSister" />
  <java-symbol type="string" name="relationTypeSpouse" />
  <java-symbol type="string" name="relative_time" />
  <java-symbol type="string" name="reset" />
  <java-symbol type="string" name="revoke" />
  <java-symbol type="string" name="ringtone_default" />
  <java-symbol type="string" name="ringtone_default_with_actual" />
  <java-symbol type="string" name="ringtone_picker_title" />
  <java-symbol type="string" name="ringtone_picker_title_alarm" />
  <java-symbol type="string" name="ringtone_picker_title_notification" />
  <java-symbol type="string" name="ringtone_silent" />
  <java-symbol type="string" name="ringtone_unknown" />
  <java-symbol type="string" name="roamingText0" />
  <java-symbol type="string" name="roamingText1" />
  <java-symbol type="string" name="roamingText10" />
  <java-symbol type="string" name="roamingText11" />
  <java-symbol type="string" name="roamingText12" />
  <java-symbol type="string" name="roamingText2" />
  <java-symbol type="string" name="roamingText3" />
  <java-symbol type="string" name="roamingText4" />
  <java-symbol type="string" name="roamingText5" />
  <java-symbol type="string" name="roamingText6" />
  <java-symbol type="string" name="roamingText7" />
  <java-symbol type="string" name="roamingText8" />
  <java-symbol type="string" name="roamingText9" />
  <java-symbol type="string" name="roamingTextSearching" />
  <java-symbol type="string" name="save_password_label" />
  <java-symbol type="string" name="save_password_message" />
  <java-symbol type="string" name="save_password_never" />
  <java-symbol type="string" name="save_password_notnow" />
  <java-symbol type="string" name="save_password_remember" />
  <java-symbol type="string" name="sendText" />
  <java-symbol type="string" name="sending" />
  <java-symbol type="string" name="serviceClassData" />
  <java-symbol type="string" name="serviceClassDataAsync" />
  <java-symbol type="string" name="serviceClassDataSync" />
  <java-symbol type="string" name="serviceClassFAX" />
  <java-symbol type="string" name="serviceClassPAD" />
  <java-symbol type="string" name="serviceClassPacket" />
  <java-symbol type="string" name="serviceClassSMS" />
  <java-symbol type="string" name="serviceClassVoice" />
  <java-symbol type="string" name="serviceDisabled" />
  <java-symbol type="string" name="serviceEnabled" />
  <java-symbol type="string" name="serviceEnabledFor" />
  <java-symbol type="string" name="serviceErased" />
  <java-symbol type="string" name="serviceNotProvisioned" />
  <java-symbol type="string" name="serviceRegistered" />
  <java-symbol type="string" name="setup_autofill" />
  <java-symbol type="string" name="share" />
  <java-symbol type="string" name="shareactionprovider_share_with" />
  <java-symbol type="string" name="shareactionprovider_share_with_application" />
  <java-symbol type="string" name="shutdown_confirm" />
  <java-symbol type="string" name="shutdown_confirm_question" />
  <java-symbol type="string" name="shutdown_progress" />
  <java-symbol type="string" name="sim_added_message" />
  <java-symbol type="string" name="sim_added_title" />
  <java-symbol type="string" name="sim_removed_message" />
  <java-symbol type="string" name="sim_removed_title" />
  <java-symbol type="string" name="sim_restart_button" />
  <java-symbol type="string" name="sipAddressTypeCustom" />
  <java-symbol type="string" name="sipAddressTypeHome" />
  <java-symbol type="string" name="sipAddressTypeOther" />
  <java-symbol type="string" name="sipAddressTypeWork" />
  <java-symbol type="string" name="default_sms_application" />
  <java-symbol type="string" name="default_browser" />
  <java-symbol type="string" name="sms_control_message" />
  <java-symbol type="string" name="sms_control_title" />
  <java-symbol type="string" name="sms_control_no" />
  <java-symbol type="string" name="sms_control_yes" />
  <java-symbol type="string" name="sms_short_code_confirm_allow" />
  <java-symbol type="string" name="sms_short_code_confirm_deny" />
  <java-symbol type="string" name="sms_short_code_confirm_always_allow" />
  <java-symbol type="string" name="sms_short_code_confirm_never_allow" />
  <java-symbol type="string" name="sms_short_code_confirm_message" />
  <java-symbol type="string" name="sms_short_code_details" />
  <java-symbol type="string" name="sms_premium_short_code_details" />
  <java-symbol type="string" name="sms_short_code_remember_undo_instruction" />
  <java-symbol type="string" name="submit" />
  <java-symbol type="string" name="sync_binding_label" />
  <java-symbol type="string" name="sync_do_nothing" />
  <java-symbol type="string" name="sync_really_delete" />
  <java-symbol type="string" name="sync_too_many_deletes_desc" />
  <java-symbol type="string" name="sync_undo_deletes" />
  <java-symbol type="string" name="terabyteShort" />
  <java-symbol type="string" name="text_copied" />
  <java-symbol type="string" name="time_of_day" />
  <java-symbol type="string" name="time_picker_decrement_hour_button" />
  <java-symbol type="string" name="time_picker_decrement_minute_button" />
  <java-symbol type="string" name="time_picker_decrement_set_am_button" />
  <java-symbol type="string" name="time_picker_dialog_title" />
  <java-symbol type="string" name="time_picker_increment_hour_button" />
  <java-symbol type="string" name="time_picker_increment_minute_button" />
  <java-symbol type="string" name="time_picker_increment_set_pm_button" />
  <java-symbol type="string" name="upload_file" />
  <java-symbol type="string" name="user_creation_account_exists" />
  <java-symbol type="string" name="user_creation_adding" />
  <java-symbol type="string" name="user_switched" />
  <java-symbol type="string" name="user_switching_message" />
  <java-symbol type="string" name="user_logging_out_message" />
  <java-symbol type="string" name="volume_alarm" />
  <java-symbol type="string" name="volume_icon_description_bluetooth" />
  <java-symbol type="string" name="volume_icon_description_incall" />
  <java-symbol type="string" name="volume_icon_description_media" />
  <java-symbol type="string" name="volume_icon_description_notification" />
  <java-symbol type="string" name="volume_icon_description_ringer" />
  <java-symbol type="string" name="volume_dialog_ringer_guidance_vibrate" />
  <java-symbol type="string" name="volume_dialog_ringer_guidance_silent" />
  <java-symbol type="string" name="wait" />
  <java-symbol type="string" name="webpage_unresponsive" />
  <java-symbol type="string" name="whichApplication" />
  <java-symbol type="string" name="whichHomeApplication" />
  <java-symbol type="string" name="wifi_available_sign_in" />
  <java-symbol type="string" name="network_available_sign_in" />
  <java-symbol type="string" name="network_available_sign_in_detailed" />
  <java-symbol type="string" name="network_switch_metered" />
  <java-symbol type="string" name="network_switch_metered_detail" />
  <java-symbol type="string" name="network_switch_metered_toast" />
  <java-symbol type="array" name="network_switch_type_name" />
  <java-symbol type="string" name="network_switch_type_name_unknown" />
  <java-symbol type="string" name="wifi_no_internet" />
  <java-symbol type="string" name="wifi_no_internet_detailed" />
  <java-symbol type="string" name="wifi_softap_config_change" />
  <java-symbol type="string" name="wifi_softap_config_change_summary" />
  <java-symbol type="string" name="wifi_softap_config_change_detailed" />
  <java-symbol type="string" name="wifi_connect_alert_title" />
  <java-symbol type="string" name="wifi_connect_alert_message" />
  <java-symbol type="string" name="wifi_connect_default_application" />
  <java-symbol type="string" name="wifi_p2p_dialog_title" />
  <java-symbol type="string" name="wifi_p2p_enabled_notification_message" />
  <java-symbol type="string" name="wifi_p2p_enabled_notification_title" />
  <java-symbol type="string" name="wifi_p2p_failed_message" />
  <java-symbol type="string" name="wifi_p2p_from_message" />
  <java-symbol type="string" name="wifi_p2p_invitation_sent_title" />
  <java-symbol type="string" name="wifi_p2p_invitation_to_connect_title" />
  <java-symbol type="string" name="wifi_p2p_show_pin_message" />
  <java-symbol type="string" name="wifi_p2p_to_message" />
  <java-symbol type="string" name="wifi_p2p_turnon_message" />
  <java-symbol type="string" name="wifi_p2p_frequency_conflict_message" />
  <java-symbol type="string" name="wifi_tether_configure_ssid_default" />
  <java-symbol type="string" name="wifi_localhotspot_configure_ssid_default" />
  <java-symbol type="string" name="wifi_watchdog_network_disabled" />
  <java-symbol type="string" name="wifi_watchdog_network_disabled_detailed" />
  <java-symbol type="string" name="imei" />
  <java-symbol type="string" name="meid" />
  <java-symbol type="string" name="granularity_label_character" />
  <java-symbol type="string" name="granularity_label_word" />
  <java-symbol type="string" name="granularity_label_link" />
  <java-symbol type="string" name="granularity_label_line" />
  <java-symbol type="string" name="default_audio_route_name" />
  <java-symbol type="string" name="default_audio_route_name_dock_speakers" />
  <java-symbol type="string" name="default_audio_route_name_hdmi" />
  <java-symbol type="string" name="default_audio_route_name_headphones" />
  <java-symbol type="string" name="default_audio_route_name_usb" />
  <java-symbol type="string" name="default_audio_route_category_name" />
  <java-symbol type="string" name="stk_cc_ss_to_dial" />
  <java-symbol type="string" name="stk_cc_ss_to_ss" />
  <java-symbol type="string" name="stk_cc_ss_to_ussd" />
  <java-symbol type="string" name="stk_cc_ss_to_dial_video" />
  <java-symbol type="string" name="stk_cc_ussd_to_dial" />
  <java-symbol type="string" name="stk_cc_ussd_to_ss" />
  <java-symbol type="string" name="stk_cc_ussd_to_ussd" />
  <java-symbol type="string" name="stk_cc_ussd_to_dial_video" />
  <java-symbol type="string" name="safe_media_volume_warning" />
  <java-symbol type="string" name="media_route_status_scanning" />
  <java-symbol type="string" name="media_route_status_connecting" />
  <java-symbol type="string" name="media_route_status_available" />
  <java-symbol type="string" name="media_route_status_not_available" />
  <java-symbol type="string" name="media_route_status_in_use" />
  <java-symbol type="string" name="owner_name" />
  <java-symbol type="string" name="config_chooseAccountActivity" />
  <java-symbol type="string" name="config_chooseTypeAndAccountActivity" />
  <java-symbol type="string" name="config_customResolverActivity" />
  <java-symbol type="string" name="config_appsAuthorizedForSharedAccounts" />
  <java-symbol type="string" name="error_message_title" />
  <java-symbol type="string" name="error_message_change_not_allowed" />
  <java-symbol type="string" name="action_bar_home_description_format" />
  <java-symbol type="string" name="action_bar_home_subtitle_description_format" />
  <java-symbol type="string" name="wireless_display_route_description" />
  <java-symbol type="string" name="user_owner_label" />
  <java-symbol type="string" name="managed_profile_label" />
  <java-symbol type="string" name="managed_profile_label_badge" />
  <java-symbol type="string" name="managed_profile_label_badge_2" />
  <java-symbol type="string" name="managed_profile_label_badge_3" />
  <java-symbol type="string" name="mediasize_unknown_portrait" />
  <java-symbol type="string" name="mediasize_unknown_landscape" />
  <java-symbol type="string" name="mediasize_iso_a0" />
  <java-symbol type="string" name="mediasize_iso_a1" />
  <java-symbol type="string" name="mediasize_iso_a2" />
  <java-symbol type="string" name="mediasize_iso_a3" />
  <java-symbol type="string" name="mediasize_iso_a4" />
  <java-symbol type="string" name="mediasize_iso_a5" />
  <java-symbol type="string" name="mediasize_iso_a6" />
  <java-symbol type="string" name="mediasize_iso_a7" />
  <java-symbol type="string" name="mediasize_iso_a8" />
  <java-symbol type="string" name="mediasize_iso_a9" />
  <java-symbol type="string" name="mediasize_iso_a10" />
  <java-symbol type="string" name="mediasize_iso_b0" />
  <java-symbol type="string" name="mediasize_iso_b1" />
  <java-symbol type="string" name="mediasize_iso_b2" />
  <java-symbol type="string" name="mediasize_iso_b3" />
  <java-symbol type="string" name="mediasize_iso_b4" />
  <java-symbol type="string" name="mediasize_iso_b5" />
  <java-symbol type="string" name="mediasize_iso_b6" />
  <java-symbol type="string" name="mediasize_iso_b7" />
  <java-symbol type="string" name="mediasize_iso_b8" />
  <java-symbol type="string" name="mediasize_iso_b9" />
  <java-symbol type="string" name="mediasize_iso_b10" />
  <java-symbol type="string" name="mediasize_iso_c0" />
  <java-symbol type="string" name="mediasize_iso_c1" />
  <java-symbol type="string" name="mediasize_iso_c2" />
  <java-symbol type="string" name="mediasize_iso_c3" />
  <java-symbol type="string" name="mediasize_iso_c4" />
  <java-symbol type="string" name="mediasize_iso_c5" />
  <java-symbol type="string" name="mediasize_iso_c6" />
  <java-symbol type="string" name="mediasize_iso_c7" />
  <java-symbol type="string" name="mediasize_iso_c8" />
  <java-symbol type="string" name="mediasize_iso_c9" />
  <java-symbol type="string" name="mediasize_iso_c10" />
  <java-symbol type="string" name="mediasize_na_letter" />
  <java-symbol type="string" name="mediasize_na_gvrnmt_letter" />
  <java-symbol type="string" name="mediasize_na_legal" />
  <java-symbol type="string" name="mediasize_na_junior_legal" />
  <java-symbol type="string" name="mediasize_na_ledger" />
  <java-symbol type="string" name="mediasize_na_tabloid" />
  <java-symbol type="string" name="mediasize_na_index_3x5" />
  <java-symbol type="string" name="mediasize_na_index_4x6" />
  <java-symbol type="string" name="mediasize_na_index_5x8" />
  <java-symbol type="string" name="mediasize_na_monarch" />
  <java-symbol type="string" name="mediasize_na_quarto" />
  <java-symbol type="string" name="mediasize_na_foolscap" />
  <java-symbol type="string" name="mediasize_chinese_roc_8k" />
  <java-symbol type="string" name="mediasize_chinese_roc_16k" />
  <java-symbol type="string" name="mediasize_chinese_prc_1" />
  <java-symbol type="string" name="mediasize_chinese_prc_2" />
  <java-symbol type="string" name="mediasize_chinese_prc_3" />
  <java-symbol type="string" name="mediasize_chinese_prc_4" />
  <java-symbol type="string" name="mediasize_chinese_prc_5" />
  <java-symbol type="string" name="mediasize_chinese_prc_6" />
  <java-symbol type="string" name="mediasize_chinese_prc_7" />
  <java-symbol type="string" name="mediasize_chinese_prc_8" />
  <java-symbol type="string" name="mediasize_chinese_prc_9" />
  <java-symbol type="string" name="mediasize_chinese_prc_10" />
  <java-symbol type="string" name="mediasize_chinese_prc_16k" />
  <java-symbol type="string" name="mediasize_chinese_om_pa_kai" />
  <java-symbol type="string" name="mediasize_chinese_om_dai_pa_kai" />
  <java-symbol type="string" name="mediasize_chinese_om_jurro_ku_kai" />
  <java-symbol type="string" name="mediasize_japanese_jis_b10" />
  <java-symbol type="string" name="mediasize_japanese_jis_b9" />
  <java-symbol type="string" name="mediasize_japanese_jis_b8" />
  <java-symbol type="string" name="mediasize_japanese_jis_b7" />
  <java-symbol type="string" name="mediasize_japanese_jis_b6" />
  <java-symbol type="string" name="mediasize_japanese_jis_b5" />
  <java-symbol type="string" name="mediasize_japanese_jis_b4" />
  <java-symbol type="string" name="mediasize_japanese_jis_b3" />
  <java-symbol type="string" name="mediasize_japanese_jis_b2" />
  <java-symbol type="string" name="mediasize_japanese_jis_b1" />
  <java-symbol type="string" name="mediasize_japanese_jis_b0" />
  <java-symbol type="string" name="mediasize_japanese_jis_exec" />
  <java-symbol type="string" name="mediasize_japanese_chou4" />
  <java-symbol type="string" name="mediasize_japanese_chou3" />
  <java-symbol type="string" name="mediasize_japanese_chou2" />
  <java-symbol type="string" name="mediasize_japanese_hagaki" />
  <java-symbol type="string" name="mediasize_japanese_oufuku" />
  <java-symbol type="string" name="mediasize_japanese_kahu" />
  <java-symbol type="string" name="mediasize_japanese_kaku2" />
  <java-symbol type="string" name="mediasize_japanese_you4" />
  <java-symbol type="string" name="reason_service_unavailable" />
  <java-symbol type="string" name="reason_unknown" />
  <java-symbol type="string" name="restr_pin_enter_admin_pin" />
  <java-symbol type="string" name="restr_pin_enter_pin" />
  <java-symbol type="string" name="restr_pin_incorrect" />
  <java-symbol type="string" name="restr_pin_try_later" />
  <java-symbol type="string" name="write_fail_reason_cancelled" />
  <java-symbol type="string" name="write_fail_reason_cannot_write" />
  <java-symbol type="string" name="ssl_ca_cert_noti_by_unknown" />
  <java-symbol type="string" name="ssl_ca_cert_noti_by_administrator" />
  <java-symbol type="string" name="ssl_ca_cert_noti_managed" />
  <java-symbol type="string" name="work_profile_deleted" />
  <java-symbol type="string" name="work_profile_deleted_details" />
  <java-symbol type="string" name="work_profile_deleted_description_dpm_wipe" />
  <java-symbol type="string" name="work_profile_deleted_reason_maximum_password_failure" />
  <java-symbol type="string" name="network_logging_notification_title" />
  <java-symbol type="string" name="network_logging_notification_text" />
  <java-symbol type="string" name="factory_reset_warning" />
  <java-symbol type="string" name="factory_reset_message" />
  <java-symbol type="string" name="lockscreen_transport_play_description" />
  <java-symbol type="string" name="lockscreen_transport_pause_description" />
  <java-symbol type="string" name="config_ethernet_tcp_buffers" />
  <java-symbol type="string" name="config_wifi_tcp_buffers" />
  <java-symbol type="string" name="demo_starting_message" />
  <java-symbol type="string" name="demo_restarting_message" />
  <java-symbol type="string" name="conference_call" />
  <java-symbol type="string" name="tooltip_popup_title" />

  <java-symbol type="plurals" name="bugreport_countdown" />
  <java-symbol type="plurals" name="last_num_days" />
  <java-symbol type="plurals" name="matches_found" />
  <java-symbol type="plurals" name="restr_pin_countdown" />
  <java-symbol type="plurals" name="pinpuk_attempts" />
  <java-symbol type="plurals" name="ssl_ca_cert_warning" />

  <java-symbol type="array" name="carrier_properties" />
  <java-symbol type="array" name="config_sms_enabled_locking_shift_tables" />
  <java-symbol type="array" name="config_sms_enabled_single_shift_tables" />
  <java-symbol type="array" name="config_twoDigitNumberPattern" />
  <java-symbol type="array" name="networkAttributes" />
  <java-symbol type="array" name="preloaded_color_state_lists" />
  <java-symbol type="array" name="preloaded_drawables" />
  <java-symbol type="array" name="preloaded_freeform_multi_window_drawables" />
  <java-symbol type="array" name="sim_colors" />
  <java-symbol type="array" name="special_locale_codes" />
  <java-symbol type="array" name="special_locale_names" />
  <java-symbol type="array" name="supported_locales" />
  <java-symbol type="array" name="config_cdma_dun_supported_types" />
  <java-symbol type="array" name="config_disabledUntilUsedPreinstalledImes" />
  <java-symbol type="array" name="config_callBarringMMI" />
  <java-symbol type="array" name="config_globalActionsList" />
  <java-symbol type="array" name="config_telephonyEuiccDeviceCapabilities" />
  <java-symbol type="array" name="config_telephonyHardware" />
  <java-symbol type="array" name="config_keySystemUuidMapping" />
  <java-symbol type="array" name="config_gpsParameters" />
  <java-symbol type="array" name="required_apps_managed_user" />
  <java-symbol type="array" name="required_apps_managed_profile" />
  <java-symbol type="array" name="required_apps_managed_device" />
  <java-symbol type="array" name="disallowed_apps_managed_user" />
  <java-symbol type="array" name="disallowed_apps_managed_profile" />
  <java-symbol type="array" name="disallowed_apps_managed_device" />
  <java-symbol type="array" name="vendor_required_apps_managed_user" />
  <java-symbol type="array" name="vendor_required_apps_managed_profile" />
  <java-symbol type="array" name="vendor_required_apps_managed_device" />
  <java-symbol type="array" name="vendor_disallowed_apps_managed_user" />
  <java-symbol type="array" name="vendor_disallowed_apps_managed_profile" />
  <java-symbol type="array" name="vendor_disallowed_apps_managed_device" />

  <java-symbol type="drawable" name="default_wallpaper" />
  <java-symbol type="drawable" name="default_lock_wallpaper" />
  <java-symbol type="drawable" name="indicator_input_error" />
  <java-symbol type="drawable" name="popup_bottom_dark" />
  <java-symbol type="drawable" name="popup_bottom_bright" />
  <java-symbol type="drawable" name="popup_bottom_medium" />
  <java-symbol type="drawable" name="popup_center_dark" />
  <java-symbol type="drawable" name="popup_center_bright" />
  <java-symbol type="drawable" name="popup_full_dark" />
  <java-symbol type="drawable" name="popup_full_bright" />
  <java-symbol type="drawable" name="popup_top_dark" />
  <java-symbol type="drawable" name="popup_top_bright" />
  <java-symbol type="drawable" name="search_spinner" />
  <java-symbol type="drawable" name="sym_app_on_sd_unavailable_icon" />
  <java-symbol type="drawable" name="text_edit_side_paste_window" />
  <java-symbol type="drawable" name="text_edit_paste_window" />
  <java-symbol type="drawable" name="btn_check_off" />
  <java-symbol type="color" name="lock_pattern_view_regular_color" />
  <java-symbol type="color" name="lock_pattern_view_success_color" />
  <java-symbol type="dimen" name="lock_pattern_dot_line_width" />
  <java-symbol type="dimen" name="lock_pattern_dot_size" />
  <java-symbol type="dimen" name="lock_pattern_dot_size_activated" />
  <java-symbol type="drawable" name="clock_dial" />
  <java-symbol type="drawable" name="clock_hand_hour" />
  <java-symbol type="drawable" name="clock_hand_minute" />
  <java-symbol type="drawable" name="emo_im_angel" />
  <java-symbol type="drawable" name="emo_im_cool" />
  <java-symbol type="drawable" name="emo_im_crying" />
  <java-symbol type="drawable" name="emo_im_embarrassed" />
  <java-symbol type="drawable" name="emo_im_foot_in_mouth" />
  <java-symbol type="drawable" name="emo_im_happy" />
  <java-symbol type="drawable" name="emo_im_kissing" />
  <java-symbol type="drawable" name="emo_im_laughing" />
  <java-symbol type="drawable" name="emo_im_lips_are_sealed" />
  <java-symbol type="drawable" name="emo_im_money_mouth" />
  <java-symbol type="drawable" name="emo_im_sad" />
  <java-symbol type="drawable" name="emo_im_surprised" />
  <java-symbol type="drawable" name="emo_im_tongue_sticking_out" />
  <java-symbol type="drawable" name="emo_im_undecided" />
  <java-symbol type="drawable" name="emo_im_winking" />
  <java-symbol type="drawable" name="emo_im_wtf" />
  <java-symbol type="drawable" name="emo_im_yelling" />
  <java-symbol type="drawable" name="expander_close_holo_dark" />
  <java-symbol type="drawable" name="expander_open_holo_dark" />
  <java-symbol type="drawable" name="ic_audio_alarm" />
  <java-symbol type="drawable" name="ic_audio_alarm_mute" />
  <java-symbol type="drawable" name="ic_audio_media" />
  <java-symbol type="drawable" name="ic_audio_media_mute" />
  <java-symbol type="drawable" name="ic_audio_notification" />
  <java-symbol type="drawable" name="ic_audio_notification_mute" />
  <java-symbol type="drawable" name="ic_audio_ring_notif" />
  <java-symbol type="drawable" name="ic_audio_ring_notif_mute" />
  <java-symbol type="drawable" name="ic_audio_ring_notif_vibrate" />
  <java-symbol type="drawable" name="ic_audio_vol" />
  <java-symbol type="drawable" name="ic_audio_vol_mute" />
  <java-symbol type="drawable" name="ic_bullet_key_permission" />
  <java-symbol type="drawable" name="ic_check_circle_24px" />
  <java-symbol type="drawable" name="ic_contact_picture" />
  <java-symbol type="drawable" name="ic_dialog_usb" />
  <java-symbol type="drawable" name="ic_emergency" />
  <java-symbol type="drawable" name="ic_info_outline" />
  <java-symbol type="drawable" name="ic_media_stop" />
  <java-symbol type="drawable" name="ic_text_dot" />
  <java-symbol type="drawable" name="ic_print" />
  <java-symbol type="drawable" name="ic_print_error" />
  <java-symbol type="drawable" name="ic_grayedout_printer" />
  <java-symbol type="drawable" name="jog_dial_arrow_long_left_green" />
  <java-symbol type="drawable" name="jog_dial_arrow_long_right_red" />
  <java-symbol type="drawable" name="jog_dial_arrow_short_left_and_right" />
  <java-symbol type="drawable" name="jog_dial_bg" />
  <java-symbol type="drawable" name="jog_dial_dimple" />
  <java-symbol type="drawable" name="jog_dial_dimple_dim" />
  <java-symbol type="drawable" name="jog_tab_bar_left_generic" />
  <java-symbol type="drawable" name="jog_tab_bar_right_generic" />
  <java-symbol type="drawable" name="jog_tab_left_generic" />
  <java-symbol type="drawable" name="jog_tab_right_generic" />
  <java-symbol type="drawable" name="jog_tab_target_gray" />
  <java-symbol type="drawable" name="picture_emergency" />
  <java-symbol type="drawable" name="platlogo" />
  <java-symbol type="drawable" name="stat_notify_sync_error" />
  <java-symbol type="drawable" name="stat_notify_wifi_in_range" />
  <java-symbol type="drawable" name="ic_wifi_settings" />
  <java-symbol type="drawable" name="ic_wifi_signal_0" />
  <java-symbol type="drawable" name="ic_wifi_signal_1" />
  <java-symbol type="drawable" name="ic_wifi_signal_2" />
  <java-symbol type="drawable" name="ic_wifi_signal_3" />
  <java-symbol type="drawable" name="ic_wifi_signal_4" />
  <java-symbol type="drawable" name="ic_signal_wifi_badged_0_bars" />
  <java-symbol type="drawable" name="ic_signal_wifi_badged_1_bar" />
  <java-symbol type="drawable" name="ic_signal_wifi_badged_2_bars" />
  <java-symbol type="drawable" name="ic_signal_wifi_badged_3_bars" />
  <java-symbol type="drawable" name="ic_signal_wifi_badged_4_bars" />
  <java-symbol type="drawable" name="ic_signal_wifi_badged_4k" />
  <java-symbol type="drawable" name="ic_signal_wifi_badged_hd" />
  <java-symbol type="drawable" name="ic_signal_wifi_badged_sd" />
  <java-symbol type="drawable" name="ic_signal_wifi_badged_ld" />
  <java-symbol type="drawable" name="stat_notify_rssi_in_range" />
  <java-symbol type="drawable" name="stat_sys_gps_on" />
  <java-symbol type="drawable" name="stat_sys_tether_wifi" />
  <java-symbol type="drawable" name="stat_sys_certificate_info" />
  <java-symbol type="drawable" name="status_bar_background" />
  <java-symbol type="drawable" name="sym_keyboard_shift" />
  <java-symbol type="drawable" name="sym_keyboard_shift_locked" />
  <java-symbol type="drawable" name="sym_keyboard_return_holo" />
  <java-symbol type="drawable" name="tab_bottom_left" />
  <java-symbol type="drawable" name="tab_bottom_left_v4" />
  <java-symbol type="drawable" name="tab_bottom_right" />
  <java-symbol type="drawable" name="tab_bottom_right_v4" />
  <java-symbol type="drawable" name="tab_indicator_v4" />
  <java-symbol type="drawable" name="unknown_image" />
  <java-symbol type="drawable" name="unlock_default" />
  <java-symbol type="drawable" name="unlock_halo" />
  <java-symbol type="drawable" name="unlock_ring" />
  <java-symbol type="drawable" name="unlock_wave" />
  <java-symbol type="drawable" name="notification_template_icon_bg" />
  <java-symbol type="drawable" name="notification_template_icon_low_bg" />
  <java-symbol type="drawable" name="ic_media_route_off_holo_dark" />
  <java-symbol type="drawable" name="ic_media_route_off_holo_light" />
  <java-symbol type="drawable" name="cling_button" />
  <java-symbol type="drawable" name="cling_arrow_up" />
  <java-symbol type="drawable" name="cling_bg" />
  <java-symbol type="drawable" name="ic_corp_badge" />
  <java-symbol type="drawable" name="ic_corp_badge_color" />
  <java-symbol type="drawable" name="ic_corp_badge_case" />
  <java-symbol type="drawable" name="ic_corp_icon" />
  <java-symbol type="drawable" name="ic_corp_badge_off" />
  <java-symbol type="drawable" name="ic_corp_icon_badge_shadow" />
  <java-symbol type="drawable" name="ic_corp_icon_badge_color" />
  <java-symbol type="drawable" name="ic_corp_icon_badge_case" />
  <java-symbol type="drawable" name="ic_corp_user_badge" />
  <java-symbol type="drawable" name="ic_corp_badge_no_background" />
  <java-symbol type="drawable" name="ic_corp_statusbar_icon" />
  <java-symbol type="drawable" name="ic_instant_icon_badge_bolt" />
  <java-symbol type="drawable" name="emulator_circular_window_overlay" />
  <java-symbol type="drawable" name="ic_qs_battery_saver" />

  <java-symbol type="drawable" name="sim_light_blue" />
  <java-symbol type="drawable" name="sim_light_green" />
  <java-symbol type="drawable" name="sim_light_orange" />
  <java-symbol type="drawable" name="sim_light_purple" />
  <java-symbol type="drawable" name="sim_dark_blue" />
  <java-symbol type="drawable" name="sim_dark_green" />
  <java-symbol type="drawable" name="sim_dark_orange" />
  <java-symbol type="drawable" name="sim_dark_purple" />

  <java-symbol type="drawable" name="ic_sim_card_multi_24px_clr" />
  <java-symbol type="drawable" name="ic_sim_card_multi_48px_clr" />
  <java-symbol type="drawable" name="ic_signal_cellular_alt_24px" />

  <java-symbol type="drawable" name="stat_notify_mmcc_indication_icn" />
  <java-symbol type="drawable" name="autofilled_highlight"/>
  <java-symbol type="drawable" name="ic_camera" />
  <java-symbol type="drawable" name="ic_mic" />
  <java-symbol type="drawable" name="ic_alert_window_layer" />

  <java-symbol type="drawable" name="ic_account_circle" />
  <java-symbol type="color" name="user_icon_1" />
  <java-symbol type="color" name="user_icon_2" />
  <java-symbol type="color" name="user_icon_3" />
  <java-symbol type="color" name="user_icon_4" />
  <java-symbol type="color" name="user_icon_5" />
  <java-symbol type="color" name="user_icon_6" />
  <java-symbol type="color" name="user_icon_7" />
  <java-symbol type="color" name="user_icon_8" />
  <java-symbol type="color" name="user_icon_default_gray" />
  <java-symbol type="color" name="user_icon_default_white" />
  <java-symbol type="color" name="profile_badge_1" />
  <java-symbol type="color" name="profile_badge_2" />
  <java-symbol type="color" name="profile_badge_3" />
  <java-symbol type="color" name="instant_app_badge" />

  <java-symbol type="layout" name="action_bar_home" />
  <java-symbol type="layout" name="action_bar_title_item" />
  <java-symbol type="layout" name="action_menu_item_layout" />
  <java-symbol type="layout" name="action_menu_layout" />
  <java-symbol type="layout" name="action_mode_close_item" />
  <java-symbol type="layout" name="alert_dialog" />
  <java-symbol type="layout" name="cascading_menu_item_layout" />
  <java-symbol type="layout" name="choose_account" />
  <java-symbol type="layout" name="choose_account_row" />
  <java-symbol type="layout" name="choose_account_type" />
  <java-symbol type="layout" name="choose_type_and_account" />
  <java-symbol type="layout" name="grant_credentials_permission" />
  <java-symbol type="layout" name="number_picker" />
  <java-symbol type="layout" name="permissions_package_list_item" />
  <java-symbol type="layout" name="popup_menu_item_layout" />
  <java-symbol type="layout" name="popup_menu_header_item_layout" />
  <java-symbol type="layout" name="remote_views_adapter_default_loading_view" />
  <java-symbol type="layout" name="search_bar" />
  <java-symbol type="layout" name="search_dropdown_item_icons_2line" />
  <java-symbol type="layout" name="search_view" />
  <java-symbol type="layout" name="select_dialog" />
  <java-symbol type="layout" name="simple_dropdown_hint" />
  <java-symbol type="layout" name="status_bar_latest_event_content" />
  <java-symbol type="layout" name="text_edit_action_popup_text" />
  <java-symbol type="layout" name="text_drag_thumbnail" />
  <java-symbol type="layout" name="typing_filter" />
  <java-symbol type="layout" name="activity_chooser_view" />
  <java-symbol type="layout" name="activity_chooser_view_list_item" />
  <java-symbol type="layout" name="activity_list" />
  <java-symbol type="layout" name="activity_list_item_2" />
  <java-symbol type="layout" name="alert_dialog_progress" />
  <java-symbol type="layout" name="always_use_checkbox" />
  <java-symbol type="layout" name="app_permission_item" />
  <java-symbol type="layout" name="app_permission_item_money" />
  <java-symbol type="layout" name="app_permission_item_old" />
  <java-symbol type="layout" name="app_perms_summary" />
  <java-symbol type="layout" name="calendar_view" />
  <java-symbol type="layout" name="character_picker" />
  <java-symbol type="layout" name="character_picker_button" />
  <java-symbol type="layout" name="date_picker_legacy" />
  <java-symbol type="layout" name="date_picker_dialog" />
  <java-symbol type="layout" name="expanded_menu_layout" />
  <java-symbol type="layout" name="fragment_bread_crumb_item" />
  <java-symbol type="layout" name="fragment_bread_crumbs" />
  <java-symbol type="layout" name="heavy_weight_switcher" />
  <java-symbol type="layout" name="icon_menu_item_layout" />
  <java-symbol type="layout" name="icon_menu_layout" />
  <java-symbol type="layout" name="input_method" />
  <java-symbol type="layout" name="input_method_extract_view" />
  <java-symbol type="layout" name="input_method_switch_item" />
  <java-symbol type="layout" name="input_method_switch_dialog_title" />
  <java-symbol type="layout" name="js_prompt" />
  <java-symbol type="layout" name="list_content_simple" />
  <java-symbol type="layout" name="list_menu_item_checkbox" />
  <java-symbol type="layout" name="list_menu_item_icon" />
  <java-symbol type="layout" name="list_menu_item_layout" />
  <java-symbol type="layout" name="list_menu_item_radio" />
  <java-symbol type="layout" name="locale_picker_item" />
  <java-symbol type="layout" name="media_controller" />
  <java-symbol type="layout" name="overlay_display_window" />
  <java-symbol type="layout" name="preference" />
  <java-symbol type="layout" name="preference_header_item" />
  <java-symbol type="layout" name="preference_list_content" />
  <java-symbol type="layout" name="preference_list_content_single" />
  <java-symbol type="layout" name="preference_list_fragment" />
  <java-symbol type="layout" name="preference_widget_seekbar" />
  <java-symbol type="layout" name="progress_dialog" />
  <java-symbol type="layout" name="resolve_list_item" />
  <java-symbol type="layout" name="select_dialog_singlechoice_holo" />
  <java-symbol type="layout" name="ssl_certificate" />
  <java-symbol type="layout" name="tab_content" />
  <java-symbol type="layout" name="tab_indicator_holo" />
  <java-symbol type="layout" name="textview_hint" />
  <java-symbol type="layout" name="time_picker_legacy" />
  <java-symbol type="layout" name="time_picker_dialog" />
  <java-symbol type="layout" name="tooltip" />
  <java-symbol type="layout" name="transient_notification" />
  <java-symbol type="layout" name="voice_interaction_session" />
  <java-symbol type="layout" name="web_text_view_dropdown" />
  <java-symbol type="layout" name="webview_find" />
  <java-symbol type="layout" name="webview_select_singlechoice" />
  <java-symbol type="layout" name="wifi_p2p_dialog" />
  <java-symbol type="layout" name="wifi_p2p_dialog_row" />
  <java-symbol type="layout" name="zoom_container" />
  <java-symbol type="layout" name="zoom_controls" />
  <java-symbol type="layout" name="zoom_magnify" />
  <java-symbol type="layout" name="notification_intruder_content" />
  <java-symbol type="layout" name="sms_short_code_confirmation_dialog" />
  <java-symbol type="layout" name="action_bar_up_container" />
  <java-symbol type="layout" name="app_not_authorized" />
  <java-symbol type="layout" name="restrictions_pin_challenge" />
  <java-symbol type="layout" name="restrictions_pin_setup" />
  <java-symbol type="layout" name="immersive_mode_cling" />
  <java-symbol type="layout" name="user_switching_dialog" />
  <java-symbol type="layout" name="common_tab_settings" />

  <java-symbol type="anim" name="slide_in_child_bottom" />
  <java-symbol type="anim" name="slide_in_right" />
  <java-symbol type="anim" name="slide_out_left" />

  <java-symbol type="menu" name="webview_copy" />
  <java-symbol type="menu" name="webview_find" />

  <java-symbol type="xml" name="password_kbd_qwerty" />
  <java-symbol type="xml" name="autotext" />
  <java-symbol type="xml" name="password_kbd_numeric" />
  <java-symbol type="xml" name="password_kbd_qwerty_shifted" />
  <java-symbol type="xml" name="password_kbd_symbols" />
  <java-symbol type="xml" name="password_kbd_symbols_shift" />
  <java-symbol type="xml" name="power_profile" />
  <java-symbol type="xml" name="power_profile_test" />
  <java-symbol type="xml" name="sms_short_codes" />
  <java-symbol type="xml" name="audio_assets" />
  <java-symbol type="xml" name="global_keys" />
  <java-symbol type="xml" name="default_zen_mode_config" />
  <java-symbol type="xml" name="sms_7bit_translation_table" />
  <java-symbol type="xml" name="color_extraction" />

  <java-symbol type="raw" name="color_fade_vert" />
  <java-symbol type="raw" name="color_fade_frag" />
  <java-symbol type="raw" name="loaderror" />
  <java-symbol type="raw" name="nodomain" />

  <java-symbol type="style" name="Animation.DropDownUp" />
  <java-symbol type="style" name="Animation.DropDownDown" />
  <java-symbol type="style" name="Animation.PopupWindow" />
  <java-symbol type="style" name="Animation.Tooltip" />
  <java-symbol type="style" name="Animation.TypingFilter" />
  <java-symbol type="style" name="Animation.TypingFilterRestore" />
  <java-symbol type="style" name="Animation.Dream" />
  <java-symbol type="style" name="Theme.DeviceDefault.Dialog.Alert" />
  <java-symbol type="style" name="Theme.DeviceDefault.Light.Dialog.Alert" />
  <java-symbol type="style" name="Theme.Dialog.Alert" />
  <java-symbol type="style" name="Theme.Holo.Dialog.Alert" />
  <java-symbol type="style" name="Theme.Holo.Light.Dialog.Alert" />
  <java-symbol type="style" name="ActiveWallpaperSettings" />
  <java-symbol type="style" name="Animation.InputMethodFancy" />
  <java-symbol type="style" name="Animation.Wallpaper" />
  <java-symbol type="style" name="Animation.ZoomButtons" />
  <java-symbol type="style" name="PreviewWallpaperSettings" />
  <java-symbol type="style" name="TextAppearance.SlidingTabActive" />
  <java-symbol type="style" name="TextAppearance.SlidingTabNormal" />
  <java-symbol type="style" name="Theme.DeviceDefault.Dialog.NoFrame" />
  <java-symbol type="style" name="Theme.IconMenu" />
  <java-symbol type="style" name="Theme.DeviceDefault.VoiceInteractionSession" />
  <java-symbol type="style" name="Pointer" />
  <java-symbol type="style" name="LargePointer" />

  <java-symbol type="attr" name="mediaRouteButtonStyle" />
  <java-symbol type="attr" name="externalRouteEnabledDrawable" />
  <java-symbol type="layout" name="media_route_chooser_dialog" />
  <java-symbol type="layout" name="media_route_controller_dialog" />
  <java-symbol type="layout" name="media_route_list_item" />
  <java-symbol type="id" name="media_route_list" />
  <java-symbol type="id" name="media_route_volume_layout" />
  <java-symbol type="id" name="media_route_volume_slider" />
  <java-symbol type="id" name="media_route_control_frame" />
  <java-symbol type="id" name="media_route_extended_settings_button" />
  <java-symbol type="string" name="media_route_chooser_title" />
  <java-symbol type="string" name="media_route_chooser_title_for_remote_display" />
  <java-symbol type="string" name="media_route_controller_disconnect" />
  <java-symbol type="string" name="bluetooth_a2dp_audio_route_name" />

  <java-symbol type="dimen" name="config_minScalingSpan" />
  <java-symbol type="dimen" name="config_minScalingTouchMajor" />

  <!-- From android.policy -->
  <java-symbol type="anim" name="app_starting_exit" />
  <java-symbol type="anim" name="dock_top_enter" />
  <java-symbol type="anim" name="dock_top_exit" />
  <java-symbol type="anim" name="dock_bottom_enter" />
  <java-symbol type="anim" name="dock_bottom_exit" />
  <java-symbol type="anim" name="dock_bottom_exit_keyguard" />
  <java-symbol type="anim" name="dock_left_enter" />
  <java-symbol type="anim" name="dock_left_exit" />
  <java-symbol type="anim" name="dock_right_enter" />
  <java-symbol type="anim" name="dock_right_exit" />
  <java-symbol type="anim" name="fade_in" />
  <java-symbol type="anim" name="fade_out" />
  <java-symbol type="anim" name="voice_activity_close_exit" />
  <java-symbol type="anim" name="voice_activity_close_enter" />
  <java-symbol type="anim" name="voice_activity_open_exit" />
  <java-symbol type="anim" name="voice_activity_open_enter" />
  <java-symbol type="anim" name="task_open_exit" />
  <java-symbol type="anim" name="task_open_enter" />
  <java-symbol type="anim" name="cross_profile_apps_thumbnail_enter" />
  <java-symbol type="anim" name="task_open_enter_cross_profile_apps" />
  <java-symbol type="anim" name="activity_translucent_open_enter" />
  <java-symbol type="anim" name="activity_translucent_close_exit" />
  <java-symbol type="anim" name="activity_open_enter" />
  <java-symbol type="anim" name="activity_close_exit" />

  <java-symbol type="array" name="config_autoRotationTiltTolerance" />
  <java-symbol type="array" name="config_keyboardTapVibePattern" />
  <java-symbol type="array" name="config_longPressVibePattern" />
  <java-symbol type="array" name="config_safeModeEnabledVibePattern" />
  <java-symbol type="array" name="config_virtualKeyVibePattern" />
  <java-symbol type="attr" name="actionModePopupWindowStyle" />
  <java-symbol type="attr" name="dialogCustomTitleDecorLayout" />
  <java-symbol type="attr" name="dialogTitleDecorLayout" />
  <java-symbol type="attr" name="dialogTitleIconsDecorLayout" />
  <java-symbol type="bool" name="config_allowAllRotations" />
  <java-symbol type="bool" name="config_annoy_dianne" />
  <java-symbol type="bool" name="config_carDockEnablesAccelerometer" />
  <java-symbol type="bool" name="config_customUserSwitchUi" />
  <java-symbol type="bool" name="config_deskDockEnablesAccelerometer" />
  <java-symbol type="bool" name="config_disableMenuKeyInLockScreen" />
  <java-symbol type="bool" name="config_enableCarDockHomeLaunch" />
  <java-symbol type="bool" name="config_enableLockBeforeUnlockScreen" />
  <java-symbol type="bool" name="config_enableLockScreenRotation" />
  <java-symbol type="bool" name="config_enableLockScreenTranslucentDecor" />
  <java-symbol type="bool" name="config_enableTranslucentDecor" />
  <java-symbol type="bool" name="config_lidControlsScreenLock" />
  <java-symbol type="bool" name="config_lidControlsSleep" />
  <java-symbol type="bool" name="config_lockDayNightMode" />
  <java-symbol type="bool" name="config_lockUiMode" />
  <java-symbol type="bool" name="config_reverseDefaultRotation" />
  <java-symbol type="bool" name="config_showNavigationBar" />
  <java-symbol type="bool" name="config_supportAutoRotation" />
  <java-symbol type="bool" name="target_honeycomb_needs_options_menu" />
  <java-symbol type="dimen" name="docked_stack_divider_thickness" />
  <java-symbol type="dimen" name="docked_stack_divider_insets" />
  <java-symbol type="dimen" name="docked_stack_minimize_thickness" />
  <java-symbol type="dimen" name="pip_minimized_visible_size" />
  <java-symbol type="dimen" name="pip_fling_deceleration" />
  <java-symbol type="integer" name="config_dockedStackDividerSnapMode" />
  <java-symbol type="integer" name="config_pictureInPictureSnapMode" />
  <java-symbol type="fraction" name="docked_stack_divider_fixed_ratio" />
  <java-symbol type="fraction" name="thumbnail_fullscreen_scale" />
  <java-symbol type="integer" name="thumbnail_width_tv" />
  <java-symbol type="dimen" name="resize_shadow_size" />
  <java-symbol type="color" name="resize_shadow_start_color" />
  <java-symbol type="color" name="resize_shadow_end_color" />
  <java-symbol type="dimen" name="navigation_bar_height" />
  <java-symbol type="dimen" name="navigation_bar_height_landscape" />
  <java-symbol type="dimen" name="navigation_bar_width" />
  <java-symbol type="dimen" name="navigation_bar_height_car_mode" />
  <java-symbol type="dimen" name="navigation_bar_height_landscape_car_mode" />
  <java-symbol type="dimen" name="navigation_bar_width_car_mode" />
  <java-symbol type="dimen" name="status_bar_height" />
  <java-symbol type="dimen" name="quick_qs_offset_height" />
  <java-symbol type="dimen" name="quick_qs_total_height" />
  <java-symbol type="drawable" name="ic_jog_dial_sound_off" />
  <java-symbol type="drawable" name="ic_jog_dial_sound_on" />
  <java-symbol type="drawable" name="ic_jog_dial_unlock" />
  <java-symbol type="drawable" name="ic_jog_dial_vibrate_on" />
  <java-symbol type="drawable" name="ic_lock_airplane_mode" />
  <java-symbol type="drawable" name="ic_lock_airplane_mode_off" />
  <java-symbol type="drawable" name="ic_menu_cc" />
  <java-symbol type="drawable" name="jog_tab_bar_left_unlock" />
  <java-symbol type="drawable" name="jog_tab_bar_right_sound_off" />
  <java-symbol type="drawable" name="jog_tab_bar_right_sound_on" />
  <java-symbol type="drawable" name="jog_tab_left_unlock" />
  <java-symbol type="drawable" name="jog_tab_right_sound_off" />
  <java-symbol type="drawable" name="jog_tab_right_sound_on" />
  <java-symbol type="drawable" name="jog_tab_target_green" />
  <java-symbol type="drawable" name="jog_tab_target_yellow" />
  <java-symbol type="drawable" name="magnified_region_frame" />
  <java-symbol type="drawable" name="menu_background" />
  <java-symbol type="id" name="action_mode_bar_stub" />
  <java-symbol type="id" name="button0" />
  <java-symbol type="id" name="button4" />
  <java-symbol type="id" name="button5" />
  <java-symbol type="id" name="button6" />
  <java-symbol type="id" name="button7" />
  <java-symbol type="id" name="date" />
  <java-symbol type="id" name="eight" />
  <java-symbol type="id" name="five" />
  <java-symbol type="id" name="four" />
  <java-symbol type="id" name="icon_menu_presenter" />
  <java-symbol type="id" name="keyboard" />
  <java-symbol type="id" name="list_menu_presenter" />
  <java-symbol type="id" name="lock_screen" />
  <java-symbol type="id" name="nine" />
  <java-symbol type="id" name="no_applications_message" />
  <java-symbol type="id" name="ok" />
  <java-symbol type="id" name="one" />
  <java-symbol type="id" name="option1" />
  <java-symbol type="id" name="option2" />
  <java-symbol type="id" name="option3" />
  <java-symbol type="id" name="right_icon" />
  <java-symbol type="id" name="seven" />
  <java-symbol type="id" name="six" />
  <java-symbol type="id" name="status" />
  <java-symbol type="id" name="three" />
  <java-symbol type="id" name="title_container" />
  <java-symbol type="id" name="two" />
  <java-symbol type="id" name="zero" />
  <java-symbol type="integer" name="config_carDockRotation" />
  <java-symbol type="integer" name="config_defaultUiModeType" />
  <java-symbol type="integer" name="config_deskDockRotation" />
  <java-symbol type="integer" name="config_doubleTapOnHomeBehavior" />
  <java-symbol type="integer" name="config_lidKeyboardAccessibility" />
  <java-symbol type="integer" name="config_lidNavigationAccessibility" />
  <java-symbol type="integer" name="config_lidOpenRotation" />
  <java-symbol type="integer" name="config_longPressOnHomeBehavior" />
  <java-symbol type="layout" name="global_actions" />
  <java-symbol type="layout" name="global_actions_item" />
  <java-symbol type="layout" name="global_actions_silent_mode" />
  <java-symbol type="layout" name="recent_apps_dialog" />
  <java-symbol type="layout" name="screen_action_bar" />
  <java-symbol type="layout" name="screen_custom_title" />
  <java-symbol type="layout" name="screen_progress" />
  <java-symbol type="layout" name="screen_simple" />
  <java-symbol type="layout" name="screen_simple_overlay_action_mode" />
  <java-symbol type="layout" name="screen_swipe_dismiss" />
  <java-symbol type="layout" name="screen_title" />
  <java-symbol type="layout" name="screen_title_icons" />
  <java-symbol type="string" name="system_ui_date_pattern" />
  <java-symbol type="string" name="android_preparing_apk" />
  <java-symbol type="string" name="android_start_title" />
  <java-symbol type="string" name="android_upgrading_title" />
  <java-symbol type="string" name="bugreport_message" />
  <java-symbol type="string" name="bugreport_option_full_summary" />
  <java-symbol type="string" name="bugreport_option_full_title" />
  <java-symbol type="string" name="bugreport_option_interactive_summary" />
  <java-symbol type="string" name="bugreport_option_interactive_title" />
  <java-symbol type="string" name="bugreport_status" />
  <java-symbol type="string" name="bugreport_title" />
  <java-symbol type="string" name="faceunlock_multiple_failures" />
  <java-symbol type="string" name="global_actions" />
  <java-symbol type="string" name="global_action_power_off" />
  <java-symbol type="string" name="global_action_restart" />
  <java-symbol type="string" name="global_actions_airplane_mode_off_status" />
  <java-symbol type="string" name="global_actions_airplane_mode_on_status" />
  <java-symbol type="string" name="global_actions_toggle_airplane_mode" />
  <java-symbol type="string" name="global_action_bug_report" />
  <java-symbol type="string" name="global_action_settings" />
  <java-symbol type="string" name="global_action_silent_mode_off_status" />
  <java-symbol type="string" name="global_action_silent_mode_on_status" />
  <java-symbol type="string" name="global_action_toggle_silent_mode" />
  <java-symbol type="string" name="global_action_battery_saver_off_status" />
  <java-symbol type="string" name="global_action_battery_saver_on_status" />
  <java-symbol type="string" name="global_action_toggle_battery_saver" />
  <java-symbol type="string" name="global_action_lockdown" />
  <java-symbol type="string" name="global_action_voice_assist" />
  <java-symbol type="string" name="global_action_assist" />
  <java-symbol type="string" name="global_action_screenshot" />
  <java-symbol type="string" name="invalidPuk" />
  <java-symbol type="string" name="lockscreen_carrier_default" />
  <java-symbol type="style" name="Animation.LockScreen" />
  <java-symbol type="style" name="Theme.Dialog.RecentApplications" />
  <java-symbol type="style" name="Theme.ExpandedMenu" />
  <java-symbol type="string" name="forward_intent_to_owner" />
  <java-symbol type="string" name="forward_intent_to_work" />
  <java-symbol type="dimen" name="cross_profile_apps_thumbnail_size" />

  <!-- From services -->
  <java-symbol type="anim" name="screen_rotate_0_enter" />
  <java-symbol type="anim" name="screen_rotate_0_exit" />
  <java-symbol type="anim" name="screen_rotate_0_frame" />
  <java-symbol type="anim" name="screen_rotate_180_enter" />
  <java-symbol type="anim" name="screen_rotate_180_exit" />
  <java-symbol type="anim" name="screen_rotate_180_frame" />
  <java-symbol type="anim" name="screen_rotate_finish_enter" />
  <java-symbol type="anim" name="screen_rotate_finish_exit" />
  <java-symbol type="anim" name="screen_rotate_finish_frame" />
  <java-symbol type="anim" name="screen_rotate_minus_90_enter" />
  <java-symbol type="anim" name="screen_rotate_minus_90_exit" />
  <java-symbol type="anim" name="screen_rotate_minus_90_frame" />
  <java-symbol type="anim" name="screen_rotate_plus_90_enter" />
  <java-symbol type="anim" name="screen_rotate_plus_90_exit" />
  <java-symbol type="anim" name="screen_rotate_plus_90_frame" />
  <java-symbol type="anim" name="screen_rotate_start_enter" />
  <java-symbol type="anim" name="screen_rotate_start_exit" />
  <java-symbol type="anim" name="screen_rotate_start_frame" />
  <java-symbol type="anim" name="screen_user_exit" />
  <java-symbol type="anim" name="screen_user_enter" />
  <java-symbol type="anim" name="window_move_from_decor" />
  <java-symbol type="anim" name="rotation_animation_jump_exit" />
  <java-symbol type="anim" name="rotation_animation_xfade_exit" />
  <java-symbol type="anim" name="rotation_animation_enter" />
  <java-symbol type="array" name="config_autoBrightnessButtonBacklightValues" />
  <java-symbol type="array" name="config_autoBrightnessKeyboardBacklightValues" />
  <java-symbol type="array" name="config_autoBrightnessLcdBacklightValues" />
  <java-symbol type="array" name="config_autoBrightnessLevels" />
  <java-symbol type="array" name="config_ambientThresholdLevels" />
  <java-symbol type="array" name="config_ambientBrighteningThresholds" />
  <java-symbol type="array" name="config_ambientDarkeningThresholds" />
  <java-symbol type="array" name="config_screenThresholdLevels" />
  <java-symbol type="array" name="config_screenBrighteningThresholds" />
  <java-symbol type="array" name="config_screenDarkeningThresholds" />
  <java-symbol type="array" name="config_minimumBrightnessCurveLux" />
  <java-symbol type="array" name="config_minimumBrightnessCurveNits" />
  <java-symbol type="array" name="config_protectedNetworks" />
  <java-symbol type="array" name="config_statusBarIcons" />
  <java-symbol type="array" name="config_tether_bluetooth_regexs" />
  <java-symbol type="array" name="config_tether_dhcp_range" />
  <java-symbol type="array" name="config_tether_upstream_types" />
  <java-symbol type="bool" name="config_tether_upstream_automatic" />
  <java-symbol type="array" name="config_tether_apndata" />
  <java-symbol type="array" name="config_tether_usb_regexs" />
  <java-symbol type="array" name="config_tether_wifi_regexs" />
  <java-symbol type="array" name="config_usbHostBlacklist" />
  <java-symbol type="array" name="config_serialPorts" />
  <java-symbol type="array" name="radioAttributes" />
  <java-symbol type="array" name="config_oemUsbModeOverride" />
  <java-symbol type="array" name="config_locationProviderPackageNames" />
  <java-symbol type="array" name="config_testLocationProviders" />
  <java-symbol type="array" name="config_defaultNotificationVibePattern" />
  <java-symbol type="array" name="config_notificationFallbackVibePattern" />
  <java-symbol type="bool" name="config_useAttentionLight" />
  <java-symbol type="bool" name="config_animateScreenLights" />
  <java-symbol type="bool" name="config_automatic_brightness_available" />
  <java-symbol type="bool" name="config_smart_battery_available" />
  <java-symbol type="bool" name="config_autoBrightnessResetAmbientLuxAfterWarmUp" />
  <java-symbol type="bool" name="config_notificationHeaderClickableForExpand" />
  <java-symbol type="bool" name="config_enableNightMode" />
  <java-symbol type="bool" name="config_tintNotificationActionButtons" />
  <java-symbol type="bool" name="config_dozeAfterScreenOffByDefault" />
  <java-symbol type="bool" name="config_enableActivityRecognitionHardwareOverlay" />
  <java-symbol type="bool" name="config_enableFusedLocationOverlay" />
  <java-symbol type="bool" name="config_enableHardwareFlpOverlay" />
  <java-symbol type="bool" name="config_enableGeocoderOverlay" />
  <java-symbol type="bool" name="config_enableGeofenceOverlay" />
  <java-symbol type="bool" name="config_enableNetworkLocationOverlay" />
  <java-symbol type="bool" name="config_sf_limitedAlpha" />
  <java-symbol type="bool" name="config_unplugTurnsOnScreen" />
  <java-symbol type="bool" name="config_usbChargingMessage" />
  <java-symbol type="bool" name="config_skipScreenOnBrightnessRamp" />
  <java-symbol type="bool" name="config_allowAutoBrightnessWhileDozing" />
  <java-symbol type="bool" name="config_allowTheaterModeWakeFromUnplug" />
  <java-symbol type="bool" name="config_allowTheaterModeWakeFromGesture" />
  <java-symbol type="bool" name="config_allowTheaterModeWakeFromCameraLens" />
  <java-symbol type="bool" name="config_allowTheaterModeWakeFromPowerKey" />
  <java-symbol type="bool" name="config_allowTheaterModeWakeFromKey" />
  <java-symbol type="bool" name="config_allowTheaterModeWakeFromMotion" />
  <java-symbol type="bool" name="config_allowTheaterModeWakeFromMotionWhenNotDreaming" />
  <java-symbol type="bool" name="config_allowTheaterModeWakeFromLidSwitch" />
  <java-symbol type="bool" name="config_allowTheaterModeWakeFromDock" />
  <java-symbol type="bool" name="config_allowTheaterModeWakeFromWindowLayout" />
  <java-symbol type="bool" name="config_goToSleepOnButtonPressTheaterMode" />
  <java-symbol type="bool" name="config_supportLongPressPowerWhenNonInteractive" />
  <java-symbol type="bool" name="config_wifi_background_scan_support" />
  <java-symbol type="bool" name="config_wifi_dual_band_support" />
  <java-symbol type="bool" name="config_wifi_convert_apband_5ghz_to_any" />
  <java-symbol type="bool" name="config_wifi_fast_bss_transition_enabled" />
  <java-symbol type="bool" name="config_wimaxEnabled" />
  <java-symbol type="bool" name="show_ongoing_ime_switcher" />
  <java-symbol type="color" name="config_defaultNotificationColor" />
  <java-symbol type="color" name="decor_view_status_guard" />
  <java-symbol type="drawable" name="ic_notification_ime_default" />
  <java-symbol type="drawable" name="ic_menu_refresh" />
  <java-symbol type="drawable" name="ic_settings" />
  <java-symbol type="drawable" name="ic_voice_search" />
  <java-symbol type="drawable" name="ic_action_assist_focused" />
  <java-symbol type="drawable" name="stat_notify_car_mode" />
  <java-symbol type="drawable" name="stat_notify_disabled_data" />
  <java-symbol type="drawable" name="stat_notify_disk_full" />
  <java-symbol type="drawable" name="stat_sys_adb" />
  <java-symbol type="drawable" name="stat_sys_battery" />
  <java-symbol type="drawable" name="stat_sys_battery_charge" />
  <java-symbol type="drawable" name="stat_sys_battery_unknown" />
  <java-symbol type="drawable" name="stat_sys_data_usb" />
  <java-symbol type="drawable" name="stat_sys_tether_bluetooth" />
  <java-symbol type="drawable" name="stat_sys_tether_general" />
  <java-symbol type="drawable" name="stat_sys_tether_usb" />
  <java-symbol type="drawable" name="stat_sys_throttled" />
  <java-symbol type="drawable" name="vpn_connected" />
  <java-symbol type="drawable" name="vpn_disconnected" />
  <java-symbol type="id" name="ask_checkbox" />
  <java-symbol type="id" name="compat_checkbox" />
  <java-symbol type="id" name="original_app_icon" />
  <java-symbol type="id" name="original_message" />
  <java-symbol type="id" name="radio" />
  <java-symbol type="id" name="reask_hint" />
  <java-symbol type="id" name="replace_app_icon" />
  <java-symbol type="id" name="replace_message" />
  <java-symbol type="fraction" name="config_dimBehindFadeDuration" />
  <java-symbol type="dimen" name="default_minimal_size_resizable_task" />
  <java-symbol type="dimen" name="default_minimal_size_pip_resizable_task" />
  <java-symbol type="dimen" name="task_height_of_minimized_mode" />
  <java-symbol type="fraction" name="config_screenAutoBrightnessDozeScaleFactor" />
  <java-symbol type="bool" name="config_allowPriorityVibrationsInLowPowerMode" />
  <java-symbol type="fraction" name="config_autoBrightnessAdjustmentMaxGamma" />
  <java-symbol type="integer" name="config_autoBrightnessBrighteningLightDebounce"/>
  <java-symbol type="integer" name="config_autoBrightnessDarkeningLightDebounce"/>
  <java-symbol type="integer" name="config_autoBrightnessInitialLightSensorRate"/>
  <java-symbol type="integer" name="config_autoBrightnessLightSensorRate"/>
  <java-symbol type="integer" name="config_carDockKeepsScreenOn" />
  <java-symbol type="integer" name="config_criticalBatteryWarningLevel" />
  <java-symbol type="integer" name="config_datause_notification_type" />
  <java-symbol type="integer" name="config_datause_polling_period_sec" />
  <java-symbol type="integer" name="config_datause_threshold_bytes" />
  <java-symbol type="integer" name="config_datause_throttle_kbitsps" />
  <java-symbol type="integer" name="config_defaultNotificationLedOff" />
  <java-symbol type="integer" name="config_defaultNotificationLedOn" />
  <java-symbol type="integer" name="config_deskDockKeepsScreenOn" />
  <java-symbol type="integer" name="config_externalHardKeyboardBehavior" />
  <java-symbol type="integer" name="config_lightSensorWarmupTime" />
  <java-symbol type="integer" name="config_lowBatteryCloseWarningBump" />
  <java-symbol type="integer" name="config_lowBatteryWarningLevel" />
  <java-symbol type="integer" name="config_networkPolicyDefaultWarning" />
  <java-symbol type="integer" name="config_networkTransitionTimeout" />
  <java-symbol type="integer" name="config_networkNotifySwitchType" />
  <java-symbol type="array" name="config_networkNotifySwitches" />
  <java-symbol type="integer" name="config_networkAvoidBadWifi" />
  <java-symbol type="integer" name="config_networkWakeupPacketMark" />
  <java-symbol type="integer" name="config_networkWakeupPacketMask" />
  <java-symbol type="bool" name="config_apfDrop802_3Frames" />
  <java-symbol type="array" name="config_apfEthTypeBlackList" />
  <java-symbol type="integer" name="config_networkDefaultDailyMultipathQuotaBytes" />
  <java-symbol type="integer" name="config_networkMeteredMultipathPreference" />
  <java-symbol type="integer" name="config_notificationsBatteryFullARGB" />
  <java-symbol type="integer" name="config_notificationsBatteryLedOff" />
  <java-symbol type="integer" name="config_notificationsBatteryLedOn" />
  <java-symbol type="integer" name="config_notificationsBatteryLowARGB" />
  <java-symbol type="integer" name="config_notificationsBatteryMediumARGB" />
  <java-symbol type="integer" name="config_notificationServiceArchiveSize" />
  <java-symbol type="integer" name="config_previousVibrationsDumpLimit" />
  <java-symbol type="integer" name="config_defaultVibrationAmplitude" />
  <java-symbol type="integer" name="config_radioScanningTimeout" />
  <java-symbol type="integer" name="config_screenBrightnessSettingMinimum" />
  <java-symbol type="integer" name="config_screenBrightnessSettingMaximum" />
  <java-symbol type="integer" name="config_screenBrightnessSettingDefault" />
  <java-symbol type="integer" name="config_screenBrightnessForVrSettingDefault" />
  <java-symbol type="integer" name="config_screenBrightnessForVrSettingMaximum" />
  <java-symbol type="integer" name="config_screenBrightnessForVrSettingMinimum" />
  <java-symbol type="integer" name="config_screenBrightnessDark" />
  <java-symbol type="integer" name="config_screenBrightnessDim" />
  <java-symbol type="integer" name="config_screenBrightnessDoze" />
  <java-symbol type="integer" name="config_shutdownBatteryTemperature" />
  <java-symbol type="integer" name="config_undockedHdmiRotation" />
  <java-symbol type="integer" name="config_virtualKeyQuietTimeMillis" />
  <java-symbol type="integer" name="config_brightness_ramp_rate_fast" />
  <java-symbol type="integer" name="config_brightness_ramp_rate_slow" />
  <java-symbol type="layout" name="am_compat_mode_dialog" />
  <java-symbol type="layout" name="launch_warning" />
  <java-symbol type="layout" name="safe_mode" />
  <java-symbol type="layout" name="simple_list_item_2_single_choice" />
  <java-symbol type="layout" name="app_error_dialog" />
  <java-symbol type="plurals" name="wifi_available" />
  <java-symbol type="plurals" name="wifi_available_detailed" />
  <java-symbol type="string" name="wifi_available_title" />
  <java-symbol type="string" name="wifi_available_carrier_network_title" />
  <java-symbol type="string" name="wifi_available_title_connecting" />
  <java-symbol type="string" name="wifi_available_title_connected" />
  <java-symbol type="string" name="wifi_available_title_failed_to_connect" />
  <java-symbol type="string" name="wifi_available_content_failed_to_connect" />
  <java-symbol type="string" name="wifi_available_action_connect" />
  <java-symbol type="string" name="wifi_available_action_all_networks" />
  <java-symbol type="string" name="wifi_wakeup_onboarding_title" />
  <java-symbol type="string" name="wifi_wakeup_onboarding_subtext" />
  <java-symbol type="string" name="wifi_wakeup_onboarding_action_disable" />
  <java-symbol type="string" name="wifi_wakeup_enabled_title" />
  <java-symbol type="string" name="wifi_wakeup_enabled_content" />
  <java-symbol type="string" name="accessibility_binding_label" />
  <java-symbol type="string" name="adb_active_notification_message" />
  <java-symbol type="string" name="adb_active_notification_title" />
  <java-symbol type="string" name="taking_remote_bugreport_notification_title" />
  <java-symbol type="string" name="share_remote_bugreport_notification_title" />
  <java-symbol type="string" name="sharing_remote_bugreport_notification_title" />
  <java-symbol type="string" name="share_remote_bugreport_notification_message_finished" />
  <java-symbol type="string" name="share_remote_bugreport_action" />
  <java-symbol type="string" name="decline_remote_bugreport_action" />
  <java-symbol type="string" name="aerr_application" />
  <java-symbol type="string" name="aerr_process" />
  <java-symbol type="string" name="aerr_application_repeated" />
  <java-symbol type="string" name="aerr_process_repeated" />
  <java-symbol type="string" name="android_upgrading_fstrim" />
  <java-symbol type="string" name="android_upgrading_apk" />
  <java-symbol type="string" name="android_upgrading_complete" />
  <java-symbol type="string" name="android_upgrading_starting_apps" />
  <java-symbol type="string" name="anr_activity_application" />
  <java-symbol type="string" name="anr_activity_process" />
  <java-symbol type="string" name="anr_application_process" />
  <java-symbol type="string" name="anr_process" />
  <java-symbol type="string" name="anr_title" />
  <java-symbol type="string" name="car_mode_disable_notification_message" />
  <java-symbol type="string" name="car_mode_disable_notification_title" />
  <java-symbol type="string" name="chooser_wallpaper" />
  <java-symbol type="string" name="config_datause_iface" />
  <java-symbol type="string" name="config_activityRecognitionHardwarePackageName" />
  <java-symbol type="string" name="config_fusedLocationProviderPackageName" />
  <java-symbol type="string" name="config_hardwareFlpPackageName" />
  <java-symbol type="string" name="config_geocoderProviderPackageName" />
  <java-symbol type="string" name="config_geofenceProviderPackageName" />
  <java-symbol type="string" name="config_networkLocationProviderPackageName" />
  <java-symbol type="string" name="config_wimaxManagerClassname" />
  <java-symbol type="string" name="config_wimaxNativeLibLocation" />
  <java-symbol type="string" name="config_wimaxServiceClassname" />
  <java-symbol type="string" name="config_wimaxServiceJarLocation" />
  <java-symbol type="string" name="config_wimaxStateTrackerClassname" />
  <java-symbol type="string" name="data_usage_limit_body" />
  <java-symbol type="string" name="data_usage_limit_snoozed_body" />
  <java-symbol type="string" name="data_usage_mobile_limit_snoozed_title" />
  <java-symbol type="string" name="data_usage_mobile_limit_title" />
  <java-symbol type="string" name="data_usage_restricted_body" />
  <java-symbol type="string" name="data_usage_restricted_title" />
  <java-symbol type="string" name="data_usage_warning_body" />
  <java-symbol type="string" name="data_usage_warning_title" />
  <java-symbol type="string" name="data_usage_wifi_limit_snoozed_title" />
  <java-symbol type="string" name="data_usage_wifi_limit_title" />
  <java-symbol type="string" name="data_usage_rapid_title" />
  <java-symbol type="string" name="data_usage_rapid_body" />
  <java-symbol type="string" name="data_usage_rapid_app_body" />
  <java-symbol type="string" name="default_wallpaper_component" />
  <java-symbol type="string" name="device_storage_monitor_notification_channel" />
  <java-symbol type="string" name="dlg_ok" />
  <java-symbol type="string" name="dump_heap_notification" />
  <java-symbol type="string" name="dump_heap_notification_detail" />
  <java-symbol type="string" name="dump_heap_text" />
  <java-symbol type="string" name="dump_heap_title" />
  <java-symbol type="string" name="factorytest_failed" />
  <java-symbol type="string" name="factorytest_no_action" />
  <java-symbol type="string" name="factorytest_not_system" />
  <java-symbol type="string" name="factorytest_reboot" />
  <java-symbol type="string" name="hardware" />
  <java-symbol type="string" name="heavy_weight_notification" />
  <java-symbol type="string" name="heavy_weight_notification_detail" />
  <java-symbol type="string" name="image_wallpaper_component" />
  <java-symbol type="string" name="input_method_binding_label" />
  <java-symbol type="string" name="launch_warning_original" />
  <java-symbol type="string" name="launch_warning_replace" />
  <java-symbol type="string" name="launch_warning_title" />
  <java-symbol type="string" name="low_internal_storage_view_text" />
  <java-symbol type="string" name="low_internal_storage_view_text_no_boot" />
  <java-symbol type="string" name="low_internal_storage_view_title" />
  <java-symbol type="string" name="mmcc_authentication_reject" />
  <java-symbol type="string" name="mmcc_imsi_unknown_in_hlr" />
  <java-symbol type="string" name="mmcc_illegal_ms" />
  <java-symbol type="string" name="mmcc_illegal_me" />
  <java-symbol type="string" name="mmcc_authentication_reject_msim_template" />
  <java-symbol type="string" name="mmcc_imsi_unknown_in_hlr_msim_template" />
  <java-symbol type="string" name="mmcc_illegal_ms_msim_template" />
  <java-symbol type="string" name="mmcc_illegal_me_msim_template" />
  <java-symbol type="string" name="notification_listener_binding_label" />
  <java-symbol type="string" name="vr_listener_binding_label" />
  <java-symbol type="string" name="condition_provider_service_binding_label" />
  <java-symbol type="string" name="notification_ranker_binding_label" />
  <java-symbol type="string" name="report" />
  <java-symbol type="string" name="select_input_method" />
  <java-symbol type="string" name="select_keyboard_layout_notification_title" />
  <java-symbol type="string" name="select_keyboard_layout_notification_message" />
  <java-symbol type="string" name="smv_application" />
  <java-symbol type="string" name="smv_process" />
  <java-symbol type="string" name="tethered_notification_message" />
  <java-symbol type="string" name="tethered_notification_title" />
  <java-symbol type="string" name="disable_tether_notification_message" />
  <java-symbol type="string" name="disable_tether_notification_title" />
  <java-symbol type="string" name="adb_debugging_notification_channel_tv" />
  <java-symbol type="string" name="usb_accessory_notification_title" />
  <java-symbol type="string" name="usb_mtp_notification_title" />
  <java-symbol type="string" name="usb_charging_notification_title" />
  <java-symbol type="string" name="usb_notification_message" />
  <java-symbol type="string" name="usb_power_notification_message" />
  <java-symbol type="string" name="usb_ptp_notification_title" />
  <java-symbol type="string" name="usb_midi_notification_title" />
  <java-symbol type="string" name="usb_tether_notification_title" />
  <java-symbol type="string" name="usb_supplying_notification_title" />
  <java-symbol type="string" name="usb_unsupported_audio_accessory_title" />
  <java-symbol type="string" name="usb_unsupported_audio_accessory_message" />
  <java-symbol type="string" name="config_UsbDeviceConnectionHandling_component" />
  <java-symbol type="string" name="vpn_text" />
  <java-symbol type="string" name="vpn_text_long" />
  <java-symbol type="string" name="vpn_title" />
  <java-symbol type="string" name="vpn_title_long" />
  <java-symbol type="string" name="vpn_lockdown_connecting" />
  <java-symbol type="string" name="vpn_lockdown_connected" />
  <java-symbol type="string" name="vpn_lockdown_disconnected" />
  <java-symbol type="string" name="vpn_lockdown_error" />
  <java-symbol type="string" name="vpn_lockdown_config" />
  <java-symbol type="string" name="wallpaper_binding_label" />
  <java-symbol type="style" name="Theme.Dialog.AppError" />
  <java-symbol type="style" name="Theme.Leanback.Dialog.Alert" />
  <java-symbol type="style" name="Theme.Toast" />
  <java-symbol type="xml" name="storage_list" />
  <java-symbol type="bool" name="config_dreamsSupported" />
  <java-symbol type="bool" name="config_dreamsEnabledByDefault" />
  <java-symbol type="bool" name="config_dreamsEnabledOnBattery" />
  <java-symbol type="bool" name="config_dreamsActivatedOnDockByDefault" />
  <java-symbol type="bool" name="config_dreamsActivatedOnSleepByDefault" />
  <java-symbol type="integer" name="config_dreamsBatteryLevelMinimumWhenPowered" />
  <java-symbol type="integer" name="config_dreamsBatteryLevelMinimumWhenNotPowered" />
  <java-symbol type="integer" name="config_dreamsBatteryLevelDrainCutoff" />
  <java-symbol type="string" name="config_dreamsDefaultComponent" />
  <java-symbol type="string" name="config_dozeComponent" />
  <java-symbol type="string" name="enable_explore_by_touch_warning_title" />
  <java-symbol type="string" name="enable_explore_by_touch_warning_message" />
  <java-symbol type="bool" name="config_powerDecoupleAutoSuspendModeFromDisplay" />
  <java-symbol type="bool" name="config_powerDecoupleInteractiveModeFromDisplay" />
  <java-symbol type="integer" name="config_minimumScreenOffTimeout" />
  <java-symbol type="integer" name="config_maximumScreenDimDuration" />
  <java-symbol type="fraction" name="config_maximumScreenDimRatio" />
  <java-symbol type="string" name="config_customAdbPublicKeyConfirmationComponent" />
  <java-symbol type="string" name="config_customAdbPublicKeyConfirmationSecondaryUserComponent" />
  <java-symbol type="string" name="config_customVpnConfirmDialogComponent" />
  <java-symbol type="string" name="config_customVpnAlwaysOnDisconnectedDialogComponent" />
  <java-symbol type="string" name="config_carrierAppInstallDialogComponent" />
  <java-symbol type="string" name="config_defaultNetworkScorerPackageName" />
  <java-symbol type="string" name="config_persistentDataPackageName" />

  <java-symbol type="layout" name="resolver_list" />
  <java-symbol type="id" name="resolver_list" />
  <java-symbol type="id" name="button_once" />
  <java-symbol type="id" name="button_always" />
  <java-symbol type="integer" name="config_globalActionsKeyTimeout" />
  <java-symbol type="integer" name="config_maxResolverActivityColumns" />
  <java-symbol type="array" name="config_notificationSignalExtractors" />

  <java-symbol type="layout" name="notification_material_action" />
  <java-symbol type="layout" name="notification_material_action_list" />
  <java-symbol type="layout" name="notification_material_action_tombstone" />
  <java-symbol type="layout" name="notification_template_material_base" />
  <java-symbol type="layout" name="notification_template_material_big_base" />
  <java-symbol type="layout" name="notification_template_material_big_picture" />
  <java-symbol type="layout" name="notification_template_material_inbox" />
  <java-symbol type="layout" name="notification_template_material_media" />
  <java-symbol type="layout" name="notification_template_material_big_media" />
  <java-symbol type="layout" name="notification_template_material_big_text" />
  <java-symbol type="layout" name="notification_template_header" />
  <java-symbol type="layout" name="notification_material_media_action" />
  <java-symbol type="color" name="notification_progress_background_color" />
  <java-symbol type="id" name="media_actions" />

  <java-symbol type="dimen" name="config_mediaMetadataBitmapMaxSize" />

    <!-- From SystemUI -->
  <java-symbol type="anim" name="push_down_in" />
  <java-symbol type="anim" name="push_down_out" />
  <java-symbol type="anim" name="push_up_in" />
  <java-symbol type="anim" name="push_up_out" />
  <java-symbol type="anim" name="lock_screen_behind_enter" />
  <java-symbol type="anim" name="lock_screen_behind_enter_wallpaper" />
  <java-symbol type="anim" name="lock_screen_behind_enter_fade_in" />
  <java-symbol type="anim" name="lock_screen_wallpaper_exit" />
  <java-symbol type="anim" name="launch_task_behind_source" />
  <java-symbol type="anim" name="wallpaper_open_exit" />

  <java-symbol type="bool" name="config_alwaysUseCdmaRssi" />
  <java-symbol type="dimen" name="status_bar_icon_size" />
  <java-symbol type="drawable" name="list_selector_pressed_holo_dark" />
  <java-symbol type="drawable" name="scrubber_control_disabled_holo" />
  <java-symbol type="drawable" name="scrubber_control_selector_holo" />
  <java-symbol type="drawable" name="scrubber_progress_horizontal_holo_dark" />
  <java-symbol type="string" name="chooseUsbActivity" />
  <java-symbol type="string" name="ext_media_badremoval_notification_message" />
  <java-symbol type="string" name="ext_media_badremoval_notification_title" />
  <java-symbol type="string" name="ext_media_checking_notification_message" />
  <java-symbol type="string" name="ext_media_checking_notification_title" />
  <java-symbol type="string" name="ext_media_nomedia_notification_message" />
  <java-symbol type="string" name="ext_media_nomedia_notification_title" />
  <java-symbol type="string" name="ext_media_unmountable_notification_message" />
  <java-symbol type="string" name="ext_media_unmountable_notification_title" />
  <java-symbol type="string" name="ext_media_unmounting_notification_message" />
  <java-symbol type="string" name="ext_media_unmounting_notification_title" />
  <java-symbol type="string" name="ext_media_new_notification_message" />
  <java-symbol type="string" name="ext_media_ready_notification_message" />
  <java-symbol type="string" name="ext_media_init_action" />
  <java-symbol type="string" name="ext_media_unmount_action" />
  <java-symbol type="string" name="ext_media_browse_action" />
  <java-symbol type="string" name="ext_media_missing_title" />
  <java-symbol type="string" name="ext_media_missing_message" />
  <java-symbol type="string" name="ext_media_move_specific_title" />
  <java-symbol type="string" name="ext_media_move_title" />
  <java-symbol type="string" name="ext_media_move_success_title" />
  <java-symbol type="string" name="ext_media_move_success_message" />
  <java-symbol type="string" name="ext_media_move_failure_title" />
  <java-symbol type="string" name="ext_media_move_failure_message" />
  <java-symbol type="style" name="Animation.RecentApplications" />
  <java-symbol type="integer" name="dock_enter_exit_duration" />
  <java-symbol type="bool" name="config_battery_percentage_setting_available" />

  <!-- ImfTest -->
  <java-symbol type="layout" name="auto_complete_list" />

  <!-- From SettingsProvider -->
  <java-symbol type="raw" name="fallbackring" />

  <!-- From Settings -->
  <java-symbol type="array" name="config_mobile_hotspot_provision_app" />
  <java-symbol type="string" name="config_mobile_hotspot_provision_app_no_ui" />
  <java-symbol type="string" name="config_mobile_hotspot_provision_response" />
  <java-symbol type="integer" name="config_mobile_hotspot_provision_check_period" />
  <java-symbol type="string" name="config_wifi_tether_enable" />
  <java-symbol type="bool" name="config_intrusiveNotificationLed" />
  <java-symbol type="bool" name="config_notificationBadging" />
  <java-symbol type="dimen" name="preference_fragment_padding_bottom" />
  <java-symbol type="dimen" name="preference_fragment_padding_side" />
  <java-symbol type="drawable" name="expander_ic_maximized" />
  <java-symbol type="drawable" name="expander_ic_minimized" />
  <java-symbol type="drawable" name="ic_menu_archive" />
  <java-symbol type="drawable" name="ic_menu_goto" />
  <java-symbol type="drawable" name="ic_settings_language" />
  <java-symbol type="drawable" name="title_bar_medium" />
  <java-symbol type="id" name="body" />
  <java-symbol type="string" name="fast_scroll_alphabet" />
  <java-symbol type="string" name="ssl_certificate" />

  <!-- From Phone -->
  <java-symbol type="bool" name="config_built_in_sip_phone" />
  <java-symbol type="id" name="maximize_window" />
  <java-symbol type="id" name="close_window" />
  <java-symbol type="layout" name="decor_caption" />
  <java-symbol type="drawable" name="decor_caption_title_focused" />
  <java-symbol type="drawable" name="decor_close_button_dark" />
  <java-symbol type="drawable" name="decor_close_button_light" />
  <java-symbol type="drawable" name="decor_maximize_button_dark" />
  <java-symbol type="drawable" name="decor_maximize_button_light" />
  <java-symbol type="color" name="decor_button_dark_color" />
  <java-symbol type="color" name="decor_button_light_color" />
  <java-symbol type="array" name="unloggable_phone_numbers" />

  <!-- From TelephonyProvider -->
  <java-symbol type="xml" name="apns" />

  <!-- From ContactsProvider -->
  <java-symbol type="array" name="common_nicknames" />
  <java-symbol type="drawable" name="call_contact" />
  <java-symbol type="drawable" name="create_contact" />
  <java-symbol type="string" name="common_name_prefixes" />
  <java-symbol type="string" name="common_last_name_prefixes" />
  <java-symbol type="string" name="common_name_suffixes" />
  <java-symbol type="string" name="common_name_conjunctions" />
  <java-symbol type="string" name="dial_number_using" />
  <java-symbol type="string" name="create_contact_using" />

  <!-- From DownloadProvider -->
  <java-symbol type="integer" name="config_MaxConcurrentDownloadsAllowed" />
  <java-symbol type="integer" name="config_downloadDataDirSize" />
  <java-symbol type="integer" name="config_downloadDataDirLowSpaceThreshold" />

  <!-- From Contacts -->
  <java-symbol type="drawable" name="quickcontact_badge_overlay_dark" />

  <!-- From Browser -->
  <java-symbol type="drawable" name="ic_menu_moreoverflow_normal_holo_dark" />
  <java-symbol type="id" name="placeholder" />
  <java-symbol type="string" name="ssl_certificate_is_valid" />

  <!-- From Mms -->
  <java-symbol type="drawable" name="ic_menu_play_clip" />

  <!-- From Stk -->
  <java-symbol type="bool" name="config_sf_slowBlur" />
  <java-symbol type="drawable" name="ic_volume" />
  <java-symbol type="drawable" name="stat_notify_sim_toolkit" />
  <java-symbol type="bool" name="config_stkNoAlphaUsrCnf" />

  <!-- From maps library -->
  <java-symbol type="array" name="maps_starting_lat_lng" />
  <java-symbol type="array" name="maps_starting_zoom" />
  <java-symbol type="attr" name="mapViewStyle" />
  <java-symbol type="attr" name="state_focused" />
  <java-symbol type="attr" name="state_selected" />
  <java-symbol type="attr" name="state_pressed" />
  <java-symbol type="drawable" name="compass_arrow" />
  <java-symbol type="drawable" name="compass_base" />
  <java-symbol type="drawable" name="ic_maps_indicator_current_position_anim" />
  <java-symbol type="drawable" name="loading_tile_android" />
  <java-symbol type="drawable" name="maps_google_logo" />
  <java-symbol type="drawable" name="no_tile_256" />
  <java-symbol type="drawable" name="reticle" />

  <!-- From PinyinIME(!!!) -->
  <java-symbol type="string" name="inputMethod" />

  <!-- From Chromium-WebView -->
  <java-symbol type="attr" name="actionModeWebSearchDrawable" />
  <java-symbol type="string" name="websearch" />
  <java-symbol type="drawable" name="ic_media_video_poster" />
  <java-symbol type="xml" name="config_webview_packages" />

  <!-- From SubtitleView -->
  <java-symbol type="dimen" name="subtitle_corner_radius" />
  <java-symbol type="dimen" name="subtitle_shadow_radius" />
  <java-symbol type="dimen" name="subtitle_shadow_offset" />
  <java-symbol type="dimen" name="subtitle_outline_width" />

  <java-symbol type="attr" name="nestedScrollingEnabled" />

  <java-symbol type="layout" name="time_picker_material" />
  <java-symbol type="layout" name="time_picker_header_material" />
  <java-symbol type="layout" name="year_label_text_view" />
  <java-symbol type="layout" name="date_picker_material" />

  <java-symbol type="id" name="time_header" />
  <java-symbol type="id" name="hours" />
  <java-symbol type="id" name="minutes" />
  <java-symbol type="id" name="ampm_layout" />
  <java-symbol type="id" name="am_label" />
  <java-symbol type="id" name="pm_label" />
  <java-symbol type="id" name="radial_picker" />
  <java-symbol type="id" name="separator" />
  <java-symbol type="id" name="date_picker_header" />
  <java-symbol type="id" name="date_picker_header_year" />
  <java-symbol type="id" name="date_picker_header_date" />
  <java-symbol type="id" name="animator" />

  <java-symbol type="string" name="done_label" />
  <java-symbol type="string" name="hour_picker_description" />
  <java-symbol type="string" name="minute_picker_description" />
  <java-symbol type="string" name="select_hours" />
  <java-symbol type="string" name="select_minutes" />
  <java-symbol type="string" name="time_placeholder" />
  <java-symbol type="string" name="deleted_key" />
  <java-symbol type="string" name="sans_serif" />
  <java-symbol type="string" name="radial_numbers_typeface" />
  <java-symbol type="dimen" name="timepicker_selector_radius" />
  <java-symbol type="dimen" name="timepicker_selector_dot_radius" />
  <java-symbol type="dimen" name="timepicker_center_dot_radius" />
  <java-symbol type="dimen" name="timepicker_text_inset_normal" />
  <java-symbol type="dimen" name="timepicker_text_inset_inner" />
  <java-symbol type="dimen" name="timepicker_text_size_normal" />
  <java-symbol type="dimen" name="timepicker_text_size_inner" />
  <java-symbol type="string" name="battery_saver_description" />
  <java-symbol type="string" name="data_saver_description" />
  <java-symbol type="string" name="data_saver_enable_title" />
  <java-symbol type="string" name="data_saver_enable_button" />
  <java-symbol type="string" name="zen_mode_forever" />
  <java-symbol type="string" name="zen_mode_forever_dnd" />
  <java-symbol type="string" name="zen_mode_rule_name_combination" />
  <java-symbol type="plurals" name="zen_mode_duration_minutes" />
  <java-symbol type="plurals" name="zen_mode_duration_hours" />
  <java-symbol type="plurals" name="zen_mode_duration_minutes_summary" />
  <java-symbol type="plurals" name="zen_mode_duration_hours_summary" />
  <java-symbol type="plurals" name="zen_mode_duration_minutes_short" />
  <java-symbol type="plurals" name="zen_mode_duration_hours_short" />
  <java-symbol type="plurals" name="zen_mode_duration_minutes_summary_short" />
  <java-symbol type="plurals" name="zen_mode_duration_hours_summary_short" />
  <java-symbol type="string" name="zen_mode_until" />
  <java-symbol type="string" name="zen_mode_feature_name" />
  <java-symbol type="string" name="zen_mode_downtime_feature_name" />
  <java-symbol type="string" name="zen_mode_default_weeknights_name" />
  <java-symbol type="string" name="zen_mode_default_weekends_name" />
  <java-symbol type="string" name="zen_mode_default_events_name" />
  <java-symbol type="string" name="zen_mode_default_every_night_name" />
  <java-symbol type="array" name="config_system_condition_providers" />
  <java-symbol type="string" name="muted_by" />
  <java-symbol type="string" name="zen_mode_alarm" />

  <java-symbol type="string" name="select_day" />
  <java-symbol type="string" name="select_year" />

  <java-symbol type="string" name="date_picker_month_typeface" />
  <java-symbol type="string" name="date_picker_day_of_week_typeface" />
  <java-symbol type="string" name="date_picker_day_typeface" />
  <java-symbol type="dimen" name="date_picker_month_text_size" />
  <java-symbol type="dimen" name="date_picker_day_of_week_text_size" />
  <java-symbol type="dimen" name="date_picker_day_text_size" />
  <java-symbol type="dimen" name="date_picker_month_height" />
  <java-symbol type="dimen" name="date_picker_day_height" />
  <java-symbol type="dimen" name="date_picker_day_width" />
  <java-symbol type="dimen" name="date_picker_day_selector_radius" />
  <java-symbol type="id" name="date_picker_day_picker" />
  <java-symbol type="id" name="date_picker_year_picker" />

  <java-symbol type="dimen" name="datepicker_view_animator_height" />
  <java-symbol type="dimen" name="datepicker_year_label_height" />

  <java-symbol type="array" name="config_clockTickVibePattern" />
  <java-symbol type="array" name="config_calendarDateVibePattern" />

  <!-- From KeyguardServiceDelegate -->
  <java-symbol type="string" name="config_keyguardComponent" />

  <!-- Fingerprint messages -->
  <java-symbol type="string" name="fingerprint_error_unable_to_process" />
  <java-symbol type="string" name="fingerprint_error_hw_not_available" />
  <java-symbol type="string" name="fingerprint_error_no_space" />
  <java-symbol type="string" name="fingerprint_error_timeout" />
  <java-symbol type="array" name="fingerprint_error_vendor" />
  <java-symbol type="string" name="fingerprint_acquired_partial" />
  <java-symbol type="string" name="fingerprint_acquired_insufficient" />
  <java-symbol type="string" name="fingerprint_acquired_imager_dirty" />
  <java-symbol type="string" name="fingerprint_acquired_too_slow" />
  <java-symbol type="string" name="fingerprint_acquired_too_fast" />
  <java-symbol type="array" name="fingerprint_acquired_vendor" />
  <java-symbol type="string" name="fingerprint_error_canceled" />
  <java-symbol type="string" name="fingerprint_error_user_canceled" />
  <java-symbol type="string" name="fingerprint_error_lockout" />
  <java-symbol type="string" name="fingerprint_error_lockout_permanent" />
  <java-symbol type="string" name="fingerprint_name_template" />
  <java-symbol type="string" name="fingerprint_not_recognized" />
  <java-symbol type="string" name="fingerprint_authenticated" />
  <java-symbol type="string" name="fingerprint_error_no_fingerprints" />
  <java-symbol type="string" name="fingerprint_error_hw_not_present" />

  <!-- Fingerprint config -->
  <java-symbol type="integer" name="config_fingerprintMaxTemplatesPerUser"/>
  <java-symbol type="bool" name="config_fingerprintSupportsGestures"/>

  <!-- From various Material changes -->
  <java-symbol type="attr" name="titleTextAppearance" />
  <java-symbol type="attr" name="subtitleTextAppearance" />
  <java-symbol type="attr" name="windowActionBarFullscreenDecorLayout" />
  <java-symbol type="drawable" name="ic_lock_bugreport" />
  <java-symbol type="id" name="icon_frame" />
  <java-symbol type="style" name="Animation.VolumePanel" />
  <java-symbol type="transition" name="no_transition" />
  <java-symbol type="color" name="timepicker_default_text_color_material" />
  <java-symbol type="color" name="timepicker_default_ampm_unselected_background_color_material" />
  <java-symbol type="color" name="timepicker_default_ampm_selected_background_color_material" />
  <java-symbol type="color" name="timepicker_default_selector_color_material" />
  <java-symbol type="color" name="timepicker_default_numbers_background_color_material" />
  <java-symbol type="style" name="TextAppearance.Material.TimePicker.TimeLabel" />
  <java-symbol type="attr" name="seekBarPreferenceStyle" />
  <java-symbol type="style" name="Theme.DeviceDefault.Resolver" />
  <java-symbol type="style" name="Theme.DeviceDefault.System" />
  <java-symbol type="attr" name="preferenceActivityStyle" />
  <java-symbol type="attr" name="preferenceFragmentStyle" />
  <java-symbol type="bool" name="skipHoldBeforeMerge" />
  <java-symbol type="bool" name="imsServiceAllowTurnOff" />
  <java-symbol type="bool" name="config_device_volte_available" />
  <java-symbol type="bool" name="config_carrier_volte_available" />
  <java-symbol type="bool" name="config_carrier_volte_tty_supported" />
  <java-symbol type="bool" name="config_device_vt_available" />
  <java-symbol type="bool" name="config_device_respects_hold_carrier_config" />
  <java-symbol type="bool" name="config_carrier_vt_available" />
  <java-symbol type="bool" name="config_device_wfc_ims_available" />
  <java-symbol type="bool" name="config_carrier_wfc_ims_available" />
  <java-symbol type="bool" name="config_use_voip_mode_for_ims" />
  <java-symbol type="attr" name="touchscreenBlocksFocus" />
  <java-symbol type="layout" name="resolver_list_with_default" />
  <java-symbol type="string" name="whichApplicationNamed" />
  <java-symbol type="string" name="whichApplicationLabel" />
  <java-symbol type="string" name="whichViewApplication" />
  <java-symbol type="string" name="whichViewApplicationNamed" />
  <java-symbol type="string" name="whichViewApplicationLabel" />
  <java-symbol type="string" name="whichEditApplication" />
  <java-symbol type="string" name="whichEditApplicationNamed" />
  <java-symbol type="string" name="whichEditApplicationLabel" />
  <java-symbol type="string" name="whichSendApplication" />
  <java-symbol type="string" name="whichSendApplicationNamed" />
  <java-symbol type="string" name="whichSendApplicationLabel" />
  <java-symbol type="string" name="whichSendToApplication" />
  <java-symbol type="string" name="whichSendToApplicationNamed" />
  <java-symbol type="string" name="whichSendToApplicationLabel" />
  <java-symbol type="string" name="whichImageCaptureApplication" />
  <java-symbol type="string" name="whichImageCaptureApplicationNamed" />
  <java-symbol type="string" name="whichImageCaptureApplicationLabel" />
  <java-symbol type="attr" name="lightY" />
  <java-symbol type="attr" name="lightZ" />
  <java-symbol type="attr" name="lightRadius" />
  <java-symbol type="attr" name="ambientShadowAlpha" />
  <java-symbol type="attr" name="spotShadowAlpha" />
  <java-symbol type="array" name="config_cdma_home_system" />
  <java-symbol type="bool" name="config_sms_decode_gsm_8bit_data" />
  <java-symbol type="dimen" name="text_size_small_material" />
  <java-symbol type="attr" name="checkMarkGravity" />
  <java-symbol type="layout" name="select_dialog_singlechoice_material" />
  <java-symbol type="layout" name="select_dialog_multichoice_material" />
  <java-symbol type="array" name="no_ems_support_sim_operators" />
  <java-symbol type="color" name="system_notification_accent_color" />
  <java-symbol type="dimen" name="text_handle_min_size" />
  <java-symbol type="id" name="transitionTransform" />
  <java-symbol type="id" name="parentMatrix" />
  <java-symbol type="bool" name="config_auto_attach_data_on_creation" />
  <java-symbol type="attr" name="closeItemLayout" />
  <java-symbol type="layout" name="resolver_different_item_header" />
  <java-symbol type="integer" name="config_cdma_3waycall_flash_delay"/>
  <java-symbol type="array" name="config_default_vm_number" />
  <java-symbol type="attr" name="windowBackgroundFallback" />
  <java-symbol type="id" name="textSpacerNoButtons" />
  <java-symbol type="array" name="dial_string_replace" />
  <java-symbol type="bool" name="config_restart_radio_on_pdp_fail_regular_deactivation" />
  <java-symbol type="array" name="networks_not_clear_data" />
  <java-symbol type="bool" name="config_switch_phone_on_voice_reg_state_change" />
  <java-symbol type="string" name="whichHomeApplicationNamed" />
  <java-symbol type="string" name="whichHomeApplicationLabel" />
  <java-symbol type="bool" name="config_sms_force_7bit_encoding" />
  <java-symbol type="bool" name="config_defaultWindowFeatureOptionsPanel" />
  <java-symbol type="bool" name="config_defaultWindowFeatureContextMenu" />
  <java-symbol type="bool" name="config_overrideRemoteViewsActivityTransition" />
  <java-symbol type="attr" name="colorProgressBackgroundNormal" />

  <java-symbol type="layout" name="simple_account_item" />
  <java-symbol type="string" name="prohibit_manual_network_selection_in_gobal_mode" />
  <java-symbol type="id" name="profile_button" />

  <java-symbol type="array" name="config_vvmSmsFilterRegexes" />

  <!-- Cascading submenus -->
  <java-symbol type="dimen" name="cascading_menus_min_smallest_width" />

  <java-symbol type="string" name="android_system_label" />
  <java-symbol type="string" name="system_error_wipe_data" />
  <java-symbol type="string" name="system_error_manufacturer" />
  <java-symbol type="dimen" name="fast_scroller_minimum_touch_target" />
  <java-symbol type="array" name="config_cdma_international_roaming_indicators" />
  <java-symbol type="string" name="kg_text_message_separator" />

  <java-symbol type="bool" name="config_use_sim_language_file" />
  <java-symbol type="bool" name="config_LTE_eri_for_network_name" />
  <java-symbol type="bool" name="config_defaultInTouchMode" />

  <java-symbol type="string" name="usb_midi_peripheral_name" />
  <java-symbol type="string" name="usb_midi_peripheral_manufacturer_name" />
  <java-symbol type="string" name="usb_midi_peripheral_product_name" />

  <java-symbol type="id" name="spacer" />

  <java-symbol type="xml" name="bookmarks" />

  <java-symbol type="integer" name="config_defaultNightMode" />

  <java-symbol type="integer" name="config_jobSchedulerInactivityIdleThreshold" />
  <java-symbol type="integer" name="config_jobSchedulerIdleWindowSlop" />

  <java-symbol type="style" name="Animation.ImmersiveModeConfirmation" />

  <java-symbol type="integer" name="config_screen_magnification_multi_tap_adjustment" />
  <java-symbol type="dimen" name="config_screen_magnification_scaling_threshold" />
  <java-symbol type="dimen" name="timepicker_selector_stroke"/>

  <java-symbol type="style" name="TextAppearance.Material.Widget.Calendar.Month" />
  <java-symbol type="style" name="TextAppearance.Material.Widget.Calendar.DayOfWeek" />
  <java-symbol type="style" name="TextAppearance.Material.Widget.Calendar.Day" />
  <java-symbol type="style" name="TextAppearance.Material.DatePicker.List.YearLabel" />
  <java-symbol type="style" name="TextAppearance.Material.DatePicker.List.YearLabel.Activated" />
  <java-symbol type="dimen" name="day_picker_padding_top"/>
  <java-symbol type="dimen" name="date_picker_day_of_week_height"/>

  <java-symbol type="string" name="storage_internal" />
  <java-symbol type="string" name="storage_sd_card" />
  <java-symbol type="string" name="storage_sd_card_label" />
  <java-symbol type="string" name="storage_usb_drive" />
  <java-symbol type="string" name="storage_usb_drive_label" />
  <java-symbol type="string" name="storage_usb" />

  <java-symbol type="drawable" name="ic_eject_24dp" />
  <java-symbol type="drawable" name="ic_folder_24dp" />
  <java-symbol type="drawable" name="ic_sd_card_48dp" />
  <java-symbol type="drawable" name="ic_settings_24dp" />
  <java-symbol type="drawable" name="ic_storage_48dp" />
  <java-symbol type="drawable" name="ic_usb_48dp" />
  <java-symbol type="drawable" name="ic_zen_24dp" />
  <java-symbol type="drawable" name="ic_dnd_block_notifications" />

  <!-- Floating toolbar -->
  <java-symbol type="id" name="floating_toolbar_menu_item_image" />
  <java-symbol type="id" name="floating_toolbar_menu_item_text" />
  <java-symbol type="id" name="overflow" />
  <java-symbol type="layout" name="floating_popup_container" />
  <java-symbol type="layout" name="floating_popup_menu_button" />
  <java-symbol type="layout" name="floating_popup_open_overflow_button" />
  <java-symbol type="layout" name="floating_popup_close_overflow_button" />
  <java-symbol type="layout" name="floating_popup_overflow_button" />
  <java-symbol type="string" name="floating_toolbar_open_overflow_description" />
  <java-symbol type="string" name="floating_toolbar_close_overflow_description" />
  <java-symbol type="dimen" name="floating_toolbar_height" />
  <java-symbol type="dimen" name="floating_toolbar_menu_button_side_padding" />
  <java-symbol type="dimen" name="floating_toolbar_overflow_side_padding" />
  <java-symbol type="dimen" name="floating_toolbar_text_size" />
  <java-symbol type="dimen" name="floating_toolbar_menu_button_minimum_width" />
  <java-symbol type="dimen" name="floating_toolbar_preferred_width" />
  <java-symbol type="dimen" name="floating_toolbar_minimum_overflow_height" />
  <java-symbol type="dimen" name="floating_toolbar_maximum_overflow_height" />
  <java-symbol type="dimen" name="floating_toolbar_horizontal_margin" />
  <java-symbol type="dimen" name="floating_toolbar_vertical_margin" />
  <java-symbol type="dimen" name="floating_toolbar_icon_text_spacing" />
  <java-symbol type="dimen" name="content_rect_bottom_clip_allowance" />
  <java-symbol type="drawable" name="ft_avd_tooverflow" />
  <java-symbol type="drawable" name="ft_avd_toarrow" />
  <java-symbol type="drawable" name="ft_avd_toarrow_animation" />
  <java-symbol type="drawable" name="ft_avd_tooverflow_animation" />
  <java-symbol type="attr" name="floatingToolbarDividerColor" />

  <!-- Magnifier -->
  <java-symbol type="dimen" name="magnifier_width" />
  <java-symbol type="dimen" name="magnifier_height" />
  <java-symbol type="dimen" name="magnifier_elevation" />
  <java-symbol type="dimen" name="magnifier_zoom_scale" />
  <java-symbol type="dimen" name="magnifier_offset" />

  <java-symbol type="string" name="date_picker_prev_month_button" />
  <java-symbol type="string" name="date_picker_next_month_button" />
  <java-symbol type="layout" name="date_picker_month_item_material" />
  <java-symbol type="id" name="month_view" />
  <java-symbol type="integer" name="config_zen_repeat_callers_threshold" />
  <java-symbol type="layout" name="chooser_grid" />
  <java-symbol type="layout" name="resolve_grid_item" />
  <java-symbol type="id" name="title_icon" />
  <java-symbol type="id" name="day_picker_view_pager" />
  <java-symbol type="layout" name="day_picker_content_material" />
  <java-symbol type="drawable" name="scroll_indicator_material" />

  <java-symbol type="layout" name="chooser_row" />
  <java-symbol type="color" name="chooser_service_row_background_color" />
  <java-symbol type="id" name="target_badge" />
  <java-symbol type="bool" name="config_supportDoubleTapWake" />
  <java-symbol type="drawable" name="ic_perm_device_info" />
  <java-symbol type="string" name="config_radio_access_family" />
  <java-symbol type="string" name="notification_inbox_ellipsis" />
  <java-symbol type="bool" name="config_mainBuiltInDisplayIsRound" />

  <java-symbol type="id" name="actions_container" />
  <java-symbol type="id" name="smart_reply_container" />
  <java-symbol type="id" name="remote_input_tag" />
  <java-symbol type="id" name="pending_intent_tag" />

  <java-symbol type="attr" name="seekBarDialogPreferenceStyle" />
  <java-symbol type="string" name="ext_media_status_removed" />
  <java-symbol type="string" name="ext_media_status_unmounted" />
  <java-symbol type="string" name="ext_media_status_checking" />
  <java-symbol type="string" name="ext_media_status_mounted" />
  <java-symbol type="string" name="ext_media_status_mounted_ro" />
  <java-symbol type="string" name="ext_media_status_bad_removal" />
  <java-symbol type="string" name="ext_media_status_unmountable" />
  <java-symbol type="string" name="ext_media_status_unsupported" />
  <java-symbol type="string" name="ext_media_status_ejecting" />
  <java-symbol type="string" name="ext_media_status_formatting" />
  <java-symbol type="string" name="ext_media_status_missing" />
  <java-symbol type="string" name="ext_media_unsupported_notification_message" />
  <java-symbol type="string" name="ext_media_unsupported_notification_title" />
  <java-symbol type="plurals" name="selected_count" />
  <java-symbol type="drawable" name="ic_dialog_alert_material" />


  <java-symbol type="string" name="lockscreen_access_pattern_area" />

  <java-symbol type="bool" name="config_eap_sim_based_auth_supported" />

  <java-symbol type="array" name="config_cell_retries_per_error_code" />
  <java-symbol type="drawable" name="ic_more_items" />

  <!-- Gesture -->
  <java-symbol type="integer" name="config_cameraLaunchGestureSensorType" />
  <java-symbol type="string" name="config_cameraLaunchGestureSensorStringType" />
  <java-symbol type="bool" name="config_cameraDoubleTapPowerGestureEnabled" />
  <java-symbol type="integer" name="config_cameraLiftTriggerSensorType" />
  <java-symbol type="string" name="config_cameraLiftTriggerSensorStringType" />
  <java-symbol type="bool" name="config_volumeHushGestureEnabled" />

  <java-symbol type="drawable" name="platlogo_m" />

  <java-symbol type="string" name="config_iccHotswapPromptForRestartDialogComponent" />

  <java-symbol type="string" name="config_packagedKeyboardName" />
  <java-symbol type="bool" name="config_forceWindowDrawsStatusBarBackground" />
  <java-symbol type="integer" name="config_navBarOpacityMode" />
  <java-symbol type="color" name="system_bar_background_semi_transparent" />

  <!-- EditText suggestion popup. -->
  <java-symbol type="id" name="suggestionWindowContainer" />
  <java-symbol type="id" name="suggestionContainer" />
  <java-symbol type="id" name="addToDictionaryButton" />
  <java-symbol type="id" name="deleteButton" />
  <!-- TextView -->
  <java-symbol type="string" name="failed_to_copy_to_clipboard" />

  <java-symbol type="id" name="notification_material_reply_container" />
  <java-symbol type="id" name="notification_material_reply_text_1" />
  <java-symbol type="id" name="notification_material_reply_text_1_container" />
  <java-symbol type="id" name="notification_material_reply_text_2" />
  <java-symbol type="id" name="notification_material_reply_text_3" />
  <java-symbol type="id" name="notification_material_reply_progress" />

  <java-symbol type="string" name="notification_hidden_text" />
  <java-symbol type="id" name="app_name_text" />
  <java-symbol type="id" name="header_text" />
  <java-symbol type="id" name="header_text_secondary" />
  <java-symbol type="id" name="expand_button" />
  <java-symbol type="id" name="notification_header" />
  <java-symbol type="id" name="time_divider" />
  <java-symbol type="id" name="header_text_divider" />
  <java-symbol type="id" name="header_text_secondary_divider" />
  <java-symbol type="id" name="text_line_1" />
  <java-symbol type="drawable" name="ic_expand_notification" />
  <java-symbol type="drawable" name="ic_collapse_notification" />
  <java-symbol type="drawable" name="ic_expand_bundle" />
  <java-symbol type="drawable" name="ic_collapse_bundle" />
  <java-symbol type="dimen" name="notification_min_content_height" />
  <java-symbol type="dimen" name="notification_header_shrink_min_width" />
  <java-symbol type="dimen" name="notification_content_margin_start" />
  <java-symbol type="dimen" name="notification_content_margin_end" />
  <java-symbol type="dimen" name="notification_reply_inset" />
  <java-symbol type="dimen" name="notification_content_margin_top" />
  <java-symbol type="dimen" name="notification_content_margin" />
  <java-symbol type="dimen" name="notification_header_background_height" />
  <java-symbol type="dimen" name="notification_header_height" />
  <java-symbol type="dimen" name="notification_header_expand_icon_size" />
  <java-symbol type="dimen" name="notification_expand_button_padding_top" />
  <java-symbol type="dimen" name="notification_header_icon_margin_end" />
  <java-symbol type="dimen" name="notification_header_icon_size" />
  <java-symbol type="dimen" name="notification_header_app_name_margin_start" />
  <java-symbol type="dimen" name="notification_header_separating_margin" />
  <java-symbol type="string" name="default_notification_channel_label" />
  <java-symbol type="string" name="importance_from_user" />
  <java-symbol type="string" name="importance_from_person" />

  <java-symbol type="layout" name="work_widget_mask_view" />
  <java-symbol type="id" name="work_widget_mask_frame" />
  <java-symbol type="id" name="work_widget_app_icon" />
  <java-symbol type="id" name="work_widget_badge_icon" />

  <java-symbol type="id" name="aerr_report" />
  <java-symbol type="id" name="aerr_restart" />
  <java-symbol type="id" name="aerr_close" />
  <java-symbol type="id" name="aerr_app_info" />
  <java-symbol type="id" name="aerr_mute" />

  <java-symbol type="string" name="status_bar_rotate" />
  <java-symbol type="string" name="status_bar_headset" />
  <java-symbol type="string" name="status_bar_data_saver" />
  <java-symbol type="string" name="status_bar_managed_profile" />
  <java-symbol type="string" name="status_bar_ime" />
  <java-symbol type="string" name="status_bar_sync_failing" />
  <java-symbol type="string" name="status_bar_sync_active" />
  <java-symbol type="string" name="status_bar_cast" />
  <java-symbol type="string" name="status_bar_hotspot" />
  <java-symbol type="string" name="status_bar_location" />
  <java-symbol type="string" name="status_bar_bluetooth" />
  <java-symbol type="string" name="status_bar_nfc" />
  <java-symbol type="string" name="status_bar_tty" />
  <java-symbol type="string" name="status_bar_speakerphone" />
  <java-symbol type="string" name="status_bar_zen" />
  <java-symbol type="string" name="status_bar_mute" />
  <java-symbol type="string" name="status_bar_volume" />
  <java-symbol type="string" name="status_bar_wifi" />
  <java-symbol type="string" name="status_bar_cdma_eri" />
  <java-symbol type="string" name="status_bar_data_connection" />
  <java-symbol type="string" name="status_bar_phone_evdo_signal" />
  <java-symbol type="string" name="status_bar_phone_signal" />
  <java-symbol type="string" name="status_bar_battery" />
  <java-symbol type="string" name="status_bar_alarm_clock" />
  <java-symbol type="string" name="status_bar_secure" />
  <java-symbol type="string" name="status_bar_clock" />
  <java-symbol type="string" name="status_bar_airplane" />
  <java-symbol type="string" name="status_bar_mobile" />
  <java-symbol type="string" name="status_bar_ethernet" />
  <java-symbol type="string" name="status_bar_vpn" />

  <!-- Locale picker -->
  <java-symbol type="id" name="locale_search_menu" />
  <java-symbol type="layout" name="language_picker_item" />
  <java-symbol type="layout" name="language_picker_section_header" />
  <java-symbol type="menu" name="language_selection_list" />
  <java-symbol type="string" name="country_selection_title" />
  <java-symbol type="string" name="language_picker_section_all" />
  <java-symbol type="string" name="region_picker_section_all" />
  <java-symbol type="string" name="language_picker_section_suggested" />
  <java-symbol type="string" name="language_selection_title" />
  <java-symbol type="string" name="search_language_hint" />

  <java-symbol type="string" name="work_mode_off_title" />
  <java-symbol type="string" name="work_mode_off_message" />
  <java-symbol type="string" name="work_mode_turn_on" />

  <java-symbol type="string" name="deprecated_target_sdk_message" />
  <java-symbol type="string" name="deprecated_target_sdk_app_store" />

  <!-- New SMS notification while phone is locked. -->
  <java-symbol type="string" name="new_sms_notification_title" />
  <java-symbol type="string" name="new_sms_notification_content" />

  <java-symbol type="dimen" name="media_notification_expanded_image_margin_bottom" />
  <java-symbol type="dimen" name="notification_content_image_margin_end" />

  <java-symbol type="bool" name="config_strongAuthRequiredOnBoot" />

  <java-symbol type="layout" name="app_anr_dialog" />
  <java-symbol type="layout" name="notification_template_material_messaging" />

  <java-symbol type="id" name="aerr_wait" />

  <java-symbol type="id" name="notification_content_container" />

  <java-symbol type="plurals" name="duration_minutes_shortest" />
  <java-symbol type="plurals" name="duration_hours_shortest" />
  <java-symbol type="plurals" name="duration_days_shortest" />
  <java-symbol type="plurals" name="duration_years_shortest" />
  <java-symbol type="plurals" name="duration_minutes_shortest_future" />
  <java-symbol type="plurals" name="duration_hours_shortest_future" />
  <java-symbol type="plurals" name="duration_days_shortest_future" />
  <java-symbol type="plurals" name="duration_years_shortest_future" />

  <java-symbol type="plurals" name="duration_minutes_relative" />
  <java-symbol type="plurals" name="duration_hours_relative" />
  <java-symbol type="plurals" name="duration_days_relative" />
  <java-symbol type="plurals" name="duration_years_relative" />
  <java-symbol type="plurals" name="duration_minutes_relative_future" />
  <java-symbol type="plurals" name="duration_hours_relative_future" />
  <java-symbol type="plurals" name="duration_days_relative_future" />
  <java-symbol type="plurals" name="duration_years_relative_future" />

  <java-symbol type="string" name="now_string_shortest" />

  <!-- Encryption notification while accounts are locked by credential encryption -->
  <java-symbol type="string" name="user_encrypted_title" />
  <java-symbol type="string" name="user_encrypted_message" />
  <java-symbol type="string" name="user_encrypted_detail" />
  <java-symbol type="string" name="profile_encrypted_detail" />
  <java-symbol type="string" name="profile_encrypted_message" />
  <java-symbol type="drawable" name="ic_user_secure" />

  <java-symbol type="string" name="android_upgrading_notification_title" />

  <java-symbol type="string" name="usb_mtp_launch_notification_title" />
  <java-symbol type="string" name="usb_mtp_launch_notification_description" />

  <java-symbol type="color" name="notification_action_list" />
  <java-symbol type="color" name="notification_material_background_color" />

  <!-- Resolver target actions -->
  <java-symbol type="array" name="resolver_target_actions_pin" />
  <java-symbol type="array" name="resolver_target_actions_unpin" />

  <java-symbol type="string" name="install_carrier_app_notification_title" />
  <java-symbol type="string" name="install_carrier_app_notification_text" />
  <java-symbol type="string" name="install_carrier_app_notification_text_app_name" />
  <java-symbol type="string" name="install_carrier_app_notification_button" />
  <java-symbol type="string" name="carrier_app_notification_title" />
  <java-symbol type="string" name="carrier_app_notification_text" />
  <java-symbol type="string" name="negative_duration" />

  <java-symbol type="dimen" name="notification_messaging_spacing" />

  <java-symbol type="dimen" name="notification_text_margin_top" />
  <java-symbol type="dimen" name="notification_inbox_item_top_padding" />

  <!-- WallpaperManager config -->
  <java-symbol type="string" name="config_wallpaperCropperPackage" />
  <java-symbol type="string" name="expand_action_accessibility" />

  <java-symbol type="id" name="textSpacerNoTitle" />
  <java-symbol type="id" name="titleDividerNoCustom" />

  <java-symbol type="id" name="notification_messaging" />

  <java-symbol type="bool" name="config_sustainedPerformanceModeSupported" />

  <!-- Wearable input extract edit view -->
  <java-symbol type="drawable" name="ic_input_extract_action_go" />
  <java-symbol type="drawable" name="ic_input_extract_action_search" />
  <java-symbol type="drawable" name="ic_input_extract_action_send" />
  <java-symbol type="drawable" name="ic_input_extract_action_next" />
  <java-symbol type="drawable" name="ic_input_extract_action_done" />
  <java-symbol type="drawable" name="ic_input_extract_action_previous" />
  <java-symbol type="drawable" name="ic_input_extract_action_return" />

  <java-symbol type="fraction" name="input_extract_layout_height" />
  <java-symbol type="fraction" name="input_extract_layout_padding_left" />
  <java-symbol type="fraction" name="input_extract_layout_padding_left_no_action" />
  <java-symbol type="fraction" name="input_extract_layout_padding_right" />
  <java-symbol type="fraction" name="input_extract_text_margin_bottom" />
  <java-symbol type="fraction" name="input_extract_action_margin_bottom" />

  <java-symbol type="dimen" name="input_extract_action_button_width" />
  <java-symbol type="dimen" name="input_extract_action_button_height" />

  <java-symbol type="dimen" name="notification_action_list_height" />
  <java-symbol type="dimen" name="notification_action_emphasized_height" />

  <!-- TV Remote Service package -->
  <java-symbol type="string" name="config_tvRemoteServicePackage" />
  <java-symbol type="string" name="notification_messaging_title_template" />

  <java-symbol type="bool" name="config_supportPreRebootSecurityLogs" />

  <java-symbol type="dimen" name="notification_media_image_margin_end" />
  <java-symbol type="id" name="notification_action_list_margin_target" />
  <java-symbol type="dimen" name="notification_action_disabled_alpha" />

  <!-- Pinner Service -->
  <java-symbol type="array" name="config_defaultPinnerServiceFiles" />
  <java-symbol type="bool" name="config_pinnerCameraApp" />
  <java-symbol type="bool" name="config_pinnerHomeApp" />

  <java-symbol type="string" name="config_doubleTouchGestureEnableFile" />

  <java-symbol type="string" name="suspended_widget_accessibility" />

  <java-symbol type="string" name="app_suspended_title" />
  <java-symbol type="string" name="app_suspended_more_details" />
  <java-symbol type="string" name="app_suspended_default_message" />

  <!-- Used internally for assistant to launch activity transitions -->
  <java-symbol type="id" name="cross_task_transition" />

  <java-symbol type="bool" name="config_useRoundIcon" />

  <!-- For System navigation keys -->
  <java-symbol type="bool" name="config_supportSystemNavigationKeys" />

  <java-symbol type="layout" name="unsupported_display_size_dialog_content" />
  <java-symbol type="string" name="unsupported_display_size_message" />

  <java-symbol type="layout" name="notification_material_action_emphasized" />

  <!-- Package name for the device provisioning package -->
  <java-symbol type="string" name="config_deviceProvisioningPackage" />

  <!-- Colon separated list of package names that should be granted DND access -->
  <java-symbol type="string" name="config_defaultDndAccessPackages" />

  <!-- For NetworkPolicyManagerService -->
  <java-symbol type="string" name="config_networkOverLimitComponent" />
  <java-symbol type="string" name="config_dataUsageSummaryComponent" />

  <java-symbol type="string" name="lockscreen_storage_locked" />

  <java-symbol type="string" name="global_action_emergency" />
  <java-symbol type="string" name="config_emergency_call_number" />
  <java-symbol type="array" name="config_emergency_mcc_codes" />

  <java-symbol type="string" name="config_dozeDoubleTapSensorType" />
  <java-symbol type="bool" name="config_dozePulsePickup" />

  <!-- Used for MimeIconUtils. -->
  <java-symbol type="drawable" name="ic_doc_apk" />
  <java-symbol type="drawable" name="ic_doc_audio" />
  <java-symbol type="drawable" name="ic_doc_certificate" />
  <java-symbol type="drawable" name="ic_doc_codes" />
  <java-symbol type="drawable" name="ic_doc_compressed" />
  <java-symbol type="drawable" name="ic_doc_contact" />
  <java-symbol type="drawable" name="ic_doc_event" />
  <java-symbol type="drawable" name="ic_doc_font" />
  <java-symbol type="drawable" name="ic_doc_image" />
  <java-symbol type="drawable" name="ic_doc_pdf" />
  <java-symbol type="drawable" name="ic_doc_presentation" />
  <java-symbol type="drawable" name="ic_doc_spreadsheet" />
  <java-symbol type="drawable" name="ic_doc_document" />
  <java-symbol type="drawable" name="ic_doc_video" />
  <java-symbol type="drawable" name="ic_doc_word" />
  <java-symbol type="drawable" name="ic_doc_excel" />
  <java-symbol type="drawable" name="ic_doc_powerpoint" />
  <java-symbol type="drawable" name="ic_doc_folder" />
  <java-symbol type="drawable" name="ic_doc_audio" />
  <java-symbol type="drawable" name="ic_doc_image" />
  <java-symbol type="drawable" name="ic_doc_text" />
  <java-symbol type="drawable" name="ic_doc_video" />
  <java-symbol type="drawable" name="ic_doc_generic" />

  <java-symbol type="bool" name="config_setColorTransformAccelerated" />
  <java-symbol type="bool" name="config_nightDisplayAvailable" />
  <java-symbol type="bool" name="config_allowDisablingAssistDisclosure" />
  <java-symbol type="integer" name="config_defaultNightDisplayAutoMode" />
  <java-symbol type="integer" name="config_defaultNightDisplayCustomStartTime" />
  <java-symbol type="integer" name="config_defaultNightDisplayCustomEndTime" />
  <java-symbol type="integer" name="config_nightDisplayColorTemperatureDefault" />
  <java-symbol type="integer" name="config_nightDisplayColorTemperatureMin" />
  <java-symbol type="integer" name="config_nightDisplayColorTemperatureMax" />
  <java-symbol type="array" name="config_nightDisplayColorTemperatureCoefficients" />
  <java-symbol type="array" name="config_nightDisplayColorTemperatureCoefficientsNative" />
  <java-symbol type="array" name="config_availableColorModes" />

  <!-- Default first user restrictions -->
  <java-symbol type="array" name="config_defaultFirstUserRestrictions" />

  <java-symbol type="bool" name="config_permissionReviewRequired" />

  <!-- Global actions icons -->
  <java-symbol type="drawable" name="ic_restart" />
  <java-symbol type="drawable" name="ic_screenshot" />
  <java-symbol type="drawable" name="ic_faster_emergency" />
  <java-symbol type="drawable" name="emergency_icon" />

  <java-symbol type="array" name="config_convert_to_emergency_number_map" />

  <java-symbol type="array" name="config_nonBlockableNotificationPackages" />

  <java-symbol type="array" name="config_allowedManagedServicesOnLowRamDevices" />

  <!-- Screen-size-dependent modes for picker dialogs. -->
  <java-symbol type="integer" name="time_picker_mode" />
  <java-symbol type="integer" name="date_picker_mode" />

  <java-symbol type="dimen" name="config_appTransitionAnimationDurationScaleDefault" />

  <java-symbol type="layout" name="notification_template_material_ambient" />

  <!-- Network Recommendation -->
  <java-symbol type="string" name="config_defaultNetworkRecommendationProviderPackage" />

  <!-- Whether allow 3rd party apps on internal storage. -->
  <java-symbol type="bool" name="config_allow3rdPartyAppOnInternal" />

  <java-symbol type="bool" name="use_lock_pattern_drawable" />
  <java-symbol type="drawable" name="lockscreen_notselected" />
  <java-symbol type="drawable" name="lockscreen_selected" />

  <java-symbol type="string" name="notification_header_divider_symbol_with_spaces" />
  <java-symbol type="string" name="config_defaultCellBroadcastReceiverPkg" />

  <java-symbol type="color" name="notification_primary_text_color_light" />
  <java-symbol type="color" name="notification_primary_text_color_dark" />
  <java-symbol type="color" name="notification_secondary_text_color_light" />
  <java-symbol type="color" name="notification_secondary_text_color_dark" />
  <java-symbol type="color" name="notification_default_color_light" />
  <java-symbol type="color" name="notification_default_color_dark" />
  <java-symbol type="dimen" name="notification_secondary_text_disabled_alpha" />

  <java-symbol type="string" name="app_category_game" />
  <java-symbol type="string" name="app_category_audio" />
  <java-symbol type="string" name="app_category_video" />
  <java-symbol type="string" name="app_category_image" />
  <java-symbol type="string" name="app_category_social" />
  <java-symbol type="string" name="app_category_news" />
  <java-symbol type="string" name="app_category_maps" />
  <java-symbol type="string" name="app_category_productivity" />

  <java-symbol type="raw" name="fallback_categories" />

  <java-symbol type="string" name="config_icon_mask" />

  <!-- Accessibility Shortcut -->
  <java-symbol type="string" name="accessibility_shortcut_warning_dialog_title" />
  <java-symbol type="string" name="accessibility_shortcut_toogle_warning" />
  <java-symbol type="string" name="accessibility_shortcut_enabling_service" />
  <java-symbol type="string" name="accessibility_shortcut_disabling_service" />
  <java-symbol type="string" name="disable_accessibility_shortcut" />
  <java-symbol type="string" name="leave_accessibility_shortcut_on" />
  <java-symbol type="string" name="color_inversion_feature_name" />
  <java-symbol type="string" name="color_correction_feature_name" />
  <java-symbol type="string" name="config_defaultAccessibilityService" />

  <!-- Accessibility Button -->
  <java-symbol type="layout" name="accessibility_button_chooser" />
  <java-symbol type="layout" name="accessibility_button_chooser_item" />
  <java-symbol type="id" name="accessibility_button_chooser_grid" />
  <java-symbol type="id" name="accessibility_button_prompt" />
  <java-symbol type="id" name="accessibility_button_target_icon" />
  <java-symbol type="id" name="accessibility_button_target_label" />
  <java-symbol type="string" name="accessibility_magnification_chooser_text" />
  <java-symbol type="drawable" name="ic_accessibility_magnification" />

  <!-- com.android.internal.widget.RecyclerView -->
  <java-symbol type="id" name="item_touch_helper_previous_elevation"/>
  <java-symbol type="dimen" name="item_touch_helper_max_drag_scroll_per_frame"/>
  <java-symbol type="dimen" name="item_touch_helper_swipe_escape_velocity"/>
  <java-symbol type="dimen" name="item_touch_helper_swipe_escape_max_velocity"/>

  <!-- com.android.server.autofill -->
  <java-symbol type="layout" name="autofill_save"/>
  <java-symbol type="layout" name="autofill_dataset_picker"/>
  <java-symbol type="layout" name="autofill_dataset_picker_fullscreen"/>
  <java-symbol type="layout" name="autofill_dataset_picker_header_footer"/>
  <java-symbol type="id" name="autofill" />
  <java-symbol type="id" name="autofill_dataset_footer"/>
  <java-symbol type="id" name="autofill_dataset_header"/>
  <java-symbol type="id" name="autofill_dataset_icon" />
  <java-symbol type="id" name="autofill_dataset_list"/>
  <java-symbol type="id" name="autofill_dataset_picker"/>
  <java-symbol type="id" name="autofill_dataset_title" />
  <java-symbol type="id" name="autofill_save_custom_subtitle" />
  <java-symbol type="id" name="autofill_save_icon" />
  <java-symbol type="id" name="autofill_save_no" />
  <java-symbol type="id" name="autofill_save_title" />
  <java-symbol type="id" name="autofill_save_yes" />
  <java-symbol type="string" name="autofill_error_cannot_autofill" />
  <java-symbol type="string" name="autofill_picker_no_suggestions" />
  <java-symbol type="plurals" name="autofill_picker_some_suggestions" />
  <java-symbol type="string" name="autofill" />
  <java-symbol type="string" name="autofill_picker_accessibility_title " />
  <java-symbol type="string" name="autofill_save_accessibility_title " />
  <java-symbol type="string" name="autofill_save_title" />
  <java-symbol type="string" name="autofill_save_title_with_type" />
  <java-symbol type="string" name="autofill_save_title_with_2types" />
  <java-symbol type="string" name="autofill_save_title_with_3types" />
  <java-symbol type="string" name="autofill_save_yes" />
  <java-symbol type="string" name="autofill_save_no" />
  <java-symbol type="string" name="autofill_save_type_password" />
  <java-symbol type="string" name="autofill_save_type_address" />
  <java-symbol type="string" name="autofill_save_type_credit_card" />
  <java-symbol type="string" name="autofill_save_type_username" />
  <java-symbol type="string" name="autofill_save_type_email_address" />
  <java-symbol type="drawable" name="autofill_dataset_picker_background" />
  <java-symbol type="style" name="AutofillDatasetPicker" />
  <java-symbol type="style" name="AutofillHalfScreenAnimation" />
  <java-symbol type="style" name="AutofillSaveAnimation" />
  <java-symbol type="dimen" name="autofill_dataset_picker_max_width"/>
  <java-symbol type="dimen" name="autofill_dataset_picker_max_height"/>
  <java-symbol type="dimen" name="autofill_save_custom_subtitle_max_height"/>
  <java-symbol type="dimen" name="autofill_save_icon_max_size"/>
  <java-symbol type="integer" name="autofill_max_visible_datasets" />

  <java-symbol type="style" name="Theme.DeviceDefault.Autofill" />
  <java-symbol type="style" name="Theme.DeviceDefault.Autofill.Save" />

  <java-symbol type="dimen" name="notification_big_picture_max_height"/>
  <java-symbol type="dimen" name="notification_big_picture_max_width"/>
  <java-symbol type="dimen" name="notification_media_image_max_width"/>
  <java-symbol type="dimen" name="notification_media_image_max_height"/>
  <java-symbol type="dimen" name="notification_right_icon_size"/>
  <java-symbol type="dimen" name="notification_custom_view_max_image_height"/>
  <java-symbol type="dimen" name="notification_custom_view_max_image_width"/>

  <java-symbol type="dimen" name="notification_big_picture_max_height_low_ram"/>
  <java-symbol type="dimen" name="notification_big_picture_max_width_low_ram"/>
  <java-symbol type="dimen" name="notification_media_image_max_width_low_ram"/>
  <java-symbol type="dimen" name="notification_media_image_max_height_low_ram"/>
  <java-symbol type="dimen" name="notification_right_icon_size_low_ram"/>
  <java-symbol type="dimen" name="notification_custom_view_max_image_height_low_ram"/>
  <java-symbol type="dimen" name="notification_custom_view_max_image_width_low_ram"/>

  <!-- Accessibility fingerprint gestures -->
  <java-symbol type="string" name="capability_title_canCaptureFingerprintGestures" />
  <java-symbol type="string" name="capability_desc_canCaptureFingerprintGestures" />

  <!-- android.service.trust -->
  <java-symbol type="bool" name="config_allowEscrowTokenForTrustAgent"/>
  <java-symbol type="string" name="config_defaultTrustAgent" />

  <!-- Time picker -->
  <java-symbol type="id" name="right_icon_container"/>
  <java-symbol type="id" name="reply_icon_action"/>
  <java-symbol type="id" name="toggle_mode"/>
  <java-symbol type="id" name="input_mode"/>
  <java-symbol type="id" name="input_header"/>
  <java-symbol type="id" name="input_separator"/>
  <java-symbol type="id" name="input_hour"/>
  <java-symbol type="id" name="input_minute"/>
  <java-symbol type="id" name="am_pm_spinner"/>
  <java-symbol type="id" name="label_hour"/>
  <java-symbol type="id" name="label_minute"/>
  <java-symbol type="id" name="label_error"/>
  <java-symbol type="layout" name="time_picker_text_input_material"/>
  <java-symbol type="drawable" name="btn_keyboard_key_material"/>
  <java-symbol type="drawable" name="btn_clock_material"/>
  <java-symbol type="string" name="time_picker_text_input_mode_description"/>
  <java-symbol type="string" name="time_picker_radial_mode_description"/>

  <java-symbol type="layout" name="notification_template_ambient_header" />

  <!-- resolver activity -->
  <java-symbol type="drawable" name="resolver_icon_placeholder" />

  <!-- Alert windows notification -->
  <java-symbol type="string" name="alert_windows_notification_channel_group_name" />
  <java-symbol type="string" name="alert_windows_notification_channel_name" />
  <java-symbol type="string" name="alert_windows_notification_title" />
  <java-symbol type="string" name="alert_windows_notification_message" />
  <java-symbol type="string" name="alert_windows_notification_turn_off_action" />
  <java-symbol type="drawable" name="alert_window_layer" />
  <java-symbol type="style" name="Widget.LockPatternView" />
  <java-symbol type="attr" name="lockPatternStyle" />

  <java-symbol type="string" name="expand_button_content_description_collapsed" />
  <java-symbol type="string" name="expand_button_content_description_expanded" />

  <!-- Colon separated list of package names that should be granted Notification Listener access -->
  <java-symbol type="string" name="config_defaultListenerAccessPackages" />

  <!-- maximum width of the display -->
  <java-symbol type="integer" name="config_maxUiWidth" />

  <!-- system notification channels -->
  <java-symbol type="string" name="notification_channel_virtual_keyboard" />
  <java-symbol type="string" name="notification_channel_physical_keyboard" />
  <java-symbol type="string" name="notification_channel_security" />
  <java-symbol type="string" name="notification_channel_car_mode" />
  <java-symbol type="string" name="notification_channel_account" />
  <java-symbol type="string" name="notification_channel_developer" />
  <java-symbol type="string" name="notification_channel_updates" />
  <java-symbol type="string" name="notification_channel_network_status" />
  <java-symbol type="string" name="notification_channel_network_alerts" />
  <java-symbol type="string" name="notification_channel_network_available" />
  <java-symbol type="string" name="notification_channel_vpn" />
  <java-symbol type="string" name="notification_channel_device_admin" />
  <java-symbol type="string" name="notification_channel_alerts" />
  <java-symbol type="string" name="notification_channel_retail_mode" />
  <java-symbol type="string" name="notification_channel_usb" />
  <java-symbol type="string" name="notification_channel_heavy_weight_app" />
  <java-symbol type="string" name="notification_channel_system_changes" />
  <java-symbol type="string" name="notification_channel_do_not_disturb" />
  <java-symbol type="string" name="config_defaultAutofillService" />
  <java-symbol type="string" name="config_defaultTextClassifierPackage" />

  <java-symbol type="string" name="notification_channel_foreground_service" />
  <java-symbol type="string" name="foreground_service_app_in_background" />
  <java-symbol type="string" name="foreground_service_apps_in_background" />
  <java-symbol type="string" name="foreground_service_tap_for_details" />
  <java-symbol type="string" name="foreground_service_multiple_separator" />

  <java-symbol type="bool" name="config_enableCredentialFactoryResetProtection" />

  <!-- ETWS primary messages -->
  <java-symbol type="string" name="etws_primary_default_message_earthquake" />
  <java-symbol type="string" name="etws_primary_default_message_tsunami" />
  <java-symbol type="string" name="etws_primary_default_message_earthquake_and_tsunami" />
  <java-symbol type="string" name="etws_primary_default_message_test" />
  <java-symbol type="string" name="etws_primary_default_message_others" />

  <java-symbol type="bool" name="config_quickSettingsSupported" />

  <java-symbol type="style" name="Theme.DeviceDefault.QuickSettings" />

  <java-symbol type="bool" name="enable_pbap_pce_profile" />

  <java-symbol type="integer" name="default_data_warning_level_mb" />
  <java-symbol type="bool" name="config_useVideoPauseWorkaround" />
  <java-symbol type="bool" name="config_sendPackageName" />
  <java-symbol type="string" name="config_helpPackageNameKey" />
  <java-symbol type="string" name="config_helpPackageNameValue" />
  <java-symbol type="string" name="config_helpIntentExtraKey" />
  <java-symbol type="string" name="config_helpIntentNameKey" />
  <java-symbol type="string" name="config_feedbackIntentExtraKey" />
  <java-symbol type="string" name="config_feedbackIntentNameKey" />

  <java-symbol type="array" name="config_hideWhenDisabled_packageNames" />

  <java-symbol type="string" name="config_dozeLongPressSensorType" />

  <java-symbol type="array" name="config_allowedGlobalInstantAppSettings" />
  <java-symbol type="array" name="config_allowedSystemInstantAppSettings" />
  <java-symbol type="array" name="config_allowedSecureInstantAppSettings" />

  <java-symbol type="bool" name="config_handleVolumeKeysInWindowManager" />
  <java-symbol type="dimen" name="config_inCallNotificationVolume" />
  <java-symbol type="string" name="config_inCallNotificationSound" />
  <java-symbol type="bool" name="config_dozeAlwaysOnDisplayAvailable" />
  <java-symbol type="bool" name="config_dozeAlwaysOnEnabled" />
  <java-symbol type="bool" name="config_displayBlanksAfterDoze" />
  <java-symbol type="bool" name="config_displayBrightnessBucketsInDoze" />
  <java-symbol type="integer" name="config_storageManagerDaystoRetainDefault" />
  <java-symbol type="string" name="config_headlineFontFamily" />
  <java-symbol type="string" name="config_headlineFontFamilyLight" />
  <java-symbol type="string" name="config_headlineFontFamilyMedium" />

  <java-symbol type="drawable" name="stat_sys_vitals" />

  <java-symbol type="color" name="text_color_primary" />
  <java-symbol type="color" name="material_grey_300" />
  <java-symbol type="dimen" name="emphasized_button_stroke_width" />
  <java-symbol type="dimen" name="button_inset_vertical_material" />

  <java-symbol type="array" name="config_batteryPackageTypeSystem" />
  <java-symbol type="array" name="config_batteryPackageTypeService" />

  <java-symbol type="string" name="popup_window_default_title" />
  <java-symbol type="bool" name="config_showAreaUpdateInfoSettings" />
  <java-symbol type="layout" name="shutdown_dialog" />
  <java-symbol type="dimen" name="chooser_service_spacing" />
  <java-symbol type="bool" name="config_showSysuiShutdown" />

  <java-symbol type="layout" name="notification_template_messaging_text_message" />
  <java-symbol type="layout" name="notification_template_messaging_image_message" />
  <java-symbol type="layout" name="notification_template_messaging_group" />
  <java-symbol type="id" name="message_text" />
  <java-symbol type="id" name="message_name" />
  <java-symbol type="id" name="message_icon" />
  <java-symbol type="id" name="group_message_container" />
  <java-symbol type="id" name="tag_top_animator" />
  <java-symbol type="id" name="tag_top_override" />
  <java-symbol type="id" name="tag_layout_top" />
  <java-symbol type="id" name="tag_is_first_layout" />
  <java-symbol type="id" name="tag_alpha_animator" />
  <java-symbol type="id" name="clip_children_set_tag" />
  <java-symbol type="id" name="clip_to_padding_tag" />
  <java-symbol type="id" name="clip_children_tag" />
  <java-symbol type="dimen" name="messaging_avatar_size" />
  <java-symbol type="dimen" name="messaging_group_sending_progress_size" />
  <java-symbol type="dimen" name="messaging_image_rounding" />
  <java-symbol type="dimen" name="messaging_image_min_size" />
  <java-symbol type="dimen" name="messaging_image_max_height" />
  <java-symbol type="dimen" name="messaging_image_extra_spacing" />
  <java-symbol type="id" name="messaging_group_icon_container" />
  <java-symbol type="id" name="messaging_group_sending_progress" />
  <java-symbol type="id" name="messaging_group_sending_progress_container" />

  <java-symbol type="integer" name="config_stableDeviceDisplayWidth" />
  <java-symbol type="integer" name="config_stableDeviceDisplayHeight" />
  <java-symbol type="bool" name="config_display_no_service_when_sim_unready" />

  <java-symbol type="layout" name="slice_grid" />
  <java-symbol type="layout" name="slice_message_local" />
  <java-symbol type="layout" name="slice_message" />
  <java-symbol type="layout" name="slice_title" />
  <java-symbol type="layout" name="slice_secondary_text" />
  <java-symbol type="layout" name="slice_remote_input" />
  <java-symbol type="layout" name="slice_small_template" />
  <java-symbol type="id" name="remote_input_progress" />
  <java-symbol type="id" name="remote_input_send" />
  <java-symbol type="id" name="remote_input" />
  <java-symbol type="dimen" name="slice_shortcut_size" />
  <java-symbol type="dimen" name="slice_icon_size" />
  <java-symbol type="dimen" name="slice_padding" />
  <java-symbol type="string" name="slice_more_content" />

  <java-symbol type="string" name="shortcut_restored_on_lower_version" />
  <java-symbol type="string" name="shortcut_restore_not_supported" />
  <java-symbol type="string" name="shortcut_restore_signature_mismatch" />
  <java-symbol type="string" name="shortcut_restore_unknown_issue" />

  <java-symbol type="bool" name="config_swipe_up_gesture_default" />
  <java-symbol type="bool" name="config_swipe_up_gesture_setting_available" />

  <!-- From media projection -->
  <java-symbol type="string" name="config_mediaProjectionPermissionDialogComponent" />
  <java-symbol type="string" name="config_batterySaverDeviceSpecificConfig" />

  <!-- Compile SDK check -->
  <java-symbol type="layout" name="unsupported_compile_sdk_dialog_content" />
  <java-symbol type="string" name="unsupported_compile_sdk_message" />
  <java-symbol type="string" name="unsupported_compile_sdk_check_update" />

  <java-symbol type="string" name="keyguard_accessibility_pattern_unlock" />
  <java-symbol type="string" name="keyguard_accessibility_pin_unlock" />
  <java-symbol type="string" name="keyguard_accessibility_sim_pin_unlock" />
  <java-symbol type="string" name="keyguard_accessibility_sim_puk_unlock" />
  <java-symbol type="string" name="keyguard_accessibility_password_unlock" />

  <java-symbol type="dimen" name="status_bar_height_portrait" />
  <java-symbol type="dimen" name="status_bar_height_landscape" />

  <java-symbol type="string" name="global_action_logout" />
  <java-symbol type="string" name="config_mainBuiltInDisplayCutout" />
  <java-symbol type="string" name="config_mainBuiltInDisplayCutoutRectApproximation" />
  <java-symbol type="drawable" name="messaging_user" />
  <java-symbol type="bool" name="config_fillMainBuiltInDisplayCutout" />
  <java-symbol type="drawable" name="ic_logout" />

  <java-symbol type="array" name="config_autoBrightnessDisplayValuesNits" />
  <java-symbol type="array" name="config_screenBrightnessBacklight" />
  <java-symbol type="array" name="config_screenBrightnessNits" />

  <java-symbol type="string" name="shortcut_disabled_reason_unknown" />

  <java-symbol type="string" name="harmful_app_warning_uninstall" />
  <java-symbol type="string" name="harmful_app_warning_open_anyway" />
  <java-symbol type="string" name="harmful_app_warning_title" />
  <java-symbol type="layout" name="harmful_app_warning_dialog" />

  <java-symbol type="string" name="config_defaultAssistantAccessPackage" />

  <java-symbol type="bool" name="config_supportBluetoothPersistedState" />

  <java-symbol type="string" name="slices_permission_request" />

  <java-symbol type="string" name="screenshot_edit" />

  <java-symbol type="bool" name="config_keepRestrictedProfilesInBackground" />

  <java-symbol type="array" name="config_ringtoneEffectUris" />

  <!-- For Wear devices -->
  <java-symbol type="array" name="config_wearActivityModeRadios" />

  <java-symbol type="string" name="zen_upgrade_notification_title" />
  <java-symbol type="string" name="zen_upgrade_notification_content" />
  <java-symbol type="string" name="zen_upgrade_notification_visd_title" />
  <java-symbol type="string" name="zen_upgrade_notification_visd_content" />

  <java-symbol type="string" name="config_managed_provisioning_package" />

  <java-symbol type="string" name="notification_app_name_system" />
  <java-symbol type="string" name="notification_app_name_settings" />

  <java-symbol type="integer" name="config_lowBatteryAutoTriggerDefaultLevel" />

  <!-- For car devices -->
  <java-symbol type="string" name="car_loading_profile" />
  <java-symbol type="color" name="car_body1_light" />
  <java-symbol type="color" name="car_user_switcher_user_image_bgcolor" />
  <java-symbol type="color" name="car_user_switcher_user_image_fgcolor" />
  <java-symbol type="color" name="car_card_dark" />
  <java-symbol type="dimen" name="car_body1_size" />
  <java-symbol type="dimen" name="car_padding_4" />
  <java-symbol type="dimen" name="car_fullscreen_user_pod_icon_text_size" />
  <java-symbol type="dimen" name="car_fullscreen_user_pod_image_avatar_height" />
  <java-symbol type="dimen" name="car_fullscreen_user_pod_image_avatar_width" />
  <java-symbol type="layout" name="car_user_switching_dialog" />
  <java-symbol type="id" name="user_loading_avatar" />
  <java-symbol type="id" name="user_loading" />

  <java-symbol type="string" name="battery_saver_description_with_learn_more" />
  <java-symbol type="drawable" name="ic_lock_lockdown" />
  <java-symbol type="drawable" name="ic_arrow_forward" />
  <java-symbol type="drawable" name="ic_permission" />

  <java-symbol type="integer" name="config_defaultHapticFeedbackIntensity" />
  <java-symbol type="integer" name="config_defaultNotificationVibrationIntensity" />

  <java-symbol type="bool" name="config_maskMainBuiltInDisplayCutout" />

  <java-symbol type="array" name="config_disableApksUnlessMatchedSku_apk_list" />
  <java-symbol type="array" name="config_disableApkUnlessMatchedSku_skus_list" />

  <java-symbol type="string" name="config_misprovisionedDeviceModel" />
  <java-symbol type="string" name="config_misprovisionedBrandValue" />
<<<<<<< HEAD
 
=======

  <java-symbol type="integer" name="db_wal_truncate_size" />

>>>>>>> ae0c2eeb
  <java-symbol type="string" name="config_defaultAssistantComponentName" />
</resources><|MERGE_RESOLUTION|>--- conflicted
+++ resolved
@@ -3418,12 +3418,8 @@
 
   <java-symbol type="string" name="config_misprovisionedDeviceModel" />
   <java-symbol type="string" name="config_misprovisionedBrandValue" />
-<<<<<<< HEAD
- 
-=======
 
   <java-symbol type="integer" name="db_wal_truncate_size" />
 
->>>>>>> ae0c2eeb
   <java-symbol type="string" name="config_defaultAssistantComponentName" />
 </resources>