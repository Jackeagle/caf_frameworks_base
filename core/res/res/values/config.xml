--- conflicted
+++ resolved
@@ -2443,7 +2443,6 @@
     <string-array name="config_cell_retries_per_error_code">
     </string-array>
 
-<<<<<<< HEAD
    <!-- Configuration to play sms ringtone during MO/MT call -->
    <bool name="config_sms_ringtone_incall">false</bool>
     <!-- IpReachability monitor enable/Disable -->
@@ -2505,7 +2504,6 @@
     <string-array name="config_restrict_to_region_locked_devices" translatable="false">
     </string-array>
 
-=======
     <!-- Set initial MaxRetry value for operators -->
     <integer name="config_mdc_initial_max_retry">1</integer>
 
@@ -2518,5 +2516,4 @@
     <!-- Allow the gesture to double tap the power button twice to start the camera while the device
          is non-interactive. -->
     <bool name="config_cameraDoubleTapPowerGestureEnabled">true</bool>
->>>>>>> 25b5096f
 </resources>