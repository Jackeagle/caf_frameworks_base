--- conflicted
+++ resolved
@@ -2064,11 +2064,9 @@
    <integer name="animationboost_schedboost_param">0</integer>
    <integer name="animationboost_cpuboost_param">0</integer>
 
-<<<<<<< HEAD
    <!-- Support for disabling to fetch APN from OMH card
        for some cdma carriers -->
    <bool name="config_fetch_apn_from_omh_card">true</bool>
-=======
    <!-- Activities list for boost -->
    <string-array translatable="false" name="boost_activityList">
    </string-array>
@@ -2078,5 +2076,4 @@
    <integer name="ascrollboost_schedboost">0</integer>
    <integer name="ascrollboost_cpuboost">0</integer>
    <integer name="ascrollboost_pcdisbl">0</integer>
->>>>>>> f058bd35
 </resources>