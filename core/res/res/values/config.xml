<?xml version="1.0" encoding="utf-8"?>
<!--
/*
** Copyright 2009, The Android Open Source Project
**
** Licensed under the Apache License, Version 2.0 (the "License");
** you may not use this file except in compliance with the License.
** You may obtain a copy of the License at
**
**     http://www.apache.org/licenses/LICENSE-2.0
**
** Unless required by applicable law or agreed to in writing, software
** distributed under the License is distributed on an "AS IS" BASIS,
** WITHOUT WARRANTIES OR CONDITIONS OF ANY KIND, either express or implied.
** See the License for the specific language governing permissions and
** limitations under the License.
*/
-->

<!-- These resources are around just to allow their values to be customized
     for different hardware and product builds.  Do not translate.

     NOTE: The naming convention is "config_camelCaseValue". Some legacy
     entries do not follow the convention, but all new entries should. -->

<resources xmlns:xliff="urn:oasis:names:tc:xliff:document:1.2">
    <!-- Do not translate. Defines the slots for the right-hand side icons.  That is to say, the
         icons in the status bar that are not notifications. -->
    <string-array name="config_statusBarIcons">
        <item><xliff:g id="id">@string/status_bar_alarm_clock</xliff:g></item>
        <item><xliff:g id="id">@string/status_bar_rotate</xliff:g></item>
        <item><xliff:g id="id">@string/status_bar_headset</xliff:g></item>
        <item><xliff:g id="id">@string/status_bar_data_saver</xliff:g></item>
        <item><xliff:g id="id">@string/status_bar_ime</xliff:g></item>
        <item><xliff:g id="id">@string/status_bar_sync_failing</xliff:g></item>
        <item><xliff:g id="id">@string/status_bar_sync_active</xliff:g></item>
        <item><xliff:g id="id">@string/status_bar_nfc</xliff:g></item>
        <item><xliff:g id="id">@string/status_bar_tty</xliff:g></item>
        <item><xliff:g id="id">@string/status_bar_speakerphone</xliff:g></item>
        <item><xliff:g id="id">@string/status_bar_cdma_eri</xliff:g></item>
        <item><xliff:g id="id">@string/status_bar_data_connection</xliff:g></item>
        <item><xliff:g id="id">@string/status_bar_phone_evdo_signal</xliff:g></item>
        <item><xliff:g id="id">@string/status_bar_phone_signal</xliff:g></item>
        <item><xliff:g id="id">@string/status_bar_secure</xliff:g></item>
        <item><xliff:g id="id">@string/status_bar_managed_profile</xliff:g></item>
        <item><xliff:g id="id">@string/status_bar_cast</xliff:g></item>
        <item><xliff:g id="id">@string/status_bar_vpn</xliff:g></item>
        <item><xliff:g id="id">@string/status_bar_bluetooth</xliff:g></item>
        <item><xliff:g id="id">@string/status_bar_camera</xliff:g></item>
        <item><xliff:g id="id">@string/status_bar_microphone</xliff:g></item>
        <item><xliff:g id="id">@string/status_bar_location</xliff:g></item>
        <item><xliff:g id="id">@string/status_bar_mute</xliff:g></item>
        <item><xliff:g id="id">@string/status_bar_volume</xliff:g></item>
        <item><xliff:g id="id">@string/status_bar_zen</xliff:g></item>
        <item><xliff:g id="id">@string/status_bar_ethernet</xliff:g></item>
        <item><xliff:g id="id">@string/status_bar_wifi</xliff:g></item>
        <item><xliff:g id="id">@string/status_bar_hotspot</xliff:g></item>
        <item><xliff:g id="id">@string/status_bar_mobile</xliff:g></item>
        <item><xliff:g id="id">@string/status_bar_airplane</xliff:g></item>
        <item><xliff:g id="id">@string/status_bar_battery</xliff:g></item>
        <item><xliff:g id="id">@string/status_bar_sensors_off</xliff:g></item>
    </string-array>

    <string translatable="false" name="status_bar_rotate">rotate</string>
    <string translatable="false" name="status_bar_headset">headset</string>
    <string translatable="false" name="status_bar_data_saver">data_saver</string>
    <string translatable="false" name="status_bar_managed_profile">managed_profile</string>
    <string translatable="false" name="status_bar_ime">ime</string>
    <string translatable="false" name="status_bar_sync_failing">sync_failing</string>
    <string translatable="false" name="status_bar_sync_active">sync_active</string>
    <string translatable="false" name="status_bar_cast">cast</string>
    <string translatable="false" name="status_bar_hotspot">hotspot</string>
    <string translatable="false" name="status_bar_location">location</string>
    <string translatable="false" name="status_bar_bluetooth">bluetooth</string>
    <string translatable="false" name="status_bar_nfc">nfc</string>
    <string translatable="false" name="status_bar_tty">tty</string>
    <string translatable="false" name="status_bar_speakerphone">speakerphone</string>
    <string translatable="false" name="status_bar_zen">zen</string>
    <string translatable="false" name="status_bar_mute">mute</string>
    <string translatable="false" name="status_bar_volume">volume</string>
    <string translatable="false" name="status_bar_wifi">wifi</string>
    <string translatable="false" name="status_bar_cdma_eri">cdma_eri</string>
    <string translatable="false" name="status_bar_data_connection">data_connection</string>
    <string translatable="false" name="status_bar_phone_evdo_signal">phone_evdo_signal</string>
    <string translatable="false" name="status_bar_phone_signal">phone_signal</string>
    <string translatable="false" name="status_bar_battery">battery</string>
    <string translatable="false" name="status_bar_alarm_clock">alarm_clock</string>
    <string translatable="false" name="status_bar_secure">secure</string>
    <string translatable="false" name="status_bar_clock">clock</string>
    <string translatable="false" name="status_bar_mobile">mobile</string>
    <string translatable="false" name="status_bar_vpn">vpn</string>
    <string translatable="false" name="status_bar_ethernet">ethernet</string>
    <string translatable="false" name="status_bar_microphone">microphone</string>
    <string translatable="false" name="status_bar_camera">camera</string>
    <string translatable="false" name="status_bar_airplane">airplane</string>
    <string translatable="false" name="status_bar_sensors_off">sensors_off</string>

    <!-- Flag indicating whether the surface flinger has limited
         alpha compositing functionality in hardware.  If set, the window
         manager will disable alpha trasformation in animations where not
         strictly needed. -->
    <bool name="config_sf_limitedAlpha">false</bool>

    <!-- Default value used to block data calls if ims is not
         connected.  If you use the ims apn DCT will block
         any other apn from connecting until ims apn is connected-->
    <bool name="ImsConnectedDefaultValue">false</bool>

    <!-- Flag indicating whether the surface flinger is inefficient
         at performing a blur.  Used by parts of the UI to turn off
         the blur effect where it isn't worth the performance hit.
         As of Honeycomb, blurring is not supported anymore. -->
    <bool name="config_sf_slowBlur">true</bool>

    <!-- Flag indicating that the media framework should support playing of sounds on volume
         key usage.  This adds noticeable additional overhead to volume key processing, so
         is disableable for products for which it is irrelevant. -->
    <bool name="config_useVolumeKeySounds">true</bool>

    <!-- The attenuation in dB applied to the sound effects played
         through AudioManager.playSoundEffect() when no volume is specified. -->
    <integer name="config_soundEffectVolumeDb">-6</integer>

    <!-- The attenuation in dB applied to the lock/unlock sounds. -->
    <integer name="config_lockSoundVolumeDb">-6</integer>

    <!-- Flag indicating whether the AUDIO_BECOMING_NOISY notification should
         be sent during a change to the audio output device. -->
    <bool name="config_sendAudioBecomingNoisy">true</bool>

    <!-- Whether Hearing Aid profile is supported -->
    <bool name="config_hearing_aid_profile_supported">true</bool>

    <!-- Flag to disable all transition animations -->
    <bool name="config_disableTransitionAnimation">false</bool>

    <!-- The duration (in milliseconds) of a short animation. -->
    <integer name="config_shortAnimTime">200</integer>

    <!-- The duration (in milliseconds) of a medium-length animation. -->
    <integer name="config_mediumAnimTime">400</integer>

    <!-- The duration (in milliseconds) of a long animation. -->
    <integer name="config_longAnimTime">500</integer>

    <!-- The duration (in milliseconds) of the activity open/close and fragment open/close animations. -->
    <integer name="config_activityShortDur">150</integer>
    <integer name="config_activityDefaultDur">220</integer>

    <!-- The duration (in milliseconds) of the tooltip show/hide animations. -->
    <integer name="config_tooltipAnimTime">150</integer>

    <!-- Duration for the dim animation behind a dialog.  This may be either
         a percentage, which is relative to the duration of the enter/open
         animation of the window being shown that is dimming behind, or it may
         be an integer for a constant duration. -->
    <fraction name="config_dimBehindFadeDuration">100%</fraction>

    <!-- The maximum width we would prefer dialogs to be.  0 if there is no
         maximum (let them grow as large as the screen).  Actual values are
         specified for -large and -xlarge configurations. -->
    <dimen name="config_prefDialogWidth">320dp</dimen>

    <!-- Enables or disables fading edges when marquee is enabled in TextView.
         Off by default, since the framebuffer readback used to implement the
         fading edges is prohibitively expensive on most GPUs. -->
    <bool name="config_ui_enableFadingMarquee">false</bool>

    <!-- Enables or disables haptic effect when the text insertion/selection handle is moved
         manually by the user. Off by default, since the expected haptic feedback may not be
         available on some devices. -->
    <bool name="config_enableHapticTextHandle">false</bool>

    <!-- Whether dialogs should close automatically when the user touches outside
         of them.  This should not normally be modified. -->
    <bool name="config_closeDialogWhenTouchOutside">true</bool>

    <!-- Device configuration indicating whether we should avoid using accelerated graphics
         in certain places to reduce RAM footprint.  This is ignored if ro.config.low_ram
         is true (in that case this is assumed true as well).  It can allow you to tune down
         your device's memory use without going to the point of causing applications to turn
         off features. -->
    <bool name="config_avoidGfxAccel">false</bool>

    <!-- Device configuration setting the minfree tunable in the lowmemorykiller in the kernel.
         A high value will cause the lowmemorykiller to fire earlier, keeping more memory
         in the file cache and preventing I/O thrashing, but allowing fewer processes to
         stay in memory.  A low value will keep more processes in memory but may cause
         thrashing if set too low.  Overrides the default value chosen by ActivityManager
         based on screen size and total memory for the largest lowmemorykiller bucket, and
         scaled proportionally to the smaller buckets.  -1 keeps the default. -->
    <integer name="config_lowMemoryKillerMinFreeKbytesAbsolute">-1</integer>

    <!-- Device configuration adjusting the minfree tunable in the lowmemorykiller in the
         kernel.  A high value will cause the lowmemorykiller to fire earlier, keeping more
         memory in the file cache and preventing I/O thrashing, but allowing fewer processes
         to stay in memory.  A low value will keep more processes in memory but may cause
         thrashing if set too low.  Directly added to the default value chosen by
         ActivityManager based on screen size and total memory for the largest lowmemorykiller
         bucket, and scaled proportionally to the smaller buckets. 0 keeps the default. -->
    <integer name="config_lowMemoryKillerMinFreeKbytesAdjust">0</integer>

    <!-- Device configuration setting the /proc/sys/vm/extra_free_kbytes tunable in the kernel
         (if it exists).  A high value will increase the amount of memory that the kernel
         tries to keep free, reducing allocation time and causing the lowmemorykiller to kill
         earlier.  A low value allows more memory to be used by processes but may cause more
         allocations to block waiting on disk I/O or lowmemorykiller.  Overrides the default
         value chosen by ActivityManager based on screen size.  0 prevents keeping any extra
         memory over what the kernel keeps by default.  -1 keeps the default. -->
    <integer name="config_extraFreeKbytesAbsolute">-1</integer>

    <!-- Device configuration adjusting the /proc/sys/vm/extra_free_kbytes tunable in the kernel
         (if it exists).  0 uses the default value chosen by ActivityManager.  A positive value
         will increase the amount of memory that the kernel tries to keep free, reducing
         allocation time and causing the lowmemorykiller to kill earlier.  A negative value
         allows more memory to be used by processes but may cause more allocations to block
         waiting on disk I/O or lowmemorykiller.  Directly added to the default value chosen by
         ActivityManager based on screen size. -->
    <integer name="config_extraFreeKbytesAdjust">0</integer>

    <!-- Set this to true to enable the platform's auto-power-save modes like doze and
         app standby.  These are not enabled by default because they require a standard
         cloud-to-device messaging service for apps to interact correctly with the modes
         (such as to be able to deliver an instant message to the device even when it is
         dozing).  This should be enabled if you have such services and expect apps to
         correctly use them when installed on your device.  Otherwise, keep this disabled
         so that applications can still use their own mechanisms. -->
    <bool name="config_enableAutoPowerModes">false</bool>

    <!-- Whether (if true) this is a kind of device that can be moved around (eg. phone/laptop),
         or (if false) something for which movement is either not measurable or should not count
         toward power states (eg. tv/soundbar). -->
    <bool name="config_autoPowerModeUseMotionSensor">true</bool>

    <!-- The threshold angle for any motion detection in auto-power save modes.
         In hundreths of a degree. -->
    <integer name="config_autoPowerModeThresholdAngle">200</integer>

    <!-- The sensor id of an "any motion" sensor used in auto-power save modes.
         0 indicates this sensor is not available. -->
    <integer name="config_autoPowerModeAnyMotionSensor">0</integer>

    <!-- If an any motion sensor is not available, prefer the wrist tilt detector over the
         SMD. -->
    <bool name="config_autoPowerModePreferWristTilt">false</bool>

    <!-- If a location should be pre-fetched when going into device idle. -->
    <bool name="config_autoPowerModePrefetchLocation">true</bool>

    <!-- The duration (in milliseconds) that the radio will scan for a signal
         when there's no network connection. If the scan doesn't timeout, use zero -->
    <integer name="config_radioScanningTimeout">0</integer>

    <!-- XXXXX NOTE THE FOLLOWING RESOURCES USE THE WRONG NAMING CONVENTION.
         Please don't copy them, copy anything else. -->

    <!-- This string array should be overridden by the device to present a list of network
         attributes.  This is used by the connectivity manager to decide which networks can coexist
         based on the hardware -->
    <!-- An Array of "[Connection name],[ConnectivityManager.TYPE_xxxx],
         [associated radio-type],[priority],[restoral-timer(ms)],[dependencyMet]  -->
    <!-- the 5th element "resore-time" indicates the number of milliseconds to delay
         before automatically restore the default connection.  Set -1 if the connection
         does not require auto-restore. -->
    <!-- the 6th element indicates boot-time dependency-met value. -->
    <string-array translatable="false" name="networkAttributes">
        <item>"wifi,1,1,1,-1,true"</item>
        <item>"mobile,0,0,0,-1,true"</item>
        <item>"mobile_mms,2,0,2,60000,true"</item>
        <item>"mobile_supl,3,0,2,60000,true"</item>
        <item>"mobile_dun,4,0,2,60000,true"</item>
        <item>"mobile_hipri,5,0,3,60000,true"</item>
        <item>"mobile_fota,10,0,2,60000,true"</item>
        <item>"mobile_ims,11,0,2,60000,true"</item>
        <item>"mobile_cbs,12,0,2,60000,true"</item>
        <item>"wifi_p2p,13,1,0,-1,true"</item>
        <item>"mobile_ia,14,0,2,-1,true"</item>
        <item>"mobile_emergency,15,0,2,-1,true"</item>
    </string-array>

    <!-- Array of ConnectivityManager.TYPE_xxxx constants for networks that may only
         be controlled by systemOrSignature apps.  -->
    <integer-array translatable="false" name="config_protectedNetworks">
        <item>10</item>
        <item>11</item>
        <item>12</item>
        <item>14</item>
        <item>15</item>
    </integer-array>

    <!-- This string array should be overridden by the device to present a list of radio
         attributes.  This is used by the connectivity manager to decide which networks can coexist
         based on the hardware -->
    <!-- An Array of "[ConnectivityManager connectionType],
                      [# simultaneous connection types]"  -->
    <string-array translatable="false" name="radioAttributes">
        <item>"1,1"</item>
        <item>"0,1"</item>
    </string-array>

    <!-- The maximum duration (in milliseconds) we expect a network transition to take -->
    <integer name="config_networkTransitionTimeout">60000</integer>

    <!-- Whether/how to notify the user on network switches. See LingerMonitor.java. -->
    <integer translatable="false" name="config_networkNotifySwitchType">0</integer>

    <!-- What types of network switches to notify. See LingerMonitor.java. -->
    <string-array translatable="false" name="config_networkNotifySwitches">
    </string-array>

    <!-- Whether the device should automatically switch away from Wi-Fi networks that lose
         Internet access. Actual device behaviour is controlled by
         Settings.Global.NETWORK_AVOID_BAD_WIFI. This is the default value of that setting. -->
    <integer translatable="false" name="config_networkAvoidBadWifi">1</integer>

    <!-- Configuration hook for the URL returned by ConnectivityManager#getCaptivePortalServerUrl.
         If empty, the returned value is controlled by Settings.Global.CAPTIVE_PORTAL_HTTP_URL,
         and if that value is empty, the framework will use a hard-coded default.
         This is *NOT* a URL that will always be used by the system network validation to detect
         captive portals: NetworkMonitor may use different strategies and will not necessarily use
         this URL. NetworkMonitor behaviour should be configured with NetworkStack resource overlays
         instead. -->
    <!--suppress CheckTagEmptyBody -->
    <string translatable="false" name="config_networkCaptivePortalServerUrl"></string>

    <!-- If the hardware supports specially marking packets that caused a wakeup of the
         main CPU, set this value to the mark used. -->
    <integer name="config_networkWakeupPacketMark">0</integer>

    <!-- Mask to use when checking skb mark defined in config_networkWakeupPacketMark above. -->
    <integer name="config_networkWakeupPacketMask">0</integer>

    <!-- Whether the APF Filter in the device should filter out IEEE 802.3 Frames
         Those frames are identified by the field Eth-type having values
         less than 0x600 -->
    <bool translatable="false" name="config_apfDrop802_3Frames">true</bool>

    <!-- An array of Black listed EtherType, packets with EtherTypes within this array
         will be dropped
         TODO: need to put proper values, these are for testing purposes only -->
    <integer-array translatable="false" name="config_apfEthTypeBlackList">
        <item>0x88A2</item>
        <item>0x88A4</item>
        <item>0x88B8</item>
        <item>0x88CD</item>
        <item>0x88E3</item>
    </integer-array>

    <!-- Default value for ConnectivityManager.getMultipathPreference() on metered networks. Actual
         device behaviour is controlled by Settings.Global.NETWORK_METERED_MULTIPATH_PREFERENCE.
         This is the default value of that setting. -->
    <integer translatable="false" name="config_networkMeteredMultipathPreference">0</integer>

    <!-- Default daily multipath budget used by ConnectivityManager.getMultipathPreference()
         on metered networks. This default quota only used if quota could not be determined from
         data plan or data limit/warning set by the user. The value that is actually used is
         controlled by Settings.Global.NETWORK_DEFAULT_DAILY_MULTIPATH_QUOTA_BYTES. This is the
         default value of that setting. -->
    <integer translatable="false" name="config_networkDefaultDailyMultipathQuotaBytes">2500000</integer>

    <!-- Default supported concurrent socket keepalive slots per transport type, used by
         ConnectivityManager.createSocketKeepalive() for calculating the number of keepalive
         offload slots that should be reserved for privileged access. This string array should be
         overridden by the device to present the capability of creating socket keepalives. -->
    <!-- An Array of "[NetworkCapabilities.TRANSPORT_*],[supported keepalives] -->
    <string-array translatable="false" name="config_networkSupportedKeepaliveCount">
        <item>0,1</item>
        <item>1,3</item>
    </string-array>

    <!-- Reserved privileged keepalive slots per transport. -->
    <integer translatable="false" name="config_reservedPrivilegedKeepaliveSlots">2</integer>

    <!-- Allowed unprivileged keepalive slots per uid. -->
    <integer translatable="false" name="config_allowedUnprivilegedKeepalivePerUid">2</integer>

    <!-- List of regexpressions describing the interface (if any) that represent tetherable
         USB interfaces.  If the device doesn't want to support tethering over USB this should
         be empty.  An example would be "usb.*" -->
    <string-array translatable="false" name="config_tether_usb_regexs">
    </string-array>

    <!-- List of regexpressions describing the interface (if any) that represent tetherable
         Wifi interfaces.  If the device doesn't want to support tethering over Wifi this
         should be empty.  An example would be "softap.*" -->
    <string-array translatable="false" name="config_tether_wifi_regexs">
    </string-array>

    <!-- List of regexpressions describing the interface (if any) that represent tetherable
         WiMAX interfaces.  If the device doesn't want to support tethering over Wifi this
         should be empty.  An example would be "softap.*" -->
    <string-array translatable="false" name="config_tether_wimax_regexs">
    </string-array>

    <!-- List of regexpressions describing the interface (if any) that represent tetherable
         bluetooth interfaces.  If the device doesn't want to support tethering over bluetooth this
         should be empty. -->
    <string-array translatable="false" name="config_tether_bluetooth_regexs">
    </string-array>

    <!-- Max number of Bluetooth tethering connections allowed. If this is
         updated config_tether_dhcp_range has to be updated appropriately. -->
    <integer translatable="false" name="config_max_pan_devices">5</integer>

    <!-- Dhcp range (min, max) to use for tethering purposes -->
    <string-array translatable="false" name="config_tether_dhcp_range">
    </string-array>

    <!-- Regex of wired ethernet ifaces -->
    <string translatable="false" name="config_ethernet_iface_regex">eth\\d</string>



    <!-- Configuration of Ethernet interfaces in the following format:
         <interface name|mac address>;[Network Capabilities];[IP config];[Override Transport]
         Where
               [Network Capabilities] Optional. A comma seprated list of network capabilities.
                   Values must be from NetworkCapabilities#NET_CAPABILITIES_* constants.
               [IP config] Optional. If empty or not specified - DHCP will be used, otherwise
                   use the following format to specify static IP configuration:
                       ip=<ip-address/mask> gateway=<ip-address> dns=<comma-sep-ip-addresses>
                       domains=<comma-sep-domains>
               [Override Transport] Optional. An override network transport type to allow
                    the propagation of an interface type on the other end of a local Ethernet
                    interface. Value must be from NetworkCapabilities#TRANSPORT_* constants. If
                    left out, this will default to TRANSPORT_ETHERNET.
         -->
    <string-array translatable="false" name="config_ethernet_interfaces">
        <!--
        <item>eth1;12,13,14,15;ip=192.168.0.10/24 gateway=192.168.0.1 dns=4.4.4.4,8.8.8.8</item>
        <item>eth2;;ip=192.168.0.11/24</item>
        <item>eth3;12,13,14,15;ip=192.168.0.12/24;1</item>
        -->
    </string-array>

    <!-- If the mobile hotspot feature requires provisioning, a package name and class name
        can be provided to launch a supported application that provisions the devices.

        Example Usage:

        String[] appDetails = getStringArray(R.array.config_mobile_hotspot_provision_app);
        Intent intent = new Intent(Intent.ACTION_MAIN);
        intent.setClassName(appDetails[0], appDetails[1]);
        startActivityForResult(intent, 0);

        public void onActivityResult(int requestCode, int resultCode, Intent intent) {
            super.onActivityResult(requestCode, resultCode, intent);
            if (requestCode == 0) {
                if (resultCode == Activity.RESULT_OK) {
                    //Mobile hotspot provisioning successful
                } else {
                    //Mobile hotspot provisioning failed
                }
            }

        See src/com/android/settings/TetherSettings.java for more details.
        For ui-less/periodic recheck support see config_mobile_hotspot_provision_app_no_ui
        -->
    <!-- The first element is the package name and the second element is the class name
         of the provisioning app -->
    <string-array translatable="false" name="config_mobile_hotspot_provision_app">
    <!--
        <item>com.example.provisioning</item>
        <item>com.example.provisioning.Activity</item>
    -->
    </string-array>

    <!-- If the mobile hotspot feature requires provisioning, an action can be provided
         that will be broadcast in non-ui cases for checking the provisioning status.

         A second broadcast, action defined by config_mobile_hotspot_provision_response,
         will be sent back to notify if provisioning succeeded or not.  The response will
         match that of the activity in config_mobile_hotspot_provision_app, but instead
         contained within the int extra "EntitlementResult".

         Example Usage:
         String provisionAction = getString(R.string.config_mobile_hotspot_provision_check);
         sendBroadcast(new Intent(provisionAction));

         public void onReceive(Context context, Intent intent) {
             String provisionResponse =
                    getString(R.string.config_mobile_hotspot_provision_response);
             if (provisionResponse.equals(intent.getAction())
                    && intent.getIntExtra("EntitlementResult") == Activity.RESULT_OK) {
                 //Mobile hotspot provisioning successful
             } else {
                 //Mobile hotspot provisioning failed
             }
         }
        -->
    <string translatable="false" name="config_mobile_hotspot_provision_app_no_ui"></string>
    <!-- Sent in response to a provisioning check. The caller must hold the
         permission android.permission.CONNECTIVITY_INTERNAL for Settings to
         receive this response.

         See config_mobile_hotspot_provision_response
         -->
    <string translatable="false" name="config_mobile_hotspot_provision_response"></string>
    <!-- Number of hours between each background provisioning call -->
    <integer translatable="false" name="config_mobile_hotspot_provision_check_period">24</integer>

    <!-- Activity name to enable wifi tethering after provisioning app succeeds -->
    <string translatable="false" name="config_wifi_tether_enable">com.android.settings/.wifi.tether.TetherService</string>

    <!-- Array of ConnectivityManager.TYPE_xxxx values allowable for tethering.

         Common options are [1, 4] for TYPE_WIFI and TYPE_MOBILE_DUN or
         [1,7,0] for TYPE_WIFI, TYPE_BLUETOOTH, and TYPE_MOBILE.

         This list is also modified by code within the framework, including:

             - TYPE_ETHERNET (9) is prepended to this list, and

             - the return value of TelephonyManager.getTetherApnRequired()
               determines how the array is further modified:

                   * TRUE (DUN REQUIRED).
                     TYPE_MOBILE is removed (if present).
                     TYPE_MOBILE_HIPRI is removed (if present).
                     TYPE_MOBILE_DUN is appended (if not already present).

                   * FALSE (DUN NOT REQUIRED).
                     TYPE_MOBILE_DUN is removed (if present).
                     If both of TYPE_MOBILE{,_HIPRI} are not present:
                        TYPE_MOBILE is appended.
                        TYPE_MOBILE_HIPRI is appended.

         For other changes applied to this list, now and in the future, see
         com.android.server.connectivity.tethering.TetheringConfiguration.

         Note also: the order of this is important. The first upstream type
         for which a satisfying network exists is used.
    -->
    <integer-array translatable="false" name="config_tether_upstream_types">
        <item>1</item>
        <item>7</item>
        <item>0</item>
    </integer-array>

    <!-- When true, the tethering upstream network follows the current default
         Internet network (except when the current default network is mobile,
         in which case a DUN network will be used if required).

         When true, overrides the config_tether_upstream_types setting above.
    -->
    <bool translatable="false" name="config_tether_upstream_automatic">true</bool>

    <!-- If the DUN connection for this CDMA device supports more than just DUN -->
    <!-- traffic you should list them here. -->
    <!-- If this device is not CDMA this is ignored.  If this list is empty on -->
    <!-- a DUN-requiring CDMA device, the DUN APN will just support just DUN. -->
    <string-array translatable="false" name="config_cdma_dun_supported_types">
    </string-array>

    <!-- Boolean indicating whether the wifi chipset has dual frequency band support -->
    <bool translatable="false" name="config_wifi_dual_band_support">false</bool>

    <!-- Boolean to provide support to keep wifi5 symbol for 8SS supported device and 11ax AP -->
    <bool translateble="false" name="config_wifi_report_he_ready">true</bool>

    <!-- Maximum number of concurrent WiFi interfaces in AP mode -->
    <integer translatable="false" name="config_wifi_max_ap_interfaces">1</integer>

    <!-- Boolean indicating whether the wifi chipset requires the softap band be -->
    <!-- converted from 5GHz to ANY due to hardware restrictions -->
    <bool translatable="false" name="config_wifi_convert_apband_5ghz_to_any">false</bool>

    <!-- Boolean indicating whether 802.11r Fast BSS Transition is enabled on this platform -->
    <bool translatable="false" name="config_wifi_fast_bss_transition_enabled">false</bool>

    <!-- Device type information conforming to Annex B format in WiFi Direct specification.
         The default represents a dual-mode smartphone -->
    <string translatable="false" name="config_wifi_p2p_device_type">10-0050F204-5</string>

    <!-- Boolean indicating whether the wifi chipset supports background scanning mechanism.
         This mechanism allows the host to remain in suspend state and the dongle to actively
         scan and wake the host when a configured SSID is detected by the dongle. This chipset
         capability can provide power savings when wifi needs to be always kept on. -->
    <bool translatable="false" name="config_wifi_background_scan_support">false</bool>

    <!-- Boolean indicating we re-try re-associating once upon disconnection and RSSI is high failure  -->
    <bool translatable="true" name="config_wifi_enable_disconnection_debounce">true</bool>

    <!-- Boolean indicating whether or not to revert to default country code when cellular
         radio is unable to find any MCC information to infer wifi country code from -->
    <bool translatable="false" name="config_wifi_revert_country_code_on_cellular_loss">false</bool>

    <!-- Integer size limit, in KB, for a single WifiLogger ringbuffer, in default logging mode -->
    <integer translatable="false" name="config_wifi_logger_ring_buffer_default_size_limit_kb">32</integer>

    <!-- Integer size limit, in KB, for a single WifiLogger ringbuffer, in verbose logging mode -->
    <integer translatable="false" name="config_wifi_logger_ring_buffer_verbose_size_limit_kb">1024</integer>

    <!-- Array indicating wifi fatal firmware alert error code list from driver -->
    <integer-array translatable="false" name="config_wifi_fatal_firmware_alert_error_code_list">
        <!-- Example:
        <item>0</item>
        <item>1</item>
        <item>2</item>
        -->
    </integer-array>

    <!-- Boolean indicating whether or not wifi should turn off when emergency call is made -->
    <bool translatable="false" name="config_wifi_turn_off_during_emergency_call">false</bool>

    <!-- Integer specifying the basic autojoin parameters -->
    <integer translatable="false" name="config_wifi_framework_5GHz_preference_boost_threshold">-65</integer>
    <integer translatable="false" name="config_wifi_framework_5GHz_preference_boost_factor">40</integer>
    <integer translatable="false" name="config_wifi_framework_5GHz_preference_penalty_threshold">-75</integer>
    <integer translatable="false" name="config_wifi_framework_RSSI_SCORE_OFFSET">85</integer>
    <integer translatable="false" name="config_wifi_framework_RSSI_SCORE_SLOPE">4</integer>
    <integer translatable="false" name="config_wifi_framework_SAME_BSSID_AWARD">24</integer>
    <integer translatable="false" name="config_wifi_framework_LAST_SELECTION_AWARD">480</integer>
    <integer translatable="false" name="config_wifi_framework_PASSPOINT_SECURITY_AWARD">40</integer>
    <integer translatable="false" name="config_wifi_framework_SECURITY_AWARD">80</integer>
    <!-- Integer specifying the base interval in seconds for the exponential backoff scan for autojoin -->
    <integer translatable="false" name="config_wifi_framework_exponential_backoff_scan_base_interval">20</integer>
    <!-- Integers specifying the max packet Tx/Rx rates for full scan -->
    <integer translatable="false" name="config_wifi_framework_max_tx_rate_for_full_scan">8</integer>
    <integer translatable="false" name="config_wifi_framework_max_rx_rate_for_full_scan">16</integer>
    <!-- Integers specifying the min packet Tx/Rx rates in packets per second for staying on the same network -->
    <integer translatable="false" name="config_wifi_framework_min_tx_rate_for_staying_on_network">16</integer>
    <integer translatable="false" name="config_wifi_framework_min_rx_rate_for_staying_on_network">16</integer>
    <!-- Integer parameters of the wifi to cellular handover feature
         wifi should not stick to bad networks -->
    <!-- Integer threshold for low network score, should be somewhat less than the entry threshhold -->
    <integer translatable="false" name="config_wifi_framework_wifi_score_bad_rssi_threshold_5GHz">-80</integer>
    <!-- Integer threshold, do not connect to APs with RSSI lower than the entry threshold -->
    <integer translatable="false" name="config_wifi_framework_wifi_score_entry_rssi_threshold_5GHz">-77</integer>
    <integer translatable="false" name="config_wifi_framework_wifi_score_low_rssi_threshold_5GHz">-70</integer>
    <integer translatable="false" name="config_wifi_framework_wifi_score_good_rssi_threshold_5GHz">-57</integer>
    <integer translatable="false" name="config_wifi_framework_wifi_score_bad_rssi_threshold_24GHz">-83</integer>
    <integer translatable="false" name="config_wifi_framework_wifi_score_entry_rssi_threshold_24GHz">-80</integer>
    <integer translatable="false" name="config_wifi_framework_wifi_score_low_rssi_threshold_24GHz">-73</integer>
    <integer translatable="false" name="config_wifi_framework_wifi_score_good_rssi_threshold_24GHz">-60</integer>

    <!-- Integer delay in milliseconds before shutting down soft AP when there
         are no connected devices. Framework will enforce a minimum limit on
         this value and this setting will be overridden if the provided value is
         smaller than the limit. -->
    <integer translatable="false" name="config_wifi_framework_soft_ap_timeout_delay">600000</integer>

    <string  translatable="false" name="config_wifi_random_mac_oui">DA-A1-19</string>
    <string  translatable="false" name="config_wifi_framework_sap_2G_channel_list">1,6,11</string>

    <bool translatable="false" name="config_wifi_framework_cellular_handover_enable_user_triggered_adjustment">true</bool>

    <!-- Integer packet threshold used to allow scan while associated -->
    <integer translatable="false" name="config_wifi_framework_associated_full_scan_tx_packet_threshold">5</integer>
    <integer translatable="false" name="config_wifi_framework_associated_full_scan_rx_packet_threshold">10</integer>
    <integer translatable="false" name="config_wifi_framework_associated_partial_scan_tx_packet_threshold">40</integer>
    <integer translatable="false" name="config_wifi_framework_associated_partial_scan_rx_packet_threshold">80</integer>
    <integer translatable="false" name="config_wifi_framework_network_switch_tx_packet_threshold">2</integer>
    <integer translatable="false" name="config_wifi_framework_network_switch_rx_packet_threshold">20</integer>

    <!-- Integer indicating wpa_supplicant scan interval in milliseconds -->
    <integer translatable="false" name="config_wifi_supplicant_scan_interval">15000</integer>

    <!-- Integer indicating amount of time failed networks areblacklisted for the purpose
         of network switching in milliseconds -->
    <integer translatable="false" name="config_wifi_network_switching_blacklist_time">172800000</integer>

    <!-- Integer indicating wpa_supplicant scan interval when p2p is connected in milliseconds -->
    <integer translatable="false" name="config_wifi_scan_interval_p2p_connected">60000</integer>

    <!-- Integer indicating disconnect mode short scan interval in milliseconds -->
    <integer translatable="false" name="config_wifi_disconnected_short_scan_interval">15000</integer>

    <!-- Integer indicating associated partial scan short interval in milliseconds -->
    <integer translatable="false" name="config_wifi_associated_short_scan_interval">20000</integer>

    <!-- Integer indicating associated full scan backoff, representing a fraction: xx/8 -->
    <integer translatable="false" name="config_wifi_framework_associated_full_scan_backoff">12</integer>

    <!-- Integer indicating associated full scan max interval in milliseconds -->
    <integer translatable="false" name="config_wifi_framework_associated_full_scan_max_interval">300000</integer>

    <!-- Integer indicating associated full scan max total dwell time in milliseconds -->
    <integer translatable="false" name="config_wifi_framework_associated_full_scan_max_total_dwell_time">500</integer>

    <!-- Integer indicating associated full scan max num active channels -->
    <integer translatable="false" name="config_wifi_framework_associated_partial_scan_max_num_active_channels">6</integer>

    <!-- Integer indicating RSSI boost given to current network -->
    <integer translatable="false" name="config_wifi_framework_current_network_boost">16</integer>

    <!-- Integer delay in milliseconds before set wlan interface up during watchdog recovery -->
    <integer translatable="false" name="config_wifi_framework_recovery_timeout_delay">2000</integer>

    <!-- Integer indicating how to handle beacons with uninitialized RSSI value of 0 -->
    <integer translatable="false" name="config_wifi_framework_scan_result_rssi_level_patchup_value">-85</integer>

    <!-- Boolean indicating associated network selection is allowed -->
    <bool translatable="false" name="config_wifi_framework_enable_associated_network_selection">true</bool>

    <!-- Boolean indicating whether single radio chain scan results are to be used for network selection -->
    <bool translatable="false" name="config_wifi_framework_use_single_radio_chain_scan_results_network_selection">true</bool>

    <!-- Boolean indicating that wifi only link configuratios that have exact same credentials (i.e PSK) -->
    <bool translatable="false" name="config_wifi_only_link_same_credential_configurations">true</bool>

    <!-- Boolean indicating whether framework needs to set the tx power limit for meeting SAR requirements -->
    <bool translatable="false" name="config_wifi_framework_enable_sar_tx_power_limit">false</bool>

    <!-- Boolean indicating whether framework should use detection of softAP mode to set the tx
         power limit for meeting SAR requirements -->
    <bool translatable="false" name="config_wifi_framework_enable_soft_ap_sar_tx_power_limit">false</bool>

    <!-- Boolean indicating whether framework needs to use body proximity to set the tx power limit
         for meeting SAR requirements -->
    <bool translatable="false" name="config_wifi_framework_enable_body_proximity_sar_tx_power_limit">false</bool>

    <!-- String for the sensor type for body/head proximity for SAR -->
    <string translatable="false" name="config_wifi_sar_sensor_type"></string>

    <!-- Integer indicating event id by sar sensor for free space -->
    <integer translatable="false" name="config_wifi_framework_sar_free_space_event_id">1</integer>

    <!-- Integer indicating event id by sar sensor for near hand -->
    <integer translatable="false" name="config_wifi_framework_sar_near_hand_event_id">2</integer>

    <!-- Integer indicating event id by sar sensor for near head -->
    <integer translatable="false" name="config_wifi_framework_sar_near_head_event_id">3</integer>

    <!-- Integer indicating event id by sar sensor for near body -->
    <integer translatable="false" name="config_wifi_framework_sar_near_body_event_id">4</integer>

    <!-- Wifi driver supports batched scan -->
    <bool translatable="false" name="config_wifi_batched_scan_supported">false</bool>

    <!-- Wifi driver supports Automatic channel selection (ACS) for softap -->
    <bool translatable="false" name="config_wifi_softap_acs_supported">false</bool>

    <!-- Wifi driver Automatic channel selection (ACS) for softap excludes dfs channels -->
    <bool translatable="false" name="config_wifi_softap_acs_should_exclude_dfs">false</bool>

    <!-- Channel list restriction to Automatic channel selection (ACS) for softap. If the device
         doesn't want to restrict channels this should be empty. Value is a comma separated channel
         string and/or channel range string like '1-6,11' -->
    <string translatable="false" name="config_wifi_softap_acs_supported_channel_list"></string>

    <!-- Wifi driver supports IEEE80211AC for softap -->
    <bool translatable="false" name="config_wifi_softap_ieee80211ac_supported">false</bool>

    <!-- Wifi driver supports IEEE80211AX for softap -->
    <bool translatable="false" name="config_wifi_softap_ieee80211ax_supported">false</bool>

    <!-- Indicates that local-only hotspot should be brought up at 5GHz.  This option is
         for automotive builds only (the one that have PackageManager#FEATURE_AUTOMOTIVE) -->
    <bool translatable="false" name="config_wifi_local_only_hotspot_5ghz">false</bool>

    <!-- Indicates that connected MAC randomization is supported on this device -->
    <bool translatable="false" name="config_wifi_connected_mac_randomization_supported">false</bool>

    <!-- Indicates that p2p MAC randomization is supported on this device -->
    <bool translatable="false" name="config_wifi_p2p_mac_randomization_supported">false</bool>

    <!-- Indicates that wifi link probing is supported on this device -->
    <bool translatable="false" name="config_wifi_link_probing_supported">false</bool>

    <!-- Wifi framework supports secondary sta supported -->
    <bool translatable="false" name="config_wifi_framework_secondary_sta_supported">false</bool>

    <!-- Flag indicating whether we should enable the automatic brightness.
         Software implementation will be used if config_hardware_auto_brightness_available is not set -->
    <bool name="config_automatic_brightness_available">false</bool>

    <!-- Flag indicating whether we should enable the adaptive sleep.-->
    <bool name="config_adaptive_sleep_available">false</bool>

    <!-- Flag indicating whether we should enable smart battery. -->
    <bool name="config_smart_battery_available">false</bool>

    <!-- Fast brightness animation ramp rate in brightness units per second-->
    <integer translatable="false" name="config_brightness_ramp_rate_fast">180</integer>

    <!-- Slow brightness animation ramp rate in brightness units per second-->
    <integer translatable="false" name="config_brightness_ramp_rate_slow">60</integer>

    <!-- Don't name config resources like this.  It should look like config_annoyDianne -->
    <bool name="config_annoy_dianne">true</bool>

    <!-- XXXXXX END OF RESOURCES USING WRONG NAMING CONVENTION -->

    <!-- If this is true, notification effects will be played by the notification server.
         When false, car notification effects will be handled elsewhere. -->
    <bool name="config_enableServerNotificationEffectsForAutomotive">false</bool>

    <!-- If this is true, the screen will come on when you unplug usb/power/whatever. -->
    <bool name="config_unplugTurnsOnScreen">false</bool>

    <!-- If this is true, the message that USB is only being used for charging will be shown. -->
    <bool name="config_usbChargingMessage">true</bool>

    <!-- Set this true only if the device has separate attention and notification lights. -->
    <bool name="config_useAttentionLight">false</bool>

    <!-- If this is true, the screen will fade off. -->
    <bool name="config_animateScreenLights">false</bool>

    <!-- If this is true, key chords can be used to take a screenshot on the device. -->
    <bool name="config_enableScreenshotChord">true</bool>

    <!-- If this is true, allow wake from theater mode when plugged in or unplugged. -->
    <bool name="config_allowTheaterModeWakeFromUnplug">false</bool>
    <!-- If this is true, allow wake from theater mode from gesture. -->
    <bool name="config_allowTheaterModeWakeFromGesture">false</bool>
    <!-- If this is true, allow wake from theater mode from camera lens cover is switched. -->
    <bool name="config_allowTheaterModeWakeFromCameraLens">false</bool>
    <!-- If this is true, allow wake from theater mode from power key press. -->
    <bool name="config_allowTheaterModeWakeFromPowerKey">true</bool>
    <!-- If this is true, allow wake from theater mode from regular key press. Setting this value to
         true implies config_allowTheaterModeWakeFromPowerKey is also true-->
    <bool name="config_allowTheaterModeWakeFromKey">false</bool>
    <!-- If this is true, allow wake from theater mode from motion. -->
    <bool name="config_allowTheaterModeWakeFromMotion">false</bool>
    <!-- If this is true, allow wake from theater mode from motion. -->
    <bool name="config_allowTheaterModeWakeFromMotionWhenNotDreaming">false</bool>
    <!-- If this is true, allow wake from theater mode from lid switch. -->
    <bool name="config_allowTheaterModeWakeFromLidSwitch">false</bool>
    <!-- If this is true, allow wake from theater mode when docked. -->
    <bool name="config_allowTheaterModeWakeFromDock">false</bool>
    <!-- If this is true, allow wake from theater mode from window layout flag. -->
    <bool name="config_allowTheaterModeWakeFromWindowLayout">false</bool>
    <!-- If this is true, go to sleep when theater mode is enabled from button press -->
    <bool name="config_goToSleepOnButtonPressTheaterMode">true</bool>
    <!-- If this is true, long press on power button will be available from the non-interactive state -->
    <bool name="config_supportLongPressPowerWhenNonInteractive">false</bool>

    <!-- Auto-rotation behavior -->

    <!-- If true, enables auto-rotation features using the accelerometer.
         Otherwise, auto-rotation is disabled.  Applications may still request
         to use specific orientations but the sensor is ignored and sensor-based
         orientations are not available.  Furthermore, all auto-rotation related
         settings are omitted from the system UI.  In certain situations we may
         still use the accelerometer to determine the orientation, such as when
         docked if the dock is configured to enable the accelerometer. -->
    <bool name="config_supportAutoRotation">true</bool>

    <!-- If true, the screen can be rotated via the accelerometer in all 4
         rotations as the default behavior. -->
    <bool name="config_allowAllRotations">false</bool>

    <!-- If true, the direction rotation is applied to get to an application's requested
         orientation is reversed.  Normally, the model is that landscape is
         clockwise from portrait; thus on a portrait device an app requesting
         landscape will cause a clockwise rotation, and on a landscape device an
         app requesting portrait will cause a counter-clockwise rotation.  Setting
         true here reverses that logic. -->
    <bool name="config_reverseDefaultRotation">false</bool>

    <!-- Sets the minimum and maximum tilt tolerance for each possible rotation.
         This array consists of 4 pairs of values which specify the minimum and maximum
         tilt angle at which the device will transition into each rotation.

         The tilt angle represents the direction in which the plane of the screen is facing;
         it is also known as the angle of elevation.

           -90 degree tilt means that the screen is facing straight down
                           (the device is being held overhead upside-down)
             0 degree tilt means that the screen is facing outwards
                           (the device is being held vertically)
            90 degree tilt means that the screen is facing straight up
                           (the device is resting on a flat table)

        The default tolerances are set conservatively such that the device is more
        likely to remain in its natural orientation than rotate into a counterclockwise,
        clockwise, or reversed posture (with an especially strong bias against the latter)
        to prevent accidental rotation while carrying the device in hand.

        These thresholds may need to be tuned when the device is intended to be
        mounted into a dock with a particularly shallow profile wherein rotation
        would ordinarily have been suppressed.

        It is helpful to consider the desired behavior both when the device is being
        held at a positive tilt (typical case) vs. a negative tilt (reading overhead in
        bed) since they are quite different.  In the overhead case, we typically want
        the device to more strongly prefer to retain its current configuration (in absence
        of a clear indication that a rotation is desired) since the user's head and neck may
        be held at an unusual angle.
    -->
    <integer-array name="config_autoRotationTiltTolerance">
        <!-- rotation:   0 (natural)    --> <item>-25</item> <item>70</item>
        <!-- rotation:  90 (rotate CCW) --> <item>-25</item> <item>65</item>
        <!-- rotation: 180 (reverse)    --> <item>-25</item> <item>60</item>
        <!-- rotation: 270 (rotate CW)  --> <item>-25</item> <item>65</item>
    </integer-array>

    <!-- Lid switch behavior -->

    <!-- The number of degrees to rotate the display when the keyboard is open.
         A value of -1 means no change in orientation by default. -->
    <integer name="config_lidOpenRotation">-1</integer>

    <!-- Indicate whether the lid state impacts the accessibility of
         the physical keyboard.  0 means it doesn't, 1 means it is accessible
         when the lid is open, 2 means it is accessible when the lid is
         closed.  The default is 0. -->
    <integer name="config_lidKeyboardAccessibility">0</integer>

    <!-- Indicate whether the lid state impacts the accessibility of
         the navigation buttons.  0 means it doesn't, 1 means it is accessible
         when the lid is open, 2 means it is accessible when the lid is
         closed.  The default is 0. -->
    <integer name="config_lidNavigationAccessibility">0</integer>

    <!-- Indicate whether closing the lid causes the lockscreen to appear.
         The default is false. -->
    <bool name="config_lidControlsScreenLock">false</bool>

    <!-- Indicate whether closing the lid causes the device to go to sleep and opening
         it causes the device to wake up.
         The default is false. -->
    <bool name="config_lidControlsSleep">false</bool>

    <!-- Indicate whether closing the lid causes the device to enter the folded state which means
         to get a smaller screen and opening the lid causes the device to enter the unfolded state
         which means to get a larger screen. -->
    <bool name="config_lidControlsDisplayFold">false</bool>

    <!-- Indicate the display area rect for foldable devices in folded state. -->
    <string name="config_foldedArea"></string>

    <!-- Desk dock behavior -->

    <!-- The number of degrees to rotate the display when the device is in a desk dock.
         A value of -1 means no change in orientation by default. -->
    <integer name="config_deskDockRotation">-1</integer>

    <!-- Control whether being in the desk dock (and powered) always
         keeps the screen on.  By default it stays on when plugged in to
         AC.  0 will not keep it on; or together 1 to stay on when plugged
         in to AC and 2 to stay on when plugged in to USB.  (So 3 for both.) -->
    <integer name="config_deskDockKeepsScreenOn">1</integer>

    <!-- Control whether being in the desk dock should enable accelerometer
         based screen orientation.  This defaults to true because it is
         common for desk docks to be sold in a variety of form factors
         with different orientations.  Since we cannot always tell these docks
         apart and the docks cannot report their true orientation on their own,
         we rely on gravity to determine the effective orientation. -->
    <bool name="config_deskDockEnablesAccelerometer">true</bool>

    <!-- Car dock behavior -->

    <!-- The number of degrees to rotate the display when the device is in a car dock.
         A value of -1 means no change in orientation by default. -->
    <integer name="config_carDockRotation">-1</integer>

    <!-- Control whether being in the car dock (and powered) always
         keeps the screen on.  By default it stays on when plugged in to
         AC.  0 will not keep it on; or together 1 to stay on when plugged
         in to AC and 2 to stay on when plugged in to USB.  (So 3 for both.) -->
    <integer name="config_carDockKeepsScreenOn">1</integer>

    <!-- Control whether being in the car dock should enable accelerometer based
         screen orientation.  This defaults to true because putting a device in
         a car dock make the accelerometer more a physical input (like a lid). -->

    <bool name="config_carDockEnablesAccelerometer">true</bool>

    <!--  Control whether to launch Car dock home app when user presses home button or when
          car dock intent is fired.
          In mobile device, usually separate home app is expected in car mode, and this should be
          enabled. But in environments like real car, default home app may be enough, and in that
          case, this can be disabled (set to false). -->
    <bool name="config_enableCarDockHomeLaunch">true</bool>

    <!-- Control whether to force the display of System UI Bars at all times regardless of
         System Ui Flags. This can be useful in the Automotive case if there's a requirement for
         a UI element to be on screen at all times. -->
    <bool name="config_forceShowSystemBars">false</bool>

    <!-- HDMI behavior -->

    <!-- The number of degrees to rotate the display when the device has HDMI connected
         but is not in a dock.  A value of -1 means no change in orientation by default.
         Use -1 except on older devices whose Hardware Composer HAL does not
         provide full support for multiple displays.  -->
    <integer name="config_undockedHdmiRotation">-1</integer>

    <!-- Control the default UI mode type to use when there is no other type override
         happening.  One of the following values (See Configuration.java):
             1  UI_MODE_TYPE_NORMAL
             4  UI_MODE_TYPE_TELEVISION
             5  UI_MODE_TYPE_APPLIANCE
             6  UI_MODE_TYPE_WATCH
             7  UI_MODE_TYPE_VR_HEADSET
         Any other values will have surprising consequences. -->
    <integer name="config_defaultUiModeType">1</integer>

    <!--  Control whether to lock UI mode to what is selected from config_defaultUiModeType.
          Once UI mode is locked, applications cannot change it anymore. -->
    <bool name="config_lockUiMode">false</bool>

    <!--  Control whether to lock day/night mode change from normal application. When it is
          true, day / night mode change is only allowed to apps with MODIFY_DAY_NIGHT_MODE
          permission. -->
    <bool name="config_lockDayNightMode">true</bool>

    <!-- Control the default night mode to use when there is no other mode override set.
         One of the following values (see UiModeManager.java):
             0 - MODE_NIGHT_AUTO
             1 - MODE_NIGHT_NO
             2 - MODE_NIGHT_YES
    -->
    <integer name="config_defaultNightMode">1</integer>

    <!-- Boolean indicating whether the HWC setColorTransform function can be performed efficiently
         in hardware. -->
    <bool name="config_setColorTransformAccelerated">false</bool>

    <!-- Boolean indicating whether the HWC setColorTransform function can be performed efficiently
         in hardware for individual layers. -->
    <bool name="config_setColorTransformAcceleratedPerLayer">false</bool>

    <!-- Control whether Night display is available. This should only be enabled on devices
         that have a HWC implementation that can apply the matrix passed to setColorTransform
         without impacting power, performance, and app compatibility (e.g. protected content). -->
    <bool name="config_nightDisplayAvailable">@bool/config_setColorTransformAccelerated</bool>

    <!-- Default mode to control how Night display is automatically activated.
         One of the following values (see ColorDisplayManager.java):
             0 - AUTO_MODE_DISABLED
             1 - AUTO_MODE_CUSTOM_TIME
             2 - AUTO_MODE_TWILIGHT
    -->
    <integer name="config_defaultNightDisplayAutoMode">0</integer>

    <!-- Default time when Night display is automatically activated.
         Represented as milliseconds from midnight (e.g. 79200000 == 10pm). -->
    <integer name="config_defaultNightDisplayCustomStartTime">79200000</integer>

    <!-- Default time when Night display is automatically deactivated.
         Represented as milliseconds from midnight (e.g. 21600000 == 6am). -->
    <integer name="config_defaultNightDisplayCustomEndTime">21600000</integer>

    <!-- Minimum color temperature, in Kelvin, supported by Night display. -->
    <integer name="config_nightDisplayColorTemperatureMin">2596</integer>

    <!-- Default color temperature, in Kelvin, to tint the screen when Night display is
         activated. -->
    <integer name="config_nightDisplayColorTemperatureDefault">2850</integer>

    <!-- Maximum color temperature, in Kelvin, supported by Night display. -->
    <integer name="config_nightDisplayColorTemperatureMax">4082</integer>

    <string-array name="config_nightDisplayColorTemperatureCoefficientsNative">
        <!-- R a-coefficient --> <item>0.0</item>
        <!-- R b-coefficient --> <item>0.0</item>
        <!-- R y-intercept --> <item>1.0</item>
        <!-- G a-coefficient --> <item>-0.00000000962353339</item>
        <!-- G b-coefficient --> <item>0.000153045476</item>
        <!-- G y-intercept --> <item>0.390782778</item>
        <!-- B a-coefficient --> <item>-0.0000000189359041</item>
        <!-- B b-coefficient --> <item>0.000302412211</item>
        <!-- B y-intercept --> <item>-0.198650895</item>
    </string-array>

    <string-array name="config_nightDisplayColorTemperatureCoefficients">
        <!-- R a-coefficient --> <item>0.0</item>
        <!-- R b-coefficient --> <item>0.0</item>
        <!-- R y-intercept --> <item>1.0</item>
        <!-- G a-coefficient --> <item>-0.00000000962353339</item>
        <!-- G b-coefficient --> <item>0.000153045476</item>
        <!-- G y-intercept --> <item>0.390782778</item>
        <!-- B a-coefficient --> <item>-0.0000000189359041</item>
        <!-- B b-coefficient --> <item>0.000302412211</item>
        <!-- B y-intercept --> <item>-0.198650895</item>
    </string-array>

    <!-- Boolean indicating whether display white balance is supported. -->
    <bool name="config_displayWhiteBalanceAvailable">false</bool>

    <!-- Boolean indicating whether display white balance should be enabled by default. -->
    <bool name="config_displayWhiteBalanceEnabledDefault">false</bool>

    <!-- Minimum color temperature, in Kelvin, supported by display white balance. -->
    <integer name="config_displayWhiteBalanceColorTemperatureMin">4000</integer>

    <!-- Maximum color temperature, in Kelvin, supported by display white balance. -->
    <integer name="config_displayWhiteBalanceColorTemperatureMax">8000</integer>

    <!-- Default color temperature, in Kelvin, used by display white balance. -->
    <integer name="config_displayWhiteBalanceColorTemperatureDefault">6500</integer>

    <!-- The display primaries, in CIE1931 XYZ color space, for display
         white balance to use in its calculations. The array must include a total of 12 float
         values: 3 values per color (X, Y, Z) and 4 colors (R, G, B, W) -->
    <string-array name="config_displayWhiteBalanceDisplayPrimaries">
        <!-- Red X -->   <item>0.412315</item>
        <!-- Red Y -->   <item>0.212600</item>
        <!-- Red Z -->   <item>0.019327</item>
        <!-- Green X --> <item>0.357600</item>
        <!-- Green Y --> <item>0.715200</item>
        <!-- Green Z --> <item>0.119200</item>
        <!-- Blue X -->  <item>0.180500</item>
        <!-- Blue Y -->  <item>0.072200</item>
        <!-- Blue Z -->  <item>0.950633</item>
        <!-- White X --> <item>0.950456</item>
        <!-- White Y --> <item>1.000000</item>
        <!-- White Z --> <item>1.089058</item>
    </string-array>

    <!-- The nominal white coordinates, in CIE1931 XYZ color space, for Display White Balance to
         use in its calculations. AWB will adapt this white point to the target ambient white
         point. The array must include a total of 3 float values (X, Y, Z) -->
    <string-array name="config_displayWhiteBalanceDisplayNominalWhite">
        <!-- Nominal White X --> <item>0.950456</item>
        <!-- Nominal White Y --> <item>1.000000</item>
        <!-- Nominal White Z --> <item>1.089058</item>
    </string-array>


    <!-- Indicate available ColorDisplayManager.COLOR_MODE_xxx. -->
    <integer-array name="config_availableColorModes">
        <!-- Example:
        <item>0</item>
        <item>1</item>
        <item>2</item>
        -->
    </integer-array>

    <!-- Color mode to use when accessibility transforms are enabled. This color mode must be
         supported by the device, but not necessarily appear in config_availableColorModes. The
         regularly selected color mode will be used if this value is negative. -->
    <integer name="config_accessibilityColorMode">-1</integer>

    <!-- The following two arrays specify which color space to use for display composition when a
         certain color mode is active.
         Composition color spaces are defined in android.view.Display.COLOR_MODE_xxx, and color
         modes are defined in ColorDisplayManager.COLOR_MODE_xxx and
         ColorDisplayManager.VENDOR_COLOR_MODE_xxx.
         The color space COLOR_MODE_DEFAULT (0) lets the system select the most appropriate
         composition color space for currently displayed content. Other values (e.g.,
         COLOR_MODE_SRGB) override system selection; these other color spaces must be supported by
         the device for for display composition.
         If a color mode does not have a corresponding color space specified in this array, the
         currently set composition color space will not be modified.-->
    <integer-array name="config_displayCompositionColorModes">
    </integer-array>
    <integer-array name="config_displayCompositionColorSpaces">
    </integer-array>

    <!-- Indicate whether to allow the device to suspend when the screen is off
         due to the proximity sensor.  This resource should only be set to true
         if the sensor HAL correctly handles the proximity sensor as a wake-up source.
         Otherwise, the device may fail to wake out of suspend reliably.
         The default is false. -->
    <bool name="config_suspendWhenScreenOffDueToProximity">false</bool>

    <!-- Control the behavior when the user long presses the power button.
            0 - Nothing
            1 - Global actions menu
            2 - Power off (with confirmation)
            3 - Power off (without confirmation)
            4 - Go to voice assist
            5 - Go to assistant (Settings.Secure.ASSISTANT)
    -->
    <integer name="config_longPressOnPowerBehavior">1</integer>

    <!-- Control the behavior when the user long presses the power button for a long time.
            0 - Nothing
            1 - Global actions menu
    -->
    <integer name="config_veryLongPressOnPowerBehavior">0</integer>

    <!-- Control the behavior when the user long presses the back button.  Non-zero values are only
         valid for watches as part of CDD/CTS.
            0 - Nothing
            1 - Go to voice assist
    -->
    <integer name="config_longPressOnBackBehavior">0</integer>

    <!-- Allows activities to be launched on a long press on power during device setup. -->
    <bool name="config_allowStartActivityForLongPressOnPowerInSetup">false</bool>

    <!-- Control the behavior when the user short presses the power button.
            0 - Nothing
            1 - Go to sleep (doze)
            2 - Really go to sleep (don't doze)
            3 - Really go to sleep and go home (don't doze)
            4 - Go to home
            5 - Dismiss IME if shown. Otherwise go to home
    -->
    <integer name="config_shortPressOnPowerBehavior">1</integer>

    <!-- Control the behavior when the user double presses the power button.
            0 - Nothing
            1 - Toggle theater mode setting
            2 - Brightness boost
    -->
    <integer name="config_doublePressOnPowerBehavior">0</integer>

    <!-- Control the behavior when the user triple presses the power button.
            0 - Nothing
            1 - Toggle theater mode setting
            2 - Brightness boost
    -->
    <integer name="config_triplePressOnPowerBehavior">0</integer>

    <!-- Control the behavior when the user presses the sleep button.
            0 - Go to sleep (doze)
            1 - Go to sleep (doze) and go home
    -->
    <integer name="config_shortPressOnSleepBehavior">0</integer>

    <!-- Time to wait while a button is pressed before triggering a very long press. -->
    <integer name="config_veryLongPressTimeout">3500</integer>

    <!-- Package name for default keyguard appwidget [DO NOT TRANSLATE] -->
    <string name="widget_default_package_name" translatable="false"></string>

    <!-- Class name for default keyguard appwidget [DO NOT TRANSLATE] -->
    <string name="widget_default_class_name" translatable="false"></string>

    <!-- Indicate whether the SD card is accessible without removing the battery. -->
    <bool name="config_batterySdCardAccessibility">false</bool>

    <!-- List of file paths for USB host busses to exclude from USB host support.
         For example, if the first USB bus on the device is used to communicate
         with the modem or some other restricted hardware, add "/dev/bus/usb/001/"
         to this list.  If this is empty, no parts of the host USB bus will be excluded.
    -->
    <string-array name="config_usbHostBlacklist" translatable="false">
    </string-array>

    <!-- List of paths to serial ports that are available to the serial manager.
         for example, /dev/ttyUSB0
    -->
    <string-array translatable="false" name="config_serialPorts">
    </string-array>

    <!-- Vibrator pattern for feedback about a long screen/key press -->
    <integer-array name="config_longPressVibePattern">
        <item>0</item>
        <item>1</item>
        <item>20</item>
        <item>21</item>
    </integer-array>

    <!-- Vibrator pattern for feedback about touching a virtual key -->
    <integer-array name="config_virtualKeyVibePattern">
        <item>0</item>
        <item>10</item>
        <item>20</item>
        <item>30</item>
    </integer-array>

    <!-- Vibrator pattern for a very short but reliable vibration for soft keyboard tap -->
    <integer-array name="config_keyboardTapVibePattern">
        <item>40</item>
    </integer-array>

    <!-- Vibrator pattern for feedback when selecting an hour/minute tick of a Clock -->
    <integer-array name="config_clockTickVibePattern">
        <item>125</item>
        <item>30</item>
    </integer-array>

    <!-- Vibrator pattern for feedback when selecting a day/month/year date of a Calendar -->
    <integer-array name="config_calendarDateVibePattern">
        <item>125</item>
        <item>30</item>
    </integer-array>

    <!-- Vibrator pattern for feedback about booting with safe mode enabled -->
    <integer-array name="config_safeModeEnabledVibePattern">
        <item>0</item>
        <item>1</item>
        <item>20</item>
        <item>21</item>
        <item>500</item>
        <item>600</item>
    </integer-array>

    <!-- Vibrator pattern for feedback about hitting a scroll barrier -->
    <integer-array name="config_scrollBarrierVibePattern">
        <item>0</item>
        <item>15</item>
        <item>10</item>
        <item>10</item>
    </integer-array>

    <!-- The URI to associate with each ringtone effect constant, intended to be used with the
         android.os.VibrationEffect#get(Uri, Context) API.
         The position of the string in the string-array determines which ringtone effect is chosen.
         For example, if the URI passed into get match the third string in the string-array, then
         RINGTONE_3 will be the returned effect -->
    <string-array translatable="false" name="config_ringtoneEffectUris">
    </string-array>

    <!-- The default intensity level for haptic feedback. See
         Settings.System.HAPTIC_FEEDBACK_INTENSITY more details on the constant values and
         meanings. -->
    <integer name="config_defaultHapticFeedbackIntensity">2</integer>
    <!-- The default intensity level for notification vibrations. See
         Settings.System.NOTIFICATION_VIBRATION_INTENSITY more details on the constant values and
         meanings. -->
    <integer name="config_defaultNotificationVibrationIntensity">2</integer>
    <!-- The default intensity level for ring vibrations. See
         Settings.System.RING_VIBRATION_INTENSITY more details on the constant values and
         meanings. -->
    <integer name="config_defaultRingVibrationIntensity">2</integer>

    <!-- Whether to use the strict phone number matcher by default. -->
    <bool name="config_use_strict_phone_number_comparation">false</bool>

    <!-- Whether to use the strict phone number matcher in Russia. -->
    <bool name="config_use_strict_phone_number_comparation_for_russia">true</bool>

    <!-- Whether to use the strict phone number matcher in Kazakhstan. -->
    <bool name="config_use_strict_phone_number_comparation_for_kazakhstan">true</bool>

    <!-- Display low battery warning when battery level dips to this value.
         Also, the battery stats are flushed to disk when we hit this level.  -->
    <integer name="config_criticalBatteryWarningLevel">5</integer>

    <!-- Shutdown if the battery temperature exceeds (this value * 0.1) Celsius. -->
    <integer name="config_shutdownBatteryTemperature">680</integer>

    <!-- Display low battery warning when battery level dips to this value -->
    <integer name="config_lowBatteryWarningLevel">15</integer>

    <!-- The default suggested battery % at which we enable battery saver automatically.  -->
    <integer name="config_lowBatteryAutoTriggerDefaultLevel">15</integer>

    <!-- The app which will handle routine based automatic battery saver, if empty the UI for
         routine based battery saver will be hidden -->
    <string name="config_batterySaverScheduleProvider"></string>

    <!-- Close low battery warning when battery level reaches the lowBatteryWarningLevel
         plus this -->
    <integer name="config_lowBatteryCloseWarningBump">5</integer>

    <!-- Default color for notification LED. -->
    <color name="config_defaultNotificationColor">#ffffffff</color>

    <!-- Default LED on time for notification LED in milliseconds. -->
    <integer name="config_defaultNotificationLedOn">500</integer>

    <!-- Default LED off time for notification LED in milliseconds. -->
    <integer name="config_defaultNotificationLedOff">2000</integer>

    <!-- Default value for led color when battery is low on charge -->
    <integer name="config_notificationsBatteryLowARGB">0xFFFF0000</integer>

    <!-- Default value for led color when battery is medium charged -->
    <integer name="config_notificationsBatteryMediumARGB">0xFFFFFF00</integer>

    <!-- Default value for led color when battery is fully charged -->
    <integer name="config_notificationsBatteryFullARGB">0xFF00FF00</integer>

    <!-- Default value for LED on time when the battery is low on charge in miliseconds -->
    <integer name="config_notificationsBatteryLedOn">125</integer>

    <!-- Is the notification LED intrusive? Used to decide if there should be a disable option -->
    <bool name="config_intrusiveNotificationLed">false</bool>

    <!-- De we do icon badges? Used to decide if there should be a disable option-->
    <bool name="config_notificationBadging">true</bool>

    <!-- Default value for LED off time when the battery is low on charge in miliseconds -->
    <integer name="config_notificationsBatteryLedOff">2875</integer>

    <!-- Number of notifications to keep in the notification service historical archive -->
    <integer name="config_notificationServiceArchiveSize">100</integer>

    <!-- Allow the menu hard key to be disabled in LockScreen on some devices -->
    <bool name="config_disableMenuKeyInLockScreen">false</bool>

    <!-- Don't show lock screen before unlock screen (PIN/pattern/password) -->
    <bool name="config_enableLockBeforeUnlockScreen">false</bool>

    <!-- Disable lockscreen rotation by default -->
    <bool name="config_enableLockScreenRotation">false</bool>

    <!-- Is the device capable of hot swapping an UICC Card -->
    <bool name="config_hotswapCapable">false</bool>

    <!-- Component name of the ICC hotswap prompt for restart dialog -->
    <string name="config_iccHotswapPromptForRestartDialogComponent" translatable="false">@null</string>

    <!-- Enable puk unlockscreen by default.
         If unlock screen is disabled, the puk should be unlocked through Emergency Dialer -->
    <bool name="config_enable_puk_unlock_screen">true</bool>

    <!-- Enable emergency call when sim is locked or puk locked. Some countries/carriers do not
         allow emergency calls to be placed without the IMSI, which is locked in the SIM.
         If so, this should be set to 'false' in an overlay. -->
    <bool name="config_enable_emergency_call_while_sim_locked">true</bool>

    <!-- Is the lock-screen disabled for new users by default -->
    <bool name="config_disableLockscreenByDefault">false</bool>

    <!-- If true, enables verification of the lockscreen credential in the factory reset protection
        flow. This should be true if gatekeeper / weaver credentials can still be checked after a
        factory reset. -->
    <bool name="config_enableCredentialFactoryResetProtection">true</bool>

    <!-- Control the behavior when the user long presses the home button.
            0 - Nothing
            1 - Launch all apps intent
            2 - Launch assist intent
         This needs to match the constants in
         policy/src/com/android/internal/policy/impl/PhoneWindowManager.java
    -->
    <integer name="config_longPressOnHomeBehavior">0</integer>

    <!-- Control the behavior when the user double-taps the home button.
            0 - Nothing
            1 - Recent apps view in SystemUI
         This needs to match the constants in
         policy/src/com/android/internal/policy/impl/PhoneWindowManager.java
    -->
    <integer name="config_doubleTapOnHomeBehavior">0</integer>

    <!-- Minimum screen brightness setting allowed by the power manager.
         The user is forbidden from setting the brightness below this level. -->
    <integer name="config_screenBrightnessSettingMinimum">10</integer>

    <!-- Maximum screen brightness allowed by the power manager.
         The user is forbidden from setting the brightness above this level. -->
    <integer name="config_screenBrightnessSettingMaximum">255</integer>

    <!-- Default screen brightness setting.
         Must be in the range specified by minimum and maximum. -->
    <integer name="config_screenBrightnessSettingDefault">102</integer>

    <!-- Default screen brightness for VR setting. -->
    <integer name="config_screenBrightnessForVrSettingDefault">86</integer>

    <!-- Minimum screen brightness setting allowed for VR. Device panels start increasing pulse
         width as brightness decreases below this theshold. -->
    <integer name="config_screenBrightnessForVrSettingMinimum">79</integer>

    <!-- Maximum screen brightness setting allowed for VR. -->
    <integer name="config_screenBrightnessForVrSettingMaximum">255</integer>

    <!-- Screen brightness used to dim the screen while dozing in a very low power state.
         May be less than the minimum allowed brightness setting
         that can be set by the user. -->
    <integer name="config_screenBrightnessDoze">1</integer>

    <!-- Delay that allows some content to arrive at the display before switching
         from DOZE to ON. -->
    <integer name="config_wakeUpDelayDoze">0</integer>

    <!-- Whether or not to skip the initial brightness ramps when the display transitions to
         STATE_ON. Setting this to true will skip the brightness ramp to the last stored active
         brightness value and will repeat for the following ramp if autobrightness is enabled. -->
    <bool name="config_skipScreenOnBrightnessRamp">false</bool>

    <!-- Allow automatic adjusting of the screen brightness while dozing in low power state. -->
    <bool name="config_allowAutoBrightnessWhileDozing">false</bool>

    <!-- Stability requirements in milliseconds for accepting a new brightness level.  This is used
         for debouncing the light sensor.  Different constants are used to debounce the light sensor
         when adapting to brighter or darker environments.  This parameter controls how quickly
         brightness changes occur in response to an observed change in light level that exceeds the
         hysteresis threshold. -->
    <integer name="config_autoBrightnessBrighteningLightDebounce">4000</integer>
    <integer name="config_autoBrightnessDarkeningLightDebounce">8000</integer>

    <!-- Initial light sensor event rate in milliseconds for automatic brightness control. This is
         used for obtaining the first light sample when the device stops dozing.

         Set this to -1 to disable this feature. -->
    <integer name="config_autoBrightnessInitialLightSensorRate">-1</integer>

    <!-- Light sensor event rate in milliseconds for automatic brightness control. -->
    <integer name="config_autoBrightnessLightSensorRate">250</integer>

    <!-- The maximum range of gamma adjustment possible using the screen
         auto-brightness adjustment setting. -->
    <fraction name="config_autoBrightnessAdjustmentMaxGamma">300%</fraction>

    <!-- If we allow automatic adjustment of screen brightness while dozing, how many times we want
         to reduce it to preserve the battery. Value of 100% means no scaling. -->
    <fraction name="config_screenAutoBrightnessDozeScaleFactor">100%</fraction>

    <!-- When the screen is turned on, the previous estimate of the ambient light level at the time
         the screen was turned off is restored and is used to determine the initial screen
         brightness.

         If this flag is true, then the ambient light level estimate will be promptly recomputed
         after the warm-up interface and the screen brightness will be adjusted immediately.

         If this flag is false, then the ambient light level estimate will be adjusted more
         gradually in the same manner that normally happens when the screen is on according to the
         brightening or dimming debounce thresholds.  As a result, it may take somewhat longer to
         adapt to the environment.  This mode may be better suited for watches. -->
    <bool name="config_autoBrightnessResetAmbientLuxAfterWarmUp">true</bool>

    <!-- Screen brightness used to dim the screen when the user activity
         timeout expires.  May be less than the minimum allowed brightness setting
         that can be set by the user. -->
    <integer name="config_screenBrightnessDim">10</integer>

    <!-- Minimum allowable screen brightness to use in a very dark room.
         This value sets the floor for the darkest possible auto-brightness
         adjustment.  It is expected to be somewhat less than the first entry in
         config_autoBrightnessLcdBacklightValues so as to allow the user to have
         some range of adjustment to dim the screen further than usual in very
         dark rooms. The contents of the screen must still be clearly visible
         in darkness (although they may not be visible in a bright room). -->
    <integer name="config_screenBrightnessDark">1</integer>

    <!-- Array of lux values to define the minimum brightness curve, which guarantees that any
         brightness curve that dips below it is rejected by the system.
         This prevents auto-brightness from setting the screen so dark as to prevent the user from
         resetting or disabling it.

         The values must be non-negative and strictly increasing, and correspond to the values in
         the config_minimumBrightnessCurveNits array. -->
    <array name="config_minimumBrightnessCurveLux">
        <item>0.0</item>
        <item>2000.0</item>
        <item>4000.0</item>
    </array>

    <!-- Array of nits values to define the minimum brightness curve, which guarantees that any
         brightness curve that dips below it is rejected by the system.
         This should map lux to the absolute minimum nits that are still readable in that ambient
         brightness.

         The values must be non-negative and non-decreasing, and correspond to the values in the
         config_minimumBrightnessCurveLux array. -->
    <array name="config_minimumBrightnessCurveNits">
        <item>0.0</item>
        <item>50.0</item>
        <item>90.0</item>
    </array>

    <!-- Array of light sensor lux values to define our levels for auto backlight brightness support.
         The N entries of this array define N + 1 control points as follows:
         (1-based arrays)

         Point 1:            (0, value[1]):             lux <= 0
         Point 2:     (level[1], value[2]):  0        < lux <= level[1]
         Point 3:     (level[2], value[3]):  level[2] < lux <= level[3]
         ...
         Point N+1: (level[N], value[N+1]):  level[N] < lux

         The control points must be strictly increasing.  Each control point
         corresponds to an entry in the brightness backlight values arrays.
         For example, if lux == level[1] (first element of the levels array)
         then the brightness will be determined by value[2] (second element
         of the brightness values array).

         Spline interpolation is used to determine the auto-brightness
         backlight values for lux levels between these control points.

         Must be overridden in platform specific overlays -->
    <integer-array name="config_autoBrightnessLevels">
    </integer-array>

    <!-- Timeout (in milliseconds) after which we remove the effects any user interactions might've
         had on the brightness mapping. This timeout doesn't start until we transition to a
         non-interactive display policy so that we don't reset while users are using their devices,
         but also so that we don't erroneously keep the short-term model if the device is dozing
         but the display is fully on. -->
    <integer name="config_autoBrightnessShortTermModelTimeout">300000</integer>

    <!-- Array of output values for LCD backlight corresponding to the lux values
         in the config_autoBrightnessLevels array.  This array should have size one greater
         than the size of the config_autoBrightnessLevels array.
         The brightness values must be between 0 and 255 and be non-decreasing.
         This must be overridden in platform specific overlays -->
    <integer-array name="config_autoBrightnessLcdBacklightValues">
    </integer-array>

    <!-- Array of desired screen brightness in nits corresponding to the lux values
         in the config_autoBrightnessLevels array. As with config_screenBrightnessMinimumNits and
         config_screenBrightnessMaximumNits, the display brightness is defined as the measured
         brightness of an all-white image.

         If this is defined then:
            - config_autoBrightnessLcdBacklightValues should not be defined
            - config_screenBrightnessNits must be defined
            - config_screenBrightnessBacklight must be defined

         This array should have size one greater than the size of the config_autoBrightnessLevels
         array. The brightness values must be non-negative and non-decreasing. This must be
         overridden in platform specific overlays -->
    <array name="config_autoBrightnessDisplayValuesNits">
    </array>

    <!-- Array of output values for button backlight corresponding to the luX values
         in the config_autoBrightnessLevels array.  This array should have size one greater
         than the size of the config_autoBrightnessLevels array.
         The brightness values must be between 0 and 255 and be non-decreasing.
         This must be overridden in platform specific overlays -->
    <integer-array name="config_autoBrightnessButtonBacklightValues">
    </integer-array>

    <!-- Array of output values for keyboard backlight corresponding to the lux values
         in the config_autoBrightnessLevels array.  This array should have size one greater
         than the size of the config_autoBrightnessLevels array.
         The brightness values must be between 0 and 255 and be non-decreasing.
         This must be overridden in platform specific overlays -->
    <integer-array name="config_autoBrightnessKeyboardBacklightValues">
    </integer-array>

    <!-- An array describing the screen's backlight values corresponding to the brightness
         values in the config_screenBrightnessNits array.

         This array should be equal in size to config_screenBrightnessBacklight. -->
    <integer-array name="config_screenBrightnessBacklight">
    </integer-array>

    <!-- An array of floats describing the screen brightness in nits corresponding to the backlight
         values in the config_screenBrightnessBacklight array.  On OLED displays these  values
         should be measured with an all white image while the display is in the fully on state.
         Note that this value should *not* reflect the maximum brightness value for any high
         brightness modes but only the maximum brightness value obtainable in a sustainable manner.

         This array should be equal in size to config_screenBrightnessBacklight -->
    <array name="config_screenBrightnessNits">
    </array>

    <!-- Array of ambient lux threshold values. This is used for determining hysteresis constraint
         values by calculating the index to use for lookup and then setting the constraint value
         to the corresponding value of the array. The new brightening hysteresis constraint value
         is the n-th element of config_ambientBrighteningThresholds, and the new darkening
         hysteresis constraint value is the n-th element of config_ambientDarkeningThresholds.

         The (zero-based) index is calculated as follows: (MAX is the largest index of the array)
         condition                       calculated index
         value < level[0]                0
         level[n] <= value < level[n+1]  n+1
         level[MAX] <= value             MAX+1 -->
    <integer-array name="config_ambientThresholdLevels">
    </integer-array>

    <!-- Array of hysteresis constraint values for brightening, represented as tenths of a
         percent. The length of this array is assumed to be one greater than
         config_ambientThresholdLevels. The brightening threshold is calculated as
         lux * (1.0f + CONSTRAINT_VALUE). When the current lux is higher than this threshold,
         the screen brightness is recalculated. See the config_ambientThresholdLevels
         description for how the constraint value is chosen. -->
    <integer-array name="config_ambientBrighteningThresholds">
        <item>100</item>
    </integer-array>

    <!-- Array of hysteresis constraint values for darkening, represented as tenths of a
         percent. The length of this array is assumed to be one greater than
         config_ambientThresholdLevels. The darkening threshold is calculated as
         lux * (1.0f - CONSTRAINT_VALUE). When the current lux is lower than this threshold,
         the screen brightness is recalculated. See the config_ambientThresholdLevels
         description for how the constraint value is chosen. -->
    <integer-array name="config_ambientDarkeningThresholds">
        <item>200</item>
    </integer-array>

    <!-- Array of screen brightness threshold values. This is used for determining hysteresis
         constraint values by calculating the index to use for lookup and then setting the
         constraint value to the corresponding value of the array. The new brightening hysteresis
         constraint value is the n-th element of config_screenBrighteningThresholds, and the new
         darkening hysteresis constraint value is the n-th element of
         config_screenDarkeningThresholds.

         The (zero-based) index is calculated as follows: (MAX is the largest index of the array)
         condition                       calculated index
         value < level[0]                0
         level[n] <= value < level[n+1]  n+1
         level[MAX] <= value             MAX+1 -->
    <integer-array name="config_screenThresholdLevels">
    </integer-array>

    <!-- Array of hysteresis constraint values for brightening, represented as tenths of a
         percent. The length of this array is assumed to be one greater than
         config_screenThresholdLevels. The brightening threshold is calculated as
         screenBrightness * (1.0f + CONSTRAINT_VALUE). When the new screen brightness is higher
         than this threshold, it is applied. See the config_screenThresholdLevels description for
         how the constraint value is chosen. -->
    <integer-array name="config_screenBrighteningThresholds">
        <item>100</item>
    </integer-array>

    <!-- Array of hysteresis constraint values for darkening, represented as tenths of a
         percent. The length of this array is assumed to be one greater than
         config_screenThresholdLevels. The darkening threshold is calculated as
         screenBrightness * (1.0f - CONSTRAINT_VALUE). When the new screen brightness is lower than
         this threshold, it is applied. See the config_screenThresholdLevels description for how
         the constraint value is chosen. -->
    <integer-array name="config_screenDarkeningThresholds">
        <item>200</item>
    </integer-array>

    <!-- Amount of time it takes for the light sensor to warm up in milliseconds.
         For this time after the screen turns on, the Power Manager
         will not debounce light sensor readings -->
    <integer name="config_lightSensorWarmupTime">0</integer>

    <!-- Enables swipe versus poly-finger touch disambiguation in the KeyboardView -->
    <bool name="config_swipeDisambiguation">true</bool>

    <!-- Specifies the amount of time to disable virtual keys after the screen is touched
         in order to filter out accidental virtual key presses due to swiping gestures
         or taps near the edge of the display.  May be 0 to disable the feature.
         It is recommended that this value be no more than 250 ms.
         This feature should be disabled for most devices. -->
    <integer name="config_virtualKeyQuietTimeMillis">0</integer>

    <!-- A list of potential packages, in priority order, that may contain an
         ephemeral resolver. Each package will be be queried for a component
         that has been granted the PACKAGE_EPHEMERAL_AGENT permission.
         This may be empty if ephemeral apps are not supported. -->
    <string-array name="config_ephemeralResolverPackage" translatable="false">
        <!-- Add packages here -->
    </string-array>

    <!-- Component name of the default wallpaper. This will be ImageWallpaper if not
         specified -->
    <string name="default_wallpaper_component" translatable="false">@null</string>

    <!-- By default a product has no distinct default lock wallpaper -->
    <item name="default_lock_wallpaper" type="drawable">@null</item>

    <!-- Component name of the built in wallpaper used to display bitmap wallpapers. This must not be null. -->
    <string name="image_wallpaper_component" translatable="false">com.android.systemui/com.android.systemui.ImageWallpaper</string>

    <!-- True if WallpaperService is enabled -->
    <bool name="config_enableWallpaperService">true</bool>

    <!-- True if the device should block turning display on at boot until wallpaper is ready -->
    <bool name="config_checkWallpaperAtBoot">true</bool>

    <!-- Class name of WallpaperManagerService. -->
    <string name="config_wallpaperManagerServiceName" translatable="false">com.android.server.wallpaper.WallpaperManagerService</string>

    <!-- Enables the TimeZoneRuleManager service. This is the master switch for the updateable time
         zone update mechanism. -->
    <bool name="config_enableUpdateableTimeZoneRules">false</bool>

    <!-- Enables APK-based time zone update triggering. Set this to false when updates are triggered
         via external events and not by APK updates. For example, if an updater checks with a server
         on a regular schedule.
         [This is only used if config_enableUpdateableTimeZoneRules is true.] -->
    <bool name="config_timeZoneRulesUpdateTrackingEnabled">false</bool>

    <!-- The package of the time zone rules updater application. Expected to be the same
         for all Android devices that support APK-based time zone rule updates.
         A package-targeted com.android.intent.action.timezone.TRIGGER_RULES_UPDATE_CHECK intent
         will be sent to the updater app if the system server detects an update to the updater or
         data app packages.
         The package referenced here must have the android.permission.UPDATE_TIME_ZONE_RULES
         permission.
         [This is only used if config_enableUpdateableTimeZoneRules and
         config_timeZoneRulesUpdateTrackingEnabled are true.] -->
    <string name="config_timeZoneRulesUpdaterPackage" translatable="false">com.android.timezone.updater</string>

    <!-- The package of the time zone rules data application. Expected to be configured
         by OEMs to reference their own priv-app APK package.
         A package-targeted com.android.intent.action.timezone.TRIGGER_RULES_UPDATE_CHECK intent
         will be sent to the updater app if the system server detects an update to the updater or
         data app packages.
         [This is only used if config_enableUpdateableTimeZoneRules and
         config_timeZoneRulesUpdateTrackingEnabled are true.] -->
    <string name="config_timeZoneRulesDataPackage" translatable="false"></string>

    <!-- The allowed time in milliseconds between an update check intent being broadcast and the
         response being considered overdue. Reliability triggers will not fire in this time.
         [This is only used if config_enableUpdateableTimeZoneRules and
         config_timeZoneRulesUpdateTrackingEnabled are true.] -->
    <!-- 5 minutes -->
    <integer name="config_timeZoneRulesCheckTimeMillisAllowed">300000</integer>

    <!-- The number of times a time zone update check is allowed to fail before the system will stop
         reacting to reliability triggers.
         [This is only used if config_enableUpdateableTimeZoneRules and
         config_timeZoneRulesUpdateTrackingEnabled are true.] -->
    <integer name="config_timeZoneRulesCheckRetryCount">5</integer>

    <!-- Whether to enable network location overlay which allows network
         location provider to be replaced by an app at run-time. When disabled,
         only the config_networkLocationProviderPackageName package will be
         searched for network location provider, otherwise packages whose
         signature matches the signatures of config_locationProviderPackageNames
         will be searched, and the service with the highest version number will
         be picked. Anyone who wants to disable the overlay mechanism can set it
         to false.
         -->
    <bool name="config_enableNetworkLocationOverlay" translatable="false">true</bool>
    <!-- Package name providing network location support. Used only when
         config_enableNetworkLocationOverlay is false. -->
    <string name="config_networkLocationProviderPackageName" translatable="false">@null</string>

    <!-- Whether to enable fused location provider overlay which allows fused
         location provider to be replaced by an app at run-time. When disabled,
         only the config_fusedLocationProviderPackageName package will be
         searched for fused location provider, otherwise packages whose
         signature matches the signatures of config_locationProviderPackageNames
         will be searched, and the service with the highest version number will
         be picked. Anyone who wants to disable the overlay mechanism can set it
         to false.
         -->
    <bool name="config_enableFusedLocationOverlay" translatable="false">true</bool>
    <!-- Package name providing fused location support. Used only when
         config_enableFusedLocationOverlay is false. -->
    <string name="config_fusedLocationProviderPackageName" translatable="false">com.android.location.fused</string>

    <string-array name="config_locationExtraPackageNames" translatable="false"></string-array>

    <!-- The package name of the default network recommendation app.
         A network recommendation provider must:
             * Be granted the SCORE_NETWORKS permission.
             * Be granted the ACCESS_COARSE_LOCATION permission.
             * Include a Service for the android.net.scoring.RECOMMEND_NETWORKS action
               protected by the BIND_NETWORK_RECOMMENDATION_SERVICE permission.

         This must be set to a valid network recommendation app or empty.
     -->
    <string name="config_defaultNetworkRecommendationProviderPackage" translatable="false"></string>

    <!-- Whether to enable Hardware FLP overlay which allows Hardware FLP to be
         replaced by an app at run-time. When disabled, only the
         config_hardwareFlpPackageName package will be searched for Hardware Flp,
         otherwise packages whose signature matches the signatures of
         config_locationProviderPackageNames will be searched, and the service
         with the highest version number will be picked. Anyone who wants to
         disable the overlay mechanism can set it to false.
         -->
    <bool name="config_enableHardwareFlpOverlay" translatable="false">true</bool>
    <!-- Package name providing Hardware Flp. Used only when
         config_enableHardwareFlpOverlay is false. -->
    <string name="config_hardwareFlpPackageName" translatable="false">com.android.location.fused</string>

    <!-- Whether to enable geocoder overlay which allows geocoder to be replaced
         by an app at run-time. When disabled, only the
         config_geocoderProviderPackageName package will be searched for
         geocoder, otherwise packages whose signature matches the signatures of
         config_locationProviderPackageNames will be searched, and the service
         with the highest version number will be picked. Anyone who wants to
         disable the overlay mechanism can set it to false.
         -->
    <bool name="config_enableGeocoderOverlay" translatable="false">true</bool>
    <!-- Package name providing geocoder API support. Used only when
         config_enableGeocoderOverlay is false. -->
    <string name="config_geocoderProviderPackageName" translatable="false">@null</string>

    <!-- Whether to enable geofence overlay which allows geofence to be replaced
         by an app at run-time. When disabled, only the
         config_geofenceProviderPackageName package will be searched for
         geofence implementation, otherwise packages whose signature matches the
         signatures of config_locationProviderPackageNames will be searched, and
         the service with the highest version number will be picked. Anyone who
         wants to disable the overlay mechanism can set it to false.
         -->
    <bool name="config_enableGeofenceOverlay" translatable="false">true</bool>
    <!-- Package name providing geofence API support. Used only when
         config_enableGeofenceOverlay is false. -->
    <string name="config_geofenceProviderPackageName" translatable="false">@null</string>

    <!-- Whether to enable Hardware Activity-Recognition overlay which allows Hardware
         Activity-Recognition to be replaced by an app at run-time. When disabled, only the
         config_activityRecognitionHardwarePackageName package will be searched for
         its implementation, otherwise packages whose signature matches the
         signatures of config_locationProviderPackageNames will be searched, and
         the service with the highest version number will be picked. Anyone who
         wants to disable the overlay mechanism can set it to false.
         -->
    <bool name="config_enableActivityRecognitionHardwareOverlay" translatable="false">true</bool>
    <!-- Package name providing Hardware Activity-Recognition API support. Used only when
         config_enableActivityRecognitionHardwareOverlay is false. -->
    <string name="config_activityRecognitionHardwarePackageName" translatable="false">@null</string>

    <!-- Package name(s) containing location provider support.
         These packages can contain services implementing location providers,
         such as the Geocode Provider, Network Location Provider, and
         Fused Location Provider. They will each be searched for
         service components implementing these providers.
         It is strongly recommended that the packages explicitly named
         below are on the system image, so that they will not map to
         a 3rd party application.
         The location framework also has support for installation
         of new location providers at run-time. The new package does not
         have to be explicitly listed here, however it must have a signature
         that matches the signature of at least one package on this list.
         -->
    <string-array name="config_locationProviderPackageNames" translatable="false">
        <!-- The standard AOSP fused location provider -->
        <item>com.android.location.fused</item>
    </string-array>

    <!-- This string array can be overriden to enable test location providers initially. -->
    <!-- Array of "[locationProviderName],[requiresNetwork],
         [requiresSatellite],[requiresCell],[hasMonetaryCost],
         [supportAltitute],[supportsSpeed],[supportsBearing],
         [powerRequirement],[accuracy]" -->
    <!-- powerRequirement is defined in android.location.Criteria
         0 = NO_REQUIREMENT / 1 = POWER_LOW / 2 = POWER_MEDIUM / 3 = POWER_HIGH -->
    <!-- accuracy is defined in anroid.location.Criteria
         1 = ACCURACY_FINE / 2 = ACCURACY_COARSE -->
    <string-array name="config_testLocationProviders" translatable="false">
        <!-- Example test network location provider
        <item>network,false,false,false,false,true,true,true,1,2</item>
        -->
    </string-array>

    <!-- Component name of the combo network location provider. -->
    <string name="config_comboNetworkLocationProvider" translatable="false">com.qualcomm.location</string>

    <!-- Boolean indicating if current platform supports bluetooth SCO for off call
    use cases -->
    <bool name="config_bluetooth_sco_off_call">true</bool>

    <!-- Boolean indicating if current platform supports bluetooth wide band
         speech -->
    <bool name="config_bluetooth_wide_band_speech">true</bool>

    <!-- Boolean indicating if current platform need do one-time bluetooth address
         re-validation -->
    <bool name="config_bluetooth_address_validation">false</bool>

    <!-- Boolean indicating if current platform supports BLE peripheral mode -->
    <bool name="config_bluetooth_le_peripheral_mode_supported">false</bool>

    <!-- Boolean indicating if current platform supports HFP inband ringing -->
    <bool name="config_bluetooth_hfp_inband_ringing_support">false</bool>

    <!-- Max number of scan filters supported by blutooth controller. 0 if the
         device does not support hardware scan filters-->
    <integer translatable="false" name="config_bluetooth_max_scan_filters">0</integer>

    <!-- Max number of advertisers supported by bluetooth controller. 0 if the
         device does not support multiple advertisement-->
    <integer translatable="false" name="config_bluetooth_max_advertisers">0</integer>

    <!-- Idle current for bluetooth controller. 0 by default-->
    <integer translatable="false" name="config_bluetooth_idle_cur_ma">0</integer>

    <!-- Rx current for bluetooth controller. 0 by default-->
    <integer translatable="false" name="config_bluetooth_rx_cur_ma">0</integer>

    <!-- Tx current for bluetooth controller. 0 by default-->
    <integer translatable="false" name="config_bluetooth_tx_cur_ma">0</integer>

    <!-- Operating volatage for bluetooth controller. 0 by default-->
    <integer translatable="false" name="config_bluetooth_operating_voltage_mv">0</integer>

    <!-- Max number of connected audio devices supported by Bluetooth stack -->
    <integer name="config_bluetooth_max_connected_audio_devices">5</integer>

    <!-- Whether supported profiles should be reloaded upon enabling bluetooth -->
    <bool name="config_bluetooth_reload_supported_profiles_when_enabled">false</bool>

    <!-- Enabling autoconnect over pan -->
    <bool name="config_bluetooth_pan_enable_autoconnect">false</bool>

    <!-- The default data-use polling period. -->
    <integer name="config_datause_polling_period_sec">600</integer>

    <!-- The default data-use threshold in bytes. 0 disables-->
    <integer name="config_datause_threshold_bytes">0</integer>

    <!-- The default reduced-datarate value in kilobits per sec -->
    <integer name="config_datause_throttle_kbitsps">300</integer>

    <!-- The default iface on which to monitor data use -->
    <string name="config_datause_iface" translatable="false">rmnet0</string>

    <!-- The default reduced-datarate notification mask -->
    <!-- 2 means give warning -->
    <integer name="config_datause_notification_type">2</integer>

    <!-- If Voice Radio Technology is RIL_RADIO_TECHNOLOGY_LTE:14 or
         RIL_RADIO_TECHNOLOGY_UNKNOWN:0 this is the value that should be used instead.
         A configuration value of RIL_RADIO_TECHNOLOGY_UNKNOWN:0 means
         there is no replacement value and that the default assumption
         for phone type (GSM) should be used. -->
    <integer name="config_volte_replacement_rat">0</integer>

    <!-- Flag indicating whether the current device is "voice capable".
         If true, this means that the device supports circuit-switched
         (i.e. voice) phone calls over the telephony network, and is
         allowed to display the in-call UI while a cellular voice call is
         active.  This can be overridden to false for "data only" devices
         which can't make voice calls and don't support any in-call UI.

         Note: this flag is subtly different from the
         PackageManager.FEATURE_TELEPHONY system feature, which is
         available on *any* device with a telephony radio, even if the
         device is data-only. -->
    <bool name="config_voice_capable">true</bool>

    <!-- Flag indicating whether all audio streams should be mapped to
         one single stream. If true, all audio streams are mapped to
         STREAM_MUSIC as if it's on TV platform. -->
    <bool name="config_single_volume">false</bool>

    <!-- Flag indicating that an outbound call must have a call capable phone account
         that has declared it can process the call's handle. -->
    <bool name="config_requireCallCapableAccountForHandle">false</bool>

    <!-- Flag indicating if the user is notified when the mobile network access is restricted -->
    <bool name="config_user_notification_of_restrictied_mobile_access">true</bool>

    <!-- Flag indicating whether the current device allows sms service.
         If true, this means that the device supports both sending and
         receiving sms via the telephony network.
         This can be overridden to false for "data only" devices
         which can't send and receive sms message.

         Note: Disable SMS also disable voicemail waiting sms,
               cell broadcasting sms, and MMS. -->
    <bool name="config_sms_capable">true</bool>

    <!-- Default SMS Application. This will be the default SMS application when
         the phone first boots. The user can then change the default app to one
         of their choosing.
         This can be overridden for devices where a different default SMS
         application is desired.

         If this string is empty or the specified package does not exist, then
         the platform will search for an SMS app and use that (if there is one)

         Note: This config is deprecated, please use config_defaultSms instead. -->
    <string name="default_sms_application" translatable="false">com.android.messaging</string>

    <!-- Default web browser.  This is the package name of the application that will
         be the default browser when the device first boots.  Afterwards the user
         can select whatever browser app they wish to use as the default.

         If this string is empty or the specified package does not exist, then
         the behavior will be as though no app was named as an explicit default.

         Note: This config is deprecated, please use config_defaultBrowser instead. -->
    <string name="default_browser" translatable="false"></string>

    <!-- The name of the package that will hold the assistant role by default. -->
    <string name="config_defaultAssistant" translatable="false" />
    <!-- Whether the default assistant settings should be shown. -->
    <bool name="config_showDefaultAssistant">true</bool>
    <!-- The name of the package that will hold the browser role by default. -->
    <string name="config_defaultBrowser" translatable="false">@string/default_browser</string>
    <!-- The name of the package that will hold the dialer role by default. -->
    <string name="config_defaultDialer" translatable="false">com.android.dialer</string>
    <!-- The name of the package that will hold the SMS role by default. -->
    <string name="config_defaultSms" translatable="false">@string/default_sms_application</string>
    <!-- Whether the default emergency settings should be shown. -->
    <bool name="config_showDefaultEmergency">false</bool>
    <!-- Whether the default home settings should be shown. -->
    <bool name="config_showDefaultHome">true</bool>

    <!-- Enable/disable default bluetooth profiles:
        HSP_AG, ObexObjectPush, Audio, NAP -->
    <bool name="config_bluetooth_default_profiles">true</bool>

    <!-- IP address of the dns server to use if nobody else suggests one -->
    <string name="config_default_dns_server" translatable="false">8.8.8.8</string>

    <!-- The default mobile provisioning apn. Empty by default, maybe overridden by
         an mcc/mnc specific config.xml -->
    <string name="mobile_provisioning_apn" translatable="false"></string>

    <!-- The default mobile provisioning url. Empty by default, maybe overridden by
         an mcc/mnc specific config.xml -->
    <string name="mobile_provisioning_url" translatable="false"></string>

    <!-- The default character set for GsmAlphabet -->
    <!-- Empty string means MBCS is not considered -->
    <string name="gsm_alphabet_default_charset" translatable="false"></string>

    <!-- Enables SIP on WIFI only -->
    <bool name="config_sip_wifi_only">false</bool>

    <!-- Enables built-in SIP phone capability -->
    <bool name="config_built_in_sip_phone">true</bool>

    <!-- Boolean indicating if restoring network selection should be skipped -->
    <!-- The restoring is handled by modem if it is true-->
    <bool translatable="false" name="skip_restoring_network_selection">false</bool>

    <!-- Maximum number of database connections opened and managed by framework layer
         to handle queries on each database when using Write-Ahead Logging. -->
    <integer name="db_connection_pool_size">4</integer>

    <!-- The default journal mode to use use when Write-Ahead Logging is not active.
         Choices are: OFF, DELETE, TRUNCATE, PERSIST and MEMORY.
         PERSIST may improve performance by reducing how often journal blocks are
         reallocated (compared to truncation) resulting in better data block locality
         and less churn of the storage media.

         The PERSIST mode results in data persisting in the journal beyond the life of
         a transaction, so it interacts poorly with SECURE_DELETE. -->
    <string name="db_default_journal_mode" translatable="false">TRUNCATE</string>

    <!-- Maximum size of the persistent journal file in bytes.
         If the journal file grows to be larger than this amount then SQLite will
         truncate it after committing the transaction. -->
    <integer name="db_journal_size_limit">524288</integer>

    <!-- When opening a database with WAL enabled and if the wal file already exists and larger
         than this size in bytes, we'll truncate it. -->
    <integer name="db_wal_truncate_size">1048576</integer>

    <!-- The database synchronization mode when using the default journal mode.
         FULL is safest and preserves durability at the cost of extra fsyncs.
         NORMAL also preserves durability in non-WAL modes and uses checksums to ensure
         integrity although there is a small chance that an error might go unnoticed.
         Choices are: FULL, NORMAL, OFF. -->
    <string name="db_default_sync_mode" translatable="false">FULL</string>

    <!-- The database synchronization mode when using Write-Ahead Logging.
         From https://www.sqlite.org/pragma.html#pragma_synchronous:
         WAL mode is safe from corruption with synchronous=NORMAL, and probably DELETE mode is safe
         too on modern filesystems. WAL mode is always consistent with synchronous=NORMAL, but WAL
         mode does lose durability. A transaction committed in WAL mode with
         synchronous=NORMAL might roll back following a power loss or system crash.
         Transactions are durable across application crashes regardless of the synchronous setting
         or journal mode. The synchronous=NORMAL setting is a good choice for most applications
         running in WAL mode.
         Choices are: FULL, NORMAL, OFF. -->
    <string name="db_wal_sync_mode" translatable="false">NORMAL</string>

    <!-- The Write-Ahead Log auto-checkpoint interval in database pages (typically 1 to 4KB).
         The log is checkpointed automatically whenever it exceeds this many pages.
         When a database is reopened, its journal mode is set back to the default
         journal mode, which may cause a checkpoint operation to occur.  Checkpoints
         can also happen at other times when transactions are committed.
         The bigger the WAL file, the longer a checkpoint operation takes, so we try
         to keep the WAL file relatively small to avoid long delays.
         The size of the WAL file is also constrained by 'db_journal_size_limit'. -->
    <integer name="db_wal_autocheckpoint">100</integer>

    <!-- The number of milliseconds that SQLite connection is allowed to be idle before it
         is closed and removed from the pool -->
    <integer name="db_default_idle_connection_timeout">30000</integer>

    <!-- Max space (in MB) allocated to DownloadManager to store the downloaded
         files if they are to be stored in DownloadManager's data dir,
         which typically is /data/data/com.android.providers.downloads/files -->
    <integer name="config_downloadDataDirSize">200</integer>

    <!-- Max number of downloads allowed to proceed concurrently -->
    <integer name="config_MaxConcurrentDownloadsAllowed">5</integer>

    <!-- When the free space available in DownloadManager's data dir falls
         below the percentage value specified by this param, DownloadManager
         starts removing files to try to make percentage of available
         free space above this threshold value. -->
    <integer name="config_downloadDataDirLowSpaceThreshold">10</integer>

    <!-- The URL that should be sent in an x-wap-profile header with an HTTP request,
         as defined in the Open Mobile Alliance User Agent Profile specification
         OMA-TS-UAProf-V2_0-20060206-A Section 8.1.1.1. If the URL contains a '%s'
         format string then that substring will be replaced with the value of
         Build.MODEL. The format string shall not be escaped. -->
    <string name="config_useragentprofile_url" translatable="false"></string>

    <!-- When a database query is executed, the results returned are paginated
         in pages of size (in KB) indicated by this value -->
    <integer name="config_cursorWindowSize">2048</integer>

    <!-- Sets whether menu shortcuts should be displayed on panel menus when
         a keyboard is present. -->
    <bool name="config_showMenuShortcutsWhenKeyboardPresent">false</bool>

    <!-- Do not translate. Defines the slots is Two Digit Number for dialing normally not USSD -->
    <string-array name="config_twoDigitNumberPattern" translatable="false">
    </string-array>

    <!-- If this value is true, Sms encoded as octet is decoded by utf8 decoder.
         If false, decoded by Latin decoder. -->
    <bool name="config_sms_utf8_support">false</bool>

    <!-- If this value is true, The mms content-disposition field is supported correctly.
         If false, Content-disposition fragments are ignored -->
    <bool name="config_mms_content_disposition_support">true</bool>

    <!-- MMS user agent string -->
    <string name="config_mms_user_agent" translatable="false"></string>

    <!-- MMS user agent prolfile url -->
    <string name="config_mms_user_agent_profile_url" translatable="false"></string>

    <!-- National Language Identifier codes for the following two config items.
         (from 3GPP TS 23.038 V9.1.1 Table 6.2.1.2.4.1):
          0  - reserved
          1  - Turkish
          2  - Spanish (single shift table only)
          3  - Portuguese
          4  - Bengali
          5  - Gujarati
          6  - Hindi
          7  - Kannada
          8  - Malayalam
          9  - Oriya
         10  - Punjabi
         11  - Tamil
         12  - Telugu
         13  - Urdu
         14+ - reserved -->

    <!-- National language single shift tables to enable for SMS encoding.
         Decoding is always enabled. 3GPP TS 23.038 states that this feature
         should not be enabled until a formal request is issued by the relevant
         national regulatory body. Array elements are codes from the table above.
         Example 1: devices sold in Turkey must include table 1 to conform with
           By-Law Number 27230. (http://www.btk.gov.tr/eng/pdf/2009/BY-LAW_SMS.pdf)
         Example 2: devices sold in India should include tables 4 through 13
           to enable use of the new Release 9 tables for Indic languages. -->
    <integer-array name="config_sms_enabled_single_shift_tables"></integer-array>

    <!-- National language locking shift tables to enable for SMS encoding.
         Decoding is always enabled. 3GPP TS 23.038 states that this feature
         should not be enabled until a formal request is issued by the relevant
         national regulatory body. Array elements are codes from the table above.
         Example 1: devices sold in Turkey must include table 1 after the
           Turkish Telecommunication Authority requires locking shift encoding
           to be enabled (est. July 2012). (http://www.btk.gov.tr/eng/pdf/2009/BY-LAW_SMS.pdf)
           See also: http://www.mobitech.com.tr/tr/ersanozturkblog_en/index.php?entry=entry090223-160014
         Example 2: devices sold in India should include tables 4 through 13
         to enable use of the new Release 9 tables for Indic languages. -->
    <integer-array name="config_sms_enabled_locking_shift_tables"></integer-array>

    <!-- Set to true if the RSSI should always display CDMA signal strength even on EVDO -->
    <bool name="config_alwaysUseCdmaRssi">false</bool>


    <!-- If this value is true, duplicate Source/Destination port fields
         in WDP header of some carriers OMADM wap push are supported.
         ex: MSGTYPE-TotalSegments-CurrentSegment
             -SourcePortDestPort-SourcePortDestPort-OMADM PDU
         If false, not supported. -->
    <bool name="config_duplicate_port_omadm_wappush">false</bool>

    <!-- Maximum numerical value that will be shown in a status bar
         notification icon or in the notification itself. Will be replaced
         with @string/status_bar_notification_info_overflow when shown in the
         UI. -->
    <integer name="status_bar_notification_info_maxnum">999</integer>

    <!-- Path to an ISO image to be shared with via USB mass storage.
         This is intended to allow packaging drivers or tools for installation on a PC. -->
    <string translatable="false" name="config_isoImagePath"></string>

    <!-- Whether the system enables per-display focus. If the system has the input method for each
         display, this value should be true. -->
    <bool name="config_perDisplayFocusEnabled">false</bool>

    <!-- Whether a software navigation bar should be shown. NOTE: in the future this may be
         autodetected from the Configuration. -->
    <bool name="config_showNavigationBar">false</bool>

    <!-- Whether action menu items should be displayed in ALLCAPS or not.
         Defaults to true. If this is not appropriate for specific locales
         it should be disabled in that locale's resources. -->
    <bool name="config_actionMenuItemAllCaps">true</bool>

    <!-- Remote server that can provide NTP responses. -->
    <string translatable="false" name="config_ntpServer">time.android.com</string>
    <!-- Normal polling frequency in milliseconds -->
    <integer name="config_ntpPollingInterval">86400000</integer>
    <!-- Try-again polling interval in milliseconds, in case the network request failed -->
    <integer name="config_ntpPollingIntervalShorter">60000</integer>
    <!-- Number of times to try again with the shorter interval, before backing
         off until the normal polling interval. A value < 0 indicates infinite. -->
    <integer name="config_ntpRetry">3</integer>
    <!-- If the time difference is greater than this threshold in milliseconds,
         then update the time. -->
    <integer name="config_ntpThreshold">5000</integer>
    <!-- Timeout to wait for NTP server response in milliseconds. -->
    <integer name="config_ntpTimeout">5000</integer>

    <!-- Default network policy warning threshold, in megabytes. -->
    <integer name="config_networkPolicyDefaultWarning">2048</integer>

    <!-- Set and Unsets WiMAX -->
    <bool name="config_wimaxEnabled">false</bool>
    <!-- Location of the wimax framwork jar location -->
    <string name="config_wimaxServiceJarLocation" translatable="false"></string>
    <!-- Location of the wimax native library locaiton -->
    <string name="config_wimaxNativeLibLocation" translatable="false"></string>
    <!-- Name of the wimax manager class -->
    <string name="config_wimaxManagerClassname" translatable="false"></string>
    <!-- Name of the wimax service class -->
    <string name="config_wimaxServiceClassname" translatable="false"></string>
    <!-- Name of the wimax state tracker clas -->
    <string name="config_wimaxStateTrackerClassname" translatable="false"></string>

    <!-- Specifies whether the dreams feature should be supported.
         When true, the system will allow the user to configure dreams (screensavers)
         to launch when a user activity timeout occurs or the system is told to nap.
         When false, the dreams feature will be disabled (this does not affect dozing).

         Consider setting this resource to false or disabling dreams by default when a
         doze component is specified below since dreaming will supercede dozing and
         will prevent the system from entering a low power state until the dream ends. -->
    <bool name="config_dreamsSupported">true</bool>

    <!-- If supported, are dreams enabled? (by default) -->
    <bool name="config_dreamsEnabledByDefault">true</bool>
    <!-- If supported and enabled, are dreams activated when docked? (by default) -->
    <bool name="config_dreamsActivatedOnDockByDefault">true</bool>
    <!-- If supported and enabled, are dreams activated when asleep and charging? (by default) -->
    <bool name="config_dreamsActivatedOnSleepByDefault">false</bool>
    <!-- ComponentName of the default dream (Settings.Secure.DEFAULT_SCREENSAVER_COMPONENT) -->
    <string name="config_dreamsDefaultComponent" translatable="false">com.google.android.deskclock/com.android.deskclock.Screensaver</string>

    <!-- Are we allowed to dream while not plugged in? -->
    <bool name="config_dreamsEnabledOnBattery">false</bool>
    <!-- Minimum battery level to allow dreaming when powered.
         Use -1 to disable this safety feature. -->
    <integer name="config_dreamsBatteryLevelMinimumWhenPowered">-1</integer>
    <!-- Minimum battery level to allow dreaming when not powered.
         Use -1 to disable this safety feature. -->
    <integer name="config_dreamsBatteryLevelMinimumWhenNotPowered">15</integer>
    <!-- If the battery level drops by this percentage and the user activity timeout
         has expired, then assume the device is receiving insufficient current to charge
         effectively and terminate the dream.  Use -1 to disable this safety feature.  -->
    <integer name="config_dreamsBatteryLevelDrainCutoff">5</integer>
    <!-- Limit of how long the device can remain unlocked due to attention checking.  -->
    <integer name="config_attentionMaximumExtension">330000</integer> <!-- 5 minutes and 30 sec.-->
    <!-- How long we should wait until we give up on receiving an attention API callback.  -->
    <integer name="config_attentionApiTimeout">2000</integer> <!-- 2 seconds -->

    <!-- ComponentName of a dream to show whenever the system would otherwise have
         gone to sleep.  When the PowerManager is asked to go to sleep, it will instead
         try to start this dream if possible.  The dream should typically call startDozing()
         to put the display into a low power state and allow the application processor
         to be suspended.  When the dream ends, the system will go to sleep as usual.
         Specify the component name or an empty string if none.

         Note that doze dreams are not subject to the same start conditions as ordinary dreams.
         Doze dreams will run whenever the power manager is in a dozing state. -->
    <string name="config_dozeComponent" translatable="false"></string>

    <!-- If true, the doze component is not started until after the screen has been
         turned off and the screen off animation has been performed. -->
    <bool name="config_dozeAfterScreenOffByDefault">false</bool>

    <!-- Doze: should the TYPE_PICK_UP_GESTURE sensor be used as a pulse signal. -->
    <bool name="config_dozePulsePickup">false</bool>

    <!-- Type of the double tap sensor. Empty if double tap is not supported. -->
    <string name="config_dozeDoubleTapSensorType" translatable="false"></string>

    <!-- Type of the tap sensor. Empty if tap is not supported. -->
    <string name="config_dozeTapSensorType" translatable="false"></string>

    <!-- Type of the long press sensor. Empty if long press is not supported. -->
    <string name="config_dozeLongPressSensorType" translatable="false"></string>

    <!-- If the sensor that wakes up the lock screen is available or not. -->
    <bool name="config_dozeWakeLockScreenSensorAvailable">false</bool>
    <integer name="config_dozeWakeLockScreenDebounce">300</integer>

    <!-- Control whether the always on display mode is available. This should only be enabled on
         devices where the display has been tuned to be power efficient in DOZE and/or DOZE_SUSPEND
         states. -->
    <bool name="config_dozeAlwaysOnDisplayAvailable">false</bool>

    <!-- Control whether the always on display mode is enabled by default. This value will be used
         during initialization when the setting is still null. -->
    <bool name="config_dozeAlwaysOnEnabled">true</bool>

    <!-- If AOD can show an ambient version of the wallpaper -->
    <bool name="config_dozeSupportsAodWallpaper">true</bool>

    <!-- Whether the display blanks itself when transitioning from a doze to a non-doze state -->
    <bool name="config_displayBlanksAfterDoze">false</bool>

    <!-- True if the display hardware only has brightness buckets rather than a full range of
         backlight values -->
    <bool name="config_displayBrightnessBucketsInDoze">false</bool>

    <!-- Power Management: Specifies whether to decouple the auto-suspend state of the
         device from the display on/off state.

         When false, autosuspend_disable() will be called before the display is turned on
         and autosuspend_enable() will be called after the display is turned off.
         This mode provides best compatibility for devices using legacy power management
         features such as early suspend / late resume.

         When true, autosuspend_display() and autosuspend_enable() will be called
         independently of whether the display is being turned on or off.  This mode
         enables the power manager to suspend the application processor while the
         display is on.

         This resource should be set to "true" when a doze component has been specified
         to maximize power savings but not all devices support it.

         Refer to autosuspend.h for details.
    -->
    <bool name="config_powerDecoupleAutoSuspendModeFromDisplay">false</bool>

    <!-- Power Management: Specifies whether to decouple the interactive state of the
         device from the display on/off state.

         When false, setInteractive(..., true) will be called before the display is turned on
         and setInteractive(..., false) will be called after the display is turned off.
         This mode provides best compatibility for devices that expect the interactive
         state to be tied to the display state.

         When true, setInteractive(...) will be called independently of whether the display
         is being turned on or off.  This mode enables the power manager to reduce
         clocks and disable the touch controller while the display is on.

         This resource should be set to "true" when a doze component has been specified
         to maximize power savings but not all devices support it.

         Refer to power.h for details.
    -->
    <bool name="config_powerDecoupleInteractiveModeFromDisplay">false</bool>

    <!-- User activity timeout: Minimum screen off timeout in milliseconds.

         Sets a lower bound for the {@link Settings.System#SCREEN_OFF_TIMEOUT} setting
         which determines how soon the device will go to sleep when there is no
         user activity.

         This value must be greater than zero, otherwise the device will immediately
         fall asleep again as soon as it is awoken.
    -->
    <integer name="config_minimumScreenOffTimeout">10000</integer>

    <!-- User activity timeout: Maximum screen dim duration in milliseconds.

         Sets an upper bound for how long the screen will dim before the device goes
         to sleep when there is no user activity.  The dim duration is subtracted from
         the overall screen off timeout to determine the screen dim timeout.
         When the screen dim timeout expires, the screen will dim, shortly thereafter
         the device will go to sleep.

         If the screen off timeout is very short, the dim duration may be reduced
         proportionally.  See config_maximumScreenDimRatio.

         This value may be zero in which case the screen will not dim before the
         device goes to sleep.
    -->
    <integer name="config_maximumScreenDimDuration">7000</integer>

    <!-- User activity timeout: Maximum screen dim duration as a percentage of screen off timeout.

         This resource is similar to config_maximumScreenDimDuration but the maximum
         screen dim duration is defined as a ratio of the overall screen off timeout
         instead of as an absolute value in milliseconds.  This is useful for reducing
         the dim duration when the screen off timeout is very short.

         When computing the screen dim duration, the power manager uses the lesser
         of the effective durations expressed by config_maximumScreenDimDuration and
         config_maximumScreenDimRatio.

         This value must be between 0% and 100%.  If the value is zero, the screen will not
         dim before the device goes to sleep.
    -->
    <fraction name="config_maximumScreenDimRatio">20%</fraction>

    <!-- Minimum size of the scrollbar thumb's touch target. -->
    <dimen name="config_minScrollbarTouchTarget">48dp</dimen>

    <!-- Base "touch slop" value used by ViewConfiguration as a
         movement threshold where scrolling should begin. -->
    <dimen name="config_viewConfigurationTouchSlop">8dp</dimen>

    <!-- Base "hover slop" value used by ViewConfiguration as a
         movement threshold under which hover is considered "stationary". -->
    <dimen name="config_viewConfigurationHoverSlop">4dp</dimen>

    <!-- Minimum velocity to initiate a fling, as measured in dips per second. -->
    <dimen name="config_viewMinFlingVelocity">50dp</dimen>

    <!-- Maximum velocity to initiate a fling, as measured in dips per second. -->
    <dimen name="config_viewMaxFlingVelocity">8000dp</dimen>

    <!-- Amount of time in ms the user needs to press the relevant key to bring up the
         global actions dialog -->
    <integer name="config_globalActionsKeyTimeout">500</integer>

    <!-- Amount of time in ms the user needs to press the relevant keys to trigger the
         screenshot chord -->
    <integer name="config_screenshotChordKeyTimeout">500</integer>

    <!-- Default width of a vertical scrollbar and height of a horizontal scrollbar.
         Takes effect only if the scrollbar drawables have no intrinsic size. -->
    <dimen name="config_scrollbarSize">4dp</dimen>

    <!-- Distance that should be scrolled, per axis value, in response to a horizontal
         {@link MotionEvent#ACTION_SCROLL} event. -->
    <dimen name="config_horizontalScrollFactor">64dp</dimen>

    <!-- Distance that should be scrolled, per axis value, in response to a vertical
         {@link MotionEvent#ACTION_SCROLL} event. -->
    <dimen name="config_verticalScrollFactor">64dp</dimen>

    <!-- Obsolete. Distance that should be scrolled, per axis value, in response to a
         {@link MotionEvent#ACTION_SCROLL} event. -->
    <dimen name="config_scrollFactor">64dp</dimen>

    <!-- Maximum number of grid columns permitted in the ResolverActivity
         used for picking activities to handle an intent. -->
    <integer name="config_maxResolverActivityColumns">3</integer>

    <!-- Array of OEM specific USB mode override config.
         OEM can override a certain USB mode depending on ro.bootmode.
         Specify an array of below items to set override rule.
         [bootmode]:[original USB mode]:[USB mode used]-->
    <integer-array translatable="false" name="config_oemUsbModeOverride">
    </integer-array>

    <!-- Set to true to add links to Cell Broadcast app from Settings and MMS app. -->
    <bool name="config_cellBroadcastAppLinks">false</bool>

    <!-- The default value if the SyncStorageEngine should sync automatically or not -->
    <bool name="config_syncstorageengine_masterSyncAutomatically">true</bool>

    <!--  Maximum number of supported users -->
    <integer name="config_multiuserMaximumUsers">1</integer>

    <!-- Maximum number of users we allow to be running at a time -->
    <integer name="config_multiuserMaxRunningUsers">3</integer>

    <!-- Whether to delay user data locking for background user.
         If false, user switched-out from user switching will still be in running state until
         config_multiuserMaxRunningUsers is reached. Once config_multiuserMaxRunningUsers is
         reached, user will be stopped and user data is locked.
         If true, user switched out from user switching will always be stopped but its user data
         is not locked. Total number of unlocked users will be limited by
         config_multiuserMaxRunningUsers. Once that limit is reached, least recently stopped user
         will be locked. -->
    <bool name="config_multiuserDelayUserDataLocking">false</bool>

    <!-- Whether UI for multi user should be shown -->
    <bool name="config_enableMultiUserUI">false</bool>

    <!-- Whether the new Auto Selection Network UI should be shown -->
    <bool name="config_enableNewAutoSelectNetworkUI">false</bool>

    <!-- If true, then we do not ask user for permission for apps to connect to USB devices.
         Do not set this to true for production devices. Doing so will cause you to fail CTS. -->
    <bool name="config_disableUsbPermissionDialogs">false</bool>

    <!-- Activity to handle Usb Device connection in USB Host side. Keeping it to null value will
         lead into handling it inside system using Intent resolution. Non-null contents will have
         format of package-name/ActivityClassName. -->
    <string name="config_UsbDeviceConnectionHandling_component" translatable="false">@null</string>

    <!-- Minimum span needed to begin a touch scaling gesture.
         If the span is equal to or greater than this size, a scaling gesture
         will begin, where supported. (See android.view.ScaleGestureDetector)

         This also takes into account the size of any active touch points.
         Devices with screens that deviate too far from their assigned density
         bucket should consider tuning this value in a device-specific overlay.
         For best results, care should be taken such that this value remains
         larger than the minimum reported touchMajor/touchMinor values
         reported by the hardware. -->
    <dimen name="config_minScalingSpan">27mm</dimen>

    <!-- Minimum accepted value for touchMajor while scaling. This may be tuned
         per-device in overlays. -->
    <dimen name="config_minScalingTouchMajor">48dp</dimen>

    <!-- Safe headphone volume index. When music stream volume is below this index
    the SPL on headphone output is compliant to EN 60950 requirements for portable music
    players. -->
    <integer name="config_safe_media_volume_index">10</integer>

    <!-- Safe USB headset gain. This value is used to ensure that the SPL on the USB
    headset output is compliant to EN 60950 requirements for portable music players. -->
    <integer name="config_safe_media_volume_usb_mB">-3700</integer>

    <!-- Configure mobile network MTU. The standard default is set here but each carrier
         may have a specific value set in an overlay config.xml file. -->
    <integer name="config_mobile_mtu">1500</integer>

    <!-- Configure mobile tcp buffer sizes in the form:
         rat-name:rmem_min,rmem_def,rmem_max,wmem_min,wmem_def,wmem_max
         If no value is found for the rat-name in use, the system default will be applied.
    -->
    <string-array name="config_mobile_tcp_buffers">
    </string-array>

    <!-- Configure ethernet tcp buffersizes in the form:
         rmem_min,rmem_def,rmem_max,wmem_min,wmem_def,wmem_max -->
    <string name="config_ethernet_tcp_buffers" translatable="false">524288,1048576,3145728,524288,1048576,2097152</string>

    <!-- Configure wifi tcp buffersizes in the form:
         rmem_min,rmem_def,rmem_max,wmem_min,wmem_def,wmem_max -->
    <string name="config_wifi_tcp_buffers" translatable="false">524288,1048576,2097152,262144,524288,1048576</string>

    <!-- Whether WiFi display is supported by this device.
         There are many prerequisites for this feature to work correctly.
         Here are a few of them:
         * The WiFi radio must support WiFi P2P.
         * The WiFi radio must support concurrent connections to the WiFi display and
           to an access point.
         * The Audio Flinger audio_policy.conf file must specify a rule for the "r_submix"
           remote submix module.  This module is used to record and stream system
           audio output to the WiFi display encoder in the media server.
         * The remote submix module "audio.r_submix.default" must be installed on the device.
         * The device must be provisioned with HDCP keys (for protected content).
    -->
    <bool name="config_enableWifiDisplay">false</bool>

    <!-- When true, local displays that do not contain any of their own content will automatically
         mirror the content of the default display. -->
    <bool name="config_localDisplaysMirrorContent">true</bool>

    <!-- Controls if local secondary displays should be private or not. Value specified in the array
         represents physical port address of each display and display in this list will be marked
         as private. {@see android.view.Display#FLAG_PRIVATE} -->
    <integer-array translatable="false" name="config_localPrivateDisplayPorts"></integer-array>

    <!-- The default mode for the default display. One of the following values (See Display.java):
             0 - COLOR_MODE_DEFAULT
             7 - COLOR_MODE_SRGB
    -->
    <integer name="config_defaultDisplayDefaultColorMode">0</integer>

    <!-- When true use the linux /dev/input/event subsystem to detect the switch changes
         on the headphone/microphone jack. When false use the older uevent framework. -->
    <bool name="config_useDevInputEventForAudioJack">false</bool>

    <!-- Whether safe headphone volume is enabled or not (country specific). -->
    <bool name="config_safe_media_volume_enabled">true</bool>

    <!-- Whether safe headphone volume warning dialog is disabled on Vol+ (operator specific). -->
    <bool name="config_safe_media_disable_on_volume_up">true</bool>

    <!-- Set to true if the wifi display supports compositing content stored
         in gralloc protected buffers.  For this to be true, there must exist
         a protected hardware path for surface flinger to composite and send
         protected buffers to the wifi display video encoder.

         If this flag is false, we advise applications not to use protected
         buffers (if possible) when presenting content to a wifi display because
         the content may be blanked.

         This flag controls whether the {@link Display#FLAG_SUPPORTS_PROTECTED_BUFFERS}
         flag is set for wifi displays.
    -->
    <bool name="config_wifiDisplaySupportsProtectedBuffers">false</bool>

    <!-- Whether camera shutter sound is forced or not  (country specific). -->
    <bool name="config_camera_sound_forced">false</bool>

    <!-- Set to true if we need to not prefer an APN.
         This is being added to enable a simple scenario of pre-paid
         provisioning on some carriers, working around a bug (7305641)
         where if the preferred is used we don't try the others. -->
    <bool name="config_dontPreferApn">false</bool>

    <!-- Set to true if after a provisioning apn the radio should be restarted -->
    <bool name="config_restartRadioAfterProvisioning">false</bool>

    <!-- Boolean indicating if RADIO POWER OFF is required on receiving SIM REFRESH with RESET.
         This will be handled by modem if it is false. -->
    <bool name="config_requireRadioPowerOffOnSimRefreshReset">false</bool>

    <!-- Vibrator pattern to be used as the default for notifications
         that specify DEFAULT_VIBRATE.
     -->
    <integer-array name="config_defaultNotificationVibePattern">
        <item>0</item>
        <item>350</item>
        <item>250</item>
        <item>350</item>
    </integer-array>

    <!-- Vibrator pattern to be used as the default for notifications
         that do not specify vibration but vibrate anyway because the device
         is in vibrate mode.
     -->
    <integer-array name="config_notificationFallbackVibePattern">
        <item>0</item>
        <item>100</item>
        <item>150</item>
        <item>100</item>
    </integer-array>

    <!-- Flag indicating if the speed up audio on mt call code should be executed -->
    <bool name="config_speed_up_audio_on_mt_calls">false</bool>

    <!-- Class name of the framework account picker activity.
         Can be customized for other product types -->
    <string name="config_chooseAccountActivity" translatable="false"
            >android/android.accounts.ChooseAccountActivity</string>
    <!-- Class name of the account type and account picker activity.
         Can be customized for other product types -->
    <string name="config_chooseTypeAndAccountActivity" translatable="false"
            >android/android.accounts.ChooseTypeAndAccountActivity</string>
    <!-- Name of the activity that will handle requests to the system to choose an activity for
         the purposes of resolving an intent. -->
    <string name="config_chooserActivity" translatable="false"
            >com.android.systemui/com.android.systemui.chooser.ChooserActivity</string>
    <!-- Component name of a custom ResolverActivity (Intent resolver) to be used instead of
         the default framework version. If left empty, then the framework version will be used.
         Example: com.google.android.myapp/.resolver.MyResolverActivity  -->
    <string name="config_customResolverActivity" translatable="false"></string>

    <!-- Name of the activity or service that prompts the user to reject, accept, or whitelist
         an adb host's public key, when an unwhitelisted host connects to the local adbd.
         Can be customized for other product types -->
    <string name="config_customAdbPublicKeyConfirmationComponent"
            >com.android.systemui/com.android.systemui.usb.UsbDebuggingActivity</string>

    <!-- Name of the activity that prompts the secondary user to acknowledge she/he needs to
         switch to the primary user to enable USB debugging.
         Can be customized for other product types -->
    <string name="config_customAdbPublicKeyConfirmationSecondaryUserComponent"
            >com.android.systemui/com.android.systemui.usb.UsbDebuggingSecondaryUserActivity</string>

    <!-- Name of the dialog that is used to request the user's consent to VPN connection -->
    <string name="config_customVpnConfirmDialogComponent" translatable="false"
            >com.android.vpndialogs/com.android.vpndialogs.ConfirmDialog</string>

    <!-- Name of the dialog that is used to inform the user that always-on VPN is disconnected -->
    <string name="config_customVpnAlwaysOnDisconnectedDialogComponent" translatable="false"
            >com.android.vpndialogs/com.android.vpndialogs.AlwaysOnDisconnectedDialog</string>

    <!-- Name of the dialog that is used to install the carrier app when the SIM is inserted -->
    <string name="config_carrierAppInstallDialogComponent" translatable="false"
            >com.android.simappdialog/com.android.simappdialog.InstallCarrierAppActivity</string>

    <!-- Apps that are authorized to access shared accounts, overridden by product overlays -->
    <string name="config_appsAuthorizedForSharedAccounts" translatable="false">;com.android.settings;</string>

    <!-- Flag indicating that the media framework should not allow changes or mute on any
         stream or master volumes. -->
    <bool name="config_useFixedVolume">false</bool>

    <!-- The list of IMEs which should be disabled until used.
         This function suppresses update notifications for these pre-installed apps.
         We need to set this configuration carefully that they should not have functionarities
         other than "IME" or "Spell Checker". In InputMethodManagerService,
         the listed IMEs are disabled until used when all of the following conditions are met.
         1. Not selected as an enabled IME in the Settings
         2. Not selected as a spell checker in the Settings
         3. Installed
         4. A pre-installed IME
         5. Not enabled
         And the disabled_until_used state for an IME is released by InputMethodManagerService
         when the IME is selected as an enabled IME. -->
    <string-array name="config_disabledUntilUsedPreinstalledImes" translatable="false">
        <item>com.android.inputmethod.latin</item>
    </string-array>

    <!-- The list of classes that should be added to the notification ranking pipeline.
     See {@link com.android.server.notification.NotificationSignalExtractor}
      If you add a new extractor to this list make sure to update
      NotificationManagerService.handleRankingSort()-->
    <string-array name="config_notificationSignalExtractors">
        <!-- many of the following extractors depend on the notification channel, so this
        extractor must come first -->
        <item>com.android.server.notification.NotificationChannelExtractor</item>
        <item>com.android.server.notification.NotificationAdjustmentExtractor</item>
        <item>com.android.server.notification.BubbleExtractor</item>
        <!-- depends on AdjustmentExtractor-->
        <item>com.android.server.notification.ValidateNotificationPeople</item>
        <item>com.android.server.notification.PriorityExtractor</item>
        <!-- depends on PriorityExtractor -->
        <item>com.android.server.notification.ZenModeExtractor</item>
        <item>com.android.server.notification.ImportanceExtractor</item>
        <!-- depends on ImportanceExtractor-->
        <item>com.android.server.notification.NotificationIntrusivenessExtractor</item>
        <item>com.android.server.notification.VisibilityExtractor</item>
        <!-- Depends on ZenModeExtractor -->
        <item>com.android.server.notification.BadgeExtractor</item>
        <item>com.android.server.notification.CriticalNotificationExtractor</item>

    </string-array>

    <!-- Default Gravity setting for the system Toast view. Equivalent to: Gravity.CENTER_HORIZONTAL | Gravity.BOTTOM -->
    <integer name="config_toastDefaultGravity">0x00000051</integer>

    <!-- set to false if we need to show user confirmation
         when alpha identifier is not provided by the UICC -->
    <bool name="config_stkNoAlphaUsrCnf">true</bool>

    <!-- Threshold (in ms) under which a screen off / screen on will be considered a reset of the
         immersive mode confirmation prompt.-->
    <integer name="config_immersive_mode_confirmation_panic">5000</integer>

    <!-- For some operators, PDU has garbages. To fix it, need to use valid index -->
    <integer name="config_valid_wappush_index">-1</integer>

    <!-- call barring MMI code from TS 22.030 Annex B -->
    <string-array translatable="false" name="config_callBarringMMI">
        <item>33</item>
        <item>331</item>
        <item>332</item>
        <item>35</item>
        <item>351</item>
        <item>330</item>
        <item>333</item>
        <item>353</item>
    </string-array>

    <!-- Override the default detection behavior for the framework method
         android.view.ViewConfiguration#hasPermanentMenuKey().
         Valid settings are:
         0 - No change. Use the default autodetection behavior.
         1 - The device DOES have a permanent menu key; ignore autodetection.
         2 - The device DOES NOT have a permanent menu key; ignore autodetection. -->
    <integer name="config_overrideHasPermanentMenuKey">0</integer>

    <!-- Override the DPad detection behavior for configuration purposes -->
    <bool name="config_hasPermanentDpad">false</bool>

    <!-- default window inset isRound property -->
    <bool name="config_windowIsRound">false</bool>

    <!-- Override this value if the device has a chin, i.e. area that is not actual part of the
         screen but you would like to be treated as a real display. The value is the height of the
         chin. -->
    <integer name="config_windowOutsetBottom">0</integer>

    <!-- Package name for default network scorer app; overridden by product overlays. -->
    <string name="config_defaultNetworkScorerPackageName"></string>

    <!-- Feature flag to enable memory efficient task snapshots that are used in recents optimized
         for low memory devices and replace the app transition starting window with the splash
         screen. -->
    <bool name="config_lowRamTaskSnapshotsAndRecents">false</bool>

    <!-- The amount to scale fullscreen snapshots for Overview and snapshot starting windows. -->
    <item name="config_fullTaskSnapshotScale" format="float" type="dimen">1.0</item>

    <!-- Determines whether recent tasks are provided to the user. Default device has recents
         property. If this is false, then the following recents config flags are ignored. -->
    <bool name="config_hasRecents">true</bool>

    <!-- Component name for the activity that will be presenting the Recents UI, which will receive special permissions for API related
          to fetching and presenting recent tasks. The default configuration uses Launcehr3QuickStep as default launcher and points to
          the corresponding recents component. When using a different default launcher, change this appropriately or use the default
          systemui implementation: com.android.systemui/.recents.RecentsActivity -->
    <string name="config_recentsComponentName" translatable="false">com.android.launcher3/com.android.quickstep.RecentsActivity</string>

    <!-- The minimum number of visible recent tasks to be presented to the user through the
         SystemUI. Can be -1 if there is no minimum limit. -->
    <integer name="config_minNumVisibleRecentTasks_grid">-1</integer>

    <!-- The maximum number of visible recent tasks to be presented to the user through the
         SystemUI. Can be -1 if there is no maximum limit. -->
    <integer name="config_maxNumVisibleRecentTasks_grid">9</integer>

    <!-- The minimum number of visible recent tasks to be presented to the user through the
         SystemUI. Can be -1 if there is no minimum limit. -->
    <integer name="config_minNumVisibleRecentTasks_lowRam">-1</integer>

    <!-- The maximum number of visible recent tasks to be presented to the user through the
         SystemUI. Can be -1 if there is no maximum limit. -->
    <integer name="config_maxNumVisibleRecentTasks_lowRam">9</integer>

    <!-- The minimum number of visible recent tasks to be presented to the user through the
         SystemUI. Can be -1 if there is no minimum limit. -->
    <integer name="config_minNumVisibleRecentTasks">5</integer>

    <!-- The maximum number of visible recent tasks to be presented to the user through the
         SystemUI. Can be -1 if there is no maximum limit. -->
    <integer name="config_maxNumVisibleRecentTasks">-1</integer>

    <!-- The duration in which a recent task is considered in session and should be visible. -->
    <integer name="config_activeTaskDurationHours">6</integer>

    <!-- default window ShowCircularMask property -->
    <bool name="config_windowShowCircularMask">false</bool>

    <!-- default value for whether circular emulators (ro.emulator.circular)
         should show a display overlay on the screen -->
    <bool name="config_windowEnableCircularEmulatorDisplayOverlay">false</bool>

    <!-- Defines the default set of global actions. Actions may still be disabled or hidden based
         on the current state of the device.
         Each item must be one of the following strings:
         "power" = Power off
         "settings" = An action to launch settings
         "airplane" = Airplane mode toggle
         "bugreport" = Take bug report, if available
         "silent" = silent mode
         "users" = list of users
         "restart" = restart device
         "emergency" = Launch emergency dialer
         "lockdown" = Lock down device until the user authenticates
         "logout" =  Logout the current user
         -->
    <string-array translatable="false" name="config_globalActionsList">
        <item>power</item>
        <item>restart</item>
        <item>lockdown</item>
        <item>logout</item>
        <item>bugreport</item>
        <item>screenshot</item>
        <item>emergency</item>
    </string-array>

    <!-- Number of milliseconds to hold a wake lock to ensure that drawing is fully
         flushed to the display while dozing.  This value needs to be large enough
         to account for processing and rendering time plus a frame or two of latency
         in the display pipeline plus some slack just to be sure. -->
    <integer name="config_drawLockTimeoutMillis">120</integer>

    <!-- An array of device capabilities defined by GSMA SGP.22 v2.0.
         The first item is the capability name that the device supports. The second item is the
         major version. The minor and revision versions are default to 0s.
         The device capabilities and their definition in the spec are:
             gsm : gsmSupportedRelease
             utran : utranSupportedRelease
             cdma1x : cdma2000onexSupportedRelease
             hrpd : cdma2000hrpdSupportedRelease
             ehrpd : cdma2000ehrpdSupportedRelease
             eutran : eutranSupportedRelease
             nfc : contactlessSupportedRelease
             crl : rspCrlSupportedVersion
    -->
    <string-array translatable="false" name="config_telephonyEuiccDeviceCapabilities">
        <!-- Example:
        <item>"gsm,11"</item>
        <item>"utran,11"</item>
        <item>"cdma1x,1"</item>
        <item>"hrpd,3"</item>
        <item>"ehrpd,12"</item>
        <item>"eutran,11"</item>
        <item>"nfc,1"</item>
        <item>"crl,1"</item>
        -->
    </string-array>

    <!-- default telephony hardware configuration for this platform.
    -->
    <!-- this string array should be overridden by the device to present a list
         telephony hardware resource.  this is used by the telephony device controller
         (TDC) to offer the basic capabilities of the hardware to the telephony
         framework
    -->
    <!-- an array of "[hardware type],[hardware-uuid],[state],[[hardware-type specific]]"
         with, [[hardware-type specific]] in:
            - "[[ril-model],[rat],[max-active-voice],[max-active-data],[max-active-standby]]"
              for 'modem' hardware
            - "[[associated-modem-uuid]]"
              for 'sim' hardware.
         refer to HardwareConfig in com.android.internal.telephony for specific details/values
         those elements can carry.
    -->
    <string-array translatable="false" name="config_telephonyHardware">
        <!-- modem -->
        <item>0,modem,0,0,0,1,1,1</item>
        <!-- sim -->
        <item>1,sim,0,modem</item>
    </string-array>

    <!-- This string array can be overriden to add an additional DRM support for WebView EME. -->
    <!-- Array of "[keySystemName],[UuidOfMediaDrm]" -->
    <string-array name="config_keySystemUuidMapping" translatable="false">
        <!-- Example:
        <item>"x-com.microsoft.playready,9A04F079-9840-4286-AB92-E65BE0885F95"</item>
        -->
    </string-array>

    <!-- Flag indicating which package name can access the persistent data partition -->
    <string name="config_persistentDataPackageName" translatable="false"></string>

    <!-- Flag indicating which package name can access DeviceConfig table -->
    <string name="config_deviceConfiguratorPackageName" translatable="false"></string>

    <!--  Define optional package verifier name -->
    <string name="config_optionalPackageVerifierName" translatable="false"></string>

    <!-- Flag indicating apps will skip sending hold request before merge. In this case
        IMS service implementation will do both.i.e.hold followed by merge. -->
    <bool name="skipHoldBeforeMerge">true</bool>

    <!-- Flag indicating whether the IMS service can be turned off. If false then
        the service will not be turned-off completely (the ImsManager.turnOffIms() will
        be disabled) but individual Features can be disabled using ImsConfig.setFeatureValue() -->
    <bool name="imsServiceAllowTurnOff">true</bool>

    <!-- Flag specifying whether VoLTE is available on device -->
    <bool name="config_device_volte_available">false</bool>

    <!-- Flag specifying whether VoLTE should be available for carrier: independent of
         carrier provisioning. If false: hard disabled. If true: then depends on carrier
         provisioning, availability etc -->
    <bool name="config_carrier_volte_available">false</bool>

    <!-- Flag specifying whether VoLTE TTY is supported -->
    <bool name="config_carrier_volte_tty_supported">true</bool>

    <!-- Flag specifying whether VT is available on device -->
    <bool name="config_device_vt_available">false</bool>

    <!-- Flag specifying whether the device will use the "allow_hold_in_ims_call" carrier config
         option.  When false, the device will support holding of IMS calls, regardless of the
         carrier config setting. -->
    <bool name="config_device_respects_hold_carrier_config">true</bool>

    <!-- Flag specifying whether VT should be available for carrier: independent of
         carrier provisioning. If false: hard disabled. If true: then depends on carrier
         provisioning, availability etc -->
    <bool name="config_carrier_vt_available">false</bool>

    <!-- Flag specifying whether WFC over IMS is available on device -->
        <bool name="config_device_wfc_ims_available">false</bool>

    <!-- Flag specifying whether WFC over IMS should be available for carrier: independent of
         carrier provisioning. If false: hard disabled. If true: then depends on carrier
         provisioning, availability etc -->
    <bool name="config_carrier_wfc_ims_available">false</bool>

    <!-- Whether to use voip audio mode for ims call -->
    <bool name="config_use_voip_mode_for_ims">false</bool>

    <!-- ImsService package name to bind to by default. If none is specified in an overlay, an
         empty string is passed in -->
    <string name="config_ims_package"/>

    <!-- String array containing numbers that shouldn't be logged. Country-specific. -->
    <string-array name="unloggable_phone_numbers" />

    <!-- Flag specifying whether or not IMS will use the dynamic ImsResolver -->
    <bool name="config_dynamic_bind_ims">false</bool>

    <!-- Cellular data service package name to bind to by default. If none is specified in an overlay, an
         empty string is passed in -->
    <string name="config_wwan_data_service_package" translatable="false">com.android.phone</string>

    <!-- IWLAN data service package name to bind to by default. If none is specified in an overlay, an
         empty string is passed in -->
    <string name="config_wlan_data_service_package" translatable="false"></string>

    <bool name="config_networkSamplingWakesDevice">true</bool>

    <!--From SmsMessage-->
    <!--Support decoding the user data payload as pack GSM 8-bit (a GSM alphabet
        string that's stored in 8-bit unpacked format) characters.-->
    <bool translatable="false" name="config_sms_decode_gsm_8bit_data">false</bool>

    <!-- If EMS is not supported, framework breaks down EMS into single segment SMS
         and adds page info " x/y". This config is used to set which carrier doesn't
         support EMS and whether page info should be added at the beginning or the end.
         We use tag 'prefix' for position beginning and 'suffix' for position end.
         And use gid to distinguish different carriers which using same mcc and mnc.
         Examples: <item>simOperatorNumber;position;gid(optional)</item>>
    -->
    <string-array translatable="false" name="no_ems_support_sim_operators">
        <!-- VZW -->
        <item>20404;suffix;BAE0000000000000</item>
    </string-array>

    <bool name="config_auto_attach_data_on_creation">true</bool>

    <!-- Sprint need a 70 ms delay for 3way call -->
    <integer name="config_cdma_3waycall_flash_delay">0</integer>

    <!-- If there is no preload VM number in the sim card, carriers such as
         Verizon require to load a default vm number from the configurantion.
         Define config_default_vm_number for this purpose. And there are two
         optional formats for this configuration as below:
         (1)<item>voicemail number</item>
         (2)<item>voicemail number;gid</item>
         The logic to pick up the correct voicemail number:
         (1) If the config_default_vm_number array has no gid special item, the last one will be
         picked
         (2) If the config_default_vm_number array has gid special item and  it matches the current
         sim's gid, it will be picked.
         (3) If the config_default_vm_number array has gid special item but it doesn't match the
         current sim's gid, the last one without gid will be picked -->
    <string-array translatable="false" name="config_default_vm_number" />

    <!--SIM does not save, but the voice mail number to be changed. -->
    <bool name="editable_voicemailnumber">false</bool>

    <!-- service number convert map in roaming network. -->
    <!-- [dialstring],[replacement][,optional gid] -->
    <string-array translatable="false" name="dial_string_replace">
    </string-array>

    <!-- Flag indicating whether radio is to be restarted on the error of
         PDP_FAIL_REGULAR_DEACTIVATION/0x24 -->
    <bool name="config_restart_radio_on_pdp_fail_regular_deactivation">false</bool>

    <!-- networks that don't want data deactivate when shutdown the phone
         note this is dependent on the operator of the network we're on,
         not operator on the SIM -->
    <string-array translatable="false" name="networks_not_clear_data">
        <item>71203</item>
        <item>71606</item>
        <item>71610</item>
        <item>732101</item>
    </string-array>

    <!-- Config determines whether to update phone object when voice registration
         state changes. Voice radio tech change will always trigger an update of
         phone object irrespective of this config -->
    <bool name="config_switch_phone_on_voice_reg_state_change">true</bool>

    <bool name="config_sms_force_7bit_encoding">false</bool>

    <!-- Number of physical SIM slots on the device. This includes both eSIM and pSIM slots, and
         is not necessarily the same as the number of phones/logical modems supported by the device.
         For example, a multi-sim device can have 2 phones/logical modems, but 3 physical slots,
         or a single SIM device can have 1 phones/logical modems, but 2 physical slots (one eSIM
         and one pSIM) -->
    <integer name="config_num_physical_slots">1</integer>

    <!--Thresholds for LTE dbm in status bar-->
    <integer-array translatable="false" name="config_lteDbmThresholds">
        <item>-140</item>    <!-- SIGNAL_STRENGTH_NONE_OR_UNKNOWN -->
        <item>-128</item>    <!-- SIGNAL_STRENGTH_POOR -->
        <item>-118</item>    <!-- SIGNAL_STRENGTH_MODERATE -->
        <item>-108</item>    <!-- SIGNAL_STRENGTH_GOOD -->
        <item>-98</item>     <!-- SIGNAL_STRENGTH_GREAT -->
        <item>-44</item>
    </integer-array>

    <!-- Enabled built-in zen mode condition providers -->
    <string-array translatable="false" name="config_system_condition_providers">
        <item>countdown</item>
        <item>schedule</item>
        <item>event</item>
    </string-array>

    <!-- Priority repeat caller threshold, in minutes -->
    <integer name="config_zen_repeat_callers_threshold">15</integer>

    <!-- Flags enabling default window features. See Window.java -->
    <bool name="config_defaultWindowFeatureOptionsPanel">true</bool>
    <bool name="config_defaultWindowFeatureContextMenu">true</bool>

    <!-- If true, the transition for a RemoteViews is read from a resource instead of using the
         default scale-up transition. -->
    <bool name="config_overrideRemoteViewsActivityTransition">false</bool>

    <!-- The maximum bitmap size that can be written to a MediaMetadata object. This value
         is the max width/height allowed in dips.-->
    <dimen name="config_mediaMetadataBitmapMaxSize">320dp</dimen>

    <string translatable="false" name="prohibit_manual_network_selection_in_gobal_mode">false</string>

    <!-- An array of CDMA roaming indicators which means international roaming -->
    <integer-array translatable="false" name="config_cdma_international_roaming_indicators" />

    <!-- flag to indicate if EF LI/EF PL should be used for system language -->
    <bool name="config_use_sim_language_file">false</bool>

    <!-- Use ERI text for network name on CDMA LTE -->
    <bool name="config_LTE_eri_for_network_name">true</bool>

    <!-- Whether to start in touch mode -->
    <bool name="config_defaultInTouchMode">true</bool>

    <!-- Time adjustment, in milliseconds, applied to the default double tap threshold
         used for gesture detection by the screen magnifier. -->
    <integer name="config_screen_magnification_multi_tap_adjustment">-50</integer>

    <!-- Scale factor threshold used by the screen magnifier to determine when to switch from
         panning to scaling the magnification viewport. -->
    <item name="config_screen_magnification_scaling_threshold" format="float" type="dimen">0.3</item>

    <!-- If true, the display will be shifted around in ambient mode. -->
    <bool name="config_enableBurnInProtection">false</bool>

    <!-- Specifies the maximum burn-in offset displacement from the center. If -1, no maximum value
         will be used. -->
    <integer name="config_burnInProtectionMaxRadius">-1</integer>

    <!-- Specifies the minimum burn-in offset horizontally. -->
    <integer name="config_burnInProtectionMinHorizontalOffset">0</integer>

    <!-- Specifies the maximum burn-in offset horizontally. -->
    <integer name="config_burnInProtectionMaxHorizontalOffset">0</integer>

    <!-- Specifies the minimum burn-in offset vertically. -->
    <integer name="config_burnInProtectionMinVerticalOffset">0</integer>

    <!-- Specifies the maximum burn-in offset vertically. -->
    <integer name="config_burnInProtectionMaxVerticalOffset">0</integer>

    <!-- Keyguard component -->
    <string name="config_keyguardComponent" translatable="false">com.android.systemui/com.android.systemui.keyguard.KeyguardService</string>

    <!-- Limit for the number of face templates per user -->
    <integer name="config_faceMaxTemplatesPerUser">1</integer>

    <!-- For performance and storage reasons, limit the number of fingerprints per user -->
    <integer name="config_fingerprintMaxTemplatesPerUser">5</integer>

    <!-- Specify if the fingerprint hardware support gestures-->
    <bool name="config_fingerprintSupportsGestures">false</bool>

    <!-- This config is used to force VoiceInteractionService to start on certain low ram devices.
         It declares the package name of VoiceInteractionService that should be started. -->
    <string translatable="false" name="config_forceVoiceInteractionServicePackage"></string>

    <!-- This config is ued to determine whether animations are allowed in low power mode. -->
    <bool name="config_allowAnimationsInLowPowerMode">false</bool>

    <!-- Whether device supports double tap to wake -->
    <bool name="config_supportDoubleTapWake">false</bool>

    <!-- The RadioAccessFamilies supported by the device.
         Empty is viewed as "all".  Only used on devices which
         don't support RIL_REQUEST_GET_RADIO_CAPABILITY
         format is UMTS|LTE|... -->
    <string translatable="false" name="config_radio_access_family"></string>

    <!-- Whether the main built-in display is round. This will affect
         Configuration.screenLayout's SCREENLAYOUT_ROUND_MASK flags for Configurations on the
         main built-in display. Change this in device-specific overlays.
         Defaults to the older, deprecated config_windowIsRound already used in
         some existing device-specific resource overlays. -->
    <bool name="config_mainBuiltInDisplayIsRound">@bool/config_windowIsRound</bool>

    <!-- The bounding path of the cutout region of the main built-in display.
         Must either be empty if there is no cutout region, or a string that is parsable by
         {@link android.util.PathParser}.

         The path is assumed to be specified in display coordinates with pixel units and in
         the display's native orientation, with the origin of the coordinate system at the
         center top of the display.

         To facilitate writing device-independent emulation overlays, the marker `@dp` can be
         appended after the path string to interpret coordinates in dp instead of px units.
         Note that a physical cutout should be configured in pixels for the best results.

         Example for a 10px x 10px square top-center cutout:
                <string ...>M -5,0 L -5,10 L 5,10 L 5,0 Z</string>
         Example for a 10dp x 10dp square top-center cutout:
                <string ...>M -5,0 L -5,10 L 5,10 L 5,0 Z @dp</string>

         @see https://www.w3.org/TR/SVG/paths.html#PathData
         -->
    <string translatable="false" name="config_mainBuiltInDisplayCutout"></string>

    <!-- Like config_mainBuiltInDisplayCutout, but this path is used to report the
         one single bounding rect per device edge to the app via
         {@link DisplayCutout#getBoundingRect}. Note that this path should try to match the visual
         appearance of the cutout as much as possible, and may be smaller than
         config_mainBuiltInDisplayCutout
         -->
    <string translatable="false" name="config_mainBuiltInDisplayCutoutRectApproximation">@string/config_mainBuiltInDisplayCutout</string>

    <!-- Whether the display cutout region of the main built-in display should be forced to
         black in software (to avoid aliasing or emulate a cutout that is not physically existent).
         -->
    <bool name="config_fillMainBuiltInDisplayCutout">false</bool>

    <!-- If true, and there is a cutout on the main built in display, the cutout will be masked
         by shrinking the display such that it does not overlap the cutout area. -->
    <bool name="config_maskMainBuiltInDisplayCutout">false</bool>

    <!-- Ultrasound support for Mic/speaker path -->
    <!-- Whether the default microphone audio source supports near-ultrasound frequencies
         (range of 18 - 21 kHz). -->
    <bool name="config_supportMicNearUltrasound">true</bool>
    <!-- Whether the default speaker audio output path supports near-ultrasound frequencies
         (range of 18 - 21 kHz). -->
    <bool name="config_supportSpeakerNearUltrasound">true</bool>

    <!-- Whether the Unprocessed audio source supports the required frequency range and level -->
    <bool name="config_supportAudioSourceUnprocessed">false</bool>

    <!-- Flag indicating device support for EAP SIM, AKA, AKA' -->
    <bool name="config_eap_sim_based_auth_supported">true</bool>

    <!-- How long history of previous vibrations should be kept for the dumpsys. -->
    <integer name="config_previousVibrationsDumpLimit">50</integer>

    <!-- The default vibration strength, must be between 1 and 255 inclusive. -->
    <integer name="config_defaultVibrationAmplitude">255</integer>

    <!-- If the device should still vibrate even in low power mode, for certain priority vibrations
     (e.g. accessibility, alarms). This is mainly for Wear devices that don't have speakers. -->
    <bool name="config_allowPriorityVibrationsInLowPowerMode">false</bool>

    <!-- Number of retries Cell Data should attempt for a given error code before
         restarting the modem.
         Error codes not listed will not lead to modem restarts.
         Array of "code#,retry#"  -->
    <string-array name="config_cell_retries_per_error_code">
    </string-array>

    <!-- Set initial MaxRetry value for operators -->
    <integer name="config_mdc_initial_max_retry">1</integer>

    <!-- The OEM specified sensor type for the gesture to launch the camera app. -->
    <integer name="config_cameraLaunchGestureSensorType">-1</integer>
    <!-- The OEM specified sensor string type for the gesture to launch camera app, this value
         must match the value of config_cameraLaunchGestureSensorType in OEM's HAL -->
    <string translatable="false" name="config_cameraLaunchGestureSensorStringType"></string>

    <!-- Allow the gesture to double tap the power button twice to start the camera while the device
         is non-interactive. -->
    <bool name="config_cameraDoubleTapPowerGestureEnabled">true</bool>

    <!-- Allow the gesture power + volume up to change the ringer mode while the device
         is interactive. -->
    <bool name="config_volumeHushGestureEnabled">true</bool>

    <!-- Name of the component to handle network policy notifications. If present,
         disables NetworkPolicyManagerService's presentation of data-usage notifications. -->
    <string translatable="false" name="config_networkPolicyNotificationComponent"></string>

    <!-- The BT name of the keyboard packaged with the device. If this is defined, SystemUI will
         automatically try to pair with it when the device exits tablet mode. -->
    <string translatable="false" name="config_packagedKeyboardName"></string>

    <!-- The device supports freeform window management. Windows have title bars and can be moved
         and resized. If you set this to true, you also need to add
         PackageManager.FEATURE_FREEFORM_WINDOW_MANAGEMENT feature to your device specification.
         The duplication is necessary, because this information is used before the features are
         available to the system.-->
    <bool name="config_freeformWindowManagement">false</bool>

    <!-- If set, this will force all windows to draw the status bar background, including the apps
         that have not requested doing so (via the WindowManager.FLAG_DRAWS_SYSTEM_BAR_BACKGROUNDS
         flag). -->
    <bool name="config_forceWindowDrawsStatusBarBackground">true</bool>

    <!-- Controls the opacity of the navigation bar depending on the visibility of the
         various workspace stacks.
         0 - Nav bar is always opaque when either the freeform stack or docked stack is visible.
         1 - Nav bar is always translucent when the freeform stack is visible, otherwise always
             opaque.
         2 - Nav bar is never forced opaque.
         -->
    <integer name="config_navBarOpacityMode">0</integer>

    <!-- Controls the navigation bar interaction mode:
         0: 3 button mode (back, home, overview buttons)
         1: 2 button mode (back, home buttons + swipe up for overview)
         2: gestures only for back, home and overview -->
    <integer name="config_navBarInteractionMode">0</integer>

    <!-- Controls whether the nav bar can move from the bottom to the side in landscape.
         Only applies if the device display is not square. -->
    <bool name="config_navBarCanMove">true</bool>

    <!-- Controls whether the navigation bar lets through taps. -->
    <bool name="config_navBarTapThrough">false</bool>

    <!-- Controls whether the side edge gestures can always trigger the transient nav bar to
         show. -->
    <bool name="config_navBarAlwaysShowOnSideEdgeGesture">false</bool>

    <!-- Controls the size of the back gesture inset. -->
    <dimen name="config_backGestureInset">0dp</dimen>

    <!-- Controls whether the navbar needs a scrim with
         {@link Window#setEnsuringNavigationBarContrastWhenTransparent}. -->
    <bool name="config_navBarNeedsScrim">true</bool>

    <!-- Controls whether seamless rotation should be allowed even though the navbar can move
         (which normally prevents seamless rotation). -->
    <bool name="config_allowSeamlessRotationDespiteNavBarMoving">false</bool>

    <!-- Controls whether hints for gestural navigation are shown when the device is setup.
         This should only be set when the device has gestural navigation enabled by default. -->
    <bool name="config_showGesturalNavigationHints">false</bool>

    <!-- Default insets [LEFT/RIGHTxTOP/BOTTOM] from the screen edge for picture-in-picture windows.
         These values are in DPs and will be converted to pixel sizes internally. -->
    <string translatable="false" name="config_defaultPictureInPictureScreenEdgeInsets">16x16</string>

    <!-- The percentage of the screen width to use for the default width or height of
         picture-in-picture windows. Regardless of the percent set here, calculated size will never
         be smaller than @dimen/default_minimal_size_pip_resizable_task. -->
    <item name="config_pictureInPictureDefaultSizePercent" format="float" type="dimen">0.23</item>

    <!-- The default aspect ratio for picture-in-picture windows. -->
    <item name="config_pictureInPictureDefaultAspectRatio" format="float" type="dimen">1.777778</item>

    <!-- This is the limit for the max and min aspect ratio (1 / this value) at which the min size
         will be used instead of an adaptive size based loosely on area. -->
    <item name="config_pictureInPictureAspectRatioLimitForMinSize" format="float" type="dimen">1.777778</item>

    <!-- The default gravity for the picture-in-picture window.
         Currently, this maps to Gravity.BOTTOM | Gravity.RIGHT -->
    <integer name="config_defaultPictureInPictureGravity">0x55</integer>

    <!-- The minimum aspect ratio (width/height) that is supported for picture-in-picture.  Any
         ratio smaller than this is considered too tall and thin to be usable. Currently, this
         is the inverse of the max landscape aspect ratio (1:2.39), but this is an extremely
         skinny aspect ratio that is not expected to be widely used. -->
    <item name="config_pictureInPictureMinAspectRatio" format="float" type="dimen">0.41841004184</item>

    <!-- The maximum aspect ratio (width/height) that is supported for picture-in-picture. Any
         ratio larger than this is considered to wide and short to be usable. Currently 2.39:1. -->
    <item name="config_pictureInPictureMaxAspectRatio" format="float" type="dimen">2.39</item>

    <!-- The snap mode to use for picture-in-picture. These values correspond to constants defined
         in PipSnapAlgorithm and should not be changed independently.
             0 - Snap to the four corners
             1 - Snap to the four corners and the mid-points on the long edge in each orientation
             2 - Snap anywhere along the edge of the screen
             3 - Snap anywhere along the edge of the screen and magnet to corners
             4 - Snap to the long edges in each orientation and magnet to corners
    -->
    <integer name="config_pictureInPictureSnapMode">4</integer>

    <!-- Controls the snap mode for the docked stack divider
             0 - 3 snap targets: left/top has 16:9 ratio, 1:1, and right/bottom has 16:9 ratio
             1 - 3 snap targets: fixed ratio, 1:1, (1 - fixed ratio)
             2 - 1 snap target: 1:1
    -->
    <integer name="config_dockedStackDividerSnapMode">0</integer>

    <!-- The maximum aspect ratio (longerSide/shorterSide) that is treated as close-to-square. The
         orientation requests from apps would be ignored if the display is close-to-square. -->
    <item name="config_closeToSquareDisplayMaxAspectRatio" format="float" type="dimen">1.333</item>

    <!-- List of comma separated package names for which we the system will not show crash, ANR,
         etc. dialogs. -->
    <string translatable="false" name="config_appsNotReportingCrashes"></string>

    <!-- Inactivity threshold (in milliseconds) used in JobScheduler. JobScheduler will consider
         the device to be "idle" after being inactive for this long. -->
    <integer name="config_jobSchedulerInactivityIdleThreshold">4260000</integer>
    <!-- The alarm window (in milliseconds) that JobScheduler uses to enter the idle state -->
    <integer name="config_jobSchedulerIdleWindowSlop">300000</integer>

    <!-- If true, all guest users created on the device will be ephemeral. -->
    <bool name="config_guestUserEphemeral">false</bool>

    <!-- Enforce strong auth on boot. Setting this to false represents a security risk and should
         not be ordinarily done. The only case in which this might be permissible is in a car head
         unit where there are hardware mechanisms to protect the device (physical keys) and not
         much in the way of user data.
    -->
    <bool name="config_strongAuthRequiredOnBoot">true</bool>

    <!-- Wallpaper cropper package. Used as the default cropper if the active launcher doesn't
         handle wallpaper cropping.
    -->
    <string name="config_wallpaperCropperPackage" translatable="false">com.android.wallpapercropper</string>

    <!-- True if the device supports at least one form of multi-window.
         E.g. freeform, split-screen, picture-in-picture. -->
    <bool name="config_supportsMultiWindow">true</bool>

    <!-- True if the device supports split screen as a form of multi-window. -->
    <bool name="config_supportsSplitScreenMultiWindow">true</bool>

    <!-- True if the device supports running activities on secondary displays. -->
    <bool name="config_supportsMultiDisplay">true</bool>

    <!-- True if the device has no home screen. That is a launcher activity
         where the user can launch other applications from.  -->
    <bool name="config_noHomeScreen">false</bool>

    <!-- True if the device supports system decorations on secondary displays. -->
    <bool name="config_supportsSystemDecorsOnSecondaryDisplays">true</bool>

    <!-- True if the device supports insecure lock screen. -->
    <bool name="config_supportsInsecureLockScreen">true</bool>

    <!-- True if the device requires AppWidgetService even if it does not have
         the PackageManager.FEATURE_APP_WIDGETS feature -->
    <bool name="config_enableAppWidgetService">false</bool>

    <!-- True if the device supports Sustained Performance Mode-->
    <bool name="config_sustainedPerformanceModeSupported">false</bool>

    <!-- File used to enable the double touch gesture.
         TODO: move to input HAL once ready. -->
    <string name="config_doubleTouchGestureEnableFile"></string>

    <!-- Controls how we deal with externally connected physical keyboards.
         0 - When using this device, it is not clear for users to recognize when the physical
             keyboard is (should be) connected and when it is (should be) disconnected.  Most of
             phones and tablets with Bluetooth keyboard would fall into this category because the
             connected Bluetooth keyboard may or may not be nearby the host device.
         1 - When using this device, it is clear for users to recognize when the physical
             keyboard is (should be) connected and when it is (should be) disconnected.
             Devices with wired USB keyboard is one clear example.  Some 2-in-1 convertible
             tablets with dedicated keyboards may have the same affordance to wired USB keyboard.
    -->
    <integer name="config_externalHardKeyboardBehavior">0</integer>

    <!-- Package of the unbundled tv remote service which can connect to tv
         remote provider -->
    <string name="config_tvRemoteServicePackage" translatable="false"></string>

    <!-- True if the device supports persisting security logs across reboots.
         This requires the device's kernel to have pstore and pmsg enabled,
         and DRAM to be powered and refreshed through all stages of reboot. -->
    <bool name="config_supportPreRebootSecurityLogs">false</bool>

    <!-- Default files to pin via Pinner Service -->
    <string-array translatable="false" name="config_defaultPinnerServiceFiles">
    </string-array>

    <!-- True if camera app should be pinned via Pinner Service -->
    <bool name="config_pinnerCameraApp">false</bool>

    <!-- True if home app should be pinned via Pinner Service -->
    <bool name="config_pinnerHomeApp">false</bool>

    <!-- List of files pinned by the Pinner Service with the apex boot image b/119800099 -->
    <string-array translatable="false" name="config_apexBootImagePinnerServiceFiles">
    </string-array>

    <!-- Number of days preloaded file cache should be preserved on a device before it can be
         deleted -->
    <integer name="config_keepPreloadsMinDays">7</integer>

    <!-- Flag indicating whether round icons should be parsed from the application manifest. -->
    <bool name="config_useRoundIcon">false</bool>

    <!-- Flag indicating whether the assist disclosure can be disabled using
         ASSIST_DISCLOSURE_ENABLED. -->
    <bool name="config_allowDisablingAssistDisclosure">true</bool>

    <!-- True if the device supports system navigation keys. -->
    <bool name="config_supportSystemNavigationKeys">false</bool>

    <!-- emergency call number for the emergency affordance -->
    <string name="config_emergency_call_number" translatable="false">112</string>

    <!-- Do not translate. Mcc codes whose existence trigger the presence of emergency
         affordances-->
    <integer-array name="config_emergency_mcc_codes" translatable="false">
        <item>404</item>
        <item>405</item>
    </integer-array>

    <!-- Package name for the device provisioning package. -->
    <string name="config_deviceProvisioningPackage"></string>

    <!-- Colon separated list of package names that should be granted DND access -->
    <string name="config_defaultDndAccessPackages" translatable="false">com.android.camera2</string>

    <!-- User restrictions set when the first user is created.
         Note: Also update appropriate overlay files. -->
    <string-array translatable="false" name="config_defaultFirstUserRestrictions">
    </string-array>

    <!-- Specifies whether certain permissions should be individually controlled. -->
    <bool name="config_permissionsIndividuallyControlled">false</bool>

    <!-- Specifies whether the user has to give consent to manage wireless (wifi + bluetooth). -->
    <bool name="config_wirelessConsentRequired">false</bool>

    <!-- Default value for android:focusableInTouchMode for some framework scrolling containers.
         ListView/GridView are notably absent since this is their default anyway.
         Set to true for watch devices. -->
    <bool name="config_focusScrollContainersInTouchMode">false</bool>

    <string name="config_networkOverLimitComponent" translatable="false">com.android.systemui/com.android.systemui.net.NetworkOverLimitActivity</string>
    <string name="config_dataUsageSummaryComponent" translatable="false">com.android.settings/com.android.settings.Settings$DataUsageSummaryActivity</string>

    <!-- Flag specifying whether user-switch operations have custom UI. When false, user-switch
         UI is handled by ActivityManagerService -->
    <bool name="config_customUserSwitchUi">false</bool>

    <!-- A array of regex to treat a SMS as VVM SMS if the message body matches.
         Each item represents an entry, which consists of two parts:
         a comma (,) separated list of MCCMNC the regex applies to, followed by a semicolon (;), and
         then the regex itself. -->
    <string-array translatable="false" name="config_vvmSmsFilterRegexes">
        <!-- Verizon requires any SMS that starts with //VZWVVM to be treated as a VVM SMS-->
        <item>310004,310010,310012,310013,310590,310890,310910,311110,311270,311271,311272,311273,311274,311275,311276,311277,311278,311279,311280,311281,311282,311283,311284,311285,311286,311287,311288,311289,311390,311480,311481,311482,311483,311484,311485,311486,311487,311488,311489;^//VZWVVM.*</item>
    </string-array>

    <!-- This config is holding calling number conversion map - expected to convert to emergency
         number. Formats for this config as below:
         <item>[dialstring1],[dialstring2],[dialstring3]:[replacement]</item>

         E.g. for Taiwan Type Approval, 110 and 119 should be converted to 112.
         <item>110,119:112</item>
    -->
    <string-array translatable="false" name="config_convert_to_emergency_number_map" />

    <!-- An array of packages for which notifications cannot be blocked.
         Should only be used for core device functionality that must not be
         rendered inoperative for safety reasons, like the phone dialer and
         SMS handler. -->
    <string-array translatable="false" name="config_nonBlockableNotificationPackages">
        <item>com.android.dialer</item>
        <item>com.android.messaging</item>
    </string-array>

    <!-- An array of packages that can make sound on the ringer stream in priority-only DND
     mode -->
    <string-array translatable="false" name="config_priorityOnlyDndExemptPackages">
        <item>com.android.dialer</item>
    </string-array>

    <!-- An array of packages which can listen for notifications on low ram devices. -->
    <string-array translatable="false" name="config_allowedManagedServicesOnLowRamDevices" />

    <!-- The default value for transition animation scale found in developer settings.
         1.0 corresponds to 1x animator scale, 0 means that there will be no transition
         animations. Note that this is only a default and will be overridden by a
         user-set value if toggled by settings so the "Transition animation scale" setting
         should also be hidden if intended to be permanent. -->
    <item name="config_appTransitionAnimationDurationScaleDefault" format="float" type="dimen">1.0</item>

    <!-- Flag indicates that whether non-system apps can be installed on internal storage. -->
    <bool name="config_allow3rdPartyAppOnInternal">true</bool>

    <!-- Package names of the default cell broadcast receivers -->
    <string-array name="config_defaultCellBroadcastReceiverPkgs" translatable="false">
        <item>com.android.cellbroadcastreceiver</item>
    </string-array>

    <!-- Specifies the path that is used by AdaptiveIconDrawable class to crop launcher icons. -->
    <string name="config_icon_mask" translatable="false">"M50,0L92,0C96.42,0 100,4.58 100 8L100,92C100, 96.42 96.42 100 92 100L8 100C4.58, 100 0 96.42 0 92L0 8 C 0 4.42 4.42 0 8 0L50 0Z"</string>

    <!-- The component name, flattened to a string, for the default accessibility service to be
         enabled by the accessibility shortcut. This service must be trusted, as it can be activated
         without explicit consent of the user. If no accessibility service with the specified name
         exists on the device, the accessibility shortcut will be disabled by default. -->
    <string name="config_defaultAccessibilityService" translatable="false"></string>

    <!-- Flag indicates that whether escrow token API is enabled for TrustAgent -->
    <!-- Warning: This API can be dangerous when not implemented properly. In particular,
         escrow token must NOT be retrievable from device storage. In other words, either
         escrow token is not stored on device or its ciphertext is stored on device while
         the decryption key is not. Before enabling this feature, please ensure you've read
         and followed the pertinent sections of the escrow tokens section of the CDD <link>-->
    <!-- TODO(b/35230407) complete the link field -->
    <bool name="config_allowEscrowTokenForTrustAgent">false</bool>

    <!-- A flattened ComponentName which corresponds to the only trust agent that should be enabled
         by default. If the default value is used, or set to an empty string, the restriction will
         not be applied. -->
    <string name="config_defaultTrustAgent" translatable="false"></string>

    <!-- Colon separated list of package names that should be granted Notification Listener access -->
    <string name="config_defaultListenerAccessPackages" translatable="false"></string>

    <!-- Maximum size, specified in pixels, to restrain the display space width to. Height and
         density will be scaled accordingly to maintain aspect ratio. A value of 0 indicates no
         constraint will be enforced. -->
    <integer name="config_maxUiWidth">0</integer>

    <!-- Whether the device supports quick settings and its associated APIs -->
    <bool name="config_quickSettingsSupported">true</bool>

    <!-- The component name, flattened to a string, for the default autofill service
         to  enabled for an user. This service must be trusted, as it can be activated
         without explicit consent of the user. If no autofill service with the
          specified name exists on the device, autofill will be disabled by default.
    -->
    <string name="config_defaultAutofillService" translatable="false"></string>

    <!-- The package name for the default system textclassifier service.
         This service must be trusted, as it can be activated without explicit consent of the user.
         Example: "com.android.textclassifier"
         If no textclassifier service with the specified name exists on the device (or if this is
         set to empty string), a default textclassifier will be loaded in the calling app's process.
         See android.view.textclassifier.TextClassificationManager.
    -->
    <string name="config_defaultTextClassifierPackage" translatable="false"></string>

    <!-- The package name for the default wellbeing app.
         This package must be trusted, as it has the permissions to control other applications
         on the device.
         Example: "com.android.wellbeing"
     -->
    <string name="config_defaultWellbeingPackage" translatable="false"></string>

    <!-- The component name for the default system attention service.
         This service must be trusted, as it can be activated without explicit consent of the user.
         See android.attention.AttentionManagerService.
    -->
    <string name="config_defaultAttentionService" translatable="false"></string>

    <!-- The component name for the system-wide captions service.
         This service must be trusted, as it controls part of the UI of the volume bar.
         Example: "com.android.captions/.SystemCaptionsService"
    -->
    <string name="config_defaultSystemCaptionsService" translatable="false"></string>

    <!-- The component name for the system-wide captions manager service.
         This service must be trusted, as the system binds to it and keeps it running.
         Example: "com.android.captions/.SystemCaptionsManagerService"
    -->
    <string name="config_defaultSystemCaptionsManagerService" translatable="false"></string>

    <!-- The package name for the incident report approver app.
        This app is usually PermissionController or an app that replaces it.  When
        a bugreport or incident report with EXPLICT-level sharing flags is going to be
        shared, this app will be sent the PENDING_INCIDENT_REPORTS_CHANGED broadcast.
    -->
    <string name="config_incidentReportApproverPackage" translatable="false">com.android.permissioncontroller</string>

    <!-- The package name for the system's content capture service.
         This service must be trusted, as it can be activated without explicit consent of the user.
         If no service with the specified name exists on the device, content capture will be
         disabled.
         Example: "com.android.contentcapture/.ContentcaptureService"
    -->
    <string name="config_defaultContentCaptureService" translatable="false"></string>

    <!-- The package name for the system's augmented autofill service.
         This service must be trusted, as it can be activated without explicit consent of the user.
         If no service with the specified name exists on the device, augmented autofill wil be
         disabled.
         Example: "com.android.augmentedautofill/.AugmentedAutofillService"
    -->
    <string name="config_defaultAugmentedAutofillService" translatable="false"></string>

    <!-- The package name for the system's app prediction service.
         This service must be trusted, as it can be activated without explicit consent of the user.
         Example: "com.android.intelligence/.AppPredictionService"
    -->
    <string name="config_defaultAppPredictionService" translatable="false"></string>

    <!-- The package name for the system's content suggestions service.
         Provides suggestions for text and image selection regions in snapshots of apps and should
         be able to classify the type of entities in those selections.

         This service must be trusted, as it can be activated without explicit consent of the user.
         If no service with the specified name exists on the device, content suggestions wil be
         disabled.
         Example: "com.android.contentsuggestions/.ContentSuggestionsService"
    -->
    <string name="config_defaultContentSuggestionsService" translatable="false"></string>

    <!-- Whether the device uses the default focus highlight when focus state isn't specified. -->
    <bool name="config_useDefaultFocusHighlight">true</bool>

    <!-- Flag indicating that the entire notification header can be clicked to expand the
         notification. If false, then the expand icon has to be clicked in order for the expand
         to occur. The expand button will have increased touch boundaries to accomodate this. -->
    <bool name="config_notificationHeaderClickableForExpand">false</bool>

    <!-- Default data warning level in mb -->
    <integer name="default_data_warning_level_mb">2048</integer>

    <!-- When true, indicates that the vendor's IMS implementation requires a workaround when
     sending a request to enable or disable the camera while the video session is also
     paused. -->
    <bool name="config_useVideoPauseWorkaround">false</bool>

    <!-- Whether to send a custom package name with the PSD.-->
    <bool name="config_sendPackageName">false</bool>

    <!-- Name for the set of keys associating package names -->
    <string name="config_helpPackageNameKey" translatable="false"></string>

    <!-- Name for the set of values of package names -->
    <string name="config_helpPackageNameValue" translatable="false"></string>

    <!-- Intent key for the package name keys -->
    <string name="config_helpIntentExtraKey" translatable="false"></string>

    <!-- Intent key for package name values -->
    <string name="config_helpIntentNameKey" translatable="false"></string>

    <!-- Intent key for the package name keys -->
    <string name="config_feedbackIntentExtraKey" translatable="false"></string>

    <!-- Intent key for package name values -->
    <string name="config_feedbackIntentNameKey" translatable="false"></string>

    <!-- The apps that need to be hidden when they are disabled -->
    <string-array name="config_hideWhenDisabled_packageNames"></string-array>

    <!-- Additional non-platform defined global settings exposed to Instant Apps -->
    <string-array name="config_allowedGlobalInstantAppSettings"></string-array>

    <!-- Additional non-platform defined system settings exposed to Instant Apps -->
    <string-array name="config_allowedSystemInstantAppSettings"></string-array>

    <!-- Additional non-platform defined secure settings exposed to Instant Apps -->
    <string-array name="config_allowedSecureInstantAppSettings"></string-array>

    <!-- Handle volume keys directly in Window Manager without passing them to the foreground app -->
    <bool name="config_handleVolumeKeysInWindowManager">false</bool>

    <!-- Volume level of in-call notification tone playback [0..1] -->
    <item name="config_inCallNotificationVolume" format="float" type="dimen">.10</item>

    <!-- URI for in call notification sound -->
    <string translatable="false" name="config_inCallNotificationSound">/product/media/audio/ui/InCallNotification.ogg</string>

    <!-- Default number of notifications from the same app before they are automatically grouped by the OS -->
    <integer translatable="false" name="config_autoGroupAtCount">4</integer>

    <!-- The OEM specified sensor type for the lift trigger to launch the camera app. -->
    <integer name="config_cameraLiftTriggerSensorType">-1</integer>
    <!-- The OEM specified sensor string type for the gesture to launch camera app, this value
        must match the value of config_cameraLiftTriggerSensorType in OEM's HAL -->
    <string translatable="false" name="config_cameraLiftTriggerSensorStringType"></string>

    <!-- Default number of days to retain for the automatic storage manager. -->
    <integer translatable="false" name="config_storageManagerDaystoRetainDefault">90</integer>

    <!-- Name of a font family to use for headlines. If empty, falls back to platform default -->
    <string name="config_headlineFontFamily" translatable="false"></string>
    <!-- Allows setting custom fontFeatureSettings on specific text. -->
    <string name="config_headlineFontFeatureSettings" translatable="false"></string>

    <!-- An array of packages that need to be treated as type system in battery settings -->
    <string-array translatable="false" name="config_batteryPackageTypeSystem">
        <item>com.android.providers.calendar</item>
        <item>com.android.providers.media</item>
        <item>com.android.systemui</item>
    </string-array>

    <!-- An array of packages that need to be treated as type service in battery settings -->
    <string-array translatable="false" name="config_batteryPackageTypeService"/>

    <!-- Flag indicating whether or not to enable night mode detection. -->
    <bool name="config_enableNightMode">true</bool>

    <!-- Flag indicating that the actions buttons for a notification should be tinted with by the
         color supplied by the Notification.Builder if present. -->
    <bool name="config_tintNotificationActionButtons">true</bool>

    <!-- Show area update info settings in CellBroadcastReceiver and information in SIM status in Settings app -->
    <bool name="config_showAreaUpdateInfoSettings">false</bool>

    <!-- Enable the RingtonePickerActivity in 'com.android.providers.media'. -->
    <bool name="config_defaultRingtonePickerEnabled">true</bool>

    <!-- Allow SystemUI to show the shutdown dialog -->
    <bool name="config_showSysuiShutdown">true</bool>

    <!-- The stable device width and height in pixels. If these aren't set to a positive number
         then the device will use the width and height of the default display the first time it's
         booted.  -->
    <integer name="config_stableDeviceDisplayWidth">-1</integer>
    <integer name="config_stableDeviceDisplayHeight">-1</integer>

    <!-- List of countries in which we display 'No service' on status bar
         instead of 'Emergency calls only' when SIM is unready. -->
    <string-array translatable="false" name="config_display_no_service_when_sim_unready">
        <item>"DE"</item>
    </string-array>

    <!-- Class names of device specific services inheriting com.android.server.SystemService. The
         classes are instantiated in the order of the array. -->
    <string-array translatable="false" name="config_deviceSpecificSystemServices"></string-array>

    <!-- Class name of the device specific implementation to replace the DevicePolicyManagerService
         or empty if the default should be used. -->
    <string translatable="false" name="config_deviceSpecificDevicePolicyManagerService"></string>

    <!-- Class name of the device specific implementation to replace the AudioService
         or empty if the default should be used. -->
    <string translatable="false" name="config_deviceSpecificAudioService"></string>

    <!-- Component name of media projection permission dialog -->
    <string name="config_mediaProjectionPermissionDialogComponent" translatable="false">com.android.systemui/com.android.systemui.media.MediaProjectionPermissionActivity</string>

    <!-- Corner radius of system dialogs -->
    <dimen name="config_dialogCornerRadius">2dp</dimen>
    <!-- Corner radius of system buttons -->
    <dimen name="config_buttonCornerRadius">@dimen/control_corner_material</dimen>
    <!-- Corner radius for bottom sheet system dialogs -->
    <dimen name="config_bottomDialogCornerRadius">@dimen/config_dialogCornerRadius</dimen>
    <!-- Corner radius of system progress bars -->
    <dimen name="config_progressBarCornerRadius">@dimen/progress_bar_corner_material</dimen>
    <!-- Controls whether system buttons use all caps for text -->
    <bool name="config_buttonTextAllCaps">true</bool>
    <!-- Name of the font family used for system surfaces where the font should use medium weight -->
    <string name="config_headlineFontFamilyMedium" translateable="false">@string/font_family_button_material</string>
    <!-- Name of a font family to use for body text. -->
    <string name="config_bodyFontFamily" translatable="false">sans-serif</string>
    <!-- Name of a font family to use for medium body text. -->
    <string name="config_bodyFontFamilyMedium" translatable="false">sans-serif-medium</string>

    <!-- Size of icon shown beside a preference locked by admin -->
    <dimen name="config_restrictedIconSize">@dimen/restricted_icon_size_material</dimen>

    <string translatable="false" name="config_batterySaverDeviceSpecificConfig"></string>

    <!-- Component name that should be granted Notification Assistant access -->
    <string name="config_defaultAssistantAccessComponent" translatable="false">android.ext.services/android.ext.services.notification.Assistant</string>

    <bool name="config_supportBluetoothPersistedState">true</bool>

    <bool name="config_keepRestrictedProfilesInBackground">true</bool>

    <!-- Cellular network service package name to bind to by default. -->
    <string name="config_wwan_network_service_package" translatable="false">com.android.phone</string>

    <!-- IWLAN network service package name to bind to by default. If none is specified in an overlay, an
         empty string is passed in -->
    <string name="config_wlan_network_service_package" translatable="false"></string>

    <!-- Telephony qualified networks service package name to bind to by default. -->
    <string name="config_qualified_networks_service_package" translatable="false"></string>

    <!-- Wear devices: Controls the radios affected by Activity Mode. -->
    <string-array name="config_wearActivityModeRadios">
        <item>"wifi"</item>
    </string-array>

    <!-- Default hyphenation frequency setting (0=NONE, 1=NORMAL, 2=FULL). -->
    <item name="config_preferredHyphenationFrequency" format="integer" type="dimen">0</item>

    <!-- Package name for ManagedProvisioning which is responsible for provisioning work profiles. -->
    <string name="config_managed_provisioning_package" translatable="false">com.android.managedprovisioning</string>

    <!-- The duration (in milliseconds) for the outgoing sms authorization request to timeout.-->
    <integer name="config_sms_authorization_timeout_ms">0</integer>

    <!-- Enable sms authorization framework-->
    <bool name="config_sms_authorization_enabled">false</bool>

    <!-- whether to enable primarycard -->
    <bool name="config_primarycard">false</bool>

    <!-- Whether or not swipe up gesture's opt-in setting is available on this device -->
    <bool name="config_swipe_up_gesture_setting_available">false</bool>

    <!-- Applications which are disabled unless matching a particular sku -->
    <string-array name="config_disableApksUnlessMatchedSku_apk_list" translatable="false" />
    <string-array name="config_disableApkUnlessMatchedSku_skus_list" translatable="false" />

    <!-- Whether or not we should show the option to show battery percentage -->
    <bool name="config_battery_percentage_setting_available">true</bool>

    <!-- Whether or not battery saver should be "sticky" when manually enabled. -->
    <bool name="config_batterySaverStickyBehaviourDisabled">false</bool>

    <!-- Config flag to track default disable threshold for Dynamic power savings enabled battery saver. -->
    <integer name="config_dynamicPowerSavingsDefaultDisableThreshold">80</integer>

    <!-- Model of potentially misprovisioned devices. If none is specified in an overlay, an
         empty string is passed in. -->
    <string name="config_misprovisionedDeviceModel" translatable="false"></string>

    <!-- Brand value for attestation of misprovisioned device. -->
    <string name="config_misprovisionedBrandValue" translatable="false"></string>

    <!-- Pre-scale volume at volume step 1 for Absolute Volume -->
    <fraction name="config_prescaleAbsoluteVolume_index1">50%</fraction>

    <!-- Pre-scale volume at volume step 2 for Absolute Volume -->
    <fraction name="config_prescaleAbsoluteVolume_index2">70%</fraction>

    <!-- Pre-scale volume at volume step 3 for Absolute Volume -->
    <fraction name="config_prescaleAbsoluteVolume_index3">85%</fraction>

    <!-- Whether or not the "SMS app service" feature is enabled -->
    <bool name="config_useSmsAppService">true</bool>

    <!-- List of names that represent dual SoftAp interfaces. -->
    <string-array translatable="false" name="config_wifi_dual_sap_interfaces">
    </string-array>

    <!-- Class name for the InputEvent compatibility processor override.
         Empty string means use the default compatibility processor
         (android.view.InputEventCompatProcessor). -->
    <string name="config_inputEventCompatProcessorOverrideClassName" translatable="false"></string>

    <!-- Component name for the default module metadata provider on this device -->
    <string name="config_defaultModuleMetadataProvider" translatable="false">com.android.modulemetadata</string>

    <!-- This is the default launcher component to use on secondary displays that support system
         decorations.
         This launcher activity must support multiple instances and have corresponding launch mode
         set in AndroidManifest.
         {@see android.view.Display#FLAG_SHOULD_SHOW_SYSTEM_DECORATIONS} -->
    <string name="config_secondaryHomeComponent" translatable="false">com.android.launcher3/com.android.launcher3.SecondaryDisplayLauncher</string>

    <!-- Force secondary home launcher specified in config_secondaryHomeComponent always. If this is
         not set, secondary home launcher can be replaced by user. -->
    <bool name ="config_useSystemProvidedLauncherForSecondary">false</bool>

    <!-- If device supports corner radius on windows.
         This should be turned off on low-end devices to improve animation performance. -->
    <bool name="config_supportsRoundedCornersOnWindows">true</bool>

    <!-- If the sensor that skips media is available or not. -->
    <bool name="config_skipSensorAvailable">false</bool>

    <!-- If the sensor that silences alerts is available or not. -->
    <bool name="config_silenceSensorAvailable">false</bool>

    <!-- Enable Zram writeback feature to allow unused pages in zram be written to flash. -->
    <bool name="config_zramWriteback">false</bool>

    <!-- Whether cbrs is supported on the device or not -->
    <bool translatable="false" name="config_cbrs_supported">false</bool>

    <!-- Whether or not aware is enabled by default -->
    <bool name="config_awareSettingAvailable">false</bool>

    <!-- Display White-Balance -->

    <!-- See AmbientSensor.AmbientBrightnessSensor.
         The ambient brightness sensor rate (in milliseconds). Must be positive. -->
    <integer name="config_displayWhiteBalanceBrightnessSensorRate">250</integer>

    <!-- See AmbientFilter.
         How long ambient brightness changes are kept and taken into consideration
         (in milliseconds). Must be positive. -->
    <integer name="config_displayWhiteBalanceBrightnessFilterHorizon">10000</integer>

    <!-- See AmbientFilter.WeightedMovingAverageAmbientFilter.
         Recent changes are prioritised by integrating their duration over y = x + intercept
         (the higher it is, the less prioritised recent changes are). Must be a non-negative
         number, or NaN to avoid this implementation. -->
    <item name="config_displayWhiteBalanceBrightnessFilterIntercept" format="float" type="dimen">10.0</item>

    <!-- See AmbientSensor.AmbientColorTemperatureSensor.
         The ambient color temperature sensor name. -->
    <string name="config_displayWhiteBalanceColorTemperatureSensorName">com.google.sensor.color</string>

    <!-- See AmbientSensor.AmbientColorTemperatureSensor.
         The ambient color temperature sensor rate (in milliseconds). Must be positive. -->
    <integer name="config_displayWhiteBalanceColorTemperatureSensorRate">250</integer>

    <!-- See AmbientFilter.
         How long ambient color temperature changes are kept and taken into consideration
         (in milliseconds). Must be positive. -->
    <integer name="config_displayWhiteBalanceColorTemperatureFilterHorizon">10000</integer>

    <!-- See AmbientFilter.WeightedMovingAverageAmbientFilter.
         Recent changes are prioritised by integrating their duration over y = x + intercept
         (the higher it is, the less prioritised recent changes are). Must be a non-negative
         number, or NaN to avoid this implementation. -->
    <item name="config_displayWhiteBalanceColorTemperatureFilterIntercept" format="float"
            type="dimen">10.0</item>

    <!-- See DisplayWhiteBalanceThrottler.
         The debounce time (in milliseconds) for increasing the screen color temperature, throttled
         if time > lastTime + debounce. Must be non-negative. -->
    <integer name="config_displayWhiteBalanceIncreaseDebounce">5000</integer>

    <!-- See DisplayWhiteBalanceThrottler.
         The debounce time (in milliseconds) for decreasing the screen color tempearture, throttled
         if time < lastTime - debounce. Must be non-negative. -->
    <integer name="config_displayWhiteBalanceDecreaseDebounce">5000</integer>

    <!-- See DisplayWhiteBalanceThrottler.
         The ambient color temperature values used to determine the threshold as the corresponding
         value in config_displayWhiteBalance{Increase,Decrease}Threholds. Must be non-empty, the
         same length as config_displayWhiteBalance{Increase,Decrease}Thresholds, and contain
         non-negative, strictly increasing numbers.

         For example, if:

         - baseThresolds = [0, 100, 1000];
         - increaseThresholds = [0.1, 0.15, 0.2];
         - decreaseThresholds = [0.1, 0.05, 0.0];

         Then, given the ambient color temperature INCREASED from X to Y (so X < Y):
         - If 0 <= Y < 100, we require Y > (1 + 0.1) * X = 1.1X;
         - If 100 <= Y < 1000, we require Y > (1 + 0.15) * X = 1.15X;
         - If 1000 <= Y, we require Y > (1 + 0.2) * X = 1.2X.

         Or, if the ambient color temperature DECREASED from X to Y (so X > Y):
         - If 0 <= Y < 100, we require Y < (1 - 0.1) * X = 0.9X;
         - If 100 <= Y < 1000, we require Y < (1 - 0.05) * X = 0.95X;
         - If 1000 <= Y, we require Y < (1 - 0) * X = X.

         NOTE: the numbers in this example are made up, and don't represent how actual base,
               increase or decrease thresholds would look like. -->
    <array name="config_displayWhiteBalanceBaseThresholds">
        <item>0.0</item>
    </array>

    <!-- See DisplayWhiteBalanceThrottler.
         The increase threshold values, throttled if value < value * (1 + threshold). Must be
         non-empty, the same length as config_displayWhiteBalanceBaseThresholds, and contain
         non-negative numbers. -->
    <array name="config_displayWhiteBalanceIncreaseThresholds">
        <item>0.1</item>
    </array>

    <!-- See DisplayWhiteBalanceThrottler.
         The decrease threshold values, throttled if value > value * (1 - threshold). Must be
         non-empty, the same length as config_displayWhiteBalanceBaseThresholds, and contain
         non-negative numbers. -->
    <array name="config_displayWhiteBalanceDecreaseThresholds">
        <item>0.1</item>
    </array>

    <!-- See DisplayWhiteBalanceController.
         A float array containing a list of ambient brightnesses, in Lux. This array,
         together with config_displayWhiteBalanceLowLightAmbientBiases, is used to generate a
         lookup table used in DisplayWhiteBalanceController. This lookup table is used to map
         ambient brightness readings to a bias, where the bias is used to linearly interpolate
         between ambient color temperature and
         config_displayWhiteBalanceLowLightAmbientColorTemperature.
         This table is optional. If used, this array must,
         1) Contain at least two entries
         2) Be the same length as config_displayWhiteBalanceLowLightAmbientBiases. -->
    <array name ="config_displayWhiteBalanceLowLightAmbientBrightnesses">
        <item>10.0</item>
        <item>10.0</item>
    </array>

    <!-- See DisplayWhiteBalanceController.
         An array containing a list of biases. See
         config_displayWhiteBalanceLowLightAmbientBrightnesses for additional details.
         This array must be in the range of [0.0, 1.0]. -->
    <array name ="config_displayWhiteBalanceLowLightAmbientBiases">
        <item>0.0</item>
        <item>1.0</item>
    </array>

    <!-- See DisplayWhiteBalanceController.
         The ambient color temperature (in cct) to which we interpolate towards using the
         the look up table generated by config_displayWhiteBalanceLowLightAmbientBrightnesses
         and config_displayWhiteBalanceLowLightAmbientBiases. -->
    <item name="config_displayWhiteBalanceLowLightAmbientColorTemperature" format="float" type="dimen">6500.0</item>

    <!-- See DisplayWhiteBalanceController.
         A float array containing a list of ambient brightnesses, in Lux. This array,
         together with config_displayWhiteBalanceHighLightAmbientBiases, is used to generate a
         lookup table used in DisplayWhiteBalanceController. This lookup table is used to map
         ambient brightness readings to a bias, where the bias is used to linearly interpolate
         between ambient color temperature and
         config_displayWhiteBalanceHighLightAmbientColorTemperature.
         This table is optional. If used, this array must,
         1) Contain at least two entries
         2) Be the same length as config_displayWhiteBalanceHighLightAmbientBiases. -->
    <array name ="config_displayWhiteBalanceHighLightAmbientBrightnesses">
    </array>

    <!-- See DisplayWhiteBalanceController.
         An array containing a list of biases. See
         config_displayWhiteBalanceHighLightAmbientBrightnesses for additional details.
         This array must be in the range of [0.0, 1.0]. -->
    <array name ="config_displayWhiteBalanceHighLightAmbientBiases">
    </array>

    <!-- See DisplayWhiteBalanceController.
         The ambient color temperature (in cct) to which we interpolate towards using the
         the look up table generated by config_displayWhiteBalanceHighLightAmbientBrightnesses
         and config_displayWhiteBalanceHighLightAmbientBiases. -->
    <item name="config_displayWhiteBalanceHighLightAmbientColorTemperature" format="float" type="dimen">8000.0</item>

    <!-- See DisplayWhiteBalanceController.
         A float array containing a list of ambient color temperatures, in Kelvin. This array,
         together with config_displayWhiteBalanceDisplayColorTemperatures, is used to generate a
         lookup table used in DisplayWhiteBalanceController. This lookup table is used to map
         ambient color temperature readings to a target color temperature for the display.
         This table is optional. If used, this array must,
         1) Contain at least two entries
         2) Be the same length as config_displayWhiteBalanceDisplayColorTemperatures. -->
    <array name="config_displayWhiteBalanceAmbientColorTemperatures">
    </array>

    <!-- See DisplayWhiteBalanceController.
         An array containing a list of display color temperatures, in Kelvin. See
         config_displayWhiteBalanceAmbientColorTemperatures for additional details.
         The same restrictions apply to this array. -->
    <array name="config_displayWhiteBalanceDisplayColorTemperatures">
    </array>

    <!-- All of the paths defined for the batterymeter are defined on a 12x20 canvas, and must
     be parsable by android.utill.PathParser -->
    <string name="config_batterymeterPerimeterPath" translatable="false">
		M3.5,2 v0 H1.33 C0.6,2 0,2.6 0,3.33 V13v5.67 C0,19.4 0.6,20 1.33,20 h9.33 C11.4,20 12,19.4 12,18.67 V13V3.33 C12,2.6 11.4,2 10.67,2 H8.5 V0 H3.5 z M2,18v-7V4h8v9v5H2L2,18z
    </string>
    <string name="config_batterymeterErrorPerimeterPath" translatable="false">@string/config_batterymeterPerimeterPath</string>
    <string name="config_batterymeterFillMask" translatable="false">
        M2,18 v-14 h8 v14 z
    </string>
    <string name="config_batterymeterBoltPath" translatable="false">
        M5,17.5 V12 H3 L7,4.5 V10 h2 L5,17.5 z
    </string>
    <string name="config_batterymeterPowersavePath" translatable="false">
        M9,10l-2,0l0,-2l-2,0l0,2l-2,0l0,2l2,0l0,2l2,0l0,-2l2,0z
    </string>

    <!-- X path for SignalDrawable as defined on a 24x24 canvas. -->
    <string name="config_signalXPath" translatable="false">
        M22,16.41L20.59,15l-2.09,2.09L16.41,15L15,16.41l2.09,2.09L15,20.59L16.41,22l2.09-2.08L20.59,22L22,20.59l-2.08-2.09   L22,16.41z
    </string>
    <!-- config_signalCutout{Height,Width}Fraction define fraction of the 24x24 canvas that
         should be cut out to display config_signalXPath.-->
    <item name="config_signalCutoutWidthFraction" format="float" type="dimen">11</item>
    <item name="config_signalCutoutHeightFraction" format="float" type="dimen">11</item>

    <!-- A dual tone battery meter draws the perimeter path twice - once to define the shape
     and a second time clipped to the fill level to indicate charge -->
    <bool name="config_batterymeterDualTone">false</bool>

    <!-- The default peak refresh rate for a given device. Change this value if you want to allow
         for higher refresh rates to be automatically used out of the box -->
    <integer name="config_defaultPeakRefreshRate">60</integer>

    <!-- The display uses different gamma curves for different refresh rates. It's hard for panel
         vendor to tune the curves to have exact same brightness for different refresh rate. So
         flicker could be observed at switch time. The issue is worse at the gamma lower end.
         In addition, human eyes are more sensitive to the flicker at darker environment.
         To prevent flicker, we only support higher refresh rates if the display brightness is above
         a threshold. And the darker environment could have higher threshold.
         For example, no higher refresh rate if
             display brightness <= disp0 && ambient brightness <= amb0
             || display brightness <= disp1 && ambient brightness <= amb1 -->
    <integer-array translatable="false" name="config_brightnessThresholdsOfPeakRefreshRate">
         <!--
           <item>disp0</item>
           <item>disp1</item>
        -->
    </integer-array>
    <integer-array translatable="false" name="config_ambientThresholdsOfPeakRefreshRate">
         <!--
           <item>amb0</item>
           <item>amb1</item>
        -->
    </integer-array>

    <!-- Default refresh rate in the zone defined by brightness and ambient thresholds.
         If non-positive, then the refresh rate is unchanged even if thresholds are configured. -->
    <integer name="config_defaultRefreshRateInZone">0</integer>

    <!-- The type of the light sensor to be used by the display framework for things like
         auto-brightness. If unset, then it just gets the default sensor of type TYPE_LIGHT. -->
    <string name="config_displayLightSensorType" translatable="false" />

    <!-- Whether or not to enable automatic heap dumps for the system server on debuggable builds. -->
    <bool name="config_debugEnableAutomaticSystemServerHeapDumps">false</bool>

    <!-- Trigger a heap dump if the system server pss usage exceeds this threshold. 400 MB -->
    <integer name="config_debugSystemServerPssThresholdBytes">419430400</integer>

    <!-- See DropBoxManagerService.
         The minimum period in milliseconds between broadcasts for entries with low priority
         dropbox tags. -->
    <integer name="config_dropboxLowPriorityBroadcastRateLimitPeriod">2000</integer>

    <!-- See DropBoxManagerService.
         An array of dropbox entry tags to marked as low priority. Low priority broadcasts will be
         rated limited to a period defined by config_dropboxLowPriorityBroadcastRateLimitPeriod
         (high frequency broadcasts for the tag will be dropped) -->
    <string-array name="config_dropboxLowPriorityTags" translatable="false">
        <item>data_app_strictmode</item>
        <item>data_app_wtf</item>
        <item>keymaster</item>
        <item>netstats</item>
        <item>system_app_strictmode</item>
        <item>system_app_wtf</item>
        <item>system_server_strictmode</item>
        <item>system_server_wtf</item>
    </string-array>

    <!-- Which binder services to include in incident reports containing restricted images. -->
    <string-array name="config_restrictedImagesServices" translatable="false"/>

    <!-- Messages that should not be shown to the user during face auth enrollment. This should be
         used to hide messages that may be too chatty or messages that the user can't do much about.
         Entries are defined in android.hardware.biometrics.face@1.0 types.hal -->
    <integer-array name="config_face_acquire_enroll_ignorelist" translatable="false" >
    </integer-array>
    <!-- Same as the above, but are defined by vendorCodes -->
    <integer-array name="config_face_acquire_vendor_enroll_ignorelist" translatable="false" >
    </integer-array>

    <!-- Messages that should not be shown to the user during face authentication, on keyguard.
         This includes both lockscreen and bouncer. This should be used to hide messages that may be
         too chatty or messages that the user can't do much about. Entries are defined in
         android.hardware.biometrics.face@1.0 types.hal -->
    <integer-array name="config_face_acquire_keyguard_ignorelist" translatable="false" >
    </integer-array>
    <!-- Same as the above, but are defined by vendorCodes -->
    <integer-array name="config_face_acquire_vendor_keyguard_ignorelist" translatable="false" >
    </integer-array>

    <!-- Messages that should not be shown to the user during face authentication, on
     BiometricPrompt. This should be used to hide messages that may be too chatty or messages that
     the user can't do much about. Entries are defined in
     android.hardware.biometrics.face@1.0 types.hal -->
    <integer-array name="config_face_acquire_biometricprompt_ignorelist" translatable="false" >
    </integer-array>
    <!-- Same as the above, but are defined by vendorCodes -->
    <integer-array name="config_face_acquire_vendor_biometricprompt_ignorelist" translatable="false" >
    </integer-array>

    <!-- If face auth sends the user directly to home/last open app, or stays on keyguard -->
    <bool name="config_faceAuthDismissesKeyguard">true</bool>

    <!-- The component name for the default profile supervisor, which can be set as a profile owner
    even after user setup is complete. The defined component should be used for supervision purposes
    only. The component must be part of a system app. -->
    <string name="config_defaultSupervisionProfileOwnerComponent" translatable="false"></string>

    <!-- Whether to artificially interpret all signal strengths as
         one bar higher than they actually are -->
    <bool name="config_inflateSignalStrength">false</bool>

    <!-- Contains a blacklist of apps that should not get pre-installed carrier app permission
         grants, even if the UICC claims that the app should be privileged. See b/138150105 -->
    <string-array name="config_restrictedPreinstalledCarrierApps" translatable="false"/>

    <!-- Sharesheet: define a max number of targets per application for new shortcuts-based direct share introduced in Q -->
    <integer name="config_maxShortcutTargetsPerApp">3</integer>

<<<<<<< HEAD
    <!-- pdp data retry for cause 29, 33 and 55-->
    <bool name="config_pdp_retry_for_29_33_55_enabled">false</bool>
    <!--pdp data reject retry delay can be configured here -->
    <integer name="data_retry_delay">-1</integer>
    <!-- pdp data reject idle timeout delay-->
    <integer name="data_retry_idle_delay">-1</integer>
    <!-- pdp data reject dialog string for cause 29, 33 and 55-->
    <string name="data_conn_status_title"></string>
    <string name="user_authentication_failed"></string>
    <string name="service_not_subscribed"></string>
    <string name="multi_conn_to_same_pdn_not_allowed"></string>
=======
    <!-- The list of packages to automatically opt out of refresh rates higher than 60hz because
         of known compatibility issues. -->
    <string-array name="config_highRefreshRateBlacklist"></string-array>

    <!-- Whether or not to hide the navigation bar when the soft keyboard is visible in order to
         create additional screen real estate outside beyond the keyboard. Note that the user needs
         to have a confirmed way to dismiss the keyboard when desired. -->
    <bool name="config_automotiveHideNavBarForKeyboard">false</bool>
>>>>>>> 0d7e17eb
</resources><|MERGE_RESOLUTION|>--- conflicted
+++ resolved
@@ -4283,7 +4283,15 @@
     <!-- Sharesheet: define a max number of targets per application for new shortcuts-based direct share introduced in Q -->
     <integer name="config_maxShortcutTargetsPerApp">3</integer>
 
-<<<<<<< HEAD
+    <!-- The list of packages to automatically opt out of refresh rates higher than 60hz because
+         of known compatibility issues. -->
+    <string-array name="config_highRefreshRateBlacklist"></string-array>
+
+    <!-- Whether or not to hide the navigation bar when the soft keyboard is visible in order to
+         create additional screen real estate outside beyond the keyboard. Note that the user needs
+         to have a confirmed way to dismiss the keyboard when desired. -->
+    <bool name="config_automotiveHideNavBarForKeyboard">false</bool>
+
     <!-- pdp data retry for cause 29, 33 and 55-->
     <bool name="config_pdp_retry_for_29_33_55_enabled">false</bool>
     <!--pdp data reject retry delay can be configured here -->
@@ -4295,14 +4303,4 @@
     <string name="user_authentication_failed"></string>
     <string name="service_not_subscribed"></string>
     <string name="multi_conn_to_same_pdn_not_allowed"></string>
-=======
-    <!-- The list of packages to automatically opt out of refresh rates higher than 60hz because
-         of known compatibility issues. -->
-    <string-array name="config_highRefreshRateBlacklist"></string-array>
-
-    <!-- Whether or not to hide the navigation bar when the soft keyboard is visible in order to
-         create additional screen real estate outside beyond the keyboard. Note that the user needs
-         to have a confirmed way to dismiss the keyboard when desired. -->
-    <bool name="config_automotiveHideNavBarForKeyboard">false</bool>
->>>>>>> 0d7e17eb
 </resources>