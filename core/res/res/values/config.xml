<?xml version="1.0" encoding="utf-8"?>
<!--
/*
** Copyright 2009, The Android Open Source Project
**
** Licensed under the Apache License, Version 2.0 (the "License");
** you may not use this file except in compliance with the License.
** You may obtain a copy of the License at
**
**     http://www.apache.org/licenses/LICENSE-2.0
**
** Unless required by applicable law or agreed to in writing, software
** distributed under the License is distributed on an "AS IS" BASIS,
** WITHOUT WARRANTIES OR CONDITIONS OF ANY KIND, either express or implied.
** See the License for the specific language governing permissions and
** limitations under the License.
*/
-->

<!-- These resources are around just to allow their values to be customized
     for different hardware and product builds.  Do not translate.

     NOTE: The naming convention is "config_camelCaseValue". Some legacy
     entries do not follow the convention, but all new entries should. -->

<resources xmlns:xliff="urn:oasis:names:tc:xliff:document:1.2">
    <!-- Do not translate. Defines the slots for the right-hand side icons.  That is to say, the
         icons in the status bar that are not notifications. -->
    <string-array name="config_statusBarIcons">
        <item><xliff:g id="id">@string/status_bar_rotate</xliff:g></item>
        <item><xliff:g id="id">@string/status_bar_headset</xliff:g></item>
        <item><xliff:g id="id">@string/status_bar_data_saver</xliff:g></item>
        <item><xliff:g id="id">@string/status_bar_managed_profile</xliff:g></item>
        <item><xliff:g id="id">@string/status_bar_ime</xliff:g></item>
        <item><xliff:g id="id">@string/status_bar_sync_failing</xliff:g></item>
        <item><xliff:g id="id">@string/status_bar_sync_active</xliff:g></item>
        <item><xliff:g id="id">@string/status_bar_cast</xliff:g></item>
        <item><xliff:g id="id">@string/status_bar_hotspot</xliff:g></item>
        <item><xliff:g id="id">@string/status_bar_location</xliff:g></item>
        <item><xliff:g id="id">@string/status_bar_bluetooth</xliff:g></item>
        <item><xliff:g id="id">@string/status_bar_nfc</xliff:g></item>
        <item><xliff:g id="id">@string/status_bar_tty</xliff:g></item>
        <item><xliff:g id="id">@string/status_bar_speakerphone</xliff:g></item>
        <item><xliff:g id="id">@string/status_bar_zen</xliff:g></item>
        <item><xliff:g id="id">@string/status_bar_mute</xliff:g></item>
        <item><xliff:g id="id">@string/status_bar_volume</xliff:g></item>
        <item><xliff:g id="id">@string/status_bar_wifi</xliff:g></item>
        <item><xliff:g id="id">@string/status_bar_cdma_eri</xliff:g></item>
        <item><xliff:g id="id">@string/status_bar_data_connection</xliff:g></item>
        <item><xliff:g id="id">@string/status_bar_phone_evdo_signal</xliff:g></item>
        <item><xliff:g id="id">@string/status_bar_phone_signal</xliff:g></item>
        <item><xliff:g id="id">@string/status_bar_battery</xliff:g></item>
        <item><xliff:g id="id">@string/status_bar_alarm_clock</xliff:g></item>
        <item><xliff:g id="id">@string/status_bar_secure</xliff:g></item>
        <item><xliff:g id="id">@string/status_bar_clock</xliff:g></item>
    </string-array>

    <string translatable="false" name="status_bar_rotate">rotate</string>
    <string translatable="false" name="status_bar_headset">headset</string>
    <string translatable="false" name="status_bar_data_saver">data_saver</string>
    <string translatable="false" name="status_bar_managed_profile">managed_profile</string>
    <string translatable="false" name="status_bar_ime">ime</string>
    <string translatable="false" name="status_bar_sync_failing">sync_failing</string>
    <string translatable="false" name="status_bar_sync_active">sync_active</string>
    <string translatable="false" name="status_bar_cast">cast</string>
    <string translatable="false" name="status_bar_hotspot">hotspot</string>
    <string translatable="false" name="status_bar_location">location</string>
    <string translatable="false" name="status_bar_bluetooth">bluetooth</string>
    <string translatable="false" name="status_bar_nfc">nfc</string>
    <string translatable="false" name="status_bar_tty">tty</string>
    <string translatable="false" name="status_bar_speakerphone">speakerphone</string>
    <string translatable="false" name="status_bar_zen">zen</string>
    <string translatable="false" name="status_bar_mute">mute</string>
    <string translatable="false" name="status_bar_volume">volume</string>
    <string translatable="false" name="status_bar_wifi">wifi</string>
    <string translatable="false" name="status_bar_cdma_eri">cdma_eri</string>
    <string translatable="false" name="status_bar_data_connection">data_connection</string>
    <string translatable="false" name="status_bar_phone_evdo_signal">phone_evdo_signal</string>
    <string translatable="false" name="status_bar_phone_signal">phone_signal</string>
    <string translatable="false" name="status_bar_battery">battery</string>
    <string translatable="false" name="status_bar_alarm_clock">alarm_clock</string>
    <string translatable="false" name="status_bar_secure">secure</string>
    <string translatable="false" name="status_bar_clock">clock</string>

    <!-- Flag indicating whether the surface flinger has limited
         alpha compositing functionality in hardware.  If set, the window
         manager will disable alpha trasformation in animations where not
         strictly needed. -->
    <bool name="config_sf_limitedAlpha">false</bool>

    <!-- Default value used to block data calls if ims is not
         connected.  If you use the ims apn DCT will block
         any other apn from connecting until ims apn is connected-->
    <bool name="ImsConnectedDefaultValue">false</bool>

    <!-- Flag indicating whether the surface flinger is inefficient
         at performing a blur.  Used by parts of the UI to turn off
         the blur effect where it isn't worth the performance hit.
         As of Honeycomb, blurring is not supported anymore. -->
    <bool name="config_sf_slowBlur">true</bool>

    <!-- Flag indicating that the media framework should support playing of sounds on volume
         key usage.  This adds noticeable additional overhead to volume key processing, so
         is disableable for products for which it is irrelevant. -->
    <bool name="config_useVolumeKeySounds">true</bool>

    <!-- The attenuation in dB applied to the sound effects played
         through AudioManager.playSoundEffect() when no volume is specified. -->
    <integer name="config_soundEffectVolumeDb">-6</integer>

    <!-- The attenuation in dB applied to the lock/unlock sounds. -->
    <integer name="config_lockSoundVolumeDb">-6</integer>

    <!-- Flag indicating whether the AUDIO_BECOMING_NOISY notification should
         be sent during a change to the audio output device. -->
    <bool name="config_sendAudioBecomingNoisy">true</bool>

    <!-- The duration (in milliseconds) of a short animation. -->
    <integer name="config_shortAnimTime">200</integer>

    <!-- The duration (in milliseconds) of a medium-length animation. -->
    <integer name="config_mediumAnimTime">400</integer>

    <!-- The duration (in milliseconds) of a long animation. -->
    <integer name="config_longAnimTime">500</integer>

    <!-- The duration (in milliseconds) of the activity open/close and fragment open/close animations. -->
    <integer name="config_activityShortDur">150</integer>
    <integer name="config_activityDefaultDur">220</integer>

    <!-- The duration (in milliseconds) of the tooltip show/hide animations. -->
    <integer name="config_tooltipAnimTime">150</integer>

    <!-- Duration for the dim animation behind a dialog.  This may be either
         a percentage, which is relative to the duration of the enter/open
         animation of the window being shown that is dimming behind, or it may
         be an integer for a constant duration. -->
    <fraction name="config_dimBehindFadeDuration">100%</fraction>

    <!-- The maximum width we would prefer dialogs to be.  0 if there is no
         maximum (let them grow as large as the screen).  Actual values are
         specified for -large and -xlarge configurations. -->
    <dimen name="config_prefDialogWidth">320dp</dimen>

    <!-- Enables or disables fading edges when marquee is enabled in TextView.
         Off by default, since the framebuffer readback used to implement the
         fading edges is prohibitively expensive on most GPUs. -->
    <bool name="config_ui_enableFadingMarquee">false</bool>

    <!-- Whether dialogs should close automatically when the user touches outside
         of them.  This should not normally be modified. -->
    <bool name="config_closeDialogWhenTouchOutside">true</bool>

    <!-- Device configuration indicating whether we should avoid using accelerated graphics
         in certain places to reduce RAM footprint.  This is ignored if ro.config.low_ram
         is true (in that case this is assumed true as well).  It can allow you to tune down
         your device's memory use without going to the point of causing applications to turn
         off features. -->
    <bool name="config_avoidGfxAccel">false</bool>

    <!-- Device configuration setting the minfree tunable in the lowmemorykiller in the kernel.
         A high value will cause the lowmemorykiller to fire earlier, keeping more memory
         in the file cache and preventing I/O thrashing, but allowing fewer processes to
         stay in memory.  A low value will keep more processes in memory but may cause
         thrashing if set too low.  Overrides the default value chosen by ActivityManager
         based on screen size and total memory for the largest lowmemorykiller bucket, and
         scaled proportionally to the smaller buckets.  -1 keeps the default. -->
    <integer name="config_lowMemoryKillerMinFreeKbytesAbsolute">-1</integer>

    <!-- Device configuration adjusting the minfree tunable in the lowmemorykiller in the
         kernel.  A high value will cause the lowmemorykiller to fire earlier, keeping more
         memory in the file cache and preventing I/O thrashing, but allowing fewer processes
         to stay in memory.  A low value will keep more processes in memory but may cause
         thrashing if set too low.  Directly added to the default value chosen by
         ActivityManager based on screen size and total memory for the largest lowmemorykiller
         bucket, and scaled proportionally to the smaller buckets. 0 keeps the default. -->
    <integer name="config_lowMemoryKillerMinFreeKbytesAdjust">0</integer>

    <!-- Device configuration setting the /proc/sys/vm/extra_free_kbytes tunable in the kernel
         (if it exists).  A high value will increase the amount of memory that the kernel
         tries to keep free, reducing allocation time and causing the lowmemorykiller to kill
         earlier.  A low value allows more memory to be used by processes but may cause more
         allocations to block waiting on disk I/O or lowmemorykiller.  Overrides the default
         value chosen by ActivityManager based on screen size.  0 prevents keeping any extra
         memory over what the kernel keeps by default.  -1 keeps the default. -->
    <integer name="config_extraFreeKbytesAbsolute">-1</integer>

    <!-- Device configuration adjusting the /proc/sys/vm/extra_free_kbytes tunable in the kernel
         (if it exists).  0 uses the default value chosen by ActivityManager.  A positive value
         will increase the amount of memory that the kernel tries to keep free, reducing
         allocation time and causing the lowmemorykiller to kill earlier.  A negative value
         allows more memory to be used by processes but may cause more allocations to block
         waiting on disk I/O or lowmemorykiller.  Directly added to the default value chosen by
         ActivityManager based on screen size. -->
    <integer name="config_extraFreeKbytesAdjust">0</integer>

    <!-- Set this to true to enable the platform's auto-power-save modes like doze and
         app standby.  These are not enabled by default because they require a standard
         cloud-to-device messaging service for apps to interact correctly with the modes
         (such as to be able to deliver an instant message to the device even when it is
         dozing).  This should be enabled if you have such services and expect apps to
         correctly use them when installed on your device.  Otherwise, keep this disabled
         so that applications can still use their own mechanisms. -->
    <bool name="config_enableAutoPowerModes">false</bool>

    <!-- The threshold angle for any motion detection in auto-power save modes.
         In hundreths of a degree. -->
    <integer name="config_autoPowerModeThresholdAngle">200</integer>

    <!-- The sensor id of an "any motion" sensor used in auto-power save modes.
         0 indicates this sensor is not available. -->
    <integer name="config_autoPowerModeAnyMotionSensor">0</integer>

    <!-- If an any motion sensor is not available, prefer the wrist tilt detector over the
         SMD. -->
    <bool name="config_autoPowerModePreferWristTilt">false</bool>

    <!-- If a location should be pre-fetched when going into device idle. -->
    <bool name="config_autoPowerModePrefetchLocation">true</bool>

    <!-- The duration (in milliseconds) that the radio will scan for a signal
         when there's no network connection. If the scan doesn't timeout, use zero -->
    <integer name="config_radioScanningTimeout">0</integer>

    <!-- XXXXX NOTE THE FOLLOWING RESOURCES USE THE WRONG NAMING CONVENTION.
         Please don't copy them, copy anything else. -->

    <!-- This string array should be overridden by the device to present a list of network
         attributes.  This is used by the connectivity manager to decide which networks can coexist
         based on the hardware -->
    <!-- An Array of "[Connection name],[ConnectivityManager.TYPE_xxxx],
         [associated radio-type],[priority],[restoral-timer(ms)],[dependencyMet]  -->
    <!-- the 5th element "resore-time" indicates the number of milliseconds to delay
         before automatically restore the default connection.  Set -1 if the connection
         does not require auto-restore. -->
    <!-- the 6th element indicates boot-time dependency-met value. -->
    <string-array translatable="false" name="networkAttributes">
        <item>"wifi,1,1,1,-1,true"</item>
        <item>"mobile,0,0,0,-1,true"</item>
        <item>"mobile_mms,2,0,2,60000,true"</item>
        <item>"mobile_supl,3,0,2,60000,true"</item>
        <item>"mobile_dun,4,0,2,60000,true"</item>
        <item>"mobile_hipri,5,0,3,60000,true"</item>
        <item>"mobile_fota,10,0,2,60000,true"</item>
        <item>"mobile_ims,11,0,2,60000,true"</item>
        <item>"mobile_cbs,12,0,2,60000,true"</item>
        <item>"wifi_p2p,13,1,0,-1,true"</item>
        <item>"mobile_ia,14,0,2,-1,true"</item>
        <item>"mobile_emergency,15,0,2,-1,true"</item>
    </string-array>

    <!-- Array of ConnectivityManager.TYPE_xxxx constants for networks that may only
         be controlled by systemOrSignature apps.  -->
    <integer-array translatable="false" name="config_protectedNetworks">
        <item>10</item>
        <item>11</item>
        <item>12</item>
        <item>14</item>
        <item>15</item>
    </integer-array>

    <!-- This string array should be overridden by the device to present a list of radio
         attributes.  This is used by the connectivity manager to decide which networks can coexist
         based on the hardware -->
    <!-- An Array of "[ConnectivityManager connectionType],
                      [# simultaneous connection types]"  -->
    <string-array translatable="false" name="radioAttributes">
        <item>"1,1"</item>
        <item>"0,1"</item>
    </string-array>

    <!-- The maximum duration (in milliseconds) we expect a network transition to take -->
    <integer name="config_networkTransitionTimeout">60000</integer>

    <!-- Whether/how to notify the user on network switches. See LingerMonitor.java. -->
    <integer translatable="false" name="config_networkNotifySwitchType">0</integer>

    <!-- What types of network switches to notify. See LingerMonitor.java. -->
    <string-array translatable="false" name="config_networkNotifySwitches">
    </string-array>

    <!-- Whether the device should automatically switch away from Wi-Fi networks that lose
         Internet access. Actual device behaviour is controlled by
         Settings.Global.NETWORK_AVOID_BAD_WIFI. This is the default value of that setting. -->
    <integer translatable="false" name="config_networkAvoidBadWifi">1</integer>

    <!-- Default value for ConnectivityManager.getMultipathPreference() on metered networks. Actual
         device behaviour is controlled by Settings.Global.NETWORK_METERED_MULTIPATH_PREFERENCE.
         This is the default value of that setting. -->
    <integer translatable="false" name="config_networkMeteredMultipathPreference">3</integer>

    <!-- List of regexpressions describing the interface (if any) that represent tetherable
         USB interfaces.  If the device doesn't want to support tethering over USB this should
         be empty.  An example would be "usb.*" -->
    <string-array translatable="false" name="config_tether_usb_regexs">
    </string-array>

    <!-- List of regexpressions describing the interface (if any) that represent tetherable
         Wifi interfaces.  If the device doesn't want to support tethering over Wifi this
         should be empty.  An example would be "softap.*" -->
    <string-array translatable="false" name="config_tether_wifi_regexs">
    </string-array>

    <!-- List of regexpressions describing the interface (if any) that represent tetherable
         WiMAX interfaces.  If the device doesn't want to support tethering over Wifi this
         should be empty.  An example would be "softap.*" -->
    <string-array translatable="false" name="config_tether_wimax_regexs">
    </string-array>

    <!-- List of regexpressions describing the interface (if any) that represent tetherable
         bluetooth interfaces.  If the device doesn't want to support tethering over bluetooth this
         should be empty. -->
    <string-array translatable="false" name="config_tether_bluetooth_regexs">
    </string-array>

    <!-- Max number of Bluetooth tethering connections allowed. If this is
         updated config_tether_dhcp_range has to be updated appropriately. -->
    <integer translateable="false" name="config_max_pan_devices">5</integer>

    <!-- Dhcp range (min, max) to use for tethering purposes -->
    <string-array translatable="false" name="config_tether_dhcp_range">
    </string-array>

    <!-- Regex of wired ethernet ifaces -->
    <string translatable="false" name="config_ethernet_iface_regex">eth\\d</string>

    <!-- If the mobile hotspot feature requires provisioning, a package name and class name
        can be provided to launch a supported application that provisions the devices.

        Example Usage:

        String[] appDetails = getStringArray(R.array.config_mobile_hotspot_provision_app);
        Intent intent = new Intent(Intent.ACTION_MAIN);
        intent.setClassName(appDetails[0], appDetails[1]);
        startActivityForResult(intent, 0);

        public void onActivityResult(int requestCode, int resultCode, Intent intent) {
            super.onActivityResult(requestCode, resultCode, intent);
            if (requestCode == 0) {
                if (resultCode == Activity.RESULT_OK) {
                    //Mobile hotspot provisioning successful
                } else {
                    //Mobile hotspot provisioning failed
                }
            }

        See src/com/android/settings/TetherSettings.java for more details.
        For ui-less/periodic recheck support see config_mobile_hotspot_provision_app_no_ui
        -->
    <!-- The first element is the package name and the second element is the class name
         of the provisioning app -->
    <string-array translatable="false" name="config_mobile_hotspot_provision_app">
    <!--
        <item>com.example.provisioning</item>
        <item>com.example.provisioning.Activity</item>
    -->
    </string-array>

    <!-- If the mobile hotspot feature requires provisioning, an action can be provided
         that will be broadcast in non-ui cases for checking the provisioning status.

         A second broadcast, action defined by config_mobile_hotspot_provision_response,
         will be sent back to notify if provisioning succeeded or not.  The response will
         match that of the activity in config_mobile_hotspot_provision_app, but instead
         contained within the int extra "EntitlementResult".

         Example Usage:
         String provisionAction = getString(R.string.config_mobile_hotspot_provision_check);
         sendBroadcast(new Intent(provisionAction));

         public void onReceive(Context context, Intent intent) {
             String provisionResponse =
                    getString(R.string.config_mobile_hotspot_provision_response);
             if (provisionResponse.equals(intent.getAction())
                    && intent.getIntExtra("EntitlementResult") == Activity.RESULT_OK) {
                 //Mobile hotspot provisioning successful
             } else {
                 //Mobile hotspot provisioning failed
             }
         }
        -->
    <string translatable="false" name="config_mobile_hotspot_provision_app_no_ui"></string>
    <!-- Sent in response to a provisioning check. The caller must hold the
         permission android.permission.CONNECTIVITY_INTERNAL for Settings to
         receive this response.

         See config_mobile_hotspot_provision_response
         -->
    <string translatable="false" name="config_mobile_hotspot_provision_response"></string>
    <!-- Number of hours between each background provisioning call -->
    <integer translatable="false" name="config_mobile_hotspot_provision_check_period">24</integer>

    <!-- Activity name to enable wifi tethering after provisioning app succeeds -->
    <string translatable="false" name="config_wifi_tether_enable">com.android.settings/.TetherService</string>

    <!-- Array of ConnectivityManager.TYPE_xxxx values allowable for tethering -->
    <!-- Common options are [1, 4] for TYPE_WIFI and TYPE_MOBILE_DUN or
    <!== [0,1,5,7] for TYPE_MOBILE, TYPE_WIFI, TYPE_MOBILE_HIPRI and TYPE_BLUETOOTH -->
    <integer-array translatable="false" name="config_tether_upstream_types">
        <item>0</item>
        <item>1</item>
        <item>5</item>
        <item>7</item>
        <item>9</item>
    </integer-array>

    <!-- If the DUN connection for this CDMA device supports more than just DUN -->
    <!-- traffic you should list them here. -->
    <!-- If this device is not CDMA this is ignored.  If this list is empty on -->
    <!-- a DUN-requiring CDMA device, the DUN APN will just support just DUN. -->
    <string-array translatable="false" name="config_cdma_dun_supported_types">
    </string-array>

    <!-- String containing the apn value for tethering.  May be overriden by secure settings
         TETHER_DUN_APN.  Value is a comma separated series of strings:
         "name,apn,proxy,port,username,password,server,mmsc,mmsproxy,mmsport,mcc,mnc,auth,type",
         Or string format of ApnSettingV3.
         note that empty fields can be ommitted: "name,apn,,,,,,,,,310,260,,DUN"
         Multiple entries are separated by using string-array:
         "<item>[ApnSettingV3]Name,apn,,,,,,,,,123,45,,mms|*,IPV6,IP,true,14,,,,,,,spn,testspn</item>
          <item>[ApnSettingV3]Name1,apn2,,,,,,,,,123,46,,mms|*,IPV6,IP,true,12,,,,,,,,</item>" -->
    <string-array translatable="false" name="config_tether_apndata">
    </string-array>

    <!-- Boolean indicating whether the wifi chipset has dual frequency band support -->
    <bool translatable="false" name="config_wifi_dual_band_support">false</bool>

    <!-- Boolean indicating whether Hotspot 2.0/Passpoint and ANQP queries is enabled -->
    <bool translatable="false" name="config_wifi_hotspot2_enabled">false</bool>

    <!-- Boolean indicating whether 802.11r Fast BSS Transition is enabled on this platform -->
    <bool translatable="false" name="config_wifi_fast_bss_transition_enabled">false</bool>

    <!-- Device type information conforming to Annex B format in WiFi Direct specification.
         The default represents a dual-mode smartphone -->
    <string translatable="false" name="config_wifi_p2p_device_type">10-0050F204-5</string>

    <!-- Boolean indicating whether the wifi chipset supports background scanning mechanism.
         This mechanism allows the host to remain in suspend state and the dongle to actively
         scan and wake the host when a configured SSID is detected by the dongle. This chipset
         capability can provide power savings when wifi needs to be always kept on. -->
    <bool translatable="false" name="config_wifi_background_scan_support">false</bool>

    <!-- Boolean indicating we re-try re-associating once upon disconnection and RSSI is high failure  -->
    <bool translatable="true" name="config_wifi_enable_disconnection_debounce">true</bool>

    <!-- Boolean indicating whether or not to revert to default country code when cellular
         radio is unable to find any MCC information to infer wifi country code from -->
    <bool translatable="false" name="config_wifi_revert_country_code_on_cellular_loss">false</bool>

    <!-- Boolean indicating whether or not wifi firmware debugging is enabled -->
    <bool translatable="false" name="config_wifi_enable_wifi_firmware_debugging">true</bool>

    <!-- Integer size limit, in KB, for a single WifiLogger ringbuffer, in default logging mode -->
    <integer translatable="false" name="config_wifi_logger_ring_buffer_default_size_limit_kb">32</integer>

    <!-- Integer size limit, in KB, for a single WifiLogger ringbuffer, in verbose logging mode -->
    <integer translatable="false" name="config_wifi_logger_ring_buffer_verbose_size_limit_kb">1024</integer>

    <!-- Boolean indicating whether or not wifi should turn off when emergency call is made -->
    <bool translatable="false" name="config_wifi_turn_off_during_emergency_call">false</bool>

    <!-- Integer specifying the basic autojoin parameters -->
    <integer translatable="false" name="config_wifi_framework_5GHz_preference_boost_threshold">-65</integer>
    <integer translatable="false" name="config_wifi_framework_5GHz_preference_boost_factor">40</integer>
    <integer translatable="false" name="config_wifi_framework_5GHz_preference_penalty_threshold">-75</integer>
    <integer translatable="false" name="config_wifi_framework_RSSI_SCORE_OFFSET">85</integer>
    <integer translatable="false" name="config_wifi_framework_RSSI_SCORE_SLOPE">4</integer>
    <integer translatable="false" name="config_wifi_framework_SAME_BSSID_AWARD">24</integer>
    <integer translatable="false" name="config_wifi_framework_LAST_SELECTION_AWARD">480</integer>
    <integer translatable="false" name="config_wifi_framework_PASSPOINT_SECURITY_AWARD">40</integer>
    <integer translatable="false" name="config_wifi_framework_SECURITY_AWARD">80</integer>
    <!-- Integer specifying the base interval in seconds for the exponential backoff scan for autojoin -->
    <integer translatable="false" name="config_wifi_framework_exponential_backoff_scan_base_interval">20</integer>
    <!-- Integer parameters of the wifi to cellular handover feature
         wifi should not stick to bad networks -->
    <integer translatable="false" name="config_wifi_framework_wifi_score_bad_rssi_threshold_5GHz">-82</integer>
    <integer translatable="false" name="config_wifi_framework_wifi_score_low_rssi_threshold_5GHz">-70</integer>
    <integer translatable="false" name="config_wifi_framework_wifi_score_good_rssi_threshold_5GHz">-57</integer>
    <integer translatable="false" name="config_wifi_framework_wifi_score_bad_rssi_threshold_24GHz">-85</integer>
    <integer translatable="false" name="config_wifi_framework_wifi_score_low_rssi_threshold_24GHz">-73</integer>
    <integer translatable="false" name="config_wifi_framework_wifi_score_good_rssi_threshold_24GHz">-60</integer>
    <integer translatable="false" name="config_wifi_framework_wifi_score_bad_link_speed_24">6</integer>
    <integer translatable="false" name="config_wifi_framework_wifi_score_bad_link_speed_5">12</integer>
    <integer translatable="false" name="config_wifi_framework_wifi_score_good_link_speed_24">24</integer>
    <integer translatable="false" name="config_wifi_framework_wifi_score_good_link_speed_5">36</integer>
    <string  translatable="false" name="config_wifi_random_mac_oui">DA-A1-19</string>
    <string  translatable="false" name="config_wifi_framework_sap_2G_channel_list">1,6,11</string>

    <bool translatable="false" name="config_wifi_framework_cellular_handover_enable_user_triggered_adjustment">true</bool>

    <!-- Integer packet threshold used to allow scan while associated -->
    <integer translatable="false" name="config_wifi_framework_associated_full_scan_tx_packet_threshold">5</integer>
    <integer translatable="false" name="config_wifi_framework_associated_full_scan_rx_packet_threshold">10</integer>
    <integer translatable="false" name="config_wifi_framework_associated_partial_scan_tx_packet_threshold">40</integer>
    <integer translatable="false" name="config_wifi_framework_associated_partial_scan_rx_packet_threshold">80</integer>
    <integer translatable="false" name="config_wifi_framework_network_switch_tx_packet_threshold">2</integer>
    <integer translatable="false" name="config_wifi_framework_network_switch_rx_packet_threshold">20</integer>

    <!-- Integer indicating wpa_supplicant scan interval in milliseconds -->
    <integer translatable="false" name="config_wifi_supplicant_scan_interval">15000</integer>

    <!-- Integer indicating amount of time failed networks areblacklisted for the purpose
         of network switching in milliseconds -->
    <integer translatable="false" name="config_wifi_network_switching_blacklist_time">172800000</integer>

    <!-- Integer indicating wpa_supplicant scan interval when p2p is connected in milliseconds -->
    <integer translatable="false" name="config_wifi_scan_interval_p2p_connected">60000</integer>

    <!-- Integer indicating the framework scan interval in milliseconds. This is used in the scenario
         where the chipset does not support background scanning (config_wifi_background_scan_suport
         is false) to set up a periodic wake up scan so that the device can connect to a new access
         point on the move. A value of 0 means no periodic scans will be used in the framework. -->
    <integer translatable="false" name="config_wifi_framework_scan_interval">300000</integer>

    <!-- Integer indicating the framework no networks periodic scan interval in milliseconds. -->
    <integer translatable="false" name="config_wifi_no_network_periodic_scan_interval">300000</integer>

    <!-- Integer indicating disconnect mode short scan interval in milliseconds -->
    <integer translatable="false" name="config_wifi_disconnected_short_scan_interval">15000</integer>

    <!-- Integer indicating associated partial scan short interval in milliseconds -->
    <integer translatable="false" name="config_wifi_associated_short_scan_interval">20000</integer>

    <!-- Integer indicating associated full scan backoff, representing a fraction: xx/8 -->
    <integer translatable="false" name="config_wifi_framework_associated_full_scan_backoff">12</integer>

    <!-- Integer indicating associated full scan max interval in milliseconds -->
    <integer translatable="false" name="config_wifi_framework_associated_full_scan_max_interval">300000</integer>

    <!-- Integer indicating associated full scan max total dwell time in milliseconds -->
    <integer translatable="false" name="config_wifi_framework_associated_full_scan_max_total_dwell_time">500</integer>

    <!-- Integer indicating associated full scan max num active channels -->
    <integer translatable="false" name="config_wifi_framework_associated_partial_scan_max_num_active_channels">6</integer>

    <!-- Integer indicating RSSI boost given to current network -->
    <integer translatable="false" name="config_wifi_framework_current_network_boost">16</integer>

    <!-- Integer indicating how to handle beacons with uninitialized RSSI value of 0 -->
    <integer translatable="false" name="config_wifi_framework_scan_result_rssi_level_patchup_value">-85</integer>

    <!-- Boolean indicating associated network selection is allowed -->
    <bool translatable="false" name="config_wifi_framework_enable_associated_network_selection">true</bool>

    <!-- Boolean indicating that wifi only link configuratios that have exact same credentials (i.e PSK) -->
    <bool translatable="false" name="config_wifi_only_link_same_credential_configurations">true</bool>

    <!-- Wifi driver supports batched scan -->
    <bool translatable="false" name="config_wifi_batched_scan_supported">false</bool>

    <!-- Idle Receive current for wifi radio. 0 by default-->
    <integer translatable="false" name="config_wifi_idle_receive_cur_ma">0</integer>

    <!-- Rx current for wifi radio. 0 by default-->
    <integer translatable="false" name="config_wifi_active_rx_cur_ma">0</integer>

    <!-- Tx current for wifi radio. 0 by default-->
    <integer translatable="false" name="config_wifi_tx_cur_ma">0</integer>

    <!-- Operating volatage for wifi radio. 0 by default-->
    <integer translatable="false" name="config_wifi_operating_voltage_mv">0</integer>

    <!-- Flag indicating whether the we should enable the automatic brightness in Settings.
         Software implementation will be used if config_hardware_auto_brightness_available is not set -->
    <bool name="config_automatic_brightness_available">false</bool>

    <!-- Fast brightness animation ramp rate in brightness units per second-->
    <integer translatable="false" name="config_brightness_ramp_rate_fast">200</integer>

    <!-- Slow brightness animation ramp rate in brightness units per second-->
    <integer translatable="false" name="config_brightness_ramp_rate_slow">40</integer>

    <!-- Don't name config resources like this.  It should look like config_annoyDianne -->
    <bool name="config_annoy_dianne">true</bool>

    <!-- XXXXXX END OF RESOURCES USING WRONG NAMING CONVENTION -->

    <!-- If this is true, the screen will come on when you unplug usb/power/whatever. -->
    <bool name="config_unplugTurnsOnScreen">false</bool>

    <!-- If this is true, the message that USB is only being used for charging will be shown. -->
    <bool name="config_usbChargingMessage">true</bool>

    <!-- Set this true only if the device has separate attention and notification lights. -->
    <bool name="config_useAttentionLight">false</bool>

    <!-- If this is true, the screen will fade off. -->
    <bool name="config_animateScreenLights">false</bool>

    <!-- If this is true, key chords can be used to take a screenshot on the device. -->
    <bool name="config_enableScreenshotChord">true</bool>

    <!-- If this is true, allow wake from theater mode when plugged in or unplugged. -->
    <bool name="config_allowTheaterModeWakeFromUnplug">false</bool>
    <!-- If this is true, allow wake from theater mode from gesture. -->
    <bool name="config_allowTheaterModeWakeFromGesture">false</bool>
    <!-- If this is true, allow wake from theater mode from camera lens cover is switched. -->
    <bool name="config_allowTheaterModeWakeFromCameraLens">false</bool>
    <!-- If this is true, allow wake from theater mode from power key press. -->
    <bool name="config_allowTheaterModeWakeFromPowerKey">true</bool>
    <!-- If this is true, allow wake from theater mode from regular key press. Setting this value to
         true implies config_allowTheaterModeWakeFromPowerKey is also true-->
    <bool name="config_allowTheaterModeWakeFromKey">false</bool>
    <!-- If this is true, allow wake from theater mode from motion. -->
    <bool name="config_allowTheaterModeWakeFromMotion">false</bool>
    <!-- If this is true, allow wake from theater mode from motion. -->
    <bool name="config_allowTheaterModeWakeFromMotionWhenNotDreaming">false</bool>
    <!-- If this is true, allow wake from theater mode from lid switch. -->
    <bool name="config_allowTheaterModeWakeFromLidSwitch">false</bool>
    <!-- If this is true, allow wake from theater mode when docked. -->
    <bool name="config_allowTheaterModeWakeFromDock">false</bool>
    <!-- If this is true, allow wake from theater mode from window layout flag. -->
    <bool name="config_allowTheaterModeWakeFromWindowLayout">false</bool>
    <!-- If this is true, go to sleep when theater mode is enabled from button press -->
    <bool name="config_goToSleepOnButtonPressTheaterMode">true</bool>
    <!-- If this is true, long press on power button will be available from the non-interactive state -->
    <bool name="config_supportLongPressPowerWhenNonInteractive">false</bool>

    <!-- Auto-rotation behavior -->

    <!-- If true, enables auto-rotation features using the accelerometer.
         Otherwise, auto-rotation is disabled.  Applications may still request
         to use specific orientations but the sensor is ignored and sensor-based
         orientations are not available.  Furthermore, all auto-rotation related
         settings are omitted from the system UI.  In certain situations we may
         still use the accelerometer to determine the orientation, such as when
         docked if the dock is configured to enable the accelerometer. -->
    <bool name="config_supportAutoRotation">true</bool>

    <!-- If true, the screen can be rotated via the accelerometer in all 4
         rotations as the default behavior. -->
    <bool name="config_allowAllRotations">false</bool>

    <!-- If true, the direction rotation is applied to get to an application's requested
         orientation is reversed.  Normally, the model is that landscape is
         clockwise from portrait; thus on a portrait device an app requesting
         landscape will cause a clockwise rotation, and on a landscape device an
         app requesting portrait will cause a counter-clockwise rotation.  Setting
         true here reverses that logic. -->
    <bool name="config_reverseDefaultRotation">false</bool>

    <!-- Sets the minimum and maximum tilt tolerance for each possible rotation.
         This array consists of 4 pairs of values which specify the minimum and maximum
         tilt angle at which the device will transition into each rotation.

         The tilt angle represents the direction in which the plane of the screen is facing;
         it is also known as the angle of elevation.

           -90 degree tilt means that the screen is facing straight down
                           (the device is being held overhead upside-down)
             0 degree tilt means that the screen is facing outwards
                           (the device is being held vertically)
            90 degree tilt means that the screen is facing straight up
                           (the device is resting on a flat table)

        The default tolerances are set conservatively such that the device is more
        likely to remain in its natural orientation than rotate into a counterclockwise,
        clockwise, or reversed posture (with an especially strong bias against the latter)
        to prevent accidental rotation while carrying the device in hand.

        These thresholds may need to be tuned when the device is intended to be
        mounted into a dock with a particularly shallow profile wherein rotation
        would ordinarily have been suppressed.

        It is helpful to consider the desired behavior both when the device is being
        held at a positive tilt (typical case) vs. a negative tilt (reading overhead in
        bed) since they are quite different.  In the overhead case, we typically want
        the device to more strongly prefer to retain its current configuration (in absence
        of a clear indication that a rotation is desired) since the user's head and neck may
        be held at an unusual angle.
    -->
    <integer-array name="config_autoRotationTiltTolerance">
        <!-- rotation:   0 (natural)    --> <item>-25</item> <item>70</item>
        <!-- rotation:  90 (rotate CCW) --> <item>-25</item> <item>65</item>
        <!-- rotation: 180 (reverse)    --> <item>-25</item> <item>60</item>
        <!-- rotation: 270 (rotate CW)  --> <item>-25</item> <item>65</item>
    </integer-array>

    <!-- Lid switch behavior -->

    <!-- The number of degrees to rotate the display when the keyboard is open.
         A value of -1 means no change in orientation by default. -->
    <integer name="config_lidOpenRotation">-1</integer>

    <!-- Indicate whether the lid state impacts the accessibility of
         the physical keyboard.  0 means it doesn't, 1 means it is accessible
         when the lid is open, 2 means it is accessible when the lid is
         closed.  The default is 0. -->
    <integer name="config_lidKeyboardAccessibility">0</integer>

    <!-- Indicate whether the lid state impacts the accessibility of
         the navigation buttons.  0 means it doesn't, 1 means it is accessible
         when the lid is open, 2 means it is accessible when the lid is
         closed.  The default is 0. -->
    <integer name="config_lidNavigationAccessibility">0</integer>

    <!-- Indicate whether closing the lid causes the lockscreen to appear.
         The default is false. -->
    <bool name="config_lidControlsScreenLock">false</bool>

    <!-- Indicate whether closing the lid causes the device to go to sleep and opening
         it causes the device to wake up.
         The default is false. -->
    <bool name="config_lidControlsSleep">false</bool>

    <!-- Desk dock behavior -->

    <!-- The number of degrees to rotate the display when the device is in a desk dock.
         A value of -1 means no change in orientation by default. -->
    <integer name="config_deskDockRotation">-1</integer>

    <!-- Control whether being in the desk dock (and powered) always
         keeps the screen on.  By default it stays on when plugged in to
         AC.  0 will not keep it on; or together 1 to stay on when plugged
         in to AC and 2 to stay on when plugged in to USB.  (So 3 for both.) -->
    <integer name="config_deskDockKeepsScreenOn">1</integer>

    <!-- Control whether being in the desk dock should enable accelerometer
         based screen orientation.  This defaults to true because it is
         common for desk docks to be sold in a variety of form factors
         with different orientations.  Since we cannot always tell these docks
         apart and the docks cannot report their true orientation on their own,
         we rely on gravity to determine the effective orientation. -->
    <bool name="config_deskDockEnablesAccelerometer">true</bool>

    <!-- Car dock behavior -->

    <!-- The number of degrees to rotate the display when the device is in a car dock.
         A value of -1 means no change in orientation by default. -->
    <integer name="config_carDockRotation">-1</integer>

    <!-- Control whether being in the car dock (and powered) always
         keeps the screen on.  By default it stays on when plugged in to
         AC.  0 will not keep it on; or together 1 to stay on when plugged
         in to AC and 2 to stay on when plugged in to USB.  (So 3 for both.) -->
    <integer name="config_carDockKeepsScreenOn">1</integer>

    <!-- Control whether being in the car dock should enable accelerometer based
         screen orientation.  This defaults to true because putting a device in
         a car dock make the accelerometer more a physical input (like a lid). -->

    <bool name="config_carDockEnablesAccelerometer">true</bool>

    <!--  Control whether to launch Car dock home app when user presses home button or when
          car dock intent is fired.
          In mobile device, usually separate home app is expected in car mode, and this should be
          enabled. But in environments like real car, default home app may be enough, and in that
          case, this can be disabled (set to false). -->
    <bool name="config_enableCarDockHomeLaunch">true</bool>

    <!-- HDMI behavior -->

    <!-- The number of degrees to rotate the display when the device has HDMI connected
         but is not in a dock.  A value of -1 means no change in orientation by default.
         Use -1 except on older devices whose Hardware Composer HAL does not
         provide full support for multiple displays.  -->
    <integer name="config_undockedHdmiRotation">-1</integer>

    <!-- Control the default UI mode type to use when there is no other type override
         happening.  One of the following values (See Configuration.java):
             1  UI_MODE_TYPE_NORMAL
             4  UI_MODE_TYPE_TELEVISION
             5  UI_MODE_TYPE_APPLIANCE
             6  UI_MODE_TYPE_WATCH
             7  UI_MODE_TYPE_VR_HEADSET
         Any other values will have surprising consequences. -->
    <integer name="config_defaultUiModeType">1</integer>

    <!--  Control whether to lock UI mode to what is selected from config_defaultUiModeType.
          Once UI mode is locked, applications cannot change it anymore. -->
    <bool name="config_lockUiMode">false</bool>

    <!--  Control whether to lock day/night mode change from normal application. When it is
          true, day / night mode change is only allowed to apps with MODIFY_DAY_NIGHT_MODE
          permission. -->
    <bool name="config_lockDayNightMode">false</bool>

    <!-- Control the default night mode to use when there is no other mode override set.
         One of the following values (see UiModeManager.java):
             0 - MODE_NIGHT_AUTO
             1 - MODE_NIGHT_NO
             2 - MODE_NIGHT_YES
    -->
    <integer name="config_defaultNightMode">1</integer>

    <!-- Boolean indicating whether the HWC setColorTransform function can be performed efficiently
         in hardware. -->
    <bool name="config_setColorTransformAccelerated">false</bool>

    <!-- Control whether Night display is available. This should only be enabled on devices
         that have a HWC implementation that can apply the matrix passed to setColorTransform
         without impacting power, performance, and app compatibility (e.g. protected content). -->
    <bool name="config_nightDisplayAvailable">@bool/config_setColorTransformAccelerated</bool>

    <!-- Default mode to control how Night display is automatically activated.
         One of the following values (see NightDisplayController.java):
             0 - AUTO_MODE_DISABLED
             1 - AUTO_MODE_CUSTOM
             2 - AUTO_MODE_TWILIGHT
    -->
    <integer name="config_defaultNightDisplayAutoMode">0</integer>

    <!-- Default time when Night display is automatically activated.
         Represented as milliseconds from midnight (e.g. 79200000 == 10pm). -->
    <integer name="config_defaultNightDisplayCustomStartTime">79200000</integer>

    <!-- Default time when Night display is automatically deactivated.
         Represented as milliseconds from midnight (e.g. 21600000 == 6am). -->
    <integer name="config_defaultNightDisplayCustomEndTime">21600000</integer>

    <!-- Minimum color temperature, in Kelvin, supported by Night display. -->
    <integer name="config_nightDisplayColorTemperatureMin">2596</integer>

    <!-- Default color temperature, in Kelvin, to tint the screen when Night display is
         activated. -->
    <integer name="config_nightDisplayColorTemperatureDefault">2850</integer>

    <!-- Maximum color temperature, in Kelvin, supported by Night display. -->
    <integer name="config_nightDisplayColorTemperatureMax">4082</integer>

    <!-- Indicate whether to allow the device to suspend when the screen is off
         due to the proximity sensor.  This resource should only be set to true
         if the sensor HAL correctly handles the proximity sensor as a wake-up source.
         Otherwise, the device may fail to wake out of suspend reliably.
         The default is false. -->
    <bool name="config_suspendWhenScreenOffDueToProximity">false</bool>

    <!-- Control the behavior when the user long presses the power button.
            0 - Nothing
            1 - Global actions menu
            2 - Power off (with confirmation)
            3 - Power off (without confirmation)
    -->
    <integer name="config_longPressOnPowerBehavior">1</integer>

    <!-- Control the behavior when the user long presses the back button.  Non-zero values are only
         valid for watches as part of CDD/CTS.
            0 - Nothing
            1 - Go to voice assist
    -->
    <integer name="config_longPressOnBackBehavior">0</integer>

    <!-- Control the behavior when the user panic presses the back button.
            0 - Nothing
            1 - Go to home
    -->
    <integer name="config_backPanicBehavior">0</integer>

    <!-- Control the behavior when the user short presses the power button.
            0 - Nothing
            1 - Go to sleep (doze)
            2 - Really go to sleep (don't doze)
            3 - Really go to sleep and go home (don't doze)
            4 - Go to home
            5 - Dismiss IME if shown. Otherwise go to home
    -->
    <integer name="config_shortPressOnPowerBehavior">1</integer>

    <!-- Control the behavior when the user double presses the power button.
            0 - Nothing
            1 - Toggle theater mode setting
            2 - Brightness boost
    -->
    <integer name="config_doublePressOnPowerBehavior">0</integer>

    <!-- Control the behavior when the user triple presses the power button.
            0 - Nothing
            1 - Toggle theater mode setting
            2 - Brightness boost
    -->
    <integer name="config_triplePressOnPowerBehavior">0</integer>

    <!-- Control the behavior when the user presses the sleep button.
            0 - Go to sleep (doze)
            1 - Go to sleep (doze) and go home
    -->
    <integer name="config_shortPressOnSleepBehavior">0</integer>

    <!-- Package name for default keyguard appwidget [DO NOT TRANSLATE] -->
    <string name="widget_default_package_name" translatable="false"></string>

    <!-- Class name for default keyguard appwidget [DO NOT TRANSLATE] -->
    <string name="widget_default_class_name" translatable="false"></string>

    <!-- Indicate whether the SD card is accessible without removing the battery. -->
    <bool name="config_batterySdCardAccessibility">false</bool>

    <!-- List of file paths for USB host busses to exclude from USB host support.
         For example, if the first USB bus on the device is used to communicate
         with the modem or some other restricted hardware, add "/dev/bus/usb/001/"
         to this list.  If this is empty, no parts of the host USB bus will be excluded.
    -->
    <string-array name="config_usbHostBlacklist" translatable="false">
    </string-array>

    <!-- List of paths to serial ports that are available to the serial manager.
         for example, /dev/ttyUSB0
    -->
    <string-array translatable="false" name="config_serialPorts">
    </string-array>

    <!-- Vibrator pattern for feedback about a long screen/key press -->
    <integer-array name="config_longPressVibePattern">
        <item>0</item>
        <item>1</item>
        <item>20</item>
        <item>21</item>
    </integer-array>

    <!-- Vibrator pattern for feedback about touching a virtual key -->
    <integer-array name="config_virtualKeyVibePattern">
        <item>0</item>
        <item>10</item>
        <item>20</item>
        <item>30</item>
    </integer-array>

    <!-- Vibrator pattern for a very short but reliable vibration for soft keyboard tap -->
    <integer-array name="config_keyboardTapVibePattern">
        <item>40</item>
    </integer-array>

    <!-- Vibrator pattern for feedback when selecting an hour/minute tick of a Clock -->
    <integer-array name="config_clockTickVibePattern">
        <item>125</item>
        <item>30</item>
    </integer-array>

    <!-- Vibrator pattern for feedback when selecting a day/month/year date of a Calendar -->
    <integer-array name="config_calendarDateVibePattern">
        <item>125</item>
        <item>30</item>
    </integer-array>

    <!-- Vibrator pattern for feedback about booting with safe mode disabled -->
    <integer-array name="config_safeModeDisabledVibePattern">
        <item>0</item>
        <item>1</item>
        <item>20</item>
        <item>21</item>
    </integer-array>

    <!-- Vibrator pattern for feedback about booting with safe mode disabled -->
    <integer-array name="config_safeModeEnabledVibePattern">
        <item>0</item>
        <item>1</item>
        <item>20</item>
        <item>21</item>
        <item>500</item>
        <item>600</item>
    </integer-array>

    <!-- Vibrator pattern for feedback about hitting a scroll barrier -->
    <integer-array name="config_scrollBarrierVibePattern">
        <item>0</item>
        <item>15</item>
        <item>10</item>
        <item>10</item>
    </integer-array>

    <!-- Vibrator pattern for feedback about a context click -->
    <integer-array name="config_contextClickVibePattern">
        <item>0</item>
        <item>1</item>
        <item>20</item>
        <item>21</item>
    </integer-array>

    <bool name="config_use_strict_phone_number_comparation">false</bool>

    <!-- Display low battery warning when battery level dips to this value.
         Also, the battery stats are flushed to disk when we hit this level.  -->
    <integer name="config_criticalBatteryWarningLevel">5</integer>

    <!-- Shutdown if the battery temperature exceeds (this value * 0.1) Celsius. -->
    <integer name="config_shutdownBatteryTemperature">680</integer>

    <!-- Display low battery warning when battery level dips to this value -->
    <integer name="config_lowBatteryWarningLevel">15</integer>

    <!-- Close low battery warning when battery level reaches the lowBatteryWarningLevel
         plus this -->
    <integer name="config_lowBatteryCloseWarningBump">5</integer>

    <!-- Default color for notification LED. -->
    <color name="config_defaultNotificationColor">#ffffffff</color>

    <!-- Default LED on time for notification LED in milliseconds. -->
    <integer name="config_defaultNotificationLedOn">500</integer>

    <!-- Default LED off time for notification LED in milliseconds. -->
    <integer name="config_defaultNotificationLedOff">2000</integer>

    <!-- Default value for led color when battery is low on charge -->
    <integer name="config_notificationsBatteryLowARGB">0xFFFF0000</integer>

    <!-- Default value for led color when battery is medium charged -->
    <integer name="config_notificationsBatteryMediumARGB">0xFFFFFF00</integer>

    <!-- Default value for led color when battery is fully charged -->
    <integer name="config_notificationsBatteryFullARGB">0xFF00FF00</integer>

    <!-- Default value for LED on time when the battery is low on charge in miliseconds -->
    <integer name="config_notificationsBatteryLedOn">125</integer>

    <!-- Is the notification LED intrusive? Used to decide if there should be a disable option -->
    <bool name="config_intrusiveNotificationLed">false</bool>

    <!-- Default value for LED off time when the battery is low on charge in miliseconds -->
    <integer name="config_notificationsBatteryLedOff">2875</integer>

    <!-- Number of notifications to keep in the notification service historical archive -->
    <integer name="config_notificationServiceArchiveSize">100</integer>

    <!-- Allow the menu hard key to be disabled in LockScreen on some devices -->
    <bool name="config_disableMenuKeyInLockScreen">false</bool>

    <!-- Don't show lock screen before unlock screen (PIN/pattern/password) -->
    <bool name="config_enableLockBeforeUnlockScreen">false</bool>

    <!-- Disable lockscreen rotation by default -->
    <bool name="config_enableLockScreenRotation">false</bool>

    <!-- Enable lockscreen translucent decor by default -->
    <bool name="config_enableLockScreenTranslucentDecor">true</bool>

    <!-- Enable translucent decor by default -->
    <bool name="config_enableTranslucentDecor">true</bool>

    <!-- Is the device capable of hot swapping an UICC Card -->
    <bool name="config_hotswapCapable">false</bool>

    <!-- Component name of the ICC hotswap prompt for restart dialog -->
    <string name="config_iccHotswapPromptForRestartDialogComponent" translateable="false">@null</string>

    <!-- Enable puk unlockscreen by default.
         If unlock screen is disabled, the puk should be unlocked through Emergency Dialer -->
    <bool name="config_enable_puk_unlock_screen">true</bool>

    <!-- Enable emergency call when sim is locked or puk locked. Some countries/carriers do not
         allow emergency calls to be placed without the IMSI, which is locked in the SIM.
         If so, this should be set to 'false' in an overlay. -->
    <bool name="config_enable_emergency_call_while_sim_locked">true</bool>

    <!-- Is the lock-screen disabled for new users by default -->
    <bool name="config_disableLockscreenByDefault">false</bool>

    <!-- Control the behavior when the user long presses the home button.
            0 - Nothing
            1 - Launch all apps intent
            2 - Launch assist intent
         This needs to match the constants in
         policy/src/com/android/internal/policy/impl/PhoneWindowManager.java
    -->
    <integer name="config_longPressOnHomeBehavior">0</integer>

    <!-- Control the behavior when the user double-taps the home button.
            0 - Nothing
            1 - Recent apps view in SystemUI
         This needs to match the constants in
         policy/src/com/android/internal/policy/impl/PhoneWindowManager.java
    -->
    <integer name="config_doubleTapOnHomeBehavior">0</integer>

    <!-- Minimum screen brightness setting allowed by the power manager.
         The user is forbidden from setting the brightness below this level. -->
    <integer name="config_screenBrightnessSettingMinimum">10</integer>

    <!-- Maximum screen brightness allowed by the power manager.
         The user is forbidden from setting the brightness above this level. -->
    <integer name="config_screenBrightnessSettingMaximum">255</integer>

    <!-- Default screen brightness setting.
         Must be in the range specified by minimum and maximum. -->
    <integer name="config_screenBrightnessSettingDefault">102</integer>

    <!-- Default screen brightness for VR setting. -->
    <integer name="config_screenBrightnessForVrSettingDefault">86</integer>

    <!-- Minimum screen brightness setting allowed for VR. Device panels start increasing pulse
         width as brightness decreases below this theshold. -->
    <integer name="config_screenBrightnessForVrSettingMinimum">79</integer>

    <!-- Maximum screen brightness setting allowed for VR. -->
    <integer name="config_screenBrightnessForVrSettingMaximum">255</integer>

    <!-- Screen brightness used to dim the screen while dozing in a very low power state.
         May be less than the minimum allowed brightness setting
         that can be set by the user. -->
    <integer name="config_screenBrightnessDoze">1</integer>

    <!-- Allow automatic adjusting of the screen brightness while dozing in low power state. -->
    <bool name="config_allowAutoBrightnessWhileDozing">false</bool>

    <!-- Stability requirements in milliseconds for accepting a new brightness level.  This is used
         for debouncing the light sensor.  Different constants are used to debounce the light sensor
         when adapting to brighter or darker environments.  This parameter controls how quickly
         brightness changes occur in response to an observed change in light level that exceeds the
         hysteresis threshold. -->
    <integer name="config_autoBrightnessBrighteningLightDebounce">4000</integer>
    <integer name="config_autoBrightnessDarkeningLightDebounce">8000</integer>

    <!-- Initial light sensor event rate in milliseconds for automatic brightness control. This is
         used for obtaining the first light sample when the device stops dozing.

         Set this to -1 to disable this feature. -->
    <integer name="config_autoBrightnessInitialLightSensorRate">-1</integer>

    <!-- Light sensor event rate in milliseconds for automatic brightness control. -->
    <integer name="config_autoBrightnessLightSensorRate">250</integer>

    <!-- The maximum range of gamma adjustment possible using the screen
         auto-brightness adjustment setting. -->
    <fraction name="config_autoBrightnessAdjustmentMaxGamma">300%</fraction>

    <!-- If we allow automatic adjustment of screen brightness while dozing, how many times we want
         to reduce it to preserve the battery. Value of 100% means no scaling. -->
    <fraction name="config_screenAutoBrightnessDozeScaleFactor">100%</fraction>

    <!-- When the screen is turned on, the previous estimate of the ambient light level at the time
         the screen was turned off is restored and is used to determine the initial screen
         brightness.

         If this flag is true, then the ambient light level estimate will be promptly recomputed
         after the warm-up interface and the screen brightness will be adjusted immediately.

         If this flag is false, then the ambient light level estimate will be adjusted more
         gradually in the same manner that normally happens when the screen is on according to the
         brightening or dimming debounce thresholds.  As a result, it may take somewhat longer to
         adapt to the environment.  This mode may be better suited for watches. -->
    <bool name="config_autoBrightnessResetAmbientLuxAfterWarmUp">true</bool>

    <!-- Period of time in which to consider light samples in milliseconds. -->
    <integer name="config_autoBrightnessAmbientLightHorizon">10000</integer>

    <!-- Screen brightness used to dim the screen when the user activity
         timeout expires.  May be less than the minimum allowed brightness setting
         that can be set by the user. -->
    <integer name="config_screenBrightnessDim">10</integer>

    <!-- Minimum allowable screen brightness to use in a very dark room.
         This value sets the floor for the darkest possible auto-brightness
         adjustment.  It is expected to be somewhat less than the first entry in
         config_autoBrightnessLcdBacklightValues so as to allow the user to have
         some range of adjustment to dim the screen further than usual in very
         dark rooms. The contents of the screen must still be clearly visible
         in darkness (although they may not be visible in a bright room). -->
    <integer name="config_screenBrightnessDark">1</integer>

    <!-- Array of light sensor LUX values to define our levels for auto backlight brightness support.
         The N entries of this array define N + 1 control points as follows:
         (1-based arrays)

         Point 1:            (0, value[1]):             lux <= 0
         Point 2:     (level[1], value[2]):  0        < lux <= level[1]
         Point 3:     (level[2], value[3]):  level[2] < lux <= level[3]
         ...
         Point N+1: (level[N], value[N+1]):  level[N] < lux

         The control points must be strictly increasing.  Each control point
         corresponds to an entry in the brightness backlight values arrays.
         For example, if LUX == level[1] (first element of the levels array)
         then the brightness will be determined by value[2] (second element
         of the brightness values array).

         Spline interpolation is used to determine the auto-brightness
         backlight values for LUX levels between these control points.

         Must be overridden in platform specific overlays -->
    <integer-array name="config_autoBrightnessLevels">
    </integer-array>

    <!-- Array of output values for LCD backlight corresponding to the LUX values
         in the config_autoBrightnessLevels array.  This array should have size one greater
         than the size of the config_autoBrightnessLevels array.
         The brightness values must be between 0 and 255 and be non-decreasing.
         This must be overridden in platform specific overlays -->
    <integer-array name="config_autoBrightnessLcdBacklightValues">
    </integer-array>

    <!-- Array of output values for button backlight corresponding to the LUX values
         in the config_autoBrightnessLevels array.  This array should have size one greater
         than the size of the config_autoBrightnessLevels array.
         The brightness values must be between 0 and 255 and be non-decreasing.
         This must be overridden in platform specific overlays -->
    <integer-array name="config_autoBrightnessButtonBacklightValues">
    </integer-array>

    <!-- Array of output values for keyboard backlight corresponding to the LUX values
         in the config_autoBrightnessLevels array.  This array should have size one greater
         than the size of the config_autoBrightnessLevels array.
         The brightness values must be between 0 and 255 and be non-decreasing.
         This must be overridden in platform specific overlays -->
    <integer-array name="config_autoBrightnessKeyboardBacklightValues">
    </integer-array>

    <!-- Array of hysteresis constraint values for brightening, represented as tenths of a
         percent. The length of this array is assumed to be one greater than
         config_dynamicHysteresisLuxLevels. The brightening threshold is calculated as
         lux * (1.0f + CONSTRAINT_VALUE). When the current lux is higher than this threshold,
         the screen brightness is recalculated. See the config_dynamicHysteresisLuxLevels
         description for how the constraint value is chosen. -->
    <integer-array name="config_dynamicHysteresisBrightLevels">
        <item>100</item>
    </integer-array>

    <!-- Array of hysteresis constraint values for darkening, represented as tenths of a
         percent. The length of this array is assumed to be one greater than
         config_dynamicHysteresisLuxLevels. The darkening threshold is calculated as
         lux * (1.0f - CONSTRAINT_VALUE). When the current lux is lower than this threshold,
         the screen brightness is recalculated. See the config_dynamicHysteresisLuxLevels
         description for how the constraint value is chosen. -->
    <integer-array name="config_dynamicHysteresisDarkLevels">
        <item>200</item>
    </integer-array>

    <!-- Array of ambient lux threshold values. This is used for determining hysteresis constraint
         values by calculating the index to use for lookup and then setting the constraint value
         to the corresponding value of the array. The new brightening hysteresis constraint value
         is the n-th element of config_dynamicHysteresisBrightLevels, and the new darkening
         hysteresis constraint value is the n-th element of config_dynamicHysteresisDarkLevels.

         The (zero-based) index is calculated as follows: (MAX is the largest index of the array)
         condition                      calculated index
         value < lux[0]                 0
         lux[n] <= value < lux[n+1]     n+1
         lux[MAX] <= value              MAX+1 -->
    <integer-array name="config_dynamicHysteresisLuxLevels">
    </integer-array>

    <!-- Amount of time it takes for the light sensor to warm up in milliseconds.
         For this time after the screen turns on, the Power Manager
         will not debounce light sensor readings -->
    <integer name="config_lightSensorWarmupTime">0</integer>

    <!-- Enables swipe versus poly-finger touch disambiguation in the KeyboardView -->
    <bool name="config_swipeDisambiguation">true</bool>

    <!-- Specifies the amount of time to disable virtual keys after the screen is touched
         in order to filter out accidental virtual key presses due to swiping gestures
         or taps near the edge of the display.  May be 0 to disable the feature.
         It is recommended that this value be no more than 250 ms.
         This feature should be disabled for most devices. -->
    <integer name="config_virtualKeyQuietTimeMillis">0</integer>

    <!-- A list of potential packages, in priority order, that may contain an
         ephemeral resolver. Each package will be be queried for a component
         that has been granted the PACKAGE_EPHEMERAL_AGENT permission.
         This may be empty if ephemeral apps are not supported. -->
    <string-array name="config_ephemeralResolverPackage" translatable="false">
        <!-- Add packages here -->
    </string-array>

    <!-- Component name of the default wallpaper. This will be ImageWallpaper if not
         specified -->
    <string name="default_wallpaper_component" translatable="false">@null</string>

    <!-- By default a product has no distinct default lock wallpaper -->
    <item name="default_lock_wallpaper" type="drawable">@null</item>

    <!-- Component name of the built in wallpaper used to display bitmap wallpapers. This must not be null. -->
    <string name="image_wallpaper_component" translatable="false">com.android.systemui/com.android.systemui.ImageWallpaper</string>

    <!-- True if WallpaperService is enabled -->
    <bool name="config_enableWallpaperService">true</bool>

    <!-- Whether to enable network location overlay which allows network
         location provider to be replaced by an app at run-time. When disabled,
         only the config_networkLocationProviderPackageName package will be
         searched for network location provider, otherwise packages whose
         signature matches the signatures of config_locationProviderPackageNames
         will be searched, and the service with the highest version number will
         be picked. Anyone who wants to disable the overlay mechanism can set it
         to false.
         -->
    <bool name="config_enableNetworkLocationOverlay" translatable="false">true</bool>
    <!-- Package name providing network location support. Used only when
         config_enableNetworkLocationOverlay is false. -->
    <string name="config_networkLocationProviderPackageName" translatable="false">@null</string>

    <!-- Whether to enable fused location provider overlay which allows fused
         location provider to be replaced by an app at run-time. When disabled,
         only the config_fusedLocationProviderPackageName package will be
         searched for fused location provider, otherwise packages whose
         signature matches the signatures of config_locationProviderPackageNames
         will be searched, and the service with the highest version number will
         be picked. Anyone who wants to disable the overlay mechanism can set it
         to false.
         -->
    <bool name="config_enableFusedLocationOverlay" translatable="false">true</bool>
    <!-- Package name providing fused location support. Used only when
         config_enableFusedLocationOverlay is false. -->
    <string name="config_fusedLocationProviderPackageName" translatable="false">com.android.location.fused</string>

    <!-- The package name of the default network recommendation app.
         A network recommendation provider must:
             * Be granted the SCORE_NETWORKS permission.
             * Include a Service for the android.net.scoring.RECOMMEND_NETWORKS action
               protected by the BIND_NETWORK_RECOMMENDATION_SERVICE permission.

         This must be set to a valid network recommendation app.
     -->
    <string name="config_defaultNetworkRecommendationProviderPackage" translatable="false">com.android.networkrecommendation</string>

    <!-- Whether to enable Hardware FLP overlay which allows Hardware FLP to be
         replaced by an app at run-time. When disabled, only the
         config_hardwareFlpPackageName package will be searched for Hardware Flp,
         otherwise packages whose signature matches the signatures of
         config_locationProviderPackageNames will be searched, and the service
         with the highest version number will be picked. Anyone who wants to
         disable the overlay mechanism can set it to false.
         -->
    <bool name="config_enableHardwareFlpOverlay" translatable="false">true</bool>
    <!-- Package name providing Hardware Flp. Used only when
         config_enableHardwareFlpOverlay is false. -->
    <string name="config_hardwareFlpPackageName" translatable="false">com.android.location.fused</string>

    <!-- Whether to enable geocoder overlay which allows geocoder to be replaced
         by an app at run-time. When disabled, only the
         config_geocoderProviderPackageName package will be searched for
         geocoder, otherwise packages whose signature matches the signatures of
         config_locationProviderPackageNames will be searched, and the service
         with the highest version number will be picked. Anyone who wants to
         disable the overlay mechanism can set it to false.
         -->
    <bool name="config_enableGeocoderOverlay" translatable="false">true</bool>
    <!-- Package name providing geocoder API support. Used only when
         config_enableGeocoderOverlay is false. -->
    <string name="config_geocoderProviderPackageName" translatable="false">@null</string>

    <!-- Whether to enable geofence overlay which allows geofence to be replaced
         by an app at run-time. When disabled, only the
         config_geofenceProviderPackageName package will be searched for
         geofence implementation, otherwise packages whose signature matches the
         signatures of config_locationProviderPackageNames will be searched, and
         the service with the highest version number will be picked. Anyone who
         wants to disable the overlay mechanism can set it to false.
         -->
    <bool name="config_enableGeofenceOverlay" translatable="false">true</bool>
    <!-- Package name providing geofence API support. Used only when
         config_enableGeofenceOverlay is false. -->
    <string name="config_geofenceProviderPackageName" translatable="false">@null</string>

    <!-- Whether to enable Hardware Activity-Recognition overlay which allows Hardware
         Activity-Recognition to be replaced by an app at run-time. When disabled, only the
         config_activityRecognitionHardwarePackageName package will be searched for
         its implementation, otherwise packages whose signature matches the
         signatures of config_locationProviderPackageNames will be searched, and
         the service with the highest version number will be picked. Anyone who
         wants to disable the overlay mechanism can set it to false.
         -->
    <bool name="config_enableActivityRecognitionHardwareOverlay" translatable="false">true</bool>
    <!-- Package name providing Hardware Activity-Recognition API support. Used only when
         config_enableActivityRecognitionHardwareOverlay is false. -->
    <string name="config_activityRecognitionHardwarePackageName" translatable="false">@null</string>

    <!-- Package name(s) containing location provider support.
         These packages can contain services implementing location providers,
         such as the Geocode Provider, Network Location Provider, and
         Fused Location Provider. They will each be searched for
         service components implementing these providers.
         It is strongly recommended that the packages explicitly named
         below are on the system image, so that they will not map to
         a 3rd party application.
         The location framework also has support for installation
         of new location providers at run-time. The new package does not
         have to be explicitly listed here, however it must have a signature
         that matches the signature of at least one package on this list.
         -->
    <string-array name="config_locationProviderPackageNames" translatable="false">
        <!-- The standard AOSP fused location provider -->
        <item>com.android.location.fused</item>
    </string-array>

    <!-- This string array can be overriden to enable test location providers initially. -->
    <!-- Array of "[locationProviderName],[requiresNetwork],
         [requiresSatellite],[requiresCell],[hasMonetaryCost],
         [supportAltitute],[supportsSpeed],[supportsBearing],
         [powerRequirement],[accuracy]" -->
    <!-- powerRequirement is defined in android.location.Criteria
         0 = NO_REQUIREMENT / 1 = POWER_LOW / 2 = POWER_MEDIUM / 3 = POWER_HIGH -->
    <!-- accuracy is defined in anroid.location.Criteria
         1 = ACCURACY_FINE / 2 = ACCURACY_COARSE -->
    <string-array name="config_testLocationProviders" translatable="false">
        <!-- Example test network location provider
        <item>network,false,false,false,false,true,true,true,1,2</item>
        -->
    </string-array>

    <!-- Component name of the combo network location provider. -->
    <string name="config_comboNetworkLocationProvider" translatable="false">com.qualcomm.location</string>

    <!-- Boolean indicating if current platform supports bluetooth SCO for off call
    use cases -->
    <bool name="config_bluetooth_sco_off_call">true</bool>

    <!-- Boolean indicating if current platform supports bluetooth wide band
         speech -->
    <bool name="config_bluetooth_wide_band_speech">true</bool>

    <!-- Boolean indicating if current platform need do one-time bluetooth address
         re-validation -->
    <bool name="config_bluetooth_address_validation">false</bool>

    <!-- Boolean indicating if current platform supports BLE peripheral mode -->
    <bool name="config_bluetooth_le_peripheral_mode_supported">false</bool>

    <!-- Boolean indicating if current platform supports HFP inband ringing -->
    <bool name="config_bluetooth_hfp_inband_ringing_support">false</bool>

    <!-- Max number of scan filters supported by blutooth controller. 0 if the
         device does not support hardware scan filters-->
    <integer translatable="false" name="config_bluetooth_max_scan_filters">0</integer>

    <!-- Max number of advertisers supported by bluetooth controller. 0 if the
         device does not support multiple advertisement-->
    <integer translatable="false" name="config_bluetooth_max_advertisers">0</integer>

    <!-- Idle current for bluetooth controller. 0 by default-->
    <integer translatable="false" name="config_bluetooth_idle_cur_ma">1</integer>

    <!-- Rx current for bluetooth controller. 0 by default-->
    <integer translatable="false" name="config_bluetooth_rx_cur_ma">2</integer>

    <!-- Tx current for bluetooth controller. 0 by default-->
    <integer translatable="false" name="config_bluetooth_tx_cur_ma">3</integer>

    <!-- Operating volatage for bluetooth controller. 0 by default-->
    <integer translatable="false" name="config_bluetooth_operating_voltage_mv">4</integer>

    <!-- Whether supported profiles should be reloaded upon enabling bluetooth -->
    <bool name="config_bluetooth_reload_supported_profiles_when_enabled">false</bool>

    <!-- Enabling autoconnect over pan -->
    <bool name="config_bluetooth_pan_enable_autoconnect">false</bool>

    <!-- The default data-use polling period. -->
    <integer name="config_datause_polling_period_sec">600</integer>

    <!-- The default data-use threshold in bytes. 0 disables-->
    <integer name="config_datause_threshold_bytes">0</integer>

    <!-- The default reduced-datarate value in kilobits per sec -->
    <integer name="config_datause_throttle_kbitsps">300</integer>

    <!-- The default iface on which to monitor data use -->
    <string name="config_datause_iface" translatable="false">rmnet0</string>

    <!-- The default reduced-datarate notification mask -->
    <!-- 2 means give warning -->
    <integer name="config_datause_notification_type">2</integer>

    <!-- If Voice Radio Technology is RIL_RADIO_TECHNOLOGY_LTE:14 or
         RIL_RADIO_TECHNOLOGY_UNKNOWN:0 this is the value that should be used instead.
         A configuration value of RIL_RADIO_TECHNOLOGY_UNKNOWN:0 means
         there is no replacement value and that the default assumption
         for phone type (GSM) should be used. -->
    <integer name="config_volte_replacement_rat">0</integer>

    <!-- Flag indicating whether the current device is "voice capable".
         If true, this means that the device supports circuit-switched
         (i.e. voice) phone calls over the telephony network, and is
         allowed to display the in-call UI while a cellular voice call is
         active.  This can be overridden to false for "data only" devices
         which can't make voice calls and don't support any in-call UI.

         Note: this flag is subtly different from the
         PackageManager.FEATURE_TELEPHONY system feature, which is
         available on *any* device with a telephony radio, even if the
         device is data-only. -->
    <bool name="config_voice_capable">true</bool>

    <!-- Flag indicating whether all audio streams should be mapped to
         one single stream. If true, all audio streams are mapped to
         STREAM_MUSIC as if it's on TV platform. -->
    <bool name="config_single_volume">false</bool>

    <!-- Flag indicating that an outbound call must have a call capable phone account
         that has declared it can process the call's handle. -->
    <bool name="config_requireCallCapableAccountForHandle">false</bool>

    <!-- Flag indicating if the user is notified when the mobile network access is restricted -->
    <bool name="config_user_notification_of_restrictied_mobile_access">true</bool>

    <!-- Flag indicating whether the current device allows sms service.
         If true, this means that the device supports both sending and
         receiving sms via the telephony network.
         This can be overridden to false for "data only" devices
         which can't send and receive sms message.

         Note: Disable SMS also disable voicemail waiting sms,
               cell broadcasting sms, and MMS. -->
    <bool name="config_sms_capable">true</bool>

    <!-- Default SMS Application. This will be the default SMS application when
         the phone first boots. The user can then change the default app to one
         of their choosing.
         This can be overridden for devices where a different default SMS
         application is desired.

         If this string is empty or the specified package does not exist, then
         the platform will search for an SMS app and use that (if there is one)-->
    <string name="default_sms_application" translatable="false">com.android.messaging</string>

    <!-- Default web browser.  This is the package name of the application that will
         be the default browser when the device first boots.  Afterwards the user
         can select whatever browser app they wish to use as the default.

         If this string is empty or the specified package does not exist, then
         the behavior will be as though no app was named as an explicit default. -->
    <string name="default_browser" translatable="false"></string>

    <!-- Enable/disable default bluetooth profiles:
        HSP_AG, ObexObjectPush, Audio, NAP -->
    <bool name="config_bluetooth_default_profiles">true</bool>

    <!-- IP address of the dns server to use if nobody else suggests one -->
    <string name="config_default_dns_server" translatable="false">8.8.8.8</string>

    <!-- The default mobile provisioning apn. Empty by default, maybe overridden by
         an mcc/mnc specific config.xml -->
    <string name="mobile_provisioning_apn" translatable="false"></string>

    <!-- The default mobile provisioning url. Empty by default, maybe overridden by
         an mcc/mnc specific config.xml -->
    <string name="mobile_provisioning_url" translatable="false"></string>

    <!-- The default character set for GsmAlphabet -->
    <!-- Empty string means MBCS is not considered -->
    <string name="gsm_alphabet_default_charset" translatable="false"></string>

    <!-- Enables SIP on WIFI only -->
    <bool name="config_sip_wifi_only">false</bool>

    <!-- Enables built-in SIP phone capability -->
    <bool name="config_built_in_sip_phone">true</bool>

    <!-- Boolean indicating if restoring network selection should be skipped -->
    <!-- The restoring is handled by modem if it is true-->
    <bool translatable="false" name="skip_restoring_network_selection">false</bool>

    <!-- Maximum number of database connections opened and managed by framework layer
         to handle queries on each database when using Write-Ahead Logging. -->
    <integer name="db_connection_pool_size">4</integer>

    <!-- The default journal mode to use use when Write-Ahead Logging is not active.
         Choices are: OFF, DELETE, TRUNCATE, PERSIST and MEMORY.
         PERSIST may improve performance by reducing how often journal blocks are
         reallocated (compared to truncation) resulting in better data block locality
         and less churn of the storage media.

         The PERSIST mode results in data persisting in the journal beyond the life of
         a transaction, so it interacts poorly with SECURE_DELETE. -->
    <string name="db_default_journal_mode" translatable="false">TRUNCATE</string>

    <!-- Maximum size of the persistent journal file in bytes.
         If the journal file grows to be larger than this amount then SQLite will
         truncate it after committing the transaction. -->
    <integer name="db_journal_size_limit">524288</integer>

    <!-- The database synchronization mode when using the default journal mode.
         FULL is safest and preserves durability at the cost of extra fsyncs.
         NORMAL also preserves durability in non-WAL modes and uses checksums to ensure
         integrity although there is a small chance that an error might go unnoticed.
         Choices are: FULL, NORMAL, OFF. -->
    <string name="db_default_sync_mode" translatable="false">FULL</string>

    <!-- The database synchronization mode when using Write-Ahead Logging.
         FULL is safest and preserves durability at the cost of extra fsyncs.
         NORMAL sacrifices durability in WAL mode because syncs are only performed before
         and after checkpoint operations.  If checkpoints are infrequent and power loss
         occurs, then committed transactions could be lost and applications might break.
         Choices are: FULL, NORMAL, OFF. -->
    <string name="db_wal_sync_mode" translatable="false">FULL</string>

    <!-- The Write-Ahead Log auto-checkpoint interval in database pages (typically 1 to 4KB).
         The log is checkpointed automatically whenever it exceeds this many pages.
         When a database is reopened, its journal mode is set back to the default
         journal mode, which may cause a checkpoint operation to occur.  Checkpoints
         can also happen at other times when transactions are committed.
         The bigger the WAL file, the longer a checkpoint operation takes, so we try
         to keep the WAL file relatively small to avoid long delays.
         The size of the WAL file is also constrained by 'db_journal_size_limit'. -->
    <integer name="db_wal_autocheckpoint">100</integer>

    <!-- Max space (in MB) allocated to DownloadManager to store the downloaded
         files if they are to be stored in DownloadManager's data dir,
         which typically is /data/data/com.android.providers.downloads/files -->
    <integer name="config_downloadDataDirSize">200</integer>

    <!-- Max number of downloads allowed to proceed concurrently -->
    <integer name="config_MaxConcurrentDownloadsAllowed">5</integer>

    <!-- When the free space available in DownloadManager's data dir falls
         below the percentage value specified by this param, DownloadManager
         starts removing files to try to make percentage of available
         free space above this threshold value. -->
    <integer name="config_downloadDataDirLowSpaceThreshold">10</integer>

    <!-- The URL that should be sent in an x-wap-profile header with an HTTP request,
         as defined in the Open Mobile Alliance User Agent Profile specification
         OMA-TS-UAProf-V2_0-20060206-A Section 8.1.1.1. If the URL contains a '%s'
         format string then that substring will be replaced with the value of
         Build.MODEL. The format string shall not be escaped. -->
    <string name="config_useragentprofile_url" translatable="false"></string>

    <!-- When a database query is executed, the results retuned are paginated
         in pages of size (in KB) indicated by this value -->
    <integer name="config_cursorWindowSize">2048</integer>

    <!-- Sets whether menu shortcuts should be displayed on panel menus when
         a keyboard is present. -->
    <bool name="config_showMenuShortcutsWhenKeyboardPresent">false</bool>

    <!-- Do not translate. Defines the slots is Two Digit Number for dialing normally not USSD -->
    <string-array name="config_twoDigitNumberPattern" translatable="false">
    </string-array>

    <!-- The VoiceMail default value is displayed to my own number if it is true -->
    <bool name="config_telephony_use_own_number_for_voicemail">false</bool>

    <!-- If this value is true, Sms encoded as octet is decoded by utf8 decoder.
         If false, decoded by Latin decoder. -->
    <bool name="config_sms_utf8_support">false</bool>

    <!-- If this value is true, The mms content-disposition field is supported correctly.
         If false, Content-disposition fragments are ignored -->
    <bool name="config_mms_content_disposition_support">true</bool>

    <!-- MMS user agent string -->
    <string name="config_mms_user_agent" translatable="false"></string>

    <!-- MMS user agent prolfile url -->
    <string name="config_mms_user_agent_profile_url" translatable="false"></string>

    <!-- National Language Identifier codes for the following two config items.
         (from 3GPP TS 23.038 V9.1.1 Table 6.2.1.2.4.1):
          0  - reserved
          1  - Turkish
          2  - Spanish (single shift table only)
          3  - Portuguese
          4  - Bengali
          5  - Gujarati
          6  - Hindi
          7  - Kannada
          8  - Malayalam
          9  - Oriya
         10  - Punjabi
         11  - Tamil
         12  - Telugu
         13  - Urdu
         14+ - reserved -->

    <!-- National language single shift tables to enable for SMS encoding.
         Decoding is always enabled. 3GPP TS 23.038 states that this feature
         should not be enabled until a formal request is issued by the relevant
         national regulatory body. Array elements are codes from the table above.
         Example 1: devices sold in Turkey must include table 1 to conform with
           By-Law Number 27230. (http://www.btk.gov.tr/eng/pdf/2009/BY-LAW_SMS.pdf)
         Example 2: devices sold in India should include tables 4 through 13
           to enable use of the new Release 9 tables for Indic languages. -->
    <integer-array name="config_sms_enabled_single_shift_tables"></integer-array>

    <!-- National language locking shift tables to enable for SMS encoding.
         Decoding is always enabled. 3GPP TS 23.038 states that this feature
         should not be enabled until a formal request is issued by the relevant
         national regulatory body. Array elements are codes from the table above.
         Example 1: devices sold in Turkey must include table 1 after the
           Turkish Telecommunication Authority requires locking shift encoding
           to be enabled (est. July 2012). (http://www.btk.gov.tr/eng/pdf/2009/BY-LAW_SMS.pdf)
           See also: http://www.mobitech.com.tr/tr/ersanozturkblog_en/index.php?entry=entry090223-160014
         Example 2: devices sold in India should include tables 4 through 13
         to enable use of the new Release 9 tables for Indic languages. -->
    <integer-array name="config_sms_enabled_locking_shift_tables"></integer-array>

    <!-- Set to true if the RSSI should always display CDMA signal strength even on EVDO -->
    <bool name="config_alwaysUseCdmaRssi">false</bool>


    <!-- If this value is true, duplicate Source/Destination port fields
         in WDP header of some carriers OMADM wap push are supported.
         ex: MSGTYPE-TotalSegments-CurrentSegment
             -SourcePortDestPort-SourcePortDestPort-OMADM PDU
         If false, not supported. -->
    <bool name="config_duplicate_port_omadm_wappush">false</bool>

    <!-- Maximum numerical value that will be shown in a status bar
         notification icon or in the notification itself. Will be replaced
         with @string/status_bar_notification_info_overflow when shown in the
         UI. -->
    <integer name="status_bar_notification_info_maxnum">999</integer>

    <!-- Path to an ISO image to be shared with via USB mass storage.
         This is intended to allow packaging drivers or tools for installation on a PC. -->
    <string translatable="false" name="config_isoImagePath"></string>

    <!-- Whether a software navigation bar should be shown. NOTE: in the future this may be
         autodetected from the Configuration. -->
    <bool name="config_showNavigationBar">false</bool>

    <!-- Whether action menu items should be displayed in ALLCAPS or not.
         Defaults to true. If this is not appropriate for specific locales
         it should be disabled in that locale's resources. -->
    <bool name="config_actionMenuItemAllCaps">true</bool>

    <!-- Remote server that can provide NTP responses. -->
    <string translatable="false" name="config_ntpServer">time.android.com</string>
    <!-- Normal polling frequency in milliseconds -->
    <integer name="config_ntpPollingInterval">86400000</integer>
    <!-- Try-again polling interval in milliseconds, in case the network request failed -->
    <integer name="config_ntpPollingIntervalShorter">60000</integer>
    <!-- Number of times to try again with the shorter interval, before backing
         off until the normal polling interval. A value < 0 indicates infinite. -->
    <integer name="config_ntpRetry">3</integer>
    <!-- If the time difference is greater than this threshold in milliseconds,
         then update the time. -->
    <integer name="config_ntpThreshold">5000</integer>
    <!-- Timeout to wait for NTP server response in milliseconds. -->
    <integer name="config_ntpTimeout">5000</integer>

    <!-- Default network policy warning threshold, in megabytes. -->
    <integer name="config_networkPolicyDefaultWarning">2048</integer>

    <!-- Set and Unsets WiMAX -->
    <bool name="config_wimaxEnabled">false</bool>
    <!-- Location of the wimax framwork jar location -->
    <string name="config_wimaxServiceJarLocation" translatable="false"></string>
    <!-- Location of the wimax native library locaiton -->
    <string name="config_wimaxNativeLibLocation" translatable="false"></string>
    <!-- Name of the wimax manager class -->
    <string name="config_wimaxManagerClassname" translatable="false"></string>
    <!-- Name of the wimax service class -->
    <string name="config_wimaxServiceClassname" translatable="false"></string>
    <!-- Name of the wimax state tracker clas -->
    <string name="config_wimaxStateTrackerClassname" translatable="false"></string>

    <!-- Specifies whether the dreams feature should be supported.
         When true, the system will allow the user to configure dreams (screensavers)
         to launch when a user activity timeout occurs or the system is told to nap.
         When false, the dreams feature will be disabled (this does not affect dozing).

         Consider setting this resource to false or disabling dreams by default when a
         doze component is specified below since dreaming will supercede dozing and
         will prevent the system from entering a low power state until the dream ends. -->
    <bool name="config_dreamsSupported">true</bool>

    <!-- If supported, are dreams enabled? (by default) -->
    <bool name="config_dreamsEnabledByDefault">true</bool>
    <!-- If supported and enabled, are dreams activated when docked? (by default) -->
    <bool name="config_dreamsActivatedOnDockByDefault">true</bool>
    <!-- If supported and enabled, are dreams activated when asleep and charging? (by default) -->
    <bool name="config_dreamsActivatedOnSleepByDefault">false</bool>
    <!-- ComponentName of the default dream (Settings.Secure.DEFAULT_SCREENSAVER_COMPONENT) -->
    <string name="config_dreamsDefaultComponent" translatable="false">com.google.android.deskclock/com.android.deskclock.Screensaver</string>

    <!-- Are we allowed to dream while not plugged in? -->
    <bool name="config_dreamsEnabledOnBattery">false</bool>
    <!-- Minimum battery level to allow dreaming when powered.
         Use -1 to disable this safety feature. -->
    <integer name="config_dreamsBatteryLevelMinimumWhenPowered">-1</integer>
    <!-- Minimum battery level to allow dreaming when not powered.
         Use -1 to disable this safety feature. -->
    <integer name="config_dreamsBatteryLevelMinimumWhenNotPowered">15</integer>
    <!-- If the battery level drops by this percentage and the user activity timeout
         has expired, then assume the device is receiving insufficient current to charge
         effectively and terminate the dream.  Use -1 to disable this safety feature.  -->
    <integer name="config_dreamsBatteryLevelDrainCutoff">5</integer>

    <!-- ComponentName of a dream to show whenever the system would otherwise have
         gone to sleep.  When the PowerManager is asked to go to sleep, it will instead
         try to start this dream if possible.  The dream should typically call startDozing()
         to put the display into a low power state and allow the application processor
         to be suspended.  When the dream ends, the system will go to sleep as usual.
         Specify the component name or an empty string if none.

         Note that doze dreams are not subject to the same start conditions as ordinary dreams.
         Doze dreams will run whenever the power manager is in a dozing state. -->
    <string name="config_dozeComponent" translatable="false"></string>

    <!-- If true, the doze component is not started until after the screen has been
         turned off and the screen off animation has been performed. -->
    <bool name="config_dozeAfterScreenOff">false</bool>

    <!-- Doze: should the TYPE_PICK_UP_GESTURE sensor be used as a pulse signal. -->
    <bool name="config_dozePulsePickup">false</bool>

    <!-- Type of the double tap sensor. Empty if double tap is not supported. -->
    <string name="config_dozeDoubleTapSensorType" translatable="false"></string>

    <!-- Power Management: Specifies whether to decouple the auto-suspend state of the
         device from the display on/off state.

         When false, autosuspend_disable() will be called before the display is turned on
         and autosuspend_enable() will be called after the display is turned off.
         This mode provides best compatibility for devices using legacy power management
         features such as early suspend / late resume.

         When true, autosuspend_display() and autosuspend_enable() will be called
         independently of whether the display is being turned on or off.  This mode
         enables the power manager to suspend the application processor while the
         display is on.

         This resource should be set to "true" when a doze component has been specified
         to maximize power savings but not all devices support it.

         Refer to autosuspend.h for details.
    -->
    <bool name="config_powerDecoupleAutoSuspendModeFromDisplay">false</bool>

    <!-- Power Management: Specifies whether to decouple the interactive state of the
         device from the display on/off state.

         When false, setInteractive(..., true) will be called before the display is turned on
         and setInteractive(..., false) will be called after the display is turned off.
         This mode provides best compatibility for devices that expect the interactive
         state to be tied to the display state.

         When true, setInteractive(...) will be called independently of whether the display
         is being turned on or off.  This mode enables the power manager to reduce
         clocks and disable the touch controller while the display is on.

         This resource should be set to "true" when a doze component has been specified
         to maximize power savings but not all devices support it.

         Refer to power.h for details.
    -->
    <bool name="config_powerDecoupleInteractiveModeFromDisplay">false</bool>

    <!-- User activity timeout: Minimum screen off timeout in milliseconds.

         Sets a lower bound for the {@link Settings.System#SCREEN_OFF_TIMEOUT} setting
         which determines how soon the device will go to sleep when there is no
         user activity.

         This value must be greater than zero, otherwise the device will immediately
         fall asleep again as soon as it is awoken.
    -->
    <integer name="config_minimumScreenOffTimeout">10000</integer>

    <!-- User activity timeout: Maximum screen dim duration in milliseconds.

         Sets an upper bound for how long the screen will dim before the device goes
         to sleep when there is no user activity.  The dim duration is subtracted from
         the overall screen off timeout to determine the screen dim timeout.
         When the screen dim timeout expires, the screen will dim, shortly thereafter
         the device will go to sleep.

         If the screen off timeout is very short, the dim duration may be reduced
         proportionally.  See config_maximumScreenDimRatio.

         This value may be zero in which case the screen will not dim before the
         device goes to sleep.
    -->
    <integer name="config_maximumScreenDimDuration">7000</integer>

    <!-- User activity timeout: Maximum screen dim duration as a percentage of screen off timeout.

         This resource is similar to config_maximumScreenDimDuration but the maximum
         screen dim duration is defined as a ratio of the overall screen off timeout
         instead of as an absolute value in milliseconds.  This is useful for reducing
         the dim duration when the screen off timeout is very short.

         When computing the screen dim duration, the power manager uses the lesser
         of the effective durations expressed by config_maximumScreenDimDuration and
         config_maximumScreenDimRatio.

         This value must be between 0% and 100%.  If the value is zero, the screen will not
         dim before the device goes to sleep.
    -->
    <fraction name="config_maximumScreenDimRatio">20%</fraction>

    <!-- Minimum size of the scrollbar thumb's touch target. -->
    <dimen name="config_minScrollbarTouchTarget">48dp</dimen>

    <!-- Base "touch slop" value used by ViewConfiguration as a
         movement threshold where scrolling should begin. -->
    <dimen name="config_viewConfigurationTouchSlop">8dp</dimen>

    <!-- Minimum velocity to initiate a fling, as measured in dips per second. -->
    <dimen name="config_viewMinFlingVelocity">50dp</dimen>

    <!-- Maximum velocity to initiate a fling, as measured in dips per second. -->
    <dimen name="config_viewMaxFlingVelocity">8000dp</dimen>

    <!-- Amount of time in ms the user needs to press the relevant key to bring up the global actions dialog -->
    <integer name="config_globalActionsKeyTimeout">500</integer>

    <!-- Distance that should be scrolled, per axis value, in response to a horizontal
         {@link MotionEvent#ACTION_SCROLL} event. -->
    <dimen name="config_horizontalScrollFactor">64dp</dimen>

    <!-- Distance that should be scrolled, per axis value, in response to a vertical
         {@link MotionEvent#ACTION_SCROLL} event. -->
    <dimen name="config_verticalScrollFactor">64dp</dimen>

    <!-- Obsolete. Distance that should be scrolled, per axis value, in response to a
         {@link MotionEvent#ACTION_SCROLL} event. -->
    <dimen name="config_scrollFactor">64dp</dimen>

    <!-- Maximum number of grid columns permitted in the ResolverActivity
         used for picking activities to handle an intent. -->
    <integer name="config_maxResolverActivityColumns">3</integer>

    <!-- Array of OEM specific USB mode override config.
         OEM can override a certain USB mode depending on ro.bootmode.
         Specify an array of below items to set override rule.
         [bootmode]:[original USB mode]:[USB mode used]-->
    <integer-array translatable="false" name="config_oemUsbModeOverride">
    </integer-array>

    <!-- Set to true to add links to Cell Broadcast app from Settings and MMS app. -->
    <bool name="config_cellBroadcastAppLinks">false</bool>

    <!-- The default value if the SyncStorageEngine should sync automatically or not -->
    <bool name="config_syncstorageengine_masterSyncAutomatically">true</bool>

    <!--  Maximum number of supported users -->
    <integer name="config_multiuserMaximumUsers">1</integer>

    <!-- Whether UI for multi user should be shown -->
    <bool name="config_enableMultiUserUI">false</bool>

    <!-- If true, then we do not ask user for permission for apps to connect to USB devices.
         Do not set this to true for production devices. Doing so will cause you to fail CTS. -->
    <bool name="config_disableUsbPermissionDialogs">false</bool>

    <!-- Activity to handle Usb Device connection in USB Host side. Keeping it to null value will
         lead into handling it inside system using Intent resolution. Non-null contents will have
         format of package-name/ActivityClassName. -->
    <string name="config_UsbDeviceConnectionHandling_component" translatable="false">@null</string>

    <!-- Minimum span needed to begin a touch scaling gesture.
         If the span is equal to or greater than this size, a scaling gesture
         will begin, where supported. (See android.view.ScaleGestureDetector)

         This also takes into account the size of any active touch points.
         Devices with screens that deviate too far from their assigned density
         bucket should consider tuning this value in a device-specific overlay.
         For best results, care should be taken such that this value remains
         larger than the minimum reported touchMajor/touchMinor values
         reported by the hardware. -->
    <dimen name="config_minScalingSpan">27mm</dimen>

    <!-- Minimum accepted value for touchMajor while scaling. This may be tuned
         per-device in overlays. -->
    <dimen name="config_minScalingTouchMajor">48dp</dimen>

    <!-- Safe headphone volume index. When music stream volume is below this index
    the SPL on headphone output is compliant to EN 60950 requirements for portable music
    players. -->
    <integer name="config_safe_media_volume_index">10</integer>

    <!-- Configure mobile network MTU. The standard default is set here but each carrier
         may have a specific value set in an overlay config.xml file. -->
    <integer name="config_mobile_mtu">1500</integer>

    <!-- Configure mobile tcp buffer sizes in the form:
         rat-name:rmem_min,rmem_def,rmem_max,wmem_min,wmem_def,wmem_max
         If no value is found for the rat-name in use, the system default will be applied.
    -->
    <string-array name="config_mobile_tcp_buffers">
    </string-array>

    <!-- Configure ethernet tcp buffersizes in the form:
         rmem_min,rmem_def,rmem_max,wmem_min,wmem_def,wmem_max -->
    <string name="config_ethernet_tcp_buffers" translatable="false">524288,1048576,3145728,524288,1048576,2097152</string>

    <!-- Configure wifi tcp buffersizes in the form:
         rmem_min,rmem_def,rmem_max,wmem_min,wmem_def,wmem_max -->
    <string name="config_wifi_tcp_buffers" translatable="false">524288,1048576,2097152,262144,524288,1048576</string>

    <!-- Whether WiFi display is supported by this device.
         There are many prerequisites for this feature to work correctly.
         Here are a few of them:
         * The WiFi radio must support WiFi P2P.
         * The WiFi radio must support concurrent connections to the WiFi display and
           to an access point.
         * The Audio Flinger audio_policy.conf file must specify a rule for the "r_submix"
           remote submix module.  This module is used to record and stream system
           audio output to the WiFi display encoder in the media server.
         * The remote submix module "audio.r_submix.default" must be installed on the device.
         * The device must be provisioned with HDCP keys (for protected content).
    -->
    <bool name="config_enableWifiDisplay">false</bool>

    <!-- When true, local displays that do not contain any of their own content will automatically
         mirror the content of the default display. -->
    <bool name="config_localDisplaysMirrorContent">true</bool>

    <!-- The default mode for the default display. One of the following values (See Display.java):
             0 - COLOR_MODE_DEFAULT
             7 - COLOR_MODE_SRGB
    -->
    <integer name="config_defaultDisplayDefaultColorMode">0</integer>

    <!-- When true use the linux /dev/input/event subsystem to detect the switch changes
         on the headphone/microphone jack. When false use the older uevent framework. -->
    <bool name="config_useDevInputEventForAudioJack">false</bool>

    <!-- Whether safe headphone volume is enabled or not (country specific). -->
    <bool name="config_safe_media_volume_enabled">true</bool>

    <!-- Set to true if the wifi display supports compositing content stored
         in gralloc protected buffers.  For this to be true, there must exist
         a protected hardware path for surface flinger to composite and send
         protected buffers to the wifi display video encoder.

         If this flag is false, we advise applications not to use protected
         buffers (if possible) when presenting content to a wifi display because
         the content may be blanked.

         This flag controls whether the {@link Display#FLAG_SUPPORTS_PROTECTED_BUFFERS}
         flag is set for wifi displays.
    -->
    <bool name="config_wifiDisplaySupportsProtectedBuffers">false</bool>

    <!-- Whether camera shutter sound is forced or not  (country specific). -->
    <bool name="config_camera_sound_forced">false</bool>

    <!-- Set to true if we need to not prefer an APN.
         This is being added to enable a simple scenario of pre-paid
         provisioning on some carriers, working around a bug (7305641)
         where if the preferred is used we don't try the others. -->
    <bool name="config_dontPreferApn">false</bool>

    <!-- Set to true if after a provisioning apn the radio should be restarted -->
    <bool name="config_restartRadioAfterProvisioning">false</bool>

    <!-- Boolean indicating if RADIO POWER OFF is required on receiving SIM REFRESH with RESET.
         This will be handled by modem if it is false. -->
    <bool name="config_requireRadioPowerOffOnSimRefreshReset">false</bool>

    <!-- Vibrator pattern to be used as the default for notifications
         that specify DEFAULT_VIBRATE.
     -->
    <integer-array name="config_defaultNotificationVibePattern">
        <item>0</item>
        <item>350</item>
        <item>250</item>
        <item>350</item>
    </integer-array>

    <!-- Vibrator pattern to be used as the default for notifications
         that do not specify vibration but vibrate anyway because the device
         is in vibrate mode.
     -->
    <integer-array name="config_notificationFallbackVibePattern">
        <item>0</item>
        <item>100</item>
        <item>150</item>
        <item>100</item>
    </integer-array>

    <!-- Flag indicating if the speed up audio on mt call code should be executed -->
    <bool name="config_speed_up_audio_on_mt_calls">false</bool>

    <!-- Class name of the framework account picker activity.
         Can be customized for other product types -->
    <string name="config_chooseAccountActivity" translatable="false"
            >android/android.accounts.ChooseAccountActivity</string>
    <!-- Class name of the account type and account picker activity.
         Can be customized for other product types -->
    <string name="config_chooseTypeAndAccountActivity" translatable="false"
            >android/android.accounts.ChooseTypeAndAccountActivity</string>

    <!-- Component name of a custom ResolverActivity (Intent resolver) to be used instead of
         the default framework version. If left empty, then the framework version will be used.
         Example: com.google.android.myapp/.resolver.MyResolverActivity  -->
    <string name="config_customResolverActivity" translatable="false"></string>

    <!-- Name of the activity or service that prompts the user to reject, accept, or whitelist
         an adb host's public key, when an unwhitelisted host connects to the local adbd.
         Can be customized for other product types -->
    <string name="config_customAdbPublicKeyConfirmationComponent"
            >com.android.systemui/com.android.systemui.usb.UsbDebuggingActivity</string>

    <!-- Name of the activity that prompts the secondary user to acknowledge she/he needs to
         switch to the primary user to enable USB debugging.
         Can be customized for other product types -->
    <string name="config_customAdbPublicKeyConfirmationSecondaryUserComponent"
            >com.android.systemui/com.android.systemui.usb.UsbDebuggingSecondaryUserActivity</string>

    <!-- Name of the CustomDialog that is used for VPN -->
    <string name="config_customVpnConfirmDialogComponent"
            >com.android.vpndialogs/com.android.vpndialogs.ConfirmDialog</string>

    <!-- Apps that are authorized to access shared accounts, overridden by product overlays -->
    <string name="config_appsAuthorizedForSharedAccounts" translatable="false">;com.android.settings;</string>

    <!-- Flag indicating that the media framework should not allow changes or mute on any
         stream or master volumes. -->
    <bool name="config_useFixedVolume">false</bool>

    <!-- The list of IMEs which should be disabled until used.
         This function suppresses update notifications for these pre-installed apps.
         We need to set this configuration carefully that they should not have functionarities
         other than "IME" or "Spell Checker". In InputMethodManagerService,
         the listed IMEs are disabled until used when all of the following conditions are met.
         1. Not selected as an enabled IME in the Settings
         2. Not selected as a spell checker in the Settings
         3. Installed
         4. A pre-installed IME
         5. Not enabled
         And the disabled_until_used state for an IME is released by InputMethodManagerService
         when the IME is selected as an enabled IME. -->
    <string-array name="config_disabledUntilUsedPreinstalledImes" translatable="false">
        <item>com.android.inputmethod.latin</item>
    </string-array>

    <!-- The list of carrier applications which should be disabled until used.
         This function suppresses update notifications for these pre-installed apps.
         In SubscriptionInfoUpdater, the listed applications are disabled until used when all of the
         following conditions are met.
         1. Not currently carrier-privileged according to the inserted SIM
         2. Pre-installed
         3. In the default state (enabled but not explicitly)
         And SubscriptionInfoUpdater undoes this and marks the app enabled when a SIM is inserted
         that marks the app as carrier privileged. It also grants the app default permissions
         for Phone and Location. As such, apps MUST only ever be added to this list if they
         obtain user consent to access their location through other means. -->
    <string-array name="config_disabledUntilUsedPreinstalledCarrierApps" translatable="false" />

    <!-- The list of classes that should be added to the notification ranking pipline.
     See {@link com.android.server.notification.NotificationSignalExtractor} -->
    <string-array name="config_notificationSignalExtractors">
        <item>com.android.server.notification.ValidateNotificationPeople</item>
        <item>com.android.server.notification.PriorityExtractor</item>
        <item>com.android.server.notification.ImportanceExtractor</item>
        <item>com.android.server.notification.NotificationIntrusivenessExtractor</item>
        <item>com.android.server.notification.VisibilityExtractor</item>
        <item>com.android.server.notification.BadgeExtractor</item>
    </string-array>

    <!-- Flag indicating that this device does not rotate and will always remain in its default
         orientation. Activities that desire to run in a non-compatible orientation will be run
         from an emulated display within the physical display. -->
    <bool name="config_forceDefaultOrientation">false</bool>

    <!-- Default Gravity setting for the system Toast view. Equivalent to: Gravity.CENTER_HORIZONTAL | Gravity.BOTTOM -->
    <integer name="config_toastDefaultGravity">0x00000051</integer>

    <!-- set to false if we need to show user confirmation
         when alpha identifier is not provided by the UICC -->
    <bool name="config_stkNoAlphaUsrCnf">true</bool>

    <!-- Don't use roaming icon for considered operators.
         A match on config_sameNamedOperatorConsideredRoaming supersedes a match on this.
         Can use mcc or mcc+mnc as item. For example, 302 or 21407.
         If operators, 21404 and 21407, make roaming agreements, user of 21404 should not see
         the roaming icon as using 21407 network.
         To do this, add 21407 item to values-mcc214-mnc04/config.xml -->
    <string-array translatable="false" name="config_operatorConsideredNonRoaming">
    </string-array>

    <!-- Threshold (in ms) under which a screen off / screen on will be considered a reset of the
         immersive mode confirmation prompt.-->
    <integer name="config_immersive_mode_confirmation_panic">5000</integer>

    <!-- For some operators, PDU has garbages. To fix it, need to use valid index -->
    <integer name="config_valid_wappush_index">-1</integer>

    <!-- This is NOT just for same named operators unlike the name suggests (will blacklist regardless of name).
         A match on this supersedes a match on config_operatorConsideredNonRoaming.
         Uses "startsWith" so you can use a leading substring like the mcc or
         use the complete mcc+mnc string.
         For a given mcc/mcc-mnc, some operators may want to roam (even if
         config_operatorConsideredNonRoaming has the mcc/mcc-mnc).
         user of 40485 should see the roaming icon as using 40483 network
         though same Reliance network.
         To do this, add 40483 item to values-mcc404-mnc85/config.xml -->
    <string-array translatable="false" name="config_sameNamedOperatorConsideredRoaming">
    </string-array>
    <!-- call barring MMI code from TS 22.030 Annex B -->
    <string-array translatable="false" name="config_callBarringMMI">
        <item>33</item>
        <item>331</item>
        <item>332</item>
        <item>35</item>
        <item>351</item>
        <item>330</item>
        <item>333</item>
        <item>353</item>
    </string-array>

    <!-- Override the default detection behavior for the framework method
         android.view.ViewConfiguration#hasPermanentMenuKey().
         Valid settings are:
         0 - No change. Use the default autodetection behavior.
         1 - The device DOES have a permanent menu key; ignore autodetection.
         2 - The device DOES NOT have a permanent menu key; ignore autodetection. -->
    <integer name="config_overrideHasPermanentMenuKey">0</integer>

    <!-- Override the DPad detection behavior for configuration purposes -->
    <bool name="config_hasPermanentDpad">false</bool>

    <!-- default window inset isRound property -->
    <bool name="config_windowIsRound">false</bool>

    <!-- Override this value if the device has a chin, i.e. area that is not actual part of the
         screen but you would like to be treated as a real display. The value is the height of the
         chin. -->
    <integer name="config_windowOutsetBottom">0</integer>

    <!-- Package name for default network scorer app; overridden by product overlays. -->
    <string name="config_defaultNetworkScorerPackageName"></string>

    <!-- default device has recents property -->
    <bool name="config_hasRecents">true</bool>

    <!-- default window ShowCircularMask property -->
    <bool name="config_windowShowCircularMask">false</bool>

    <!-- default value for whether circular emulators (ro.emulator.circular)
         should show a display overlay on the screen -->
    <bool name="config_windowEnableCircularEmulatorDisplayOverlay">false</bool>

    <!-- Defines the default set of global actions. Actions may still be disabled or hidden based
         on the current state of the device.
         Each item must be one of the following strings:
         "power" = Power off
         "settings" = An action to launch settings
         "airplane" = Airplane mode toggle
         "bugreport" = Take bug report, if available
         "silent" = silent mode
         "users" = list of users
         "restart" = restart device
         -->
    <string-array translatable="false" name="config_globalActionsList">
        <item>power</item>
        <item>restart</item>
        <item>bugreport</item>
        <item>users</item>
    </string-array>

    <!-- Number of milliseconds to hold a wake lock to ensure that drawing is fully
         flushed to the display while dozing.  This value needs to be large enough
         to account for processing and rendering time plus a frame or two of latency
         in the display pipeline plus some slack just to be sure. -->
    <integer name="config_drawLockTimeoutMillis">120</integer>

    <!-- default telephony hardware configuration for this platform.
    -->
    <!-- this string array should be overridden by the device to present a list
         telephony hardware resource.  this is used by the telephony device controller
         (TDC) to offer the basic capabilities of the hardware to the telephony
         framework
    -->
    <!-- an array of "[hardware type],[hardware-uuid],[state],[[hardware-type specific]]"
         with, [[hardware-type specific]] in:
            - "[[ril-model],[rat],[max-active-voice],[max-active-data],[max-active-standby]]"
              for 'modem' hardware
            - "[[associated-modem-uuid]]"
              for 'sim' hardware.
         refer to HardwareConfig in com.android.internal.telephony for specific details/values
         those elements can carry.
    -->
    <string-array translatable="false" name="config_telephonyHardware">
        <!-- modem -->
        <item>0,modem,0,0,0,1,1,1</item>
        <!-- sim -->
        <item>1,sim,0,modem</item>
    </string-array>

    <!-- This string array can be overriden to add an additional DRM support for WebView EME. -->
    <!-- Array of "[keySystemName],[UuidOfMediaDrm]" -->
    <string-array name="config_keySystemUuidMapping" translatable="false">
        <!-- Example:
        <item>"x-com.microsoft.playready,9A04F079-9840-4286-AB92-E65BE0885F95"</item>
        -->
    </string-array>

    <!-- Flag indicating which package name can access the persistent data partition -->
    <string name="config_persistentDataPackageName" translatable="false"></string>

    <!--  Define optional package verifier name -->
    <string name="config_optionalPackageVerifierName" translatable="false"></string>

    <!-- Flag indicating apps will skip sending hold request before merge. In this case
        IMS service implementation will do both.i.e.hold followed by merge. -->
    <bool name="skipHoldBeforeMerge">true</bool>

    <!-- Flag indicating whether the IMS service can be turned off. If false then
        the service will not be turned-off completely (the ImsManager.turnOffIms() will
        be disabled) but individual Features can be disabled using ImsConfig.setFeatureValue() -->
    <bool name="imsServiceAllowTurnOff">true</bool>

    <!-- Flag specifying whether VoLTE is available on device -->
    <bool name="config_device_volte_available">false</bool>

    <!-- Flag specifying whether VoLTE should be available for carrier: independent of
         carrier provisioning. If false: hard disabled. If true: then depends on carrier
         provisioning, availability etc -->
    <bool name="config_carrier_volte_available">false</bool>

    <!-- Flag specifying whether VoLTE TTY is supported -->
    <bool name="config_carrier_volte_tty_supported">true</bool>

    <!-- Flag specifying whether VT is available on device -->
    <bool name="config_device_vt_available">false</bool>

    <!-- Flag specifying whether the device will use the "allow_hold_in_ims_call" carrier config
         option.  When false, the device will support holding of IMS calls, regardless of the
         carrier config setting. -->
    <bool name="config_device_respects_hold_carrier_config">true</bool>

    <!-- Flag specifying whether VT should be available for carrier: independent of
         carrier provisioning. If false: hard disabled. If true: then depends on carrier
         provisioning, availability etc -->
    <bool name="config_carrier_vt_available">false</bool>

    <!-- Flag specifying whether WFC over IMS is available on device -->
        <bool name="config_device_wfc_ims_available">false</bool>

    <!-- Flag specifying whether WFC over IMS should be available for carrier: independent of
         carrier provisioning. If false: hard disabled. If true: then depends on carrier
         provisioning, availability etc -->
    <bool name="config_carrier_wfc_ims_available">false</bool>

    <!-- Whether to use voip audio mode for ims call -->
    <bool name="config_use_voip_mode_for_ims">false</bool>

    <!-- ImsService package name to bind to by default. If none is specified in an overlay, an
         empty string is passed in -->
    <string name="config_ims_package">org.codeaurora.ims</string>

    <!-- Flag specifying whether or not IMS will use the dynamic ImsResolver -->
    <bool name="config_dynamic_bind_ims">true</bool>

    <bool name="config_networkSamplingWakesDevice">true</bool>

    <string-array translatable="false" name="config_cdma_home_system" />

    <!--From SmsMessage-->
    <!--Support decoding the user data payload as pack GSM 8-bit (a GSM alphabet
        string that's stored in 8-bit unpacked format) characters.-->
    <bool translatable="false" name="config_sms_decode_gsm_8bit_data">false</bool>

    <!-- If EMS is not supported, framework breaks down EMS into single segment SMS
         and adds page info " x/y". This config is used to set which carrier doesn't
         support EMS and whether page info should be added at the beginning or the end.
         We use tag 'prefix' for position beginning and 'suffix' for position end.
         And use gid to distinguish different carriers which using same mcc and mnc.
         Examples: <item>simOperatorNumber;position;gid(optional)</item>>
    -->
    <string-array translatable="false" name="no_ems_support_sim_operators">
        <!-- VZW -->
        <item>20404;suffix;BAE0000000000000</item>
    </string-array>

    <bool name="config_auto_attach_data_on_creation">true</bool>

    <!-- Values for GPS configuration -->
    <string-array translatable="false" name="config_gpsParameters">
        <item>SUPL_HOST=supl.google.com</item>
        <item>SUPL_PORT=7275</item>
        <item>NTP_SERVER=north-america.pool.ntp.org</item>
        <item>SUPL_VER=0x20000</item>
        <item>SUPL_MODE=1</item>
    </string-array>

    <!-- Sprint need a 70 ms delay for 3way call -->
    <integer name="config_cdma_3waycall_flash_delay">0</integer>

    <!-- If there is no preload VM number in the sim card, carriers such as
         Verizon require to load a default vm number from the configurantion.
         Define config_default_vm_number for this purpose. And there are two
         optional formats for this configuration as below:
         (1)<item>voicemail number</item>
         (2)<item>voicemail number;gid</item>
         The logic to pick up the correct voicemail number:
         (1) If the config_default_vm_number array has no gid special item, the last one will be
         picked
         (2) If the config_default_vm_number array has gid special item and  it matches the current
         sim's gid, it will be picked.
         (3) If the config_default_vm_number array has gid special item but it doesn't match the
         current sim's gid, the last one without gid will be picked -->
    <string-array translatable="false" name="config_default_vm_number" />

    <!--SIM does not save, but the voice mail number to be changed. -->
    <bool name="editable_voicemailnumber">false</bool>

    <!-- service number convert map in roaming network. -->
    <!-- [dialstring],[replacement][,optional gid] -->
    <string-array translatable="false" name="dial_string_replace">
    </string-array>

    <!-- Flag indicating whether radio is to be restarted on the error of
         PDP_FAIL_REGULAR_DEACTIVATION/0x24 -->
    <bool name="config_restart_radio_on_pdp_fail_regular_deactivation">false</bool>

    <!-- networks that don't want data deactivate when shutdown the phone
         note this is dependent on the operator of the network we're on,
         not operator on the SIM -->
    <string-array translatable="false" name="networks_not_clear_data">
        <item>71203</item>
        <item>71606</item>
        <item>71610</item>
        <item>732101</item>
    </string-array>

    <!-- Config determines whether to update phone object when voice registration
         state changes. Voice radio tech change will always trigger an update of
         phone object irrespective of this config -->
    <bool name="config_switch_phone_on_voice_reg_state_change">true</bool>

    <bool name="config_sms_force_7bit_encoding">false</bool>

    <!--Thresholds for LTE dbm in status bar-->
    <integer-array translatable="false" name="config_lteDbmThresholds">
        <item>-140</item>    <!-- SIGNAL_STRENGTH_NONE_OR_UNKNOWN -->
        <item>-128</item>    <!-- SIGNAL_STRENGTH_POOR -->
        <item>-118</item>    <!-- SIGNAL_STRENGTH_MODERATE -->
        <item>-108</item>    <!-- SIGNAL_STRENGTH_GOOD -->
        <item>-98</item>     <!-- SIGNAL_STRENGTH_GREAT -->
        <item>-44</item>
    </integer-array>

    <!-- Enabled built-in zen mode condition providers -->
    <string-array translatable="false" name="config_system_condition_providers">
        <item>countdown</item>
        <item>schedule</item>
        <item>event</item>
    </string-array>

    <!-- Priority repeat caller threshold, in minutes -->
    <integer name="config_zen_repeat_callers_threshold">15</integer>

    <!-- Flags enabling default window features. See Window.java -->
    <bool name="config_defaultWindowFeatureOptionsPanel">true</bool>
    <bool name="config_defaultWindowFeatureContextMenu">true</bool>

    <!-- If true, the transition for a RemoteViews is read from a resource instead of using the
         default scale-up transition. -->
    <bool name="config_overrideRemoteViewsActivityTransition">false</bool>

    <!-- The maximum bitmap size that can be written to a MediaMetadata object. This value
         is the max width/height allowed in dips.-->
    <dimen name="config_mediaMetadataBitmapMaxSize">320dp</dimen>

    <string translatable="false" name="prohibit_manual_network_selection_in_gobal_mode">false</string>

    <!-- An array of CDMA roaming indicators which means international roaming -->
    <integer-array translatable="false" name="config_cdma_international_roaming_indicators" />

    <!-- flag to indicate if EF LI/EF PL should be used for system language -->
    <bool name="config_use_sim_language_file">false</bool>

    <!-- Use ERI text for network name on CDMA LTE -->
    <bool name="config_LTE_eri_for_network_name">true</bool>

    <!-- Whether to start in touch mode -->
    <bool name="config_defaultInTouchMode">true</bool>

    <!-- Time adjustment, in milliseconds, applied to the default double tap threshold
         used for gesture detection by the screen magnifier. -->
    <integer name="config_screen_magnification_multi_tap_adjustment">-50</integer>

    <!-- Scale factor threshold used by the screen magnifier to determine when to switch from
         panning to scaling the magnification viewport. -->
    <item name="config_screen_magnification_scaling_threshold" format="float" type="dimen">0.3</item>

    <!-- If true, the display will be shifted around in ambient mode. -->
    <bool name="config_enableBurnInProtection">false</bool>

    <!-- Specifies the maximum burn-in offset displacement from the center. If -1, no maximum value
         will be used. -->
    <integer name="config_burnInProtectionMaxRadius">-1</integer>

    <!-- Specifies the minimum burn-in offset horizontally. -->
    <integer name="config_burnInProtectionMinHorizontalOffset">0</integer>

    <!-- Specifies the maximum burn-in offset horizontally. -->
    <integer name="config_burnInProtectionMaxHorizontalOffset">0</integer>

    <!-- Specifies the minimum burn-in offset vertically. -->
    <integer name="config_burnInProtectionMinVerticalOffset">0</integer>

    <!-- Specifies the maximum burn-in offset vertically. -->
    <integer name="config_burnInProtectionMaxVerticalOffset">0</integer>

    <!-- Keyguard component -->
    <string name="config_keyguardComponent" translatable="false">com.android.systemui/com.android.systemui.keyguard.KeyguardService</string>

    <!-- For performance and storage reasons, limit the number of fingerprints per user -->
    <integer name="config_fingerprintMaxTemplatesPerUser">5</integer>

    <!-- This config is used to force VoiceInteractionService to start on certain low ram devices.
         It declares the package name of VoiceInteractionService that should be started. -->
    <string translatable="false" name="config_forceVoiceInteractionServicePackage"></string>

    <!-- This config is ued to determine whether animations are allowed in low power mode. -->
    <bool name="config_allowAnimationsInLowPowerMode">false</bool>

    <!-- Whether device supports double tap to wake -->
    <bool name="config_supportDoubleTapWake">false</bool>

    <!-- The RadioAccessFamilies supported by the device.
         Empty is viewed as "all".  Only used on devices which
         don't support RIL_REQUEST_GET_RADIO_CAPABILITY
         format is UMTS|LTE|... -->
    <string translatable="false" name="config_radio_access_family"></string>

    <!-- Whether the main built-in display is round. This will affect
         Configuration.screenLayout's SCREENLAYOUT_ROUND_MASK flags for Configurations on the
         main built-in display. Change this in device-specific overlays.
         Defaults to the older, deprecated config_windowIsRound already used in
         some existing device-specific resource overlays. -->
    <bool name="config_mainBuiltInDisplayIsRound">@bool/config_windowIsRound</bool>

    <!-- Ultrasound support for Mic/speaker path -->
    <!-- Whether the default microphone audio source supports near-ultrasound frequencies
         (range of 18 - 21 kHz). -->
    <bool name="config_supportMicNearUltrasound">true</bool>
    <!-- Whether the default speaker audio output path supports near-ultrasound frequencies
         (range of 18 - 21 kHz). -->
    <bool name="config_supportSpeakerNearUltrasound">true</bool>

    <!-- Whether the Unprocessed audio source supports the required frequency range and level -->
    <bool name="config_supportAudioSourceUnprocessed">false</bool>

    <!-- Flag indicating device support for EAP SIM, AKA, AKA' -->
    <bool name="config_eap_sim_based_auth_supported">true</bool>

    <!-- How long history of previous vibrations should be kept for the dumpsys. -->
    <integer name="config_previousVibrationsDumpLimit">20</integer>

    <!-- The default vibration strength, must be between 1 and 255 inclusive. -->
    <integer name="config_defaultVibrationAmplitude">255</integer>

    <!-- Number of retries Cell Data should attempt for a given error code before
         restarting the modem.
         Error codes not listed will not lead to modem restarts.
         Array of "code#,retry#"  -->
    <string-array name="config_cell_retries_per_error_code">
    </string-array>

    <!-- Set initial MaxRetry value for operators -->
    <integer name="config_mdc_initial_max_retry">1</integer>

    <!-- The OEM specified sensor type for the gesture to launch the camera app. -->
    <integer name="config_cameraLaunchGestureSensorType">-1</integer>
    <!-- The OEM specified sensor string type for the gesture to launch camera app, this value
         must match the value of config_cameraLaunchGestureSensorType in OEM's HAL -->
    <string translatable="false" name="config_cameraLaunchGestureSensorStringType"></string>

    <!-- Allow the gesture to double tap the power button twice to start the camera while the device
         is non-interactive. -->
    <bool name="config_cameraDoubleTapPowerGestureEnabled">true</bool>

    <!-- Name of the component to handle network policy notifications. If present,
         disables NetworkPolicyManagerService's presentation of data-usage notifications. -->
    <string translatable="false" name="config_networkPolicyNotificationComponent"></string>

    <!-- The BT name of the keyboard packaged with the device. If this is defined, SystemUI will
         automatically try to pair with it when the device exits tablet mode. -->
    <string translatable="false" name="config_packagedKeyboardName"></string>

    <!-- The device supports freeform window management. Windows have title bars and can be moved
         and resized. If you set this to true, you also need to add
         PackageManager.FEATURE_FREEFORM_WINDOW_MANAGEMENT feature to your device specification.
         The duplication is necessary, because this information is used before the features are
         available to the system.-->
    <bool name="config_freeformWindowManagement">false</bool>

    <!-- If set, this will force all windows to draw the status bar background, including the apps
         that have not requested doing so (via the WindowManager.FLAG_DRAWS_SYSTEM_BAR_BACKGROUNDS
         flag). -->
    <bool name="config_forceWindowDrawsStatusBarBackground">true</bool>

    <!-- Controls the opacity of the navigation bar depending on the visibility of the
         various workspace stacks.
         0 - Nav bar is always opaque when either the freeform stack or docked stack is visible.
         1 - Nav bar is always translucent when the freeform stack is visible, otherwise always
         opaque.
         -->
    <integer name="config_navBarOpacityMode">0</integer>

    <!-- Default insets [LEFT/RIGHTxTOP/BOTTOM] from the screen edge for picture-in-picture windows.
         These values are in DPs and will be converted to pixel sizes internally. -->
    <string translatable="false" name="config_defaultPictureInPictureScreenEdgeInsets">16x16</string>

    <!-- The percentage of the screen width to use for the default width or height of
         picture-in-picture windows. Regardless of the percent set here, calculated size will never
         be smaller than @dimen/default_minimal_size_pip_resizable_task. -->
    <item name="config_pictureInPictureDefaultSizePercent" format="float" type="dimen">0.23</item>

    <!-- The default aspect ratio for picture-in-picture windows. -->
    <item name="config_pictureInPictureDefaultAspectRatio" format="float" type="dimen">1.777778</item>

    <!-- This is the limit for the max and min aspect ratio (1 / this value) at which the min size
         will be used instead of an adaptive size based loosely on area. -->
    <item name="config_pictureInPictureAspectRatioLimitForMinSize" format="float" type="dimen">1.777778</item>

    <!-- The default gravity for the picture-in-picture window.
         Currently, this maps to Gravity.BOTTOM | Gravity.RIGHT -->
    <integer name="config_defaultPictureInPictureGravity">0x55</integer>

    <!-- The minimum aspect ratio (width/height) that is supported for picture-in-picture.  Any
         ratio smaller than this is considered too tall and thin to be usable. Currently, this
         is the inverse of the max landscape aspect ratio (1:2.39), but this is an extremely
         skinny aspect ratio that is not expected to be widely used. -->
    <item name="config_pictureInPictureMinAspectRatio" format="float" type="dimen">0.41841004184</item>

    <!-- The minimum aspect ratio (width/height) that is supported for picture-in-picture. Any
         ratio larger than this is considered to wide and short to be usable. Currently 2.39:1. -->
    <item name="config_pictureInPictureMaxAspectRatio" format="float" type="dimen">2.39</item>

    <!-- The snap mode to use for picture-in-picture. These values correspond to constants defined
         in PipSnapAlgorithm and should not be changed independently.
             0 - Snap to the four corners
             1 - Snap to the four corners and the mid-points on the long edge in each orientation
             2 - Snap anywhere along the edge of the screen
             3 - Snap anywhere along the edge of the screen and magnet to corners
             4 - Snap to the long edges in each orientation and magnet to corners
    -->
    <integer name="config_pictureInPictureSnapMode">4</integer>

    <!-- Controls the snap mode for the docked stack divider
             0 - 3 snap targets: left/top has 16:9 ratio, 1:1, and right/bottom has 16:9 ratio
             1 - 3 snap targets: fixed ratio, 1:1, (1 - fixed ratio)
             2 - 1 snap target: 1:1
    -->
    <integer name="config_dockedStackDividerSnapMode">0</integer>

    <!-- List of comma separated package names for which we the system will not show crash, ANR,
         etc. dialogs. -->
    <string translatable="false" name="config_appsNotReportingCrashes"></string>

    <!-- Inactivity threshold (in milliseconds) used in JobScheduler. JobScheduler will consider
         the device to be "idle" after being inactive for this long. -->
    <integer name="config_jobSchedulerInactivityIdleThreshold">4260000</integer>
    <!-- The alarm window (in milliseconds) that JobScheduler uses to enter the idle state -->
    <integer name="config_jobSchedulerIdleWindowSlop">300000</integer>

    <!-- If true, all guest users created on the device will be ephemeral. -->
    <bool name="config_guestUserEphemeral">false</bool>

    <!-- Enforce strong auth on boot. Setting this to false represents a security risk and should
         not be ordinarily done. The only case in which this might be permissible is in a car head
         unit where there are hardware mechanisms to protect the device (physical keys) and not
         much in the way of user data.
    -->
    <bool name="config_strongAuthRequiredOnBoot">true</bool>

    <!-- Wallpaper cropper package. Used as the default cropper if the active launcher doesn't
         handle wallpaper cropping.
    -->
    <string name="config_wallpaperCropperPackage" translatable="false">com.android.wallpapercropper</string>

    <!-- True if the device supports at least one form of multi-window.
         E.g. freeform, split-screen, picture-in-picture. -->
    <bool name="config_supportsMultiWindow">true</bool>

    <!-- True if the device supports split screen as a form of multi-window. -->
    <bool name="config_supportsSplitScreenMultiWindow">true</bool>

    <!-- True if the device supports running activities on secondary displays. -->
    <bool name="config_supportsMultiDisplay">true</bool>

    <!-- True if the device has no home screen. That is a launcher activity
         where the user can launch other applications from.  -->
    <bool name="config_noHomeScreen">false</bool>

    <!-- True if the device requires AppWidgetService even if it does not have
         the PackageManager.FEATURE_APP_WIDGETS feature -->
    <bool name="config_enableAppWidgetService">false</bool>

    <!-- True if the device supports Sustained Performance Mode-->
    <bool name="config_sustainedPerformanceModeSupported">false</bool>

    <!-- File used to enable the double touch gesture.
         TODO: move to input HAL once ready. -->
    <string name="config_doubleTouchGestureEnableFile"></string>

    <!-- Controls how we deal with externally connected physical keyboards.
         0 - When using this device, it is not clear for users to recognize when the physical
             keyboard is (should be) connected and when it is (should be) disconnected.  Most of
             phones and tablets with Bluetooth keyboard would fall into this category because the
             connected Bluetooth keyboard may or may not be nearby the host device.
         1 - When using this device, it is clear for users to recognize when the physical
             keyboard is (should be) connected and when it is (should be) disconnected.
             Devices with wired USB keyboard is one clear example.  Some 2-in-1 convertible
             tablets with dedicated keyboards may have the same affordance to wired USB keyboard.
    -->
    <integer name="config_externalHardKeyboardBehavior">0</integer>

    <!-- Package of the unbundled tv remote service which can connect to tv
         remote provider -->
    <string name="config_tvRemoteServicePackage" translatable="false"></string>

    <!-- True if the device supports persisting security logs across reboots.
         This requires the device's kernel to have pstore and pmsg enabled,
         and DRAM to be powered and refreshed through all stages of reboot. -->
    <bool name="config_supportPreRebootSecurityLogs">false</bool>

    <!-- Default files to pin via Pinner Service -->
    <string-array translatable="false" name="config_defaultPinnerServiceFiles">
    </string-array>

    <!-- True if camera app should be pinned via Pinner Service -->
    <bool name="config_pinnerCameraApp">false</bool>

    <!-- Component that is the default launcher when demo mode is enabled. -->
    <string name="config_demoModeLauncherComponent">com.android.retaildemo/.DemoPlayer</string>

    <!-- Hashed password (SHA-256) used to restrict carrier demo mode operation. -->
    <string name="config_carrierDemoModePassword" translatable="false"></string>

    <!-- Secure setting used to activate carrier demo mode. -->
    <string name="config_carrierDemoModeSetting" translatable="false"></string>

    <!-- List of packages to enable in carrier demo mode (comma separated). -->
    <string name="config_carrierDemoModePackages" translatable="false"></string>

    <!-- Number of days preloaded file cache should be preserved on a device before it can be
         deleted -->
    <integer name="config_keepPreloadsMinDays">7</integer>

    <!-- Flag indicating whether round icons should be parsed from the application manifest. -->
    <bool name="config_useRoundIcon">false</bool>

    <!-- Flag indicating whether the assist disclosure can be disabled using
         ASSIST_DISCLOSURE_ENABLED. -->
    <bool name="config_allowDisablingAssistDisclosure">false</bool>

    <!-- True if the device supports system navigation keys. -->
    <bool name="config_supportSystemNavigationKeys">false</bool>

    <!-- emergency call number for the emergency affordance -->
    <string name="config_emergency_call_number" translatable="false">112</string>

    <!-- Do not translate. Mcc codes whose existence trigger the presence of emergency
         affordances-->
    <integer-array name="config_emergency_mcc_codes" translatable="false">
        <item>404</item>
        <item>405</item>
    </integer-array>

    <!-- Package name for the device provisioning package. -->
    <string name="config_deviceProvisioningPackage"></string>

    <!-- Colon separated list of package names that should be granted DND access -->
    <string name="config_defaultDndAccessPackages" translatable="false">com.android.camera2</string>

    <!-- User restrictions set when the first user is created.
         Note: Also update appropriate overlay files. -->
    <string-array translatable="false" name="config_defaultFirstUserRestrictions">
    </string-array>

    <!-- Specifies whether the permissions needed by a legacy app should be
         reviewed before any of its components can run. A legacy app is one
         with targetSdkVersion < 23, i.e apps using the old permission model.
         If review is not required, permissions are reviewed before the app
         is installed. -->
    <bool name="config_permissionReviewRequired">false</bool>

    <!-- Default value for android:focusableInTouchMode for some framework scrolling containers.
         ListView/GridView are notably absent since this is their default anyway.
         Set to true for watch devices. -->
    <bool name="config_focusScrollContainersInTouchMode">false</bool>

    <string name="config_networkOverLimitComponent" translatable="false">com.android.systemui/com.android.systemui.net.NetworkOverLimitActivity</string>
    <string name="config_dataUsageSummaryComponent" translatable="false">com.android.settings/com.android.settings.Settings$DataUsageSummaryActivity</string>

    <!-- Flag specifying whether user-switch operations have custom UI. When false, user-switch
         UI is handled by ActivityManagerService -->
    <bool name="config_customUserSwitchUi">false</bool>

    <!-- A array of regex to treat a SMS as VVM SMS if the message body matches.
         Each item represents an entry, which consists of two parts:
         a comma (,) separated list of MCCMNC the regex applies to, followed by a semicolon (;), and
         then the regex itself. -->
    <string-array translatable="false" name="config_vvmSmsFilterRegexes">
        <!-- Verizon requires any SMS that starts with //VZWVVM to be treated as a VVM SMS-->
        <item>310004,310010,310012,310013,310590,310890,310910,311110,311270,311271,311272,311273,311274,311275,311276,311277,311278,311279,311280,311281,311282,311283,311284,311285,311286,311287,311288,311289,311390,311480,311481,311482,311483,311484,311485,311486,311487,311488,311489;^//VZWVVM.*</item>
    </string-array>

    <!-- This config is holding calling number conversion map - expected to convert to emergency
         number. Formats for this config as below:
         <item>[dialstring1],[dialstring2],[dialstring3]:[replacement]</item>

         E.g. for Taiwan Type Approval, 110 and 119 should be converted to 112.
         <item>110,119:112</item>
    -->
    <string-array translatable="false" name="config_convert_to_emergency_number_map" />

    <!-- An array of packages for which notifications cannot be blocked. -->
    <string-array translatable="false" name="config_nonBlockableNotificationPackages" />

    <!-- The default value for transition animation scale found in developer settings.
         1.0 corresponds to 1x animator scale, 0 means that there will be no transition
         animations. Note that this is only a default and will be overridden by a
         user-set value if toggled by settings so the "Transition animation scale" setting
         should also be hidden if intended to be permanent. -->
    <item name="config_appTransitionAnimationDurationScaleDefault" format="float" type="dimen">1.0</item>

    <!-- Flag indicates that whether non-system apps can be installed on internal storage. -->
    <bool name="config_allow3rdPartyAppOnInternal">true</bool>

    <!-- Package name of the default cell broadcast receiver -->
    <string name="config_defaultCellBroadcastReceiverPkg" translatable="false">com.android.cellbroadcastreceiver</string>

    <!-- Specifies the path that is used by AdaptiveIconDrawable class to crop launcher icons. -->
    <string name="config_icon_mask" translatable="false">"M50,0L92,0C96.42,0 100,4.58 100 8L100,92C100, 96.42 96.42 100 92 100L8 100C4.58, 100 0 96.42 0 92L0 8 C 0 4.42 4.42 0 8 0L50 0Z"</string>

    <!-- The component name, flattened to a string, for the default accessibility service to be
         enabled by the accessibility shortcut. This service must be trusted, as it can be activated
         without explicit consent of the user. If no accessibility service with the specified name
         exists on the device, the accessibility shortcut will be disabled by default. -->
    <string name="config_defaultAccessibilityService" translatable="false"></string>

    <!-- Flag indicates that whether escrow token API is enabled for TrustAgent -->
    <!-- Warning: This API can be dangerous when not implemented properly. In particular,
         escrow token must NOT be retrievable from device storage. In other words, either
         escrow token is not stored on device or its ciphertext is stored on device while
         the decryption key is not. Before enabling this feature, please ensure you've read
         and followed the pertinent sections of the escrow tokens section of the CDD <link>-->
    <!-- TODO(b/35230407) complete the link field -->
    <bool name="config_allowEscrowTokenForTrustAgent">false</bool>

    <!-- Colon separated list of package names that should be granted Notification Listener access -->
    <string name="config_defaultListenerAccessPackages" translatable="false"></string>

    <!-- Maximum size, specified in pixels, to restrain the display space width to. Height and
         density will be scaled accordingly to maintain aspect ratio. A value of 0 indicates no
         constraint will be enforced. -->
    <integer name="config_maxUiWidth">0</integer>

    <!-- Whether the device supports quick settings and its associated APIs -->
    <bool name="config_quickSettingsSupported">true</bool>

    <!-- The component name, flattened to a string, for the default autofill service
         to  enabled for an user. This service must be trusted, as it can be activated
         without explicit consent of the user. If no autofill service with the
          specified name exists on the device, autofill will be disabled by default.
    -->
    <string name="config_defaultAutofillService" translatable="false"></string>

    <!-- Whether the device uses the default focus highlight when focus state isn't specified. -->
    <bool name="config_useDefaultFocusHighlight">true</bool>

    <!-- Configuration for automotive -->
    <bool name="enable_pbap_pce_profile">false</bool>

    <!-- Default data warning level in mb -->
    <integer name="default_data_warning_level_mb">2048</integer>

    <!-- Whether to send a custom package name with the PSD.-->
    <bool name="config_sendPackageName">false</bool>

    <!-- Name for the set of keys associating package names -->
    <string name="config_helpPackageNameKey" translatable="false"></string>

    <!-- Name for the set of values of package names -->
    <string name="config_helpPackageNameValue" translatable="false"></string>

    <!-- Intent key for the package name keys -->
    <string name="config_helpIntentExtraKey" translatable="false"></string>

    <!-- Intent key for package name values -->
    <string name="config_helpIntentNameKey" translatable="false"></string>

    <!-- Intent key for the package name keys -->
    <string name="config_feedbackIntentExtraKey" translatable="false"></string>

    <!-- Intent key for package name values -->
    <string name="config_feedbackIntentNameKey" translatable="false"></string>

    <!-- The apps that need to be hidden when they are disabled -->
    <string-array name="config_hideWhenDisabled_packageNames"></string-array>

<<<<<<< HEAD
    <!-- The duration (in milliseconds) for the outgoing sms authorization request to timeout.-->
    <integer name="config_sms_authorization_timeout_ms">0</integer>

    <!-- Enable sms authorization framework-->
    <bool name="config_sms_authorization_enabled">false</bool>
=======
    <!-- Additional non-platform defined global settings exposed to Instant Apps -->
    <string-array name="config_allowedGlobalInstantAppSettings"></string-array>

    <!-- Additional non-platform defined system settings exposed to Instant Apps -->
    <string-array name="config_allowedSystemInstantAppSettings"></string-array>

    <!-- Additional non-platform defined secure settings exposed to Instant Apps -->
    <string-array name="config_allowedSecureInstantAppSettings"></string-array>
>>>>>>> 9e0d7a4e
</resources><|MERGE_RESOLUTION|>--- conflicted
+++ resolved
@@ -2870,13 +2870,12 @@
     <!-- The apps that need to be hidden when they are disabled -->
     <string-array name="config_hideWhenDisabled_packageNames"></string-array>
 
-<<<<<<< HEAD
     <!-- The duration (in milliseconds) for the outgoing sms authorization request to timeout.-->
     <integer name="config_sms_authorization_timeout_ms">0</integer>
 
     <!-- Enable sms authorization framework-->
     <bool name="config_sms_authorization_enabled">false</bool>
-=======
+
     <!-- Additional non-platform defined global settings exposed to Instant Apps -->
     <string-array name="config_allowedGlobalInstantAppSettings"></string-array>
 
@@ -2885,5 +2884,4 @@
 
     <!-- Additional non-platform defined secure settings exposed to Instant Apps -->
     <string-array name="config_allowedSecureInstantAppSettings"></string-array>
->>>>>>> 9e0d7a4e
 </resources>