--- conflicted
+++ resolved
@@ -3522,7 +3522,6 @@
     <!-- Brand value for attestation of misprovisioned device. -->
     <string name="config_misprovisionedBrandValue" translatable="false"></string>
 
-<<<<<<< HEAD
     <!-- Pre-scale volume at volume step 1 for Absolute Volume -->
     <fraction name="config_prescaleAbsoluteVolume_index1">50%</fraction>
 
@@ -3532,8 +3531,6 @@
     <!-- Pre-scale volume at volume step 3 for Absolute Volume -->
     <fraction name="config_prescaleAbsoluteVolume_index3">85%</fraction>
 
-=======
->>>>>>> 04898ff5
     <!-- Component name for default assistant on this device -->
     <string name="config_defaultAssistantComponentName"></string>
 
