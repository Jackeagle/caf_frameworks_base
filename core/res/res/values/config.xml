<?xml version="1.0" encoding="utf-8"?>
<!--
/*
** Copyright (c) 2013 The Linux Foundation. All rights reserved.
** Not a Contribution.
** Copyright 2009, The Android Open Source Project
**
** Licensed under the Apache License, Version 2.0 (the "License");
** you may not use this file except in compliance with the License.
** You may obtain a copy of the License at
**
**     http://www.apache.org/licenses/LICENSE-2.0
**
** Unless required by applicable law or agreed to in writing, software
** distributed under the License is distributed on an "AS IS" BASIS,
** WITHOUT WARRANTIES OR CONDITIONS OF ANY KIND, either express or implied.
** See the License for the specific language governing permissions and
** limitations under the License.
*/
-->

<!-- These resources are around just to allow their values to be customized
     for different hardware and product builds.  Do not translate. -->
<resources xmlns:xliff="urn:oasis:names:tc:xliff:document:1.2">
    <!-- Do not translate. Defines the slots for the right-hand side icons.  That is to say, the
         icons in the status bar that are not notifications. -->
    <string-array name="config_statusBarIcons">
       <item><xliff:g id="id">ime</xliff:g></item>
       <item><xliff:g id="id">sync_failing</xliff:g></item>
       <item><xliff:g id="id">sync_active</xliff:g></item>
       <item><xliff:g id="id">location</xliff:g></item>
       <item><xliff:g id="id">bluetooth</xliff:g></item>
       <item><xliff:g id="id">nfc</xliff:g></item>
       <item><xliff:g id="id">tty</xliff:g></item>
       <item><xliff:g id="id">speakerphone</xliff:g></item>
       <item><xliff:g id="id">mute</xliff:g></item>
       <item><xliff:g id="id">volume</xliff:g></item>
       <item><xliff:g id="id">wifi</xliff:g></item>
       <item><xliff:g id="id">cdma_eri</xliff:g></item>
       <item><xliff:g id="id">phone_signal_second_sub</xliff:g></item>
       <item><xliff:g id="id">data_connection</xliff:g></item>
       <item><xliff:g id="id">phone_evdo_signal</xliff:g></item>
       <item><xliff:g id="id">phone_signal</xliff:g></item>
       <item><xliff:g id="id">battery</xliff:g></item>
       <item><xliff:g id="id">alarm_clock</xliff:g></item>
       <item><xliff:g id="id">secure</xliff:g></item>
       <item><xliff:g id="id">clock</xliff:g></item>
    </string-array>

    <!-- Flag indicating whether the surface flinger has limited
         alpha compositing functionality in hardware.  If set, the window
         manager will disable alpha trasformation in animations where not
         strictly needed. -->
    <bool name="config_sf_limitedAlpha">false</bool>

    <!-- Default value used to block data calls if ims is not
         connected.  If you use the ims apn DCT will block
         any other apn from connecting until ims apn is connected-->
    <bool name="ImsConnectedDefaultValue">false</bool>

    <!-- Flag indicating whether the surface flinger is inefficient
         at performing a blur.  Used by parts of the UI to turn off
         the blur effect where it isn't worth the performance hit.
         As of Honeycomb, blurring is not supported anymore. -->
    <bool name="config_sf_slowBlur">true</bool>

    <!-- Flag indicating that the media framework should allow changing
         master volume stream and nothing else . -->
    <bool name="config_useMasterVolume">false</bool>

    <!-- Flag indicating that the media framework should support playing of sounds on volume
         key usage.  This adds noticeable additional overhead to volume key processing, so
         is disableable for products for which it is irrelevant. -->
    <bool name="config_useVolumeKeySounds">true</bool>

    <!-- Array of integer pairs controlling the rate at which the master volume changes
         in response to volume up and down key events.
         The first integer of each pair is compared against the current master volume
         (in range 0 to 100).
         The last pair with first integer <= the current volume is chosen,
         and the second integer of the pair indicates the amount to increase the master volume
         when volume up is pressed. -->
    <integer-array name="config_masterVolumeRamp">
        <item>0</item>  <item>5</item>  <!-- default: always increase volume by 5% -->
    </integer-array>

    <!-- The attenuation in dB applied to the sound effects played
         through AudioManager.playSoundEffect() when no volume is specified. -->
    <integer name="config_soundEffectVolumeDb">-6</integer>

    <!-- The attenuation in dB applied to the lock/unlock sounds. -->
    <integer name="config_lockSoundVolumeDb">-6</integer>

    <!-- Flag indicating whether the AUDIO_BECOMING_NOISY notification should
         be sent during a change to the audio output device. -->
    <bool name="config_sendAudioBecomingNoisy">true</bool>

    <!-- The duration (in milliseconds) of a short animation. -->
    <integer name="config_shortAnimTime">200</integer>

    <!-- The duration (in milliseconds) of a medium-length animation. -->
    <integer name="config_mediumAnimTime">400</integer>

    <!-- The duration (in milliseconds) of a long animation. -->
    <integer name="config_longAnimTime">500</integer>

    <!-- The duration (in milliseconds) of the activity open/close and fragment open/close animations. -->
    <integer name="config_activityShortDur">150</integer>
    <integer name="config_activityDefaultDur">220</integer>

    <!-- Duration for the dim animation behind a dialog.  This may be either
         a percentage, which is relative to the duration of the enter/open
         animation of the window being shown that is dimming behind, or it may
         be an integer for a constant duration. -->
    <fraction name="config_dimBehindFadeDuration">100%</fraction>

    <!-- The maximum width we would prefer dialogs to be.  0 if there is no
         maximum (let them grow as large as the screen).  Actual values are
         specified for -large and -xlarge configurations. -->
    <dimen name="config_prefDialogWidth">320dp</dimen>

    <!-- Enables or disables fading edges when marquee is enabled in TextView. -->
    <bool name="config_ui_enableFadingMarquee">true</bool>

    <!-- Whether dialogs should close automatically when the user touches outside
         of them.  This should not normally be modified. -->
    <bool name="config_closeDialogWhenTouchOutside">true</bool>

    <!-- Device configuration indicating whether we should avoid using accelerated graphics
         in certain places to reduce RAM footprint.  This is ignored if ro.config.low_ram
         is true (in that case this is assumed true as well).  It can allow you to tune down
         your device's memory use without going to the point of causing applications to turn
         off features. -->
    <bool name="config_avoidGfxAccel">false</bool>

    <!-- Whether to enable auto provisioning the app for new SIM card on boot.-->
    <bool name="config_auto_provision_enable">false</bool>

    <!-- Device configuration setting the minfree tunable in the lowmemorykiller in the kernel.
         A high value will cause the lowmemorykiller to fire earlier, keeping more memory
         in the file cache and preventing I/O thrashing, but allowing fewer processes to
         stay in memory.  A low value will keep more processes in memory but may cause
         thrashing if set too low.  Overrides the default value chosen by ActivityManager
         based on screen size and total memory for the largest lowmemorykiller bucket, and
         scaled proportionally to the smaller buckets.  -1 keeps the default. -->
    <integer name="config_lowMemoryKillerMinFreeKbytesAbsolute">-1</integer>

    <!-- Device configuration adjusting the minfree tunable in the lowmemorykiller in the
         kernel.  A high value will cause the lowmemorykiller to fire earlier, keeping more
         memory in the file cache and preventing I/O thrashing, but allowing fewer processes
         to stay in memory.  A low value will keep more processes in memory but may cause
         thrashing if set too low.  Directly added to the default value chosen by
         ActivityManager based on screen size and total memory for the largest lowmemorykiller
         bucket, and scaled proportionally to the smaller buckets. 0 keeps the default. -->
    <integer name="config_lowMemoryKillerMinFreeKbytesAdjust">0</integer>

    <!-- Device configuration setting the /proc/sys/vm/extra_free_kbytes tunable in the kernel
         (if it exists).  A high value will increase the amount of memory that the kernel
         tries to keep free, reducing allocation time and causing the lowmemorykiller to kill
         earlier.  A low value allows more memory to be used by processes but may cause more
         allocations to block waiting on disk I/O or lowmemorykiller.  Overrides the default
         value chosen by ActivityManager based on screen size.  0 prevents keeping any extra
         memory over what the kernel keeps by default.  -1 keeps the default. -->
    <integer name="config_extraFreeKbytesAbsolute">-1</integer>

    <!-- Device configuration adjusting the /proc/sys/vm/extra_free_kbytes tunable in the kernel
         (if it exists).  0 uses the default value chosen by ActivityManager.  A positive value
         will increase the amount of memory that the kernel tries to keep free, reducing
         allocation time and causing the lowmemorykiller to kill earlier.  A negative value
         allows more memory to be used by processes but may cause more allocations to block
         waiting on disk I/O or lowmemorykiller.  Directly added to the default value chosen by
         ActivityManager based on screen size. -->
    <integer name="config_extraFreeKbytesAdjust">0</integer>

    <!-- The duration (in milliseconds) that the radio will scan for a signal
         when there's no network connection. If the scan doesn't timeout, use zero -->
    <integer name="config_radioScanningTimeout">0</integer>

    <!-- XXXXX NOTE THE FOLLOWING RESOURCES USE THE WRONG NAMING CONVENTION.
         Please don't copy them, copy anything else. -->

    <!-- This string array should be overridden by the device to present a list of network
         attributes.  This is used by the connectivity manager to decide which networks can coexist
         based on the hardware -->
    <!-- An Array of "[Connection name],[ConnectivityManager.TYPE_xxxx],
         [associated radio-type],[priority],[restoral-timer(ms)],[dependencyMet]  -->
    <!-- the 5th element "resore-time" indicates the number of milliseconds to delay
         before automatically restore the default connection.  Set -1 if the connection
         does not require auto-restore. -->
    <!-- the 6th element indicates boot-time dependency-met value. -->
    <string-array translatable="false" name="networkAttributes">
        <item>"wifi,1,1,1,-1,true"</item>
        <item>"mobile,0,0,0,-1,true"</item>
        <item>"mobile_mms,2,0,2,60000,true"</item>
        <item>"mobile_supl,3,0,2,60000,true"</item>
        <item>"mobile_dun,4,0,2,60000,true"</item>
        <item>"mobile_hipri,5,0,3,60000,true"</item>
        <item>"mobile_fota,10,0,2,60000,true"</item>
        <item>"mobile_ims,11,0,2,60000,true"</item>
        <item>"mobile_cbs,12,0,2,60000,true"</item>
        <item>"wifi_p2p,13,1,0,-1,true"</item>
        <item>"mobile_ia,14,0,2,-1,true"</item>
    </string-array>

    <!-- Array of ConnectivityManager.TYPE_xxxx constants for networks that may only
         be controlled by systemOrSignature apps.  -->
    <integer-array translatable="false" name="config_protectedNetworks">
        <item>10</item>
        <item>11</item>
        <item>12</item>
        <item>14</item>
    </integer-array>

    <!-- This string array should be overridden by the device to present a list of radio
         attributes.  This is used by the connectivity manager to decide which networks can coexist
         based on the hardware -->
    <!-- An Array of "[ConnectivityManager connectionType],
                      [# simultaneous connection types]"  -->
    <string-array translatable="false" name="radioAttributes">
        <item>"1,1"</item>
        <item>"0,1"</item>
    </string-array>

    <!-- Set of NetworkInfo.getType() that reflect data usage. -->
    <integer-array translatable="false" name="config_data_usage_network_types">
        <item>0</item> <!-- TYPE_MOBILE -->
        <item>2</item> <!-- TYPE_MOBILE_MMS -->
        <item>3</item> <!-- TYPE_MOBILE_SUPL -->
        <item>4</item> <!-- TYPE_MOBILE_DUN -->
        <item>5</item> <!-- TYPE_MOBILE_HIPRI -->
        <item>10</item> <!-- TYPE_MOBILE_FOTA -->
        <item>11</item> <!-- TYPE_MOBILE_IMS -->
        <item>12</item> <!-- TYPE_MOBILE_CBS -->
        <item>14</item> <!-- TYPE_MOBILE_IA -->
    </integer-array>

    <!-- The maximum duration (in milliseconds) we expect a network transition to take -->
    <integer name="config_networkTransitionTimeout">60000</integer>

    <!-- List of regexpressions describing the interface (if any) that represent tetherable
         USB interfaces.  If the device doesn't want to support tething over USB this should
         be empty.  An example would be "usb.*" -->
    <string-array translatable="false" name="config_tether_usb_regexs">
    </string-array>

    <!-- List of regexpressions describing the interface (if any) that represent tetherable
         Wifi interfaces.  If the device doesn't want to support tethering over Wifi this
         should be empty.  An example would be "softap.*" -->
    <string-array translatable="false" name="config_tether_wifi_regexs">
    </string-array>

    <!-- List of regexpressions describing the interface (if any) that represent tetherable
         WiMAX interfaces.  If the device doesn't want to support tethering over Wifi this
         should be empty.  An example would be "softap.*" -->
    <string-array translatable="false" name="config_tether_wimax_regexs">
    </string-array>

    <!-- List of regexpressions describing the interface (if any) that represent tetherable
         bluetooth interfaces.  If the device doesn't want to support tethering over bluetooth this
         should be empty. -->
    <string-array translatable="false" name="config_tether_bluetooth_regexs">
    </string-array>

    <!-- Max number of Bluetooth tethering connections allowed. If this is
         updated config_tether_dhcp_range has to be updated appropriately. -->
    <integer translateable="false" name="config_max_pan_devices">5</integer>

    <!-- Dhcp range (min, max) to use for tethering purposes -->
    <string-array translatable="false" name="config_tether_dhcp_range">
    </string-array>

    <!-- Regex of wired ethernet ifaces -->
    <string translatable="false" name="config_ethernet_iface_regex">eth\\d</string>

    <!-- If the mobile hotspot feature requires provisioning, a package name and class name
        can be provided to launch a supported application that provisions the devices.

        Example Usage:

        String[] appDetails = getStringArray(R.array.config_mobile_hotspot_provision_app);
        Intent intent = new Intent(Intent.ACTION_MAIN);
        intent.setClassName(appDetails[0], appDetails[1]);
        startActivityForResult(intent, 0);

        public void onActivityResult(int requestCode, int resultCode, Intent intent) {
            super.onActivityResult(requestCode, resultCode, intent);
            if (requestCode == 0) {
                if (resultCode == Activity.RESULT_OK) {
                    //Mobile hotspot provisioning successful
                } else {
                    //Mobile hotspot provisioning failed
                }
            }

        See src/com/android/settings/TetherSettings.java for more details.
        -->
    <!-- The first element is the package name and the second element is the class name
         of the provisioning app -->
    <string-array translatable="false" name="config_mobile_hotspot_provision_app">
    <!--
        <item>com.example.provisioning</item>
        <item>com.example.provisioning.Activity</item>
    -->
    </string-array>

    <!-- Array of ConnectivityManager.TYPE_xxxx values allowable for tethering -->
    <!-- Common options are [1, 4] for TYPE_WIFI and TYPE_MOBILE_DUN or
    <!== [0,1,5,7] for TYPE_MOBILE, TYPE_WIFI, TYPE_MOBILE_HIPRI and TYPE_BLUETOOTH -->
    <integer-array translatable="false" name="config_tether_upstream_types">
        <item>0</item>
        <item>1</item>
        <item>4</item>
        <item>5</item>
        <item>7</item>
        <item>9</item>
    </integer-array>

    <!-- If the DUN connection for this CDMA device supports more than just DUN -->
    <!-- traffic you should list them here. -->
    <!-- If this device is not CDMA this is ignored.  If this list is empty on -->
    <!-- a DUN-requiring CDMA device, the DUN APN will just support just DUN. -->
    <string-array translatable="false" name="config_cdma_dun_supported_types">
    </string-array>

    <!-- String containing the apn value for tethering.  May be overriden by secure settings
         TETHER_DUN_APN.  Value is a comma separated series of strings:
         "name,apn,proxy,port,username,password,server,mmsc,mmsproxy,mmsport,mcc,mnc,auth,type"
         note that empty fields can be ommitted: "name,apn,,,,,,,,,310,260,,DUN" -->
    <string translatable="false" name="config_tether_apndata"></string>

    <!-- Boolean indicating whether the wifi chipset has dual frequency band support -->
    <bool translatable="false" name="config_wifi_dual_band_support">false</bool>

    <!-- Device type information conforming to Annex B format in WiFi Direct specification.
         The default represents a dual-mode smartphone -->
    <string translatable="false" name="config_wifi_p2p_device_type">10-0050F204-5</string>

    <!-- Boolean indicating whether the wifi chipset supports background scanning mechanism.
         This mechanism allows the host to remain in suspend state and the dongle to actively
         scan and wake the host when a configured SSID is detected by the dongle. This chipset
         capability can provide power savings when wifi needs to be always kept on. -->
    <bool translatable="false" name="config_wifi_background_scan_support">false</bool>

    <!-- Integer indicating wpa_supplicant scan interval in milliseconds -->
    <integer translatable="false" name="config_wifi_supplicant_scan_interval">15000</integer>

    <!-- Integer indicating wpa_supplicant scan interval when p2p is connected in milliseconds -->
    <integer translatable="false" name="config_wifi_scan_interval_p2p_connected">60000</integer>

    <!-- Integer indicating the framework scan interval in milliseconds. This is used in the scenario
         where the chipset does not support background scanning (config_wifi_background_scan_suport
         is false) to set up a periodic wake up scan so that the device can connect to a new access
         point on the move. A value of 0 means no periodic scans will be used in the framework. -->
    <integer translatable="false" name="config_wifi_framework_scan_interval">300000</integer>

    <!-- Wifi driver stop delay, in milliseconds.
         Default value is 2 minutes. -->
    <integer translatable="false" name="config_wifi_driver_stop_delay">120000</integer>

    <!-- Wifi driver supports batched scan -->
    <bool translatable="false" name="config_wifi_batched_scan_supported">false</bool>

    <!-- Flag indicating whether the we should enable the automatic brightness in Settings.
         Software implementation will be used if config_hardware_auto_brightness_available is not set -->
    <bool name="config_automatic_brightness_available">false</bool>

    <!-- Don't name config resources like this.  It should look like config_annoyDianne -->
    <bool name="config_annoy_dianne">true</bool>

    <!-- XXXXXX END OF RESOURCES USING WRONG NAMING CONVENTION -->

    <!-- If this is true, the screen will come on when you unplug usb/power/whatever. -->
    <bool name="config_unplugTurnsOnScreen">false</bool>

    <!-- If this is true, the screen will fade off. -->
    <bool name="config_animateScreenLights">true</bool>

    <!-- If this is true, key chords can be used to take a screenshot on the device. -->
    <bool name="config_enableScreenshotChord">true</bool>

    <!-- If true, the screen can be rotated via the accelerometer in all 4
         rotations as the default behavior. -->
    <bool name="config_allowAllRotations">false</bool>

    <!-- If true, the direction rotation is applied to get to an application's requested
         orientation is reversed.  Normally, the model is that landscape is
         clockwise from portrait; thus on a portrait device an app requesting
         landscape will cause a clockwise rotation, and on a landscape device an
         app requesting portrait will cause a counter-clockwise rotation.  Setting
         true here reverses that logic. -->
    <bool name="config_reverseDefaultRotation">false</bool>

    <!-- The number of degrees to rotate the display when the keyboard is open.
         A value of -1 means no change in orientation by default. -->
    <integer name="config_lidOpenRotation">-1</integer>

    <!-- The number of degrees to rotate the display when the device is in a desk dock.
         A value of -1 means no change in orientation by default. -->
    <integer name="config_deskDockRotation">-1</integer>

    <!-- The number of degrees to rotate the display when the device is in a car dock.
         A value of -1 means no change in orientation by default. -->
    <integer name="config_carDockRotation">-1</integer>

    <!-- The number of degrees to rotate the display when the device has HDMI connected
         but is not in a dock.  A value of -1 means no change in orientation by default.
         Use -1 except on older devices whose Hardware Composer HAL does not
         provide full support for multiple displays.  -->
    <integer name="config_undockedHdmiRotation">-1</integer>

    <!-- Control the default UI mode type to use when there is no other type override
         happening.  One of the following values (See Configuration.java):
             1  UI_MODE_TYPE_NORMAL
             4  UI_MODE_TYPE_TELEVISION
             5  UI_MODE_TYPE_APPLIANCE
         Any other values will have surprising consequences. -->
    <integer name="config_defaultUiModeType">1</integer>

    <!-- Control whether being in the desk dock (and powered) always
         keeps the screen on.  By default it stays on when plugged in to
         AC.  0 will not keep it on; or together 1 to stay on when plugged
         in to AC and 2 to stay on when plugged in to USB.  (So 3 for both.) -->
    <integer name="config_deskDockKeepsScreenOn">1</integer>

    <!-- Control whether being in the car dock (and powered) always
         keeps the screen on.  By default it stays on when plugged in to
         AC.  0 will not keep it on; or together 1 to stay on when plugged
         in to AC and 2 to stay on when plugged in to USB.  (So 3 for both.) -->
    <integer name="config_carDockKeepsScreenOn">1</integer>

    <!-- Control whether being in the desk dock should enable accelerometer
         based screen orientation.  This defaults to true because it is
         common for desk docks to be sold in a variety of form factors
         with different orientations.  Since we cannot always tell these docks
         apart and the docks cannot report their true orientation on their own,
         we rely on gravity to determine the effective orientation. -->
    <bool name="config_deskDockEnablesAccelerometer">true</bool>

    <!-- Control whether being in the car dock should enable accelerometer based
         screen orientation.  This defaults to true because putting a device in
         a car dock make the accelerometer more a physical input (like a lid). -->
    <bool name="config_carDockEnablesAccelerometer">true</bool>

    <!-- Indicate whether the lid state impacts the accessibility of
         the physical keyboard.  0 means it doesn't, 1 means it is accessible
         when the lid is open, 2 means it is accessible when the lid is
         closed.  The default is 0. -->
    <integer name="config_lidKeyboardAccessibility">0</integer>

    <!-- Indicate whether the lid state impacts the accessibility of
         the navigation buttons.  0 means it doesn't, 1 means it is accessible
         when the lid is open, 2 means it is accessible when the lid is
         closed.  The default is 0. -->
    <integer name="config_lidNavigationAccessibility">0</integer>

    <!-- Indicate whether closing the lid causes the device to go to sleep and opening
         it causes the device to wake up.
         The default is false. -->
    <bool name="config_lidControlsSleep">false</bool>

    <!-- Indicate whether to allow the device to suspend when the screen is off
         due to the proximity sensor.  This resource should only be set to true
         if the sensor HAL correctly handles the proximity sensor as a wake-up source.
         Otherwise, the device may fail to wake out of suspend reliably.
         The default is false. -->
    <bool name="config_suspendWhenScreenOffDueToProximity">false</bool>

    <!-- Control the behavior when the user long presses the power button.
            0 - Nothing
            1 - Global actions menu
            2 - Power off (with confirmation)
    -->
    <integer name="config_longPressOnPowerBehavior">1</integer>

    <!-- Package name for default keyguard appwidget [DO NOT TRANSLATE] -->
    <string name="widget_default_package_name"></string>

    <!-- Class name for default keyguard appwidget [DO NOT TRANSLATE] -->
    <string name="widget_default_class_name"></string>

    <!-- Indicate whether the SD card is accessible without removing the battery. -->
    <bool name="config_batterySdCardAccessibility">false</bool>

    <!-- List of file paths for USB host busses to exclude from USB host support.
         For example, if the first USB bus on the device is used to communicate
         with the modem or some other restricted hardware, add "/dev/bus/usb/001/"
         to this list.  If this is empty, no parts of the host USB bus will be excluded.
    -->
    <string-array name="config_usbHostBlacklist" translatable="false">
    </string-array>

    <!-- List of paths to serial ports that are available to the serial manager.
         for example, /dev/ttyUSB0
    -->
    <string-array translatable="false" name="config_serialPorts">
    </string-array>

    <!-- Vibrator pattern for feedback about a long screen/key press -->
    <integer-array name="config_longPressVibePattern">
        <item>0</item>
        <item>1</item>
        <item>20</item>
        <item>21</item>
    </integer-array>

    <!-- Vibrator pattern for feedback about touching a virtual key -->
    <integer-array name="config_virtualKeyVibePattern">
        <item>0</item>
        <item>10</item>
        <item>20</item>
        <item>30</item>
    </integer-array>

    <!-- Vibrator pattern for a very short but reliable vibration for soft keyboard tap -->
    <integer-array name="config_keyboardTapVibePattern">
        <item>40</item>
    </integer-array>

    <!-- Vibrator pattern for feedback about booting with safe mode disabled -->
    <integer-array name="config_safeModeDisabledVibePattern">
        <item>0</item>
        <item>1</item>
        <item>20</item>
        <item>21</item>
    </integer-array>

    <!-- Vibrator pattern for feedback about booting with safe mode disabled -->
    <integer-array name="config_safeModeEnabledVibePattern">
        <item>0</item>
        <item>1</item>
        <item>20</item>
        <item>21</item>
        <item>500</item>
        <item>600</item>
    </integer-array>

    <!-- Vibrator pattern for feedback about hitting a scroll barrier -->
    <integer-array name="config_scrollBarrierVibePattern">
        <item>0</item>
        <item>15</item>
        <item>10</item>
        <item>10</item>
    </integer-array>

    <bool name="config_use_strict_phone_number_comparation">false</bool>

    <!-- Display low battery warning when battery level dips to this value.
         Also, the battery stats are flushed to disk when we hit this level.  -->
    <integer name="config_criticalBatteryWarningLevel">4</integer>

    <!-- Shutdown if the battery temperature exceeds (this value * 0.1) Celsius. -->
    <integer name="config_shutdownBatteryTemperature">680</integer>

    <!-- Display low battery warning when battery level dips to this value -->
    <integer name="config_lowBatteryWarningLevel">15</integer>

    <!-- Close low battery warning when battery level reaches this value -->
    <integer name="config_lowBatteryCloseWarningLevel">20</integer>

    <!-- Default color for notification LED. -->
    <color name="config_defaultNotificationColor">#ffffffff</color>

    <!-- Default LED on time for notification LED in milliseconds. -->
    <integer name="config_defaultNotificationLedOn">500</integer>

    <!-- Default LED off time for notification LED in milliseconds. -->
    <integer name="config_defaultNotificationLedOff">2000</integer>

    <!-- Default value for led color when battery is low on charge -->
    <integer name="config_notificationsBatteryLowARGB">0xFFFF0000</integer>

    <!-- Default value for led color when battery is medium charged -->
    <integer name="config_notificationsBatteryMediumARGB">0xFFFFFF00</integer>

    <!-- Default value for led color when battery is fully charged -->
    <integer name="config_notificationsBatteryFullARGB">0xFF00FF00</integer>

    <!-- Default value for LED on time when the battery is low on charge in miliseconds -->
    <integer name="config_notificationsBatteryLedOn">125</integer>

    <!-- Is the notification LED intrusive? Used to decide if there should be a disable option -->
    <bool name="config_intrusiveNotificationLed">false</bool>

    <!-- Default value for LED off time when the battery is low on charge in miliseconds -->
    <integer name="config_notificationsBatteryLedOff">2875</integer>

    <!-- Allow the menu hard key to be disabled in LockScreen on some devices -->
    <bool name="config_disableMenuKeyInLockScreen">false</bool>

    <!-- Don't show lock screen before unlock screen (PIN/pattern/password) -->
    <bool name="config_enableLockBeforeUnlockScreen">false</bool>

    <!-- Disable lockscreen rotation by default -->
    <bool name="config_enableLockScreenRotation">false</bool>

    <!-- Enable lockscreen translucent decor by default -->
    <bool name="config_enableLockScreenTranslucentDecor">true</bool>

    <!-- Enable translucent decor by default -->
    <bool name="config_enableTranslucentDecor">true</bool>

    <!-- Is the device capable of hot swapping an UICC Card -->
    <bool name="config_hotswapCapable">false</bool>

    <!-- Enable puk unlockscreen by default.
         If unlock screen is disabled, the puk should be unlocked through Emergency Dialer -->
    <bool name="config_enable_puk_unlock_screen">true</bool>

    <!-- Enable emergency call when sim is locked or puk locked. Some countries/carriers do not
         allow emergency calls to be placed without the IMSI, which is locked in the SIM.
         If so, this should be set to 'false' in an overlay. -->
    <bool name="config_enable_emergency_call_while_sim_locked">true</bool>

    <!-- Control the behavior when the user long presses the home button.
            0 - Nothing
            1 - Recent apps view in SystemUI
            2 - Launch assist intent
         This needs to match the constants in
         policy/src/com/android/internal/policy/impl/PhoneWindowManager.java
    -->
    <integer name="config_longPressOnHomeBehavior">1</integer>

    <!-- Control the behavior when the user double-taps the home button.
            0 - Nothing
            1 - Recent apps view in SystemUI
         This needs to match the constants in
         policy/src/com/android/internal/policy/impl/PhoneWindowManager.java
    -->
    <integer name="config_doubleTapOnHomeBehavior">0</integer>

    <!-- Array of light sensor LUX values to define our levels for auto backlight brightness support.
         The N entries of this array define N + 1 control points as follows:
         (1-based arrays)

         Point 1:            (0, value[1]):             lux <= 0
         Point 2:     (level[1], value[2]):  0        < lux <= level[1]
         Point 3:     (level[2], value[3]):  level[2] < lux <= level[3]
         ...
         Point N+1: (level[N], value[N+1]):  level[N] < lux

         The control points must be strictly increasing.  Each control point
         corresponds to an entry in the brightness backlight values arrays.
         For example, if LUX == level[1] (first element of the levels array)
         then the brightness will be determined by value[2] (second element
         of the brightness values array).

         Spline interpolation is used to determine the auto-brightness
         backlight values for LUX levels between these control points.

         Must be overridden in platform specific overlays -->
    <integer-array name="config_autoBrightnessLevels">
    </integer-array>

    <!-- Minimum screen brightness setting allowed by the power manager.
         The user is forbidden from setting the brightness below this level. -->
    <integer name="config_screenBrightnessSettingMinimum">10</integer>

    <!-- Maximum screen brightness allowed by the power manager.
         The user is forbidden from setting the brightness above this level. -->
    <integer name="config_screenBrightnessSettingMaximum">255</integer>

    <!-- Default screen brightness setting.
         Must be in the range specified by minimum and maximum. -->
    <integer name="config_screenBrightnessSettingDefault">102</integer>

    <!-- Screen brightness used to dim the screen when the user activity
         timeout expires.  May be less than the minimum allowed brightness setting
         that can be set by the user. -->
    <integer name="config_screenBrightnessDim">10</integer>

    <!-- Array of output values for LCD backlight corresponding to the LUX values
         in the config_autoBrightnessLevels array.  This array should have size one greater
         than the size of the config_autoBrightnessLevels array.
         The brightness values must be between 0 and 255 and be non-decreasing.
         This must be overridden in platform specific overlays -->
    <integer-array name="config_autoBrightnessLcdBacklightValues">
    </integer-array>

    <!-- Array of output values for button backlight corresponding to the LUX values
         in the config_autoBrightnessLevels array.  This array should have size one greater
         than the size of the config_autoBrightnessLevels array.
         The brightness values must be between 0 and 255 and be non-decreasing.
         This must be overridden in platform specific overlays -->
    <integer-array name="config_autoBrightnessButtonBacklightValues">
    </integer-array>

    <!-- Array of output values for keyboard backlight corresponding to the LUX values
         in the config_autoBrightnessLevels array.  This array should have size one greater
         than the size of the config_autoBrightnessLevels array.
         The brightness values must be between 0 and 255 and be non-decreasing.
         This must be overridden in platform specific overlays -->
    <integer-array name="config_autoBrightnessKeyboardBacklightValues">
    </integer-array>

    <!-- Amount of time it takes for the light sensor to warm up in milliseconds.
         For this time after the screen turns on, the Power Manager
         will not debounce light sensor readings -->
    <integer name="config_lightSensorWarmupTime">0</integer>

    <!-- Enables swipe versus poly-finger touch disambiguation in the KeyboardView -->
    <bool name="config_swipeDisambiguation">true</bool>

    <!-- Specifies the amount of time to disable virtual keys after the screen is touched
         in order to filter out accidental virtual key presses due to swiping gestures
         or taps near the edge of the display.  May be 0 to disable the feature.
         It is recommended that this value be no more than 250 ms.
         This feature should be disabled for most devices. -->
    <integer name="config_virtualKeyQuietTimeMillis">0</integer>

    <!-- Component name of the default wallpaper. This will be ImageWallpaper if not
         specified -->
    <string name="default_wallpaper_component" translatable="false">@null</string>

    <!-- True if WallpaperService is enabled -->
    <bool name="config_enableWallpaperService">true</bool>

    <!-- Whether to enable network location overlay which allows network
         location provider to be replaced by an app at run-time. When disabled,
         only the config_networkLocationProviderPackageName package will be
         searched for network location provider, otherwise packages whose
         signature matches the signatures of config_locationProviderPackageNames
         will be searched, and the service with the highest version number will
         be picked. Anyone who wants to disable the overlay mechanism can set it
         to false.
         -->
    <bool name="config_enableNetworkLocationOverlay" translatable="false">true</bool>
    <!-- Package name providing network location support. Used only when
         config_enableNetworkLocationOverlay is false. -->
    <string name="config_networkLocationProviderPackageName" translatable="false">@null</string>

    <!-- Whether to enable fused location provider overlay which allows fused
         location provider to be replaced by an app at run-time. When disabled,
         only the config_fusedLocationProviderPackageName package will be
         searched for fused location provider, otherwise packages whose
         signature matches the signatures of config_locationProviderPackageNames
         will be searched, and the service with the highest version number will
         be picked. Anyone who wants to disable the overlay mechanism can set it
         to false.
         -->
    <bool name="config_enableFusedLocationOverlay" translatable="false">true</bool>
    <!-- Package name providing fused location support. Used only when
         config_enableFusedLocationOverlay is false. -->
    <string name="config_fusedLocationProviderPackageName" translatable="false">com.android.location.fused</string>

    <!-- Whether to enable geocoder overlay which allows geocoder to be replaced
         by an app at run-time. When disabled, only the
         config_geocoderProviderPackageName package will be searched for
         geocoder, otherwise packages whose signature matches the signatures of
         config_locationProviderPackageNames will be searched, and the service
         with the highest version number will be picked. Anyone who wants to
         disable the overlay mechanism can set it to false.
         -->
    <bool name="config_enableGeocoderOverlay" translatable="false">true</bool>
    <!-- Package name providing geocoder API support. Used only when
         config_enableGeocoderOverlay is false. -->
    <string name="config_geocoderProviderPackageName" translatable="false">@null</string>

    <!-- Whether to enable geofence overlay which allows geofence to be replaced
         by an app at run-time. When disabled, only the
         config_geofenceProviderPackageName package will be searched for
         geofence implementation, otherwise packages whose signature matches the
         signatures of config_locationProviderPackageNames will be searched, and
         the service with the highest version number will be picked. Anyone who
         wants to disable the overlay mechanism can set it to false.
         -->
    <bool name="config_enableGeofenceOverlay" translatable="false">true</bool>
    <!-- Package name providing geofence API support. Used only when
         config_enableGeofenceOverlay is false. -->
    <string name="config_geofenceProviderPackageName" translatable="false">@null</string>

    <!-- Package name(s) containing location provider support.
         These packages can contain services implementing location providers,
         such as the Geocode Provider, Network Location Provider, and
         Fused Location Provider. They will each be searched for
         service components implementing these providers.
         It is strongly recommended that the packages explicitly named
         below are on the system image, so that they will not map to
         a 3rd party application.
         The location framework also has support for installation
         of new location providers at run-time. The new package does not
         have to be explicitly listed here, however it must have a signature
         that matches the signature of at least one package on this list.
         -->
    <string-array name="config_locationProviderPackageNames" translatable="false">
        <!-- The standard AOSP fused location provider -->
        <item>com.android.location.fused</item>
    </string-array>

    <!-- Component name of the service providing geofence API support. -->
    <string name="config_geofenceProvider" translatable="false">com.qualcomm.location</string>

    <!-- Boolean indicating if current platform supports bluetooth SCO for off call
    use cases -->
    <bool name="config_bluetooth_sco_off_call">true</bool>

    <!-- Boolean indicating if current platform supports bluetooth wide band
         speech -->
    <bool name="config_bluetooth_wide_band_speech">true</bool>

    <!-- Boolean indicating if current platform need do one-time bluetooth address
         re-validation -->
    <bool name="config_bluetooth_address_validation">false</bool>

    <!-- Boolean indicating if current platform supports BLE peripheral mode -->
    <bool name="config_bluetooth_le_peripheral_mode_supported">false</bool>

    <!-- The default data-use polling period. -->
    <integer name="config_datause_polling_period_sec">600</integer>

    <!-- The default data-use threshold in bytes. 0 disables-->
    <integer name="config_datause_threshold_bytes">0</integer>

    <!-- The default reduced-datarate value in kilobits per sec -->
    <integer name="config_datause_throttle_kbitsps">300</integer>

    <!-- The default iface on which to monitor data use -->
    <string name="config_datause_iface" translatable="false">rmnet0</string>

    <!-- The default reduced-datarate notification mask -->
    <!-- 2 means give warning -->
    <integer name="config_datause_notification_type">2</integer>

    <!-- If Voice Radio Technology is RIL_RADIO_TECHNOLOGY_LTE:14 this is the value
         that should be used instead. A value of RIL_RADIO_TECHNOLOGY_UNKNOWN:0 means
         there is no replacement value and VoLTE is assumed to be supported -->
    <integer name="config_volte_replacement_rat">0</integer>

    <!-- Flag indicating whether the current device is "voice capable".
         If true, this means that the device supports circuit-switched
         (i.e. voice) phone calls over the telephony network, and is
         allowed to display the in-call UI while a cellular voice call is
         active.  This can be overridden to false for "data only" devices
         which can't make voice calls and don't support any in-call UI.

         Note: this flag is subtly different from the
         PackageManager.FEATURE_TELEPHONY system feature, which is
         available on *any* device with a telephony radio, even if the
         device is data-only. -->
    <bool name="config_voice_capable">true</bool>

    <!-- Flag indicating whether the current device allows sms service.
         If true, this means that the device supports both sending and
         receiving sms via the telephony network.
         This can be overridden to false for "data only" devices
         which can't send and receive sms message.

         Note: Disable SMS also disable voicemail waiting sms,
               cell broadcasting sms, and MMS. -->
    <bool name="config_sms_capable">true</bool>

    <!-- Default SMS Application. This will be the default SMS application when
         the phone first boots. The user can then change the default app to oe
         of their choosing.
         This can be overridden for devices where a different default SMS
         application is desired. -->
    <string name="default_sms_application" translatable="false">com.android.mms</string>

    <!-- Enable/disable default bluetooth profiles:
        HSP_AG, ObexObjectPush, Audio, NAP -->
    <bool name="config_bluetooth_default_profiles">true</bool>

    <!-- IP address of the dns server to use if nobody else suggests one -->
    <string name="config_default_dns_server" translatable="false">8.8.8.8</string>

    <!-- The default mobile provisioning apn. Empty by default, maybe overridden by
         an mcc/mnc specific config.xml -->
    <string name="mobile_provisioning_apn" translatable="false"></string>

    <!-- The default mobile provisioning url. Empty by default, maybe overridden by
         an mcc/mnc specific config.xml -->
    <string name="mobile_provisioning_url" translatable="false"></string>

    <!-- This url is used as the default url when redirection is detected. Any
         should work as all url's get redirected. But maybe overridden by
         if needed. -->
    <string name="mobile_redirected_provisioning_url" translatable="false">http://google.com</string>

    <!-- The default character set for GsmAlphabet -->
    <!-- Empty string means MBCS is not considered -->
    <string name="gsm_alphabet_default_charset" translatable="false"></string>

    <!-- Enables SIP on WIFI only -->
    <bool name="config_sip_wifi_only">false</bool>

    <!-- Enables built-in SIP phone capability -->
    <bool name="config_built_in_sip_phone">true</bool>

    <!-- Boolean indicating if restoring network selection should be skipped -->
    <!-- The restoring is handled by modem if it is true-->
    <bool translatable="false" name="skip_restoring_network_selection">false</bool>

    <!-- Maximum number of database connections opened and managed by framework layer
         to handle queries on each database when using Write-Ahead Logging. -->
    <integer name="db_connection_pool_size">4</integer>

    <!-- The default journal mode to use use when Write-Ahead Logging is not active.
         Choices are: OFF, DELETE, TRUNCATE, PERSIST and MEMORY.
         PERSIST may improve performance by reducing how often journal blocks are
         reallocated (compared to truncation) resulting in better data block locality
         and less churn of the storage media. -->
    <string name="db_default_journal_mode">PERSIST</string>

    <!-- Maximum size of the persistent journal file in bytes.
         If the journal file grows to be larger than this amount then SQLite will
         truncate it after committing the transaction. -->
    <integer name="db_journal_size_limit">524288</integer>

    <!-- The database synchronization mode when using the default journal mode.
         FULL is safest and preserves durability at the cost of extra fsyncs.
         NORMAL also preserves durability in non-WAL modes and uses checksums to ensure
         integrity although there is a small chance that an error might go unnoticed.
         Choices are: FULL, NORMAL, OFF. -->
    <string name="db_default_sync_mode">FULL</string>

    <!-- The database synchronization mode when using Write-Ahead Logging.
         FULL is safest and preserves durability at the cost of extra fsyncs.
         NORMAL sacrifices durability in WAL mode because syncs are only performed before
         and after checkpoint operations.  If checkpoints are infrequent and power loss
         occurs, then committed transactions could be lost and applications might break.
         Choices are: FULL, NORMAL, OFF. -->
    <string name="db_wal_sync_mode">FULL</string>

    <!-- The Write-Ahead Log auto-checkpoint interval in database pages (typically 1 to 4KB).
         The log is checkpointed automatically whenever it exceeds this many pages.
         When a database is reopened, its journal mode is set back to the default
         journal mode, which may cause a checkpoint operation to occur.  Checkpoints
         can also happen at other times when transactions are committed.
         The bigger the WAL file, the longer a checkpoint operation takes, so we try
         to keep the WAL file relatively small to avoid long delays.
         The size of the WAL file is also constrained by 'db_journal_size_limit'. -->
    <integer name="db_wal_autocheckpoint">100</integer>

    <!-- Max space (in MB) allocated to DownloadManager to store the downloaded
         files if they are to be stored in DownloadManager's data dir,
         which typically is /data/data/com.android.providers.downloads/files -->
    <integer name="config_downloadDataDirSize">100</integer>

    <!-- Max number of downloads allowed to proceed concurrently -->
    <integer name="config_MaxConcurrentDownloadsAllowed">5</integer>

    <!-- When the free space available in DownloadManager's data dir falls
         below the percentage value specified by this param, DownloadManager
         starts removing files to try to make percentage of available
         free space above this threshold value. -->
    <integer name="config_downloadDataDirLowSpaceThreshold">10</integer>

    <!-- The URL that should be sent in an x-wap-profile header with an HTTP request,
         as defined in the Open Mobile Alliance User Agent Profile specification
         OMA-TS-UAProf-V2_0-20060206-A Section 8.1.1.1. If the URL contains a '%s'
         format string then that substring will be replaced with the value of
         Build.MODEL. The format string shall not be escaped. -->
    <string name="config_useragentprofile_url" translatable="false"></string>

    <!-- When a database query is executed, the results retuned are paginated
         in pages of size (in KB) indicated by this value -->
    <integer name="config_cursorWindowSize">2048</integer>

    <!-- Sets whether menu shortcuts should be displayed on panel menus when
         a keyboard is present. -->
    <bool name="config_showMenuShortcutsWhenKeyboardPresent">false</bool>

    <!-- Do not translate. Defines the slots is Two Digit Number for dialing normally not USSD -->
    <string-array name="config_twoDigitNumberPattern" translatable="false">
    </string-array>

    <!-- The VoiceMail default value is displayed to my own number if it is true -->
    <bool name="config_telephony_use_own_number_for_voicemail">false</bool>

    <!-- If this value is true, Sms encoded as octet is decoded by utf8 decoder.
         If false, decoded by Latin decoder. -->
    <bool name="config_sms_utf8_support">false</bool>

    <!-- If this value is true, The mms content-disposition field is supported correctly.
         If false, Content-disposition fragments are ignored -->
    <bool name="config_mms_content_disposition_support">true</bool>

    <!-- MMS user agent string -->
    <string name="config_mms_user_agent" translatable="false"></string>

    <!-- MMS user agent prolfile url -->
    <string name="config_mms_user_agent_profile_url" translatable="false"></string>

    <!-- National Language Identifier codes for the following two config items.
         (from 3GPP TS 23.038 V9.1.1 Table 6.2.1.2.4.1):
          0  - reserved
          1  - Turkish
          2  - Spanish (single shift table only)
          3  - Portuguese
          4  - Bengali
          5  - Gujarati
          6  - Hindi
          7  - Kannada
          8  - Malayalam
          9  - Oriya
         10  - Punjabi
         11  - Tamil
         12  - Telugu
         13  - Urdu
         14+ - reserved -->

    <!-- National language single shift tables to enable for SMS encoding.
         Decoding is always enabled. 3GPP TS 23.038 states that this feature
         should not be enabled until a formal request is issued by the relevant
         national regulatory body. Array elements are codes from the table above.
         Example 1: devices sold in Turkey must include table 1 to conform with
           By-Law Number 27230. (http://www.btk.gov.tr/eng/pdf/2009/BY-LAW_SMS.pdf)
         Example 2: devices sold in India should include tables 4 through 13
           to enable use of the new Release 9 tables for Indic languages. -->
    <integer-array name="config_sms_enabled_single_shift_tables"></integer-array>

    <!-- National language locking shift tables to enable for SMS encoding.
         Decoding is always enabled. 3GPP TS 23.038 states that this feature
         should not be enabled until a formal request is issued by the relevant
         national regulatory body. Array elements are codes from the table above.
         Example 1: devices sold in Turkey must include table 1 after the
           Turkish Telecommunication Authority requires locking shift encoding
           to be enabled (est. July 2012). (http://www.btk.gov.tr/eng/pdf/2009/BY-LAW_SMS.pdf)
           See also: http://www.mobitech.com.tr/tr/ersanozturkblog_en/index.php?entry=entry090223-160014
         Example 2: devices sold in India should include tables 4 through 13
         to enable use of the new Release 9 tables for Indic languages. -->
    <integer-array name="config_sms_enabled_locking_shift_tables"></integer-array>

    <!-- Set to true if the RSSI should always display CDMA signal strength even on EVDO -->
    <bool name="config_alwaysUseCdmaRssi">false</bool>


    <!-- If this value is true, duplicate Source/Destination port fields
         in WDP header of some carriers OMADM wap push are supported.
         ex: MSGTYPE-TotalSegments-CurrentSegment
             -SourcePortDestPort-SourcePortDestPort-OMADM PDU
         If false, not supported. -->
    <bool name="config_duplicate_port_omadm_wappush">false</bool>

    <!-- Maximum numerical value that will be shown in a status bar
         notification icon or in the notification itself. Will be replaced
         with @string/status_bar_notification_info_overflow when shown in the
         UI. -->
    <integer name="status_bar_notification_info_maxnum">999</integer>

    <!-- Path to an ISO image to be shared with via USB mass storage.
         This is intended to allow packaging drivers or tools for installation on a PC. -->
    <string translatable="false" name="config_isoImagePath"></string>

    <!-- Whether a software navigation bar should be shown. NOTE: in the future this may be
         autodetected from the Configuration. -->
    <bool name="config_showNavigationBar">false</bool>

    <!-- Whether action menu items should be displayed in ALLCAPS or not.
         Defaults to true. If this is not appropriate for specific locales
         it should be disabled in that locale's resources. -->
    <bool name="config_actionMenuItemAllCaps">true</bool>

    <!-- Whether action menu items should obey the "withText" showAsAction
         flag. This may be set to false for situations where space is
         extremely limited. -->
    <bool name="config_allowActionMenuItemTextWithIcon">false</bool>

    <!-- Remote server that can provide NTP responses. -->
    <string translatable="false" name="config_ntpServer">2.android.pool.ntp.org</string>
    <!-- Normal polling frequency in milliseconds -->
    <integer name="config_ntpPollingInterval">864000000</integer>
    <!-- Try-again polling interval in milliseconds, in case the network request failed -->
    <integer name="config_ntpPollingIntervalShorter">60000</integer>
    <!-- Number of times to try again with the shorter interval, before backing
         off until the normal polling interval. A value < 0 indicates infinite. -->
    <integer name="config_ntpRetry">3</integer>
    <!-- If the time difference is greater than this threshold in milliseconds,
         then update the time. -->
    <integer name="config_ntpThreshold">5000</integer>
    <!-- Timeout to wait for NTP server response. -->
    <integer name="config_ntpTimeout">20000</integer>

    <!-- Default network policy warning threshold, in megabytes. -->
    <integer name="config_networkPolicyDefaultWarning">2048</integer>

    <!-- Set and Unsets WiMAX -->
    <bool name="config_wimaxEnabled">false</bool>
    <!-- Location of the wimax framwork jar location -->
    <string name="config_wimaxServiceJarLocation" translatable="false"></string>
    <!-- Location of the wimax native library locaiton -->
    <string name="config_wimaxNativeLibLocation" translatable="false"></string>
    <!-- Name of the wimax manager class -->
    <string name="config_wimaxManagerClassname" translatable="false"></string>
    <!-- Name of the wimax service class -->
    <string name="config_wimaxServiceClassname" translatable="false"></string>
    <!-- Name of the wimax state tracker clas -->
    <string name="config_wimaxStateTrackerClassname" translatable="false"></string>

    <!-- Is the dreams feature supported? -->
    <bool name="config_dreamsSupported">true</bool>
    <!-- If supported, are dreams enabled? (by default) -->
    <bool name="config_dreamsEnabledByDefault">true</bool>
    <!-- If supported and enabled, are dreams activated when docked? (by default) -->
    <bool name="config_dreamsActivatedOnDockByDefault">true</bool>
    <!-- If supported and enabled, are dreams activated when asleep and charging? (by default) -->
    <bool name="config_dreamsActivatedOnSleepByDefault">false</bool>
    <!-- ComponentName of the default dream (Settings.Secure.SCREENSAVER_COMPONENT) -->
    <string name="config_dreamsDefaultComponent">com.google.android.deskclock/com.android.deskclock.Screensaver</string>

    <!-- Base "touch slop" value used by ViewConfiguration as a
         movement threshold where scrolling should begin. -->
    <dimen name="config_viewConfigurationTouchSlop">8dp</dimen>

    <!-- Maximum number of grid columns permitted in the ResolverActivity
         used for picking activities to handle an intent. -->
    <integer name="config_maxResolverActivityColumns">2</integer>

    <!-- Array of OEM specific USB mode override config.
         OEM can override a certain USB mode depending on ro.bootmode.
         Specify an array of below items to set override rule.
         [bootmode]:[original USB mode]:[USB mode used]-->
    <integer-array translatable="false" name="config_oemUsbModeOverride">
    </integer-array>

    <!-- Set to true to add links to Cell Broadcast app from Settings and MMS app. -->
    <bool name="config_cellBroadcastAppLinks">false</bool>

    <!-- Boolean indicating if RADIO POWER OFF should be skipped on receiving SIM REFRESH with RESET-->
    <!-- This will be handled by modem if it is true-->
    <bool translatable="false" name="skip_radio_power_off_on_sim_refresh_reset">true</bool>

    <!-- The default value if the SyncStorageEngine should sync automatically or not -->
    <bool name="config_syncstorageengine_masterSyncAutomatically">true</bool>

    <!--  Maximum number of supported users -->
    <integer name="config_multiuserMaximumUsers">1</integer>

    <!-- Minimum span needed to begin a touch scaling gesture.
         If the span is equal to or greater than this size, a scaling gesture
         will begin, where supported. (See android.view.ScaleGestureDetector)

         This also takes into account the size of any active touch points.
         Devices with screens that deviate too far from their assigned density
         bucket should consider tuning this value in a device-specific overlay.
         For best results, care should be taken such that this value remains
         larger than the minimum reported touchMajor/touchMinor values
         reported by the hardware. -->
    <dimen name="config_minScalingSpan">27mm</dimen>

    <!-- Minimum accepted value for touchMajor while scaling. This may be tuned
         per-device in overlays. -->
    <dimen name="config_minScalingTouchMajor">48dp</dimen>

    <!-- Safe headphone volume index. When music stream volume is below this index
    the SPL on headphone output is compliant to EN 60950 requirements for portable music
    players. -->
    <integer name="config_safe_media_volume_index">10</integer>

    <!-- Configure mobile network MTU. The standard default is set here but each carrier
         may have a specific value set in an overlay config.xml file. -->
    <integer name="config_mobile_mtu">1500</integer>


    <!-- Configuration to send sms on 1x when UE is attached to eHRPD and there is an active
         1xRTT voice call, irrespective of IMS registration state  -->
    <bool name="config_send_sms1x_on_voice_call">true</bool>

    <!-- Whether WiFi display is supported by this device.
         There are many prerequisites for this feature to work correctly.
         Here are a few of them:
         * The WiFi radio must support WiFi P2P.
         * The WiFi radio must support concurrent connections to the WiFi display and
           to an access point.
         * The Audio Flinger audio_policy.conf file must specify a rule for the "r_submix"
           remote submix module.  This module is used to record and stream system
           audio output to the WiFi display encoder in the media server.
         * The remote submix module "audio.r_submix.default" must be installed on the device.
         * The device must be provisioned with HDCP keys (for protected content).
    -->
    <bool name="config_enableWifiDisplay">false</bool>

    <!-- When true use the linux /dev/input/event subsystem to detect the switch changes
         on the headphone/microphone jack. When false use the older uevent framework. -->
    <bool name="config_useDevInputEventForAudioJack">false</bool>

    <!-- Whether safe headphone volume is enabled or not (country specific). -->
    <bool name="config_safe_media_volume_enabled">true</bool>

    <!-- Set to true if the wifi display supports compositing content stored
         in gralloc protected buffers.  For this to be true, there must exist
         a protected hardware path for surface flinger to composite and send
         protected buffers to the wifi display video encoder.

         If this flag is false, we advise applications not to use protected
         buffers (if possible) when presenting content to a wifi display because
         the content may be blanked.

         This flag controls whether the {@link Display#FLAG_SUPPORTS_PROTECTED_BUFFERS}
         flag is set for wifi displays.
    -->
    <bool name="config_wifiDisplaySupportsProtectedBuffers">false</bool>

    <!-- Whether camera shutter sound is forced or not  (country specific). -->
    <bool name="config_camera_sound_forced">false</bool>

    <!-- Set to true if we need to not prefer an APN.
         This is being added to enable a simple scenario of pre-paid
         provisioning on some carriers, working around a bug (7305641)
         where if the preferred is used we don't try the others. -->
    <bool name="config_dontPreferApn">false</bool>

    <!-- The list of ril radio technologies (see ServiceState.java) which only support
         a single data connection at one time.  This may change by carrier via
         overlays (some don't support multiple pdp on UMTS).  All unlisted radio
         tech types support unlimited types (practically only 2-4 used). -->
    <integer-array name="config_onlySingleDcAllowed">
        <item>4</item>  <!-- IS95A -->
        <item>5</item>  <!-- IS95B -->
        <item>6</item>  <!-- 1xRTT -->
        <item>7</item>  <!-- EVDO_0 -->
        <item>8</item>  <!-- EVDO_A -->
        <item>12</item> <!-- EVDO_B -->
    </integer-array>

    <!-- Set to true if after a provisioning apn the radio should be restarted -->
    <bool name="config_restartRadioAfterProvisioning">false</bool>

    <!-- Vibrator pattern to be used as the default for notifications
         that specify DEFAULT_VIBRATE.
     -->
    <integer-array name="config_defaultNotificationVibePattern">
        <item>0</item>
        <item>350</item>
        <item>250</item>
        <item>350</item>
    </integer-array>

    <!-- Vibrator pattern to be used as the default for notifications
         that do not specify vibration but vibrate anyway because the device
         is in vibrate mode.
     -->
    <integer-array name="config_notificationFallbackVibePattern">
        <item>0</item>
        <item>100</item>
        <item>150</item>
        <item>100</item>
    </integer-array>

    <!-- Flag indicating if the speed up audio on mt call code should be executed -->
    <bool name="config_speed_up_audio_on_mt_calls">false</bool>

    <!-- Class name of the framework account picker activity.
         Can be customized for other product types -->
    <string name="config_chooseAccountActivity"
            >android/android.accounts.ChooseAccountActivity</string>
    <!-- Class name of the account type and account picker activity.
         Can be customized for other product types -->
    <string name="config_chooseTypeAndAccountActivity"
            >android/android.accounts.ChooseTypeAndAccountActivity</string>

    <!-- Component name of a custom ResolverActivity (Intent resolver) to be used instead of
         the default framework version. If left empty, then the framework version will be used.
         Example: com.google.android.myapp/.resolver.MyResolverActivity  -->
    <string name="config_customResolverActivity"></string>

    <!-- Apps that are authorized to access shared accounts, overridden by product overlays -->
    <string name="config_appsAuthorizedForSharedAccounts">;com.android.settings;</string>

    <!-- Flag indicating that the media framework should not allow changes or mute on any
         stream or master volumes. -->
    <bool name="config_useFixedVolume">false</bool>

    <!-- The list of IMEs which should be disabled until used.
         This function suppresses update notifications for these pre-installed apps.
         We need to set this configuration carefully that they should not have functionarities
         other than "IME" or "Spell Checker". In InputMethodManagerService,
         the listed IMEs are disabled until used when all of the following conditions are met.
         1. Not selected as an enabled IME in the Settings
         2. Not selected as a spell checker in the Settings
         3. Installed
         4. A pre-installed IME
         5. Not enabled
         And the disabled_until_used state for an IME is released by InputMethodManagerService
         when the IME is selected as an enabled IME. -->
    <string-array name="config_disabledUntilUsedPreinstalledImes" translatable="false">
        <item>com.android.inputmethod.latin</item>
    </string-array>

    <!-- Button back light brightness value, 2 means 10 mA, friendly user light brightness -->
    <integer name="config_button_light_bright_level">2</integer>
    <!-- Button back light brightness friendly time break. -->
    <integer name="config_button_light_timeout_msec">4000</integer>
    <bool name="config_button_light_enabled">false</bool>

    <string-array name="config_notificationScorers">
        <item>com.android.internal.notification.DemoContactNotificationScorer</item>
    </string-array>

    <!-- Flag indicating that this device does not rotate and will always remain in its default
         orientation. Activities that desire to run in a non-compatible orientation will be run
         from an emulated display within the physical display. -->
    <bool name="config_forceDefaultOrientation">false</bool>

    <!-- Default Gravity setting for the system Toast view. Equivalent to: Gravity.CENTER_HORIZONTAL | Gravity.BOTTOM -->
    <integer name="config_toastDefaultGravity">0x00000051</integer>

    <!-- set to false if we need to show user confirmation
         when alpha identifier is not provided by the UICC -->
    <bool name="config_stkNoAlphaUsrCnf">true</bool>

    <!-- Don't use roaming icon for considered operators.
         Can use mcc or mcc+mnc as item. For example, 302 or 21407.
         If operators, 21404 and 21407, make roaming agreements, user of 21404 should not see
         the roaming icon as using 21407 network.
         To do this, add 21407 item to values-mcc214-mnc04/config.xml -->
    <string-array translatable="false" name="config_operatorConsideredNonRoaming">
    </string-array>

    <!-- Threshold (in ms) under which a screen off / screen on will be considered a reset of the
         immersive mode confirmation prompt.-->
    <integer name="config_immersive_mode_confirmation_panic">5000</integer>

    <!-- For some operators, PDU has garbages. To fix it, need to use valid index -->
    <integer name="config_valid_wappush_index">-1</integer>

    <!-- Show roaming icon though same named operators.
         Uses "startsWith" so you can use a leading substring like the mcc or
         use the complete mcc+mnc string.
         Though same mcc and same operator name, some operator want to roam.
         user of 40485 should see the roaming icon as using 40483 network
         though same Reliance network.
         To do this, add 40483 item to values-mcc404-mnc85/config.xml -->
    <string-array translatable="false" name="config_sameNamedOperatorConsideredRoaming">
    </string-array>
    <!-- call barring MMI code from TS 22.030 Annex B -->
    <string-array translatable="false" name="config_callBarringMMI">
        <item>33</item>
        <item>331</item>
        <item>332</item>
        <item>35</item>
        <item>351</item>
        <item>330</item>
        <item>333</item>
        <item>353</item>
    </string-array>

    <!-- set to false if we dont need to consider data
         service state to display signal strength bars -->
    <bool name="config_combined_signal">true</bool>

    <!-- Whether cpu boost is enabled for overscroller fling. -->
    <bool name="config_enableCpuBoostForOverScrollerFling">false</bool>

    <!-- User display names for app ops codes -->
    <string-array name="app_ops_labels">
        <item>Trying to access location</item>
        <item>Trying to access location</item>
        <item>Trying to access location</item>
        <item>Trying to use vibrate</item>
        <item>Trying to read contacts</item>
        <item>Trying to modify contacts</item>
        <item>Trying to read call log</item>
        <item>Trying to modify call log</item>
        <item>Trying to read calendar</item>
        <item>Trying to modify calendar</item>
        <item>Trying to access location</item>
        <item>Trying to post notification</item>
        <item>Trying to access location</item>
        <item>Trying to make phone call</item>
        <item>Trying to read SMS</item>
        <item>Trying to write/modify SMS</item>
        <item>Trying to receive SMS</item>
        <item>Trying to receive SMS</item>
        <item>Trying to receive SMS</item>
        <item>Trying to receive SMS</item>
        <item>Trying to send SMS</item>
        <item>Trying to read SMS</item>
        <item>Trying to write/modify SMS</item>
        <item>Trying to modify settings</item>
        <item>Trying to draw on top</item>
        <item>Trying to access notifications</item>
        <item>Trying to access Camera</item>
        <item>Trying to record audio</item>
        <item>Trying to play audio</item>
        <item>Trying to read clipboard</item>
        <item>Trying to modify clipboard</item>
        <item>Trying to use media buttons</item>
        <item>Trying to use audio focus</item>
        <item>Trying to use master volume</item>
        <item>Trying to use voice volume</item>
        <item>Trying to use ring volume</item>
        <item>Trying to use media volume</item>
        <item>Trying to use alarm volume</item>
        <item>Trying to use notification volume</item>
        <item>Trying to use bluetooth volume</item>
        <item>Trying to Keep device awake</item>
        <item>Trying to access location</item>
        <item>Trying to access location</item>
        <item>Trying to turn on/off Wifi</item>
        <item>Trying to turn on/off bluetooth</item>
        <item>Trying to turn on/off mobile data</item>
        <item>Trying to send MMS</item>
        <item>Trying to read MMS</item>
        <item>Trying to write MMS</item>
        <item>Trying to start at bootup</item>
    </string-array>

    <!-- Configuration to restart radio upon PDP_DEACTIVATE with
         error cause as Regular deactivation(36). -->
    <bool name="config_radio_reset_on_regular_deactivation">true</bool>

    <!-- Configuartion to support 7bit Ascii encoding and decoding
         for long messages. -->
    <bool name="config_ascii_7bit_support_for_long_message">false</bool>

    <!-- bool value to for enabling motion accelerometer -->
    <bool name="use_motion_accel">false</bool>

    <!-- Configuration to sending and receiving Mms when mobile data is disable.-->
    <bool name="config_setup_mms_data">false</bool>
<<<<<<< HEAD
    <!-- Configuration to play sms ringtone during MO/MT call -->
    <bool name="config_sms_ringtone_incall">false</bool>
=======
    <!-- Configuration to set delete any partial segments expire age -->
    <!-- 30 days by default (60 * 60 * 1000) * 24 * 30 , no long so use string-->
    <string name="config_partial_segment_expire_age">2592000000</string>
>>>>>>> 8f189f71
</resources><|MERGE_RESOLUTION|>--- conflicted
+++ resolved
@@ -1408,12 +1408,9 @@
 
     <!-- Configuration to sending and receiving Mms when mobile data is disable.-->
     <bool name="config_setup_mms_data">false</bool>
-<<<<<<< HEAD
     <!-- Configuration to play sms ringtone during MO/MT call -->
     <bool name="config_sms_ringtone_incall">false</bool>
-=======
     <!-- Configuration to set delete any partial segments expire age -->
     <!-- 30 days by default (60 * 60 * 1000) * 24 * 30 , no long so use string-->
     <string name="config_partial_segment_expire_age">2592000000</string>
->>>>>>> 8f189f71
 </resources>