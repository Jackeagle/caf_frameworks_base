--- conflicted
+++ resolved
@@ -2020,9 +2020,6 @@
       <item quantity="other"><xliff:g id="FILE_NAME_2">%s</xliff:g> y <xliff:g id="COUNT_3">%d</xliff:g> archivos</item>
       <item quantity="one"><xliff:g id="FILE_NAME_0">%s</xliff:g> y <xliff:g id="COUNT_1">%d</xliff:g> archivo</item>
     </plurals>
-<<<<<<< HEAD
-=======
     <!-- no translation found for chooser_no_direct_share_targets (997970693708458895) -->
     <skip />
->>>>>>> 825827da
 </resources>