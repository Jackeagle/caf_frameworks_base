<?xml version="1.0" encoding="utf-8"?>
<!--
**
** Copyright 2008, The Android Open Source Project
**
** Licensed under the Apache License, Version 2.0 (the "License")
** you may not use this file except in compliance with the License.
** You may obtain a copy of the License at
**
**     http://www.apache.org/licenses/LICENSE-2.0
**
** Unless required by applicable law or agreed to in writing, software
** distributed under the License is distributed on an "AS IS" BASIS,
** WITHOUT WARRANTIES OR CONDITIONS OF ANY KIND, either express or implied.
** See the License for the specific language governing permissions and
** limitations under the License.
*/
-->
<LinearLayout xmlns:android="http://schemas.android.com/apk/res/android"
    android:layout_width="match_parent"
    android:layout_height="match_parent"
    android:orientation="vertical"
    android:background="@android:color/background_dark"
    android:gravity="center_horizontal">

    <LinearLayout android:id="@+id/topDisplayGroup"
        android:layout_width="match_parent"
        android:layout_height="wrap_content"
<<<<<<< HEAD
=======
        android:layout_alignParentTop="true"
>>>>>>> 33ca1f32
        android:orientation="vertical">

        <!-- header text ('Enter Pin Code') -->
        <TextView android:id="@+id/headerText"
            android:layout_width="match_parent"
            android:layout_height="wrap_content"
            android:gravity="center"
<<<<<<< HEAD
            android:lines="2"
            android:textAppearance="?android:attr/textAppearanceLarge"/>
=======
            android:singleLine="true"
            android:textAppearance="?android:attr/textAppearanceLarge"
        />

        <!-- Carrier info -->
        <TextView android:id="@+id/carrier"
            android:layout_width="fill_parent"
            android:layout_height="wrap_content"
            android:layout_marginTop="9dip"
            android:gravity="center"
            android:singleLine="true"
            android:ellipsize="marquee"
            android:textAppearance="?android:attr/textAppearanceMedium"
        />
>>>>>>> 33ca1f32

        <!-- password entry -->
        <LinearLayout
            android:layout_width="match_parent"
            android:layout_height="wrap_content"
            android:orientation="horizontal"
            android:layout_marginRight="6dip"
            android:layout_marginLeft="6dip"
            android:gravity="center_vertical"
            android:background="@android:drawable/edit_text">

            <!-- displays dots as user enters pin -->
            <TextView android:id="@+id/pinDisplay"
                android:layout_width="0dip"
                android:layout_height="wrap_content"
                android:layout_weight="1"
                android:maxLines="1"
                android:textAppearance="?android:attr/textAppearanceLargeInverse"
                android:textStyle="bold"
                android:inputType="textPassword"
            />

            <ImageButton android:id="@+id/backspace"
                android:src="@android:drawable/ic_input_delete"
                android:layout_width="wrap_content"
                android:layout_height="wrap_content"
                android:layout_marginRight="-3dip"
                android:layout_marginBottom="-3dip"
            />
        </LinearLayout>

    </LinearLayout>

    <include
        android:id="@+id/keyPad"
        layout="@android:layout/twelve_key_entry"
        android:layout_width="fill_parent"
        android:layout_height="wrap_content"
        android:layout_below="@id/topDisplayGroup"
        android:layout_marginTop="10dip"
    />

    <!-- spacer below keypad -->
    <View
        android:id="@+id/spacerBottom"
        android:layout_width="match_parent"
        android:layout_height="1dip"
        android:layout_marginTop="6dip"
        android:layout_above="@id/emergencyCall"
        android:background="@android:drawable/divider_horizontal_dark"
    />

    <!-- The emergency button should take the rest of the space and be centered vertically -->
    <LinearLayout
        android:layout_width="match_parent"
        android:layout_height="0dip"
        android:layout_weight="1"
        android:gravity="center"
        android:orientation="vertical">

        <!-- emergency call button -->
        <Button
            android:id="@+id/emergencyCall"
            android:layout_width="wrap_content"
            android:layout_height="wrap_content"
            android:drawableLeft="@android:drawable/ic_emergency"
            android:drawablePadding="8dip"
            android:text="@android:string/lockscreen_emergency_call"
        />
    </LinearLayout>

</LinearLayout><|MERGE_RESOLUTION|>--- conflicted
+++ resolved
@@ -26,10 +26,6 @@
     <LinearLayout android:id="@+id/topDisplayGroup"
         android:layout_width="match_parent"
         android:layout_height="wrap_content"
-<<<<<<< HEAD
-=======
-        android:layout_alignParentTop="true"
->>>>>>> 33ca1f32
         android:orientation="vertical">
 
         <!-- header text ('Enter Pin Code') -->
@@ -37,13 +33,8 @@
             android:layout_width="match_parent"
             android:layout_height="wrap_content"
             android:gravity="center"
-<<<<<<< HEAD
-            android:lines="2"
+            android:singleLine="true"
             android:textAppearance="?android:attr/textAppearanceLarge"/>
-=======
-            android:singleLine="true"
-            android:textAppearance="?android:attr/textAppearanceLarge"
-        />
 
         <!-- Carrier info -->
         <TextView android:id="@+id/carrier"
@@ -53,9 +44,7 @@
             android:gravity="center"
             android:singleLine="true"
             android:ellipsize="marquee"
-            android:textAppearance="?android:attr/textAppearanceMedium"
-        />
->>>>>>> 33ca1f32
+            android:textAppearance="?android:attr/textAppearanceMedium"/>
 
         <!-- password entry -->
         <LinearLayout
