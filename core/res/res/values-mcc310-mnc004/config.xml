--- conflicted
+++ resolved
@@ -37,17 +37,14 @@
 
     <bool name="config_auto_attach_data_on_creation">false</bool>
 
-<<<<<<< HEAD
     <!-- Configuration that determines if ACTIVATE_REJECT_GGSN is to be
          treated as a permanent error -->
     <bool name="config_reject_ggsn_perm_failure">false</bool>
     <!-- Configuration that determines if PROTOCOL_ERRORS is to be treated as
          a permamnent error -->
     <bool name="config_protocol_errors_perm_failure">false</bool>
-=======
     <string-array translatable="false" name="config_sms_convert_destination_number_support">
         <item>true</item>
     </string-array>
->>>>>>> 0ac9664a
 
 </resources>