--- conflicted
+++ resolved
@@ -54,76 +54,6 @@
       <item quantity="one">ਇਸਤੋਂ ਪਹਿਲਾਂ ਕਿ SIM  ਲਾਕ  ਹੋਵੇ, ਤੁਹਾਡੇ ਕੋਲ <xliff:g id="NUMBER_1">%d</xliff:g> ਕੋਸ਼ਿਸ਼ਾਂ ਬਾਕੀ ਹਨ।</item>
       <item quantity="other">ਇਸਤੋਂ ਪਹਿਲਾਂ ਕਿ SIM  ਲਾਕ  ਹੋਵੇ, ਤੁਹਾਡੇ ਕੋਲ <xliff:g id="NUMBER_1">%d</xliff:g> ਕੋਸ਼ਿਸ਼ਾਂ ਬਾਕੀ ਹਨ।</item>
     </plurals>
-<<<<<<< HEAD
-    <string name="imei" msgid="2625429890869005782">"IMEI"</string>
-    <string name="meid" msgid="4841221237681254195">"MEID"</string>
-    <string name="ClipMmi" msgid="6952821216480289285">"ਇਨਕਮਿੰਗ ਕਾਲਰ ਆਈ.ਡੀ."</string>
-    <string name="ClirMmi" msgid="7784673673446833091">"ਆਊਟਗੋਇੰਗ ਕਾਲਰ ਆਈ.ਡੀ."</string>
-    <string name="ColpMmi" msgid="3065121483740183974">"ਕਨੈਕਟ ਕੀਤੀ ਲਾਈਨ ਆਈ.ਡੀ."</string>
-    <string name="ColrMmi" msgid="4996540314421889589">"ਕਨੈਕਟ ਕੀਤੀ ਲਾਈਨ ਆਈ.ਡੀ. ਪ੍ਰਤਿਬੰਧ"</string>
-    <string name="CfMmi" msgid="5123218989141573515">"ਕਾਲ ਫਾਰਵਰਡਿੰਗ"</string>
-    <string name="CwMmi" msgid="9129678056795016867">"ਕਾਲ ਦੀ ਉਡੀਕ"</string>
-    <string name="BaMmi" msgid="455193067926770581">"ਕਾਲ ਬੈਰਿੰਗ"</string>
-    <string name="PwdMmi" msgid="7043715687905254199">"ਪਾਸਵਰਡ ਬਦਲੋ"</string>
-    <string name="PinMmi" msgid="3113117780361190304">"ਪਿੰਨ ਬਦਲਣਾ"</string>
-    <string name="CnipMmi" msgid="3110534680557857162">"ਕਾਲਿੰਗ ਨੰਬਰ ਮੌਜੂਦ ਹੈ"</string>
-    <string name="CnirMmi" msgid="3062102121430548731">"ਕਾਲਿੰਗ ਨੰਬਰ ਪ੍ਰਤਿਬੰਧਿਤ"</string>
-    <string name="ThreeWCMmi" msgid="9051047170321190368">"ਥ੍ਰੀ ਵੇ ਕਾਲਿੰਗ"</string>
-    <string name="RuacMmi" msgid="7827887459138308886">"ਅਣਇੱਛਿਤ ਪਰੇਸ਼ਾਨ ਕਰਨ ਵਾਲੀਆਂ ਕਾਲਾਂ ਦੀ ਅਸਵੀਕ੍ਰਿਤੀ"</string>
-    <string name="CndMmi" msgid="3116446237081575808">"ਕਾਲਿੰਗ ਨੰਬਰ ਡਿਲੀਵਰੀ"</string>
-    <string name="DndMmi" msgid="1265478932418334331">"ਪਰੇਸ਼ਾਨ ਨਾ ਕਰੋ"</string>
-    <string name="CLIRDefaultOnNextCallOn" msgid="429415409145781923">"ਪ੍ਰਤਿਬੰਧਿਤ ਕਰਨ ਲਈ ਕਾਲਰ ਆਈ.ਡੀ. ਪੂਰਵ-ਨਿਰਧਾਰਤ। ਅਗਲੀ ਕਾਲ: ਪ੍ਰਤਿਬੰਧਿਤ"</string>
-    <string name="CLIRDefaultOnNextCallOff" msgid="3092918006077864624">"ਪ੍ਰਤਿਬੰਧਿਤ ਕਰਨ ਲਈ ਕਾਲਰ ਆਈ.ਡੀ. ਪੂਰਵ-ਨਿਰਧਾਰਤ। ਅਗਲੀ ਕਾਲ: ਪ੍ਰਤਿਬੰਧਿਤ ਨਹੀਂ"</string>
-    <string name="CLIRDefaultOffNextCallOn" msgid="6179425182856418465">"ਪ੍ਰਤਿਬੰਧਿਤ ਨਾ ਕਰਨ ਲਈ ਕਾਲਰ ਆਈ.ਡੀ. ਪੂਰਵ-ਨਿਰਧਾਰਤ। ਅਗਲੀ ਕਾਲ: ਪ੍ਰਤਿਬੰਧਿਤ"</string>
-    <string name="CLIRDefaultOffNextCallOff" msgid="2567998633124408552">"ਪ੍ਰਤਿਬੰਧਿਤ ਨਾ ਕਰਨ ਲਈ ਕਾਲਰ ਆਈ.ਡੀ. ਪੂਰਵ-ਨਿਰਧਾਰਤ। ਅਗਲੀ ਕਾਲ: ਪ੍ਰਤਿਬੰਧਿਤ ਨਹੀਂ"</string>
-    <string name="serviceNotProvisioned" msgid="8614830180508686666">"ਸੇਵਾ ਪ੍ਰਬੰਧਿਤ ਨਹੀਂ ਹੈ।"</string>
-    <string name="CLIRPermanent" msgid="3377371145926835671">"ਤੁਸੀਂ ਕਾਲਰ ਆਈ.ਡੀ. ਸੈਟਿੰਗ ਨਹੀਂ ਬਦਲ ਸਕਦੇ।"</string>
-    <string name="RestrictedOnDataTitle" msgid="5221736429761078014">"ਕੋਈ ਮੋਬਾਈਲ ਡਾਟਾ ਸੇਵਾ ਨਹੀਂ"</string>
-    <string name="RestrictedOnEmergencyTitle" msgid="6855466023161191166">"ਸੰਕਟਕਾਲੀਨ ਕਾਲਿੰਗ ਉਪਲਬਧ ਨਹੀਂ"</string>
-    <string name="RestrictedOnNormalTitle" msgid="3179574012752700984">"ਕੋਈ ਆਵਾਜ਼ੀ ਸੇਵਾ ਨਹੀਂ"</string>
-    <string name="RestrictedOnAllVoiceTitle" msgid="8037246983606545202">"ਕੋਈ ਅਵਾਜ਼ੀ ਸੇਵਾ ਜਾਂ ਸੰਕਟਕਾਲੀਨ ਕਾਲਿੰਗ ਨਹੀਂ"</string>
-    <string name="RestrictedStateContent" msgid="6538703255570997248">"ਤੁਹਾਡੇ ਕੈਰੀਅਰ ਵੱਲੋਂ ਅਸਥਾਈ ਤੌਰ \'ਤੇ ਬੰਦ ਹੈ"</string>
-    <string name="RestrictedStateContentMsimTemplate" msgid="673416791370248176">"ਸਿਮ <xliff:g id="SIMNUMBER">%d</xliff:g> ਤੁਹਾਡੇ ਕੈਰੀਅਰ ਵੱਲੋਂ ਅਸਥਾਈ ਤੌਰ \'ਤੇ ਬੰਦ ਹੈ"</string>
-    <string name="NetworkPreferenceSwitchTitle" msgid="6982395015324165258">"ਮੋਬਾਈਲ ਨੈੱਟਵਰਕ ਤੱਕ ਪਹੁੰਚ ਨਹੀਂ ਕੀਤੀ ਜਾ ਸਕਦੀ"</string>
-    <string name="NetworkPreferenceSwitchSummary" msgid="509327194863482733">"ਤਰਜੀਹੀ ਨੈੱਟਵਰਕ ਨੂੰ ਬਦਲ ਕੇ ਦੇਖੋ। ਬਦਲਣ ਲਈ ਟੈਪ ਕਰੋ।"</string>
-    <string name="EmergencyCallWarningTitle" msgid="813380189532491336">"ਸੰਕਟਕਾਲੀਨ ਕਾਲਿੰਗ ਉਪਲਬਧ ਨਹੀਂ"</string>
-    <string name="EmergencyCallWarningSummary" msgid="1899692069750260619">"ਵਾਈ-ਫਾਈ ਰਾਹੀਂ ਸੰਕਟਕਾਲੀਨ ਕਾਲਾਂ ਨਹੀਂ ਕਰ ਸਕਦੇ"</string>
-    <string name="notification_channel_network_alert" msgid="4427736684338074967">"ਸੁਚੇਤਨਾਵਾਂ"</string>
-    <string name="notification_channel_call_forward" msgid="2419697808481833249">"ਕਾਲ ਫਾਰਵਰਡਿੰਗ"</string>
-    <string name="notification_channel_emergency_callback" msgid="6686166232265733921">"ਸੰਕਟਕਾਲੀਨ ਕਾਲਬੈਕ ਮੋਡ"</string>
-    <string name="notification_channel_mobile_data_status" msgid="4575131690860945836">"ਮੋਬਾਈਲ ਡਾਟੇ ਦੀ ਸਥਿਤੀ"</string>
-    <string name="notification_channel_sms" msgid="3441746047346135073">"SMS ਸੁਨੇਹੇ"</string>
-    <string name="notification_channel_voice_mail" msgid="3954099424160511919">"ਵੌਇਸਮੇਲ ਸੁਨੇਹੇ"</string>
-    <string name="notification_channel_wfc" msgid="2130802501654254801">"ਵਾਈ-ਫਾਈ ਕਾਲਿੰਗ"</string>
-    <string name="notification_channel_sim" msgid="4052095493875188564">"ਸਿਮ ਅਵਸਥਾ"</string>
-    <string name="peerTtyModeFull" msgid="6165351790010341421">"ਪੀਅਰ ਨੇ TTY Mode FULL ਦੀ ਬੇਨਤੀ ਕੀਤੀ"</string>
-    <string name="peerTtyModeHco" msgid="5728602160669216784">"ਪੀਅਰ ਨੇ TTY Mode HCO ਦੀ ਬੇਨਤੀ ਕੀਤੀ"</string>
-    <string name="peerTtyModeVco" msgid="1742404978686538049">"ਪੀਅਰ ਨੇ TTY Mode VCO ਦੀ ਬੇਨਤੀ ਕੀਤੀ"</string>
-    <string name="peerTtyModeOff" msgid="3280819717850602205">"ਪੀਅਰ ਨੇ TTY Mode OFF ਦੀ ਬੇਨਤੀ ਕੀਤੀ"</string>
-    <string name="serviceClassVoice" msgid="1258393812335258019">"ਅਵਾਜ਼"</string>
-    <string name="serviceClassData" msgid="872456782077937893">" ਡਾਟਾ"</string>
-    <string name="serviceClassFAX" msgid="5566624998840486475">"ਫੈਕਸ"</string>
-    <string name="serviceClassSMS" msgid="2015460373701527489">"SMS"</string>
-    <string name="serviceClassDataAsync" msgid="4523454783498551468">"ਅਸਿੰਕ"</string>
-    <string name="serviceClassDataSync" msgid="7530000519646054776">"ਸਿੰਕ ਕਰੋ"</string>
-    <string name="serviceClassPacket" msgid="6991006557993423453">"ਪੈਕੇਟ"</string>
-    <string name="serviceClassPAD" msgid="3235259085648271037">"PAD"</string>
-    <string name="roamingText0" msgid="7170335472198694945">"ਰੋਮਿੰਗ ਸੂਚਕ ਚਾਲੂ"</string>
-    <string name="roamingText1" msgid="5314861519752538922">"ਰੋਮਿੰਗ ਸੂਚਕ ਬੰਦ"</string>
-    <string name="roamingText2" msgid="8969929049081268115">"ਰੋਮਿੰਗ ਸੂਚਕ ਫਲੈਸ਼ ਹੋ ਰਿਹਾ ਹੈ"</string>
-    <string name="roamingText3" msgid="5148255027043943317">"ਗਵਾਂਢ ਤੋਂ ਬਾਹਰ"</string>
-    <string name="roamingText4" msgid="8808456682550796530">"ਬਿਲਡਿੰਗ ਤੋਂ ਬਾਹਰ"</string>
-    <string name="roamingText5" msgid="7604063252850354350">"ਰੋਮਿੰਗ - ਤਰਜੀਹੀ ਸਿਸਟਮ"</string>
-    <string name="roamingText6" msgid="2059440825782871513">"ਰੋਮਿੰਗ - ਉਪਲਬਧ ਸਿਸਟਮ"</string>
-    <string name="roamingText7" msgid="7112078724097233605">"ਰੋਮਿੰਗ - ਵਿਆਹ ਪਾਰਟਨਰ"</string>
-    <string name="roamingText8" msgid="5989569778604089291">"ਰੋਮਿੰਗ - ਪ੍ਰੀਮੀਅਮ ਪਾਰਟਨਰ"</string>
-    <string name="roamingText9" msgid="7969296811355152491">"ਰੋਮਿੰਗ - ਪੂਰੀ ਸੇਵਾ ਫੰਕਸ਼ਨੈਲਿਟੀ"</string>
-    <string name="roamingText10" msgid="3992906999815316417">"ਰੋਮਿੰਗ - ਅੰਸ਼ਿਕ ਸੇਵਾ ਫੰਕਸ਼ਨੈਲਿਟੀ"</string>
-    <string name="roamingText11" msgid="4154476854426920970">"ਰੋਮਿੰਗ ਬੈਨਰ ਚਾਲੂ"</string>
-    <string name="roamingText12" msgid="1189071119992726320">"ਰੋਮਿੰਗ ਬੈਨਰ ਬੰਦ"</string>
-    <string name="roamingTextSearching" msgid="8360141885972279963">"ਸੇਵਾ ਦੀ ਖੋਜ ਕਰ ਰਿਹਾ ਹੈ"</string>
-    <string name="wfcRegErrorTitle" msgid="3855061241207182194">"ਵਾਈ-ਫਾਈ ਕਾਲਿੰਗ ਨੂੰ ਸੈੱਟਅੱਪ ਨਹੀਂ ਕੀਤਾ ਜਾ ਸਕਿਆ"</string>
-=======
     <string name="imei" msgid="2157082351232630390">"IMEI"</string>
     <string name="meid" msgid="3291227361605924674">"MEID"</string>
     <string name="ClipMmi" msgid="4110549342447630629">"ਇਨਕਮਿੰਗ ਕਾਲਰ ਆਈ.ਡੀ."</string>
@@ -193,7 +123,6 @@
     <string name="roamingText12" msgid="673537506362152640">"ਰੋਮਿੰਗ ਬੈਨਰ ਬੰਦ"</string>
     <string name="roamingTextSearching" msgid="5323235489657753486">"ਸੇਵਾ ਦੀ ਖੋਜ ਕਰ ਰਿਹਾ ਹੈ"</string>
     <string name="wfcRegErrorTitle" msgid="3193072971584858020">"ਵਾਈ-ਫਾਈ ਕਾਲਿੰਗ ਨੂੰ ਸੈੱਟਅੱਪ ਨਹੀਂ ਕੀਤਾ ਜਾ ਸਕਿਆ"</string>
->>>>>>> 0435f0ae
   <string-array name="wfcOperatorErrorAlertMessages">
     <item msgid="468830943567116703">"ਵਾਈ-ਫਾਈ ਤੋਂ ਕਾਲਾਂ ਕਰਨ ਅਤੇ ਸੁਨੇਹੇ ਭੇਜਣ ਦੇ ਲਈ, ਸਭ ਤੋਂ ਪਹਿਲਾਂ ਆਪਣੇ ਕੈਰੀਅਰ ਨੂੰ ਇਸ ਸੇਵਾ ਦੀ ਸਥਾਪਨਾ ਕਰਨ ਲਈ ਕਹੋ। ਫਿਰ ਸੈਟਿੰਗਾਂ ਵਿੱਚੋਂ ਵਾਈ-ਫਾਈ ਕਾਲਿੰਗ ਨੂੰ ਦੁਬਾਰਾ ਚਾਲੂ ਕਰੋ। (ਗੜਬੜੀ ਕੋਡ: <xliff:g id="CODE">%1$s</xliff:g>)"</item>
   </string-array>
@@ -202,598 +131,6 @@
   </string-array>
     <!-- no translation found for wfcSpnFormat_spn (2982505428519096311) -->
     <skip />
-<<<<<<< HEAD
-    <string name="wfcSpnFormat_spn_wifi_calling" msgid="136001023263502280">"<xliff:g id="SPN">%s</xliff:g> ਵਾਈ-ਫਾਈ ਕਾਲਿੰਗ"</string>
-    <string name="wfcSpnFormat_wlan_call" msgid="2533371081782489793">"WLAN ਕਾਲ"</string>
-    <string name="wfcSpnFormat_spn_wlan_call" msgid="2315240198303197168">"<xliff:g id="SPN">%s</xliff:g> WLAN ਕਾਲ"</string>
-    <string name="wfcSpnFormat_spn_wifi" msgid="6546481665561961938">"<xliff:g id="SPN">%s</xliff:g> ਵਾਈ-ਫਾਈ"</string>
-    <string name="wfcSpnFormat_wifi_calling_bar_spn" msgid="1726178784338466265">"ਵਾਈ-ਫਾਈ ਕਾਲਿੰਗ | <xliff:g id="SPN">%s</xliff:g>"</string>
-    <string name="wfcSpnFormat_spn_vowifi" msgid="4444638298656953681">"<xliff:g id="SPN">%s</xliff:g> VoWifi"</string>
-    <string name="wfcSpnFormat_wifi_calling" msgid="4990486735013125329">"ਵਾਈ-ਫਾਈ ਕਾਲਿੰਗ"</string>
-    <string name="wfcSpnFormat_wifi" msgid="1892673884655959773">"ਵਾਈ-ਫਾਈ"</string>
-    <string name="wfcSpnFormat_wifi_calling_wo_hyphen" msgid="1336669776254502831">"ਵਾਈ-ਫਾਈ ਕਾਲਿੰਗ"</string>
-    <string name="wfcSpnFormat_vowifi" msgid="1765176406171272629">"VoWifi"</string>
-    <string name="wifi_calling_off_summary" msgid="8720659586041656098">"ਬੰਦ"</string>
-    <!-- no translation found for wfc_mode_wifi_preferred_summary (7335489823608689868) -->
-    <skip />
-    <!-- no translation found for wfc_mode_cellular_preferred_summary (7081742743152286290) -->
-    <skip />
-    <string name="wfc_mode_wifi_only_summary" msgid="2379919155237869320">"ਸਿਰਫ਼ ਵਾਈ-ਫਾਈ"</string>
-    <string name="cfTemplateNotForwarded" msgid="1683685883841272560">"<xliff:g id="BEARER_SERVICE_CODE">{0}</xliff:g>: ਅੱਗੇ ਨਹੀਂ ਭੇਜਿਆ ਗਿਆ"</string>
-    <string name="cfTemplateForwarded" msgid="1302922117498590521">"<xliff:g id="BEARER_SERVICE_CODE">{0}</xliff:g>: <xliff:g id="DIALING_NUMBER">{1}</xliff:g>"</string>
-    <string name="cfTemplateForwardedTime" msgid="9206251736527085256">"<xliff:g id="BEARER_SERVICE_CODE">{0}</xliff:g>: <xliff:g id="DIALING_NUMBER">{1}</xliff:g> <xliff:g id="TIME_DELAY">{2}</xliff:g> ਸਕਿੰਟਾਂ ਬਾਅਦ"</string>
-    <string name="cfTemplateRegistered" msgid="5073237827620166285">"<xliff:g id="BEARER_SERVICE_CODE">{0}</xliff:g>: ਅੱਗੇ ਨਹੀਂ ਭੇਜਿਆ ਗਿਆ"</string>
-    <string name="cfTemplateRegisteredTime" msgid="6781621964320635172">"<xliff:g id="BEARER_SERVICE_CODE">{0}</xliff:g>: ਅੱਗੇ ਨਹੀਂ ਭੇਜਿਆ ਗਿਆ"</string>
-    <string name="fcComplete" msgid="3118848230966886575">"ਵਿਸ਼ੇਸ਼ਤਾ ਕੋਡ ਪੂਰਾ।"</string>
-    <string name="fcError" msgid="3327560126588500777">"ਕਨੈਕਸ਼ਨ ਸਮੱਸਿਆ ਜਾਂ ਅਵੈਧ ਵਿਸ਼ੇਸ਼ਤਾ ਕੋਡ।"</string>
-    <string name="httpErrorOk" msgid="1191919378083472204">"ਠੀਕ"</string>
-    <string name="httpError" msgid="7956392511146698522">"ਇੱਕ ਨੈੱਟਵਰਕ ਅਸ਼ੁੱਧੀ ਹੋਈ ਸੀ।"</string>
-    <string name="httpErrorLookup" msgid="4711687456111963163">"URL ਨਹੀਂ ਲੱਭ ਸਕਿਆ।"</string>
-    <string name="httpErrorUnsupportedAuthScheme" msgid="6299980280442076799">"ਸਾਈਟ ਪ੍ਰਮਾਣੀਕਰਨ ਯੋਜਨਾ ਸਮਰਥਿਤ ਨਹੀਂ ਹੈ।"</string>
-    <string name="httpErrorAuth" msgid="1435065629438044534">"ਪ੍ਰਮਾਣਿਤ ਨਹੀਂ ਕਰ ਸਕਿਆ।"</string>
-    <string name="httpErrorProxyAuth" msgid="1788207010559081331">"ਪ੍ਰੌਕਸੀ ਸਰਵਰ ਰਾਹੀਂ ਪ੍ਰਮਾਣੀਕਰਨ ਅਸਫਲ ਸੀ।"</string>
-    <string name="httpErrorConnect" msgid="8714273236364640549">"ਸਰਵਰ ਨਾਲ ਕਨੈਕਟ ਨਹੀਂ ਕਰ ਸਕਿਆ।"</string>
-    <string name="httpErrorIO" msgid="2340558197489302188">"ਸਰਵਰ ਨਾਲ ਸੰਚਾਰ ਨਹੀਂ ਕਰ ਸਕਿਆ। ਬਾਅਦ ਵਿੱਚ ਦੁਬਾਰਾ ਕੋਸ਼ਿਸ਼ ਕਰੋ।"</string>
-    <string name="httpErrorTimeout" msgid="4743403703762883954">"ਸਰਵਰ ਨਾਲ ਕਨੈਕਸ਼ਨ ਦਾ ਸਮਾਂ ਸਮਾਪਤ ਹੋਇਆ।"</string>
-    <string name="httpErrorRedirectLoop" msgid="8679596090392779516">"ਪੰਨੇ ਵਿੱਚ ਬਹੁਤ ਜ਼ਿਆਦਾ ਰੀਡਾਇਰੈਕਟ ਸ਼ਾਮਲ ਹਨ।"</string>
-    <string name="httpErrorUnsupportedScheme" msgid="5015730812906192208">"ਪ੍ਰੋਟੋਕੋਲ ਸਮਰਥਿਤ ਨਹੀਂ ਹੈ।"</string>
-    <string name="httpErrorFailedSslHandshake" msgid="96549606000658641">"ਇੱਕ ਸੁਰੱਖਿਅਤ ਕਨੈਕਸ਼ਨ ਸਥਾਪਿਤ ਨਹੀਂ ਕਰ ਸਕਿਆ।"</string>
-    <string name="httpErrorBadUrl" msgid="3636929722728881972">"ਪੰਨਾ ਨਹੀਂ ਖੋਲ੍ਹ ਸਕਿਆ ਕਿਉਂਕਿ URL ਅਵੈਧ ਹੈ।"</string>
-    <string name="httpErrorFile" msgid="2170788515052558676">"ਫ਼ਾਈਲ ਤੱਕ ਨਹੀਂ ਪਹੁੰਚ ਸਕਿਆ।"</string>
-    <string name="httpErrorFileNotFound" msgid="6203856612042655084">"ਬੇਨਤੀ ਕੀਤੀ ਫਾਈਲ ਨਹੀਂ ਲੱਭ ਸਕਿਆ।"</string>
-    <string name="httpErrorTooManyRequests" msgid="1235396927087188253">"ਬਹੁਤ ਜ਼ਿਆਦਾ ਬੇਨਤੀਆਂ ਦੀ ਪ੍ਰਕਿਰਿਆ ਕੀਤੀ ਜਾ ਰਹੀ ਹੈ। ਬਾਅਦ ਵਿੱਚ ਦੁਬਾਰਾ ਕੋਸ਼ਿਸ਼ ਕਰੋ।"</string>
-    <string name="notification_title" msgid="8967710025036163822">"<xliff:g id="ACCOUNT">%1$s</xliff:g> ਲਈ ਸਾਈਨਇਨ ਅਸ਼ੁੱਧੀ"</string>
-    <string name="contentServiceSync" msgid="8353523060269335667">"ਸਿੰਕ ਕਰੋ"</string>
-    <string name="contentServiceSyncNotificationTitle" msgid="7036196943673524858">"ਸਮਕਾਲੀਕਿਰਤ ਨਹੀਂ ਕੀਤਾ ਜਾ ਸਕਦਾ"</string>
-    <string name="contentServiceTooManyDeletesNotificationDesc" msgid="4884451152168188763">"ਬਹੁਤ ਸਾਰੀਆਂ <xliff:g id="CONTENT_TYPE">%s</xliff:g> ਨੂੰ ਮਿਟਾਉਣ ਦੀ ਕੋਸ਼ਿਸ਼ ਕੀਤੀ ਗਈ।"</string>
-    <string name="low_memory" product="tablet" msgid="6494019234102154896">"ਟੈਬਲੈੱਟ ਸਟੋਰੇਜ ਪੂਰੀ ਭਰੀ ਹੈ। ਜਗ੍ਹਾ ਖਾਲੀ ਕਰਨ ਲਈ ਕੁਝ ਫ਼ਾਈਲਾਂ ਮਿਟਾਓ।"</string>
-    <string name="low_memory" product="watch" msgid="4415914910770005166">"ਘੜੀ ਸਟੋਰੇਜ ਪੂਰੀ ਭਰੀ ਹੈ। ਜਗ੍ਹਾ ਖਾਲੀ ਕਰਨ ਲਈ ਕੁਝ ਫ਼ਾਈਲਾਂ ਮਿਟਾਓ।"</string>
-    <string name="low_memory" product="tv" msgid="516619861191025923">"ਟੀਵੀ ਸਟੋਰੇਜ ਪੂਰੀ ਭਰੀ ਹੈ। ਜਗ੍ਹਾ ਖਾਲੀ ਕਰਨ ਲਈ ਕੁਝ ਫ਼ਾਈਲਾਂ ਮਿਟਾਓ।"</string>
-    <string name="low_memory" product="default" msgid="3475999286680000541">"ਫ਼ੋਨ ਸਟੋਰੇਜ ਪੂਰੀ ਭਰੀ ਹੈ। ਜਗ੍ਹਾ ਖਾਲੀ ਕਰਨ ਲਈ ਕੁਝ ਫ਼ਾਈਲਾਂ ਮਿਟਾਓ।"</string>
-    <plurals name="ssl_ca_cert_warning" formatted="false" msgid="5106721205300213569">
-      <item quantity="one">ਪ੍ਰਮਾਣ-ਪੱਤਰ ਅਥਾਰਿਟੀਆਂ ਸਥਾਪਤ ਕੀਤੀਆਂ ਗਈਆਂ</item>
-      <item quantity="other">ਪ੍ਰਮਾਣ-ਪੱਤਰ ਅਥਾਰਿਟੀਆਂ ਸਥਾਪਤ ਕੀਤੀਆਂ ਗਈਆਂ</item>
-    </plurals>
-    <string name="ssl_ca_cert_noti_by_unknown" msgid="4475437862189850602">"ਇੱਕ ਅਗਿਆਤ ਤੀਜੀ ਪਾਰਟੀ ਵੱਲੋਂ"</string>
-    <string name="ssl_ca_cert_noti_by_administrator" msgid="3541729986326153557">"ਤੁਹਾਡੇ ਕਾਰਜ ਪ੍ਰੋਫਾਈਲ ਪ੍ਰਸ਼ਾਸਕ ਵੱਲੋਂ"</string>
-    <string name="ssl_ca_cert_noti_managed" msgid="4030263497686867141">"<xliff:g id="MANAGING_DOMAIN">%s</xliff:g> ਮੁਤਾਬਕ"</string>
-    <string name="work_profile_deleted" msgid="5005572078641980632">"ਕਾਰਜ ਪ੍ਰੋਫਾਈਲ ਮਿਟਾਈ ਗਈ"</string>
-    <string name="work_profile_deleted_details" msgid="6307630639269092360">"ਕਾਰਜ ਪ੍ਰੋਫਾਈਲ ਪ੍ਰਸ਼ਾਸਕ ਐਪ ਜਾਂ ਤਾਂ ਗੁੰਮਸ਼ੁਦਾ ਹੈ ਜਾਂ ਖਰਾਬ ਹੈ। ਨਤੀਜੇ ਵਜੋਂ, ਤੁਹਾਡੀ ਕਾਰਜ ਪ੍ਰੋਫਾਈਲ ਅਤੇ ਸਬੰਧਿਤ ਡਾਟਾ ਮਿਟਾਇਆ ਗਿਆ ਹੈ। ਸਹਾਇਤਾ ਲਈ ਆਪਣੇ ਪ੍ਰਸ਼ਾਸਕ ਨਾਲ ਸੰਪਰਕ ਕਰੋ।"</string>
-    <string name="work_profile_deleted_description_dpm_wipe" msgid="8823792115612348820">"ਤੁਹਾਡਾ ਕਾਰਜ ਪ੍ਰੋਫਾਈਲ ਹੁਣ ਇਸ ਡੀਵਾਈਸ \'ਤੇ ਉਪਲਬਧ ਨਹੀਂ ਹੈ"</string>
-    <string name="work_profile_deleted_reason_maximum_password_failure" msgid="8986903510053359694">"ਕਈ ਵਾਰ ਗਲਤ ਪਾਸਵਰਡ ਦਾਖਲ ਕੀਤਾ ਗਿਆ"</string>
-    <string name="network_logging_notification_title" msgid="6399790108123704477">"ਡੀਵਾਈਸ ਪ੍ਰਬੰਧਨ ਅਧੀਨ ਹੈ"</string>
-    <string name="network_logging_notification_text" msgid="7930089249949354026">"ਤੁਹਾਡਾ ਸੰਗਠਨ ਇਸ ਡੀਵਾਈਸ ਦਾ ਪ੍ਰਬੰਧਨ ਕਰਦਾ ਹੈ ਅਤੇ ਨੈੱਟਵਰਕ ਟਰੈਫਿਕ ਦੀ ਨਿਗਰਾਨੀ ਕਰ ਸਕਦਾ ਹੈ। ਵੇਰਵਿਆਂ ਲਈ ਟੈਪ ਕਰੋ।"</string>
-    <string name="factory_reset_warning" msgid="5423253125642394387">"ਤੁਹਾਡਾ ਡੀਵਾਈਸ ਮਿਟਾਇਆ ਜਾਏਗਾ"</string>
-    <string name="factory_reset_message" msgid="9024647691106150160">"ਪ੍ਰਸ਼ਾਸਕ ਐਪ ਵਰਤੀ ਨਹੀਂ ਜਾ ਸਕਦੀ। ਹੁਣ ਤੁਹਾਡੇ ਡੀਵਾਈਸ ਦਾ ਡਾਟਾ ਮਿਟਾਇਆ ਜਾਵੇਗਾ।\n\nਜੇਕਰ ਤੁਹਾਡੇ ਕੋਲ ਕੋਈ ਸਵਾਲ ਹਨ, ਤਾਂ ਆਪਣੀ ਸੰਸਥਾ ਦੇ ਪ੍ਰਸ਼ਾਸਕ ਨੂੰ ਸੰਪਰਕ ਕਰੋ।"</string>
-    <string name="printing_disabled_by" msgid="8936832919072486965">"<xliff:g id="OWNER_APP">%s</xliff:g> ਵੱਲੋਂ ਪ੍ਰਿੰਟ ਕਰਨਾ ਬੰਦ ਕੀਤਾ ਗਿਆ।"</string>
-    <string name="me" msgid="6545696007631404292">"ਮੈਂ"</string>
-    <string name="power_dialog" product="tablet" msgid="8545351420865202853">"ਟੈਬਲੈੱਟ ਵਿਕਲਪ"</string>
-    <string name="power_dialog" product="tv" msgid="6153888706430556356">"TV ਚੋਣਾਂ"</string>
-    <string name="power_dialog" product="default" msgid="1319919075463988638">"ਫ਼ੋਨ ਚੋਣਾਂ"</string>
-    <string name="silent_mode" msgid="7167703389802618663">"ਸਾਈਲੈਂਟ ਮੋਡ"</string>
-    <string name="turn_on_radio" msgid="3912793092339962371">"ਵਾਇਰਲੈਸ ਚਾਲੂ ਕਰੋ"</string>
-    <string name="turn_off_radio" msgid="8198784949987062346">"ਵਾਇਰਲੈਸ ਬੰਦ ਕਰੋ"</string>
-    <string name="screen_lock" msgid="799094655496098153">"ਸਕ੍ਰੀਨ  ਲਾਕ"</string>
-    <string name="power_off" msgid="4266614107412865048">"ਫ਼ੋਨ ਬੰਦ ਕਰੋ"</string>
-    <string name="silent_mode_silent" msgid="319298163018473078">"ਰਿੰਗਰ ਬੰਦ"</string>
-    <string name="silent_mode_vibrate" msgid="7072043388581551395">"ਰਿੰਗਰ ਥਰਥਰਾਹਟ"</string>
-    <string name="silent_mode_ring" msgid="8592241816194074353">"ਰਿੰਗਰ ਚਾਲੂ"</string>
-    <string name="reboot_to_update_title" msgid="6212636802536823850">"Android ਸਿਸਟਮ ਅੱਪਡੇਟ"</string>
-    <string name="reboot_to_update_prepare" msgid="6305853831955310890">"ਅੱਪਡੇਟ ਦੀ ਤਿਆਰੀ ਕਰ ਰਿਹਾ ਹੈ…"</string>
-    <string name="reboot_to_update_package" msgid="3871302324500927291">"ਅੱਪਡੇਟ ਪੈਕੇਜ ਦੀ ਕਾਰਵਾਈ ਕਰ ਰਿਹਾ ਹੈ..."</string>
-    <string name="reboot_to_update_reboot" msgid="6428441000951565185">"ਰੀਸਟਾਰਟ ਹੋ ਰਿਹਾ ਹੈ…"</string>
-    <string name="reboot_to_reset_title" msgid="4142355915340627490">"ਫੈਕਟਰੀ ਡਾਟਾ ਰੀਸੈੱਟ"</string>
-    <string name="reboot_to_reset_message" msgid="2432077491101416345">"ਰੀਸਟਾਰਟ ਹੋ ਰਿਹਾ ਹੈ…"</string>
-    <string name="shutdown_progress" msgid="2281079257329981203">"ਬੰਦ ਹੋ ਰਿਹਾ ਹੈ…"</string>
-    <string name="shutdown_confirm" product="tablet" msgid="3385745179555731470">"ਤੁਹਾਡਾ ਟੈਬਲੈੱਟ ਬੰਦ ਕੀਤਾ ਜਾਵੇਗਾ।"</string>
-    <string name="shutdown_confirm" product="tv" msgid="476672373995075359">"ਤੁਹਾਡਾ TV ਬੰਦ ਕੀਤਾ ਜਾਏਗਾ।"</string>
-    <string name="shutdown_confirm" product="watch" msgid="3490275567476369184">"ਤੁਹਾਡੀ ਘੜੀ ਬੰਦ ਕੀਤੀ ਜਾਏਗੀ।"</string>
-    <string name="shutdown_confirm" product="default" msgid="649792175242821353">"ਤੁਹਾਡਾ ਫ਼ੋਨ ਬੰਦ ਕੀਤਾ ਜਾਏਗਾ।"</string>
-    <string name="shutdown_confirm_question" msgid="2906544768881136183">"ਕੀ ਤੁਸੀਂ ਬੰਦ ਕਰਨਾ ਚਾਹੁੰਦੇ ਹੋ?"</string>
-    <string name="reboot_safemode_title" msgid="7054509914500140361">"ਮੋਡ ਸੁਰੱਖਿਅਤ ਕਰਨ ਲਈ ਰੀਬੂਟ ਕਰੋ"</string>
-    <string name="reboot_safemode_confirm" msgid="55293944502784668">"ਕੀ ਤੁਸੀਂ ਸੁਰੱਖਿਅਤ ਮੋਡ ਵਿੱਚ ਰੀਬੂਟ ਕਰਨਾ ਚਾਹੁੰਦੇ ਹੋ? ਇਹ ਤੁਹਾਡੇ ਵੱਲੋਂ ਇੰਸਟੌਲ ਕੀਤੀਆਂ ਤੀਜੀ ਪਾਰਟੀ ਦੀਆਂ ਸਾਰੀਆਂ ਐਪਲੀਕੇਸ਼ਨਾਂ ਨੂੰ ਅਸਮਰੱਥ ਬਣਾ ਦੇਵੇਗਾ। ਜਦੋਂ ਤੁਸੀਂ ਦੁਬਾਰਾ ਰੀਬੂਟ ਕਰੋਂਗੇ ਤਾਂ ਇਸਨੂੰ ਰੀਸਟੋਰ ਕੀਤਾ ਜਾਏਗਾ।"</string>
-    <string name="recent_tasks_title" msgid="3691764623638127888">"ਹਾਲੀਆ"</string>
-    <string name="no_recent_tasks" msgid="8794906658732193473">"ਕੋਈ ਹਾਲੀਆ ਐਪਸ ਨਹੀਂ।"</string>
-    <string name="global_actions" product="tablet" msgid="408477140088053665">"ਟੈਬਲੈੱਟ ਵਿਕਲਪ"</string>
-    <string name="global_actions" product="tv" msgid="7240386462508182976">"TV ਚੋਣਾਂ"</string>
-    <string name="global_actions" product="default" msgid="2406416831541615258">"ਫ਼ੋਨ ਚੋਣਾਂ"</string>
-    <string name="global_action_lock" msgid="2844945191792119712">"ਸਕ੍ਰੀਨ  ਲਾਕ"</string>
-    <string name="global_action_power_off" msgid="4471879440839879722">"ਪਾਵਰ ਬੰਦ"</string>
-    <string name="global_action_emergency" msgid="7112311161137421166">"ਸੰਕਟਕਾਲ"</string>
-    <string name="global_action_bug_report" msgid="7934010578922304799">"ਬਗ ਰਿਪੋਰਟ"</string>
-    <string name="global_action_logout" msgid="935179188218826050">"ਸੈਸ਼ਨ ਸਮਾਪਤ ਕਰੋ"</string>
-    <string name="global_action_screenshot" msgid="8329831278085426283">"ਸਕ੍ਰੀਨਸ਼ਾਟ"</string>
-    <!-- no translation found for bugreport_title (5981047024855257269) -->
-    <skip />
-    <string name="bugreport_message" msgid="398447048750350456">"ਇਹ ਇੱਕ ਈਮੇਲ ਸੁਨੇਹਾ ਭੇਜਣ ਲਈ, ਤੁਹਾਡੇ ਵਰਤਮਾਨ ਡੀਵਾਈਸ ਬਾਰੇ ਜਾਣਕਾਰੀ ਇਕੱਠੀ ਕਰੇਗਾ। ਬੱਗ ਰਿਪੋਰਟ ਸ਼ੁਰੂ ਕਰਨ ਵਿੱਚ ਥੋੜ੍ਹਾ ਸਮਾਂ ਲੱਗੇਗਾ ਜਦੋਂ ਤੱਕ ਇਹ ਭੇਜੇ ਜਾਣ ਲਈ ਤਿਆਰ ਨਾ ਹੋਵੇ, ਕਿਰਪਾ ਕਰਕੇ ਧੀਰਜ ਰੱਖੋ।"</string>
-    <string name="bugreport_option_interactive_title" msgid="8635056131768862479">"ਅੰਤਰਕਿਰਿਆਤਮਕ ਰਿਪੋਰਟ"</string>
-    <string name="bugreport_option_interactive_summary" msgid="229299488536107968">"ਜ਼ਿਆਦਾਤਰ ਹਾਲਾਤਾਂ ਵਿੱਚ ਇਸ ਦੀ ਵਰਤੋਂ ਕਰੋ। ਇਹ ਤੁਹਾਨੂੰ ਰਿਪੋਰਟ ਦੀ ਪ੍ਰਗਤੀ ਨੂੰ ਟਰੈਕ ਕਰਨ, ਸਮੱਸਿਆ ਬਾਰੇ ਹੋਰ ਵੇਰਵੇ ਦਾਖਲ ਕਰਨ, ਅਤੇ ਸਕ੍ਰੀਨਸ਼ਾਟ ਲੈਣ ਦਿੰਦਾ ਹੈ। ਇਹ ਉਹਨਾਂ ਘੱਟ-ਵਰਤੇ ਗਏ ਕੁਝ ਭਾਗਾਂ ਨੂੰ ਨਜ਼ਰ-ਅੰਦਾਜ਼ ਕਰ ਸਕਦਾ ਹੈ ਜਿਨ੍ਹਾਂ ਦੀ ਰਿਪੋਰਟ ਕਰਨ ਵਿੱਚ ਵੱਧ ਸਮਾਂ ਲੱਗ ਸਕਦਾ ਹੈ।"</string>
-    <string name="bugreport_option_full_title" msgid="6354382025840076439">"ਪੂਰੀ ਰਿਪੋਰਟ"</string>
-    <string name="bugreport_option_full_summary" msgid="7210859858969115745">"ਜਦੋਂ ਤੁਹਾਡਾ ਡੀਵਾਈਸ ਪ੍ਰਤਿਕਿਰਿਆ ਨਾ ਕਰ ਰਿਹਾ ਹੋਵੇ ਜਾਂ ਬਹੁਤ ਹੀ ਹੌਲੀ ਹੋਵੇ, ਜਾਂ ਜਦੋਂ ਤੁਹਾਨੂੰ ਸਾਰੇ ਰਿਪੋਰਟ ਭਾਗਾਂ ਦੀ ਲੋੜ ਹੋਵੇ ਤਾਂ ਇਸ ਚੋਣ ਦੀ ਵਰਤੋਂ ਘੱਟ-ਘੱਟ ਸਿਸਟਮ ਦਖਲ ਲਈ ਕਰੋ। ਤੁਹਾਨੂੰ ਹੋਰ ਵੇਰਵੇ ਦਾਖਲ ਕਰਨ ਜਾਂ ਵਾਧੂ ਸਕ੍ਰੀਨਸ਼ਾਟ ਨਹੀਂ ਲੈਣ ਦਿੰਦਾ ਹੈ।"</string>
-    <plurals name="bugreport_countdown" formatted="false" msgid="6878900193900090368">
-      <item quantity="one">ਬੱਗ ਰਿਪੋਰਟ ਲਈ <xliff:g id="NUMBER_1">%d</xliff:g> ਸਕਿੰਟਾਂ ਵਿੱਚ ਸਕ੍ਰੀਨਸ਼ਾਟ ਲਿਆ ਜਾ ਰਿਹਾ ਹੈ।</item>
-      <item quantity="other">ਬੱਗ ਰਿਪੋਰਟ ਲਈ <xliff:g id="NUMBER_1">%d</xliff:g> ਸਕਿੰਟਾਂ ਵਿੱਚ ਸਕ੍ਰੀਨਸ਼ਾਟ ਲਿਆ ਜਾ ਰਿਹਾ ਹੈ।</item>
-    </plurals>
-    <string name="global_action_toggle_silent_mode" msgid="8219525344246810925">"ਸਾਈਲੈਂਟ ਮੋਡ"</string>
-    <string name="global_action_silent_mode_on_status" msgid="3289841937003758806">"ਅਵਾਜ਼ ਬੰਦ ਹੈ"</string>
-    <string name="global_action_silent_mode_off_status" msgid="1506046579177066419">"ਅਵਾਜ਼ ਚਾਲੂ ਹੈ"</string>
-    <string name="global_actions_toggle_airplane_mode" msgid="5884330306926307456">"ਏਅਰਪਲੇਨ ਮੋਡ"</string>
-    <string name="global_actions_airplane_mode_on_status" msgid="2719557982608919750">"ਏਅਰਪਲੇਨ ਮੋਡ ਚਾਲੂ ਹੈ"</string>
-    <string name="global_actions_airplane_mode_off_status" msgid="5075070442854490296">"ਏਅਰਪਲੇਨ ਮੋਡ ਬੰਦ ਹੈ"</string>
-    <string name="global_action_settings" msgid="1756531602592545966">"ਸੈਟਿੰਗਾਂ"</string>
-    <string name="global_action_assist" msgid="3892832961594295030">"ਸਹਾਇਤਾ ਕਰੋ"</string>
-    <string name="global_action_voice_assist" msgid="7751191495200504480">"ਅਵਾਜ਼ੀ ਸਹਾਇਕ"</string>
-    <string name="global_action_lockdown" msgid="1099326950891078929">"ਲਾਕਡਾਊਨ"</string>
-    <string name="status_bar_notification_info_overflow" msgid="5301981741705354993">"999+"</string>
-    <string name="notification_hidden_text" msgid="6351207030447943784">"ਨਵੀਂ ਸੂਚਨਾ"</string>
-    <string name="notification_channel_virtual_keyboard" msgid="6969925135507955575">"ਆਭਾਸੀ ਕੀ-ਬੋਰਡ"</string>
-    <string name="notification_channel_physical_keyboard" msgid="7297661826966861459">"ਭੌਤਿਕ ਕੀ-ਬੋਰਡ"</string>
-    <string name="notification_channel_security" msgid="7345516133431326347">"ਸੁਰੱਖਿਆ"</string>
-    <string name="notification_channel_car_mode" msgid="3553380307619874564">"ਕਾਰ ਮੋਡ"</string>
-    <string name="notification_channel_account" msgid="7577959168463122027">"ਖਾਤੇ ਦੀ ਸਥਿਤੀ"</string>
-    <string name="notification_channel_developer" msgid="7579606426860206060">"ਵਿਕਾਸਕਾਰ ਸੁਨੇਹੇ"</string>
-    <string name="notification_channel_updates" msgid="4794517569035110397">"ਅੱਪਡੇਟ"</string>
-    <string name="notification_channel_network_status" msgid="5025648583129035447">"ਨੈੱਟਵਰਕ ਅਵਸਥਾ"</string>
-    <string name="notification_channel_network_alerts" msgid="2895141221414156525">"ਨੈੱਟਵਰਕ ਸੁਚੇਤਨਾਵਾਂ"</string>
-    <string name="notification_channel_network_available" msgid="4531717914138179517">"ਨੈੱਟਵਰਕ ਉਪਲਬਧ ਹੈ"</string>
-    <string name="notification_channel_vpn" msgid="8330103431055860618">"VPN ਅਵਸਥਾ"</string>
-    <string name="notification_channel_device_admin" msgid="1568154104368069249">"ਡੀਵਾਈਸ ਪ੍ਰਸ਼ਾਸਨ"</string>
-    <string name="notification_channel_alerts" msgid="4496839309318519037">"ਸੁਚੇਤਨਾਵਾਂ"</string>
-    <string name="notification_channel_retail_mode" msgid="6088920674914038779">"ਪ੍ਰਚੂਨ ਸਟੋਰਾਂ ਲਈ ਡੈਮੋ"</string>
-    <string name="notification_channel_usb" msgid="9006850475328924681">"USB ਕਨੈਕਸ਼ਨ"</string>
-    <string name="notification_channel_heavy_weight_app" msgid="6218742927792852607">"ਐਪ ਚੱਲ ਰਹੀ ਹੈ"</string>
-    <string name="notification_channel_foreground_service" msgid="3931987440602669158">"ਬੈਟਰੀ ਦੀ ਖਪਤ ਕਰਨ ਵਾਲੀਆਂ ਐਪਾਂ"</string>
-    <string name="foreground_service_app_in_background" msgid="1060198778219731292">"<xliff:g id="APP_NAME">%1$s</xliff:g> ਵੱਲੋਂ ਬੈਟਰੀ ਦੀ ਵਰਤੋਂ ਕੀਤੀ ਜਾ ਰਹੀ ਹੈ"</string>
-    <string name="foreground_service_apps_in_background" msgid="7175032677643332242">"<xliff:g id="NUMBER">%1$d</xliff:g> ਐਪਾਂ ਬੈਟਰੀ ਦੀ ਵਰਤੋਂ ਕਰ ਰਹੀਆਂ ਹਨ"</string>
-    <string name="foreground_service_tap_for_details" msgid="372046743534354644">"ਬੈਟਰੀ ਅਤੇ ਡਾਟਾ ਵਰਤੋਂ ਸਬੰਧੀ ਵੇਰਵਿਆਂ ਲਈ ਟੈਪ ਕਰੋ"</string>
-    <string name="foreground_service_multiple_separator" msgid="4021901567939866542">"<xliff:g id="LEFT_SIDE">%1$s</xliff:g>, <xliff:g id="RIGHT_SIDE">%2$s</xliff:g>"</string>
-    <string name="safeMode" msgid="2788228061547930246">"ਸੁਰੱਖਿਅਤ ਮੋਡ"</string>
-    <string name="android_system_label" msgid="6577375335728551336">"Android System"</string>
-    <string name="user_owner_label" msgid="8836124313744349203">"ਨਿੱਜੀ ਪ੍ਰੋਫਾਈਲ ਵਰਤੋ"</string>
-    <string name="managed_profile_label" msgid="8947929265267690522">"ਕਾਰਜ ਪ੍ਰੋਫਾਈਲ ਵਰਤੋ"</string>
-    <string name="permgrouplab_contacts" msgid="3657758145679177612">"ਸੰਪਰਕ"</string>
-    <string name="permgroupdesc_contacts" msgid="6951499528303668046">"ਆਪਣੇ ਸੰਪਰਕਾਂ ਤੱਕ ਪਹੁੰਚ ਕਰਨ"</string>
-    <string name="permgrouprequest_contacts" msgid="6032805601881764300">"ਕੀ &lt;b&gt;<xliff:g id="APP_NAME">%1$s</xliff:g>&lt;/b&gt; ਨੂੰ ਤੁਹਾਡੇ ਸੰਪਰਕਾਂ ਤੱਕ ਪਹੁੰਚ ਕਰਨ ਦੇਣੀ ਹੈ?"</string>
-    <string name="permgrouplab_location" msgid="7275582855722310164">"ਟਿਕਾਣਾ"</string>
-    <string name="permgroupdesc_location" msgid="1346617465127855033">"ਇਸ ਡੀਵਾਈਸ ਦੇ ਨਿਰਧਾਰਤ ਟਿਕਾਣੇ ਤੱਕ ਪਹੁੰਚੋ"</string>
-    <string name="permgrouprequest_location" msgid="3788275734953323491">"ਕੀ &lt;b&gt;<xliff:g id="APP_NAME">%1$s</xliff:g>&lt;/b&gt; ਨੂੰ ਇਸ ਡੀਵਾਈਸ ਦੇ ਟਿਕਾਣੇ ਤੱਕ ਪਹੁੰਚ ਕਰਨ ਦੇਣੀ ਹੈ?"</string>
-    <!-- no translation found for permgrouprequestdetail_location (1347189607421252902) -->
-    <skip />
-    <!-- no translation found for permgroupbackgroundrequest_location (5039063878675613235) -->
-    <skip />
-    <!-- no translation found for permgroupbackgroundrequestdetail_location (4597006851453417387) -->
-    <skip />
-    <string name="permgrouplab_calendar" msgid="5863508437783683902">"ਕੈਲੰਡਰ"</string>
-    <string name="permgroupdesc_calendar" msgid="3889615280211184106">"ਤੁਹਾਡੇ ਕੈਲੰਡਰ ਤੱਕ ਪਹੁੰਚ ਕਰਨ"</string>
-    <string name="permgrouprequest_calendar" msgid="289900767793189421">"ਕੀ &lt;b&gt;<xliff:g id="APP_NAME">%1$s</xliff:g>&lt;/b&gt; ਨੂੰ ਤੁਹਾਡੇ ਕੈਲੰਡਰ ਤੱਕ ਪਹੁੰਚ ਕਰਨੀ ਦੇਣੀ ਹੈ?"</string>
-    <string name="permgrouplab_sms" msgid="228308803364967808">"SMS"</string>
-    <string name="permgroupdesc_sms" msgid="4656988620100940350">"SMS ਸੁਨੇਹੇ ਭੇਜੋ ਅਤੇ ਦੇਖੋ"</string>
-    <string name="permgrouprequest_sms" msgid="7168124215838204719">"ਕੀ &lt;b&gt;<xliff:g id="APP_NAME">%1$s</xliff:g>&lt;/b&gt; ਨੂੰ SMS ਸੁਨੇਹੇ ਭੇਜਣ ਅਤੇ ਦੇਖਣ ਦੇਣੇ ਹਨ?"</string>
-    <string name="permgrouplab_storage" msgid="1971118770546336966">"ਸਟੋਰੇਜ"</string>
-    <string name="permgroupdesc_storage" msgid="637758554581589203">"ਆਪਣੇ ਡੀਵਾਈਸ \'ਤੇ ਫ਼ੋਟੋਆਂ, ਮੀਡੀਆ ਅਤੇ ਫ਼ਾਈਲਾਂ ਤੱਕ ਪਹੁੰਚ ਕਰਨਾ"</string>
-    <string name="permgrouprequest_storage" msgid="7885942926944299560">"ਕੀ &lt;b&gt;<xliff:g id="APP_NAME">%1$s</xliff:g>&lt;/b&gt; ਨੂੰ ਆਪਣੇ ਡੀਵਾਈਸ \'ਤੇ ਫ਼ੋਟੋਆਂ, ਮੀਡੀਆ ਅਤੇ ਫ਼ਾਈਲਾਂ ਤੱਕ ਪਹੁੰਚ ਕਰਨ ਦੇਣੀ ਹੈ?"</string>
-    <string name="permgrouplab_microphone" msgid="171539900250043464">"ਮਾਈਕ੍ਰੋਫੋਨ"</string>
-    <string name="permgroupdesc_microphone" msgid="4988812113943554584">" ਆਡੀਓ  ਰਿਕਾਰਡ ਕਰਨ"</string>
-    <string name="permgrouprequest_microphone" msgid="9167492350681916038">"ਕੀ &lt;b&gt;<xliff:g id="APP_NAME">%1$s</xliff:g>&lt;/b&gt; ਨੂੰ ਆਡੀਓ ਰਿਕਾਰਡ ਕਰਨ ਦੇਣੀ ਹੈ?"</string>
-    <string name="permgrouplab_activityRecognition" msgid="2838596644535616493">"ਸਰਗਰਮੀ ਦੀ ਪਛਾਣ"</string>
-    <string name="permgroupdesc_activityRecognition" msgid="7672248027571522602">"ਸਰਗਰਮੀ ਨੂੰ ਪਛਾਣੋ"</string>
-    <string name="permgrouprequest_activityRecognition" msgid="8121253142311250055">"ਕੀ &lt;b&gt;<xliff:g id="APP_NAME">%1$s</xliff:g>&lt;/b&gt; ਨੂੰ ਆਪਣੇ ਸਰੀਰਕ ਸਰਗਰਮੀ ਦੀ ਪਛਾਣ ਕਰਨ ਦੇਣੀ ਹੈ?"</string>
-    <string name="permgrouplab_camera" msgid="4820372495894586615">"ਕੈਮਰਾ"</string>
-    <string name="permgroupdesc_camera" msgid="3250611594678347720">"ਤਸਵੀਰਾਂ ਲੈਣ ਅਤੇ ਵੀਡੀਓ ਰਿਕਾਰਡ ਕਰਨ"</string>
-    <string name="permgrouprequest_camera" msgid="1299833592069671756">"ਕੀ &lt;b&gt;<xliff:g id="APP_NAME">%1$s</xliff:g>&lt;/b&gt; ਨੂੰ ਤਸਵੀਰਾਂ ਖਿੱਚਣ ਅਤੇ ਵੀਡੀਓ ਰਿਕਾਰਡ ਕਰਨ ਦੇਣਾ ਹੈ?"</string>
-    <string name="permgrouplab_calllog" msgid="8798646184930388160">"ਕਾਲ ਲੌਗ"</string>
-    <string name="permgroupdesc_calllog" msgid="3006237336748283775">"ਫ਼ੋਨ ਦੇ ਕਾਲ ਲੌਗ ਨੂੰ ਪੜ੍ਹੋ ਅਤੇ ਲਿਖੋ"</string>
-    <string name="permgrouprequest_calllog" msgid="8487355309583773267">"ਕੀ &lt;b&gt;<xliff:g id="APP_NAME">%1$s</xliff:g>&lt;/b&gt; ਨੂੰ ਤੁਹਾਡੇ ਫ਼ੋਨ ਦੇ ਕਾਲ ਲੌਗਾਂ ਤੱਕ ਪਹੁੰਚ ਕਰਨ ਦੇਣੀ ਹੈ?"</string>
-    <string name="permgrouplab_phone" msgid="5229115638567440675">"ਫ਼ੋਨ ਕਰੋ"</string>
-    <string name="permgroupdesc_phone" msgid="6234224354060641055">"ਫ਼ੋਨ ਕਾਲਾਂ ਕਰਨ ਅਤੇ ਉਹਨਾਂ ਦਾ ਪ੍ਰਬੰਧਨ ਕਰਨ"</string>
-    <string name="permgrouprequest_phone" msgid="9166979577750581037">"ਕੀ &lt;b&gt;<xliff:g id="APP_NAME">%1$s</xliff:g>&lt;/b&gt; ਨੂੰ ਫ਼ੋਨ ਕਾਲਾਂ ਕਰਨ ਅਤੇ ਉਹਨਾਂ ਦਾ ਪ੍ਰਬੰਧਨ ਕਰਨ ਦੇਣਾ ਹੈ?"</string>
-    <string name="permgrouplab_sensors" msgid="4838614103153567532">"ਸਰੀਰ ਸੰਬੰਧੀ ਸੈਂਸਰ"</string>
-    <string name="permgroupdesc_sensors" msgid="7147968539346634043">"ਆਪਣੇ ਸਰੀਰ ਦੇ ਅਹਿਮ ਚਿੰਨ੍ਹਾਂ ਬਾਰੇ ਸੰਵੇਦਕ ਡਾਟਾ ਤੱਕ ਪਹੁੰਚ ਕਰਨ"</string>
-    <string name="permgrouprequest_sensors" msgid="6349806962814556786">"ਕੀ &lt;b&gt;<xliff:g id="APP_NAME">%1$s</xliff:g>&lt;/b&gt; ਨੂੰ ਤੁਹਾਡੇ ਸਰੀਰ ਦੇ ਅਹਿਮ ਲੱਛਣਾਂ ਸੰਬੰਧੀ ਸੈਂਸਰ ਡਾਟੇ ਤੱਕ ਪਹੁੰਚ ਕਰਨ ਦੇਣੀ ਹੈ?"</string>
-    <string name="permgrouplab_aural" msgid="965607064083134896">"ਸੰਗੀਤ"</string>
-    <string name="permgroupdesc_aural" msgid="4870189506255958055">"ਤੁਹਾਡੇ ਸੰਗੀਤ ਤੱਕ ਪਹੁੰਚ"</string>
-    <string name="permgrouprequest_aural" msgid="6787926123071735620">"ਕੀ &lt;b&gt;<xliff:g id="APP_NAME">%1$s</xliff:g>&lt;/b&gt; ਨੂੰ ਤੁਹਾਡੇ ਸੰਗੀਤ ਤੱਕ ਪਹੁੰਚ ਕਰਨ ਦੇਣੀ ਹੈ?"</string>
-    <string name="permgrouplab_visual" msgid="6477382108771145134">"ਫ਼ੋਟੋਆਂ ਅਤੇ ਵੀਡੀਓ"</string>
-    <string name="permgroupdesc_visual" msgid="3415827902566663546">"ਤੁਹਾਡੀਆਂ ਫ਼ੋਟੋਆਂ ਅਤੇ ਵੀਡੀਓ ਤੱਕ ਪਹੁੰਚ"</string>
-    <!-- no translation found for permgrouprequest_visual (4926581398380334943) -->
-    <skip />
-    <!-- no translation found for permgrouprequestdetail_visual (3827237829805228971) -->
-    <skip />
-    <string name="capability_title_canRetrieveWindowContent" msgid="3901717936930170320">"ਵਿੰਡੋ ਸਮੱਗਰੀ ਮੁੜ ਪ੍ਰਾਪਤ ਕਰਨਾ"</string>
-    <string name="capability_desc_canRetrieveWindowContent" msgid="3772225008605310672">"ਉਸ ਵਿੰਡੋ ਸਮੱਗਰੀ ਦੀ ਜਾਂਚ ਕਰੋ, ਜਿਸ ਨਾਲ ਤੁਸੀਂ ਅੰਤਰਕਿਰਿਆ ਕਰ ਰਹੇ ਹੋ"</string>
-    <string name="capability_title_canRequestTouchExploration" msgid="3108723364676667320">"\'ਸਪੱਰਸ਼ ਰਾਹੀਂ ਪੜਚੋਲ ਕਰੋ\' ਚਾਲੂ ਕਰਨਾ"</string>
-    <string name="capability_desc_canRequestTouchExploration" msgid="7543249041581408313">"ਟੈਪ ਕੀਤੀਆਂ ਆਈਟਮਾਂ ਨੂੰ ਉੱਚੀ ਆਵਾਜ਼ ਵਿੱਚ ਬੋਲਿਆ ਜਾਵੇਗਾ ਅਤੇ ਸਕ੍ਰੀਨ ਦੀ ਸੰਕੇਤਾਂ ਦੀ ਵਰਤੋਂ ਨਾਲ ਪੜਚੋਲ ਕੀਤੀ ਜਾ ਸਕਦੀ ਹੈ।"</string>
-    <string name="capability_title_canRequestFilterKeyEvents" msgid="2103440391902412174">"ਤੁਹਾਡੇ ਵੱਲੋਂ ਟਾਈਪ ਕੀਤੀ ਲਿਖਤ ਦਾ ਨਿਰੀਖਣ ਕਰਨਾ"</string>
-    <string name="capability_desc_canRequestFilterKeyEvents" msgid="7463135292204152818">"ਇਸ ਵਿੱਚ ਨਿੱਜੀ ਡਾਟਾ ਸ਼ਾਮਲ ਹੈ ਜਿਵੇਂ ਕ੍ਰੈਡਿਟ ਕਾਰਡ ਨੰਬਰ ਅਤੇ ਪਾਸਵਰਡ।"</string>
-    <string name="capability_title_canControlMagnification" msgid="3593493281059424855">"ਡਿਸਪਲੇ ਵੱਡਦਰਸ਼ੀਕਰਨ ਨੂੰ ਕੰਟਰੋਲ ਕਰਨਾ"</string>
-    <string name="capability_desc_canControlMagnification" msgid="4791858203568383773">"ਡਿਸਪਲੇ ਦੇ ਜ਼ੂਮ ਪੱਧਰ ਅਤੇ ਸਥਿਤੀ ਨੂੰ ਕੰਟਰੋਲ ਕਰੋ।"</string>
-    <string name="capability_title_canPerformGestures" msgid="7418984730362576862">"ਸੰਕੇਤ ਕਰਦੀ ਹੈ"</string>
-    <string name="capability_desc_canPerformGestures" msgid="8296373021636981249">"ਟੈਪ ਕਰ ਸਕਦੀ ਹੈ, ਸਵਾਈਪ ਕਰ ਸਕਦੀ ਹੈ, ਚੂੰਢੀ ਭਰ ਸਕਦੀ ਹੈ, ਅਤੇ ਹੋਰ ਸੰਕੇਤ ਕਰ ਸਕਦੀ ਹੈ।"</string>
-    <string name="capability_title_canCaptureFingerprintGestures" msgid="6309568287512278670">"ਫਿੰਗਰਪ੍ਰਿੰਟ ਸੰਕੇਤ"</string>
-    <string name="capability_desc_canCaptureFingerprintGestures" msgid="4386487962402228670">"ਡੀਵਾਈਸਾਂ ਦੇ ਫਿੰਗਰਪ੍ਰਿੰਟ ਸੈਂਸਰ \'ਤੇ ਕੀਤੇ ਗਏ ਸੰਕੇਤਾਂ ਨੂੰ ਕੈਪਚਰ ਕਰ ਸਕਦੇ ਹਨ।"</string>
-    <string name="permlab_statusBar" msgid="7417192629601890791">"ਸਥਿਤੀ ਪੱਟੀ ਬੰਦ ਕਰੋ ਜਾਂ ਸੰਸ਼ੋਧਿਤ ਕਰੋ"</string>
-    <string name="permdesc_statusBar" msgid="8434669549504290975">"ਐਪ ਨੂੰ ਸਥਿਤੀ ਪੱਟੀ ਨੂੰ ਚਾਲੂ ਕਰਨ ਜਾਂ ਸਿਸਟਮ ਪ੍ਰਤੀਕਾਂ ਨੂੰ ਜੋੜਨ ਅਤੇ ਹਟਾਉਣ ਦੀ ਆਗਿਆ ਦਿੰਦਾ ਹੈ।"</string>
-    <string name="permlab_statusBarService" msgid="4826835508226139688">"ਸਥਿਤੀ ਪੱਟੀ ਬਣਨ ਦਿਓ"</string>
-    <string name="permdesc_statusBarService" msgid="716113660795976060">"ਐਪ ਨੂੰ ਸਥਿਤੀ ਪੱਟੀ ਹੋਣ ਦੀ ਆਗਿਆ ਦਿੰਦਾ ਹੈ।"</string>
-    <string name="permlab_expandStatusBar" msgid="1148198785937489264">"ਸਥਿਤੀ ਪੱਟੀ ਦਾ ਵਿਸਤਾਰ/ਨਸ਼ਟ ਕਰੋ"</string>
-    <string name="permdesc_expandStatusBar" msgid="6917549437129401132">"ਐਪ ਨੂੰ ਸਥਿਤੀ ਪੱਟੀ ਦਾ ਵਿਸਤਾਰ ਕਰਨ ਜਾਂ ਨਸ਼ਟ ਕਰਨ ਦੀ ਆਗਿਆ ਦਿੰਦਾ ਹੈ।"</string>
-    <string name="permlab_install_shortcut" msgid="4279070216371564234">"ਸ਼ਾਰਟਕੱਟ ਸਥਾਪਤ ਕਰੋ"</string>
-    <string name="permdesc_install_shortcut" msgid="8341295916286736996">"ਇੱਕ ਐਪਲੀਕੇਸ਼ਨ ਨੂੰ ਵਰਤੋਂਕਾਰ ਦੇ ਦਖ਼ਲ ਤੋਂ ਬਿਨਾਂ ਹੋਮਸਕ੍ਰੀਨ ਸ਼ਾਰਟਕੱਟ ਸ਼ਾਮਲ ਕਰਨ ਦੀ ਆਗਿਆ ਦਿੰਦਾ ਹੈ।"</string>
-    <string name="permlab_uninstall_shortcut" msgid="4729634524044003699">"ਸ਼ਾਰਟਕੱਟ ਅਣਸਥਾਪਤ ਕਰੋ"</string>
-    <string name="permdesc_uninstall_shortcut" msgid="6745743474265057975">"ਐਪਲੀਕੇਸ਼ਨ ਨੂੰ ਵਰਤੋਂਕਾਰ ਦਖ਼ਲ ਤੋਂ ਬਿਨਾਂ ਹੋਮਸਕ੍ਰੀਨ ਸ਼ਾਰਟਕੱਟ ਹਟਾਉਣ ਦੀ ਆਗਿਆ ਦਿੰਦਾ ਹੈ।"</string>
-    <string name="permlab_processOutgoingCalls" msgid="3906007831192990946">"ਆਊਟਗੋਇੰਗ ਕਾਲਾਂ ਰੀਰੂਟ ਕਰੋ"</string>
-    <string name="permdesc_processOutgoingCalls" msgid="5156385005547315876">"ਐਪ ਨੂੰ ਇੱਕ ਵੱਖ ਨੰਬਰ ਨਾਲ ਕਾਲ ਰੀਡਾਇਰੈਕਟ ਕਰਨ ਜਾਂ ਕਾਲ ਨੂੰ ਪੂਰਾ ਰੋਕਣ ਦੀ ਚੋਣ ਨਾਲ ਇੱਕ ਆਊਟਗੋਇੰਗ ਕਾਲ ਦੇ ਦੌਰਾਨ ਡਾਇਲ ਕੀਤਾ ਜਾ ਰਿਹਾ ਨੰਬਰ ਦੇਖਣ ਦੀ ਆਗਿਆ ਦਿੰਦਾ ਹੈ।"</string>
-    <string name="permlab_answerPhoneCalls" msgid="4077162841226223337">"ਫ਼ੋਨ ਕਾਲਾਂ ਦਾ ਜਵਾਬ ਦਿਓ"</string>
-    <string name="permdesc_answerPhoneCalls" msgid="2901889867993572266">"ਐਪ ਨੂੰ ਆਉਣ ਵਾਲੀ ਫ਼ੋਨ ਕਾਲ ਦਾ ਜਵਾਬ ਦੇਣ ਦੀ ਇਜਾਜ਼ਤ ਦਿੰਦੀ ਹੈ।"</string>
-    <string name="permlab_receiveSms" msgid="8673471768947895082">"ਲਿਖਤ ਸੁਨੇਹੇ (SMS) ਪ੍ਰਾਪਤ ਕਰੋ"</string>
-    <string name="permdesc_receiveSms" msgid="6424387754228766939">"ਐਪ ਨੂੰ SMS ਸੁਨੇਹੇ ਪ੍ਰਾਪਤ ਕਰਨ ਅਤੇ ਉਹਨਾਂ ਦੀ ਪ੍ਰਕਿਰਿਆ ਕਰਨ ਦੀ ਆਗਿਆ ਦਿੰਦਾ ਹੈ। ਇਸਦਾ ਮਤਲਬ ਹੈ ਕਿ ਐਪ ਤੁਹਾਡੇ ਡੀਵਾਈਸ ਤੇ ਭੇਜੇ ਗਏ ਸੁਨੇਹਿਆਂ ਨੂੰ ਤੁਹਾਨੂੰ ਦਿਖਾਏ ਬਿਨਾਂ ਨਿਰੀਖਣ ਕਰ ਸਕਦੀ ਹੈ ਜਾਂ ਮਿਟਾ ਸਕਦੀ ਹੈ।"</string>
-    <string name="permlab_receiveMms" msgid="1821317344668257098">"ਟੈਕਸਟ ਸੁਨੇਹੇ (MMS) ਪੜ੍ਹੋ"</string>
-    <string name="permdesc_receiveMms" msgid="533019437263212260">"ਐਪ ਨੂੰ MMS ਸੁਨੇਹੇ ਪ੍ਰਾਪਤ ਕਰਨ ਅਤੇ ਉਹਨਾਂ ਦੀ ਪ੍ਰਕਿਰਿਆ ਕਰਨ ਦੀ ਆਗਿਆ ਦਿੰਦਾ ਹੈ। ਇਸਦਾ ਮਤਲਬ ਹੈ ਕਿ ਐਪ ਤੁਹਾਡੇ ਡੀਵਾਈਸ ਤੇ ਭੇਜੇ ਗਏ ਸੁਨੇਹਿਆਂ ਨੂੰ ਤੁਹਾਨੂੰ ਦਿਖਾਏ ਬਿਨਾਂ ਨਿਰੀਖਣ ਕਰ ਸਕਦੀ ਹੈ ਜਾਂ ਮਿਟਾ ਸਕਦੀ ਹੈ।"</string>
-    <string name="permlab_readCellBroadcasts" msgid="1598328843619646166">"ਸੈਲ ਪ੍ਰਸਾਰਨ ਸੁਨੇਹੇ ਪੜ੍ਹੋ"</string>
-    <string name="permdesc_readCellBroadcasts" msgid="6361972776080458979">"ਐਪ ਨੂੰ ਤੁਹਾਡੀ ਡੀਵਾਈਸ ਵੱਲੋਂ ਪ੍ਰਾਪਤ ਕੀਤੇ ਸੈੱਲ ਪ੍ਰਸਾਰਣ ਸੁਨੇਹੇ ਪੜ੍ਹਨ ਦੀ ਆਗਿਆ ਦਿੰਦਾ ਹੈ। ਸੈੱਲ ਪ੍ਰਸਾਰਣ ਚਿਤਾਵਨੀਆਂ ਤੁਹਾਨੂੰ ਸੰਕਟਕਾਲੀਨ ਸਥਿਤੀਆਂ ਦੀ ਚਿਤਾਵਨੀ ਦੇਣ ਲਈ ਕੁਝ ਨਿਰਧਾਰਤ ਟਿਕਾਣਿਆਂ ਤੇ ਪ੍ਰਦਾਨ ਕੀਤੀਆਂ ਜਾਂਦੀਆਂ ਹਨ। ਖਰਾਬ ਐਪਾਂ ਤੁਹਾਡੇ ਡੀਵਾਈਸ ਦੇ ਪ੍ਰਦਰਸ਼ਨ ਜਾਂ ਓਪਰੇਸ਼ਨ ਵਿੱਚ ਵਿਘਨ ਪਾ ਸਕਦੀਆਂ ਹਨ ਜਦੋਂ ਇੱਕ ਸੰਕਟਕਾਲੀਨ ਸੈੱਲ ਪ੍ਰਸਾਰਣ ਪ੍ਰਾਪਤ ਕੀਤਾ ਜਾਂਦਾ ਹੈ।"</string>
-    <string name="permlab_subscribedFeedsRead" msgid="4756609637053353318">"ਸਬਸਕ੍ਰਾਈਬ ਕੀਤੇ ਫੀਡਸ ਪੜ੍ਹੋ"</string>
-    <string name="permdesc_subscribedFeedsRead" msgid="5557058907906144505">"ਐਪ ਨੂੰ ਵਰਤਮਾਨ ਵਿੱਚ ਸਿੰਕ ਕੀਤੇ ਫੀਡਸ ਬਾਰੇ ਵੇਰਵੇ ਪ੍ਰਾਪਤ ਕਰਨ ਦੀ ਆਗਿਆ ਦਿੰਦਾ ਹੈ।"</string>
-    <string name="permlab_sendSms" msgid="7544599214260982981">"SMS ਸੁਨੇਹੇ ਭੇਜੋ ਅਤੇ ਦੇਖੋ"</string>
-    <string name="permdesc_sendSms" msgid="7094729298204937667">"ਐਪ ਨੂੰ SMS ਸੁਨੇਹੇ ਭੇਜਣ ਦੀ ਆਗਿਆ ਦਿੰਦਾ ਹੈ। ਇਸਦੇ ਸਿੱਟੇ ਵਜੋਂ ਅਕਲਪਿਤ ਖਰਚੇ ਪੈ ਸਕਦੇ ਹਨ। ਖਰਾਬ ਐਪਾਂ ਤੁਹਾਡੀ ਪੁਸ਼ਟੀ ਤੋਂ ਬਿਨਾਂ ਸੁਨੇਹੇ ਭੇਜ ਕੇ ਤੁਹਾਨੂੰ ਖਰਚੇ ਪਾ ਸਕਦੀਆਂ ਹਨ।"</string>
-    <string name="permlab_readSms" msgid="8745086572213270480">"ਤੁਹਾਡੇ ਲਿਖਤ ਸੁਨੇਹੇ (SMS ਜਾਂ MMS) ਪੜ੍ਹੋ"</string>
-    <string name="permdesc_readSms" product="tablet" msgid="4741697454888074891">"ਇਹ ਐਪ ਤੁਹਾਡੇ ਟੈਬਲੈੱਟ \'ਤੇ ਸਟੋਰ ਕੀਤੇ ਸਾਰੇ SMS (ਲਿਖਤ) ਸੁਨੇਹਿਆਂ ਨੂੰ ਪੜ੍ਹ ਸਕਦੀ ਹੈ।"</string>
-    <string name="permdesc_readSms" product="tv" msgid="5796670395641116592">"ਇਹ ਐਪ ਤੁਹਾਡੇ ਟੀਵੀ \'ਤੇ ਸਟੋਰ ਕੀਤੇ ਸਾਰੇ SMS (ਲਿਖਤ) ਸੁਨੇਹਿਆਂ ਨੂੰ ਪੜ੍ਹ ਸਕਦੀ ਹੈ।"</string>
-    <string name="permdesc_readSms" product="default" msgid="6826832415656437652">"ਇਹ ਐਪ ਤੁਹਾਡੇ ਫ਼ੋਨ \'ਤੇ ਸਟੋਰ ਕੀਤੇ ਸਾਰੇ SMS (ਲਿਖਤ) ਸੁਨੇਹਿਆਂ ਨੂੰ ਪੜ੍ਹ ਸਕਦੀ ਹੈ।"</string>
-    <string name="permlab_receiveWapPush" msgid="5991398711936590410">"ਟੈਕਸਟ ਸੁਨੇਹੇ (WAP) ਪ੍ਰਾਪਤ ਕਰੋ"</string>
-    <string name="permdesc_receiveWapPush" msgid="748232190220583385">"ਐਪ ਨੂੰ WAP ਸੁਨੇਹੇ ਪ੍ਰਾਪਤ ਕਰਨ ਅਤੇ ਉਹਨਾਂ ਦੀ ਪ੍ਰਕਿਰਿਆ ਕਰਨ ਦੀ ਆਗਿਆ ਦਿੰਦਾ ਹੈ। ਇਸ ਇਜਾਜ਼ਤ ਵਿੱਚ ਸ਼ਾਮਲ ਹੈ ਐਪ ਦੀ ਤੁਹਾਡੇ ਡੀਵਾਈਸ ਤੇ ਭੇਜੇ ਗਏ ਸੁਨੇਹਿਆਂ ਨੂੰ ਤੁਹਾਨੂੰ ਦਿਖਾਏ ਬਿਨਾਂ ਨਿਰੀਖਣ ਕਰਨ ਅਤੇ ਮਿਟਾਉਣ ਦੀ ਸਮਰੱਥਾ।"</string>
-    <string name="permlab_getTasks" msgid="6466095396623933906">"ਚੱਲ ਰਹੇ ਐਪਸ ਮੁੜ ਪ੍ਰਾਪਤ ਕਰੋ"</string>
-    <string name="permdesc_getTasks" msgid="7454215995847658102">"ਐਪ ਨੂੰ ਵਰਤਮਾਨ ਵਿੱਚ ਅਤੇ ਹੁਣੇ ਜਿਹੇ ਚੱਲ ਰਹੇ ਕੰਮਾਂ ਬਾਰੇ ਵਿਸਤ੍ਰਿਤ ਜਾਣਕਾਰੀ ਮੁੜ ਪ੍ਰਾਪਤ ਕਰਨ ਦੀ ਆਗਿਆ ਦਿੰਦਾ ਹੈ। ਇਹ ਐਪ ਨੂੰ ਇਸ ਬਾਰੇ ਜਾਣਕਾਰੀ ਖੋਜਣ ਦੀ ਆਗਿਆ ਦੇ ਸਕਦਾ ਹੈ ਕਿ ਡੀਵਾਈਸ ਤੇ ਕਿਹੜੀਆਂ ਐਪਲੀਕੇਸ਼ਨਾਂ ਵਰਤੀਆਂ ਜਾਂਦੀਆਂ ਹਨ।"</string>
-    <string name="permlab_manageProfileAndDeviceOwners" msgid="7918181259098220004">"ਪ੍ਰੋਫਾਈਲ ਅਤੇ ਡੀਵਾਈਸ ਮਾਲਕਾਂ ਨੂੰ ਵਿਵਸਥਿਤ ਕਰੋ"</string>
-    <string name="permdesc_manageProfileAndDeviceOwners" msgid="106894851498657169">"ਪ੍ਰੋਫਾਈਲ ਦੇ ਮਾਲਕ ਅਤੇ ਡੀਵਾਈਸ ਦੇ ਮਾਲਕ ਨੂੰ ਸੈੱਟ ਕਰਨ ਲਈ ਐਪਾਂ ਨੂੰ ਆਗਿਆ ਦਿੰਦਾ ਹੈ।"</string>
-    <string name="permlab_reorderTasks" msgid="2018575526934422779">"ਚੱਲ ਰਹੇ ਐਪਸ ਨੂੰ ਦੁਬਾਰਾ ਕ੍ਰਮ ਦਿਓ"</string>
-    <string name="permdesc_reorderTasks" msgid="7734217754877439351">"ਐਪ ਨੂੰ ਕੰਮਾਂ ਨੂੰ ਅਗਲੇ ਭਾਗ ਅਤੇ ਪਿਛੋਕੜ ਵਿੱਚ ਮੂਵ ਕਰਨ ਦੀ ਆਗਿਆ ਦਿੰਦਾ ਹੈ। ਐਪ ਤੁਹਾਡੇ ਇਨਪੁਟ ਤੋਂ ਬਿਨਾਂ ਇਹ ਕਰ ਸਕਦਾ ਹੈ।"</string>
-    <string name="permlab_enableCarMode" msgid="5684504058192921098">"ਕਾਰ ਮੋਡ ਚਾਲੂ ਕਰੋ"</string>
-    <string name="permdesc_enableCarMode" msgid="4853187425751419467">"ਐਪ ਨੂੰ ਕਾਰ ਮੋਡ ਚਾਲੂ ਕਰਨ ਦੀ ਆਗਿਆ ਦਿੰਦਾ ਹੈ।"</string>
-    <string name="permlab_killBackgroundProcesses" msgid="3914026687420177202">"ਹੋਰ ਐਪਸ ਬੰਦ ਕਰੋ"</string>
-    <string name="permdesc_killBackgroundProcesses" msgid="4593353235959733119">"ਐਪ ਨੂੰ ਹੋਰਾਂ ਐਪਸ ਦੀਆਂ ਪਿਛੋਕੜ ਪ੍ਰਕਿਰਿਆਵਾਂ ਖ਼ਤਮ ਕਰਨ ਦੀ ਆਗਿਆ ਦਿੰਦਾ ਹੈ। ਇਸ ਨਾਲ ਹੋਰ ਚੱਲ ਰਹੇ ਐਪਸ ਰੁਕ ਸਕਦੇ ਹਨ।"</string>
-    <string name="permlab_systemAlertWindow" msgid="7238805243128138690">"ਇਹ ਐਪ ਹੋਰ ਐਪਾਂ ਦੇ ਸਿਖਰ \'ਤੇ ਵਿਖਾਈ ਦੇ ਸਕਦੀ ਹੈ"</string>
-    <string name="permdesc_systemAlertWindow" msgid="2393776099672266188">"ਇਹ ਐਪ ਹੋਰ ਐਪਾਂ ਦੇ ਸਿਖਰ \'ਤੇ ਜਾਂ ਸਕ੍ਰੀਨ ਦੇ ਹੋਰ ਭਾਗਾਂ \'ਤੇ ਵਿਖਾਈ ਦੇ ਸਕਦੀ ਹੈ। ਇਹ ਸਧਾਰਨ ਐਪ ਵਰਤੋਂ ਵਿੱਚ ਵਿਘਨ ਪਾ ਸਕਦੀ ਹੈ ਅਤੇ ਹੋਰ ਐਪਾਂ ਦੇ ਵਿਖਾਈ ਦੇਣ ਦੇ ਤਰੀਕੇ ਨੂੰ ਬਦਲ ਸਕਦੀ ਹੈ।"</string>
-    <string name="permlab_runInBackground" msgid="7365290743781858803">"ਬੈਕਗ੍ਰਾਊਂਡ ਵਿੱਚ ਚਲਾਓ"</string>
-    <string name="permdesc_runInBackground" msgid="7370142232209999824">"ਇਹ ਐਪ ਬੈਕਗ੍ਰਾਊਂਡ ਵਿੱਚ ਚੱਲ ਸਕਦੀ ਹੈ। ਇਸ ਨਾਲ ਬੈਟਰੀ ਵਧੇਰੇ ਤੇਜ਼ੀ ਨਾਲ ਖਤਮ ਹੋ ਸਕਦੀ ਹੈ।"</string>
-    <string name="permlab_useDataInBackground" msgid="8694951340794341809">"ਬੈਕਗ੍ਰਾਊਂਡ ਵਿੱਚ  ਡਾਟੇ  ਦੀ ਵਰਤੋਂ ਕਰੋ"</string>
-    <string name="permdesc_useDataInBackground" msgid="6049514223791806027">"ਇਹ ਐਪ ਬੈਕਗ੍ਰਾਊਂਡ ਵਿੱਚ ਡਾਟੇ ਦੀ ਵਰਤੋਂ ਕਰ ਸਕਦੀ ਹੈ। ਇਸ ਨਾਲ ਡਾਟਾ ਵਰਤੋਂ ਵਧ ਸਕਦੀ ਹੈ।"</string>
-    <string name="permlab_persistentActivity" msgid="8841113627955563938">"ਐਪ ਨੂੰ ਹਮੇਸ਼ਾਂ ਚਲਾਏ ਰੱਖੋ"</string>
-    <string name="permdesc_persistentActivity" product="tablet" msgid="8525189272329086137">"ਐਪ ਨੂੰ ਮੈਮਰੀ ਵਿੱਚ ਖੁਦ ਦੇ ਭਾਗਾਂ ਨੂੰ ਸਥਾਈ ਬਣਾਉਣ ਦੀ ਆਗਿਆ ਦਿੰਦਾ ਹੈ। ਇਹ ਟੈਬਲੈੱਟ ਨੂੰ ਹੌਲੀ ਕਰਦੇ ਹੋਏ ਹੋਰਾਂ ਐਪਾਂ ਲਈ ਉਪਲਬਧ ਮੈਮਰੀ ਨੂੰ ਸੀਮਿਤ ਕਰ ਸਕਦਾ ਹੈ।"</string>
-    <string name="permdesc_persistentActivity" product="tv" msgid="5086862529499103587">"ਐਪ ਨੂੰ ਮੈਮਰੀ ਵਿੱਚ ਖੁਦ ਦੇ ਭਾਗਾਂ ਨੂੰ ਸਥਾਈ ਬਣਾਉਣ ਦੀ ਆਗਿਆ ਦਿੰਦਾ ਹੈ। ਇਹ TV ਨੂੰ ਹੌਲੀ ਕਰਦੇ ਹੋਏ ਹੋਰਾਂ ਐਪਸ ਤੇ ਉਪਲਬਧ ਮੈਮਰੀ ਨੂੰ ਸੀਮਿਤ ਕਰ ਸਕਦਾ ਹੈ।"</string>
-    <string name="permdesc_persistentActivity" product="default" msgid="4384760047508278272">"ਐਪ ਨੂੰ ਮੈਮਰੀ ਵਿੱਚ ਖੁਦ ਦੇ ਭਾਗਾਂ ਨੂੰ ਸਥਾਈ ਬਣਾਉਣ ਦੀ ਆਗਿਆ ਦਿੰਦਾ ਹੈ। ਇਹ ਫ਼ੋਨ ਨੂੰ ਹੌਲੀ ਕਰਦੇ ਹੋਏ ਹੋਰਾਂ ਐਪਾਂ ਤੇ ਉਪਲਬਧ ਮੈਮਰੀ ਨੂੰ ਸੀਮਿਤ ਕਰ ਸਕਦਾ ਹੈ।"</string>
-    <string name="permlab_foregroundService" msgid="3310786367649133115">"ਫੋਰਗ੍ਰਾਉਂਡ ਸੇਵਾਵਾਂ ਚਲਾਓ"</string>
-    <string name="permdesc_foregroundService" msgid="6471634326171344622">"ਐਪ ਨੂੰ ਫੋਰਗ੍ਰਾਉਂਡ ਸੇਵਾਵਾਂ ਦੀ ਵਰਤੋਂ ਕਰਨ ਦਿਓ।"</string>
-    <string name="permlab_getPackageSize" msgid="7472921768357981986">"ਐਪ ਸਟੋਰੇਜ ਜਗ੍ਹਾ ਮਾਪੋ"</string>
-    <string name="permdesc_getPackageSize" msgid="3921068154420738296">"ਐਪ ਨੂੰ ਇਸਦਾ ਕੋਡ, ਡਾਟਾ ਅਤੇ ਕੈਸ਼ੇ ਆਕਾਰ ਮੁੜ ਪ੍ਰਾਪਤ ਕਰਨ ਦੀ ਆਗਿਆ ਦਿੰਦਾ ਹੈ।"</string>
-    <string name="permlab_writeSettings" msgid="2226195290955224730">"ਸਿਸਟਮ ਸੈਟਿੰਗਾਂ  ਸੰਸ਼ੋਧਿਤ ਕਰੋ"</string>
-    <string name="permdesc_writeSettings" msgid="7775723441558907181">"ਐਪ ਨੂੰ ਸਿਸਟਮ ਦੇ ਸੈਟਿੰਗਾਂ ਡਾਟਾ ਨੂੰ ਸੰਸ਼ੋਧਿਤ ਕਰਨ ਦੀ ਆਗਿਆ ਦਿੰਦਾ ਹੈ। ਖਰਾਬ ਐਪਾਂ ਤੁਹਾਡੇ ਸਿਸਟਮ ਦੀ ਸੰਰੂਪਣ ਨੂੰ ਕਰਪਟ ਕਰ ਸਕਦੇ ਹਨ।"</string>
-    <string name="permlab_receiveBootCompleted" msgid="5312965565987800025">"ਚਾਲੂ ਹੋਣ ਤੇ ਚਲਾਓ"</string>
-    <string name="permdesc_receiveBootCompleted" product="tablet" msgid="7390304664116880704">"ਐਪ ਨੂੰ ਸਿਸਟਮ ਦੇ ਬੂਟਿੰਗ ਖਤਮ ਕਰਨ ਦੇ ਤੁਰੰਤ ਬਾਅਦ ਖੁਦ ਚਾਲੂ ਹੋਣ ਦੀ ਆਗਿਆ ਦਿੰਦਾ ਹੈ। ਇਸ ਨਾਲ ਟੈਬਲੈੱਟ ਨੂੰ ਚਾਲੂ ਹੋਣ ਵਿੱਚ ਥੋੜ੍ਹਾ ਵੱਧ ਸਮਾਂ ਲੱਗ ਸਕਦਾ ਹੈ ਅਤੇ ਇਹ ਐਪ ਨੂੰ ਹਮੇਸ਼ਾਂ ਚਲਾ ਕੇ ਸਮੁੱਚੇ ਟੈਬਲੈੱਟ ਨੂੰ ਹੌਲਾ ਕਰਨ ਦੀ ਆਗਿਆ ਦਿੰਦਾ ਹੈ।"</string>
-    <string name="permdesc_receiveBootCompleted" product="tv" msgid="4525890122209673621">"ਐਪ ਨੂੰ ਸਿਸਟਮ ਦੇ ਬੂਟਿੰਗ ਖਤਮ ਕਰਨ ਦੇ ਤੁਰੰਤ ਬਾਅਦ ਖੁਦ ਚਾਲੂ ਹੋਣ ਦੀ ਆਗਿਆ ਦਿੰਦਾ ਹੈ। ਇਸ ਨਾਲ TV ਨੂੰ ਚਾਲੂ ਹੋਣ ਵਿੱਚ ਥੋੜ੍ਹਾ ਵੱਧ ਸਮਾਂ ਲੱਗ ਸਕਦਾ ਹੈ ਅਤੇ ਇਹ ਐਪ ਨੂੰ ਹਮੇਸ਼ਾਂ ਚਲਾ ਕੇ ਸਮੁੱਚੇ ਟੈਬਲੈੱਟ ਨੂੰ ਹੌਲਾ ਕਰਨ ਦੀ ਆਗਿਆ ਦਿੰਦਾ ਹੈ।"</string>
-    <string name="permdesc_receiveBootCompleted" product="default" msgid="513950589102617504">"ਐਪ ਨੂੰ ਸਿਸਟਮ ਦੇ ਬੂਟਿੰਗ ਖਤਮ ਕਰਨ ਦੇ ਤੁਰੰਤ ਬਾਅਦ ਖੁਦ ਚਾਲੂ ਹੋਣ ਦੀ ਆਗਿਆ ਦਿੰਦਾ ਹੈ। ਇਸ ਨਾਲ ਫ਼ੋਨ ਨੂੰ ਚਾਲੂ ਹੋਣ ਵਿੱਚ ਥੋੜ੍ਹਾ ਵੱਧ ਸਮਾਂ ਲੱਗ ਸਕਦਾ ਹੈ ਅਤੇ ਇਹ ਐਪ ਨੂੰ ਹਮੇਸ਼ਾਂ ਚਲਾ ਕੇ ਸਮੁੱਚੇ ਫ਼ੋਨ ਨੂੰ ਹੌਲਾ ਕਰਨ ਦੀ ਆਗਿਆ ਦਿੰਦਾ ਹੈ।"</string>
-    <string name="permlab_broadcastSticky" msgid="7919126372606881614">"ਸਟਿਕੀ ਪ੍ਰਸਾਰਨ ਭੇਜੋ"</string>
-    <string name="permdesc_broadcastSticky" product="tablet" msgid="7749760494399915651">"ਐਪ ਨੂੰ ਸਟਿਕੀ ਪ੍ਰਸਾਰਨ ਭੇਜਣ ਦੀ ਆਗਿਆ ਦਿੰਦਾ ਹੈ, ਜੋ ਪ੍ਰਸਾਰਨ ਦੇ ਖਤਮ ਹੋਣ ਤੋਂ ਬਾਅਦ ਰਹਿੰਦੇ ਹਨ। ਵਾਧੂ ਵਰਤੋਂ ਟੈਬਲੈੱਟ ਨੂੰ ਹੌਲੀ ਜਾਂ ਬਹੁਤ ਜ਼ਿਆਦਾ ਮੈਮਰੀ ਵਰਤ ਕੇ ਇਸਨੂੰ ਅਸਥਿਰ ਬਣਾ ਸਕਦੀ ਹੈ।"</string>
-    <string name="permdesc_broadcastSticky" product="tv" msgid="6839285697565389467">"ਐਪ ਨੂੰ ਸਟਿਕੀ ਪ੍ਰਸਾਰਨ ਭੇਜਣ ਦੀ ਆਗਿਆ ਦਿੰਦਾ ਹੈ, ਜੋ ਪ੍ਰਸਾਰਨ ਦੇ ਖ਼ਤਮ ਹੋਣ ਤੋਂ ਬਾਅਦ ਰਹਿੰਦੇ ਹਨ। ਵਾਧੂ ਵਰਤੋਂ TV ਨੂੰ ਹੌਲੀ ਜਾਂ ਬਹੁਤ ਜ਼ਿਆਦਾ ਮੈਮਰੀ ਵਰਤ ਕੇ ਇਸਨੂੰ ਅਸਥਿਰ ਬਣਾ ਸਕਦੀ ਹੈ।"</string>
-    <string name="permdesc_broadcastSticky" product="default" msgid="2825803764232445091">"ਐਪ ਨੂੰ ਸਟਿਕੀ ਪ੍ਰਸਾਰਨ ਭੇਜਣ ਦੀ ਆਗਿਆ ਦਿੰਦਾ ਹੈ, ਜੋ ਪ੍ਰਸਾਰਨ ਦੇ ਖਤਮ ਹੋਣ ਤੋਂ ਬਾਅਦ ਰਹਿੰਦੇ ਹਨ। ਵਾਧੂ ਵਰਤੋਂ ਫ਼ੋਨ ਨੂੰ ਹੌਲੀ ਜਾਂ ਬਹੁਤ ਜ਼ਿਆਦਾ ਮੈਮਰੀ ਵਰਤ ਕੇ ਇਸਨੂੰ ਅਸਥਿਰ ਬਣਾ ਸਕਦੀ ਹੈ।"</string>
-    <string name="permlab_readContacts" msgid="8348481131899886131">"ਆਪਣੇ ਸੰਪਰਕ ਪੜ੍ਹੋ"</string>
-    <string name="permdesc_readContacts" product="tablet" msgid="5294866856941149639">"ਐਪ ਨੂੰ ਤੁਹਾਡੇ ਟੈਬਲੈੱਟ \'ਤੇ ਸਟੋਰ ਕੀਤੇ ਤੁਹਾਡੇ ਸੰਪਰਕਾਂ ਬਾਰੇ ਡਾਟਾ ਪੜ੍ਹਨ ਦੀ ਆਗਿਆ ਦਿੰਦਾ ਹੈ, ਉਸ ਬਾਰੰਬਾਰਤਾ ਸਮੇਤ ਜਿਸ ਨਾਲ ਤੁਸੀਂ ਕਾਲ ਕੀਤੀ ਹੈ, ਈਮੇਲ ਕੀਤੀ ਹੈ ਜਾਂ ਖਾਸ ਵਿਅਕਤੀਆਂ ਨਾਲ ਹੋਰ ਤਰੀਕਿਆਂ ਨਾਲ ਸੰਚਾਰ ਕੀਤਾ ਹੈ। ਇਹ ਇਜਾਜ਼ਤ ਐਪਾਂ ਨੂੰ ਤੁਹਾਡਾ ਸੰਪਰਕ ਡਾਟਾ ਰੱਖਿਅਤ ਕਰਨ ਦੀ ਆਗਿਆ ਦਿੰਦੀ ਹੈ ਅਤੇ ਖਰਾਬ ਐਪਾਂ ਤੁਹਾਡੀ ਜਾਣਕਾਰੀ ਤੋਂ ਬਿਨਾਂ ਸੰਪਰਕ ਡਾਟਾ ਸਾਂਝਾ ਕਰ ਸਕਦੀਆਂ ਹਨ।"</string>
-    <string name="permdesc_readContacts" product="tv" msgid="1839238344654834087">"ਐਪ ਨੂੰ ਤੁਹਾਡੇ ਟੀਵੀ \'ਤੇ ਸਟੋਰ ਕੀਤੇ ਤੁਹਾਡੇ ਸੰਪਰਕਾਂ ਬਾਰੇ ਡਾਟਾ ਪੜ੍ਹਨ ਦੀ ਆਗਿਆ ਦਿੰਦਾ ਹੈ, ਉਸ ਬਾਰੰਬਾਰਤਾ ਸਮੇਤ ਜਿਸ ਨਾਲ ਤੁਸੀਂ ਕਾਲ ਕੀਤੀ ਹੈ, ਈਮੇਲ ਕੀਤੀ ਹੈ ਜਾਂ ਖਾਸ ਵਿਅਕਤੀਆਂ ਨਾਲ ਹੋਰ ਤਰੀਕਿਆਂ ਨਾਲ ਸੰਚਾਰ ਕੀਤਾ ਹੈ। ਇਹ ਇਜਾਜ਼ਤ ਐਪਾਂ ਨੂੰ ਤੁਹਾਡਾ ਸੰਪਰਕ ਡਾਟਾ ਰੱਖਿਅਤ ਕਰਨ ਦੀ ਆਗਿਆ ਦਿੰਦੀ ਹੈ ਅਤੇ ਖਰਾਬ ਐਪਾਂ ਤੁਹਾਡੀ ਜਾਣਕਾਰੀ ਤੋਂ ਬਿਨਾਂ ਸੰਪਰਕ ਡਾਟਾ ਸਾਂਝਾ ਕਰ ਸਕਦੀਆਂ ਹਨ।"</string>
-    <string name="permdesc_readContacts" product="default" msgid="8440654152457300662">"ਐਪ ਨੂੰ ਤੁਹਾਡੇ ਫ਼ੋਨ \'ਤੇ ਸਟੋਰ ਕੀਤੇ ਤੁਹਾਡੇ ਸੰਪਰਕਾਂ ਬਾਰੇ ਡਾਟਾ ਪੜ੍ਹਨ ਦੀ ਆਗਿਆ ਦਿੰਦਾ ਹੈ, ਉਸ ਬਾਰੰਬਾਰਤਾ ਸਮੇਤ ਜਿਸ ਨਾਲ ਤੁਸੀਂ ਕਾਲ ਕੀਤੀ ਹੈ, ਈਮੇਲ ਕੀਤੀ ਹੈ ਜਾਂ ਖਾਸ ਵਿਅਕਤੀਆਂ ਨਾਲ ਹੋਰ ਤਰੀਕਿਆਂ ਨਾਲ ਸੰਚਾਰ ਕੀਤਾ ਹੈ। ਇਹ ਇਜਾਜ਼ਤ ਐਪਾਂ ਨੂੰ ਤੁਹਾਡਾ ਸੰਪਰਕ ਡਾਟਾ ਰੱਖਿਅਤ ਕਰਨ ਦੀ ਆਗਿਆ ਦਿੰਦੀ ਹੈ ਅਤੇ ਖਰਾਬ ਐਪਾਂ ਤੁਹਾਡੀ ਜਾਣਕਾਰੀ ਤੋਂ ਬਿਨਾਂ ਸੰਪਰਕ ਡਾਟਾ ਸਾਂਝਾ ਕਰ ਸਕਦੀਆਂ ਹਨ।"</string>
-    <string name="permlab_writeContacts" msgid="5107492086416793544">"ਆਪਣੇ ਸੰਪਰਕ ਸੰਸ਼ੋਧਿਤ ਕਰੋ"</string>
-    <string name="permdesc_writeContacts" product="tablet" msgid="897243932521953602">"ਐਪ ਨੂੰ ਤੁਹਾਡੀ ਟੈਬਲੈੱਟ ਤੇ ਸਟੋਰ ਕੀਤੇ ਤੁਹਾਡੇ ਸੰਪਰਕਾਂ ਬਾਰੇ ਡਾਟਾ ਪੜ੍ਹਨ ਦੀ ਆਗਿਆ ਦਿੰਦਾ ਹੈ, ਉਸ ਬਾਰੰਬਾਰਤਾ ਸਮੇਤ ਜਿਸ ਨਾਲ ਤੁਸੀਂ ਕਾਲ ਕੀਤੀ ਹੈ, ਈਮੇਲ ਕੀਤੀ ਹੈ ਜਾਂ ਖ਼ਾਸ ਵਿਅਕਤੀਆਂ ਨਾਲ ਹੋਰ ਤਰੀਕਿਆਂ ਨਾਲ ਸੰਚਾਰ ਕੀਤਾ। ਇਹ ਇਜਾਜ਼ਤ ਐਪਾਂ ਨੂੰ ਸੰਪਰਕ ਡਾਟਾ ਮਿਟਾਉਣ ਦੀ ਆਗਿਆ ਦਿੰਦੀ ਹੈ।"</string>
-    <string name="permdesc_writeContacts" product="tv" msgid="5438230957000018959">"ਐਪ ਨੂੰ ਤੁਹਾਡੇ ਟੀਵੀ ਤੇ ਸਟੋਰ ਕੀਤੇ ਤੁਹਾਡੇ ਸੰਪਰਕਾਂ ਬਾਰੇ ਡਾਟਾ ਪੜ੍ਹਨ ਦੀ ਆਗਿਆ ਦਿੰਦਾ ਹੈ, ਉਸ ਬਾਰੰਬਾਰਤਾ ਸਮੇਤ ਜਿਸ ਨਾਲ ਤੁਸੀਂ ਕਾਲ ਕੀਤੀ ਹੈ, ਈਮੇਲ ਕੀਤੀ ਹੈ ਜਾਂ ਖ਼ਾਸ ਵਿਅਕਤੀਆਂ ਨਾਲ ਹੋਰ ਤਰੀਕਿਆਂ ਨਾਲ ਸੰਚਾਰ ਕੀਤਾ। ਇਹ ਇਜਾਜ਼ਤ ਐਪਾਂ ਨੂੰ ਸੰਪਰਕ ਡਾਟਾ ਮਿਟਾਉਣ ਦੀ ਆਗਿਆ ਦਿੰਦੀ ਹੈ।"</string>
-    <string name="permdesc_writeContacts" product="default" msgid="589869224625163558">"ਐਪ ਨੂੰ ਤੁਹਾਡੇ ਫ਼ੋਨ ਤੇ ਸਟੋਰ ਕੀਤੇ ਤੁਹਾਡੇ ਸੰਪਰਕਾਂ ਬਾਰੇ ਡਾਟਾ ਪੜ੍ਹਨ ਦੀ ਆਗਿਆ ਦਿੰਦਾ ਹੈ, ਉਸ ਬਾਰੰਬਾਰਤਾ ਸਮੇਤ ਜਿਸ ਨਾਲ ਤੁਸੀਂ ਕਾਲ ਕੀਤੀ ਹੈ, ਈਮੇਲ ਕੀਤੀ ਹੈ ਜਾਂ ਖ਼ਾਸ ਵਿਅਕਤੀਆਂ ਨਾਲ ਹੋਰ ਤਰੀਕਿਆਂ ਨਾਲ ਸੰਚਾਰ ਕੀਤਾ। ਇਹ ਇਜਾਜ਼ਤ ਐਪਾਂ ਨੂੰ ਤੁਹਾਡਾ ਸੰਪਰਕ ਡਾਟਾ ਮਿਟਾਉਣ ਦੀ ਆਗਿਆ ਦਿੰਦੀ ਹੈ।"</string>
-    <string name="permlab_readCallLog" msgid="3478133184624102739">"ਕਾਲ ਲੌਗ ਪੜ੍ਹੋ"</string>
-    <string name="permdesc_readCallLog" msgid="3204122446463552146">"ਇਹ ਐਪ ਤੁਹਾਡਾ ਕਾਲ ਇਤਿਹਾਸ ਪੜ੍ਹ ਸਕਦੀ ਹੈ।"</string>
-    <string name="permlab_writeCallLog" msgid="8552045664743499354">"ਕਾਲ ਲੌਗ ਲਿਖੋ"</string>
-    <string name="permdesc_writeCallLog" product="tablet" msgid="6661806062274119245">"ਐਪ ਨੂੰ ਤੁਹਾਡੇ ਟੈਬਲੈੱਟ ਦਾ ਕਾਲ ਲੌਗ ਸੰਸ਼ੋਧਿਤ ਕਰਨ ਦੀ ਆਗਿਆ ਦਿੰਦਾ ਹੈ, ਇਨਕਮਿੰਗ ਅਤੇ ਆਊਟਗੋਇੰਗ ਕਾਲਾਂ ਬਾਰੇ ਡਾਟਾ ਸਮੇਤ। ਖਰਾਬ ਐਪਾਂ ਇਸਦੀ ਵਰਤੋਂ ਤੁਹਾਡੇ ਕਾਲ ਲੌਗ ਨੂੰ ਮਿਟਾਉਣ ਜਾਂ ਸੰਸ਼ੋਧਿਤ ਕਰਨ ਲਈ ਕਰ ਸਕਦੀਆਂ ਹਨ।"</string>
-    <string name="permdesc_writeCallLog" product="tv" msgid="4225034892248398019">"ਐਪ ਨੂੰ ਤੁਹਾਡੇ ਟੀਵੀ ਦਾ ਕਾਲ ਲੌਗ ਸੰਸ਼ੋਧਿਤ ਕਰਨ ਦੀ ਆਗਿਆ ਦਿੰਦਾ ਹੈ, ਇਨਕਮਿੰਗ ਅਤੇ ਆਊਟਗੋਇੰਗ ਕਾਲਾਂ ਬਾਰੇ ਡਾਟਾ ਸਮੇਤ। ਖਰਾਬ ਐਪਾਂ ਇਸਦੀ ਵਰਤੋਂ ਤੁਹਾਡੇ ਕਾਲ ਲੌਗ ਨੂੰ ਮਿਟਾਉਣ ਜਾਂ ਸੰਸ਼ੋਧਿਤ ਕਰਨ ਲਈ ਕਰ ਸਕਦੀਆਂ ਹਨ।"</string>
-    <string name="permdesc_writeCallLog" product="default" msgid="683941736352787842">"ਐਪ ਨੂੰ ਤੁਹਾਡੇ ਫ਼ੋਨ ਦਾ ਕਾਲ ਲੌਗ ਸੰਸ਼ੋਧਿਤ ਕਰਨ ਦੀ ਆਗਿਆ ਦਿੰਦਾ ਹੈ, ਇਨਕਮਿੰਗ ਅਤੇ ਆਊਟਗੋਇੰਗ ਕਾਲਾਂ ਬਾਰੇ ਡਾਟਾ ਸਮੇਤ। ਖਰਾਬ ਐਪਾਂ ਇਸਦੀ ਵਰਤੋਂ ਤੁਹਾਡੇ ਕਾਲ ਲੌਗ ਨੂੰ ਮਿਟਾਉਣ ਜਾਂ ਸੰਸ਼ੋਧਿਤ ਕਰਨ ਲਈ ਕਰ ਸਕਦੀਆਂ ਹਨ।"</string>
-    <string name="permlab_bodySensors" msgid="4683341291818520277">"ਸਰੀਰ ਸੰਵੇਦਕਾਂ \'ਤੇ ਪਹੁੰਚ ਕਰੋ (ਜਿਵੇਂ ਦਿਲ ਦੀ ਧੜਕਣ ਦੇ ਨਿਰੀਖਕ)"</string>
-    <string name="permdesc_bodySensors" product="default" msgid="4380015021754180431">"ਐਪ ਨੂੰ ਉਹਨਾਂ ਸੰਵੇਦਕਾਂ ਦੇ ਡਾਟਾ ਤੱਕ ਪਹੁੰਚ ਦੀ ਆਗਿਆ ਦਿੰਦਾ ਹੈ ਜੋ ਤੁਹਾਡੀ ਸਰੀਰਕ ਸਥਿਤੀ ਦਾ ਨਿਰੀਖਣ ਕਰ ਸਕਦੇ ਹਨ, ਜਿਵੇਂ ਤੁਹਾਡੇ ਦਿਲ ਦੀ ਧੜਕਣ।"</string>
-    <string name="permlab_readCalendar" msgid="6716116972752441641">"ਕੈਲੰਡਰ ਵਰਤਾਰਿਆਂ ਅਤੇ ਵੇਰਵਿਆਂ ਨੂੰ ਪੜ੍ਹੋ"</string>
-    <string name="permdesc_readCalendar" product="tablet" msgid="4993979255403945892">"ਇਹ ਐਪ ਤੁਹਾਡੇ ਟੈਬਲੈੱਟ \'ਤੇ ਸਟੋਰ ਕੀਤੇ ਸਾਰੇ ਕੈਲੰਡਰ ਇਵੈਂਟਾਂ ਨੂੰ ਪੜ੍ਹ ਸਕਦੀ ਹੈ ਅਤੇ ਤੁਹਾਡੇ ਕੈਲੰਡਰ ਡਾਟੇ ਨੂੰ ਸਾਂਝਾ ਜਾਂ ਰੱਖਿਅਤ ਕਰ ਸਕਦੀ ਹੈ।"</string>
-    <string name="permdesc_readCalendar" product="tv" msgid="8837931557573064315">"ਇਹ ਐਪ ਤੁਹਾਡੇ ਟੀਵੀ \'ਤੇ ਸਟੋਰ ਕੀਤੇ ਸਾਰੇ ਕੈਲੰਡਰ ਇਵੈਂਟਾਂ ਨੂੰ ਪੜ੍ਹ ਸਕਦੀ ਹੈ ਅਤੇ ਤੁਹਾਡੇ ਕੈਲੰਡਰ ਡਾਟੇ ਨੂੰ ਸਾਂਝਾ ਜਾਂ ਰੱਖਿਅਤ ਕਰ ਸਕਦੀ ਹੈ।"</string>
-    <string name="permdesc_readCalendar" product="default" msgid="4373978642145196715">"ਇਹ ਐਪ ਤੁਹਾਡੇ ਫ਼ੋਨ \'ਤੇ ਸਟੋਰ ਕੀਤੇ ਸਾਰੇ ਕੈਲੰਡਰ ਇਵੈਂਟਾਂ ਨੂੰ ਪੜ੍ਹ ਸਕਦੀ ਹੈ ਅਤੇ ਤੁਹਾਡੇ ਕੈਲੰਡਰ ਡਾਟੇ ਨੂੰ ਸਾਂਝਾ ਜਾਂ ਰੱਖਿਅਤ ਕਰ ਸਕਦੀ ਹੈ।"</string>
-    <string name="permlab_writeCalendar" msgid="8438874755193825647">"ਕੈਲੰਡਰ ਇਵੈਂਟ ਸ਼ਾਮਲ ਕਰੋ ਜਾਂ ਸੰਸ਼ੋਧਿਤ ਕਰੋ ਅਤੇ ਮਾਲਕ ਦੀ ਜਾਣਕਾਰੀ ਤੋਂ ਬਿਨਾਂ ਮਹਿਮਾਨਾਂ ਨੂੰ ਈਮੇਲ ਭੇਜੋ"</string>
-    <string name="permdesc_writeCalendar" product="tablet" msgid="1675270619903625982">"ਇਹ ਐਪ ਤੁਹਾਡੇ ਟੈਬਲੈੱਟ \'ਤੇ ਕੈਲੰਡਰ ਇਵੈਂਟਾਂ ਨੂੰ ਸ਼ਾਮਲ ਕਰ ਸਕਦੀ ਹੈ, ਹਟਾ ਸਕਦੀ ਹੈ, ਜਾਂ ਬਦਲ ਸਕਦੀ ਹੈ। ਇਹ ਐਪ ਉਹਨਾਂ ਸੁਨੇਹਿਆਂ ਨੂੰ ਭੇਜ ਸਕਦੀ ਹੈ ਜੋ ਕਿ ਕੈਲੰਡਰ ਮਾਲਕਾਂ ਤੋਂ ਆਉਂਦੇ ਜਾਪ ਸਕਦੇ ਹਨ, ਜਾਂ ਉਹਨਾਂ ਦੇ ਮਾਲਕਾਂ ਨੂੰ ਸੂਚਿਤ ਕੀਤੇ ਬਿਨਾਂ ਇਵੈਂਟਾਂ ਨੂੰ ਬਦਲ ਸਕਦੀ ਹੈ।"</string>
-    <string name="permdesc_writeCalendar" product="tv" msgid="9017809326268135866">"ਇਹ ਐਪ ਤੁਹਾਡੇ ਟੀਵੀ \'ਤੇ ਕੈਲੰਡਰ ਇਵੈਂਟਾਂ ਨੂੰ ਸ਼ਾਮਲ ਕਰ ਸਕਦੀ ਹੈ, ਹਟਾ ਸਕਦੀ ਹੈ, ਜਾਂ ਬਦਲ ਸਕਦੀ ਹੈ। ਇਹ ਐਪ ਉਹਨਾਂ ਸੁਨੇਹਿਆਂ ਨੂੰ ਭੇਜ ਸਕਦੀ ਹੈ ਜੋ ਕੈਲੰਡਰ ਮਾਲਕਾਂ ਤੋਂ ਆਉਂਦੇ ਜਾਪ ਸਕਦੇ ਹਨ, ਜਾਂ ਉਹਨਾਂ ਦੇ ਮਾਲਕਾਂ ਨੂੰ ਸੂਚਿਤ ਕੀਤੇ ਬਿਨਾਂ ਇਵੈਂਟਾਂ ਨੂੰ ਬਦਲ ਸਕਦੀ ਹੈ।"</string>
-    <string name="permdesc_writeCalendar" product="default" msgid="7592791790516943173">"ਇਹ ਐਪ ਤੁਹਾਡੇ ਫ਼ੋਨ \'ਤੇ ਕੈਲੰਡਰ ਇਵੈਂਟਾਂ ਨੂੰ ਸ਼ਾਮਲ ਕਰ ਸਕਦੀ ਹੈ, ਹਟਾ ਸਕਦੀ ਹੈ, ਜਾਂ ਬਦਲ ਸਕਦੀ ਹੈ। ਇਹ ਐਪ ਉਹਨਾਂ ਸੁਨੇਹਿਆਂ ਨੂੰ ਭੇਜ ਸਕਦੀ ਹੈ ਜੋ ਕੈਲੰਡਰ ਮਾਲਕਾਂ ਤੋਂ ਆਉਂਦੇ ਜਾਪ ਸਕਦੇ ਹਨ, ਜਾਂ ਉਹਨਾਂ ਦੇ ਮਾਲਕਾਂ ਨੂੰ ਸੂਚਿਤ ਕੀਤੇ ਬਿਨਾਂ ਇਵੈਂਟਾਂ ਨੂੰ ਬਦਲ ਸਕਦੀ ਹੈ।"</string>
-    <string name="permlab_accessLocationExtraCommands" msgid="2836308076720553837">"ਵਾਧੂ ਟਿਕਾਣਾ ਪ੍ਰਦਾਤਾ ਕਮਾਂਡਾਂ ਤੱਕ ਪਹੁੰਚ"</string>
-    <string name="permdesc_accessLocationExtraCommands" msgid="6078307221056649927">"ਐਪ ਨੂੰ ਵਾਧੂ ਟਿਕਾਣਾ ਪ੍ਰਦਾਤਾ ਕਮਾਂਡਾਂ ਤੱਕ ਪਹੁੰਚ ਦੀ ਆਗਿਆ ਦਿੰਦਾ ਹੈ। ਇਹ ਐਪ ਨੂੰ GPS ਜਾਂ ਹੋਰ ਟਿਕਾਣਾ ਸਰੋਤਾਂ ਦੇ ਓਪਰੇਸ਼ਨ ਵਿੱਚ ਵਿਘਨ ਪਾਉਣ ਦੀ ਆਗਿਆ ਦੇ ਸਕਦਾ ਹੈ।"</string>
-    <string name="permlab_accessFineLocation" msgid="6265109654698562427">"ਸਿਰਫ਼ ਫੋਰਗ੍ਰਾਊਂਡ ਵਿੱਚ ਸਟੀਕ ਟਿਕਾਣੇ ਤੱਕ ਪਹੁੰਚ ਕਰੋ"</string>
-    <string name="permdesc_accessFineLocation" msgid="3520508381065331098">"ਇਹ ਐਪ ਫੋਰਗ੍ਰਾਉਂਡ ਵਿੱਚ ਹੋਣ \'ਤੇ ਹੀ ਤੁਹਾਡਾ ਸਟੀਕ ਟਿਕਾਣਾ ਪਤਾ ਕਰ ਸਕਦੀ ਹੈ। ਐਪ ਵੱਲੋਂ ਟਿਕਾਣਾ ਸੇਵਾਵਾਂ ਦੀ ਵਰਤੋਂ ਕਰਨ ਲਈ ਇਹ ਸੇਵਾਵਾਂ ਤੁਹਾਡੇ ਫ਼ੋਨ \'ਤੇ ਉਪਲਬਧ ਹੋਣੀਆਂ ਅਤੇ ਚਾਲੂ ਕੀਤੀਆਂ ਹੋਣੀਆਂ ਲਾਜ਼ਮੀ ਹਨ। ਇਸ ਨਾਲ ਬੈਟਰੀ ਦੀ ਖਪਤ ਵਧ ਸਕਦੀ ਹੈ।"</string>
-    <string name="permlab_accessCoarseLocation" msgid="3707180371693213469">"ਸਿਰਫ਼ ਫੋਰਗ੍ਰਾਊਂਡ ਵਿੱਚ ਅਨੁਮਾਨਿਤ ਟਿਕਾਣੇ ਤੱਕ ਪਹੁੰਚ ਕਰੋ (ਨੈੱਟਵਰਕ-ਆਧਾਰਿਤ)"</string>
-    <string name="permdesc_accessCoarseLocation" product="tablet" msgid="8594719010575779120">"ਇਹ ਐਪ ਨੈੱਟਵਰਕ ਸਰੋਤਾਂ ਜਿਵੇਂ ਕਿ ਸੈੱਲ ਟਾਵਰਾਂ ਅਤੇ ਵਾਈ-ਫਾਈ ਨੈੱਟਵਰਕਾਂ \'ਤੇ ਆਧਾਰਿਤ ਤੁਹਾਡਾ ਟਿਕਾਣਾ ਪਤਾ ਕਰ ਸਕਦੀ ਹੈ, ਪਰ ਸਿਰਫ਼ ਐਪ ਦੇ ਫੋਰਗ੍ਰਾਊਂਡ ਹੋਣ \'ਤੇ ਹੀ। ਐਪ ਵੱਲੋਂ ਟਿਕਾਣਾ ਸੇਵਾਵਾਂ ਦੀ ਵਰਤੋਂ ਕੀਤੇ ਜਾਣ ਦੇ ਯੋਗ ਹੋਣ ਲਈ ਇਹ ਸੇਵਾਵਾਂ ਤੁਹਾਡੀ ਟੈਬਲੈੱਟ \'ਤੇ ਉਪਲਬਧ ਹੋਣੀਆਂ ਅਤੇ ਚਾਲੂ ਕੀਤੀਆਂ ਹੋਣੀਆਂ ਲਾਜ਼ਮੀ ਹਨ।"</string>
-    <string name="permdesc_accessCoarseLocation" product="tv" msgid="3027871910200890806">"ਇਹ ਐਪ ਨੈੱਟਵਰਕ ਸਰੋਤਾਂ ਜਿਵੇਂ ਕਿ ਸੈੱਲ ਟਾਵਰਾਂ ਅਤੇ ਵਾਈ-ਫਾਈ ਨੈੱਟਵਰਕਾਂ \'ਤੇ ਆਧਾਰਿਤ ਤੁਹਾਡਾ ਟਿਕਾਣਾ ਪਤਾ ਕਰ ਸਕਦੀ ਹੈ, ਪਰ ਸਿਰਫ਼ ਐਪ ਦੇ ਫੋਰਗ੍ਰਾਊਂਡ ਹੋਣ \'ਤੇ ਹੀ। ਐਪ ਵੱਲੋਂ ਟਿਕਾਣਾ ਸੇਵਾਵਾਂ ਦੀ ਵਰਤੋਂ ਕੀਤੇ ਜਾਣ ਦੇ ਯੋਗ ਹੋਣ ਲਈ ਇਹ ਸੇਵਾਵਾਂ ਤੁਹਾਡੇ ਟੀਵੀ \'ਤੇ ਉਪਲਬਧ ਹੋਣੀਆਂ ਅਤੇ ਚਾਲੂ ਕੀਤੀਆਂ ਹੋਣੀਆਂ ਲਾਜ਼ਮੀ ਹਨ।"</string>
-    <string name="permdesc_accessCoarseLocation" product="default" msgid="854896049371048754">"ਇਹ ਐਪ ਨੈੱਟਵਰਕ ਸਰੋਤਾਂ ਜਿਵੇਂ ਕਿ ਸੈੱਲ ਟਾਵਰਾਂ ਅਤੇ ਵਾਈ-ਫਾਈ ਨੈੱਟਵਰਕਾਂ \'ਤੇ ਆਧਾਰਿਤ ਤੁਹਾਡਾ ਟਿਕਾਣਾ ਪਤਾ ਕਰ ਸਕਦੀ ਹੈ, ਪਰ ਸਿਰਫ਼ ਐਪ ਦੇ ਫੋਰਗ੍ਰਾਊਂਡ ਹੋਣ \'ਤੇ ਹੀ। ਐਪ ਵੱਲੋਂ ਟਿਕਾਣਾ ਸੇਵਾਵਾਂ ਦੀ ਵਰਤੋਂ ਕੀਤੇ ਜਾਣ ਦੇ ਯੋਗ ਹੋਣ ਲਈ ਇਹ ਸੇਵਾਵਾਂ ਤੁਹਾਡੇ ਫ਼ੋਨ \'ਤੇ ਉਪਲਬਧ ਹੋਣੀਆਂ ਅਤੇ ਚਾਲੂ ਕੀਤੀਆਂ ਹੋਣੀਆਂ ਲਾਜ਼ਮੀ ਹਨ।"</string>
-    <string name="permlab_accessBackgroundLocation" msgid="3965397804300661062">"ਬੈਕਗ੍ਰਾਊਂਡ ਵਿੱਚ ਟਿਕਾਣੇ ਤੱਕ ਪਹੁੰਚ"</string>
-    <string name="permdesc_accessBackgroundLocation" msgid="1096394429579210251">"ਐਪ ਨੂੰ ਵਧੀਕ ਤੌਰ \'ਤੇ ਅਨੁਮਾਨਿਤ ਜਾਂ ਸਟੀਕ ਟਿਕਾਣੇ ਤੱਕ ਪਹੁੰਚ ਦੇਣ \'ਤੇ ਇਹ ਬੈਕਗ੍ਰਾਊਂਡ ਵਿੱਚ ਚੱਲਣ ਵੇਲੇ ਟਿਕਾਣੇ ਤੱਕ ਪਹੁੰਚ ਕਰ ਸਕਦੀ ਹੈ।"</string>
-    <string name="permlab_modifyAudioSettings" msgid="6095859937069146086">"ਆਪਣੀਆਂ ਆਡੀਓ ਸੈਟਿੰਗਾਂ ਬਦਲੋ"</string>
-    <string name="permdesc_modifyAudioSettings" msgid="3522565366806248517">"ਐਪ ਨੂੰ ਗਲੋਬਲ ਆਡੀਓ ਸੈਟਿੰਗਾਂ ਸੰਸ਼ੋਧਿਤ ਕਰਨ ਦੀ ਆਗਿਆ ਦਿੰਦਾ ਹੈ ਜਿਵੇਂ ਅਵਾਜ਼ ਅਤੇ ਆਊਟਪੁਟ ਲਈ ਕਿਹੜਾ ਸਪੀਕਰ ਵਰਤਿਆ ਜਾਂਦਾ ਹੈ।"</string>
-    <string name="permlab_recordAudio" msgid="3876049771427466323">" ਆਡੀਓ  ਰਿਕਾਰਡ ਕਰਨ"</string>
-    <string name="permdesc_recordAudio" msgid="4245930455135321433">"ਇਹ ਐਪ ਕਿਸੇ ਵੀ ਸਮੇਂ ਮਾਈਕ੍ਰੋਫ਼ੋਨ ਦੀ ਵਰਤੋਂ ਕਰਕੇ  ਆਡੀਓ  ਫ਼ਾਈਲ ਰਿਕਾਰਡ ਕਰ ਸਕਦੀ ਹੈ।"</string>
-    <string name="permlab_sim_communication" msgid="2935852302216852065">"SIM ਨੂੰ ਕਮਾਂਡਾਂ ਭੇਜੋ"</string>
-    <string name="permdesc_sim_communication" msgid="5725159654279639498">"ਐਪ ਨੂੰ SIM ਨੂੰ ਕਮਾਂਡਾਂ ਭੇਜਣ ਦੀ ਆਗਿਆ ਦਿੰਦਾ ਹੈ। ਇਹ ਬਹੁਤ ਘਾਤਕ ਹੈ।"</string>
-    <string name="permlab_activityRecognition" msgid="3634590230567608356">"ਸਰੀਰਕ ਸਰਗਰਮੀ ਨੂੰ ਪਛਾਣਨਾ"</string>
-    <string name="permdesc_activityRecognition" msgid="3143453925156552894">"ਇਹ ਐਪ ਤੁਹਾਡੀ ਸਰੀਰਕ ਸਰਗਰਮੀ ਨੂੰ ਪਛਾਣ ਸਕਦੀ ਹੈ।"</string>
-    <string name="permlab_camera" msgid="3616391919559751192">"ਤਸਵੀਰਾਂ ਅਤੇ ਵੀਡੀਓ ਬਣਾਓ"</string>
-    <string name="permdesc_camera" msgid="5392231870049240670">"ਇਹ ਐਪ ਕਿਸੇ ਵੀ ਸਮੇਂ ਕੈਮਰੇ ਨੂੰ ਵਰਤ ਕੇ ਤਸਵੀਰਾਂ ਖਿੱਚ ਸਕਦੀ ਹੈ ਅਤੇ ਵੀਡੀਓ ਫ਼ਾਈਲਾਂ ਰਿਕਾਰਡ ਕਰ ਸਕਦੀ ਹੈ।"</string>
-    <string name="permlab_vibrate" msgid="7696427026057705834">"ਵਾਈਬ੍ਰੇਸ਼ਨ ਤੇ ਨਿਯੰਤਰਣ ਪਾਓ"</string>
-    <string name="permdesc_vibrate" msgid="6284989245902300945">"ਐਪ ਨੂੰ ਵਾਈਬ੍ਰੇਟਰ ਤੇ ਨਿਯੰਤਰਣ ਪਾਉਣ ਦੀ ਆਗਿਆ ਦਿੰਦਾ ਹੈ।"</string>
-    <string name="permlab_callPhone" msgid="3925836347681847954">"ਫ਼ੋਨ ਨੰਬਰਾਂ ਤੇ ਸਿੱਧੇ ਕਾਲ ਕਰੋ"</string>
-    <string name="permdesc_callPhone" msgid="3740797576113760827">"ਐਪ ਨੂੰ ਤੁਹਾਡੇ ਦਖਲ ਤੋਂ ਬਿਨਾਂ ਫ਼ੋਨ ਨੰਬਰਾਂ ਤੇ ਕਾਲ ਕਰਨ ਦੀ ਆਗਿਆ ਦਿੰਦਾ ਹੈ। ਇਸਦੇ ਸਿੱਟੇ ਵਜੋਂ ਅਕਲਪਿਤ ਖਰਚੇ ਜਾਂ ਕਾਲਾਂ ਹੋ ਸਕਦੀਆਂ ਹਨ। ਧਿਆਨ ਦਿਓ ਕਿ ਇਹ ਐਪ ਨੂੰ ਸੰਕਟਕਾਲੀਨ ਨੰਬਰਾਂ ਤੇ ਕਾਲ ਕਰਨ ਦੀ ਆਗਿਆ ਨਹੀਂ ਦਿੰਦਾ। ਖਰਾਬ ਐਪਾਂ ਤੁਹਾਡੀ ਪੁਸ਼ਟੀ ਤੋਂ ਬਿਨਾਂ ਕਾਲਾਂ ਕਰਕੇ ਤੁਹਾਨੂੰ ਖਰਚੇ ਪਾ ਸਕਦੀਆਂ ਹਨ।"</string>
-    <string name="permlab_accessImsCallService" msgid="3574943847181793918">"IMS ਕਾਲ ਸੇਵਾ ਤੱਕ ਪਹੁੰਚ"</string>
-    <string name="permdesc_accessImsCallService" msgid="8992884015198298775">"ਐਪ ਨੂੰ ਤੁਹਾਡੇ ਦਖ਼ਲ ਤੋਂ ਬਿਨਾਂ ਕਾਲਾਂ ਕਰਨ ਲਈ IMS ਸੇਵਾ ਵਰਤਣ ਦੀ ਆਗਿਆ ਦਿੰਦੀ ਹੈ।"</string>
-    <string name="permlab_readPhoneState" msgid="9178228524507610486">"ਫ਼ੋਨ ਸਥਿਤੀ ਅਤੇ ਪਛਾਣ ਪੜ੍ਹੋ"</string>
-    <string name="permdesc_readPhoneState" msgid="1639212771826125528">"ਐਪ ਨੂੰ ਡੀਵਾਈਸ ਦੀਆਂ ਫ਼ੋਨ ਵਿਸ਼ੇਸ਼ਤਾਵਾਂ ਤੱਕ ਪਹੁੰਚ ਦੀ ਆਗਿਆ ਦਿੰਦਾ ਹੈ। ਇਹ ਇਜਾਜ਼ਤ ਐਪ ਨੂੰ ਫ਼ੋਨ ਨੰਬਰ ਅਤੇ ਡੀਵਾਈਸ ਆਈ.ਡੀ. ਨਿਰਧਾਰਤ ਕਰਨ ਦੀ ਆਗਿਆ ਦਿੰਦੀ ਹੈ, ਇੱਕ ਕਾਲ ਕਿਰਿਆਸ਼ੀਲ ਹੈ ਜਾਂ ਨਹੀਂ ਅਤੇ ਰਿਮੋਟ ਨੰਬਰ ਇੱਕ ਕਾਲ ਨਾਲ ਕਨੈਕਟ ਹੈ ਜਾਂ ਨਹੀਂ।"</string>
-    <string name="permlab_manageOwnCalls" msgid="1503034913274622244">"ਸਿਸਟਮ ਰਾਹੀਂ ਕਾਲਾਂ ਰੂਟ ਕਰੋ"</string>
-    <string name="permdesc_manageOwnCalls" msgid="6552974537554717418">"ਕਾਲ ਕਰਨ ਦੇ ਅਨੁਭਵ ਨੂੰ ਬਿਹਤਰ ਬਣਾਉਣ ਲਈ ਐਪ ਨੂੰ ਇਸਦੀਆਂ ਕਾਲਾਂ ਨੂੰ ਸਿਸਟਮ ਰਾਹੀਂ ਰੂਟ ਕਰਨ ਦੀ ਇਜਾਜ਼ਤ ਦਿੰਦੀ ਹੈ।"</string>
-    <string name="permlab_callCompanionApp" msgid="3599252979411970473">"ਸਿਸਟਮ ਰਾਹੀਂ ਕਾਲਾਂ ਦੇਖੋ ਅਤੇ ਕੰਟਰੋਲ ਕਰੋ।"</string>
-    <string name="permdesc_callCompanionApp" msgid="4567344683275099090">"ਐਪ ਨੂੰ ਡੀਵਾਈਸ \'ਤੇ ਜਾਰੀ ਕਾਲਾਂ ਦੇਖਣ ਅਤੇ ਕੰਟਰੋਲ ਕਰਨ ਦਿਓ। ਇਸ ਵਿੱਚ ਕਾਲਾਂ ਦੇ ਨੰਬਰਾਂ ਅਤੇ ਉਹਨਾਂ ਦੀ ਸਥਿਤੀ ਬਾਰੇ ਜਾਣਕਾਰੀ ਸ਼ਾਮਲ ਹੈ।"</string>
-    <string name="permlab_acceptHandover" msgid="2661534649736022409">"ਕਿਸੇ ਹੋਰ ਐਪ ਤੋਂ ਕਾਲ ਜਾਰੀ ਰੱਖੋ"</string>
-    <string name="permdesc_acceptHandovers" msgid="4570660484220539698">"ਐਪ ਨੂੰ ਉਹ ਕਾਲ ਜਾਰੀ ਰੱਖਣ ਦਿਓ ਜਿਸਨੂੰ ਹੋਰ ਐਪ ਤੋਂ ਚਾਲੂ ਕੀਤਾ ਗਿਆ ਸੀ।"</string>
-    <string name="permlab_readPhoneNumbers" msgid="6108163940932852440">"ਫ਼ੋਨ ਨੰਬਰ ਪੜ੍ਹੋ"</string>
-    <string name="permdesc_readPhoneNumbers" msgid="8559488833662272354">"ਐਪ ਨੂੰ ਡੀਵਾਈਸ ਦੇ ਫ਼ੋਨ ਨੰਬਰਾਂ \'ਤੇ ਪਹੁੰਚ ਕਰਨ ਦੀ ਇਜਾਜ਼ਤ ਦਿੰਦੀ ਹੈ।"</string>
-    <string name="permlab_wakeLock" product="tablet" msgid="1531731435011495015">"ਟੈਬਲੈੱਟ ਨੂੰ ਸਲੀਪ ਤੇ ਜਾਣ ਤੋਂ ਰੋਕੋ"</string>
-    <string name="permlab_wakeLock" product="tv" msgid="2601193288949154131">"TV ਨੂੰ ਸਲੀਪਿੰਗ ਤੋਂ ਰੋਕੋ"</string>
-    <string name="permlab_wakeLock" product="default" msgid="573480187941496130">"ਫ਼ੋਨ ਨੂੰ ਸਲੀਪਿੰਗ ਤੋਂ ਰੋਕੋ"</string>
-    <string name="permdesc_wakeLock" product="tablet" msgid="7311319824400447868">"ਐਪ ਨੂੰ ਟੈਬਲੈੱਟ ਨੂੰ ਸਲੀਪ ਤੇ ਜਾਣ ਤੋਂ ਰੋਕਣ ਦੀ ਆਗਿਆ ਦਿੰਦਾ ਹੈ।"</string>
-    <string name="permdesc_wakeLock" product="tv" msgid="3208534859208996974">"ਐਪ ਨੂੰ TV ਨੂੰ ਸਲੀਪ ਤੇ ਜਾਣ ਤੋਂ ਰੋਕਣ ਦੀ ਆਗਿਆ ਦਿੰਦਾ ਹੈ।"</string>
-    <string name="permdesc_wakeLock" product="default" msgid="8559100677372928754">"ਐਪ ਨੂੰ ਫ਼ੋਨ ਨੂੰ ਸਲੀਪ ਤੇ ਜਾਣ ਤੋਂ ਰੋਕਣ ਦੀ ਆਗਿਆ ਦਿੰਦਾ ਹੈ।"</string>
-    <string name="permlab_transmitIr" msgid="7545858504238530105">"ਇੰਫ੍ਰਾਰੈਡ ਟ੍ਰਾਂਸਮਿਟ ਕਰੋ"</string>
-    <string name="permdesc_transmitIr" product="tablet" msgid="5358308854306529170">"ਐਪ ਨੂੰ ਟੈਬਲੈੱਟ ਦਾ ਇੰਫਰਾਰੈਡ ਟ੍ਰਾਂਸਮੀਟਰ ਵਰਤਣ ਦੀ ਆਗਿਆ ਦਿੰਦਾ ਹੈ।"</string>
-    <string name="permdesc_transmitIr" product="tv" msgid="3926790828514867101">"ਐਪ ਨੂੰ TV ਦਾ ਇੰਫਰਾਰੈਡ ਟ੍ਰਾਂਸਮੀਟਰ ਵਰਤਣ ਦੀ ਆਗਿਆ ਦਿੰਦਾ ਹੈ।"</string>
-    <string name="permdesc_transmitIr" product="default" msgid="7957763745020300725">"ਐਪ ਨੂੰ ਫ਼ੋਨ ਦਾ ਇੰਫਰਾਰੈਡ ਟ੍ਰਾਂਸਮੀਟਰ ਵਰਤਣ ਦੀ ਆਗਿਆ ਦਿੰਦਾ ਹੈ।"</string>
-    <string name="permlab_setWallpaper" msgid="6627192333373465143">"ਵਾਲਪੇਪਰ ਸੈੱਟ ਕਰੋ"</string>
-    <string name="permdesc_setWallpaper" msgid="7373447920977624745">"ਐਪ ਨੂੰ ਸਿਸਟਮ ਵਾਲਪੇਪਰ ਸੈਟ ਕਰਨ ਦੀ ਆਗਿਆ ਦਿੰਦਾ ਹੈ।"</string>
-    <string name="permlab_setWallpaperHints" msgid="3278608165977736538">"ਆਪਣਾ ਵਾਲਪੇਪਰ ਆਕਾਰ ਵਿਵਸਥਿਤ ਕਰੋ"</string>
-    <string name="permdesc_setWallpaperHints" msgid="8235784384223730091">"ਐਪ ਨੂੰ ਸਿਸਟਮ ਵਾਲਪੇਪਰ ਆਕਾਰ ਸੰਕੇਤ ਸੈਟ ਕਰਨ ਦੀ ਆਗਿਆ ਦਿੰਦਾ ਹੈ।"</string>
-    <string name="permlab_setTimeZone" msgid="2945079801013077340">"ਸਮਾਂ ਜ਼ੋਨ ਸੈੱਟ ਕਰੋ"</string>
-    <string name="permdesc_setTimeZone" product="tablet" msgid="1676983712315827645">"ਐਪ ਨੂੰ ਟੈਬਲੈੱਟ ਦਾ ਸਮਾਂ ਜ਼ੋਨ ਬਦਲਣ ਦੀ ਆਗਿਆ ਦਿੰਦਾ ਹੈ।"</string>
-    <string name="permdesc_setTimeZone" product="tv" msgid="888864653946175955">"ਐਪ ਨੂੰ TV ਦਾ ਸਮਾਂ ਜ਼ੋਨ ਬਦਲਣ ਦੀ ਆਗਿਆ ਦਿੰਦਾ ਹੈ।"</string>
-    <string name="permdesc_setTimeZone" product="default" msgid="4499943488436633398">"ਐਪ ਨੂੰ ਫ਼ੋਨ ਦਾ ਸਮਾਂ ਜ਼ੋਨ ਬਦਲਣ ਦੀ ਆਗਿਆ ਦਿੰਦਾ ਹੈ।"</string>
-    <string name="permlab_getAccounts" msgid="1086795467760122114">"ਡੀਵਾਈਸ ਤੇ ਖਾਤੇ ਲੱਭੋ"</string>
-    <string name="permdesc_getAccounts" product="tablet" msgid="2741496534769660027">"ਐਪ ਨੂੰ ਟੈਬਲੈੱਟ ਵੱਲੋਂ ਗਿਆਤ ਖਾਤਿਆਂ ਦੀ ਸੂਚੀ ਪ੍ਰਾਪਤ ਕਰਨ ਦੀ ਆਗਿਆ ਦਿੰਦਾ ਹੈ। ਇਸ ਵਿੱਚ ਤੁਹਾਡੇ ਵੱਲੋਂ ਸਥਾਪਤ ਕੀਤੀਆਂ ਐਪਲੀਕੇਸ਼ਨਾਂ ਦੁਆਰਾ ਬਣਾਏ ਗਏ ਕੋਈ ਵੀ ਖਾਤੇ ਸ਼ਾਮਲ ਹੋ ਸਕਦੇ ਹਨ।"</string>
-    <string name="permdesc_getAccounts" product="tv" msgid="4190633395633907543">"ਐਪ ਨੂੰ TV ਵੱਲੋਂ ਗਿਆਤ ਖਾਤਿਆਂ ਦੀ ਸੂਚੀ ਪ੍ਰਾਪਤ ਕਰਨ ਦੀ ਆਗਿਆ ਦਿੰਦਾ ਹੈ। ਇਸ ਵਿੱਚ ਤੁਹਾਡੇ ਵੱਲੋਂ ਇੰਸਟੌਲ ਕੀਤੀਆਂ ਐਪਲੀਕੇਸ਼ਨਾਂ ਵੱਲੋਂ ਬਣਾਏ ਗਏ ਕੋਈ ਵੀ ਖਾਤੇ ਸ਼ਾਮਲ ਹੋ ਸਕਦੇ ਹਨ।"</string>
-    <string name="permdesc_getAccounts" product="default" msgid="3448316822451807382">"ਐਪ ਨੂੰ ਫ਼ੋਨ ਵੱਲੋਂ ਗਿਆਤ ਖਾਤਿਆਂ ਦੀ ਸੂਚੀ ਪ੍ਰਾਪਤ ਕਰਨ ਦੀ ਆਗਿਆ ਦਿੰਦਾ ਹੈ। ਇਸ ਵਿੱਚ ਤੁਹਾਡੇ ਵੱਲੋਂ ਸਥਾਪਤ ਕੀਤੀਆਂ ਐਪਲੀਕੇਸ਼ਨਾਂ ਵੱਲੋਂ ਬਣਾਏ ਗਏ ਕੋਈ ਵੀ ਖਾਤੇ ਸ਼ਾਮਲ ਹੋ ਸਕਦੇ ਹਨ।"</string>
-    <string name="permlab_accessNetworkState" msgid="4951027964348974773">"ਨੈੱਟਵਰਕ ਕਨੈਕਸ਼ਨ ਦੇਖੋ"</string>
-    <string name="permdesc_accessNetworkState" msgid="8318964424675960975">"ਐਪ ਨੂੰ ਨੈੱਟਵਰਕ ਕਨੈਕਸ਼ਨਾਂ ਬਾਰੇ ਜਾਣਕਾਰੀ ਦੇਖਣ ਦੀ ਆਗਿਆ ਦਿੰਦਾ ਹੈ ਜਿਵੇਂ ਕਿਹੜੇ ਨੈੱਟਵਰਕ ਮੌਜੂਦ ਹਨ ਅਤੇ ਕਨੈਕਟ ਕੀਤੇ ਹੋਏ ਹਨ।"</string>
-    <string name="permlab_createNetworkSockets" msgid="7934516631384168107">"ਪੂਰੀ ਨੈੱਟਵਰਕ ਪਹੁੰਚ ਪਾਓ"</string>
-    <string name="permdesc_createNetworkSockets" msgid="3403062187779724185">"ਐਪ ਨੂੰ ਨੈੱਟਵਰਕ ਸਾਕੇਟ ਬਣਾਉਣ ਅਤੇ ਕਸਟਮ ਨੈੱਟਵਰਕ ਪ੍ਰੋਟੋਕੋਲ ਵਰਤਣ ਦੀ ਆਗਿਆ ਦਿੰਦਾ ਹੈ। ਬ੍ਰਾਊਜ਼ਰ ਅਤੇ ਹੋਰ ਐਪਲੀਕੇਸ਼ਨਾਂ ਇੰਟਰਨੈੱਟ ਨੂੰ ਡਾਟਾ ਭੇਜਣ ਲਈ ਸਾਧਨ ਮੁਹੱਈਆ ਕਰਦੀਆਂ ਹਨ, ਇਸ ਲਈ ਇੰਟਰਨੈੱਟ ਡਾਟਾ ਭੇਜਣ ਲਈ ਇਹ ਅਨੁਮਤੀ ਲੋੜੀਂਦੀ ਨਹੀਂ ਹੈ।"</string>
-    <string name="permlab_changeNetworkState" msgid="958884291454327309">"ਨੈੱਟਵਰਕ ਕਨੈਕਟੀਵਿਟੀ ਬਦਲੋ"</string>
-    <string name="permdesc_changeNetworkState" msgid="6789123912476416214">"ਐਪ ਨੂੰ ਨੈੱਟਵਰਕ ਕਨੈਕਟੀਵਿਟੀ ਦੀ ਸਥਿਤੀ ਬਦਲਣ ਦੀ ਆਗਿਆ ਦਿੰਦਾ ਹੈ।"</string>
-    <string name="permlab_changeTetherState" msgid="5952584964373017960">"ਟੀਥਰ ਕੀਤੀ ਕਨੈਕਟੀਵਿਟੀ ਬਦਲੋ"</string>
-    <string name="permdesc_changeTetherState" msgid="1524441344412319780">"ਐਪ ਨੂੰ ਟੀਥਰ ਕੀਤੀ ਨੈੱਟਵਰਕ ਕਨੈਕਟੀਵਿਟੀ ਦੀ ਸਥਿਤੀ ਬਦਲਣ ਦੀ ਆਗਿਆ ਦਿੰਦਾ ਹੈ।"</string>
-    <string name="permlab_accessWifiState" msgid="5202012949247040011">"ਵਾਈ-ਫਾਈ ਕਨੈਕਸ਼ਨ ਦੇਖੋ"</string>
-    <string name="permdesc_accessWifiState" msgid="5002798077387803726">"ਐਪ ਨੂੰ ਵਾਈ-ਫਾਈ ਨੈੱਟਵਰਕਿੰਗ ਬਾਰੇ ਜਾਣਕਾਰੀ ਦੇਖਣ ਦੀ ਆਗਿਆ ਦਿੰਦਾ ਹੈ, ਜਿਵੇਂ ਵਾਈ-ਫਾਈ ਸਮਰਥਿਤ ਹੈ ਜਾਂ ਨਹੀਂ ਅਤੇ ਕਨੈਕਟ ਕੀਤੇ ਵਾਈ-ਫਾਈ ਡੀਵਾਈਸਾਂ ਦਾ ਨਾਮ।"</string>
-    <string name="permlab_changeWifiState" msgid="6550641188749128035">"ਵਾਈ-ਫਾਈ ਤੋਂ ਕਨੈਕਟ ਅਤੇ ਡਿਸਕਨੈਕਟ ਕਰੋ"</string>
-    <string name="permdesc_changeWifiState" msgid="7137950297386127533">"ਐਪ ਨੂੰ ਵਾਈ-ਫਾਈ ਪਹੁੰਚ ਬਿੰਦੂਆਂ ਤੇ ਕਨੈਕਟ ਅਤੇ ਇਹਨਾਂ ਤੋਂ ਡਿਸਕਨੈਕਟ ਕਰਨ ਅਤੇ ਵਾਈ-ਫਾਈ ਨੈਟਵਰਕਾਂ ਲਈ ਡੀਵਾਈਸ ਸੰਰੂਪਣ ਵਿੱਚ ਬਦਲਾਵ ਕਰਨ ਦੀ ਆਗਿਆ ਦਿੰਦਾ ਹੈ।"</string>
-    <string name="permlab_changeWifiMulticastState" msgid="1368253871483254784">"ਵਾਈ-ਫਾਈ ਮਲਟੀਕਾਸਟ ਰਿਸੈਪਸ਼ਨ ਦੀ ਆਗਿਆ ਦਿਓ"</string>
-    <string name="permdesc_changeWifiMulticastState" product="tablet" msgid="7969774021256336548">"ਐਪ ਨੂੰ ਮਲਟੀਕਾਸਟ ਪਤੇ ਵਰਤਦੇ ਹੋਏ ਇੱਕ ਵਾਈ-ਫਾਈ ਨੈੱਟਵਰਕ ਤੇ ਸਾਰੀਆਂ ਡੀਵਾਈਸਾਂ ਤੇ ਭੇਜੇ ਗਏ ਪੈਕੇਟ ਪ੍ਰਾਪਤ ਕਰਨ ਦੀ ਆਗਿਆ ਦਿੰਦਾ ਹੈ, ਕੇਵਲ ਤੁਹਾਡਾ ਟੈਬਲੈੱਟ ਨਹੀਂ। ਇਹ ਗੈਰ-ਮਲਟੀਕਾਸਟ ਮੋਡ ਦੇ ਮੁਕਾਬਲੇ ਵੱਧ ਪਾਵਰ ਵਰਤਦਾ ਹੈ।"</string>
-    <string name="permdesc_changeWifiMulticastState" product="tv" msgid="9031975661145014160">"ਐਪ ਨੂੰ ਮਲਟੀਕਾਸਟ ਪਤੇ ਵਰਤਦੇ ਹੋਏ ਇੱਕ ਵਾਈ-ਫਾਈ ਨੈੱਟਵਰਕ ਤੇ ਸਾਰੇ ਡੀਵਾਈਸਾਂ ਤੇ ਭੇਜੇ ਗਏ ਪੈਕੇਟ ਪ੍ਰਾਪਤ ਕਰਨ ਦੀ ਆਗਿਆ ਦਿੰਦਾ ਹੈ, ਸਿਰਫ਼ ਤੁਹਾਡਾ ਟੀਵੀ ਨਹੀਂ। ਇਹ ਗ਼ੈਰ-ਮਲਟੀਕਾਸਟ ਮੋਡ ਦੇ ਮੁਕਾਬਲੇ ਵੱਧ ਪਾਵਰ ਵਰਤਦਾ ਹੈ।"</string>
-    <string name="permdesc_changeWifiMulticastState" product="default" msgid="6851949706025349926">"ਐਪ ਨੂੰ ਮਲਟੀਕਾਸਟ ਪਤੇ, ਵਰਤਦੇ ਹੋਏ ਇੱਕ ਵਾਈ-ਫਾਈ ਨੈੱਟਵਰਕ ਤੇ ਸਾਰੇ ਡੀਵਾਈਸਾਂ ਤੇ ਭੇਜੇ ਗਏ ਪੈਕੇਟ ਪ੍ਰਾਪਤ ਕਰਨ ਦੀ ਆਗਿਆ ਦਿੰਦਾ ਹੈ, ਸਿਰਫ਼ ਤੁਹਾਡਾ ਫ਼ੋਨ ਨਹੀਂ। ਇਹ ਗੈਰ-ਮਲਟੀਕਾਸਟ ਮੋਡ ਦੇ ਮੁਕਾਬਲੇ ਵੱਧ ਪਾਵਰ ਵਰਤਦਾ ਹੈ।"</string>
-    <string name="permlab_bluetoothAdmin" msgid="6006967373935926659">"ਬਲੂਟੁੱਥ ਸੈਟਿੰਗਾਂ ਤੱਕ ਪਹੁੰਚ"</string>
-    <string name="permdesc_bluetoothAdmin" product="tablet" msgid="6921177471748882137">"ਐਪ ਨੂੰ ਸਥਾਨਕ ਬਲੂਟੁੱਥ ਟੈਬਲੈੱਟ ਸੰਰੂਪਣ ਕਰਨ ਅਤੇ ਰਿਮੋਟ ਡੀਵਾਈਸਾਂ ਨੂੰ ਖੋਜਣ ਅਤੇ ਉਹਨਾਂ ਨਾਲ ਜੋੜਾਬੱਧ ਕਰਨ ਦੀ ਆਗਿਆ ਦਿੰਦਾ ਹੈ।"</string>
-    <string name="permdesc_bluetoothAdmin" product="tv" msgid="3373125682645601429">"ਐਪ ਨੂੰ ਸਥਾਨਕ Bluetooth ਟੀਵੀ ਦੀ ਰੂਪ-ਰੇਖਾ ਬਦਲਣ ਅਤੇ ਰਿਮੋਟ ਡਿਵਾਈਸਾਂ ਨੂੰ ਖੋਜਣ ਅਤੇ ਉਹਨਾਂ ਨਾਲ ਪੇਅਰ ਕਰਨ ਦੀ ਆਗਿਆ ਦਿੰਦਾ ਹੈ।"</string>
-    <string name="permdesc_bluetoothAdmin" product="default" msgid="8931682159331542137">"ਐਪ ਨੂੰ ਸਥਾਨਕ ਬਲੂਟੁੱਥ ਫ਼ੋਨ ਦੀ ਰੂਪ-ਰੇਖਾ ਬਦਲਣ ਅਤੇ ਰਿਮੋਟ ਡਿਵਾਈਸਾਂ ਨੂੰ ਖੋਜਣ ਅਤੇ ਉਹਨਾਂ ਨਾਲ ਪੇਅਰ ਕਰਨ ਦੀ ਆਗਿਆ ਦਿੰਦਾ ਹੈ।"</string>
-    <string name="permlab_accessWimaxState" msgid="4195907010610205703">"WiMAX ਤੋਂ ਕਨੈਕਟ ਅਤੇ ਡਿਸਕਨੈਕਟ ਕਰੋ"</string>
-    <string name="permdesc_accessWimaxState" msgid="6360102877261978887">"ਐਪ ਨੂੰ ਇਹ ਨਿਰਧਾਰਿਤ ਕਰਨ ਦੀ ਆਗਿਆ ਦਿੰਦਾ ਹੈ ਕਿ WiMAX ਸਮਰਥਿਤ ਹੈ ਜਾਂ ਨਹੀਂ ਅਤੇ ਕਿਸੇ ਵੀ  WiMAX ਨੈਟਵਰਕਾਂ ਬਾਰੇ ਜਾਣਕਾਰੀ ਜੋ ਕਨੈਕਟ ਕੀਤੇ ਹੋਏ ਹਨ।"</string>
-    <string name="permlab_changeWimaxState" msgid="340465839241528618">"WiMAX ਸਥਿਤੀ ਬਦਲੋ"</string>
-    <string name="permdesc_changeWimaxState" product="tablet" msgid="3156456504084201805">"ਐਪ ਨੂੰ ਟੈਬਲੈੱਟ ਨੂੰ ਕਨੈਕਟ ਕਰਨ ਅਤੇ WiMAX ਨੈਟਵਰਕਾਂ ਤੋਂ ਟੈਬਲੈੱਟ ਨੂੰ ਡਿਸਕਨੈਕਟ ਕਰਨ ਦੀ ਆਗਿਆ ਦਿੰਦਾ ਹੈ।"</string>
-    <string name="permdesc_changeWimaxState" product="tv" msgid="6022307083934827718">"ਐਪ ਨੂੰ TV ਨੂੰ ਕਨੈਕਟ ਕਰਨ ਅਤੇ WiMAX ਨੈਟਵਰਕਾਂ ਤੋਂ TV ਨੂੰ ਡਿਸਕਨੈਕਟ ਕਰਨ ਦੀ ਆਗਿਆ ਦਿੰਦਾ ਹੈ।"</string>
-    <string name="permdesc_changeWimaxState" product="default" msgid="697025043004923798">"ਐਪ ਨੂੰ ਫ਼ੋਨ ਨੂੰ ਕਨੈਕਟ ਕਰਨ ਅਤੇ WiMAX ਨੈੱਟਵਰਕਾਂ ਤੋਂ ਫ਼ੋਨ ਨੂੰ ਡਿਸਕਨੈਕਟ ਕਰਨ ਦੀ ਆਗਿਆ ਦਿੰਦਾ ਹੈ।"</string>
-    <string name="permlab_bluetooth" msgid="6127769336339276828">"Bluetooth ਡਿਵਾਈਸਾਂ ਨਾਲ ਪੇਅਰ ਕਰੋ"</string>
-    <string name="permdesc_bluetooth" product="tablet" msgid="3480722181852438628">"ਐਪ ਨੂੰ ਟੈਬਲੈੱਟ ਤੇ ਬਲੂਟੁੱਥ ਦਾ ਸੰਰੂਪਣ ਦੇਖਣ, ਜੋੜਾਬੱਧ ਕੀਤੇ ਡੀਵਾਈਸਾਂ ਨਾਲ ਕਨੈਕਸ਼ਨ ਬਣਾਉਣ ਅਤੇ ਸਵੀਕਾਰ ਕਰਨ ਦੀ ਆਗਿਆ ਦਿੰਦਾ ਹੈ।"</string>
-    <string name="permdesc_bluetooth" product="tv" msgid="3974124940101104206">"ਐਪ ਨੂੰ ਟੀਵੀ ਤੇ Bluetooth ਦੀ ਸੰਰੂਪਣ ਦੇਖਣ, ਜੋੜਾਬੱਧ ਕੀਤੇ ਡਿਵਾਈਸਾਂ ਨਾਲ ਕਨੈਕਸ਼ਨ ਬਣਾਉਣ ਅਤੇ ਸਵੀਕਾਰ ਕਰਨ ਦੀ ਆਗਿਆ ਦਿੰਦਾ ਹੈ।"</string>
-    <string name="permdesc_bluetooth" product="default" msgid="3207106324452312739">"ਐਪ ਨੂੰ ਬਲੂਟੁੱਥ ਤੇ ਬਲੂਟੁੱਥ ਦਾ ਸੰਰੂਪਣ ਦੇਖਣ, ਜੋੜਾਬੱਧ ਕੀਤੇ ਡੀਵਾਈਸਾਂ ਨਾਲ ਕਨੈਕਸ਼ਨ ਬਣਾਉਣ ਅਤੇ ਸਵੀਕਾਰ ਕਰਨ ਦੀ ਆਗਿਆ ਦਿੰਦਾ ਹੈ।"</string>
-    <string name="permlab_nfc" msgid="4423351274757876953">"ਨਜ਼ਦੀਕੀ ਖੇਤਰ ਸੰਚਾਰ ਤੇ ਨਿਯੰਤਰਣ ਪਾਓ"</string>
-    <string name="permdesc_nfc" msgid="7120611819401789907">"ਐਪ ਨੂੰ ਨਜ਼ਦੀਕੀ ਖੇਤਰ ਸੰਚਾਰ (NFC) ਟੈਗਾਂ, ਕਾਰਡਾਂ ਅਤੇ ਰੀਡਰਾਂ ਨਾਲ ਸੰਚਾਰ ਕਰਨ ਦੀ ਆਗਿਆ ਦਿੰਦਾ ਹੈ।"</string>
-    <string name="permlab_disableKeyguard" msgid="3598496301486439258">"ਆਪਣਾ ਸਕ੍ਰੀਨ  ਲਾਕ  ਅਸਮਰੱਥ ਬਣਾਓ"</string>
-    <string name="permdesc_disableKeyguard" msgid="6034203065077122992">"ਐਪ ਨੂੰ ਕੀਲਾਕ ਅਤੇ ਕਿਸੇ ਵੀ ਸੰਬੰਧਿਤ ਪਾਸਵਰਡ ਸੁਰੱਖਿਆ ਨੂੰ ਬੰਦ ਕਰਨ ਦੀ ਆਗਿਆ ਦਿੰਦਾ ਹੈ। ਉਦਾਹਰਨ ਲਈ, ਫ਼ੋਨ ਇੱਕ ਇਨਕਮਿੰਗ ਫ਼ੋਨ ਕਾਲ ਪ੍ਰਾਪਤ ਕਰਨ ਵੇਲੇ ਬੰਦ ਕਰਦਾ ਹੈ, ਫਿਰ ਜਦੋਂ ਕਾਲ ਖਤਮ ਹੁੰਦੀ ਹੈ ਤਾਂ ਕੀਲਾਕ ਨੂੰ ਮੁੜ-ਚਾਲੂ ਕਰਦਾ ਹੈ।"</string>
-    <!-- no translation found for permlab_requestPasswordComplexity (202650535669249674) -->
-    <skip />
-    <!-- no translation found for permdesc_requestPasswordComplexity (4730994229754212347) -->
-    <skip />
-    <string name="permlab_useBiometric" msgid="8837753668509919318">"ਬਾਇਓਮੈਟ੍ਰਿਕ ਹਾਰਡਵੇਅਰ ਵਰਤੋ"</string>
-    <string name="permdesc_useBiometric" msgid="8389855232721612926">"ਐਪ ਨੂੰ ਪ੍ਰਮਾਣੀਕਰਨ ਲਈ ਬਾਇਓਮੈਟ੍ਰਿਕ ਹਾਰਡਵੇਅਰ ਵਰਤਣ ਦਿੰਦਾ ਹੈ"</string>
-    <string name="permlab_manageFingerprint" msgid="5640858826254575638">"ਫਿੰਗਰਪ੍ਰਿੰਟ ਹਾਰਡਵੇਅਰ ਵਿਵਸਥਿਤ ਕਰੋ"</string>
-    <string name="permdesc_manageFingerprint" msgid="178208705828055464">"ਐਪ ਨੂੰ ਵਰਤੋਂ ਲਈ ਫਿੰਗਰਪ੍ਰਿੰਟ ਸ਼ਾਮਲ ਕਰਨ ਅਤੇ ਮਿਟਾਉਣ ਦੀਆਂ ਵਿਧੀਆਂ ਦੀ ਬੇਨਤੀ ਕਰਨ ਦੀ ਆਗਿਆ ਦਿੰਦਾ ਹੈ।"</string>
-    <string name="permlab_useFingerprint" msgid="3150478619915124905">"ਫਿੰਗਰਪ੍ਰਿੰਟ ਹਾਰਡਵੇਅਰ ਵਰਤੋ"</string>
-    <string name="permdesc_useFingerprint" msgid="9165097460730684114">"ਐਪ ਨੂੰ ਪ੍ਰਮਾਣੀਕਰਨ ਲਈ ਫਿੰਗਰਪ੍ਰਿੰਟ ਹਾਰਡਵੇਅਰ ਵਰਤਣ ਦੀ ਆਗਿਆ ਦਿੰਦਾ ਹੈ"</string>
-    <string name="permlab_audioRead" msgid="6617225220728465565">"ਤੁਹਾਡੇ ਸੰਗੀਤ ਸੰਗ੍ਰਹਿ ਨੂੰ ਪੜ੍ਹਨਾ"</string>
-    <string name="permdesc_audioRead" msgid="5034032570243484805">"ਐਪ ਨੂੰ ਤੁਹਾਡੇ ਸੰਗੀਤ ਸੰਗ੍ਰਹਿ ਨੂੰ ਪੜ੍ਹਨ ਦਿੰਦੀ ਹੈ।"</string>
-    <string name="permlab_audioWrite" msgid="2661772059799779292">"ਤੁਹਾਡੇ ਸੰਗੀਤ ਸੰਗ੍ਰਹਿ ਨੂੰ ਸੋਧਣਾ"</string>
-    <string name="permdesc_audioWrite" msgid="8888544708166230494">"ਐਪ ਨੂੰ ਤੁਹਾਡੇ ਸੰਗੀਤ ਸੰਗ੍ਰਹਿ ਨੂੰ ਸੋਧਣ ਦਿੰਦੀ ਹੈ।"</string>
-    <string name="permlab_videoRead" msgid="9182618678674737229">"ਤੁਹਾਡੇ ਵੀਡੀਓ ਸੰਗ੍ਰਹਿ ਨੂੰ ਪੜ੍ਹਨਾ"</string>
-    <string name="permdesc_videoRead" msgid="7045676429859396194">"ਐਪ ਨੂੰ ਤੁਹਾਡੇ ਵੀਡੀਓ ਸੰਗ੍ਰਹਿ ਨੂੰ ਪੜ੍ਹਨ ਦਿੰਦੀ ਹੈ।"</string>
-    <string name="permlab_videoWrite" msgid="128769316366746446">"ਤੁਹਾਡੇ ਵੀਡੀਓ ਸੰਗ੍ਰਹਿ ਨੂੰ ਸੋਧਣਾ"</string>
-    <string name="permdesc_videoWrite" msgid="5448565757490640841">"ਐਪ ਨੂੰ ਤੁਹਾਡੇ ਵੀਡੀਓ ਸੰਗ੍ਰਹਿ ਨੂੰ ਸੋਧਣ ਦਿੰਦੀ ਹੈ।"</string>
-    <string name="permlab_imagesRead" msgid="3015078545742665304">"ਤੁਹਾਡੇ ਫ਼ੋਟੋ ਸੰਗ੍ਰਹਿ ਨੂੰ ਪੜ੍ਹਨਾ"</string>
-    <string name="permdesc_imagesRead" msgid="3144263806038695580">"ਐਪ ਨੂੰ ਤੁਹਾਡੇ ਫ਼ੋਟੋ ਸੰਗ੍ਰਹਿ ਨੂੰ ਪੜ੍ਹਨ ਦਿੰਦੀ ਹੈ।"</string>
-    <string name="permlab_imagesWrite" msgid="3391306186247235510">"ਤੁਹਾਡੇ ਫ਼ੋਟੋ ਸੰਗ੍ਰਹਿ ਨੂੰ ਸੋਧਣਾ"</string>
-    <string name="permdesc_imagesWrite" msgid="7073662756617474375">"ਐਪ ਨੂੰ ਤੁਹਾਡੇ ਫ਼ੋਟੋ ਸੰਗ੍ਰਹਿ ਨੂੰ ਸੋਧਣ ਦਿੰਦੀ ਹੈ।"</string>
-    <string name="permlab_mediaLocation" msgid="8675148183726247864">"ਤੁਹਾਡੇ ਮੀਡੀਆ ਸੰਗ੍ਰਹਿ ਦੇ ਟਿਕਾਣਿਆਂ ਨੂੰ ਪੜ੍ਹਨਾ"</string>
-    <string name="permdesc_mediaLocation" msgid="2237023389178865130">"ਐਪ ਨੂੰ ਤੁਹਾਡੇ ਮੀਡੀਆ ਸੰਗ੍ਰਹਿ ਦੇ ਟਿਕਾਣਿਆਂ ਨੂੰ ਪੜ੍ਹਨ ਦਿੰਦੀ ਹੈ।"</string>
-    <string name="biometric_dialog_default_title" msgid="4229778503907743328">"ਐਪਲੀਕੇਸ਼ਨ <xliff:g id="APP">%s</xliff:g> ਪ੍ਰਮਾਣੀਕਰਨ ਕਰਨਾ ਚਾਹੁੰਦੀ ਹੈ।"</string>
-    <string name="biometric_error_hw_unavailable" msgid="645781226537551036">"ਬਾਇਓਮੈਟ੍ਰਿਕ ਹਾਰਡਵੇਅਰ ਉਪਲਬਧ ਨਹੀਂ ਹੈ"</string>
-    <string name="biometric_error_user_canceled" msgid="2260175018114348727">"ਪ੍ਰਮਾਣੀਕਰਨ ਰੱਦ ਕੀਤਾ ਗਿਆ"</string>
-    <string name="biometric_not_recognized" msgid="5770511773560736082">"ਪਛਾਣ ਨਹੀਂ ਹੋਈ"</string>
-    <string name="biometric_error_canceled" msgid="349665227864885880">"ਪ੍ਰਮਾਣੀਕਰਨ ਰੱਦ ਕੀਤਾ ਗਿਆ"</string>
-    <string name="biometric_error_device_not_secured" msgid="6583143098363528349">"ਕੋਈ ਪਿੰਨ, ਪੈਟਰਨ ਜਾਂ ਪਾਸਵਰਡ ਸੈੱਟ ਨਹੀਂ ਕੀਤਾ ਗਿਆ"</string>
-    <string name="fingerprint_acquired_partial" msgid="735082772341716043">"ਅਧੂਰਾ ਫਿੰਗਰਪ੍ਰਿਟ ਮਿਲਿਆ। ਕਿਰਪਾ ਕਰਕੇ ਦੁਬਾਰਾ ਕੋਸ਼ਿਸ਼ ਕਰੋ।"</string>
-    <string name="fingerprint_acquired_insufficient" msgid="4596546021310923214">"ਫਿੰਗਰਪ੍ਰਿੰਟ ਦੀ ਪ੍ਰਕਿਰਿਆ ਨਹੀਂ ਕਰ ਸਕਿਆ। ਕਿਰਪਾ ਕਰਕੇ ਦੁਬਾਰਾ ਕੋਸ਼ਿਸ਼ ਕਰੋ।"</string>
-    <string name="fingerprint_acquired_imager_dirty" msgid="1087209702421076105">"ਫਿੰਗਰਪ੍ਰਿੰਟ ਸੰਵੇਦਕ ਗੰਦਾ ਹੈ। ਕਿਰਪਾ ਕਰਕੇ ਇਸਨੂੰ ਸਾਫ਼ ਕਰੋ ਅਤੇ ਦੁਬਾਰਾ ਕੋਸ਼ਿਸ਼ ਕਰੋ।"</string>
-    <string name="fingerprint_acquired_too_fast" msgid="6470642383109155969">"ਉਂਗਲ ਨੂੰ ਬਹੁਤ ਤੇਜ਼ ਲੈ ਜਾਇਆ ਗਿਆ. ਕਿਰਪਾ ਕਰਕੇ ਦੁਬਾਰਾ ਕੋਸ਼ਿਸ਼ ਕਰੋ."</string>
-    <string name="fingerprint_acquired_too_slow" msgid="59250885689661653">"ਉਂਗਲ ਕਾਫ਼ੀ ਹੌਲੀ ਮੂਵ ਹੋਈ। ਕਿਰਪਾ ਕਰਕੇ ਦੁਬਾਰਾ ਕੋਸ਼ਿਸ਼ ਕਰੋ।"</string>
-  <string-array name="fingerprint_acquired_vendor">
-  </string-array>
-    <string name="fingerprint_authenticated" msgid="5309333983002526448">"ਫਿੰਗਰਪ੍ਰਿੰਟ ਪ੍ਰਮਾਣਿਤ ਹੋਇਆ"</string>
-    <string name="face_authenticated_no_confirmation_required" msgid="4018680978348659031">"ਚਿਹਰਾ ਪੁਸ਼ਟੀਕਰਨ"</string>
-    <string name="face_authenticated_confirmation_required" msgid="8778347003507633610">"ਚਿਹਰਾ ਪੁਸ਼ਟੀਕਰਨ, ਕਿਰਪਾ ਕਰਕੇ \'ਪੁਸ਼ਟੀ ਕਰੋ\' ਦਬਾਓ"</string>
-    <string name="fingerprint_error_hw_not_available" msgid="7955921658939936596">"ਫਿੰਗਰਪ੍ਰਿੰਟ ਹਾਰਡਵੇਅਰ ਉਪਲਬਧ ਨਹੀਂ।"</string>
-    <string name="fingerprint_error_no_space" msgid="1055819001126053318">"ਫਿੰਗਰਪ੍ਰਿੰਟ ਸਟੋਰ ਨਹੀਂ ਕੀਤਾ ਸਕਦਾ। ਕਿਰਪਾ ਕਰਕੇ ਇੱਕ ਮੌਜੂਦਾ ਫਿੰਗਰਪ੍ਰਿੰਟ ਹਟਾਓ।"</string>
-    <string name="fingerprint_error_timeout" msgid="3927186043737732875">"ਫਿੰਗਰਪ੍ਰਿੰਟ ਦਾ ਸਮਾਂ ਸਮਾਪਤ ਹੋ ਗਿਆ ਹੈ। ਦੁਬਾਰਾ ਕੋਸ਼ਿਸ਼ ਕਰੋ।"</string>
-    <string name="fingerprint_error_canceled" msgid="4402024612660774395">"ਫਿੰਗਰ"</string>
-    <string name="fingerprint_error_user_canceled" msgid="7999639584615291494">"ਫਿੰਗਰਪ੍ਰਿੰਟ ਓਪਰੇਸ਼ਨ ਵਰਤੋਂਕਾਰ ਵੱਲੋਂ ਰੱਦ ਕੀਤਾ ਗਿਆ।"</string>
-    <string name="fingerprint_error_lockout" msgid="5536934748136933450">"ਬਹੁਤ ਸਾਰੀਆਂ ਕੋਸ਼ਿਸ਼ਾਂ. ਬਾਅਦ ਵਿੱਚ ਦੁਬਾਰਾ ਕੋਸ਼ਿਸ਼ ਕਰੋ."</string>
-    <string name="fingerprint_error_lockout_permanent" msgid="5033251797919508137">"ਹੱਦੋਂ ਵੱਧ ਕੋਸ਼ਿਸ਼ਾਂ। ਫਿੰਗਰਪ੍ਰਿੰਟ ਸੈਂਸਰ ਅਯੋਗ ਬਣਾਇਆ ਗਿਆ।"</string>
-    <string name="fingerprint_error_unable_to_process" msgid="6107816084103552441">"ਦੁਬਾਰਾ ਕੋਸ਼ਿਸ਼ ਕਰੋ."</string>
-    <string name="fingerprint_error_no_fingerprints" msgid="7654382120628334248">"ਕੋਈ ਫਿੰਗਰਪ੍ਰਿੰਟ ਦਰਜ ਨਹੀਂ ਕੀਤੇ ਗਏ।"</string>
-    <string name="fingerprint_error_hw_not_present" msgid="409523969613176352">"ਇਸ ਡੀਵਾਈਸ ਵਿੱਚ ਫਿੰਗਰਪ੍ਰਿੰਟ ਸੈਂਸਰ ਨਹੀਂ ਹੈ।"</string>
-    <string name="fingerprint_name_template" msgid="5870957565512716938">"ਉਂਗਲ <xliff:g id="FINGERID">%d</xliff:g>"</string>
-  <string-array name="fingerprint_error_vendor">
-  </string-array>
-    <string name="fingerprint_icon_content_description" msgid="2340202869968465936">"ਫਿੰਗਰਪ੍ਰਿੰਟ ਪ੍ਰਤੀਕ"</string>
-    <string name="permlab_manageFace" msgid="2137540986007309781">"ਚਿਹਰਾ ਪ੍ਰਮਾਣੀਕਰਨ ਹਾਰਡਵੇਅਰ ਦਾ ਪ੍ਰਬੰਧਨ ਕਰੋ"</string>
-    <string name="permdesc_manageFace" msgid="8919637120670185330">"ਐਪ ਨੂੰ ਵਰਤਣ ਲਈ ਚਿਹਰਾ ਟੈਮਪਲੇਟ ਸ਼ਾਮਲ ਕਰਨ ਜਾਂ ਮਿਟਾਉਣ ਦੀਆਂ ਵਿਧੀਆਂ ਦੀ ਬੇਨਤੀ ਕਰਨ ਦਿੰਦੀ ਹੈ।"</string>
-    <string name="permlab_useFaceAuthentication" msgid="8996134460546804535">"ਚਿਹਰਾ ਪ੍ਰਮਾਣੀਕਰਨ ਹਾਰਡਵੇਅਰ ਵਰਤੋ"</string>
-    <string name="permdesc_useFaceAuthentication" msgid="5011118722951833089">"ਐਪ ਨੂੰ ਪ੍ਰਮਾਣੀਕਰਨ ਲਈ ਚਿਹਰਾ ਪ੍ਰਮਾਣੀਕਰਨ ਹਾਰਡਵੇਅਰ ਵਰਤਣ ਦਿੰਦੀ ਹੈ"</string>
-    <!-- no translation found for face_acquired_insufficient (2767330364802375742) -->
-    <skip />
-    <!-- no translation found for face_acquired_too_bright (5005650874582450967) -->
-    <skip />
-    <!-- no translation found for face_acquired_too_dark (1966194696381394616) -->
-    <skip />
-    <!-- no translation found for face_acquired_too_close (1401011882624272753) -->
-    <skip />
-    <!-- no translation found for face_acquired_too_far (1210969240069012510) -->
-    <skip />
-    <!-- no translation found for face_acquired_too_high (3362395713403348013) -->
-    <skip />
-    <!-- no translation found for face_acquired_too_low (488983581737550912) -->
-    <skip />
-    <!-- no translation found for face_acquired_too_right (941726879175375970) -->
-    <skip />
-    <!-- no translation found for face_acquired_too_left (5873592047381190672) -->
-    <skip />
-    <!-- no translation found for face_acquired_poor_gaze (8471716624377228327) -->
-    <skip />
-    <!-- no translation found for face_acquired_not_detected (4885504661626728809) -->
-    <skip />
-    <!-- no translation found for face_acquired_too_much_motion (3149332171102108851) -->
-    <skip />
-    <string name="face_acquired_recalibrate" msgid="8077949502893707539">"ਕਿਰਪਾ ਕਰਕੇ ਆਪਣਾ ਚਿਹਰਾ ਦੁਬਾਰਾ ਦਰਜ ਕਰੋ।"</string>
-    <!-- no translation found for face_acquired_too_different (7663983770123789694) -->
-    <skip />
-    <string name="face_acquired_too_similar" msgid="1508776858407646460">"ਬਹੁਤ ਮਿਲਦਾ-ਜੁਲਦਾ ਹੈ, ਕਿਰਪਾ ਕਰਕੇ ਆਪਣਾ ਅੰਦਾਜ਼ ਬਦਲੋ।"</string>
-    <!-- no translation found for face_acquired_pan_too_extreme (1852495480382773759) -->
-    <skip />
-    <!-- no translation found for face_acquired_tilt_too_extreme (1290820400317982049) -->
-    <skip />
-    <string name="face_acquired_roll_too_extreme" msgid="1444829237745898619">"ਕਿਰਪਾ ਕਰਕੇ ਆਪਣੇ ਸਿਰ ਨੂੰ ਸਿੱਧਾ ਖੜ੍ਹਵਾਂ ਰੱਖੋ।"</string>
-    <!-- no translation found for face_acquired_obscured (5747521031647744553) -->
-    <skip />
-    <!-- no translation found for face_acquired_sensor_dirty (364493868630891300) -->
-    <skip />
-  <string-array name="face_acquired_vendor">
-  </string-array>
-    <string name="face_error_hw_not_available" msgid="6255891785768984615">"ਚਿਹਰਾ ਹਾਰਡਵੇਅਰ ਉਪਲਬਧ ਨਹੀਂ ਹੈ।"</string>
-    <!-- no translation found for face_error_timeout (2605673935810019129) -->
-    <skip />
-    <string name="face_error_no_space" msgid="8224993703466381314">"ਚਿਹਰੇ ਦੀ ਜਾਣਕਾਰੀ ਨੂੰ ਸਟੋਰ ਨਹੀਂ ਕੀਤਾ ਜਾ ਸਕਦਾ।"</string>
-    <string name="face_error_canceled" msgid="283945501061931023">"ਚਿਹਰਾ ਪਛਾਣਨ ਦੀ ਪ੍ਰਕਿਰਿਆ ਰੱਦ ਕੀਤੀ ਗਈ।"</string>
-    <string name="face_error_user_canceled" msgid="8943921120862164539">"ਵਰਤੋਂਕਾਰ ਵੱਲੋਂ ਚਿਹਰਾ ਪੁਸ਼ਟੀਕਰਨ ਨੂੰ ਰੱਦ ਕੀਤਾ ਗਿਆ।"</string>
-    <string name="face_error_lockout" msgid="3407426963155388504">"ਹੱਦੋਂ ਵੱਧ ਕੋਸ਼ਿਸ਼ਾਂ। ਬਾਅਦ ਵਿੱਚ ਦੁਬਾਰਾ ਕੋਸ਼ਿਸ਼ ਕਰੋ।"</string>
-    <string name="face_error_lockout_permanent" msgid="8198354656746088890">"ਹੱਦੋਂ ਵੱਧ ਕੋਸ਼ਿਸ਼ਾਂ। ਚਿਹਰਾ ਪ੍ਰਮਾਣੀਕਰਨ ਬੰਦ ਹੈ।"</string>
-    <!-- no translation found for face_error_unable_to_process (4940944939691171539) -->
-    <skip />
-    <!-- no translation found for face_error_not_enrolled (4245760276260427472) -->
-    <skip />
-    <!-- no translation found for face_error_hw_not_present (5296043240874659926) -->
-    <skip />
-    <string name="face_name_template" msgid="7004562145809595384">"ਚਿਹਰਾ <xliff:g id="FACEID">%d</xliff:g>"</string>
-  <string-array name="face_error_vendor">
-  </string-array>
-    <string name="face_icon_content_description" msgid="4024817159806482191">"ਚਿਹਰਾ ਪ੍ਰਤੀਕ"</string>
-    <string name="permlab_readSyncSettings" msgid="6201810008230503052">"ਸਿੰਕ ਸੈਟਿੰਗਾਂ ਪੜ੍ਹੋ"</string>
-    <string name="permdesc_readSyncSettings" msgid="2706745674569678644">"ਐਪ ਨੂੰ ਕਿਸੇ ਖਾਤੇ ਲਈ ਸਮਕਾਲੀਕਰਨ ਸੈਟਿੰਗਾਂ ਪੜ੍ਹਨ ਦੇ ਯੋਗ ਬਣਾਉਂਦਾ ਹੈ। ਉਦਾਹਰਨ ਲਈ, ਇਹ ਪਤਾ ਕਰ ਸਕਦਾ ਹੈ ਕਿ People ਐਪ ਦਾ ਕਿਸੇ ਖਾਤੇ ਨਾਲ ਸਮਕਾਲੀਕਿਰਤ ਕੀਤਾ ਗਿਆ ਹੈ ਜਾਂ ਨਹੀਂ।"</string>
-    <string name="permlab_writeSyncSettings" msgid="5408694875793945314">"ਸਮਕਾਲੀਕਰਨ ਚਾਲੂ ਅਤੇ ਬੰਦ ਨੂੰ ਟੌਗਲ ਕਰੋ"</string>
-    <string name="permdesc_writeSyncSettings" msgid="8956262591306369868">"ਐਪ ਨੂੰ ਇੱਕ ਖਾਤੇ ਲਈ ਸਮਕਾਲੀਕਰਨ ਸੈਟਿੰਗਾਂ ਸੋਧਣ ਦੇ ਯੋਗ ਬਣਾਉਂਦਾ ਹੈ। ਉਦਾਹਰਨ ਲਈ, ਇਸਦੀ ਵਰਤੋਂ ਕਿਸੇ ਖਾਤੇ ਨਾਲ People ਐਪ ਦਾ ਸਮਕਾਲੀਕਰਨ ਚਾਲੂ ਕਰਨ ਲਈ ਕੀਤੀ ਜਾ ਸਕਦੀ ਹੈ।"</string>
-    <string name="permlab_readSyncStats" msgid="7396577451360202448">"ਸਿੰਕ ਅੰਕੜੇ ਪੜ੍ਹੋ"</string>
-    <string name="permdesc_readSyncStats" msgid="1510143761757606156">"ਐਪ ਨੂੰ ਇੱਕ ਖਾਤੇ ਲਈ ਸਮਕਾਲੀਕਰਨ ਸਥਿਤੀ ਪੜ੍ਹਨ ਦੇ ਯੋਗ ਬਣਾਉਂਦਾ ਹੈ, ਇਸ ਵਿੱਚ ਸਮਕਾਲੀਕਰਨ ਵਰਤਾਰਿਆਂ ਦਾ ਇਤਿਹਾਸ ਅਤੇ ਕਿੰਨੇ ਡਾਟਾ ਦਾ ਸਮਕਾਲੀਕਿਰਤ ਕੀਤਾ ਜਾਂਦਾ ਹੈ, ਵੀ ਸ਼ਾਮਲ ਹੈ।"</string>
-    <string name="permlab_sdcardRead" msgid="1438933556581438863">"ਸਮੱਗਰੀਆਂ ਪੜ੍ਹੋ"</string>
-    <string name="permdesc_sdcardRead" msgid="1804941689051236391">"ਐਪ ਨੂੰ ਸਮੱਗਰੀਆਂ ਪੜ੍ਹਨ ਦਿੰਦੀ ਹੈ।"</string>
-    <string name="permlab_sdcardWrite" msgid="9220937740184960897">"ਸਮੱਗਰੀਆਂ ਦਾ ਸੰਸ਼ੋਧਨ ਕਰੋ ਜਾਂ ਮਿਟਾਓ"</string>
-    <string name="permdesc_sdcardWrite" msgid="2834431057338203959">"ਐਪ ਨੂੰ ਸਮੱਗਰੀਆਂ ਲਿਖਣ ਦਿੰਦੀ ਹੈ।"</string>
-    <string name="permlab_use_sip" msgid="2052499390128979920">"SIP ਕਾਲਾਂ ਕਰੋ/ਪ੍ਰਾਪਤ ਕਰੋ"</string>
-    <string name="permdesc_use_sip" msgid="2297804849860225257">"ਐਪ ਨੂੰ SIP ਕਾਲਾਂ ਕਰਨ ਅਤੇ ਪ੍ਰਾਪਤ ਕਰਨ ਦੀ ਆਗਿਆ ਦਿੰਦਾ ਹੈ।"</string>
-    <string name="permlab_register_sim_subscription" msgid="3166535485877549177">"ਨਵਾਂ ਟੈਲੀਕੌਮ SIM ਕਨੈਕਸ਼ਨ ਰਜਿਸਟਰ ਕਰੋ"</string>
-    <string name="permdesc_register_sim_subscription" msgid="2138909035926222911">"ਐਪ ਨੂੰ ਨਵੇਂ ਟੈਲੀਕੌਮ SIM ਕਨੈਕਸ਼ਨ ਰਜਿਸਟਰ ਕਰਨ ਦੀ ਆਗਿਆ ਦਿੰਦਾ ਹੈ।"</string>
-    <string name="permlab_register_call_provider" msgid="108102120289029841">"ਨਵੇਂ ਟੈਲੀਕੌਮ ਕਨੈਕਸ਼ਨ ਰਜਿਸਟਰ ਕਰੋ"</string>
-    <string name="permdesc_register_call_provider" msgid="7034310263521081388">"ਐਪ ਨੂੰ ਨਵੇਂ ਟੈਲੀਕੌਮ ਕਨੈਕਸ਼ਨ ਰਜਿਸਟਰ ਕਰਨ ਦੀ ਆਗਿਆ ਦਿੰਦਾ ਹੈ।"</string>
-    <string name="permlab_connection_manager" msgid="1116193254522105375">"ਟੈਲੀਕੌਮ ਕਨੈਕਸ਼ਨ ਵਿਵਸਥਿਤ ਕਰੋ"</string>
-    <string name="permdesc_connection_manager" msgid="5925480810356483565">"ਐਪ ਨੂੰ ਟੈਲੀਕੌਮ ਕਨੈਕਸ਼ਨ ਵਿਵਸਥਿਤ ਕਰਨ ਦੀ ਆਗਿਆ ਦਿੰਦਾ ਹੈ।"</string>
-    <string name="permlab_bind_incall_service" msgid="6773648341975287125">"ਇਨ-ਕਾਲ ਸਕ੍ਰੀਨ ਨਾਲ ਅੰਤਰਕਿਰਿਆ ਕਰੋ"</string>
-    <string name="permdesc_bind_incall_service" msgid="8343471381323215005">"ਐਪ ਨੂੰ ਇਸਤੇ ਨਿਯੰਤਰਣ ਪਾਉਣ ਦੀ ਆਗਿਆ ਦਿੰਦਾ ਹੈ ਕਿ ਵਰਤੋਂਕਾਰ ਕਦੋ ਅਤੇ ਕਿਵੇਂ ਇਨ-ਕਾਲ ਸਕ੍ਰੀਨ ਦੇਖਦਾ ਹੈ।"</string>
-    <string name="permlab_bind_connection_service" msgid="3557341439297014940">"ਟੈਲੀਫੋਨੀ ਸੇਵਾਵਾਂ ਨਾਲ ਇੰਟਰੈਕਟ ਕਰੋ"</string>
-    <string name="permdesc_bind_connection_service" msgid="4008754499822478114">"ਐਨ ਨੂੰ ਕਾਲਾਂ ਕਰਨ/ਪ੍ਰਾਪਤ ਕਰਨ ਲਈ ਟੈਲੀਫੋਨੀ ਸੇਵਾਵਾਂ ਨਾਲ ਇੰਟਰੈਕਟ ਕਰਨ ਦੀ ਆਗਿਆ ਦਿੰਦਾ ਹੈ।"</string>
-    <string name="permlab_control_incall_experience" msgid="9061024437607777619">"ਇੱਕ ਇਨ-ਕਾਲ ਵਰਤੋਂਕਾਰ ਅਨੁਭਵ ਮੁਹੱਈਆ ਕਰੋ"</string>
-    <string name="permdesc_control_incall_experience" msgid="915159066039828124">"ਐਪ ਨੂੰ ਇੱਕ ਇਨ-ਕਾਲ ਵਰਤੋਂਕਾਰ ਅਨੁਭਵ ਮੁਹੱਈਆ ਕਰਨ ਦੀ ਆਗਿਆ ਦਿੰਦਾ ਹੈ।"</string>
-    <string name="permlab_readNetworkUsageHistory" msgid="7862593283611493232">"ਇਤਿਹਾਸਕ ਨੈੱਟਵਰਕ ਵਰਤੋਂ ਪੜ੍ਹੋ"</string>
-    <string name="permdesc_readNetworkUsageHistory" msgid="7689060749819126472">"ਐਪ ਨੂੰ ਖ਼ਾਸ ਨੈੱਟਵਰਕਾਂ ਅਤੇ ਐਪਸ ਲਈ ਇਤਿਹਾਸਕ ਨੈੱਟਵਰਕ ਵਰਤੋਂ ਪੜ੍ਹਨ ਦੀ ਆਗਿਆ ਦਿੰਦਾ ਹੈ।"</string>
-    <string name="permlab_manageNetworkPolicy" msgid="2562053592339859990">"ਨੈੱਟਵਰਕ ਨੀਤੀ ਵਿਵਸਥਿਤ ਕਰੋ"</string>
-    <string name="permdesc_manageNetworkPolicy" msgid="7537586771559370668">"ਐਪ ਨੂੰ ਨੈੱਟਵਰਕ ਨੀਤੀਆਂ ਵਿਵਸਥਿਤ ਕਰਨ ਅਤੇ ਐਪ-ਵਿਸ਼ੇਸ਼ ਨਿਯਮਾਂ ਨੂੰ ਨਿਰਧਾਰਿਤ ਕਰਨ ਦੀ ਆਗਿਆ ਦਿੰਦਾ ਹੈ।"</string>
-    <string name="permlab_modifyNetworkAccounting" msgid="5088217309088729650">"ਨੈੱਟਵਰਕ ਵਰਤੋਂ ਅਕਾਊਂਟਿੰਗ ਸੰਸ਼ੋਧਿਤ ਕਰੋ"</string>
-    <string name="permdesc_modifyNetworkAccounting" msgid="5443412866746198123">"ਐਪ ਨੂੰ ਐਪਸ ਦੇ ਵਿਪਰੀਤ ਨੈੱਟਵਰਕ ਵਰਤੋਂ ਦਾ ਹਿਸਾਬ ਲਗਾਉਣ ਨੂੰ ਸੰਸ਼ੋਧਿਤ ਕਰਨ ਦੀ ਆਗਿਆ ਦਿੰਦਾ ਹੈ। ਸਧਾਰਨ ਐਪਸ ਵੱਲੋਂ ਵਰਤੋਂ ਲਈ ਨਹੀਂ।"</string>
-    <string name="permlab_accessNotifications" msgid="7673416487873432268">"ਪਹੁੰਚ ਸੂਚਨਾਵਾਂ"</string>
-    <string name="permdesc_accessNotifications" msgid="458457742683431387">"ਐਪ ਨੂੰ ਸੂਚਨਾਵਾਂ ਨੂੰ ਮੁੜ ਪ੍ਰਾਪਤ ਕਰਨ, ਜਾਂਚ ਕਰਨ ਅਤੇ ਹਟਾਉਣ ਦੀ ਆਗਿਆ ਦਿੰਦਾ ਹੈ, ਹੋਰਾਂ ਐਪਸ ਵੱਲੋਂ ਪੋਸਟ ਕੀਤੀਆਂ ਸਮੇਤ।"</string>
-    <string name="permlab_bindNotificationListenerService" msgid="7057764742211656654">"ਇੱਕ ਸੂਚਨਾ ਸੁਣਨ ਵਾਲੀ ਸੇਵਾ ਨਾਲ ਜੋੜੋ"</string>
-    <string name="permdesc_bindNotificationListenerService" msgid="985697918576902986">"ਹੋਲਡਰ ਨੂੰ ਇੱਕ ਸੂਚਨਾ ਸੁਣਨ ਵਾਲੀ ਸੇਵਾ ਦੇ ਉੱਚ-ਪੱਧਰ ਦੇ ਇੰਟਰਫੇਸ ਨਾਲ ਜੋੜਨ ਦੀ ਆਗਿਆ ਦਿੰਦਾ ਹੈ। ਸਧਾਰਨ ਐਪਾਂ ਲਈ ਕਦੇ ਵੀ ਲੋੜੀਂਦਾ ਨਹੀਂ ਹੋਵੇਗਾ।"</string>
-    <string name="permlab_bindConditionProviderService" msgid="1180107672332704641">"ਇੱਕ ਸਥਿਤੀ ਪ੍ਰਦਾਤਾ ਸੇਵਾ ਨਾਲ ਜੋੜੋ"</string>
-    <string name="permdesc_bindConditionProviderService" msgid="1680513931165058425">"ਧਾਰਕ ਨੂੰ ਇੱਕ ਸਥਿਤੀ ਪ੍ਰਦਾਤਾ ਸੇਵਾ ਦੇ ਉੱਚ-ਪੱਧਰ ਦੇ ਇੰਟਰਫੇਸ ਨਾਲ ਜੋੜਨ ਦੀ ਆਗਿਆ ਦਿੰਦਾ ਹੈ। ਸਧਾਰਨ ਐਪਾਂ ਲਈ ਕਦੇ ਵੀ ਲੋੜੀਂਦਾ ਨਹੀਂ ਹੋਵੇਗਾ।"</string>
-    <string name="permlab_bindDreamService" msgid="4153646965978563462">"ਇੱਕ ਡ੍ਰੀਮ ਸੇਵਾ ਨਾਲ ਜੋੜੋ"</string>
-    <string name="permdesc_bindDreamService" msgid="7325825272223347863">"ਹੋਲਡਰ ਨੂੰ ਇੱਕ ਡ੍ਰੀਮ ਸੇਵਾ ਦੇ ਉੱਚ-ਪੱਧਰ ਦੇ ਇੰਟਰਫੇਸ ਨਾਲ ਜੋੜਨ ਦੀ ਆਗਿਆ ਦਿੰਦਾ ਹੈ। ਸਧਾਰਨ ਐਪਾਂ ਲਈ ਕਦੇ ਵੀ ਲੋੜੀਂਦਾ ਨਹੀਂ ਹੋਵੇਗਾ।"</string>
-    <string name="permlab_invokeCarrierSetup" msgid="3699600833975117478">"ਕੈਰੀਅਰ-ਵੱਲੋਂ ਮੁਹੱਈਆ ਕੀਤੇ ਕੌਂਫਿਗਰੇਸ਼ਨ ਐਪ ਦੀ ਬੇਨਤੀ ਕਰੋ"</string>
-    <string name="permdesc_invokeCarrierSetup" msgid="4159549152529111920">"ਹੋਲਡਰ ਨੂੰ ਕੈਰੀਅਰ-ਵੱਲੋਂ ਮੁਹੱਈਆ ਕੀਤੇ ਕੌਂਫਿਗਰੇਸ਼ਨ ਐਪ ਦੀ ਬੇਨਤੀ ਕਰਨ ਦੀ ਆਗਿਆ ਦਿੰਦਾ ਹੈ। ਸਧਾਰਨ ਐਪਸ ਲਈ ਕਦੇ ਵੀ ਲੁੜੀਂਦਾ ਨਹੀਂ ਹੋਵੇਗਾ।"</string>
-    <string name="permlab_accessNetworkConditions" msgid="8206077447838909516">"ਨੈੱਟਵਰਕ ਸਥਿਤੀਆਂ ਤੇ ਟਿੱਪਣੀਆਂ ਸੁਣੋ"</string>
-    <string name="permdesc_accessNetworkConditions" msgid="6899102075825272211">"ਇੱਕ ਐਪਲੀਸ਼ਨ ਨੂੰ ਨੈੱਟਵਰਕ ਸਥਿਤੀਆਂ ਤੇ ਟਿੱਪਣੀਆਂ ਸੁਣਨ ਦੀ ਆਗਿਆ ਦਿੰਦਾ ਹੈ। ਸਧਾਰਨ ਐਪਸ ਲਈ ਕਦੇ ਵੀ ਲੁੜੀਂਦਾ ਨਹੀਂ ਹੋਵੇਗਾ।"</string>
-    <string name="permlab_setInputCalibration" msgid="4902620118878467615">"ਇਨਪੁੱਟ ਡੀਵਾਈਸ ਕੈਲੀਬ੍ਰੇਸ਼ਨ ਬਦਲੋ"</string>
-    <string name="permdesc_setInputCalibration" msgid="4527511047549456929">"ਐਪ ਨੂੰ ਟਚ ਸਕ੍ਰੀਨ ਦੇ ਕੈਲੀਬ੍ਰੇਸ਼ਨ ਪੈਰਾਮੀਟਰਾਂ ਨੂੰ ਸੰਸ਼ੋਧਿਤ ਕਰਨ ਦੀ ਆਗਿਆ ਦਿੰਦਾ ਹੈ। ਸਧਾਰਨ ਐਪਸ ਲਈ ਕਦੇ ਵੀ ਲੁੜੀਂਦਾ ਨਹੀਂ ਹੋਵੇਗਾ।"</string>
-    <string name="permlab_accessDrmCertificates" msgid="7436886640723203615">"DRM ਸਰਟੀਫਿਕੇਟਾਂ ਤੱਕ ਪਹੁੰਚ"</string>
-    <string name="permdesc_accessDrmCertificates" msgid="8073288354426159089">"ਇੱਕ ਐਪਲੀਕੇਸ਼ਨ ਨੂੰ ਵਿਵਸਥਾ ਕਰਨ ਅਤੇ DRM ਸਰਟੀਫਿਕੇਟ ਵਰਤਣ ਦੀ ਆਗਿਆ ਦਿੰਦਾ ਹੈ। ਸਧਾਰਨ ਐਪਸ ਲਈ ਕਦੇ ਵੀ ਲੁੜੀਂਦਾ ਨਹੀਂ ਹੋਵੇਗਾ।"</string>
-    <string name="permlab_handoverStatus" msgid="7820353257219300883">"Android ਬੀਮ ਟ੍ਰਾਂਸਫਰ ਸਥਿਤੀ ਪ੍ਰਾਪਤ ਕਰੋ"</string>
-    <string name="permdesc_handoverStatus" msgid="4788144087245714948">"ਇਸ ਐਪਲੀਕੇਸ਼ਨ ਨੂੰ ਮੌਜੂਦਾ Android Beam ਟ੍ਰਾਂਸਫਰਾਂ ਬਾਰੇ ਜਾਣਕਾਰੀ ਪ੍ਰਾਪਤ ਕਰਨ ਦੀ ਆਗਿਆ ਦਿੰਦਾ ਹੈ।"</string>
-    <string name="permlab_removeDrmCertificates" msgid="7044888287209892751">"DRM ਸਰਟੀਫਿਕੇਟ ਹਟਾਓ"</string>
-    <string name="permdesc_removeDrmCertificates" msgid="7272999075113400993">"ਇੱਕ ਐਪਲੀਕੇਸ਼ਨ ਨੂੰ DRM ਸਰਟੀਫਿਕੇਟ ਹਟਾਉਣ ਦੀ ਆਗਿਆ ਦਿੰਦਾ ਹੈ। ਸਧਾਰਨ ਐਪਾਂ ਲਈ ਕਦੇ ਵੀ ਲੁੜੀਂਦਾ ਨਹੀਂ ਹੋਵੇਗਾ।"</string>
-    <string name="permlab_bindCarrierMessagingService" msgid="1490229371796969158">"ਇੱਕ ਕੈਰੀਅਰ ਮੈਸੇਜਿੰਗ ਸੇਵਾ ਨਾਲ ਜੋੜੋ"</string>
-    <string name="permdesc_bindCarrierMessagingService" msgid="2762882888502113944">"ਹੋਲਡਰ ਨੂੰ ਇੱਕ ਕੈਰੀਅਰ ਮੈਸੇਜਿੰਗ ਸੇਵਾ ਦੇ ਉੱਚ-ਪੱਧਰ ਦੇ ਇੰਟਰਫੇਸ ਨਾਲ ਜੋੜਨ ਦੀ ਆਗਿਆ ਦਿੰਦਾ ਹੈ। ਸਧਾਰਨ ਐਪਾਂ ਲਈ ਕਦੇ ਵੀ ਲੋੜੀਂਦਾ ਨਹੀਂ ਹੋਵੇਗਾ।"</string>
-    <string name="permlab_bindCarrierServices" msgid="3233108656245526783">"ਕੈਰੀਅਰ ਸੇਵਾਵਾਂ ਨਾਲ ਜੋੜੋ"</string>
-    <string name="permdesc_bindCarrierServices" msgid="1391552602551084192">"ਹੋਲਡਰ ਨੂੰ ਕੈਰੀਅਰ ਸੇਵਾਵਾਂ ਨਾਲ ਜੋੜਨ ਦੀ ਆਗਿਆ ਦਿੰਦਾ ਹੈ। ਸਧਾਰਨ ਐਪਸ ਲਈ ਕਦੇ ਵੀ ਲੁੜੀਂਦਾ ਨਹੀਂ ਹੋਣਾ ਚਾਹੀਦਾ ਹੈ।"</string>
-    <string name="permlab_access_notification_policy" msgid="4247510821662059671">"ਪਰੇਸ਼ਾਨ ਨਾ ਕਰੋ ਤੱਕ ਪਹੁੰਚ ਪ੍ਰਾਪਤ ਕਰੋ"</string>
-    <string name="permdesc_access_notification_policy" msgid="3296832375218749580">"ਐਪ ਨੂੰ ਪਰੇਸ਼ਾਨ ਨਾ ਕਰੋ ਕੌਂਫਿਗਰੇਸ਼ਨ ਨੂੰ ਪੜ੍ਹਨ ਅਤੇ ਲਿਖਣ ਦੀ ਆਗਿਆ ਦਿੰਦਾ ਹੈ।"</string>
-    <string name="policylab_limitPassword" msgid="4497420728857585791">"ਪਾਸਵਰਡ ਨਿਯਮ ਸੈੱਟ ਕਰੋ"</string>
-    <string name="policydesc_limitPassword" msgid="2502021457917874968">"ਸਕ੍ਰੀਨ ਲਾਕ ਪਾਸਵਰਡਾਂ ਅਤੇ ਪਿੰਨ ਵਿੱਚ ਆਗਿਆ ਦਿੱਤੀ ਲੰਮਾਈ ਅਤੇ ਅੱਖਰਾਂ ਤੇ ਨਿਯੰਤਰਣ ਪਾਓ।"</string>
-    <string name="policylab_watchLogin" msgid="5091404125971980158">"ਸਕ੍ਰੀਨ ਅਣਲਾਕ ਕਰਨ ਦੀਆਂ ਕੋਸ਼ਿਸ਼ਾਂ \'ਤੇ ਨਿਗਰਾਨੀ ਰੱਖੋ"</string>
-    <string name="policydesc_watchLogin" product="tablet" msgid="3215729294215070072">"ਸਕ੍ਰੀਨ ਨੂੰ ਅਣਲਾਕ ਕਰਦੇ ਹੋਏ ਟਾਈਪ ਕੀਤੇ ਗਲਤ ਪਾਸਵਰਡਾਂ ਦੀ ਸੰਖਿਆ ਦਾ ਨਿਰੀਖਣ ਕਰੋ ਅਤੇ ਟੈਬਲੈੱਟ ਨੂੰ ਲਾਕ ਕਰੋ ਜਾਂ ਟੈਬਲੈੱਟ ਦਾ ਸਾਰਾ ਡਾਟਾ ਮਿਟਾਓ, ਜੇਕਰ ਬਹੁਤ ਜ਼ਿਆਦਾ ਗਲਤ ਪਾਸਵਰਡ ਟਾਈਪ ਕੀਤੇ ਹਨ।"</string>
-    <string name="policydesc_watchLogin" product="TV" msgid="2707817988309890256">"ਸਕ੍ਰੀਨ ਨੂੰ ਅਣਲਾਕ ਕਰਦੇ ਸਮੇਂ ਟਾਈਪ ਕੀਤੇ ਗ਼ਲਤ ਪਾਸਵਰਡਾਂ ਦੀ ਸੰਖਿਆ ਦਾ ਨਿਰੀਖਣ ਕਰੋ ਅਤੇ TV ਨੂੰ  ਲਾਕ  ਕਰੋ ਜਾਂ TV ਦਾ ਸਾਰਾ  ਡਾਟਾ  ਮਿਟਾਓ ਜੇਕਰ ਬਹੁਤ ਜ਼ਿਆਦਾ ਗ਼ਲਤ ਪਾਸਵਰਡ ਟਾਈਪ ਕੀਤੇ ਹਨ।"</string>
-    <string name="policydesc_watchLogin" product="default" msgid="5712323091846761073">"ਸਕ੍ਰੀਨ ਨੂੰ ਅਣਲਾਕ ਕਰਦੇ ਸਮੇਂ ਟਾਈਪ ਕੀਤੇ ਗਲਤ ਪਾਸਵਰਡਾਂ ਦੀ ਸੰਖਿਆ ਦਾ ਨਿਰੀਖਣ ਕਰੋ ਅਤੇ ਫ਼ੋਨ ਨੂੰ ਲਾਕ ਕਰੋ ਜਾਂ ਫ਼ੋਨ ਦਾ ਸਾਰਾ ਡਾਟਾ ਮਿਟਾਓ ਜੇਕਰ ਬਹੁਤ ਜ਼ਿਆਦਾ ਗਲਤ ਪਾਸਵਰਡ ਟਾਈਪ ਕੀਤੇ ਹਨ।"</string>
-    <string name="policydesc_watchLogin_secondaryUser" product="tablet" msgid="4280246270601044505">"ਸਕ੍ਰੀਨ ਨੂੰ ਅਣਲਾਕ ਕਰਦੇ ਹੋਏ ਟਾਈਪ ਕੀਤੇ ਗਲਤ ਪਾਸਵਰਡਾਂ ਦੀ ਸੰਖਿਆ ਦਾ ਨਿਰੀਖਣ ਕਰੋ ਅਤੇ ਟੈਬਲੈੱਟ ਨੂੰ ਲਾਕ ਕਰੋ ਜਾਂ ਟੈਬਲੈੱਟ ਦਾ ਸਾਰਾ ਡਾਟਾ ਮਿਟਾਓ, ਜੇਕਰ ਬਹੁਤ ਜ਼ਿਆਦਾ ਗਲਤ ਪਾਸਵਰਡ ਟਾਈਪ ਕੀਤੇ ਹਨ।"</string>
-    <string name="policydesc_watchLogin_secondaryUser" product="TV" msgid="3484832653564483250">"ਸਕ੍ਰੀਨ ਨੂੰ ਅਣਲਾਕ ਕਰਦੇ ਸਮੇਂ ਟਾਈਪ ਕੀਤੇ ਗ਼ਲਤ ਪਾਸਵਰਡਾਂ ਦੀ ਸੰਖਿਆ ਦਾ ਨਿਰੀਖਣ ਕਰੋ ਅਤੇ TV ਨੂੰ  ਲਾਕ  ਕਰੋ ਜਾਂ TV ਦਾ ਸਾਰਾ  ਡਾਟਾ  ਮਿਟਾਓ ਜੇਕਰ ਬਹੁਤ ਜ਼ਿਆਦਾ ਗ਼ਲਤ ਪਾਸਵਰਡ ਟਾਈਪ ਕੀਤੇ ਹਨ।"</string>
-    <string name="policydesc_watchLogin_secondaryUser" product="default" msgid="2185480427217127147">"ਸਕ੍ਰੀਨ ਨੂੰ ਅਣਲਾਕ ਕਰਦੇ ਸਮੇਂ ਟਾਈਪ ਕੀਤੇ ਗਲਤ ਪਾਸਵਰਡਾਂ ਦੀ ਸੰਖਿਆ ਦਾ ਨਿਰੀਖਣ ਕਰੋ ਅਤੇ ਫ਼ੋਨ ਨੂੰ ਲਾਕ ਕਰੋ ਜਾਂ ਫ਼ੋਨ ਦਾ ਸਾਰਾ ਡਾਟਾ ਮਿਟਾਓ ਜੇਕਰ ਬਹੁਤ ਜ਼ਿਆਦਾ ਗਲਤ ਪਾਸਵਰਡ ਟਾਈਪ ਕੀਤੇ ਹਨ।"</string>
-    <string name="policylab_resetPassword" msgid="4934707632423915395">"ਸਕ੍ਰੀਨ ਲਾਕ ਬਦਲੋ"</string>
-    <string name="policydesc_resetPassword" msgid="1278323891710619128">"ਸਕ੍ਰੀਨ  ਲਾਕ  ਬਦਲੋ।"</string>
-    <string name="policylab_forceLock" msgid="2274085384704248431">"ਸਕ੍ਰੀਨ ਲਾਕ ਕਰੋ"</string>
-    <string name="policydesc_forceLock" msgid="1141797588403827138">"ਇਸਤੇ ਨਿਯੰਤਰਣ ਪਾਓ ਕਿ ਸਕ੍ਰਿਨ ਕਿਵੇਂ ਅਤੇ ਕਦੋਂ  ਲਾਕ  ਹੁੰਦੀ ਹੈ।"</string>
-    <string name="policylab_wipeData" msgid="3910545446758639713">"ਸਾਰਾ ਡਾਟਾ ਮਿਟਾਓ"</string>
-    <string name="policydesc_wipeData" product="tablet" msgid="4306184096067756876">"ਇੱਕ ਫੈਕਟਰੀ ਡਾਟਾ ਰੀਸੈੱਟ ਕਰਕੇ ਚਿਤਾਵਨੀ ਤੋਂ ਬਿਨਾਂ ਟੈਬਲੈੱਟ ਦਾ ਡਾਟਾ ਮਿਟਾਓ।"</string>
-    <string name="policydesc_wipeData" product="tv" msgid="5816221315214527028">"ਇੱਕ ਫੈਕਟਰੀ ਡਾਟਾ ਰੀਸੈੱਟ ਕਰਕੇ ਚਿਤਾਵਨੀ ਤੋਂ ਬਿਨਾਂ ਟੀਵੀ ਦਾ ਡਾਟਾ ਮਿਟਾਓ।"</string>
-    <string name="policydesc_wipeData" product="default" msgid="5096895604574188391">"ਇੱਕ ਫੈਕਟਰੀ ਡਾਟਾ ਰੀਸੈੱਟ ਕਰਕੇ ਚਿਤਾਵਨੀ ਤੋਂ ਬਿਨਾਂ ਫ਼ੋਨ ਦਾ ਡਾਟਾ ਮਿਟਾਓ।"</string>
-    <string name="policylab_wipeData_secondaryUser" msgid="8362863289455531813">"ਉਪਭੋਗਤਾ  ਡਾਟਾ  ਮਿਟਾਓ"</string>
-    <string name="policydesc_wipeData_secondaryUser" product="tablet" msgid="6336255514635308054">"ਬਿਨਾਂ ਚਿਤਾਵਨੀ ਦੇ ਇਸ ਟੈਬਲੈੱਟ ਤੇ ਮੌਜੂਦ ਇਸ ਵਰਤੋਂਕਾਰ ਦਾ ਸਾਰਾ ਡਾਟਾ ਮਿਟਾਓ।"</string>
-    <string name="policydesc_wipeData_secondaryUser" product="tv" msgid="2086473496848351810">"ਬਿਨਾਂ ਚਿਤਾਵਨੀ ਦੇ ਇਸ TV ਤੇ ਮੌਜੂਦ ਇਸ ਉਪਭੋਗਤਾ ਦਾ ਸਾਰਾ  ਡਾਟਾ  ਮਿਟਾਓ।"</string>
-    <string name="policydesc_wipeData_secondaryUser" product="default" msgid="6787904546711590238">"ਬਿਨਾਂ ਚਿਤਾਵਨੀ ਦੇ ਇਸ ਫ਼ੋਨ ਤੇ ਮੌਜੂਦ ਇਸ ਵਰਤੋਂਕਾਰ ਦਾ ਸਾਰਾ ਡਾਟਾ ਮਿਟਾਓ।"</string>
-    <string name="policylab_setGlobalProxy" msgid="2784828293747791446">"ਡੀਵਾਈਸ ਗਲੋਬਲ ਪ੍ਰੌਕਸੀ ਸੈੱਟ ਕਰੋ"</string>
-    <string name="policydesc_setGlobalProxy" msgid="8459859731153370499">"ਜਦੋਂ ਨੀਤੀ ਚਾਲੂ ਹੋਵੇ ਤਾਂ ਵਰਤੇ ਜਾਣ ਲਈ ਡੀਵਾਈਸ ਗਲੋਬਲ ਪ੍ਰੌਕਸੀ ਸੈੱਟ ਕਰੋ। ਕੇਵਲ ਡੀਵਾਈਸ ਮਾਲਕ ਗਲੋਬਲ ਪ੍ਰੌਕਸੀ ਸੈੱਟ ਕਰ ਸਕਦਾ ਹੈ।"</string>
-    <string name="policylab_expirePassword" msgid="5610055012328825874">"ਸਕ੍ਰੀਨ ਲਾਕ ਪਾਸਵਰਡ ਸਮਾਪਤੀ ਮਿਆਦ ਸੈੱਟ ਕਰੋ"</string>
-    <string name="policydesc_expirePassword" msgid="5367525762204416046">"ਇਸ ਵਿੱਚ ਬਦਲਾਵ ਕਰੋ ਕਿ ਸਕ੍ਰੀਨ ਲਾਕ ਪਾਸਵਰਡ, ਪਿੰਨ ਜਾਂ ਪੈਟਰਨ ਨੂੰ ਕਿੰਨੀ ਵਾਰ ਬਦਲਿਆ ਜਾਣਾ ਚਾਹੀਦਾ ਹੈ।"</string>
-    <string name="policylab_encryptedStorage" msgid="8901326199909132915">"ਸਟੋਰੇਜ ਇਨਕ੍ਰਿਪਸ਼ਨ ਸੈੱਟ ਕਰੋ"</string>
-    <string name="policydesc_encryptedStorage" msgid="2637732115325316992">"ਲੋੜ ਹੈ ਕਿ ਸਟੋਰ ਕੀਤਾ ਐਪ  ਡਾਟਾ  ਇਨਕ੍ਰਿਪਟ ਕੀਤਾ ਜਾਏ।"</string>
-    <string name="policylab_disableCamera" msgid="6395301023152297826">"ਕੈਮਰੇ ਅਸਮਰੱਥ ਬਣਾਓ"</string>
-    <string name="policydesc_disableCamera" msgid="2306349042834754597">"ਸਾਰੇ ਡੀਵਾਈਸ ਕੈਮਰਿਆਂ ਦੀ ਵਰਤੋਂ ਰੋਕੋ।"</string>
-    <string name="policylab_disableKeyguardFeatures" msgid="8552277871075367771">"ਸਕ੍ਰੀਨ ਲਾਕ ਦੀਆਂ ਕੁਝ ਵਿਸ਼ੇਸ਼ਤਾਵਾਂ ਬੰਦ ਕਰੋ"</string>
-    <string name="policydesc_disableKeyguardFeatures" msgid="2044755691354158439">"ਸਕ੍ਰੀਨ  ਲਾਕ  ਦੀਆਂ ਕੁਝ ਵਿਸ਼ੇਸ਼ਤਾਵਾਂ ਦੀ ਵਰਤੋਂ ਰੋਕੋ।"</string>
-=======
     <string name="wfcSpnFormat_spn_wifi_calling" msgid="3165949348000906194">"<xliff:g id="SPN">%s</xliff:g> ਵਾਈ-ਫਾਈ ਕਾਲਿੰਗ"</string>
     <string name="wfcSpnFormat_spn_wifi_calling_vo_hyphen" msgid="3836827895369365298">"<xliff:g id="SPN">%s</xliff:g> ਵਾਈ-ਫਾਈ Calling"</string>
     <string name="wfcSpnFormat_wlan_call" msgid="4895315549916165700">"WLAN ਕਾਲ"</string>
@@ -1351,7 +688,6 @@
     <string name="policydesc_disableCamera" msgid="3204405908799676104">"ਸਾਰੇ ਡੀਵਾਈਸ ਕੈਮਰਿਆਂ ਦੀ ਵਰਤੋਂ ਰੋਕੋ।"</string>
     <string name="policylab_disableKeyguardFeatures" msgid="5071855750149949741">"ਸਕ੍ਰੀਨ ਲਾਕ ਦੀਆਂ ਕੁਝ ਵਿਸ਼ੇਸ਼ਤਾਵਾਂ ਬੰਦ ਕਰੋ"</string>
     <string name="policydesc_disableKeyguardFeatures" msgid="6641673177041195957">"ਸਕ੍ਰੀਨ ਲਾਕ ਦੀਆਂ ਕੁਝ ਵਿਸ਼ੇਸ਼ਤਾਵਾਂ ਦੀ ਵਰਤੋਂ ਰੋਕੋ।"</string>
->>>>>>> 0435f0ae
   <string-array name="phoneTypes">
     <item msgid="8996339953292723951">"ਘਰ"</item>
     <item msgid="7740243458912727194">"ਮੋਬਾਈਲ"</item>
@@ -1730,189 +1066,6 @@
       <item quantity="one"><xliff:g id="COUNT_1">%d</xliff:g> ਸਾਲ ਵਿੱਚ</item>
       <item quantity="other"><xliff:g id="COUNT_1">%d</xliff:g> ਸਾਲ ਵਿੱਚ</item>
     </plurals>
-<<<<<<< HEAD
-    <string name="VideoView_error_title" msgid="3534509135438353077">"ਵੀਡੀਓ ਸਮੱਸਿਆ"</string>
-    <string name="VideoView_error_text_invalid_progressive_playback" msgid="3186670335938670444">"ਇਹ ਵੀਡੀਓ ਇਸ ਡੀਵਾਈਸ ਤੇ ਸਟ੍ਰੀਮਿੰਗ ਲਈ ਪ੍ਰਮਾਣਕ ਨਹੀਂ ਹੈ।"</string>
-    <string name="VideoView_error_text_unknown" msgid="3450439155187810085">"ਇਹ ਵੀਡੀਓ ਪਲੇ ਨਹੀਂ ਕਰ ਸਕਦੇ।"</string>
-    <string name="VideoView_error_button" msgid="2822238215100679592">"ਠੀਕ"</string>
-    <string name="relative_time" msgid="1818557177829411417">"<xliff:g id="DATE">%1$s</xliff:g>, <xliff:g id="TIME">%2$s</xliff:g>"</string>
-    <string name="noon" msgid="7245353528818587908">"ਦੁਪਹਿਰ"</string>
-    <string name="Noon" msgid="3342127745230013127">"ਦੁਪਹਿਰ"</string>
-    <string name="midnight" msgid="7166259508850457595">"ਅੱਧੀ ਰਾਤ"</string>
-    <string name="Midnight" msgid="5630806906897892201">"ਅੱਧੀ ਰਾਤ"</string>
-    <string name="elapsed_time_short_format_mm_ss" msgid="4431555943828711473">"<xliff:g id="MINUTES">%1$02d</xliff:g>:<xliff:g id="SECONDS">%2$02d</xliff:g>"</string>
-    <string name="elapsed_time_short_format_h_mm_ss" msgid="1846071997616654124">"<xliff:g id="HOURS">%1$d</xliff:g>:<xliff:g id="MINUTES">%2$02d</xliff:g>:<xliff:g id="SECONDS">%3$02d</xliff:g>"</string>
-    <string name="selectAll" msgid="6876518925844129331">"ਸਭ ਚੁਣੋ"</string>
-    <string name="cut" msgid="3092569408438626261">"ਕੱਟੋ"</string>
-    <string name="copy" msgid="2681946229533511987">"ਕਾਪੀ ਕਰੋ"</string>
-    <string name="failed_to_copy_to_clipboard" msgid="1833662432489814471">"ਕਲਿੱਪਬੋਰਡ \'ਤੇ ਕਾਪੀ ਕਰਨਾ ਅਸਫਲ ਰਿਹਾ"</string>
-    <string name="paste" msgid="5629880836805036433">"ਪੇਸਟ ਕਰੋ"</string>
-    <string name="paste_as_plain_text" msgid="5427792741908010675">"ਸਰਲ ਲਿਖਤ ਦੇ ਤੌਰ \'ਤੇ ਪੇਸਟ ਕਰੋ"</string>
-    <string name="replace" msgid="5781686059063148930">"ਬਦਲੋ…"</string>
-    <string name="delete" msgid="6098684844021697789">"ਮਿਟਾਓ"</string>
-    <string name="copyUrl" msgid="2538211579596067402">"URL ਕਾਪੀ ਕਰੋ"</string>
-    <string name="selectTextMode" msgid="1018691815143165326">"ਟੈਕਸਟ ਚੁਣੋ"</string>
-    <string name="undo" msgid="7905788502491742328">"ਅਣਕੀਤਾ ਕਰੋ"</string>
-    <string name="redo" msgid="7759464876566803888">"ਮੁੜ-ਓਹੀ ਕਰੋ"</string>
-    <string name="autofill" msgid="3035779615680565188">"ਆਟੋਫਿਲ"</string>
-    <string name="textSelectionCABTitle" msgid="5236850394370820357">"ਟੈਕਸਟ ਚੋਣ"</string>
-    <string name="addToDictionary" msgid="4352161534510057874">"ਸ਼ਬਦਕੋਸ਼ ਵਿੱਚ ਸ਼ਾਮਲ ਕਰੋ"</string>
-    <string name="deleteText" msgid="6979668428458199034">"ਮਿਟਾਓ"</string>
-    <string name="inputMethod" msgid="1653630062304567879">"ਇਨਪੁੱਟ ਵਿਧੀ"</string>
-    <string name="editTextMenuTitle" msgid="4909135564941815494">"ਟੈਕਸਟ ਕਿਰਿਆਵਾਂ"</string>
-    <string name="email" msgid="4560673117055050403">"ਈਮੇਲ ਖੋਲ੍ਹੋ"</string>
-    <string name="email_desc" msgid="3638665569546416795">"ਚੁਣੇ ਹੋਏ ਪਤੇ \'ਤੇ ਈਮੇਲ ਭੇਜੋ"</string>
-    <string name="dial" msgid="1253998302767701559">"ਕਾਲ ਕਰੋ"</string>
-    <string name="dial_desc" msgid="6573723404985517250">"ਚੁਣੇ ਗਏ ਫ਼ੋਨ ਨੰਬਰ \'ਤੇ ਕਾਲ ਕਰੋ"</string>
-    <string name="map" msgid="5441053548030107189">"ਨਕਸ਼ਾ ਖੋਲ੍ਹੋ"</string>
-    <string name="map_desc" msgid="1836995341943772348">"ਚੁਣਿਆ ਗਿਆ ਪਤਾ ਨਕਸ਼ੇ \'ਤੇ ਦਿਖਾਓ"</string>
-    <string name="browse" msgid="1245903488306147205">"ਖੋਲ੍ਹੋ"</string>
-    <string name="browse_desc" msgid="8220976549618935044">"ਚੁਣਿਆ ਗਿਆ URL ਖੋਲ੍ਹੋ"</string>
-    <string name="sms" msgid="4560537514610063430">"ਸੁਨੇਹਾ ਭੇਜੋ"</string>
-    <string name="sms_desc" msgid="7526588350969638809">"ਚੁਣੇ ਗਏ ਫ਼ੋਨ ਨੰਬਰ \'ਤੇ ਸੁਨੇਹਾ ਭੇਜੋ"</string>
-    <string name="add_contact" msgid="7867066569670597203">"ਸ਼ਾਮਲ ਕਰੋ"</string>
-    <string name="add_contact_desc" msgid="4830217847004590345">"ਸੰਪਰਕਾਂ ਵਿੱਚ ਸ਼ਾਮਲ ਕਰੋ"</string>
-    <string name="view_calendar" msgid="979609872939597838">"ਦੇਖੋ"</string>
-    <string name="view_calendar_desc" msgid="5828320291870344584">"ਕੈਲੰਡਰ ਵਿੱਚ ਚੁਣਿਆ ਗਿਆ ਸਮਾਂ ਦੇਖੋ"</string>
-    <string name="add_calendar_event" msgid="1953664627192056206">"ਸਮਾਂ-ਸੂਚੀ ਬਣਾਓ"</string>
-    <string name="add_calendar_event_desc" msgid="4326891793260687388">"ਚੁਣੇ ਗਏ ਸਮੇਂ ਲਈ ਇਵੈਂਟ ਦੀ ਸਮਾਂ-ਸੂਚੀ ਬਣਾਓ"</string>
-    <string name="view_flight" msgid="7691640491425680214">"ਟਰੈਕ ਕਰੋ"</string>
-    <string name="view_flight_desc" msgid="3876322502674253506">"ਚੁਣੀ ਗਈ ਉਡਾਣ ਨੂੰ ਟਰੈਕ ਕਰੋ"</string>
-    <string name="translate" msgid="9218619809342576858">"ਅਨੁਵਾਦ ਕਰੋ"</string>
-    <string name="translate_desc" msgid="4502367770068777202">"ਚੋਣਵੀਂ ਲਿਖਤ ਦਾ ਅਨੁਵਾਦ ਕਰੋ"</string>
-    <string name="define" msgid="7394820043869954211">"ਪਰਿਭਾਸ਼ਾ ਦਿਓ"</string>
-    <string name="define_desc" msgid="7910883642444919726">"ਚੋਣਵੀਂ ਲਿਖਤ ਦਾ ਅਨੁਵਾਦ ਕਰੋ"</string>
-    <string name="low_internal_storage_view_title" msgid="5576272496365684834">"ਸਟੋਰੇਜ ਦੀ ਜਗ੍ਹਾ ਖਤਮ ਹੋ ਰਹੀ ਹੈ"</string>
-    <string name="low_internal_storage_view_text" msgid="6640505817617414371">"ਕੁਝ ਸਿਸਟਮ ਫੰਕਸ਼ਨ ਕੰਮ ਨਹੀਂ ਵੀ ਕਰ ਸਕਦੇ"</string>
-    <string name="low_internal_storage_view_text_no_boot" msgid="6935190099204693424">"ਸਿਸਟਮ ਲਈ ਲੋੜੀਂਦੀ ਸਟੋਰੇਜ ਨਹੀਂ ਹੈ। ਯਕੀਨੀ ਬਣਾਓ ਕਿ ਤੁਹਾਡੇ ਕੋਲ 250MB ਖਾਲੀ ਜਗ੍ਹਾ ਹੈ ਅਤੇ ਮੁੜ-ਚਾਲੂ ਕਰੋ।"</string>
-    <string name="app_running_notification_title" msgid="8718335121060787914">"<xliff:g id="APP_NAME">%1$s</xliff:g> ਚੱਲ ਰਿਹਾ ਹੈ"</string>
-    <string name="app_running_notification_text" msgid="1197581823314971177">"ਹੋਰ ਜਾਣਕਾਰੀ ਜਾਂ ਐਪ ਨੂੰ ਬੰਦ ਕਰਨ ਲਈ ਟੈਪ ਕਰੋ।"</string>
-    <string name="ok" msgid="5970060430562524910">"ਠੀਕ ਹੈ"</string>
-    <string name="cancel" msgid="6442560571259935130">"ਰੱਦ ਕਰੋ"</string>
-    <string name="yes" msgid="5362982303337969312">"ਠੀਕ"</string>
-    <string name="no" msgid="5141531044935541497">"ਰੱਦ ਕਰੋ"</string>
-    <string name="dialog_alert_title" msgid="2049658708609043103">"ਧਿਆਨ ਦਿਓ"</string>
-    <string name="loading" msgid="7933681260296021180">"ਲੋਡ ਹੋ ਰਿਹਾ ਹੈ..."</string>
-    <string name="capital_on" msgid="1544682755514494298">"ਚਾਲੂ"</string>
-    <string name="capital_off" msgid="6815870386972805832">"ਬੰਦ"</string>
-    <string name="whichApplication" msgid="4533185947064773386">"ਇਸਨੂੰ ਵਰਤਦੇ ਹੋਏ ਕਾਰਵਾਈ ਪੂਰੀ ਕਰੋ"</string>
-    <string name="whichApplicationNamed" msgid="8260158865936942783">"%1$s ਵਰਤਦੇ ਹੋਏ ਕਾਰਵਾਈ ਪੂਰੀ ਕਰੋ"</string>
-    <string name="whichApplicationLabel" msgid="7425855495383818784">"ਕਾਰਵਾਈ ਪੂਰੀ ਕਰੋ"</string>
-    <string name="whichViewApplication" msgid="3272778576700572102">"ਨਾਲ ਖੋਲ੍ਹੋ"</string>
-    <string name="whichViewApplicationNamed" msgid="2286418824011249620">"%1$s ਨਾਲ ਖੋਲ੍ਹੋ"</string>
-    <string name="whichViewApplicationLabel" msgid="2666774233008808473">"ਖੋਲ੍ਹੋ"</string>
-    <string name="whichGiveAccessToApplication" msgid="8279395245414707442">"ਇਸ ਨਾਲ <xliff:g id="HOST">%1$s</xliff:g> ਲਿੰਕਾਂ ਨੂੰ ਖੋਲ੍ਹਣ ਦੀ ਪਹੁੰਚ ਦਿਓ"</string>
-    <string name="whichGiveAccessToApplicationNamed" msgid="7992388824107710849">"<xliff:g id="APPLICATION">%2$s</xliff:g> ਨਾਲ <xliff:g id="HOST">%1$s</xliff:g> ਲਿੰਕਾਂ ਨੂੰ ਖੋਲ੍ਹਣ ਦੀ ਪਹੁੰਚ ਦਿਓ"</string>
-    <string name="whichGiveAccessToApplicationLabel" msgid="6142688895536868827">"ਪਹੁੰਚ ਦਿਓ"</string>
-    <string name="whichEditApplication" msgid="144727838241402655">"ਇਸ ਨਾਲ ਸੰਪਾਦਨ ਕਰੋ"</string>
-    <string name="whichEditApplicationNamed" msgid="1775815530156447790">"%1$s ਨਾਲ ਸੰਪਾਦਨ ਕਰੋ"</string>
-    <string name="whichEditApplicationLabel" msgid="7183524181625290300">"ਸੰਪਾਦਨ ਕਰੋ"</string>
-    <string name="whichSendApplication" msgid="5803792421724377602">"ਸਾਂਝਾ ਕਰੋ"</string>
-    <string name="whichSendApplicationNamed" msgid="2799370240005424391">"%1$s ਨਾਲ ਸਾਂਝਾ ਕਰੋ"</string>
-    <string name="whichSendApplicationLabel" msgid="4579076294675975354">"ਸਾਂਝਾ ਕਰੋ"</string>
-    <string name="whichSendToApplication" msgid="8272422260066642057">"ਇਸ ਦੀ ਵਰਤੋਂ ਨਾਲ ਭੇਜੋ"</string>
-    <string name="whichSendToApplicationNamed" msgid="7768387871529295325">"%1$s ਦੀ ਵਰਤੋਂ ਨਾਲ ਭੇਜੋ"</string>
-    <string name="whichSendToApplicationLabel" msgid="8878962419005813500">"ਭੇਜੋ"</string>
-    <string name="whichHomeApplication" msgid="4307587691506919691">"ਇੱਕ ਹੋਮ ਐਪ ਚੁਣੋ"</string>
-    <string name="whichHomeApplicationNamed" msgid="4493438593214760979">"ਘਰ ਦੇ ਤੌਰ ਤੇ %1$s ਨੂੰ ਵਰਤੋ"</string>
-    <string name="whichHomeApplicationLabel" msgid="809529747002918649">"ਚਿਤਰ ਕੈਪਚਰ ਕਰੋ"</string>
-    <string name="whichImageCaptureApplication" msgid="3680261417470652882">"ਇਸ ਨਾਲ ਚਿਤਰ ਕੈਪਚਰ ਕਰੋ"</string>
-    <string name="whichImageCaptureApplicationNamed" msgid="8619384150737825003">"%1$s ਨਾਲ ਚਿਤਰ ਕੈਪਚਰ ਕਰੋ"</string>
-    <string name="whichImageCaptureApplicationLabel" msgid="6390303445371527066">"ਚਿਤਰ ਕੈਪਚਰ ਕਰੋ"</string>
-    <string name="alwaysUse" msgid="4583018368000610438">"ਇਸ ਕਾਰਵਾਈ ਲਈ ਪੂਰਵ-ਨਿਰਧਾਰਤ ਵਰਤੋ।"</string>
-    <string name="use_a_different_app" msgid="8134926230585710243">"ਇੱਕ ਵੱਖਰਾ ਖਾਤਾ ਵਰਤੋ"</string>
-    <string name="clearDefaultHintMsg" msgid="3252584689512077257">"ਸਿਸਟਮ ਸੈਟਿੰਗਾਂ &gt; ਐਪਾਂ &gt; ਡਾਊਨਲੋਡ ਕੀਤਿਆਂ ਵਿੱਚ ਪੂਰਵ-ਨਿਰਧਾਰਤ ਹਟਾਓ।"</string>
-    <string name="chooseActivity" msgid="7486876147751803333">"ਇੱਕ ਕਾਰਵਾਈ ਚੁਣੋ"</string>
-    <string name="chooseUsbActivity" msgid="6894748416073583509">"USB ਡੀਵਾਈਸ ਲਈ ਇੱਕ ਐਪ ਚੁਣੋ"</string>
-    <string name="noApplications" msgid="2991814273936504689">"ਕੋਈ ਐਪਾਂ ਇਸ ਕਾਰਵਾਈ ਨੂੰ ਨਹੀਂ ਕਰ ਸਕਦੀਆਂ।"</string>
-    <string name="aerr_application" msgid="250320989337856518">"<xliff:g id="APPLICATION">%1$s</xliff:g> ਰੁਕ ਗਈ ਹੈ"</string>
-    <string name="aerr_process" msgid="6201597323218674729">"<xliff:g id="PROCESS">%1$s</xliff:g> ਰੁਕ ਗਿਆ ਹੈ"</string>
-    <string name="aerr_application_repeated" msgid="3146328699537439573">"<xliff:g id="APPLICATION">%1$s</xliff:g> ਵਾਰ-ਵਾਰ ਰੁਕ ਰਹੀ ਹੈ"</string>
-    <string name="aerr_process_repeated" msgid="6235302956890402259">"<xliff:g id="PROCESS">%1$s</xliff:g> ਵਾਰ-ਵਾਰ ਰੁਕ ਰਹੀ ਹੈ"</string>
-    <string name="aerr_restart" msgid="7581308074153624475">"ਦੁਬਾਰਾ ਐਪ ਖੋਲ੍ਹੋ"</string>
-    <string name="aerr_report" msgid="5371800241488400617">"ਵਿਚਾਰ ਭੇਜੋ"</string>
-    <string name="aerr_close" msgid="2991640326563991340">"ਬੰਦ ਕਰੋ"</string>
-    <string name="aerr_mute" msgid="1974781923723235953">"ਡੀਵਾਈਸ ਦੇ ਮੁੜ-ਚਾਲੂ ਹੋਣ ਤੱਕ ਮਿਊਟ ਕਰੋ"</string>
-    <string name="aerr_wait" msgid="3199956902437040261">"ਉਡੀਕ ਕਰੋ"</string>
-    <string name="aerr_close_app" msgid="3269334853724920302">"ਐਪ ਬੰਦ ਕਰੋ"</string>
-    <string name="anr_title" msgid="4351948481459135709"></string>
-    <string name="anr_activity_application" msgid="8493290105678066167">"<xliff:g id="APPLICATION">%2$s</xliff:g> ਪ੍ਰਤਿਕਿਰਿਆ ਨਹੀਂ ਦੇ ਰਹੀ ਹੈ"</string>
-    <string name="anr_activity_process" msgid="1622382268908620314">"<xliff:g id="ACTIVITY">%1$s</xliff:g> ਪ੍ਰਤਿਕਿਰਿਆ ਨਹੀਂ ਦੇ ਰਹੀ ਹੈ"</string>
-    <string name="anr_application_process" msgid="6417199034861140083">"<xliff:g id="APPLICATION">%1$s</xliff:g> ਪ੍ਰਤਿਕਿਰਿਆ ਨਹੀਂ ਦੇ ਰਹੀ ਹੈ"</string>
-    <string name="anr_process" msgid="6156880875555921105">"ਪ੍ਰਕਿਰਿਆ <xliff:g id="PROCESS">%1$s</xliff:g> ਪ੍ਰਤਿਕਿਰਿਆ ਨਹੀਂ ਦੇ ਰਹੀ ਹੈ"</string>
-    <string name="force_close" msgid="8346072094521265605">"ਠੀਕ"</string>
-    <string name="report" msgid="4060218260984795706">"ਰਿਪੋਰਟ ਕਰੋ"</string>
-    <string name="wait" msgid="7147118217226317732">"ਉਡੀਕ ਕਰੋ"</string>
-    <string name="webpage_unresponsive" msgid="3272758351138122503">"ਸਫ਼ਾ ਅਨਰਿਸਪੌਂਸਿਵ ਬਣ ਗਿਆ ਹੈ।\n\nਕੀ ਤੁਸੀਂ ਇਸਨੂੰ ਬੰਦ ਕਰਨਾ ਚਾਹੁੰਦੇ ਹੋ?"</string>
-    <string name="launch_warning_title" msgid="1547997780506713581">"ਐਪ ਰੀਡਾਇਰੈਕਟ ਕੀਤਾ"</string>
-    <string name="launch_warning_replace" msgid="6202498949970281412">"<xliff:g id="APP_NAME">%1$s</xliff:g> ਹੁਣ ਚੱਲ ਰਿਹਾ ਹੈ।"</string>
-    <string name="launch_warning_original" msgid="188102023021668683">"<xliff:g id="APP_NAME">%1$s</xliff:g> ਅਸਲ ਵਿੱਚ ਲੌਂਚ ਕੀਤਾ ਗਿਆ ਸੀ।"</string>
-    <string name="screen_compat_mode_scale" msgid="3202955667675944499">"ਸਕੇਲ"</string>
-    <string name="screen_compat_mode_show" msgid="4013878876486655892">"ਹਮੇਸ਼ਾਂ ਦਿਖਾਓ"</string>
-    <string name="screen_compat_mode_hint" msgid="1064524084543304459">"ਸਿਸਟਮ ਸੈਟਿੰਗਾਂ &gt; ਐਪਾਂ &gt; ਡਾਊਨਲੋਡ ਕੀਤਿਆਂ ਵਿੱਚ ਇਸਨੂੰ ਮੁੜ-ਸਮਰੱਥ ਬਣਾਓ।"</string>
-    <string name="unsupported_display_size_message" msgid="6545327290756295232">"<xliff:g id="APP_NAME">%1$s</xliff:g> ਵਰਤਮਾਨ ਡਿਸਪਲੇ ਆਕਾਰ ਸੈਟਿੰਗ ਦਾ ਸਮਰਥਨ ਨਹੀਂ ਕਰਦੀ ਹੈ ਅਤੇ ਅਣਕਿਆਸੇ ਤੌਰ \'ਤੇ ਵਿਹਾਰ ਕਰ ਸਕਦੀ ਹੈ।"</string>
-    <string name="unsupported_display_size_show" msgid="7969129195360353041">"ਹਮੇਸ਼ਾ  ਦਿਖਾਓ"</string>
-    <string name="unsupported_compile_sdk_message" msgid="4253168368781441759">"<xliff:g id="APP_NAME">%1$s</xliff:g> ਨੂੰ Android OS ਦਾ ਇੱਕ ਗੈਰ-ਅਨੁਕੂਲ ਵਰਜਨ ਬਣਾਇਆ ਗਿਆ ਸੀ ਅਤੇ ਅਣਕਿਆਸੇ ਤੌਰ \'ਤੇ ਵਿਹਾਰ ਕਰ ਸਕਦੀ ਹੈ। ਐਪ ਦਾ ਇੱਕ ਅੱਪਡੇਟ ਕੀਤਾ ਹੋਇਆ ਵਰਜਨ ਉਪਲਬਧ ਹੋ ਸਕਦਾ ਹੈ।"</string>
-    <string name="unsupported_compile_sdk_show" msgid="2681877855260970231">"ਹਮੇਸਾਂ ਦਿਖਾਓ"</string>
-    <string name="unsupported_compile_sdk_check_update" msgid="3312723623323216101">"ਅੱਪਡੇਟ ਦੀ ਜਾਂਚ ਕਰੋ"</string>
-    <string name="smv_application" msgid="3307209192155442829">"ਐਪ <xliff:g id="APPLICATION">%1$s</xliff:g> (ਪ੍ਰਕਿਰਿਆ <xliff:g id="PROCESS">%2$s</xliff:g>) ਨੇ ਆਪਣੀ ਖੁਦ-ਲਾਗੂ ਕੀਤੀ ਸਟ੍ਰਿਕਟਮੋਡ ਨੀਤੀ ਦੀ ਉਲੰਘਣਾ ਕੀਤੀ ਹੈ।"</string>
-    <string name="smv_process" msgid="5120397012047462446">"ਪ੍ਰਕਿਰਿਆ <xliff:g id="PROCESS">%1$s</xliff:g> ਨੇ ਆਪਣੀ ਖੁਦ-ਲਾਗੂ ਕੀਤੀ ਸਟ੍ਰਿਕਟਮੋਡ ਨੀਤੀ ਦੀ ਉਲੰਘਣਾ ਕੀਤੀ ਹੈ।"</string>
-    <string name="android_upgrading_title" product="default" msgid="7513829952443484438">"ਫ਼ੋਨ ਅੱਪਡੇਟ ਹੋ ਰਿਹਾ ਹੈ…"</string>
-    <string name="android_upgrading_title" product="tablet" msgid="4503169817302593560">"ਟੈਬਲੈੱਟ ਅੱਪਡੇਟ ਹੋ ਰਿਹਾ ਹੈ…"</string>
-    <string name="android_upgrading_title" product="device" msgid="7009520271220804517">"ਡੀਵਾਈਸ ਅੱਪਡੇਟ ਹੋ ਰਿਹਾ ਹੈ…"</string>
-    <string name="android_start_title" product="default" msgid="4536778526365907780">"ਫ਼ੋਨ ਚਾਲੂ ਹੋ ਰਿਹਾ ਹੈ…"</string>
-    <string name="android_start_title" product="automotive" msgid="8418054686415318207">"Android ਚਾਲੂ ਕਰ ਰਿਹਾ ਹੈ…"</string>
-    <string name="android_start_title" product="tablet" msgid="4929837533850340472">"ਟੈਬਲੈੱਟ ਚਾਲੂ ਹੋ ਰਿਹਾ ਹੈ…"</string>
-    <string name="android_start_title" product="device" msgid="7467484093260449437">"ਡੀਵਾਈਸ ਚਾਲੂ ਹੋ ਰਿਹਾ ਹੈ…"</string>
-    <string name="android_upgrading_fstrim" msgid="8036718871534640010">"ਸਟੋਰੇਜ ਅਨੁਕੂਲ ਹੋ ਰਹੀ ਹੈ।"</string>
-    <string name="android_upgrading_notification_title" product="default" msgid="1511552415039349062">"ਸਿਸਟਮ ਅੱਪਡੇਟ ਪੂਰਾ ਕੀਤਾ ਜਾ ਰਿਹਾ ਹੈ…"</string>
-    <string name="app_upgrading_toast" msgid="3008139776215597053">"<xliff:g id="APPLICATION">%1$s</xliff:g> ਅੱਪਗ੍ਰੇਡ ਹੋ ਰਹੀ ਹੈ…"</string>
-    <string name="android_upgrading_apk" msgid="7904042682111526169">"<xliff:g id="NUMBER_0">%1$d</xliff:g> <xliff:g id="NUMBER_1">%2$d</xliff:g> ਦਾ ਐਪ ਅਨੁਕੂਲ ਕਰ ਰਿਹਾ ਹੈ।"</string>
-    <string name="android_preparing_apk" msgid="8162599310274079154">"<xliff:g id="APPNAME">%1$s</xliff:g> ਤਿਆਰ ਕਰ ਰਿਹਾ ਹੈ।"</string>
-    <string name="android_upgrading_starting_apps" msgid="451464516346926713">"ਐਪਸ ਚਾਲੂ ਕਰ ਰਿਹਾ ਹੈ।"</string>
-    <string name="android_upgrading_complete" msgid="1405954754112999229">"ਬੂਟ ਪੂਰਾ ਕਰ ਰਿਹਾ ਹੈ।"</string>
-    <string name="heavy_weight_notification" msgid="9087063985776626166">"<xliff:g id="APP">%1$s</xliff:g> ਚੱਲ ਰਿਹਾ ਹੈ"</string>
-    <string name="heavy_weight_notification_detail" msgid="2304833848484424985">"ਗੇਮ \'ਤੇ ਵਾਪਸ ਜਾਣ ਲਈ ਟੈਪ ਕਰੋ"</string>
-    <string name="heavy_weight_switcher_title" msgid="387882830435195342">"ਗੇਮ ਚੁਣੋ"</string>
-    <string name="heavy_weight_switcher_text" msgid="4176781660362912010">"ਬਿਹਤਰ ਪ੍ਰਦਰਸ਼ਨ ਲਈ, ਇੱਕ ਸਮੇਂ \'ਤੇ ਇਹਨਾਂ ਗੇਮਾਂ ਵਿੱਚੋਂ ਸਿਰਫ਼ ਇੱਕ ਹੀ ਖੋਲ੍ਹੀ ਜਾ ਸਕਦੀ ਹੈ।"</string>
-    <string name="old_app_action" msgid="3044685170829526403">"<xliff:g id="OLD_APP">%1$s</xliff:g> \'ਤੇ ਵਾਪਸ ਜਾਓ"</string>
-    <string name="new_app_action" msgid="6694851182870774403">"<xliff:g id="NEW_APP">%1$s</xliff:g> ਖੋਲ੍ਹੋ"</string>
-    <string name="new_app_description" msgid="5894852887817332322">"<xliff:g id="OLD_APP">%1$s</xliff:g> ਰੱਖਿਅਤ ਕੀਤੇ ਬਿਨਾਂ ਬੰਦ ਹੋ ਜਾਵੇਗੀ"</string>
-    <string name="dump_heap_notification" msgid="2618183274836056542">"<xliff:g id="PROC">%1$s</xliff:g> ਦੀ ਮੈਮਰੀ ਸੀਮਾ ਵਧ ਗਈ ਹੈ"</string>
-    <!-- no translation found for dump_heap_ready_notification (1162196579925048701) -->
-    <skip />
-    <string name="dump_heap_notification_detail" msgid="3993078784053054141">"ਹੀਪ ਡੰਪ ਨੂੰ ਇਕੱਤਰ ਕੀਤਾ ਗਿਆ। ਸਾਂਝਾ ਕਰਨ ਲਈ ਟੈਪ ਕਰੋ।"</string>
-    <string name="dump_heap_title" msgid="5864292264307651673">"ਕੀ ਹੀਪ ਡੰਪ ਸ਼ੇਅਰ ਕਰਨਾ ਹੈ?"</string>
-    <!-- no translation found for dump_heap_text (8546022920319781701) -->
-    <skip />
-    <!-- no translation found for dump_heap_system_text (1205466256312104134) -->
-    <skip />
-    <!-- no translation found for dump_heap_ready_text (6759394977904051000) -->
-    <skip />
-    <string name="sendText" msgid="5209874571959469142">"ਲਿਖਤ ਲਈ ਕੋਈ ਕਾਰਵਾਈ ਚੁਣੋ"</string>
-    <string name="volume_ringtone" msgid="6885421406845734650">"ਰਿੰਗਰ ਵੌਲਿਊਮ"</string>
-    <string name="volume_music" msgid="5421651157138628171">"ਮੀਡੀਆ ਵੌਲਿਊਮ"</string>
-    <string name="volume_music_hint_playing_through_bluetooth" msgid="9165984379394601533">"Bluetooth ਰਾਹੀਂ ਪਲੇ ਕਰ ਰਿਹਾ ਹੈ"</string>
-    <string name="volume_music_hint_silent_ringtone_selected" msgid="8310739960973156272">"ਖਾਮੋਸ਼ ਰਿੰਗਟੋਨ ਸੈੱਟ ਕੀਤੀ"</string>
-    <string name="volume_call" msgid="3941680041282788711">"ਇਨ-ਕਾਲ ਅਵਾਜ਼"</string>
-    <string name="volume_bluetooth_call" msgid="2002891926351151534">"ਬਲੂਟੁੱਥ ਇਨ-ਕਾਲ ਅਵਾਜ਼"</string>
-    <string name="volume_alarm" msgid="1985191616042689100">"ਅਲਾਰਮ ਵੌਲਿਊਮ"</string>
-    <string name="volume_notification" msgid="2422265656744276715">"ਸੂਚਨਾ ਵੌਲਿਊਮ"</string>
-    <string name="volume_unknown" msgid="1400219669770445902">"ਵੌਲਿਊਮ"</string>
-    <string name="volume_icon_description_bluetooth" msgid="6538894177255964340">"Bluetooth ਵੌਲਿਊਮ"</string>
-    <string name="volume_icon_description_ringer" msgid="3326003847006162496">"ਰਿੰਗਟੋਨ ਵੌਲਿਊਮ"</string>
-    <string name="volume_icon_description_incall" msgid="8890073218154543397">"ਕਾਲ ਅਵਾਜ਼"</string>
-    <string name="volume_icon_description_media" msgid="4217311719665194215">"ਮੀਡੀਆ ਵੌਲਿਊਮ"</string>
-    <string name="volume_icon_description_notification" msgid="7044986546477282274">"ਸੂਚਨਾ ਵੌਲਿਊਮ"</string>
-    <string name="ringtone_default" msgid="3789758980357696936">"ਪੂਰਵ-ਨਿਰਧਾਰਤ ਰਿੰਗਟੋਨ"</string>
-    <string name="ringtone_default_with_actual" msgid="1767304850491060581">"ਪੂਰਵ-ਨਿਰਧਾਰਤ (<xliff:g id="ACTUAL_RINGTONE">%1$s</xliff:g>)"</string>
-    <string name="ringtone_silent" msgid="7937634392408977062">"ਕੋਈ ਨਹੀਂ"</string>
-    <string name="ringtone_picker_title" msgid="3515143939175119094">"ਰਿੰਗਟੋਨਾਂ"</string>
-    <string name="ringtone_picker_title_alarm" msgid="6473325356070549702">"ਅਲਾਰਮ ਧੁਨੀਆਂ"</string>
-    <string name="ringtone_picker_title_notification" msgid="4837740874822788802">"ਸੂਚਨਾ ਧੁਨੀਆਂ"</string>
-    <string name="ringtone_unknown" msgid="3914515995813061520">"ਅਗਿਆਤ"</string>
-    <plurals name="wifi_available" formatted="false" msgid="7900333017752027322">
-=======
     <string name="VideoView_error_title" msgid="5750686717225068016">"ਵੀਡੀਓ ਸਮੱਸਿਆ"</string>
     <string name="VideoView_error_text_invalid_progressive_playback" msgid="3782449246085134720">"ਇਹ ਵੀਡੀਓ ਇਸ ਡੀਵਾਈਸ ਤੇ ਸਟ੍ਰੀਮਿੰਗ ਲਈ ਪ੍ਰਮਾਣਕ ਨਹੀਂ ਹੈ।"</string>
     <string name="VideoView_error_text_unknown" msgid="7658683339707607138">"ਇਹ ਵੀਡੀਓ ਪਲੇ ਨਹੀਂ ਕਰ ਸਕਦੇ।"</string>
@@ -2100,7 +1253,6 @@
     <string name="wifi_disable_mac_randomization_dialog_failure" msgid="7028090406806909137">"ਪਰਦੇਦਾਰੀ ਸੈਟਿੰਗ ਨੂੰ ਬਦਲਿਆ ਨਹੀਂ ਜਾ ਸਕਦਾ"</string>
     <string name="wifi_disable_mac_randomization_dialog_network_not_found" msgid="6829886686837356040">"ਨੈੱਟਵਰਕ ਨਹੀਂ ਮਿਲਿਆ"</string>
     <plurals name="wifi_available" formatted="false" msgid="7209257945504714015">
->>>>>>> 0435f0ae
       <item quantity="one">ਵਾਈ-ਫਾਈ ਨੈੱਟਵਰਕ ਉਪਲਬਧ</item>
       <item quantity="other">ਵਾਈ-ਫਾਈ ਨੈੱਟਵਰਕ ਉਪਲਬਧ</item>
     </plurals>
@@ -2108,45 +1260,6 @@
       <item quantity="one">ਉਪਲਬਧ ਵਾਈ-ਫਾਈ ਨੈੱਟਵਰਕ ਖੋਲ੍ਹੋ</item>
       <item quantity="other">ਉਪਲਬਧ ਵਾਈ-ਫਾਈ ਨੈੱਟਵਰਕ ਖੋਲ੍ਹੋ</item>
     </plurals>
-<<<<<<< HEAD
-    <string name="wifi_available_title" msgid="3817100557900599505">"ਖੁੱਲ੍ਹੇ ਵਾਈ‑ਫਾਈ ਨੈੱਟਵਰਕ ਨਾਲ ਕਨੈਕਟ ਹੋਵੋ"</string>
-    <string name="wifi_available_carrier_network_title" msgid="4527932626916527897">"ਕੈਰੀਅਰ ਵਾਈ-ਫਾਈ ਨੈੱਟਵਰਕ ਨਾਲ ਕਨੈਕਟ ਕਰੋ"</string>
-    <string name="wifi_available_title_connecting" msgid="1139126673968899002">"ਵਾਈ-ਫਾਈ ਨੈੱਟਵਰਕ ਨਾਲ ਕਨੈਕਟ ਕੀਤਾ ਜਾ ਰਿਹਾ ਹੈ"</string>
-    <string name="wifi_available_title_connected" msgid="7542672851522241548">"ਵਾਈ‑ਫਾਈ ਨੈੱਟਵਰਕ ਨਾਲ ਕਨੈਕਟ ਕੀਤਾ ਗਿਆ"</string>
-    <string name="wifi_available_title_failed_to_connect" msgid="6861772233582618132">"ਵਾਈ‑ਫਾਈ ਨੈੱਟਵਰਕ ਨਾਲ ਕਨੈਕਟ ਨਹੀਂ ਕੀਤਾ ਜਾ ਸਕਿਆ"</string>
-    <string name="wifi_available_content_failed_to_connect" msgid="3377406637062802645">"ਸਾਰੇ ਨੈੱਟਵਰਕਾਂ ਨੂੰ ਦੇਖਣ ਲਈ ਟੈਪ ਕਰੋ"</string>
-    <string name="wifi_available_action_connect" msgid="2635699628459488788">"ਕਨੈਕਟ ਕਰੋ"</string>
-    <string name="wifi_available_action_all_networks" msgid="4368435796357931006">"ਸਾਰੇ ਨੈੱਟਵਰਕ"</string>
-    <!-- no translation found for wifi_suggestion_title (9099832833531486167) -->
-    <skip />
-    <!-- no translation found for wifi_suggestion_content (5883181205841582873) -->
-    <skip />
-    <string name="wifi_suggestion_action_allow_app" msgid="3689946344485394085">"ਹਾਂ"</string>
-    <string name="wifi_suggestion_action_disallow_app" msgid="7977918905605931385">"ਨਹੀਂ"</string>
-    <string name="wifi_wakeup_onboarding_title" msgid="228772560195634292">"ਵਾਈ‑ਫਾਈ ਸਵੈਚਲਿਤ ਤੌਰ \'ਤੇ ਚੱਲ ਪਵੇਗਾ"</string>
-    <string name="wifi_wakeup_onboarding_subtext" msgid="3989697580301186973">"ਜਦੋਂ ਤੁਸੀਂ ਕਿਸੇ ਰੱਖਿਅਤ ਕੀਤੇ ਉੱਚ-ਗੁਣਵੱਤਾ ਵਾਲੇ ਨੈੱਟਵਰਕ ਦੇ ਨੇੜੇ ਹੋਵੋ"</string>
-    <string name="wifi_wakeup_onboarding_action_disable" msgid="838648204200836028">"ਵਾਪਸ ਚਾਲੂ ਨਾ ਕਰੋ"</string>
-    <string name="wifi_wakeup_enabled_title" msgid="6534603733173085309">"ਵਾਈ‑ਫਾਈ ਨੂੰ ਸਵੈਚਲਿਤ ਤੌਰ \'ਤੇ ਚਾਲੂ ਕੀਤਾ ਗਿਆ"</string>
-    <string name="wifi_wakeup_enabled_content" msgid="189330154407990583">"ਤੁਸੀਂ ਕਿਸੇ ਰੱਖਿਅਤ ਕੀਤੇ ਨੈੱਟਵਰਕ ਦੇ ਨੇੜੇ ਹੋ: <xliff:g id="NETWORK_SSID">%1$s</xliff:g>"</string>
-    <string name="wifi_available_sign_in" msgid="9157196203958866662">"ਵਾਈ-ਫਾਈ ਨੈੱਟਵਰਕ \'ਤੇ ਸਾਈਨ-ਇਨ ਕਰੋ"</string>
-    <string name="network_available_sign_in" msgid="1848877297365446605">"ਨੈੱਟਵਰਕ \'ਤੇ ਸਾਈਨ-ਇਨ ਕਰੋ"</string>
-    <!-- no translation found for network_available_sign_in_detailed (8000081941447976118) -->
-    <skip />
-    <!-- no translation found for wifi_no_internet (5198100389964214865) -->
-    <skip />
-    <string name="wifi_no_internet_detailed" msgid="8083079241212301741">"ਵਿਕਲਪਾਂ ਲਈ ਟੈਪ ਕਰੋ"</string>
-    <string name="captive_portal_logged_in_detailed" msgid="8489345381637456021">"ਕਨੈਕਟ ਹੋਏ"</string>
-    <!-- no translation found for network_partial_connectivity (7774883385494762741) -->
-    <skip />
-    <!-- no translation found for network_partial_connectivity_detailed (1959697814165325217) -->
-    <skip />
-    <string name="wifi_softap_config_change" msgid="8475911871165857607">"ਤੁਹਾਡੀਆਂ ਹੌਟਸਪੌਟ ਸੈਟਿੰਗਾਂ ਵਿੱਚ ਬਦਲਾਅ"</string>
-    <string name="wifi_softap_config_change_summary" msgid="7601233252456548891">"ਤੁਹਾਡਾ ਹੌਟਸਪੌਟ ਬੈਂਡ ਬਦਲ ਗਿਆ ਹੈ।"</string>
-    <string name="wifi_softap_config_change_detailed" msgid="8022936822860678033">"ਇਹ ਡੀਵਾਈਸ ਸਿਰਫ਼ 5GHz ਦੀ ਤੁਹਾਡੀ ਤਰਜੀਹ ਦਾ ਸਮਰਥਨ ਨਹੀਂ ਕਰਦਾ ਹੈ। ਇਸਦੀ ਬਜਾਏ, ਇਹ ਡੀਵਾਈਸ ਉਪਲਬਧ ਹੋਣ \'ਤੇ 5GHz ਬੈਂਡ ਵਰਤੇਗਾ।"</string>
-    <string name="network_switch_metered" msgid="4671730921726992671">"ਬਦਲਕੇ <xliff:g id="NETWORK_TYPE">%1$s</xliff:g> ਲਿਆਂਦਾ ਗਿਆ"</string>
-    <string name="network_switch_metered_detail" msgid="775163331794506615">"<xliff:g id="PREVIOUS_NETWORK">%2$s</xliff:g> ਦੀ ਇੰਟਰਨੈੱਟ \'ਤੇ ਪਹੁੰਚ ਨਾ ਹੋਣ \'ਤੇ ਡੀਵਾਈਸ <xliff:g id="NEW_NETWORK">%1$s</xliff:g> ਦੀ ਵਰਤੋਂ ਕਰਦਾ ਹੈ। ਖਰਚੇ ਲਾਗੂ ਹੋ ਸਕਦੇ ਹਨ।"</string>
-    <string name="network_switch_metered_toast" msgid="5779283181685974304">"<xliff:g id="PREVIOUS_NETWORK">%1$s</xliff:g> ਤੋਂ ਬਦਲਕੇ <xliff:g id="NEW_NETWORK">%2$s</xliff:g> \'ਤੇ ਕੀਤਾ ਗਿਆ"</string>
-=======
     <string name="wifi_available_title" msgid="722493260955778406">"ਖੁੱਲ੍ਹੇ ਵਾਈ‑ਫਾਈ ਨੈੱਟਵਰਕ ਨਾਲ ਕਨੈਕਟ ਹੋਵੋ"</string>
     <string name="wifi_available_carrier_network_title" msgid="7740328884692643968">"ਕੈਰੀਅਰ ਵਾਈ-ਫਾਈ ਨੈੱਟਵਰਕ ਨਾਲ ਕਨੈਕਟ ਕਰੋ"</string>
     <string name="wifi_available_title_connecting" msgid="5249247039230566878">"ਵਾਈ-ਫਾਈ ਨੈੱਟਵਰਕ ਨਾਲ ਕਨੈਕਟ ਕੀਤਾ ਜਾ ਰਿਹਾ ਹੈ"</string>
@@ -2179,7 +1292,6 @@
     <string name="network_switch_metered" msgid="1531869544142283384">"ਬਦਲਕੇ <xliff:g id="NETWORK_TYPE">%1$s</xliff:g> ਲਿਆਂਦਾ ਗਿਆ"</string>
     <string name="network_switch_metered_detail" msgid="1358296010128405906">"<xliff:g id="PREVIOUS_NETWORK">%2$s</xliff:g> ਦੀ ਇੰਟਰਨੈੱਟ \'ਤੇ ਪਹੁੰਚ ਨਾ ਹੋਣ \'ਤੇ ਡੀਵਾਈਸ <xliff:g id="NEW_NETWORK">%1$s</xliff:g> ਦੀ ਵਰਤੋਂ ਕਰਦਾ ਹੈ। ਖਰਚੇ ਲਾਗੂ ਹੋ ਸਕਦੇ ਹਨ।"</string>
     <string name="network_switch_metered_toast" msgid="501662047275723743">"<xliff:g id="PREVIOUS_NETWORK">%1$s</xliff:g> ਤੋਂ ਬਦਲਕੇ <xliff:g id="NEW_NETWORK">%2$s</xliff:g> \'ਤੇ ਕੀਤਾ ਗਿਆ"</string>
->>>>>>> 0435f0ae
   <string-array name="network_switch_type_name">
     <item msgid="2255670471736226365">"ਮੋਬਾਈਲ ਡਾਟਾ"</item>
     <item msgid="5520925862115353992">"ਵਾਈ-ਫਾਈ"</item>
@@ -2187,535 +1299,6 @@
     <item msgid="1616528372438698248">"ਈਥਰਨੈੱਟ"</item>
     <item msgid="9177085807664964627">"VPN"</item>
   </string-array>
-<<<<<<< HEAD
-    <string name="network_switch_type_name_unknown" msgid="4552612897806660656">"ਇੱਕ ਅਗਿਆਤ ਨੈੱਟਵਰਕ ਕਿਸਮ"</string>
-    <string name="wifi_watchdog_network_disabled" msgid="7904214231651546347">"ਵਾਈ-ਫਾਈ ਨਾਲ ਕਨੈਕਟ ਨਹੀਂ ਹੋ ਸਕਿਆ"</string>
-    <!-- no translation found for wifi_watchdog_network_disabled_detailed (4917472096696322767) -->
-    <skip />
-    <string name="wifi_connect_alert_title" msgid="8455846016001810172">"ਕੀ ਕਨੈਕਸ਼ਨ ਦੀ ਆਗਿਆ ਦੇਣੀ ਹੈ?"</string>
-    <string name="wifi_connect_alert_message" msgid="6451273376815958922">"ਐਪਲੀਕੇਸ਼ਨ %1$s ਵਾਈ-ਫਾਈ ਨੈੱਟਵਰਕ %2$s ਨਾਲ ਕਨੈਕਟ ਕਰਨਾ ਚਾਹੁੰਦੀ ਹੈ"</string>
-    <string name="wifi_connect_default_application" msgid="7143109390475484319">"ਇੱਕ ਐਪਲੀਕੇਸ਼ਨ"</string>
-    <string name="wifi_p2p_dialog_title" msgid="97611782659324517">"ਵਾਈ-ਫਾਈ ਡਾਇਰੈਕਟ"</string>
-    <string name="wifi_p2p_turnon_message" msgid="2909250942299627244">"Wi-Fi ਡਾਇਰੈਕਟ ਚਾਲੂ ਕਰੋ। ਇਹ ਵਾਈ-ਫਾਈ ਕਲਾਇੰਟ/ਹੌਟਸਪੌਟ ਨੂੰ ਬੰਦ ਕਰ ਦੇਵੇਗਾ।"</string>
-    <string name="wifi_p2p_failed_message" msgid="3763669677935623084">"ਵਾਈ-ਫਾਈ ਡਾਇਰੈਕਟ ਚਾਲੂ ਨਹੀਂ ਹੋ ਸਕਿਆ।"</string>
-    <string name="wifi_p2p_enabled_notification_title" msgid="2068321881673734886">"ਵਾਈ-ਫਾਈ ਡਾਇਰੈਕਟ ਚਾਲੂ ਹੈ।"</string>
-    <string name="wifi_p2p_enabled_notification_message" msgid="8064677407830620023">"ਸੈਟਿੰਗਾਂ ਲਈ ਟੈਪ ਕਰੋ"</string>
-    <string name="accept" msgid="1645267259272829559">"ਸਵੀਕਾਰ ਕਰੋ"</string>
-    <string name="decline" msgid="2112225451706137894">"ਅਸਵੀਕਾਰ ਕਰੋ"</string>
-    <string name="wifi_p2p_invitation_sent_title" msgid="1318975185112070734">"ਸੱਦਾ ਭੇਜਿਆ"</string>
-    <string name="wifi_p2p_invitation_to_connect_title" msgid="4958803948658533637">"ਕਨੈਕਟ ਕਰਨ ਲਈ ਸੱਦਾ"</string>
-    <string name="wifi_p2p_from_message" msgid="570389174731951769">"ਇਸ ਤੋਂ:"</string>
-    <string name="wifi_p2p_to_message" msgid="248968974522044099">"ਵੱਲ:"</string>
-    <string name="wifi_p2p_enter_pin_message" msgid="5920929550367828970">"ਲੋੜੀਂਦਾ ਪਿੰਨ ਟਾਈਪ ਕਰੋ:"</string>
-    <string name="wifi_p2p_show_pin_message" msgid="8530563323880921094">"ਪਿੰਨ:"</string>
-    <string name="wifi_p2p_frequency_conflict_message" product="tablet" msgid="8012981257742232475">"ਟੈਬਲੈੱਟ <xliff:g id="DEVICE_NAME">%1$s</xliff:g> ਨਾਲ ਕਨੈਕਟ ਕੀਤੇ ਜਾਣ ਤੇ ਵਾਈ-ਫਾਈ ਤੋਂ ਅਸਥਾਈ ਤੌਰ ਤੇ ਡਿਸਕਨੈਕਟ ਹੋ ਜਾਵੇਗਾ"</string>
-    <string name="wifi_p2p_frequency_conflict_message" product="tv" msgid="3087858235069421128">"TV <xliff:g id="DEVICE_NAME">%1$s</xliff:g> ਨਾਲ ਕਨੈਕਟ ਕੀਤੇ ਜਾਣ ਤੇ ਵਾਈ-ਫਾਈ ਤੋਂ ਅਸਥਾਈ ਤੌਰ ਤੇ ਡਿਸਕਨੈਕਟ ਹੋ ਜਾਏਗਾ"</string>
-    <string name="wifi_p2p_frequency_conflict_message" product="default" msgid="7363907213787469151">"ਫ਼ੋਨ <xliff:g id="DEVICE_NAME">%1$s</xliff:g> ਨਾਲ ਕਨੈਕਟ ਕੀਤੇ ਜਾਣ ਤੇ ਵਾਈ-ਫਾਈ ਤੋਂ ਅਸਥਾਈ ਤੌਰ ਤੇ ਡਿਸਕਨੈਕਟ ਹੋ ਜਾਏਗਾ"</string>
-    <string name="select_character" msgid="3365550120617701745">"ਅੱਖਰ ਦਾਖਲ ਕਰੋ"</string>
-    <string name="sms_control_title" msgid="7296612781128917719">"SMS ਸੁਨੇਹੇ ਭੇਜ ਰਿਹਾ ਹੈ"</string>
-    <string name="sms_control_message" msgid="3867899169651496433">"&lt;b&gt;<xliff:g id="APP_NAME">%1$s</xliff:g>&lt;/b&gt; ਵੱਡੀ ਸੰਖਿਆ ਵਿੱਚ SMS ਸੁਨੇਹੇ ਭੇਜ ਰਿਹਾ ਹੈ। ਕੀ ਤੁਸੀਂ ਇਸ ਐਪ ਨੂੰ ਸੁਨੇਹੇ ਭੇਜਣਾ ਜਾਰੀ ਰੱਖਣ ਦੀ ਆਗਿਆ ਦੇਣਾ ਚਾਹੁੰਦੇ ਹੋ?"</string>
-    <string name="sms_control_yes" msgid="3663725993855816807">"ਆਗਿਆ ਦਿਓ"</string>
-    <string name="sms_control_no" msgid="625438561395534982">"ਅਸਵੀਕਾਰ ਕਰੋ"</string>
-    <string name="sms_short_code_confirm_message" msgid="1645436466285310855">"&lt;b&gt;<xliff:g id="APP_NAME">%1$s</xliff:g>&lt;/b&gt; ਇਹ &lt;b&gt;<xliff:g id="DEST_ADDRESS">%2$s</xliff:g>&lt;/b&gt; ਨੂੰ ਇੱਕ ਸੁਨੇਹਾ ਭੇਜਣਾ ਚਾਹੁੰਦੀ ਹੈ।"</string>
-    <string name="sms_short_code_details" msgid="5873295990846059400">"ਇਸ ਨਾਲ "<b>"ਤੁਹਾਡੇ ਮੋਬਾਈਲ ਖਾਤੇ ਤੇ ਖਰਚੇ"</b>" ਪੈ ਸਕਦੇ ਹਨ।"</string>
-    <string name="sms_premium_short_code_details" msgid="7869234868023975"><b>"ਇਸ ਨਾਲ ਤੁਹਾਡੇ ਮੋਬਾਈਲ ਖਾਤੇ ਤੇ ਖਰਚੇ ਪੈਣਗੇ।"</b></string>
-    <string name="sms_short_code_confirm_allow" msgid="4458878637111023413">"ਭੇਜੋ"</string>
-    <string name="sms_short_code_confirm_deny" msgid="2927389840209170706">"ਰੱਦ ਕਰੋ"</string>
-    <string name="sms_short_code_remember_choice" msgid="5289538592272218136">"ਮੇਰੀ ਚੋਣ ਯਾਦ ਰੱਖੋ"</string>
-    <string name="sms_short_code_remember_undo_instruction" msgid="4960944133052287484">"ਤੁਸੀਂ ਇਸਨੂੰ ਬਾਅਦ ਵਿੱਚ ਸੈਟਿੰਗਾਂ &gt; ਐਪਾਂ ਵਿੱਚ ਬਦਲ ਸਕਦੇ ਹੋ"</string>
-    <string name="sms_short_code_confirm_always_allow" msgid="3241181154869493368">"ਹਮੇਸ਼ਾਂ ਆਗਿਆ ਦਿਓ"</string>
-    <string name="sms_short_code_confirm_never_allow" msgid="446992765774269673">"ਕਦੇ ਵੀ ਆਗਿਆ ਨਾ ਦਿਓ"</string>
-    <string name="sim_removed_title" msgid="6227712319223226185">"SIM ਕਾਰਡ ਹਟਾਇਆ ਗਿਆ"</string>
-    <string name="sim_removed_message" msgid="2333164559970958645">"ਮੋਬਾਈਲ ਨੈੱਟਵਰਕ ਅਣਉਪਲਬਧ ਹੋਵੇਗਾ ਜਦੋਂ ਤੱਕ ਤੁਸੀਂ ਇੱਕ ਵੈਧ ਸਿਮ ਕਾਰਡ ਪਾ ਕੇ ਮੁੜ-ਚਾਲੂ ਨਹੀਂ ਕਰਦੇ।"</string>
-    <string name="sim_done_button" msgid="827949989369963775">"ਹੋ ਗਿਆ"</string>
-    <string name="sim_added_title" msgid="3719670512889674693">"SIM ਕਾਰਡ ਜੋੜਿਆ ਗਿਆ"</string>
-    <string name="sim_added_message" msgid="6599945301141050216">"ਮੋਬਾਈਲ ਨੈੱਟਵਰਕ ਤੱਕ ਪਹੁੰਚ ਲਈ ਤੁਹਾਡਾ ਡੀਵਾਈਸ ਮੁੜ-ਚਾਲੂ ਕਰੋ।"</string>
-    <string name="sim_restart_button" msgid="4722407842815232347">"ਰੀਸਟਾਰਟ ਕਰੋ"</string>
-    <string name="install_carrier_app_notification_title" msgid="9056007111024059888">"ਮੋਬਾਈਲ ਸੇਵਾ ਕਿਰਿਆਸ਼ੀਲ ਕਰੋ"</string>
-    <string name="install_carrier_app_notification_text" msgid="3346681446158696001">"ਆਪਣੇ ਨਵੇਂ ਸਿਮ ਨੂੰ ਕਿਰਿਆਸ਼ੀਲ ਕਰਨ ਲਈ ਕੈਰੀਅਰ ਐਪ ਡਾਊਨਲੋਡ ਕਰੋ"</string>
-    <string name="install_carrier_app_notification_text_app_name" msgid="1196505084835248137">"ਆਪਣੇ ਨਵੇਂ ਸਿਮ ਨੂੰ ਕਿਰਿਆਸ਼ੀਲ ਕਰਨ ਲਈ <xliff:g id="APP_NAME">%1$s</xliff:g> ਐਪ ਡਾਊਨਲੋਡ ਕਰੋ"</string>
-    <string name="install_carrier_app_notification_button" msgid="3094206295081900849">"ਐਪ ਡਾਊਨਲੋਡ ਕਰੋ"</string>
-    <string name="carrier_app_notification_title" msgid="8921767385872554621">"ਨਵੀਂ SIM ਦਾਖਲ ਕੀਤੀ ਗਈ"</string>
-    <string name="carrier_app_notification_text" msgid="1132487343346050225">"ਇਸ ਨੂੰ ਸੈੱਟ ਕਰਨ ਲਈ ਟੈਪ ਕਰੋ"</string>
-    <string name="time_picker_dialog_title" msgid="8349362623068819295">"ਸਮਾਂ ਸੈੱਟ ਕਰੋ"</string>
-    <string name="date_picker_dialog_title" msgid="5879450659453782278">"ਤਾਰੀਖ ਸੈੱਟ ਕਰੋ"</string>
-    <string name="date_time_set" msgid="5777075614321087758">"ਸੈੱਟ ਕਰੋ"</string>
-    <string name="date_time_done" msgid="2507683751759308828">"ਹੋ ਗਿਆ"</string>
-    <string name="perms_new_perm_prefix" msgid="8257740710754301407"><font size="12" fgcolor="#ff33b5e5">"ਨਵਾਂ: "</font></string>
-    <string name="perms_description_app" msgid="5139836143293299417">"<xliff:g id="APP_NAME">%1$s</xliff:g> ਵੱਲੋਂ ਮੁਹੱਈਆ ਕੀਤਾ।"</string>
-    <string name="no_permissions" msgid="7283357728219338112">"ਕੋਈ ਅਨੁਮਤੀਆਂ ਲੁੜੀਂਦੀਆਂ ਨਹੀਂ"</string>
-    <string name="perm_costs_money" msgid="4902470324142151116">"ਇਸ ਨਾਲ ਤੁਹਾਨੂੰ ਖਰਚਾ ਪੈ ਸਕਦਾ ਹੈ"</string>
-    <string name="dlg_ok" msgid="7376953167039865701">"ਠੀਕ"</string>
-    <string name="usb_charging_notification_title" msgid="1595122345358177163">"USB ਰਾਹੀਂ ਇਸ ਡੀਵਾਈਸ ਚਾਰਜ ਹੋ ਰਿਹਾ ਹੈ"</string>
-    <string name="usb_supplying_notification_title" msgid="4631045789893086181">"ਕਨੈਕਟ ਕੀਤਾ ਡੀਵਾਈਸ USB ਰਾਹੀਂ ਚਾਰਜ ਹੋ ਰਿਹਾ ਹੈ"</string>
-    <string name="usb_mtp_notification_title" msgid="4238227258391151029">"USB ਫ਼ਾਈਲ ਟ੍ਰਾਂਸਫ਼ਰ ਚਾਲੂ ਹੈ"</string>
-    <string name="usb_ptp_notification_title" msgid="5425857879922006878">"USB ਰਾਹੀਂ PTP ਚਾਲੂ ਹੈ"</string>
-    <string name="usb_tether_notification_title" msgid="3716143122035802501">"USB ਟੈਦਰਿੰਗ ਚਾਲੂ ਹੈ"</string>
-    <string name="usb_midi_notification_title" msgid="5356040379749154805">"USB ਰਾਹੀਂ MIDI ਚਾਲੂ ਹੈ"</string>
-    <string name="usb_accessory_notification_title" msgid="1785694450621427730">"USB ਐਕਸੈਸਰੀ ਕਨੈਕਟ ਹੋਈ"</string>
-    <string name="usb_notification_message" msgid="3370903770828407960">"ਹੋਰ ਵਿਕਲਪਾਂ ਲਈ ਟੈਪ ਕਰੋ।"</string>
-    <string name="usb_power_notification_message" msgid="4647527153291917218">"ਕਨੈਕਟ ਕੀਤਾ ਡੀਵਾਈਸ ਚਾਰਜ ਹੋ ਰਿਹਾ ਹੈ। ਹੋਰ ਵਿਕਲਪਾਂ ਲਈ ਟੈਪ ਕਰੋ।"</string>
-    <string name="usb_unsupported_audio_accessory_title" msgid="3529881374464628084">"ਐਨਾਲੌਗ  ਆਡੀਓ  ਉਪਸਾਧਨ ਦਾ ਪਤਾ ਲੱਗਿਆ"</string>
-    <string name="usb_unsupported_audio_accessory_message" msgid="6309553946441565215">"ਨੱਥੀ ਕੀਤਾ ਡੀਵਾਈਸ ਇਸ ਫ਼ੋਨ ਦੇ ਅਨੁਰੂਪ ਨਹੀਂ ਹੈ। ਹੋਰ ਜਾਣਨ ਲਈ ਟੈਪ ਕਰੋ।"</string>
-    <string name="adb_active_notification_title" msgid="6729044778949189918">"USB ਡੀਬਗਿੰਗ ਕਨੈਕਟ ਕੀਤੀ"</string>
-    <string name="adb_active_notification_message" msgid="7463062450474107752">"USB ਡੀਬੱਗਿੰਗ ਬੰਦ ਕਰਨ ਲਈ ਟੈਪ ਕਰੋ"</string>
-    <string name="adb_active_notification_message" product="tv" msgid="8470296818270110396">"USB ਡੀਬੱਗਿੰਗ ਅਯੋਗ ਬਣਾਉਣ ਲਈ ਚੁਣੋ।"</string>
-    <!-- no translation found for test_harness_mode_notification_title (2216359742631914387) -->
-    <skip />
-    <!-- no translation found for test_harness_mode_notification_message (1343197173054407119) -->
-    <skip />
-    <string name="usb_contaminant_detected_title" msgid="7136400633704058349">"USB ਪੋਰਟ ਵਿੱਚ ਪਾਣੀ ਜਾਂ ਧੂੜ-ਮਿੱਟੀ"</string>
-    <string name="usb_contaminant_detected_message" msgid="832337061059487250">"USB ਪੋਰਟ ਸਵੈਚਲਿਤ ਤੌਰ \'ਤੇ ਬੰਦ ਕੀਤਾ ਗਿਆ। ਹੋਰ ਜਾਣਨ ਲਈ ਟੈਪ ਕਰੋ।"</string>
-    <string name="usb_contaminant_not_detected_title" msgid="4202417484434906086">"USB ਪੋਰਟ ਵਰਤਣਾ ਸੁਰੱਖਿਅਤ ਹੈ"</string>
-    <string name="usb_contaminant_not_detected_message" msgid="2415791798244545292">"ਫ਼ੋਨ ਹੁਣ ਪਾਣੀ ਜਾਂ ਧੂੜ-ਮਿੱਟੀ ਦਾ ਪਤਾ ਨਹੀਂ ਲਗਾਉਂਦਾ ਹੈ।"</string>
-    <string name="taking_remote_bugreport_notification_title" msgid="6742483073875060934">"ਬੱਗ ਰਿਪਰੋਟ ਪ੍ਰਾਪਤ ਕੀਤੀ ਜਾ ਰਹੀ ਹੈ..."</string>
-    <string name="share_remote_bugreport_notification_title" msgid="4987095013583691873">"ਕੀ ਬੱਗ ਰਿਪੋਰਟ ਸਾਂਝੀ ਕਰਨੀ ਹੈ?"</string>
-    <string name="sharing_remote_bugreport_notification_title" msgid="7572089031496651372">"ਬੱਗ ਰਿਪੋਰਟ ਸਾਂਝੀ ਕੀਤੀ ਜਾ ਰਹੀ ਹੈ…"</string>
-    <string name="share_remote_bugreport_notification_message_finished" msgid="6029609949340992866">"ਤੁਹਾਡੇ ਪ੍ਰਸ਼ਾਸਕ ਨੇ ਇਸ ਡੀਵਾਈਸ ਦੀ ਸਮੱਸਿਆ ਨੂੰ ਠੀਕ ਕਰਨ ਵਿੱਚ ਮਦਦ ਲਈ ਬੱਗ ਰਿਪੋਰਟ ਦੀ ਬੇਨਤੀ ਕੀਤੀ ਹੈ। ਐਪਾਂ ਅਤੇ ਡਾਟੇ ਨੂੰ ਸਾਂਝਾ ਕੀਤਾ ਜਾ ਸਕਦਾ ਹੈ।"</string>
-    <string name="share_remote_bugreport_action" msgid="6249476773913384948">"ਸਾਂਝਾ ਕਰੋ"</string>
-    <string name="decline_remote_bugreport_action" msgid="6230987241608770062">"ਅਸਵੀਕਾਰ ਕਰੋ"</string>
-    <string name="select_input_method" msgid="4653387336791222978">"ਇਨਪੁਟ ਵਿਧੀ ਚੁਣੋ"</string>
-    <string name="show_ime" msgid="2506087537466597099">"ਭੌਤਿਕ ਕੀ-ਬੋਰਡ ਸਰਗਰਮ ਹੋਣ ਦੌਰਾਨ ਇਸ ਨੂੰ ਸਕ੍ਰੀਨ \'ਤੇ ਬਣਾਈ ਰੱਖੋ"</string>
-    <string name="hardware" msgid="194658061510127999">"ਆਭਾਸੀ ਕੀ-ਬੋਰਡ ਦਿਖਾਓ"</string>
-    <string name="select_keyboard_layout_notification_title" msgid="597189518763083494">"ਭੌਤਿਕ ਕੀ-ਬੋਰਡ ਦੀ ਰੂਪ-ਰੇਖਾ ਬਦਲੋ"</string>
-    <string name="select_keyboard_layout_notification_message" msgid="8084622969903004900">"ਭਾਸ਼ਾ ਅਤੇ ਖਾਕਾ ਚੁਣਨ ਲਈ ਟੈਪ ਕਰੋ"</string>
-    <string name="fast_scroll_alphabet" msgid="5433275485499039199">" ABCDEFGHIJKLMNOPQRSTUVWXYZ"</string>
-    <string name="fast_scroll_numeric_alphabet" msgid="4030170524595123610">" 0123456789ABCDEFGHIJKLMNOPQRSTUVWXYZ"</string>
-    <string name="alert_windows_notification_channel_group_name" msgid="1463953341148606396">"ਦੂਜੀਆਂ ਐਪਾਂ ਦੇ ਉੱਪਰ ਪ੍ਰਦਰਸ਼ਿਤ ਕਰੋ"</string>
-    <string name="alert_windows_notification_channel_name" msgid="3116610965549449803">"<xliff:g id="NAME">%s</xliff:g> ਐਪ ਹੋਰ ਐਪਾਂ ਦੇ ਉੱਤੇ ਹੈ"</string>
-    <string name="alert_windows_notification_title" msgid="3697657294867638947">"<xliff:g id="NAME">%s</xliff:g> ਐਪ ਹੋਰਾਂ ਐਪਾਂ ਦੇ ਉੱਤੇ ਹੈ।"</string>
-    <string name="alert_windows_notification_message" msgid="8917232109522912560">"ਜੇਕਰ ਤੁਸੀਂ ਨਹੀਂ ਚਾਹੁੰਦੇ ਕਿ <xliff:g id="NAME">%s</xliff:g> ਐਪ ਇਸ ਵਿਸ਼ੇਸ਼ਤਾ ਦੀ ਵਰਤੋਂ ਕਰੇ, ਤਾਂ ਸੈਟਿੰਗਾਂ ਖੋਲ੍ਹਣ ਲਈ ਟੈਪ ਕਰੋ ਅਤੇ ਇਸਨੂੰ ਬੰਦ ਕਰੋ।"</string>
-    <string name="alert_windows_notification_turn_off_action" msgid="2902891971380544651">"ਬੰਦ ਕਰੋ"</string>
-    <string name="ext_media_checking_notification_title" msgid="4411133692439308924">"<xliff:g id="NAME">%s</xliff:g> ਦੀ ਜਾਂਚ ਕੀਤੀ ਜਾ ਰਹੀ ਹੈ…"</string>
-    <string name="ext_media_checking_notification_message" msgid="410185170877285434">"ਵਰਤਮਾਨ ਸਮੱਗਰੀ ਦੀ ਸਮੀਖਿਆ ਕੀਤੀ ਜਾ ਰਹੀ ਹੈ"</string>
-    <string name="ext_media_new_notification_title" msgid="1621805083736634077">"ਨਵਾਂ <xliff:g id="NAME">%s</xliff:g>"</string>
-    <string name="ext_media_new_notification_message" msgid="3673685270558405087">"ਸੈੱਟਅੱਪ ਕਰਨ ਲਈ ਟੈਪ ਕਰੋ"</string>
-    <string name="ext_media_ready_notification_message" msgid="4083398150380114462">"ਫ਼ੋਟੋਆਂ ਅਤੇ ਮੀਡੀਆ ਨੂੰ ਟ੍ਰਾਂਸਫ਼ਰ ਕਰਨ ਲਈ"</string>
-    <string name="ext_media_unmountable_notification_title" msgid="4179418065210797130">"<xliff:g id="NAME">%s</xliff:g> ਵਿੱਚ ਸਮੱਸਿਆ ਆਈ"</string>
-    <string name="ext_media_unmountable_notification_message" msgid="4193858924381066522">"ਠੀਕ ਕਰਨ ਲਈ ਟੈਪ ਕਰੋ"</string>
-    <string name="ext_media_unmountable_notification_message" product="tv" msgid="3941179940297874950">"<xliff:g id="NAME">%s</xliff:g> ਖਰਾਬ ਹੈ। ਠੀਕ ਕਰਨ ਲਈ ਚੁਣੋ।"</string>
-    <string name="ext_media_unsupported_notification_title" msgid="3797642322958803257">"ਅਸਮਰਥਿਤ <xliff:g id="NAME">%s</xliff:g>"</string>
-    <string name="ext_media_unsupported_notification_message" msgid="6121601473787888589">"ਇਹ ਡੀਵਾਈਸ ਇਸ <xliff:g id="NAME">%s</xliff:g> ਨੂੰ ਸਮਰਥਨ ਨਹੀਂ ਕਰਦਾ ਹੈ। ਕਿਸੇ ਸਮਰਥਿਤ ਫਾਰਮੈਟ ਵਿੱਚ ਸਥਾਪਤ ਕਰਨ ਲਈ ਟੈਪ ਕਰੋ।"</string>
-    <string name="ext_media_unsupported_notification_message" product="tv" msgid="3725436899820390906">"ਇਹ ਡੀਵਾਈਸ ਇਸ <xliff:g id="NAME">%s</xliff:g> ਦਾ ਸਮਰਥਨ ਨਹੀਂ ਕਰਦਾ ਹੈ। ਕਿਸੇ ਸਮਰਥਿਤ ਫਾਰਮੈਟ ਵਿੱਚ ਸਥਾਪਤ ਕਰਨ ਲਈ ਚੁਣੋ।"</string>
-    <string name="ext_media_badremoval_notification_title" msgid="3206248947375505416">"<xliff:g id="NAME">%s</xliff:g> ਨੂੰ ਅਚਨਚੇਤ ਹਟਾਇਆ ਗਿਆ"</string>
-    <string name="ext_media_badremoval_notification_message" msgid="8556885808951260574">"ਸਮੱਗਰੀ ਗੁਆਉਣ ਤੋਂ ਬਚਣ ਲਈ ਹਟਾਉਣ ਤੋਂ ਪਹਿਲਾਂ ਮੀਡੀਆ ਕੱਢੋ"</string>
-    <string name="ext_media_nomedia_notification_title" msgid="6593814191061956856">"<xliff:g id="NAME">%s</xliff:g> ਨੂੰ ਹਟਾਇਆ ਗਿਆ"</string>
-    <string name="ext_media_nomedia_notification_message" msgid="2110883356419799994">"ਸ਼ਾਇਦ ਕੁਝ ਪ੍ਰਕਾਰਜਾਤਮਕਤਾ ਸਹੀ ਢੰਗ ਨਾਲ ਕੰਮ ਨਾ ਕਰੇ। ਨਵੀਂ ਸਟੋਰੇਜ ਸ਼ਾਮਲ ਕਰੋ।"</string>
-    <string name="ext_media_unmounting_notification_title" msgid="5046532339291216076">"<xliff:g id="NAME">%s</xliff:g> ਨੂੰ ਬਾਹਰ ਕੱਢਿਆ ਜਾ ਰਿਹਾ ਹੈ"</string>
-    <string name="ext_media_unmounting_notification_message" msgid="1003926904442321115">"ਨਾ ਹਟਾਓ"</string>
-    <string name="ext_media_init_action" msgid="7952885510091978278">"ਸਥਾਪਤ ਕਰੋ"</string>
-    <string name="ext_media_unmount_action" msgid="1121883233103278199">"ਬਾਹਰ ਕੱਢੋ"</string>
-    <string name="ext_media_browse_action" msgid="8322172381028546087">"ਐਕਸਪਲੋਰ ਕਰੋ"</string>
-    <string name="ext_media_seamless_action" msgid="6575980560886881233">"ਆਊਟਪੁੱਟ ਬਦਲੋ"</string>
-    <string name="ext_media_missing_title" msgid="620980315821543904">"<xliff:g id="NAME">%s</xliff:g> ਲਾਪਤਾ"</string>
-    <string name="ext_media_missing_message" msgid="4012389235250987930">"ਦੁਬਾਰਾ ਡੀਵਾਈਸ ਸ਼ਾਮਲ ਕਰੋ"</string>
-    <string name="ext_media_move_specific_title" msgid="1471100343872375842">"<xliff:g id="NAME">%s</xliff:g> ਮੂਵ ਕਰ ਰਿਹਾ ਹੈ"</string>
-    <string name="ext_media_move_title" msgid="1022809140035962662">" ਡਾਟਾ  ਮੂਵ ਕਰ ਰਿਹਾ ਹੈ"</string>
-    <string name="ext_media_move_success_title" msgid="7863652232242276066">"ਸਮੱਗਰੀ ਟ੍ਰਾਂਸਫ਼ਰ ਪੂਰਾ ਹੋਇਆ"</string>
-    <string name="ext_media_move_success_message" msgid="8939137931961728009">"ਸਮੱਗਰੀ <xliff:g id="NAME">%s</xliff:g> ਵਿੱਚ ਲਿਜਾਈ ਗਈ"</string>
-    <string name="ext_media_move_failure_title" msgid="1604422634177382092">"ਸਮੱਗਰੀ ਲਿਜਾਈ ਨਹੀਂ ਜਾ ਸਕੀ"</string>
-    <string name="ext_media_move_failure_message" msgid="7388950499623016135">"ਦੁਬਾਰਾ ਸਮੱਗਰੀ ਲਿਜਾ ਕੇ ਦੇਖੋ"</string>
-    <string name="ext_media_status_removed" msgid="6576172423185918739">"ਹਟਾਏ ਗਏ"</string>
-    <string name="ext_media_status_unmounted" msgid="2551560878416417752">"ਹਟਾਇਆ ਗਿਆ"</string>
-    <string name="ext_media_status_checking" msgid="6193921557423194949">"ਜਾਂਚ ਕਰ ਰਿਹਾ ਹੈ..."</string>
-    <string name="ext_media_status_mounted" msgid="7253821726503179202">"ਤਿਆਰ"</string>
-    <string name="ext_media_status_mounted_ro" msgid="8020978752406021015">"ਰੀ਼ਡ-ਓਨਲੀ"</string>
-    <string name="ext_media_status_bad_removal" msgid="8395398567890329422">"ਅਸੁਰੱਖਿਅਤ ਰੂਪ ਨਾਲ ਹਟਾਏ ਗਏ"</string>
-    <string name="ext_media_status_unmountable" msgid="805594039236667894">"ਕਰਪਟਿਡ"</string>
-    <string name="ext_media_status_unsupported" msgid="4691436711745681828">"ਅਸਮਰਥਿਤ"</string>
-    <string name="ext_media_status_ejecting" msgid="5463887263101234174">"ਹਟਾ ਰਿਹਾ ਹੈ…"</string>
-    <string name="ext_media_status_formatting" msgid="1085079556538644861">"ਫੌਰਮੈਟ ਕਰ ਰਿਹਾ ਹੈ..."</string>
-    <string name="ext_media_status_missing" msgid="5638633895221670766">"ਰੁਚੀ ਨਹੀਂ"</string>
-    <string name="activity_list_empty" msgid="1675388330786841066">"ਕੋਈ ਮੇਲ ਖਾਂਦੀਆਂ ਗਤੀਵਿਧੀਆਂ ਨਹੀਂ ਮਿਲੀਆਂ।"</string>
-    <string name="permlab_route_media_output" msgid="6243022988998972085">"ਰੂਟ ਮੀਡੀਆ ਆਊਟਪੁਟ"</string>
-    <string name="permdesc_route_media_output" msgid="4932818749547244346">"ਇੱਕ ਐਪਲੀਕੇਸ਼ਨ ਨੂੂੰ ਹੋਰਾਂ ਬਾਹਰੀ ਡਿਵਾਈਸਾਂ ਲਈ ਮੀਡੀਆ ਆਊਟਪੁਟ ਰੂਟ ਕਰਨ ਦੀ ਆਗਿਆ ਦਿੰਦਾ ਹੈ।"</string>
-    <string name="permlab_readInstallSessions" msgid="3713753067455750349">"ਸਥਾਪਤ ਸੈਸ਼ਨਾਂ ਨੂੰ ਪੜ੍ਹੋ"</string>
-    <string name="permdesc_readInstallSessions" msgid="2049771699626019849">"ਇੱਕ ਐਪਲੀਕੇਸ਼ਨ ਨੂੰ ਸਥਾਪਤ ਸੈਸ਼ਨ ਪੜ੍ਹਨ ਦੀ ਆਗਿਆ ਦਿੰਦਾ ਹੈ। ਇਹ ਇਸਨੂੰ ਕਿਰਿਆਸ਼ੀਲ ਪੈਕੇਜ ਸਥਾਪਨਾਵਾਂ ਬਾਰੇ ਵੇਰਵੇ ਦੇਖਣ ਦੀ ਆਗਿਆ ਦਿੰਦਾ ਹੈ।"</string>
-    <string name="permlab_requestInstallPackages" msgid="5782013576218172577">"ਪੈਕੇਜ ਸਥਾਪਤ ਕਰਨ ਦੀ ਬੇਨਤੀ ਕਰੋ"</string>
-    <string name="permdesc_requestInstallPackages" msgid="5740101072486783082">"ਪੈਕੇਜ ਦੀ ਸਥਾਪਨਾ ਦੀ ਬੇਨਤੀ ਕਰਨ ਲਈ ਐਪਲੀਕੇਸ਼ਨ ਨੂੰ ਆਗਿਆ ਦਿੰਦਾ ਹੈ"</string>
-    <string name="permlab_requestDeletePackages" msgid="1703686454657781242">"ਪੈਕੇਜਾਂ ਨੂੰ ਮਿਟਾਉਣ ਦੀ ਬੇਨਤੀ ਕਰੋ"</string>
-    <string name="permdesc_requestDeletePackages" msgid="3406172963097595270">"ਕਿਸੇ ਐਪਲੀਕੇਸ਼ਨ ਨੂੰ ਪੈਕੇਜਾਂ ਨੂੰ ਮਿਟਾਉਣ ਦੀ ਬੇਨਤੀ ਕਰਨ ਦੀ ਆਗਿਆ ਦਿੰਦੀ ਹੈ।"</string>
-    <string name="permlab_requestIgnoreBatteryOptimizations" msgid="8021256345643918264">"ਬੈਟਰੀ ਸੁਯੋਗਤਾਵਾਂ ਨੂੰ ਅਣਡਿੱਠ ਕਰਨ ਲਈ ਪੁੱਛੋ"</string>
-    <string name="permdesc_requestIgnoreBatteryOptimizations" msgid="8359147856007447638">"ਕਿਸੇ ਐਪ ਨੂੰ ਉਸ ਵਾਸਤੇ ਬੈਟਰੀ ਸੁਯੋਗਤਾਵਾਂ ਨੂੰ ਅਣਡਿੱਠ ਕਰਨ ਲਈ ਇਜਾਜ਼ਤ ਵਾਸਤੇ ਪੁੱਛਣ ਲਈ ਆਗਿਆ ਦਿੰਦੀ ਹੈ।"</string>
-    <string name="tutorial_double_tap_to_zoom_message_short" msgid="1311810005957319690">"ਜ਼ੂਮ ਕੰਟਰੋਲ ਲਈ ਦੋ ਵਾਰ ਟੈਪ ਕਰੋ"</string>
-    <string name="gadget_host_error_inflating" msgid="4882004314906466162">"ਵਿਜੇਟ ਸ਼ਾਮਲ ਨਹੀਂ ਹੋ ਸਕਿਆ।"</string>
-    <string name="ime_action_go" msgid="8320845651737369027">"ਜਾਓ"</string>
-    <string name="ime_action_search" msgid="658110271822807811">"ਖੋਜੋ"</string>
-    <string name="ime_action_send" msgid="2316166556349314424">"ਭੇਜੋ"</string>
-    <string name="ime_action_next" msgid="3138843904009813834">"ਅੱਗੇ"</string>
-    <string name="ime_action_done" msgid="8971516117910934605">"ਹੋ ਗਿਆ"</string>
-    <string name="ime_action_previous" msgid="1443550039250105948">"ਪਿੱਛੇ"</string>
-    <string name="ime_action_default" msgid="2840921885558045721">"ਐਗਜੀਕਿਊਟ ਕਰੋ"</string>
-    <string name="dial_number_using" msgid="5789176425167573586">"<xliff:g id="NUMBER">%s</xliff:g> ਵਰਤਦੇ ਹੋਏ ਨੰਬਰ\n ਡਾਇਲ ਕਰੋ"</string>
-    <string name="create_contact_using" msgid="4947405226788104538">"<xliff:g id="NUMBER">%s</xliff:g> ਵਰਤਦੇ ਹੋਏ \nਸੰਪਰਕ ਬਣਾਓ"</string>
-    <string name="grant_credentials_permission_message_header" msgid="2106103817937859662">"ਇਹ ਇੱਕ ਜਾਂ ਹੋਰ ਐਪਾਂ ਹੁਣ ਅਤੇ ਭਵਿੱਖ ਵਿੱਚ, ਤੁਹਾਡੇ ਖਾਤੇ ਤੱਕ ਪਹੁੰਚ ਦੀ ਇਜਾਜ਼ਤ ਦੀ ਬੇਨਤੀ ਕਰਦੇ ਹਨ।"</string>
-    <string name="grant_credentials_permission_message_footer" msgid="3125211343379376561">"ਕੀ ਤੁਸੀਂ ਇਹ ਬੇਨਤੀ ਮਨਜ਼ੂਰ ਕਰਨਾ ਚਾਹੁੰਦੇ ਹੋ?"</string>
-    <string name="grant_permissions_header_text" msgid="6874497408201826708">"ਪਹੁੰਚ ਬੇਨਤੀ"</string>
-    <string name="allow" msgid="7225948811296386551">"ਆਗਿਆ ਦਿਓ"</string>
-    <string name="deny" msgid="2081879885755434506">"ਅਸਵੀਕਾਰ ਕਰੋ"</string>
-    <string name="permission_request_notification_title" msgid="6486759795926237907">"ਅਨੁਮਤੀ ਦੀ ਬੇਨਤੀ ਕੀਤੀ"</string>
-    <string name="permission_request_notification_with_subtitle" msgid="8530393139639560189">"<xliff:g id="ACCOUNT">%s</xliff:g> ਖਾਤੇ ਲਈ ਅਨੁਮਤੀ ਦੀ ਬੇਨਤੀ ਕੀਤੀ\n।"</string>
-    <string name="forward_intent_to_owner" msgid="1207197447013960896">"ਤੁਸੀਂ ਇਹ ਐਪ ਆਪਣੀ ਕਾਰਜ ਪ੍ਰੋਫਾਈਲ ਦੇ ਬਾਹਰ ਵਰਤ ਰਹੇ ਹੋ"</string>
-    <string name="forward_intent_to_work" msgid="621480743856004612">"ਤੁਸੀਂ ਇਹ ਐਪ ਆਪਣੀ ਕਾਰਜ ਪ੍ਰੋਫਾਈਲ ਵਿੱਚ ਵਰਤ ਰਹੇ ਹੋ"</string>
-    <string name="input_method_binding_label" msgid="1283557179944992649">"ਇਨਪੁੱਟ ਵਿਧੀ"</string>
-    <string name="sync_binding_label" msgid="3687969138375092423">"ਸਿੰਕ ਕਰੋ"</string>
-    <string name="accessibility_binding_label" msgid="4148120742096474641">"ਪਹੁੰਚਯੋਗਤਾ"</string>
-    <string name="wallpaper_binding_label" msgid="1240087844304687662">"ਵਾਲਪੇਪਰ"</string>
-    <string name="chooser_wallpaper" msgid="7873476199295190279">"ਵਾਲਪੇਪਰ ਬਦਲੋ"</string>
-    <string name="notification_listener_binding_label" msgid="2014162835481906429">"ਸੂਚਨਾ ਸੁਣਨ ਵਾਲਾ"</string>
-    <string name="vr_listener_binding_label" msgid="4316591939343607306">"VR ਸਰੋਤਾ"</string>
-    <string name="condition_provider_service_binding_label" msgid="1321343352906524564">"ਸਥਿਤੀ ਪ੍ਰਦਾਤਾ"</string>
-    <string name="notification_ranker_binding_label" msgid="774540592299064747">"ਸੂਚਨਾ ਰੈਂਕਰ ਸੇਵਾ"</string>
-    <string name="vpn_title" msgid="19615213552042827">"VPN ਸਕਿਰਿਆ ਕੀਤਾ"</string>
-    <string name="vpn_title_long" msgid="6400714798049252294">"VPN <xliff:g id="APP">%s</xliff:g> ਰਾਹੀਂ ਸਕਿਰਿਆ ਬਣਾਇਆ ਗਿਆ ਹੈ"</string>
-    <string name="vpn_text" msgid="1610714069627824309">"ਨੈੱਟਵਰਕ ਦੇ ਪ੍ਰਬੰਧਨ ਲਈ ਟੈਪ ਕਰੋ।"</string>
-    <string name="vpn_text_long" msgid="4907843483284977618">"<xliff:g id="SESSION">%s</xliff:g> ਨਾਲ ਕਨੈਕਟ ਕੀਤਾ ਗਿਆ। ਨੈੱਟਵਰਕ ਦੇ ਪ੍ਰਬੰਧਨ ਲਈ ਟੈਪ ਕਰੋ।"</string>
-    <string name="vpn_lockdown_connecting" msgid="6443438964440960745">"ਹਮੇਸ਼ਾਂ-ਚਾਲੂ VPN ਕਨੈਕਟ ਕਰ ਰਿਹਾ ਹੈ..."</string>
-    <string name="vpn_lockdown_connected" msgid="8202679674819213931">"ਹਮੇਸ਼ਾਂ-ਚਾਲੂ VPN ਕਨੈਕਟ ਕੀਤਾ"</string>
-    <string name="vpn_lockdown_disconnected" msgid="735805531187559719">"ਹਮੇਸ਼ਾਂ-ਚਾਲੂ VPN ਤੋਂ ਡਿਸਕਨੈਕਟ ਕੀਤਾ ਗਿਆ"</string>
-    <string name="vpn_lockdown_error" msgid="3133844445659711681">"ਹਮੇਸ਼ਾਂ-ਚਾਲੂ VPN ਨਾਲ ਕਨੈਕਟ ਨਹੀਂ ਕੀਤਾ ਜਾ ਸਕਿਆ"</string>
-    <string name="vpn_lockdown_config" msgid="8151951501116759194">"Change network or VPN settings"</string>
-    <string name="upload_file" msgid="2897957172366730416">"ਫਾਈਲ ਚੁਣੋ"</string>
-    <string name="no_file_chosen" msgid="6363648562170759465">"ਕੋਈ ਫਾਈਲ ਨਹੀਂ ਚੁਣੀ ਗਈ"</string>
-    <string name="reset" msgid="2448168080964209908">"ਰੀਸੈੱਟ ਕਰੋ"</string>
-    <string name="submit" msgid="1602335572089911941">"ਪ੍ਰਸਤੁਤ ਕਰੋ"</string>
-    <string name="car_mode_disable_notification_title" msgid="5704265646471239078">"ਗੱਡੀ ਚਲਾਉਣ ਸੰਬੰਧੀ ਐਪ ਚੱਲ ਰਹੀ ਹੈ"</string>
-    <string name="car_mode_disable_notification_message" msgid="7647248420931129377">"ਗੱਡੀ ਚਲਾਉਣ ਸੰਬੰਧੀ ਐਪ ਤੋਂ ਬਾਹਰ ਜਾਣ ਲਈ ਟੈਪ ਕਰੋ।"</string>
-    <string name="tethered_notification_title" msgid="3146694234398202601">"ਟੈਦਰਿੰਗ ਜਾਂ ਹੌਟਸਪੌਟ ਕਿਰਿਆਸ਼ੀਲ"</string>
-    <string name="tethered_notification_message" msgid="2113628520792055377">"ਸਥਾਪਤ ਕਰਨ ਲਈ ਟੈਪ ਕਰੋ।"</string>
-    <string name="disable_tether_notification_title" msgid="7526977944111313195">"ਟੈਦਰਿੰਗ ਨੂੰ ਅਯੋਗ ਬਣਾਇਆ ਗਿਆ ਹੈ"</string>
-    <string name="disable_tether_notification_message" msgid="2913366428516852495">"ਵੇਰਵਿਆਂ ਲਈ ਆਪਣੇ ਪ੍ਰਸ਼ਾਸਕ ਨੂੰ ਸੰਪਰਕ ਕਰੋ"</string>
-    <string name="back_button_label" msgid="2300470004503343439">"ਪਿੱਛੇ"</string>
-    <string name="next_button_label" msgid="1080555104677992408">"ਅੱਗੇ"</string>
-    <string name="skip_button_label" msgid="1275362299471631819">"ਛੱਡੋ"</string>
-    <string name="no_matches" msgid="8129421908915840737">"ਕੋਈ ਮੇਲ ਨਹੀਂ"</string>
-    <string name="find_on_page" msgid="1946799233822820384">"ਸਫ਼ੇ ਤੇ ਲੱਭੋ"</string>
-    <plurals name="matches_found" formatted="false" msgid="1210884353962081884">
-      <item quantity="one"><xliff:g id="INDEX">%d</xliff:g> </item>
-      <item quantity="other"><xliff:g id="INDEX">%d</xliff:g> </item>
-    </plurals>
-    <string name="action_mode_done" msgid="7217581640461922289">"ਹੋ ਗਿਆ"</string>
-    <string name="progress_erasing" msgid="2569962663843586562">"ਸਾਂਝੀ ਕੀਤੀ ਸਟੋਰੇਜ ਮਿਟਾਈ ਜਾ ਰਹੀ ਹੈ…"</string>
-    <string name="share" msgid="1778686618230011964">"ਸਾਂਝਾ ਕਰੋ"</string>
-    <string name="find" msgid="4808270900322985960">"ਲੱਭੋ"</string>
-    <string name="websearch" msgid="4337157977400211589">"ਵੈੱਬ ਖੋਜ"</string>
-    <string name="find_next" msgid="5742124618942193978">"ਅਗਲਾ ਲੱਭੋ"</string>
-    <string name="find_previous" msgid="2196723669388360506">"ਪਿਛਲਾ ਲੱਭੋ"</string>
-    <string name="gpsNotifTicker" msgid="5622683912616496172">"<xliff:g id="NAME">%s</xliff:g> ਵੱਲੋਂ ਟਿਕਾਣਾ ਬੇਨਤੀ"</string>
-    <string name="gpsNotifTitle" msgid="5446858717157416839">"ਟਿਕਾਣਾ ਬੇਨਤੀ"</string>
-    <string name="gpsNotifMessage" msgid="1374718023224000702">"<xliff:g id="NAME">%1$s</xliff:g> (<xliff:g id="SERVICE">%2$s</xliff:g>) ਵੱਲੋਂ ਬੇਨਤੀ ਕੀਤੀ"</string>
-    <string name="gpsVerifYes" msgid="2346566072867213563">"ਹਾਂ"</string>
-    <string name="gpsVerifNo" msgid="1146564937346454865">"ਨਹੀਂ"</string>
-    <string name="sync_too_many_deletes" msgid="5296321850662746890">"ਵਧੀ ਸੀਮਾ ਮਿਟਾਓ"</string>
-    <string name="sync_too_many_deletes_desc" msgid="496551671008694245">"<xliff:g id="TYPE_OF_SYNC">%2$s</xliff:g>, ਖਾਤੇ <xliff:g id="ACCOUNT_NAME">%3$s</xliff:g> ਲਈ <xliff:g id="NUMBER_OF_DELETED_ITEMS">%1$d</xliff:g> ਆਈਟਮਾਂ ਮਿਟਾਈਆਂ ਗਈਆਂ ਹਨ। ਤੁਸੀਂ ਕੀ ਕਰਨਾ ਚਾਹੁੰਦੇ ਹੋ?"</string>
-    <string name="sync_really_delete" msgid="2572600103122596243">"ਆਈਟਮਾਂ ਹਟਾਓ"</string>
-    <string name="sync_undo_deletes" msgid="2941317360600338602">"ਮਿਟਾਏ ਗਏ ਨੂੰ ਅਣਕੀਤਾ ਕਰੋ"</string>
-    <string name="sync_do_nothing" msgid="3743764740430821845">"ਹੁਣ ਕੁਝ ਨਾ ਕਰੋ"</string>
-    <string name="choose_account_label" msgid="5655203089746423927">"ਇੱਕ ਖਾਤਾ ਚੁਣੋ"</string>
-    <string name="add_account_label" msgid="2935267344849993553">"ਇੱਕ ਖਾਤਾ ਸ਼ਾਮਲ ਕਰੋ"</string>
-    <string name="add_account_button_label" msgid="3611982894853435874">"ਖਾਤਾ ਸ਼ਾਮਲ ਕਰੋ"</string>
-    <string name="number_picker_increment_button" msgid="2412072272832284313">"ਵਧਾਓ"</string>
-    <string name="number_picker_decrement_button" msgid="476050778386779067">"ਘਟਾਓ"</string>
-    <string name="number_picker_increment_scroll_mode" msgid="5259126567490114216">"<xliff:g id="VALUE">%s</xliff:g> ਸਪਰਸ਼ ਕਰੋ &amp; ਦਬਾਈ ਰੱਖੋ।"</string>
-    <string name="number_picker_increment_scroll_action" msgid="9101473045891835490">"ਵਧਾਉਣ ਲਈ ਉੱਪਰ ਅਤੇ ਘਟਾਉਣ ਲਈ ਹੇਠਾਂ ਸਲਾਈਡ ਕਰੋ।"</string>
-    <string name="time_picker_increment_minute_button" msgid="8865885114028614321">"ਮਿੰਟ ਵਧਾਓ"</string>
-    <string name="time_picker_decrement_minute_button" msgid="6246834937080684791">"ਮਿੰਟ ਘਟਾਓ"</string>
-    <string name="time_picker_increment_hour_button" msgid="3652056055810223139">"ਘੰਟੇ ਵਧਾਓ"</string>
-    <string name="time_picker_decrement_hour_button" msgid="1377479863429214792">"ਘੰਟੇ ਘਟਾਓ"</string>
-    <string name="time_picker_increment_set_pm_button" msgid="4147590696151230863">"PM ਸੈੱਟ ਕਰੋ"</string>
-    <string name="time_picker_decrement_set_am_button" msgid="8302140353539486752">"AM ਸੈੱਟ ਕਰੋ"</string>
-    <string name="date_picker_increment_month_button" msgid="5369998479067934110">"ਮਹੀਨਾ ਵਧਾਓ"</string>
-    <string name="date_picker_decrement_month_button" msgid="1832698995541726019">"ਮਹੀਨਾ ਘਟਾਓ"</string>
-    <string name="date_picker_increment_day_button" msgid="7130465412308173903">"ਦਿਨ ਵਧਾਓ"</string>
-    <string name="date_picker_decrement_day_button" msgid="4131881521818750031">"ਦਿਨ ਘਟਾਓ"</string>
-    <string name="date_picker_increment_year_button" msgid="6318697384310808899">"ਸਾਲ ਵਧਾਓ"</string>
-    <string name="date_picker_decrement_year_button" msgid="4482021813491121717">"ਸਾਲ ਘਟਾਓ"</string>
-    <string name="date_picker_prev_month_button" msgid="2858244643992056505">"ਪਿਛਲੇ ਮਹੀਨੇ"</string>
-    <string name="date_picker_next_month_button" msgid="5559507736887605055">"ਅਗਲੇ ਮਹੀਨੇ"</string>
-    <string name="keyboardview_keycode_alt" msgid="4856868820040051939">"Alt"</string>
-    <string name="keyboardview_keycode_cancel" msgid="1203984017245783244">"ਰੱਦ ਕਰੋ"</string>
-    <string name="keyboardview_keycode_delete" msgid="3337914833206635744">"ਮਿਟਾਓ"</string>
-    <string name="keyboardview_keycode_done" msgid="1992571118466679775">"ਹੋ ਗਿਆ"</string>
-    <string name="keyboardview_keycode_mode_change" msgid="4547387741906537519">"ਮੋਡ ਬਦਲੋ"</string>
-    <string name="keyboardview_keycode_shift" msgid="2270748814315147690">"ਸ਼ਿਫਟ ਕੁੰਜੀ"</string>
-    <string name="keyboardview_keycode_enter" msgid="2985864015076059467">"ਦਾਖਲ ਕਰੋ"</string>
-    <string name="activitychooserview_choose_application" msgid="2125168057199941199">"ਇੱਕ ਐਪ ਚੁਣੋ"</string>
-    <string name="activitychooserview_choose_application_error" msgid="8624618365481126668">"<xliff:g id="APPLICATION_NAME">%s</xliff:g> ਨੂੰ ਲਾਂਚ ਨਹੀਂ ਕਰ ਸਕਿਆ"</string>
-    <string name="shareactionprovider_share_with" msgid="806688056141131819">"ਇਸ ਨਾਲ ਸਾਂਝਾ ਕਰੋ"</string>
-    <string name="shareactionprovider_share_with_application" msgid="5627411384638389738">"<xliff:g id="APPLICATION_NAME">%s</xliff:g> ਨਾਲ ਸਾਂਝਾ ਕਰੋ"</string>
-    <string name="content_description_sliding_handle" msgid="415975056159262248">"ਹੈਂਡਲ ਸਲਾਈਡ ਕਰ ਰਿਹਾ ਹੈ। ਛੋਹਵੋ &amp; ਹੋਲਡ ਕਰੋ।"</string>
-    <string name="description_target_unlock_tablet" msgid="3833195335629795055">"ਅਣਲਾਕ ਕਰਨ ਲਈ ਸਵਾਈਪ ਕਰੋ।"</string>
-    <string name="action_bar_home_description" msgid="5293600496601490216">"ਹੋਮ \'ਤੇ ਜਾਓ"</string>
-    <string name="action_bar_up_description" msgid="2237496562952152589">"ਉੱਪਰ ਜਾਓ"</string>
-    <string name="action_menu_overflow_description" msgid="2295659037509008453">"ਹੋਰ ਵਿਕਲਪ"</string>
-    <string name="action_bar_home_description_format" msgid="7965984360903693903">"%1$s, %2$s"</string>
-    <string name="action_bar_home_subtitle_description_format" msgid="6985546530471780727">"%1$s, %2$s, %3$s"</string>
-    <string name="storage_internal" msgid="3570990907910199483">"ਅੰਦਰੂਨੀ ਸਾਂਝੀ ਕੀਤੀ ਸਟੋਰੇਜ"</string>
-    <string name="storage_sd_card" msgid="3282948861378286745">"SD ਕਾਰਡ"</string>
-    <string name="storage_sd_card_label" msgid="6347111320774379257">"<xliff:g id="MANUFACTURER">%s</xliff:g> SD ਕਾਰਡ"</string>
-    <string name="storage_usb_drive" msgid="6261899683292244209">"USB ਡ੍ਰਾਇਵ"</string>
-    <string name="storage_usb_drive_label" msgid="4501418548927759953">"<xliff:g id="MANUFACTURER">%s</xliff:g> USB ਡ੍ਰਾਇਵ"</string>
-    <string name="storage_usb" msgid="3017954059538517278">"USB ਸਟੋਰੇਜ"</string>
-    <string name="extract_edit_menu_button" msgid="8940478730496610137">"ਸੰਪਾਦਨ ਕਰੋ"</string>
-    <string name="data_usage_warning_title" msgid="6499834033204801605">"ਡਾਟਾ ਚਿਤਾਵਨੀ"</string>
-    <string name="data_usage_warning_body" msgid="7340198905103751676">"ਤੁਸੀਂ <xliff:g id="APP">%s</xliff:g> ਡਾਟੇ ਦੀ ਵਰਤੋਂ ਕੀਤੀ"</string>
-    <string name="data_usage_mobile_limit_title" msgid="6561099244084267376">"ਮੋਬਾਈਲ ਡਾਟਾ ਸੀਮਾ ਸਮਾਪਤ ਹੋਈ"</string>
-    <string name="data_usage_wifi_limit_title" msgid="5803363779034792676">"ਵਾਈ-ਫਾਈ ਡਾਟਾ ਸੀਮਾ ਪੂਰੀ ਹੋ ਗਈ"</string>
-    <string name="data_usage_limit_body" msgid="2908179506560812973">"ਤੁਹਾਡੀ ਬਾਕੀ ਮਿਆਦ ਲਈ ਡਾਟਾ ਰੋਕਿਆ ਗਿਆ"</string>
-    <string name="data_usage_mobile_limit_snoozed_title" msgid="3171402244827034372">"ਆਪਣੇ ਮੋਬਾਈਲ ਡਾਟੇ ਦੀ ਸੀਮਾ ਤੋਂ ਵੱਧ"</string>
-    <string name="data_usage_wifi_limit_snoozed_title" msgid="3547771791046344188">"ਵਾਈ-ਫਾਈ ਡਾਟੇ ਦੀ ਸੀਮਾ ਤੋਂ ਵੱਧ"</string>
-    <string name="data_usage_limit_snoozed_body" msgid="1671222777207603301">"ਤੁਸੀਂ ਆਪਣੀ ਸੈੱਟ ਕੀਤੀ ਹੋਈ ਸੀਮਾ ਤੋਂ <xliff:g id="SIZE">%s</xliff:g> ਵੱਧ ਵਰਤੀ"</string>
-    <string name="data_usage_restricted_title" msgid="5965157361036321914">"ਪਿਛੋਕੜ  ਡਾਟਾ  ਪ੍ਰਤਿਬੰਧਿਤ"</string>
-    <string name="data_usage_restricted_body" msgid="469866376337242726">"ਪਾਬੰਦੀ ਹਟਾਉਣ ਲਈ ਟੈਪ ਕਰੋ।"</string>
-    <string name="data_usage_rapid_title" msgid="1809795402975261331">"ਮੋਬਾਈਲ ਡਾਟੇ ਦੀ ਜ਼ਿਆਦਾ ਵਰਤੋਂ"</string>
-    <string name="data_usage_rapid_body" msgid="6897825788682442715">"ਤੁਹਾਡੀਆਂ ਐਪਾਂ ਨੇ ਆਮ ਨਾਲੋਂ ਜ਼ਿਆਦਾ ਡਾਟੇ ਦੀ ਵਰਤੋਂ ਕੀਤੀ ਹੈ"</string>
-    <string name="data_usage_rapid_app_body" msgid="5396680996784142544">"<xliff:g id="APP">%s</xliff:g> ਨੇ ਆਮ ਨਾਲੋਂ ਜ਼ਿਆਦਾ ਡਾਟੇ ਦੀ ਵਰਤੋਂ ਕੀਤੀ ਹੈ"</string>
-    <string name="ssl_certificate" msgid="6510040486049237639">"ਸੁਰੱਖਿਆ ਪ੍ਰਮਾਣ-ਪੱਤਰ"</string>
-    <string name="ssl_certificate_is_valid" msgid="6825263250774569373">"ਇਹ ਪ੍ਰਮਾਣ-ਪੱਤਰ ਵੈਧ ਹੈ।"</string>
-    <string name="issued_to" msgid="454239480274921032">"ਨੂੰ ਜਾਰੀ ਕੀਤਾ ਗਿਆ:"</string>
-    <string name="common_name" msgid="2233209299434172646">"ਕੌਮਨ ਨਾਮ:"</string>
-    <string name="org_name" msgid="6973561190762085236">"ਕੰਪਨੀ:"</string>
-    <string name="org_unit" msgid="7265981890422070383">"ਕੰਪਨੀ ਯੂਨਿਟ:"</string>
-    <string name="issued_by" msgid="2647584988057481566">"ਵੱਲੋਂ ਜਾਰੀ ਕੀਤਾ ਗਿਆ:"</string>
-    <string name="validity_period" msgid="8818886137545983110">"ਪ੍ਰਮਾਣਿਕਤਾ:"</string>
-    <string name="issued_on" msgid="5895017404361397232">"ਇਸ ਤੇ ਜਾਰੀ ਕੀਤਾ ਗਿਆ:"</string>
-    <string name="expires_on" msgid="3676242949915959821">"ਨੂੰ ਮਿਆਦ ਖ਼ਤਮ ਹੁੰਦੀ ਹੈ:"</string>
-    <string name="serial_number" msgid="758814067660862493">"ਕ੍ਰਮ ਸੰਖਿਆ:"</string>
-    <string name="fingerprints" msgid="4516019619850763049">"ਫਿੰਗਰਪ੍ਰਿੰਟਸ:"</string>
-    <string name="sha256_fingerprint" msgid="4391271286477279263">"SHA-256 ਫਿੰਗਰਪ੍ਰਿੰਟ:"</string>
-    <string name="sha1_fingerprint" msgid="7930330235269404581">"SHA-1 ਫਿੰਗਰਪ੍ਰਿੰਟ:"</string>
-    <string name="activity_chooser_view_see_all" msgid="4292569383976636200">"ਸਭ ਦੇਖੋ"</string>
-    <string name="activity_chooser_view_dialog_title_default" msgid="4710013864974040615">"ਗਤੀਵਿਧੀ ਚੁਣੋ"</string>
-    <string name="share_action_provider_share_with" msgid="5247684435979149216">"ਇਸ ਨਾਲ ਸਾਂਝਾ ਕਰੋ"</string>
-    <string name="sending" msgid="3245653681008218030">"ਭੇਜ ਰਿਹਾ ਹੈ..."</string>
-    <string name="launchBrowserDefault" msgid="2057951947297614725">"ਕੀ ਬ੍ਰਾਊਜ਼ਰ ਲਾਂਚ ਕਰਨਾ ਹੈ?"</string>
-    <string name="SetupCallDefault" msgid="5834948469253758575">"ਕੀ ਕਾਲ ਸਵੀਕਾਰ ਕਰਨੀ ਹੈ?"</string>
-    <string name="activity_resolver_use_always" msgid="8017770747801494933">"ਹਮੇਸ਼ਾਂ"</string>
-    <string name="activity_resolver_use_once" msgid="2404644797149173758">"ਕੇਵਲ ਇੱਕ ਵਾਰ"</string>
-    <string name="activity_resolver_app_settings" msgid="8965806928986509855">"ਸੈਟਿੰਗਾਂ"</string>
-    <string name="activity_resolver_work_profiles_support" msgid="185598180676883455">"%1$s ਕਾਰਜ ਪ੍ਰੋਫਾਈਲ ਦਾ ਸਮਰਥਨ ਨਹੀਂ ਕਰਦੀ"</string>
-    <string name="default_audio_route_name" product="tablet" msgid="4617053898167127471">"ਟੈਬਲੈੱਟ"</string>
-    <string name="default_audio_route_name" product="tv" msgid="9158088547603019321">"TV"</string>
-    <string name="default_audio_route_name" product="default" msgid="4239291273420140123">"ਫ਼ੋਨ ਕਰੋ"</string>
-    <string name="default_audio_route_name_dock_speakers" msgid="6240602982276591864">"ਡੌਕ ਸਪੀਕਰਸ"</string>
-    <string name="default_audio_route_name_hdmi" msgid="1486254205617081251">"HDMI"</string>
-    <string name="default_audio_route_name_headphones" msgid="8119971843803439110">"ਹੈੱਡਫ਼ੋਨ"</string>
-    <string name="default_audio_route_name_usb" msgid="1234984851352637769">"USB"</string>
-    <string name="default_audio_route_category_name" msgid="3722811174003886946">"ਸਿਸਟਮ"</string>
-    <string name="bluetooth_a2dp_audio_route_name" msgid="8575624030406771015">"Bluetooth  ਆਡੀਓ"</string>
-    <string name="wireless_display_route_description" msgid="9070346425023979651">"ਵਾਇਰਲੈੱਸ ਡਿਸਪਲੇ"</string>
-    <string name="media_route_button_content_description" msgid="591703006349356016">"ਪ੍ਰਸਾਰਿਤ ਕਰੋ"</string>
-    <string name="media_route_chooser_title" msgid="1751618554539087622">"ਡੀਵਾਈਸ ਨਾਲ ਕਨੈਕਟ ਕਰੋ"</string>
-    <string name="media_route_chooser_title_for_remote_display" msgid="3395541745872017583">"ਡੀਵਾਈਸ ਨਾਲ ਸਕ੍ਰੀਨ ਜੋੜੋ"</string>
-    <string name="media_route_chooser_searching" msgid="4776236202610828706">"ਡਿਵਾਈਸਾਂ ਦੀ ਖੋਜ ਕਰ ਰਿਹਾ ਹੈ…"</string>
-    <string name="media_route_chooser_extended_settings" msgid="87015534236701604">"ਸੈਟਿੰਗਾਂ"</string>
-    <string name="media_route_controller_disconnect" msgid="8966120286374158649">"ਡਿਸਕਨੈਕਟ ਕਰੋ"</string>
-    <string name="media_route_status_scanning" msgid="7279908761758293783">"ਸਕੈਨ ਕੀਤਾ ਜਾ ਰਿਹਾ ਹੈ..."</string>
-    <string name="media_route_status_connecting" msgid="6422571716007825440">"ਕਨੈਕਟ ਕਰ ਰਿਹਾ ਹੈ..."</string>
-    <string name="media_route_status_available" msgid="6983258067194649391">"ਉਪਲਬਧ"</string>
-    <string name="media_route_status_not_available" msgid="6739899962681886401">"ਉਪਲਬਧ ਨਹੀਂ ਹੈ"</string>
-    <string name="media_route_status_in_use" msgid="4533786031090198063">"ਵਰਤੋਂ ਵਿੱਚ"</string>
-    <string name="display_manager_built_in_display_name" msgid="2583134294292563941">"ਬਿਲਟ-ਇਨ ਸਕ੍ਰੀਨ"</string>
-    <string name="display_manager_hdmi_display_name" msgid="1555264559227470109">"HDMI ਸਕ੍ਰੀਨ"</string>
-    <string name="display_manager_overlay_display_name" msgid="5142365982271620716">"ਓਵਰਲੇ #<xliff:g id="ID">%1$d</xliff:g>"</string>
-    <string name="display_manager_overlay_display_title" msgid="652124517672257172">"<xliff:g id="NAME">%1$s</xliff:g>: <xliff:g id="WIDTH">%2$d</xliff:g>x<xliff:g id="HEIGHT">%3$d</xliff:g>, <xliff:g id="DPI">%4$d</xliff:g> dpi"</string>
-    <string name="display_manager_overlay_display_secure_suffix" msgid="6022119702628572080">", ਸੁਰੱਖਿਅਤ"</string>
-    <string name="activity_starter_block_bg_activity_starts_permissive" msgid="5692097903712956720">"ਇਹ ਬੈਕਗ੍ਰਾਊਂਡ ਸਰਗਰਮੀ <xliff:g id="PACKAGENAME">%1$s</xliff:g> ਤੋਂ ਸ਼ੁਰੂ ਹੋ ਕੇ ਭਵਿੱਖ ਦੇ Q ਬਿਲਡ ਵਿੱਚ ਬਲਾਕ ਕੀਤੀ ਜਾਵੇਗੀ। go/q-bg-block ਦੇਖੋ।"</string>
-    <string name="activity_starter_block_bg_activity_starts_enforcing" msgid="8299522481076404353">"<xliff:g id="PACKAGENAME">%1$s</xliff:g> ਬਲਾਕ ਕਰਕੇ ਬੈਕਗ੍ਰਾਊਂਡ ਸਰਗਰਮੀ ਸ਼ੁਰੂ ਕੀਤੀ ਗਈ। go/q-bg-block ਦੇਖੋ।"</string>
-    <string name="kg_forgot_pattern_button_text" msgid="8852021467868220608">"ਪੈਟਰਨ ਭੁੱਲ ਗਏ"</string>
-    <string name="kg_wrong_pattern" msgid="1850806070801358830">"ਗ਼ਲਤ ਪੈਟਰਨ"</string>
-    <string name="kg_wrong_password" msgid="2333281762128113157">"ਗਲਤ ਪਾਸਵਰਡ"</string>
-    <string name="kg_wrong_pin" msgid="1131306510833563801">"ਗਲਤ ਪਿੰਨ"</string>
-    <plurals name="kg_too_many_failed_attempts_countdown" formatted="false" msgid="8790651267324125694">
-      <item quantity="one"><xliff:g id="NUMBER">%d</xliff:g> ਸਕਿੰਟ ਵਿੱਚ ਦੁਬਾਰਾ ਕੋਸ਼ਿਸ਼ ਕਰੋ।</item>
-      <item quantity="other"><xliff:g id="NUMBER">%d</xliff:g> ਸਕਿੰਟ ਵਿੱਚ ਦੁਬਾਰਾ ਕੋਸ਼ਿਸ਼ ਕਰੋ।</item>
-    </plurals>
-    <string name="kg_pattern_instructions" msgid="398978611683075868">"ਆਪਣਾ ਪੈਟਰਨ ਡ੍ਰਾ ਕਰੋ"</string>
-    <string name="kg_sim_pin_instructions" msgid="2319508550934557331">"ਸਿਮ ਪਿੰਨ ਦਾਖਲ ਕਰੋ"</string>
-    <string name="kg_pin_instructions" msgid="2377242233495111557">"ਪਿੰਨ ਦਾਖਲ ਕਰੋ"</string>
-    <string name="kg_password_instructions" msgid="5753646556186936819">"ਪਾਸਵਰਡ ਦਾਖਲ ਕਰੋ"</string>
-    <string name="kg_puk_enter_puk_hint" msgid="453227143861735537">"ਸਿਮ ਹੁਣ ਬੰਦ ਕੀਤਾ ਗਿਆ ਹੈ। ਜਾਰੀ ਰੱਖਣ ਲਈ PUK ਕੋਡ ਦਾਖਲ ਕਰੋ। ਵੇਰਵਿਆਂ ਲਈ ਕੈਰੀਅਰ ਨਾਲ ਸੰਪਰਕ ਕਰੋ।"</string>
-    <string name="kg_puk_enter_pin_hint" msgid="7871604527429602024">"ਇੱਛਤ ਪਿੰਨ ਕੋਡ ਦਾਖਲ ਕਰੋ"</string>
-    <string name="kg_enter_confirm_pin_hint" msgid="325676184762529976">"ਇੱਛਤ ਪਿੰਨ ਕੋਡ ਦੀ ਪੁਸ਼ਟੀ ਕਰੋ"</string>
-    <string name="kg_sim_unlock_progress_dialog_message" msgid="8950398016976865762">"SIM ਕਾਰਡ ਅਣਲਾਕ ਕਰ ਰਿਹਾ ਹੈ…"</string>
-    <string name="kg_password_wrong_pin_code" msgid="1139324887413846912">"ਗਲਤ ਪਿੰਨ ਕੋਡ।"</string>
-    <string name="kg_invalid_sim_pin_hint" msgid="8795159358110620001">"ਕੋਈ ਪਿੰਨ ਟਾਈਪ ਕਰੋ ਜੋ 4 ਤੋਂ 8 ਨੰਬਰਾਂ ਦਾ ਹੋਵੇ।"</string>
-    <string name="kg_invalid_sim_puk_hint" msgid="6025069204539532000">"PUK ਕੋਡ 8 ਸੰਖਿਆਵਾਂ ਦਾ ਹੋਣਾ ਚਾਹੀਦਾ ਹੈ।"</string>
-    <string name="kg_invalid_puk" msgid="3638289409676051243">"ਸਹੀ PUK ਕੋਡ ਮੁੜ-ਦਾਖਲ ਕਰੋ। ਬਾਰ-ਬਾਰ ਕੀਤੀਆਂ ਕੋਸ਼ਿਸ਼ਾਂ ਸਿਮ ਨੂੰ ਸਥਾਈ ਤੌਰ \'ਤੇ ਬੰਦ ਕਰ ਦੇਣਗੀਆਂ।"</string>
-    <string name="kg_invalid_confirm_pin_hint" product="default" msgid="7003469261464593516">"ਪਿੰਨ ਕੋਡ ਮੇਲ ਨਹੀਂ ਖਾਂਦੇ"</string>
-    <string name="kg_login_too_many_attempts" msgid="6486842094005698475">"ਬਹੁਤ ਜ਼ਿਆਦਾ ਪੈਟਰਨ ਕੋਸ਼ਿਸ਼ਾਂ"</string>
-    <string name="kg_login_instructions" msgid="1100551261265506448">"ਅਣਲਾਕ ਕਰਨ ਲਈ, ਆਪਣੇ Google ਖਾਤੇ ਨਾਲ ਸਾਈਨ-ਇਨ ਕਰੋ।"</string>
-    <string name="kg_login_username_hint" msgid="5718534272070920364">"ਵਰਤੋਂਕਾਰ ਨਾਮ (ਈਮੇਲ)"</string>
-    <string name="kg_login_password_hint" msgid="9057289103827298549">"ਪਾਸਵਰਡ"</string>
-    <string name="kg_login_submit_button" msgid="5355904582674054702">"ਸਾਈਨ-ਇਨ ਕਰੋ"</string>
-    <string name="kg_login_invalid_input" msgid="5754664119319872197">"ਅਵੈਧ ਵਰਤੋਂਕਾਰ ਨਾਮ ਜਾਂ ਪਾਸਵਰਡ।"</string>
-    <string name="kg_login_account_recovery_hint" msgid="5690709132841752974">"ਕੀ ਤੁਸੀਂ ਆਪਣਾ ਵਰਤੋਂਕਾਰ ਨਾਮ ਜਾਂ ਪਾਸਵਰਡ ਭੁੱਲ ਗਏ ਹੋ?\n"<b>"google.com/accounts/recovery"</b>" ਤੇ ਜਾਓ।"</string>
-    <string name="kg_login_checking_password" msgid="1052685197710252395">"ਖਾਤੇ ਦੀ ਜਾਂਚ ਕਰ ਰਿਹਾ ਹੈ…"</string>
-    <string name="kg_too_many_failed_pin_attempts_dialog_message" msgid="8276745642049502550">"ਤੁਸੀਂ ਆਪਣਾ ਪਿੰਨ <xliff:g id="NUMBER_0">%1$d</xliff:g> ਵਾਰ ਗਲਤ ਢੰਗ ਨਾਲ ਟਾਈਪ ਕੀਤਾ ਹੈ। \n\n<xliff:g id="NUMBER_1">%2$d</xliff:g> ਸਕਿੰਟਾਂ ਵਿੱਚ ਦੁਬਾਰਾ ਕੋਸ਼ਿਸ਼ ਕਰੋ।"</string>
-    <string name="kg_too_many_failed_password_attempts_dialog_message" msgid="7813713389422226531">"ਤੁਸੀਂ <xliff:g id="NUMBER_0">%1$d</xliff:g> ਵਾਰ ਆਪਣਾ ਪਾਸਵਰਡ ਗਲਤ ਢੰਗ ਨਾਲ ਟਾਈਪ ਕੀਤਾ ਹੈ।\n\n<xliff:g id="NUMBER_1">%2$d</xliff:g> ਸਕਿੰਟਾਂ ਵਿੱਚ ਦੁਬਾਰਾ ਕੋਸ਼ਿਸ਼ ਕਰੋ।"</string>
-    <string name="kg_too_many_failed_pattern_attempts_dialog_message" msgid="74089475965050805">"ਤੁਸੀਂ <xliff:g id="NUMBER_0">%1$d</xliff:g> ਵਾਰ ਆਪਣਾ ਅਣਲਾਕ ਪੈਟਰਨ ਗਲਤ ਢੰਗ ਨਾਲ ਉਲੀਕਿਆ ਹੈ। \n\n<xliff:g id="NUMBER_1">%2$d</xliff:g> ਸਕਿੰਟਾਂ ਵਿੱਚ ਦੁਬਾਰਾ ਕੋਸ਼ਿਸ਼ ਕਰੋ।"</string>
-    <string name="kg_failed_attempts_almost_at_wipe" product="tablet" msgid="1575557200627128949">"ਤੁਸੀਂ <xliff:g id="NUMBER_0">%1$d</xliff:g> ਵਾਰ ਗਲਤ ਢੰਗ ਨਾਲ ਟੈਬਲੈੱਟ ਨੂੰ ਅਣਲਾਕ ਕਰਨ ਦੀ ਕੋਸ਼ਿਸ਼ ਕੀਤੀ। <xliff:g id="NUMBER_1">%2$d</xliff:g> ਵੱਧ ਅਸਫਲ ਕੋਸ਼ਿਸ਼ਾਂ ਤੋਂ ਬਾਅਦ, ਟੈਬਲੈੱਟ ਫੈਕਟਰੀ ਪੂਰਵ-ਨਿਰਧਾਰਤ ਤੇ ਰੀਸੈੱਟ ਹੋ ਜਾਵੇਗਾ ਅਤੇ ਸਾਰਾ ਵਰਤੋਂਕਾਰ ਡਾਟਾ ਨਸ਼ਟ ਹੋ ਜਾਵੇਗਾ।"</string>
-    <string name="kg_failed_attempts_almost_at_wipe" product="tv" msgid="5621231220154419413">"ਤੁਸੀਂ <xliff:g id="NUMBER_0">%1$d</xliff:g> ਵਾਰ ਗਲਤ ਢੰਗ ਨਾਲ ਟੀਵੀ ਨੂੰ ਅਣਲਾਕ ਕਰਨ ਦੀ ਕੋਸ਼ਿਸ਼ ਕੀਤੀ। <xliff:g id="NUMBER_1">%2$d</xliff:g> ਵੱਧ ਅਸਫਲ ਕੋਸ਼ਿਸ਼ਾਂ ਤੋਂ ਬਾਅਦ, ਟੀਵੀ ਫੈਕਟਰੀ ਪੂਰਵ-ਨਿਰਧਾਰਤ ਤੇ ਰੀਸੈੱਟ ਹੋ ਜਾਏਗਾ ਅਤੇ ਸਾਰਾ ਵਰਤੋਂਕਾਰ ਡਾਟਾ ਨਸ਼ਟ ਹੋ ਜਾਏਗਾ।"</string>
-    <string name="kg_failed_attempts_almost_at_wipe" product="default" msgid="4051015943038199910">"ਤੁਸੀਂ <xliff:g id="NUMBER_0">%1$d</xliff:g> ਵਾਰ ਗਲਤ ਢੰਗ ਨਾਲ ਫ਼ੋਨ ਨੂੰ ਅਣਲਾਕ ਕਰਨ ਦੀ ਕੋਸ਼ਿਸ਼ ਕੀਤੀ। <xliff:g id="NUMBER_1">%2$d</xliff:g> ਵੱਧ ਅਸਫਲ ਕੋਸ਼ਿਸ਼ਾਂ ਤੋਂ ਬਾਅਦ, ਫ਼ੋਨ ਫੈਕਟਰੀ ਪੂਰਵ-ਨਿਰਧਾਰਤ ਤੇ ਰੀਸੈੱਟ ਹੋ ਜਾਏਗਾ ਅਤੇ ਸਾਰਾ ਵਰਤੋਂਕਾਰ ਡਾਟਾ ਨਸ਼ਟ ਹੋ ਜਾਏਗਾ।"</string>
-    <string name="kg_failed_attempts_now_wiping" product="tablet" msgid="2072996269148483637">"ਤੁਸੀਂ <xliff:g id="NUMBER">%d</xliff:g> ਵਾਰ ਗਲਤ ਢੰਗ ਨਾਲ ਟੈਬਲੈੱਟ ਨੂੰ ਅਣਲਾਕ ਕਰਨ ਦੀ ਕੋਸ਼ਿਸ਼ ਕੀਤੀ। ਹੁਣ ਟੈਬਲੈੱਟ ਫੈਕਟਰੀ ਪੂਰਵ-ਨਿਰਧਾਰਤ ਤੇ ਰੀਸੈੱਟ ਹੋ ਜਾਵੇਗਾ।"</string>
-    <string name="kg_failed_attempts_now_wiping" product="tv" msgid="4987878286750741463">"ਤੁਸੀਂ <xliff:g id="NUMBER">%d</xliff:g> ਵਾਰ ਗਲਤ ਢੰਗ ਨਾਲ ਟੀਵੀ ਨੂੰ ਅਣਲਾਕ ਕਰਨ ਦੀ ਕੋਸ਼ਿਸ਼ ਕੀਤੀ। ਹੁਣ ਟੀਵੀ ਫੈਕਟਰੀ ਪੂਰਵ-ਨਿਰਧਾਰਤ ਤੇ ਰੀਸੈੱਟ ਹੋ ਜਾਏਗਾ।"</string>
-    <string name="kg_failed_attempts_now_wiping" product="default" msgid="4817627474419471518">"ਤੁਸੀਂ <xliff:g id="NUMBER">%d</xliff:g> ਵਾਰ ਗਲਤ ਢੰਗ ਨਾਲ ਫ਼ੋਨ ਨੂੰ ਅਣਲਾਕ ਕਰਨ ਦੀ ਕੋਸ਼ਿਸ਼ ਕੀਤੀ। ਹੁਣ ਫ਼ੋਨ ਫੈਕਟਰੀ ਪੂਰਵ-ਨਿਰਧਾਰਤ ਤੇ ਰੀਸੈੱਟ ਹੋ ਜਾਏਗਾ।"</string>
-    <string name="kg_failed_attempts_almost_at_login" product="tablet" msgid="3253575572118914370">"ਤੁਸੀਂ <xliff:g id="NUMBER_0">%1$d</xliff:g> ਵਾਰ ਆਪਣਾ ਅਣਲਾਕ ਪੈਟਰਨ ਗਲਤ ਢੰਗ ਨਾਲ ਉਲੀਕਿਆ ਹੈ। <xliff:g id="NUMBER_1">%2$d</xliff:g> ਹੋਰ ਅਸਫਲ ਕੋਸ਼ਿਸ਼ਾਂ ਤੋਂ ਬਾਅਦ, ਤੁਹਾਨੂੰ ਇੱਕ ਈਮੇਲ ਖਾਤਾ ਵਰਤਦੇ ਹੋਏ ਆਪਣੇ ਟੈਬਲੈੱਟ ਨੂੰ ਅਣਲਾਕ ਕਰਨ ਲਈ ਕਿਹਾ ਜਾਵੇਗਾ।\n\n<xliff:g id="NUMBER_2">%3$d</xliff:g> ਸਕਿੰਟਾਂ ਵਿੱਚ ਦੁਬਾਰਾ ਕੋਸ਼ਿਸ਼ ਕਰੋ।"</string>
-    <string name="kg_failed_attempts_almost_at_login" product="tv" msgid="4224651132862313471">"ਤੁਸੀਂ <xliff:g id="NUMBER_0">%1$d</xliff:g> ਵਾਰ ਆਪਣਾ ਅਣਲਾਕ ਪੈਟਰਨ ਗਲਤ ਢੰਗ ਨਾਲ ਡ੍ਰਾ ਕੀਤਾ ਹੈ। <xliff:g id="NUMBER_1">%2$d</xliff:g> ਹੋਰ ਅਸਫਲ ਕੋਸ਼ਿਸ਼ਾਂ ਤੋਂ ਬਾਅਦ, ਤੁਹਾਨੂੰ ਇੱਕ ਈਮੇਲ ਖਾਤਾ ਵਰਤਦੇ ਹੋਏ ਆਪਣਾ ਟੀਵੀ ਅਣਲਾਕ ਕਰਨ ਲਈ ਕਿਹਾ ਜਾਏਗਾ।\n\n <xliff:g id="NUMBER_2">%3$d</xliff:g> ਸਕਿੰਟਾਂ ਵਿੱਚ ਦੁਬਾਰਾ ਕੋਸ਼ਿਸ਼ ਕਰੋ।"</string>
-    <string name="kg_failed_attempts_almost_at_login" product="default" msgid="1437638152015574839">"ਤੁਸੀਂ <xliff:g id="NUMBER_0">%1$d</xliff:g> ਵਾਰ ਆਪਣਾ ਅਣਲਾਕ ਪੈਟਰਨ ਗਲਤ ਢੰਗ ਨਾਲ ਡ੍ਰਾ ਕੀਤਾ ਹੈ। <xliff:g id="NUMBER_1">%2$d</xliff:g> ਹੋਰ ਅਸਫਲ ਕੋਸ਼ਿਸ਼ਾਂ ਤੋਂ ਬਾਅਦ, ਤੁਹਾਨੂੰ ਇੱਕ ਈਮੇਲ ਖਾਤਾ ਵਰਤਦੇ ਹੋਏ ਆਪਣਾ ਫ਼ੋਨ ਅਣਲਾਕ ਕਰਨ ਲਈ ਕਿਹਾ ਜਾਏਗਾ।\n\n <xliff:g id="NUMBER_2">%3$d</xliff:g> ਸਕਿੰਟਾਂ ਵਿੱਚ ਦੁਬਾਰਾ ਕੋਸ਼ਿਸ਼ ਕਰੋ।"</string>
-    <string name="kg_text_message_separator" product="default" msgid="4160700433287233771">" — "</string>
-    <string name="kg_reordering_delete_drop_target_text" msgid="7899202978204438708">"ਹਟਾਓ"</string>
-    <string name="safe_media_volume_warning" product="default" msgid="2276318909314492312">"ਕੀ ਵੌਲਿਊਮ  ਸਿਫ਼ਾਰਸ਼  ਕੀਤੇ ਪੱਧਰ ਤੋਂ ਵਧਾਉਣੀ ਹੈ?\n\nਲੰਮੇ ਸਮੇਂ ਤੱਕ ਉੱਚ ਵੌਲਿਊਮ ਤੇ ਸੁਣਨ ਨਾਲ ਤੁਹਾਡੀ ਸੁਣਨ ਸ਼ਕਤੀ ਨੂੰ ਨੁਕਸਾਨ ਪਹੁੰਚ ਸਕਦਾ ਹੈ।"</string>
-    <string name="accessibility_shortcut_warning_dialog_title" msgid="8404780875025725199">"ਕੀ ਪਹੁੰਚਯੋਗਤਾ ਸ਼ਾਰਟਕੱਟ ਵਰਤਣਾ ਹੈ?"</string>
-    <string name="accessibility_shortcut_toogle_warning" msgid="7256507885737444807">"ਸ਼ਾਰਟਕੱਟ ਚਾਲੂ ਹੋਣ \'ਤੇ, ਕਿਸੇ ਪਹੁੰਚਯੋਗਤਾ ਵਿਸ਼ੇਸ਼ਤਾ ਨੂੰ ਸ਼ੁਰੂ ਕਰਨ ਲਈ ਅਵਾਜ਼ ਬਟਨਾਂ ਨੂੰ 3 ਸਕਿੰਟ ਲਈ ਦਬਾ ਕੇ ਰੱਖੋ।\n\n ਵਰਤਮਾਨ ਪਹੁੰਚਯੋਗਤਾ ਵਿਸ਼ੇਸ਼ਤਾ:\n <xliff:g id="SERVICE_NAME">%1$s</xliff:g>\n\n ਤੁਸੀਂ ਸੈਟਿੰਗਾਂ &gt; ਪਹੁੰਚਯੋਗਤਾ ਵਿੱਚ ਵਿਸ਼ੇਸ਼ਤਾ ਨੂੰ ਬਦਲ ਸਕਦੇ ਹੋ।"</string>
-    <string name="disable_accessibility_shortcut" msgid="627625354248453445">"ਸ਼ਾਰਟਕੱਟ ਬੰਦ ਕਰੋ"</string>
-    <string name="leave_accessibility_shortcut_on" msgid="7653111894438512680">"ਸ਼ਾਰਟਕੱਟ ਦੀ ਵਰਤੋਂ ਕਰੋ"</string>
-    <string name="color_inversion_feature_name" msgid="4231186527799958644">"ਰੰਗ ਦੀ ਉਲਟੀ ਤਰਤੀਬ"</string>
-    <string name="color_correction_feature_name" msgid="6779391426096954933">"ਰੰਗ ਸੁਧਾਈ"</string>
-    <string name="accessibility_shortcut_enabling_service" msgid="7771852911861522636">"ਪਹੁੰਚਯੋਗਤਾ ਸ਼ਾਰਟਕੱਟ ਨੇ <xliff:g id="SERVICE_NAME">%1$s</xliff:g> ਨੂੰ ਚਾਲੂ ਕੀਤਾ"</string>
-    <string name="accessibility_shortcut_disabling_service" msgid="2747243438223109821">"ਪਹੁੰਚਯੋਗਤਾ ਸ਼ਾਰਟਕੱਟ ਨੇ <xliff:g id="SERVICE_NAME">%1$s</xliff:g> ਨੂੰ ਬੰਦ ਕੀਤਾ"</string>
-    <string name="accessibility_shortcut_spoken_feedback" msgid="8376923232350078434">"<xliff:g id="SERVICE_NAME">%1$s</xliff:g> ਦੀ ਵਰਤੋਂ ਕਰਨ ਲਈ ਦੋਵੇਂ ਅਵਾਜ਼ ਕੁੰਜੀਆਂ ਨੂੰ 3 ਸਕਿੰਟਾਂ ਲਈ ਦਬਾਈ ਰੱਖੋ"</string>
-    <string name="accessibility_button_prompt_text" msgid="4234556536456854251">"ਤੁਹਾਡੇ ਵੱਲੋਂ ਪਹੁੰਚਯੋਗਤਾ ਬਟਨ ਨੂੰ ਟੈਪ ਕੀਤੇ ਜਾਣ \'ਤੇ ਵਰਤਣ ਲਈ ਕੋਈ ਵਿਸ਼ੇਸ਼ਤਾ ਚੁਣੋ:"</string>
-    <string name="accessibility_button_instructional_text" msgid="6942300463612999993">"ਵਿਸ਼ੇਸ਼ਤਾਵਾਂ ਨੂੰ ਬਦਲਣ ਲਈ, ਪਹੁੰਚਯੋਗਤਾ ਬਟਨ ਨੂੰ ਸਪੱਰਸ਼ ਕਰੋ ਅਤੇ ਦਬਾਈ ਰੱਖੋ।"</string>
-    <string name="accessibility_magnification_chooser_text" msgid="1227146738764986237">"ਵੱਡਦਰਸ਼ੀਕਰਨ"</string>
-    <string name="user_switched" msgid="3768006783166984410">"ਮੌਜੂਦਾ ਉਪਭੋਗਤਾ <xliff:g id="NAME">%1$s</xliff:g>।"</string>
-    <string name="user_switching_message" msgid="2871009331809089783">"<xliff:g id="NAME">%1$s</xliff:g> ਤੇ ਸਵਿਚ ਕਰ ਰਿਹਾ ਹੈ…"</string>
-    <string name="user_logging_out_message" msgid="8939524935808875155">"<xliff:g id="NAME">%1$s</xliff:g> ਨੂੰ ਲਾਗ-ਆਉਟ ਕੀਤਾ ਜਾ ਰਿਹਾ ਹੈ …"</string>
-    <string name="owner_name" msgid="2716755460376028154">"ਮਾਲਕ"</string>
-    <string name="error_message_title" msgid="4510373083082500195">"ਅਸ਼ੁੱਧੀ"</string>
-    <string name="error_message_change_not_allowed" msgid="1238035947357923497">"ਤੁਹਾਡੇ ਪ੍ਰਸ਼ਾਸਕ ਵੱਲੋਂ ਇਸ ਤਬਦੀਲੀ ਦੀ ਇਜਾਜ਼ਤ ਨਹੀਂ ਹੈ"</string>
-    <string name="app_not_found" msgid="3429141853498927379">"ਇਸ ਕਾਰਵਾਈ ਨੂੰ ਸੰਭਾਲਣ ਲਈ ਕੋਈ ਐਪਲੀਕੇਸ਼ਨ ਨਹੀਂ ਮਿਲੀ।"</string>
-    <string name="revoke" msgid="5404479185228271586">"ਰੱਦ ਕਰੋ"</string>
-    <string name="mediasize_iso_a0" msgid="1994474252931294172">"ISO A0"</string>
-    <string name="mediasize_iso_a1" msgid="3333060421529791786">"ISO A1"</string>
-    <string name="mediasize_iso_a2" msgid="3097535991925798280">"ISO A2"</string>
-    <string name="mediasize_iso_a3" msgid="3023213259314236123">"ISO A3"</string>
-    <string name="mediasize_iso_a4" msgid="231745325296873764">"ISO A4"</string>
-    <string name="mediasize_iso_a5" msgid="3484327407340865411">"ISO A5"</string>
-    <string name="mediasize_iso_a6" msgid="4861908487129577530">"ISO A6"</string>
-    <string name="mediasize_iso_a7" msgid="5890208588072936130">"ISO A7"</string>
-    <string name="mediasize_iso_a8" msgid="4319425041085816612">"ISO A8"</string>
-    <string name="mediasize_iso_a9" msgid="4882220529506432008">"ISO A9"</string>
-    <string name="mediasize_iso_a10" msgid="2382866026365359391">"ISO A10"</string>
-    <string name="mediasize_iso_b0" msgid="3651827147402009675">"ISO B0"</string>
-    <string name="mediasize_iso_b1" msgid="6072859628278739957">"ISO B1"</string>
-    <string name="mediasize_iso_b2" msgid="1348731852150380378">"ISO B2"</string>
-    <string name="mediasize_iso_b3" msgid="2612510181259261379">"ISO B3"</string>
-    <string name="mediasize_iso_b4" msgid="695151378838115434">"ISO B4"</string>
-    <string name="mediasize_iso_b5" msgid="4863754285582212487">"ISO B5"</string>
-    <string name="mediasize_iso_b6" msgid="5305816292139647241">"ISO B6"</string>
-    <string name="mediasize_iso_b7" msgid="531673542602786624">"ISO B7"</string>
-    <string name="mediasize_iso_b8" msgid="9164474595708850034">"ISO B8"</string>
-    <string name="mediasize_iso_b9" msgid="282102976764774160">"ISO B9"</string>
-    <string name="mediasize_iso_b10" msgid="4517141714407898976">"ISO B10"</string>
-    <string name="mediasize_iso_c0" msgid="3103521357901591100">"ISO C0"</string>
-    <string name="mediasize_iso_c1" msgid="1231954105985048595">"ISO C1"</string>
-    <string name="mediasize_iso_c2" msgid="927702816980087462">"ISO C2"</string>
-    <string name="mediasize_iso_c3" msgid="835154173518304159">"ISO C3"</string>
-    <string name="mediasize_iso_c4" msgid="5095951985108194011">"ISO C4"</string>
-    <string name="mediasize_iso_c5" msgid="1985397450332305739">"ISO C5"</string>
-    <string name="mediasize_iso_c6" msgid="8147421924174693013">"ISO C6"</string>
-    <string name="mediasize_iso_c7" msgid="8993994925276122950">"ISO C7"</string>
-    <string name="mediasize_iso_c8" msgid="6871178104139598957">"ISO C8"</string>
-    <string name="mediasize_iso_c9" msgid="7983532635227561362">"ISO C9"</string>
-    <string name="mediasize_iso_c10" msgid="5040764293406765584">"ISO C10"</string>
-    <string name="mediasize_na_letter" msgid="2841414839888344296">"ਪੱਤਰ"</string>
-    <string name="mediasize_na_gvrnmt_letter" msgid="5295836838862962809">"ਸਰਕਾਰੀ ਪੱਤਰ"</string>
-    <string name="mediasize_na_legal" msgid="8621364037680465666">"ਕਨੂੰਨੀ"</string>
-    <string name="mediasize_na_junior_legal" msgid="3309324162155085904">"ਜੂਨੀਅਰ ਕਨੂੰਨੀ"</string>
-    <string name="mediasize_na_ledger" msgid="5567030340509075333">"ਖਾਤਾ"</string>
-    <string name="mediasize_na_tabloid" msgid="4571735038501661757">"ਪੱਤਰਕਾ"</string>
-    <string name="mediasize_na_index_3x5" msgid="5182901917818625126">"ਕ੍ਰਮ-ਸੂਚੀ ਕਾਰਡ 3x5"</string>
-    <string name="mediasize_na_index_4x6" msgid="7687620625422312396">"ਕ੍ਰਮ-ਸੂਚੀ ਕਾਰਡ 4x6"</string>
-    <string name="mediasize_na_index_5x8" msgid="8834215284646872800">"ਕ੍ਰਮ-ਸੂਚੀ ਕਾਰਡ 5x8"</string>
-    <string name="mediasize_na_monarch" msgid="213639906956550754">"ਸਮਰਾਟ"</string>
-    <string name="mediasize_na_quarto" msgid="835778493593023223">"ਚੁਪੱਤਰੀ"</string>
-    <string name="mediasize_na_foolscap" msgid="1573911237983677138">"Foolscap"</string>
-    <string name="mediasize_chinese_roc_8k" msgid="3626855847189438896">"ROC 8K"</string>
-    <string name="mediasize_chinese_roc_16k" msgid="9182191577022943355">"ROC 16K"</string>
-    <string name="mediasize_chinese_prc_1" msgid="4793232644980170500">"PRC 1"</string>
-    <string name="mediasize_chinese_prc_2" msgid="5404109730975720670">"PRC 2"</string>
-    <string name="mediasize_chinese_prc_3" msgid="1335092253339363526">"PRC 3"</string>
-    <string name="mediasize_chinese_prc_4" msgid="9167997800486569834">"PRC 4"</string>
-    <string name="mediasize_chinese_prc_5" msgid="845875168823541497">"PRC 5"</string>
-    <string name="mediasize_chinese_prc_6" msgid="3220325667692648789">"PRC 6"</string>
-    <string name="mediasize_chinese_prc_7" msgid="1776792138507038527">"PRC 7"</string>
-    <string name="mediasize_chinese_prc_8" msgid="1417176642687456692">"PRC 8"</string>
-    <string name="mediasize_chinese_prc_9" msgid="4785983473123798365">"PRC 9"</string>
-    <string name="mediasize_chinese_prc_10" msgid="7847982299391851899">"PRC 10"</string>
-    <string name="mediasize_chinese_prc_16k" msgid="262793383539980677">"PRC 16K"</string>
-    <string name="mediasize_chinese_om_pa_kai" msgid="5256815579447959814">"Pa Kai"</string>
-    <string name="mediasize_chinese_om_dai_pa_kai" msgid="7336412963441354407">"Dai Pa Kai"</string>
-    <string name="mediasize_chinese_om_jurro_ku_kai" msgid="6324465444100490742">"Jurro Ku Kai"</string>
-    <string name="mediasize_japanese_jis_b10" msgid="1787262845627694376">"JIS B10"</string>
-    <string name="mediasize_japanese_jis_b9" msgid="3336035783663287470">"JIS B9"</string>
-    <string name="mediasize_japanese_jis_b8" msgid="6195398299104345731">"JIS B8"</string>
-    <string name="mediasize_japanese_jis_b7" msgid="1674621886902828884">"JIS B7"</string>
-    <string name="mediasize_japanese_jis_b6" msgid="4170576286062657435">"JIS B6"</string>
-    <string name="mediasize_japanese_jis_b5" msgid="4899297958100032533">"JIS B5"</string>
-    <string name="mediasize_japanese_jis_b4" msgid="4213158129126666847">"JIS B4"</string>
-    <string name="mediasize_japanese_jis_b3" msgid="8513715307410310696">"JIS B3"</string>
-    <string name="mediasize_japanese_jis_b2" msgid="4777690211897131190">"JIS B2"</string>
-    <string name="mediasize_japanese_jis_b1" msgid="4608142385457034603">"JIS B1"</string>
-    <string name="mediasize_japanese_jis_b0" msgid="7587108366572243991">"JIS B0"</string>
-    <string name="mediasize_japanese_jis_exec" msgid="5244075432263649068">"JIS Exec"</string>
-    <string name="mediasize_japanese_chou4" msgid="4941652015032631361">"Chou4"</string>
-    <string name="mediasize_japanese_chou3" msgid="6387319169263957010">"Chou3"</string>
-    <string name="mediasize_japanese_chou2" msgid="1299112025415343982">"Chou2"</string>
-    <string name="mediasize_japanese_hagaki" msgid="8070115620644254565">"Hagaki"</string>
-    <string name="mediasize_japanese_oufuku" msgid="6049065587307896564">"Oufuku"</string>
-    <string name="mediasize_japanese_kahu" msgid="6872696027560065173">"Kahu"</string>
-    <string name="mediasize_japanese_kaku2" msgid="2359077233775455405">"Kaku2"</string>
-    <string name="mediasize_japanese_you4" msgid="2091777168747058008">"You4"</string>
-    <string name="mediasize_unknown_portrait" msgid="3088043641616409762">"ਅਗਿਆਤ ਪੋਰਟਰੇਟ"</string>
-    <string name="mediasize_unknown_landscape" msgid="4876995327029361552">"ਅਗਿਆਤ ਲੈਂਡਸਕੇਪ"</string>
-    <string name="write_fail_reason_cancelled" msgid="7091258378121627624">"ਰੱਦ ਕੀਤਾ ਗਿਆ"</string>
-    <string name="write_fail_reason_cannot_write" msgid="8132505417935337724">"ਸਮੱਗਰੀ ਲਿਖਣ ਵਿੱਚ ਗੜਬੜ"</string>
-    <string name="reason_unknown" msgid="6048913880184628119">"ਅਗਿਆਤ"</string>
-    <string name="reason_service_unavailable" msgid="7824008732243903268">"ਪ੍ਰਿੰਟ ਸੇਵਾ ਸਮਰਥਿਤ ਨਹੀਂ"</string>
-    <string name="print_service_installed_title" msgid="2246317169444081628">"<xliff:g id="NAME">%s</xliff:g> ਸੇਵਾ ਇੰਸਟੌਲ ਕੀਤੀ"</string>
-    <string name="print_service_installed_message" msgid="5897362931070459152">"ਚਾਲੂ ਕਰਨ ਲਈ ਟੈਪ ਕਰੋ"</string>
-    <string name="restr_pin_enter_admin_pin" msgid="8641662909467236832">"ਪ੍ਰਸ਼ਾਸਕ ਪਿੰਨ ਦਾਖਲ ਕਰੋ"</string>
-    <string name="restr_pin_enter_pin" msgid="3395953421368476103">"ਪਿੰਨ ਦਾਖਲ ਕਰੋ"</string>
-    <string name="restr_pin_incorrect" msgid="8571512003955077924">"ਗ਼ਲਤ"</string>
-    <string name="restr_pin_enter_old_pin" msgid="1462206225512910757">"ਮੌਜੂਦਾ ਪਿੰਨ"</string>
-    <string name="restr_pin_enter_new_pin" msgid="5959606691619959184">"ਨਵਾਂ ਪਿੰਨ"</string>
-    <string name="restr_pin_confirm_pin" msgid="8501523829633146239">"ਨਵੇਂ ਪਿੰਨ ਦੀ ਪੁਸ਼ਟੀ ਕਰੋ"</string>
-    <string name="restr_pin_create_pin" msgid="8017600000263450337">"ਪ੍ਰਤਿਬੰਧ ਸੰਸ਼ੋਧਿਤ ਕਰਨ ਲਈ ਇੱਕ ਪਿੰਨ ਬਣਾਓ"</string>
-    <string name="restr_pin_error_doesnt_match" msgid="2224214190906994548">"ਪਿੰਨ ਮੇਲ ਨਹੀਂ ਖਾਂਦੇ। ਦੁਬਾਰਾ ਕੋਸ਼ਿਸ਼ ਕਰੋ।"</string>
-    <string name="restr_pin_error_too_short" msgid="8173982756265777792">"ਪਿੰਨ ਬਹੁਤ ਜ਼ਿਆਦਾ ਛੋਟਾ ਹੈ। ਘੱਟੋ-ਘੱਟ 4 ਅੰਕ ਹੋਣੇ ਚਾਹੀਦੇ ਹਨ।"</string>
-    <plurals name="restr_pin_countdown" formatted="false" msgid="9061246974881224688">
-      <item quantity="one"> <xliff:g id="COUNT">%d</xliff:g> ਸਕਿੰਟਾਂ ਵਿੱਚ ਦੁਬਾਰਾ ਕੋਸ਼ਿਸ਼ ਕਰੋ</item>
-      <item quantity="other"> <xliff:g id="COUNT">%d</xliff:g> ਸਕਿੰਟਾਂ ਵਿੱਚ ਦੁਬਾਰਾ ਕੋਸ਼ਿਸ਼ ਕਰੋ</item>
-    </plurals>
-    <string name="restr_pin_try_later" msgid="973144472490532377">"ਬਾਅਦ ਵਿੱਚ ਦੁਬਾਰਾ ਕੋਸ਼ਿਸ਼ ਕਰੋ।"</string>
-    <string name="immersive_cling_title" msgid="8394201622932303336">"ਪੂਰੀ ਸਕ੍ਰੀਨ \'ਤੇ ਦੇਖੋ"</string>
-    <string name="immersive_cling_description" msgid="3482371193207536040">"ਬਾਹਰ ਜਾਣ ਲਈ, ਉਪਰੋਂ ਹੇਠਾਂ ਸਵਾਈਪ ਕਰੋ।"</string>
-    <string name="immersive_cling_positive" msgid="5016839404568297683">"ਸਮਝ ਲਿਆ"</string>
-    <string name="done_label" msgid="2093726099505892398">"ਹੋ ਗਿਆ"</string>
-    <string name="hour_picker_description" msgid="6698199186859736512">"ਘੰਟੇ ਸਰਕੁਲਰ ਸਲਾਈਡਰ"</string>
-    <string name="minute_picker_description" msgid="8606010966873791190">"ਮਿੰਟ ਸਰਕੁਲਰ ਸਲਾਈਡਰ"</string>
-    <string name="select_hours" msgid="6043079511766008245">"ਘੰਟੇ ਚੁਣੋ"</string>
-    <string name="select_minutes" msgid="3974345615920336087">"ਮਿੰਟ ਚੁਣੋ"</string>
-    <string name="select_day" msgid="7774759604701773332">"ਮਹੀਨਾ ਅਤੇ ਦਿਨ ਚੁਣੋ"</string>
-    <string name="select_year" msgid="7952052866994196170">"ਸਾਲ ਚੁਣੋ"</string>
-    <string name="deleted_key" msgid="7659477886625566590">"<xliff:g id="KEY">%1$s</xliff:g> ਹਟਾਇਆ ਗਿਆ"</string>
-    <string name="managed_profile_label_badge" msgid="2355652472854327647">"ਕੰਮ <xliff:g id="LABEL">%1$s</xliff:g>"</string>
-    <string name="managed_profile_label_badge_2" msgid="5048136430082124036">"ਦੂਸਰੀ ਕਾਰਜ-ਸਥਾਨ <xliff:g id="LABEL">%1$s</xliff:g>"</string>
-    <string name="managed_profile_label_badge_3" msgid="2808305070321719040">"ਤੀਸਰੀ ਕਾਰਜ-ਸਥਾਨ <xliff:g id="LABEL">%1$s</xliff:g>"</string>
-    <string name="lock_to_app_unlock_pin" msgid="2552556656504331634">"ਅਨਪਿੰਨ ਕਰਨ ਤੋਂ ਪਹਿਲਾਂ ਪਿੰਨ ਮੰਗੋ"</string>
-    <string name="lock_to_app_unlock_pattern" msgid="4182192144797225137">"ਅਨਪਿੰਨ ਕਰਨ ਤੋਂ ਪਹਿਲਾਂ ਅਣਲਾਕ ਪੈਟਰਨ ਵਾਸਤੇ ਪੁੱਛੋ"</string>
-    <string name="lock_to_app_unlock_password" msgid="6380979775916974414">"ਅਨਪਿੰਨ ਕਰਨ ਤੋਂ ਪਹਿਲਾਂ ਪਾਸਵਰਡ ਮੰਗੋ"</string>
-    <string name="package_installed_device_owner" msgid="6875717669960212648">"ਤੁਹਾਡੇ ਪ੍ਰਸ਼ਾਸਕ ਵੱਲੋਂ ਸਥਾਪਤ ਕੀਤਾ ਗਿਆ"</string>
-    <string name="package_updated_device_owner" msgid="1847154566357862089">"ਤੁਹਾਡੇ ਪ੍ਰਸ਼ਾਸਕ ਵੱਲੋਂ ਅੱਪਡੇਟ ਕੀਤਾ ਗਿਆ"</string>
-    <string name="package_deleted_device_owner" msgid="2307122077550236438">"ਤੁਹਾਡੇ ਪ੍ਰਸ਼ਾਸਕ ਵੱਲੋਂ ਮਿਟਾਇਆ ਗਿਆ"</string>
-    <string name="battery_saver_description_with_learn_more" msgid="6323937147992667707">"ਬੈਟਰੀ ਲਾਈਫ਼ ਵਧਾਉਣ ਲਈ, ਬੈਟਰੀ ਸੇਵਰ ਕੁਝ ਡੀਵਾਈਸ ਵਿਸ਼ੇਸ਼ਤਾਵਾਂ ਨੂੰ ਬੰਦ ਕਰਦਾ ਹੈ ਅਤੇ ਐਪਾਂ \'ਤੇ ਪਾਬੰਦੀ ਲਗਾਉਂਦਾ ਹੈ। "<annotation id="url">"ਹੋਰ ਜਾਣੋ"</annotation></string>
-    <string name="battery_saver_description" msgid="769989536172631582">"ਬੈਟਰੀ ਲਾਈਫ਼ ਵਧਾਉਣ ਲਈ, ਬੈਟਰੀ ਸੇਵਰ ਕੁਝ ਡੀਵਾਈਸ ਵਿਸ਼ੇਸ਼ਤਾਵਾਂ ਨੂੰ ਬੰਦ ਕਰਦਾ ਹੈ ਅਤੇ ਐਪਾਂ \'ਤੇ ਪਾਬੰਦੀ ਲਗਾਉਂਦਾ ਹੈ।"</string>
-    <string name="data_saver_description" msgid="6015391409098303235">"ਡਾਟਾ ਵਰਤੋਂ ਘਟਾਉਣ ਵਿੱਚ ਮਦਦ ਲਈ, ਡਾਟਾ ਸੇਵਰ ਕੁਝ ਐਪਾਂ ਨੂੰ ਬੈਕਗ੍ਰਾਊਂਡ ਵਿੱਚ ਡਾਟਾ ਭੇਜਣ ਜਾਂ ਪ੍ਰਾਪਤ ਕਰਨ ਤੋਂ ਰੋਕਦਾ ਹੈ। ਤੁਹਾਡੇ ਵੱਲੋਂ ਵਰਤਮਾਨ ਤੌਰ \'ਤੇ ਵਰਤੀ ਜਾ ਰਹੀ ਐਪ ਡਾਟਾ \'ਤੇ ਪਹੁੰਚ ਕਰ ਸਕਦੀ ਹੈ, ਪਰ ਉਹ ਇੰਝ ਕਦੇ-ਕਦਾਈਂ ਕਰ ਸਕਦੀ ਹੈ। ਉਦਾਹਰਨ ਲਈ, ਇਸ ਦਾ ਮਤਲਬ ਇਹ ਹੋ ਸਕਦਾ ਹੈ ਕਿ ਚਿੱਤਰ ਤਦ ਤੱਕ ਨਹੀਂ ਪ੍ਰਦਰਸ਼ਿਤ ਕੀਤੇ ਜਾਂਦੇ, ਜਦੋਂ ਤੱਕ ਤੁਸੀਂ ਉਹਨਾਂ \'ਤੇ ਟੈਪ ਨਹੀਂ ਕਰਦੇ।"</string>
-    <string name="data_saver_enable_title" msgid="4674073932722787417">"ਕੀ ਡਾਟਾ ਸੇਵਰ ਚਾਲੂ ਕਰਨਾ ਹੈ?"</string>
-    <string name="data_saver_enable_button" msgid="7147735965247211818">"ਚਾਲੂ ਕਰੋ"</string>
-    <plurals name="zen_mode_duration_minutes_summary" formatted="false" msgid="4367877408072000848">
-=======
     <string name="network_switch_type_name_unknown" msgid="3665696841646851068">"ਇੱਕ ਅਗਿਆਤ ਨੈੱਟਵਰਕ ਕਿਸਮ"</string>
     <string name="wifi_watchdog_network_disabled" msgid="588755196559781297">"ਵਾਈ-ਫਾਈ ਨਾਲ ਕਨੈਕਟ ਨਹੀਂ ਹੋ ਸਕਿਆ"</string>
     <string name="wifi_watchdog_network_disabled_detailed" msgid="5469207538636315968">" ਇਸਦਾ ਇੰਟਰਨੈੱਟ ਕਨੈਕਸ਼ਨ ਖਰਾਬ ਹੈ।"</string>
@@ -3244,7 +1827,6 @@
     <string name="data_saver_enable_title" msgid="7080620065745260137">"ਕੀ ਡਾਟਾ ਸੇਵਰ ਚਾਲੂ ਕਰਨਾ ਹੈ?"</string>
     <string name="data_saver_enable_button" msgid="4399405762586419726">"ਚਾਲੂ ਕਰੋ"</string>
     <plurals name="zen_mode_duration_minutes_summary" formatted="false" msgid="2877101784123058273">
->>>>>>> 0435f0ae
       <item quantity="one">%1$d ਮਿੰਟਾਂ ਤੱਕ (<xliff:g id="FORMATTEDTIME_1">%2$s</xliff:g> ਤੱਕ) </item>
       <item quantity="other">%1$d ਮਿੰਟਾਂ ਤੱਕ (<xliff:g id="FORMATTEDTIME_1">%2$s</xliff:g> ਤੱਕ)</item>
     </plurals>
@@ -3316,168 +1898,6 @@
       <item quantity="one"><xliff:g id="COUNT_1">%1$d</xliff:g> ਚੁਣਿਆ ਗਿਆ</item>
       <item quantity="other"><xliff:g id="COUNT_1">%1$d</xliff:g> ਚੁਣਿਆ ਗਿਆ</item>
     </plurals>
-<<<<<<< HEAD
-    <string name="default_notification_channel_label" msgid="5929663562028088222">"ਗੈਰ-ਸ਼੍ਰੇਣੀਕਿਰਤ"</string>
-    <string name="importance_from_user" msgid="7318955817386549931">"ਤੁਸੀਂ ਇਹਨਾਂ ਸੂਚਨਾਵਾਂ ਦੀ ਮਹੱਤਤਾ ਸੈੱਟ ਕੀਤੀ।"</string>
-    <string name="importance_from_person" msgid="9160133597262938296">"ਇਹ ਸ਼ਾਮਲ ਲੋਕਾਂ ਦੇ ਕਾਰਨ ਮਹੱਤਵਪੂਰਨ ਹੈ।"</string>
-    <string name="user_creation_account_exists" msgid="1942606193570143289">"ਕੀ <xliff:g id="APP">%1$s</xliff:g> ਨੂੰ <xliff:g id="ACCOUNT">%2$s</xliff:g> ਨਾਲ ਇੱਕ ਨਵਾਂ ਵਰਤੋਂਕਾਰ ਬਣਾਉਣ ਦੀ ਮਨਜ਼ੂਰੀ ਦੇਣੀ ਹੈ?"</string>
-    <string name="user_creation_adding" msgid="4482658054622099197">"ਕੀ <xliff:g id="APP">%1$s</xliff:g> ਨੂੰ <xliff:g id="ACCOUNT">%2$s</xliff:g> ਨਾਲ ਇੱਕ ਨਵਾਂ ਵਰਤੋਂਕਾਰ ਬਣਾਉਣ ਦੀ ਆਗਿਆ ਦੇਣੀ ਹੈ (ਇਸ ਖਾਤੇ ਨਾਲ ਇੱਕ ਵਰਤੋਂਕਾਰ ਪਹਿਲਾਂ ਤੋਂ ਹੀ ਮੌਜੂਦ ਹੈ) ?"</string>
-    <string name="language_selection_title" msgid="2680677278159281088">"ਇੱਕ ਭਾਸ਼ਾ ਸ਼ਾਮਲ ਕਰੋ"</string>
-    <string name="country_selection_title" msgid="2954859441620215513">"ਖੇਤਰ ਤਰਜੀਹ"</string>
-    <string name="search_language_hint" msgid="7042102592055108574">"ਭਾਸ਼ਾ ਨਾਮ ਟਾਈਪ ਕਰੋ"</string>
-    <string name="language_picker_section_suggested" msgid="8414489646861640885">"ਸੁਝਾਈਆਂ ਗਈਆਂ"</string>
-    <string name="language_picker_section_all" msgid="3097279199511617537">"ਸਾਰੀਆਂ ਭਾਸ਼ਾਵਾਂ"</string>
-    <string name="region_picker_section_all" msgid="8966316787153001779">"ਸਾਰੇ ਖੇਤਰ"</string>
-    <string name="locale_search_menu" msgid="2560710726687249178">"ਖੋਜੋ"</string>
-    <string name="app_suspended_title" msgid="2075071241147969611">"ਐਪ ਉਪਲਬਧ ਨਹੀਂ ਹੈ"</string>
-    <string name="app_suspended_default_message" msgid="123166680425711887">"<xliff:g id="APP_NAME_0">%1$s</xliff:g> ਐਪ ਫਿਲਹਾਲ ਉਪਲਬਧ ਨਹੀਂ ਹੈ। ਇਸਦਾ ਪ੍ਰਬੰਧਨ <xliff:g id="APP_NAME_1">%2$s</xliff:g> ਵੱਲੋਂ ਕੀਤਾ ਜਾਂਦਾ ਹੈ।"</string>
-    <string name="app_suspended_more_details" msgid="1131804827776778187">"ਹੋਰ ਜਾਣੋ"</string>
-    <string name="work_mode_off_title" msgid="1118691887588435530">"ਕੀ ਕਾਰਜ ਪ੍ਰੋਫਾਈਲ ਚਾਲੂ ਕਰਨੀ ਹੈ?"</string>
-    <string name="work_mode_off_message" msgid="5130856710614337649">"ਤੁਹਾਡੀਆਂ ਕਾਰਜ-ਸਥਾਨ ਐਪਾਂ, ਸੂਚਨਾਵਾਂ, ਡਾਟਾ ਅਤੇ ਹੋਰ ਕਾਰਜ ਪ੍ਰੋਫਾਈਲ ਵਿਸ਼ੇਸ਼ਤਾਵਾਂ ਚਾਲੂ ਕੀਤੀਆਂ ਜਾਣਗੀਆਂ"</string>
-    <string name="work_mode_turn_on" msgid="2062544985670564875">"ਚਾਲੂ ਕਰੋ"</string>
-    <string name="deprecated_target_sdk_message" msgid="1449696506742572767">"ਇਹ ਐਪ Android ਦੇ ਕਿਸੇ ਵਧੇਰੇ ਪੁਰਾਣੇ ਵਰਜਨ ਲਈ ਬਣਾਈ ਗਈ ਸੀ ਅਤੇ ਸ਼ਾਇਦ ਸਹੀ ਢੰਗ ਨਾਲ ਕੰਮ ਨਾ ਕਰੇ। ਅੱਪਡੇਟਾਂ ਲਈ ਜਾਂਚ ਕਰੋ ਜਾਂ ਵਿਕਾਸਕਾਰ ਨਾਲ ਸੰਪਰਕ ਕਰੋ।"</string>
-    <string name="deprecated_target_sdk_app_store" msgid="5032340500368495077">"ਅੱਪਡੇਟ ਦੀ ਜਾਂਚ ਕਰੋ"</string>
-    <string name="new_sms_notification_title" msgid="8442817549127555977">"ਤੁਹਾਨੂੰ ਨਵੇਂ ਸੁਨੇਹੇ ਪ੍ਰਾਪਤ ਹੋਏ ਹਨ"</string>
-    <string name="new_sms_notification_content" msgid="7002938807812083463">"ਦੇਖਣ ਲਈ SMS ਐਪ ਖੋਲ੍ਹੋ"</string>
-    <string name="user_encrypted_title" msgid="9054897468831672082">"ਕੁਝ ਪ੍ਰਕਾਰਜਾਤਮਕਤਾ ਸੀਮਿਤ ਹੋ ਸਕਦੀ ਹੈ"</string>
-    <string name="user_encrypted_message" msgid="4923292604515744267">"ਅਣਲਾਕ ਕਰਨ ਲਈ ਟੈਪ ਕਰੋ"</string>
-    <string name="user_encrypted_detail" msgid="5708447464349420392">"ਵਰਤੋਂਕਾਰ  ਡਾਟਾ   ਲਾਕ  ਕੀਤਾ ਗਿਆ"</string>
-    <string name="profile_encrypted_detail" msgid="3700965619978314974">"ਕਾਰਜ ਪ੍ਰੋਫਾਈਲ ਲਾਕ ਕੀਤੀ ਗਈ"</string>
-    <string name="profile_encrypted_message" msgid="6964994232310195874">"ਕਾਰਜ ਪ੍ਰੋਫਾਈਲ ਨੂੰ ਅਣਲਾਕ ਕਰਨ ਲਈ ਟੈਪ ਕਰੋ"</string>
-    <string name="usb_mtp_launch_notification_title" msgid="8359219638312208932">"<xliff:g id="PRODUCT_NAME">%1$s</xliff:g> ਨਾਲ ਕਨੈਕਟ ਹੋਈ"</string>
-    <string name="usb_mtp_launch_notification_description" msgid="8541876176425411358">"ਫ਼ਾਈਲਾਂ ਦੇਖਣ ਲਈ ਟੈਪ ਕਰੋ"</string>
-    <string name="app_info" msgid="6856026610594615344">"ਐਪ ਜਾਣਕਾਰੀ"</string>
-    <string name="negative_duration" msgid="5688706061127375131">"−<xliff:g id="TIME">%1$s</xliff:g>"</string>
-    <string name="demo_starting_message" msgid="5268556852031489931">"ਡੈਮੋ ਚਾਲੂ ਕੀਤਾ ਜਾ ਰਿਹਾ ਹੈ…"</string>
-    <string name="demo_restarting_message" msgid="952118052531642451">"ਡੀਵਾਈਸ ਰੀਸੈੱਟ ਕੀਤਾ ਜਾ ਰਿਹਾ ਹੈ…"</string>
-    <string name="suspended_widget_accessibility" msgid="6712143096475264190">"ਅਯੋਗ ਬਣਾਇਆ ਗਿਆ <xliff:g id="LABEL">%1$s</xliff:g>"</string>
-    <string name="conference_call" msgid="3751093130790472426">"ਕਾਨਫਰੰਸ ਕਾਲ"</string>
-    <string name="tooltip_popup_title" msgid="5253721848739260181">"ਟੂਲ-ਟਿੱਪ"</string>
-    <string name="app_category_game" msgid="5431836943981492993">"ਗੇਮਾਂ"</string>
-    <string name="app_category_audio" msgid="1659853108734301647">"ਸੰਗੀਤ ਅਤੇ ਆਡੀਓ"</string>
-    <string name="app_category_video" msgid="2728726078629384196">"ਮੂਵੀਆਂ ਅਤੇ ਵੀਡੀਓ"</string>
-    <string name="app_category_image" msgid="4867854544519846048">"ਫ਼ੋਟੋਆਂ ਅਤੇ ਚਿੱਤਰ"</string>
-    <string name="app_category_social" msgid="5842783057834965912">"ਸਮਾਜਕ ਅਤੇ ਸੰਚਾਰ"</string>
-    <string name="app_category_news" msgid="7496506240743986873">"ਖਬਰਾਂ ਅਤੇ ਰਸਾਲੇ"</string>
-    <string name="app_category_maps" msgid="5878491404538024367">"ਨਕਸ਼ੇ ਅਤੇ ਆਵਾਗੌਣ"</string>
-    <string name="app_category_productivity" msgid="3742083261781538852">"ਉਤਪਾਦਕਤਾ"</string>
-    <string name="device_storage_monitor_notification_channel" msgid="3295871267414816228">"ਡੀਵਾਈਸ ਸਟੋਰੇਜ"</string>
-    <string name="adb_debugging_notification_channel_tv" msgid="5537766997350092316">"USB ਡੀਬੱਗਿੰਗ"</string>
-    <string name="time_picker_hour_label" msgid="2979075098868106450">"ਘੰਟਾ"</string>
-    <string name="time_picker_minute_label" msgid="5168864173796598399">"ਮਿੰਟ"</string>
-    <string name="time_picker_header_text" msgid="143536825321922567">"ਸਮਾਂ ਸੈੱਟ ਕਰੋ"</string>
-    <string name="time_picker_input_error" msgid="7574999942502513765">"ਇੱਕ ਵੈਧ ਸਮਾਂ ਦਾਖਲ ਕਰੋ"</string>
-    <string name="time_picker_prompt_label" msgid="7588093983899966783">"ਸਮਾਂ ਟਾਈਪ ਕਰੋ"</string>
-    <string name="time_picker_text_input_mode_description" msgid="4148166758173708199">"ਸਮਾਂ ਇਨਪੁੱਟ ਕਰਨ ਲਈ ਲਿਖਤ ਇਨਪੁੱਟ ਮੋਡ \'ਤੇ ਸਵਿੱਚ ਕਰੋ।"</string>
-    <string name="time_picker_radial_mode_description" msgid="4953403779779557198">"ਸਮਾਂ ਇਨਪੁੱਟ ਕਰਨ ਲਈ ਘੜੀ ਮੋਡ \'ਤੇ ਸਵਿੱਚ ਕਰੋ।"</string>
-    <string name="autofill_picker_accessibility_title" msgid="8469043291648711535">"ਆਟੋਫਿਲ ਵਿਕਲਪ"</string>
-    <string name="autofill_save_accessibility_title" msgid="7244365268417107822">"ਆਟੋਫਿਲ ਲਈ ਰੱਖਿਅਤ ਕਰੋ"</string>
-    <string name="autofill_error_cannot_autofill" msgid="7402758580060110371">"ਸਮੱਗਰੀਆਂ ਨੂੰ ਆਟੋਫਿਲ ਨਹੀਂ ਕੀਤਾ ਜਾ ਸਕਦਾ"</string>
-    <string name="autofill_picker_no_suggestions" msgid="3908514303773350735">"ਕੋਈ ਆਟੋਫਿਲ ਸੁਝਾਅ ਨਹੀਂ ਹਨ"</string>
-    <plurals name="autofill_picker_some_suggestions" formatted="false" msgid="5506565809835815274">
-      <item quantity="one"><xliff:g id="COUNT">%1$s</xliff:g> ਆਟੋਫਿਲ ਸੁਝਾਅ</item>
-      <item quantity="other"><xliff:g id="COUNT">%1$s</xliff:g> ਆਟੋਫਿਲ ਸੁਝਾਅ</item>
-    </plurals>
-    <string name="autofill_save_title" msgid="327541108460384555">"ਕੀ ਤੁਸੀਂ "<b>"<xliff:g id="LABEL">%1$s</xliff:g>"</b>" ਵਿੱਚ ਰੱਖਿਅਤ ਕਰਨਾ ਚਾਹੁੰਦੇ ਹੋ?"</string>
-    <string name="autofill_save_title_with_type" msgid="2339135393607143594">"ਕੀ ਤੁਸੀਂ "<b>"<xliff:g id="LABEL">%2$s</xliff:g>"</b>" ਵਿੱਚ <xliff:g id="TYPE">%1$s</xliff:g> ਨੂੰ ਰੱਖਿਅਤ ਕਰਨਾ ਚਾਹੁੰਦੇ ਹੋ?"</string>
-    <string name="autofill_save_title_with_2types" msgid="87616102361154432">"ਕੀ ਤੁਸੀਂ "<b>"<xliff:g id="LABEL">%3$s</xliff:g>"</b>" ਵਿੱਚ <xliff:g id="TYPE_0">%1$s</xliff:g> ਅਤੇ <xliff:g id="TYPE_1">%2$s</xliff:g> ਨੂੰ ਰੱਖਿਅਤ ਕਰਨਾ ਚਾਹੁੰਦੇ ਹੋ?"</string>
-    <string name="autofill_save_title_with_3types" msgid="4108978552969604555">"ਕੀ ਤੁਸੀਂ "<b>"<xliff:g id="LABEL">%4$s</xliff:g>"</b>" ਵਿੱਚ <xliff:g id="TYPE_0">%1$s</xliff:g>, <xliff:g id="TYPE_1">%2$s</xliff:g> ਅਤੇ <xliff:g id="TYPE_2">%3$s</xliff:g> ਨੂੰ ਰੱਖਿਅਤ ਕਰਨਾ ਚਾਹੁੰਦੇ ਹੋ?"</string>
-    <string name="autofill_update_title" msgid="5305781141104585279">"ਕੀ ਤੁਸੀਂ "<b>"<xliff:g id="LABEL">%1$s</xliff:g>"</b>" ਵਿੱਚ ਅੱਪਡੇਟ ਕਰਨਾ ਚਾਹੁੰਦੇ ਹੋ?"</string>
-    <string name="autofill_update_title_with_type" msgid="4624181147422762233">"ਕੀ ਤੁਸੀਂ "<b>"<xliff:g id="LABEL">%2$s</xliff:g>"</b>" ਵਿੱਚ <xliff:g id="TYPE">%1$s</xliff:g> ਨੂੰ ਅੱਪਡੇਟ ਕਰਨਾ ਚਾਹੁੰਦੇ ਹੋ?"</string>
-    <string name="autofill_update_title_with_2types" msgid="2300113827053626484">"ਕੀ ਤੁਸੀਂ "<b>"<xliff:g id="LABEL">%3$s</xliff:g>"</b>" ਵਿੱਚ <xliff:g id="TYPE_0">%1$s</xliff:g> ਅਤੇ <xliff:g id="TYPE_1">%2$s</xliff:g> ਨੂੰ ਅੱਪਡੇਟ ਕਰਨਾ ਚਾਹੁੰਦੇ ਹੋ?"</string>
-    <string name="autofill_update_title_with_3types" msgid="9089824354296211922">"ਕੀ ਤੁਸੀਂ "<b>"<xliff:g id="LABEL">%4$s</xliff:g>"</b>" ਵਿੱਚ ਇਹਨਾਂ ਆਈਟਮਾਂ ਨੂੰ ਅੱਪਡੇਟ ਕਰਨਾ ਚਾਹੁੰਦੇ ਹੋ: <xliff:g id="TYPE_0">%1$s</xliff:g>, <xliff:g id="TYPE_1">%2$s</xliff:g>, ਅਤੇ <xliff:g id="TYPE_2">%3$s</xliff:g>?"</string>
-    <string name="autofill_save_yes" msgid="6398026094049005921">"ਰੱਖਿਅਤ ਕਰੋ"</string>
-    <string name="autofill_save_no" msgid="2625132258725581787">"ਨਹੀਂ ਧੰਨਵਾਦ"</string>
-    <string name="autofill_update_yes" msgid="310358413273276958">"ਅੱਪਡੇਟ ਕਰੋ"</string>
-    <string name="autofill_save_type_password" msgid="5288448918465971568">"ਪਾਸਵਰਡ"</string>
-    <string name="autofill_save_type_address" msgid="4936707762193009542">"ਪਤਾ"</string>
-    <string name="autofill_save_type_credit_card" msgid="7127694776265563071">"ਕ੍ਰੈਡਿਟ ਕਾਰਡ"</string>
-    <string name="autofill_save_type_username" msgid="239040540379769562">"ਵਰਤੋਂਕਾਰ ਨਾਮ"</string>
-    <string name="autofill_save_type_email_address" msgid="5752949432129262174">"ਈਮੇਲ ਪਤਾ"</string>
-    <string name="etws_primary_default_message_earthquake" msgid="5541962250262769193">"ਸ਼ਾਂਤ ਰਹੋ ਅਤੇ ਆਸ-ਪਾਸ ਪਨਾਹ ਮੰਗੋ।"</string>
-    <string name="etws_primary_default_message_tsunami" msgid="1887685943498368548">"ਤੁਰੰਤ ਤੱਟੀ ਖੇਤਰਾਂ ਅਤੇ ਨਦੀ ਦੇ ਕਿਨਾਰੇ ਵਾਲੇ ਖੇਤਰਾਂ ਨੂੰ ਖਾਲੀ ਕਰ ਕੇ ਕਿਸੇ ਸੁਰੱਖਿਅਤ ਸਥਾਨ \'ਤੇ ਚਲੇ ਜਾਓ ਜਿਵੇਂ ਕਿ ਉੱਚੀ ਜ਼ਮੀਨ।"</string>
-    <string name="etws_primary_default_message_earthquake_and_tsunami" msgid="998797956848445862">"ਸ਼ਾਂਤ ਰਹੋ ਅਤੇ ਆਸ-ਪਾਸ ਪਨਾਹ ਮੰਗੋ।"</string>
-    <string name="etws_primary_default_message_test" msgid="2709597093560037455">"ਸੰਕਟਕਾਲੀਨ ਸੰਦੇਸ਼ ਟੈਸਟ"</string>
-    <string name="notification_reply_button_accessibility" msgid="3621714652387814344">"ਜਵਾਬ ਦਿਓ"</string>
-    <string name="etws_primary_default_message_others" msgid="6293148756130398971"></string>
-    <string name="mmcc_authentication_reject" msgid="5767701075994754356">"ਸਿਮ ਰਾਹੀਂ ਅਵਾਜ਼ੀ ਕਾਲ ਨਹੀਂ ਕੀਤੀ ਜਾ ਸਕਦੀ"</string>
-    <string name="mmcc_imsi_unknown_in_hlr" msgid="5316658473301462825">"ਸਿਮ ਰਾਹੀਂ ਅਵਾਜ਼ੀ ਕਾਲ ਕਰਨ ਦੀ ਵਿਵਸਥਾ ਨਹੀਂ ਹੈ"</string>
-    <string name="mmcc_illegal_ms" msgid="807334478177362062">"ਸਿਮ ਰਾਹੀਂ ਅਵਾਜ਼ੀ ਕਾਲ ਨਹੀਂ ਕੀਤੀ ਜਾ ਸਕਦੀ"</string>
-    <string name="mmcc_illegal_me" msgid="1950705155760872972">"ਫ਼ੋਨ ਰਾਹੀਂ ਅਵਾਜ਼ੀ ਕਾਲ ਨਹੀਂ ਕੀਤੀ ਜਾ ਸਕਦੀ"</string>
-    <string name="mmcc_authentication_reject_msim_template" msgid="1217031195834766479">"ਸਿਮ <xliff:g id="SIMNUMBER">%d</xliff:g> ਨੂੰ ਇਜਾਜ਼ਤ ਨਹੀਂ ਹੈ"</string>
-    <string name="mmcc_imsi_unknown_in_hlr_msim_template" msgid="5636464607596778986">"ਸਿਮ <xliff:g id="SIMNUMBER">%d</xliff:g> ਦੀ ਵਿਵਸਥਾ ਨਹੀਂ ਹੈ"</string>
-    <string name="mmcc_illegal_ms_msim_template" msgid="5994323296399913454">"ਸਿਮ <xliff:g id="SIMNUMBER">%d</xliff:g> ਨੂੰ ਇਜਾਜ਼ਤ ਨਹੀਂ ਹੈ"</string>
-    <string name="mmcc_illegal_me_msim_template" msgid="5550259730350571826">"ਸਿਮ <xliff:g id="SIMNUMBER">%d</xliff:g> ਨੂੰ ਇਜਾਜ਼ਤ ਨਹੀਂ ਹੈ"</string>
-    <string name="popup_window_default_title" msgid="4874318849712115433">"ਪੌਪਅੱਪ ਵਿੰਡੋ"</string>
-    <string name="slice_more_content" msgid="8504342889413274608">"+ <xliff:g id="NUMBER">%1$d</xliff:g>"</string>
-    <string name="shortcut_restored_on_lower_version" msgid="4860853725206702336">"ਐਪ ਦਾ ਵਰਜਨ ਡਾਊਨਗ੍ਰੇਡ ਕੀਤਾ ਗਿਆ, ਜਾਂ ਇਸ ਸ਼ਾਰਟਕੱਟ ਦੇ ਅਨੁਕੂਲ ਨਹੀਂ ਹੈ"</string>
-    <string name="shortcut_restore_not_supported" msgid="5028808567940014190">"ਸ਼ਾਰਟਕੱਟ ਮੁੜ-ਬਹਾਲ ਨਹੀਂ ਕੀਤਾ ਜਾ ਸਕਿਆ ਕਿਉਂਕਿ ਐਪ \'ਬੈਕਅੱਪ ਅਤੇ ਮੁੜ-ਬਹਾਲੀ\' ਨਾਲ ਕੰਮ ਨਹੀਂ ਕਰਦੀ"</string>
-    <string name="shortcut_restore_signature_mismatch" msgid="2406209324521327518">"ਐਪ ਹਸਤਾਖਰ ਦਾ ਮੇਲ ਨਾ ਹੋਣ ਕਾਰਨ ਸ਼ਾਰਟਕੱਟ ਮੁੜ-ਬਹਾਲ ਨਹੀਂ ਕੀਤਾ ਜਾ ਸਕਿਆ"</string>
-    <string name="shortcut_restore_unknown_issue" msgid="8703738064603262597">"ਸ਼ਾਰਟਕੱਟ ਮੁੜ-ਬਹਾਲ ਨਹੀਂ ਕੀਤਾ ਜਾ ਸਕਿਆ"</string>
-    <string name="shortcut_disabled_reason_unknown" msgid="5276016910284687075">"ਸ਼ਾਰਟਕੱਟ ਬੰਦ ਕੀਤਾ ਹੋਇਆ ਹੈ"</string>
-    <string name="harmful_app_warning_uninstall" msgid="4837672735619532931">"ਅਣਸਥਾਪਤ ਕਰੋ"</string>
-    <string name="harmful_app_warning_open_anyway" msgid="596432803680914321">"ਫਿਰ ਵੀ ਖੋਲ੍ਹੋ"</string>
-    <string name="harmful_app_warning_title" msgid="8982527462829423432">"ਹਾਨੀਕਾਰਕ ਐਪ ਦਾ ਪਤਾ ਲੱਗਿਆ"</string>
-    <string name="slices_permission_request" msgid="8484943441501672932">"<xliff:g id="APP_0">%1$s</xliff:g> ਦੀ <xliff:g id="APP_2">%2$s</xliff:g> ਦੇ ਹਿੱਸੇ ਦਿਖਾਉਣ ਦੀ ਇੱਛਾ ਹੈ"</string>
-    <string name="screenshot_edit" msgid="7867478911006447565">"ਸੰਪਾਦਨ ਕਰੋ"</string>
-    <string name="volume_dialog_ringer_guidance_vibrate" msgid="8902050240801159042">"ਕਾਲਾਂ ਅਤੇ ਸੂਚਨਾਵਾਂ ਦੀ ਥਰਥਰਾਹਟ ਹੋਵੇਗੀ"</string>
-    <string name="volume_dialog_ringer_guidance_silent" msgid="2128975224280276122">"ਕਾਲਾਂ ਅਤੇ ਸੂਚਨਾਵਾਂ ਨੂੰ ਮਿਊਟ ਕੀਤਾ ਜਾਵੇਗਾ"</string>
-    <string name="notification_channel_system_changes" msgid="5072715579030948646">"ਸਿਸਟਮ ਬਦਲਾਅ"</string>
-    <string name="notification_channel_do_not_disturb" msgid="6766940333105743037">"ਪਰੇਸ਼ਾਨ ਨਾ ਕਰੋ"</string>
-    <string name="zen_upgrade_notification_visd_title" msgid="3288313883409759733">"ਨਵਾਂ: \'ਪਰੇਸ਼ਾਨ ਨਾ ਕਰੋ\' ਮੋਡ ਸੂਚਨਾਵਾਂ ਨੂੰ ਲੁਕਾ ਰਿਹਾ ਹੈ"</string>
-    <string name="zen_upgrade_notification_visd_content" msgid="5533674060311631165">"ਹੋਰ ਜਾਣਨ ਲਈ ਅਤੇ ਬਦਲਾਅ ਕਰਨ ਲਈ ਟੈਪ ਕਰੋ।"</string>
-    <string name="zen_upgrade_notification_title" msgid="3799603322910377294">"\'ਪਰੇਸ਼ਾਨ ਨਾ ਕਰੋ\' ਵਿਕਲਪ ਬਦਲ ਗਿਆ ਹੈ"</string>
-    <string name="zen_upgrade_notification_content" msgid="1794994264692424562">"ਟੈਪ ਕਰਕੇ ਦੋਖੋ ਕਿ ਕਿਹੜੀਆਂ ਚੀਜ਼ਾਂ ਬਲਾਕ ਕੀਤੀਆਂ ਗਈਆਂ ਹਨ।"</string>
-    <string name="notification_app_name_system" msgid="4205032194610042794">"ਸਿਸਟਮ"</string>
-    <string name="notification_app_name_settings" msgid="7751445616365753381">"ਸੈਟਿੰਗਾਂ"</string>
-    <string name="notification_appops_camera_active" msgid="5050283058419699771">"ਕੈਮਰਾ"</string>
-    <string name="notification_appops_microphone_active" msgid="4335305527588191730">"ਮਾਈਕ੍ਰੋਫ਼ੋਨ"</string>
-    <string name="notification_appops_overlay_active" msgid="633813008357934729">"ਤੁਹਾਡੀ ਸਕ੍ਰੀਨ \'ਤੇ ਹੋਰਾਂ ਐਪਾਂ ਉੱਪਰ ਦਿਖਾਇਆ ਜਾ ਰਿਹਾ ਹੈ"</string>
-    <string name="dynamic_mode_notification_channel_name" msgid="2348803891571320452">"ਨਿਯਮਬੱਧ ਮੋਡ ਦੀ ਜਾਣਕਾਰੀ ਵਾਲੀ ਸੂਚਨਾ"</string>
-    <string name="dynamic_mode_notification_title" msgid="508815255807182035">"ਬੈਟਰੀ ਚਾਰਜ ਕਰਨ ਦੇ ਮਿੱਥੇ ਸਮੇਂ ਤੋਂ ਪਹਿਲਾਂ ਸ਼ਾਇਦ ਬੈਟਰੀ ਖਤਮ ਹੋ ਜਾਵੇ"</string>
-    <string name="dynamic_mode_notification_summary" msgid="2541166298550402690">"ਬੈਟਰੀ ਲਾਈਫ਼ ਵਧਾਉਣ ਲਈ ਬੈਟਰੀ ਸੇਵਰ ਚਾਲੂ ਕੀਤਾ ਗਿਆ"</string>
-    <!-- no translation found for battery_saver_notification_channel_name (2083316159716201806) -->
-    <skip />
-    <!-- no translation found for battery_saver_sticky_disabled_notification_title (6376147579378764641) -->
-    <skip />
-    <!-- no translation found for battery_saver_sticky_disabled_notification_summary (8090192609249817945) -->
-    <skip />
-    <!-- no translation found for battery_saver_charged_notification_title (2960978289873161288) -->
-    <skip />
-    <!-- no translation found for battery_saver_charged_notification_title (7555713825806482451) -->
-    <skip />
-    <!-- no translation found for battery_saver_charged_notification_title (5954873381559605660) -->
-    <skip />
-    <!-- no translation found for battery_saver_off_notification_summary (1374222493681267143) -->
-    <skip />
-    <!-- no translation found for battery_saver_off_alternative_notification_summary (4340727818546508436) -->
-    <skip />
-    <string name="mime_type_folder" msgid="7111951698626315204">"ਫੋਲਡਰ"</string>
-    <string name="mime_type_apk" msgid="5518003630972506900">"Android ਐਪਲੀਕੇਸ਼ਨ"</string>
-    <string name="mime_type_generic" msgid="6833871596845900027">"ਫ਼ਾਈਲ"</string>
-    <string name="mime_type_generic_ext" msgid="8450275970061657174">"<xliff:g id="EXTENSION">%1$s</xliff:g> ਫ਼ਾਈਲ"</string>
-    <string name="mime_type_audio" msgid="6289777657172050926">"ਆਡੀਓ"</string>
-    <string name="mime_type_audio_ext" msgid="3270880987725816210">"<xliff:g id="EXTENSION">%1$s</xliff:g> ਆਡੀਓ"</string>
-    <string name="mime_type_video" msgid="4093025777317307426">"ਵੀਡੀਓ"</string>
-    <string name="mime_type_video_ext" msgid="5643771615714173159">"<xliff:g id="EXTENSION">%1$s</xliff:g> ਵੀਡੀਓ"</string>
-    <string name="mime_type_image" msgid="3144284451605236371">"ਚਿੱਤਰ"</string>
-    <string name="mime_type_image_ext" msgid="1514613218742736590">"<xliff:g id="EXTENSION">%1$s</xliff:g> ਚਿੱਤਰ"</string>
-    <string name="mime_type_compressed" msgid="1645486037074943257">"ਪੁਰਾਲੇਖਬੱਧ ਕਰੋ"</string>
-    <string name="mime_type_compressed_ext" msgid="4232293058067801528">"<xliff:g id="EXTENSION">%1$s</xliff:g> ਪੁਰਾਲੇਖਬੱਧ ਕਰੋ"</string>
-    <string name="mime_type_document" msgid="1596838147256375966">"ਦਸਤਾਵੇਜ਼"</string>
-    <string name="mime_type_document_ext" msgid="6327266601345501281">"<xliff:g id="EXTENSION">%1$s</xliff:g> ਦਸਤਾਵੇਜ਼"</string>
-    <string name="mime_type_spreadsheet" msgid="2639138255207123557">"ਸਪਰੈੱਡਸ਼ੀਟ"</string>
-    <string name="mime_type_spreadsheet_ext" msgid="5508653032786106725">"<xliff:g id="EXTENSION">%1$s</xliff:g> ਸਪਰੈੱਡਸ਼ੀਟ"</string>
-    <string name="mime_type_presentation" msgid="6145604688774787357">"ਪੇਸ਼ਕਾਰੀ"</string>
-    <string name="mime_type_presentation_ext" msgid="2982650207774823437">"<xliff:g id="EXTENSION">%1$s</xliff:g> ਪੇਸ਼ਕਾਰੀ"</string>
-    <string name="car_loading_profile" msgid="3545132581795684027">"ਲੋਡ ਕੀਤਾ ਜਾ ਰਿਹਾ ਹੈ"</string>
-    <plurals name="file_count" formatted="false" msgid="1628600959752419449">
-      <item quantity="one"><xliff:g id="FILE_NAME_2">%s</xliff:g> + <xliff:g id="COUNT_3">%d</xliff:g> ਫ਼ਾਈਲ</item>
-      <item quantity="other"><xliff:g id="FILE_NAME_2">%s</xliff:g> + <xliff:g id="COUNT_3">%d</xliff:g> ਫ਼ਾਈਲਾਂ</item>
-    </plurals>
-    <!-- no translation found for chooser_no_direct_share_targets (997970693708458895) -->
-    <skip />
-=======
     <string name="default_notification_channel_label" msgid="3697928973567217330">"ਗੈਰ-ਸ਼੍ਰੇਣੀਕਿਰਤ"</string>
     <string name="importance_from_user" msgid="2782756722448800447">"ਤੁਸੀਂ ਇਹਨਾਂ ਸੂਚਨਾਵਾਂ ਦੀ ਮਹੱਤਤਾ ਸੈੱਟ ਕੀਤੀ।"</string>
     <string name="importance_from_person" msgid="4235804979664465383">"ਇਹ ਸ਼ਾਮਲ ਲੋਕਾਂ ਦੇ ਕਾਰਨ ਮਹੱਤਵਪੂਰਨ ਹੈ।"</string>
@@ -3630,5 +2050,4 @@
     </plurals>
     <string name="chooser_no_direct_share_targets" msgid="492542066060841139">"ਸਿੱਧਾ ਸਾਂਝਾ ਕਰਨ ਦੀ ਸੁਵਿਧਾ ਉਪਲਬਧ ਨਹੀਂ ਹੈ"</string>
     <string name="chooser_all_apps_button_label" msgid="3230427756238666328">"ਐਪ ਸੂਚੀ"</string>
->>>>>>> 0435f0ae
 </resources>