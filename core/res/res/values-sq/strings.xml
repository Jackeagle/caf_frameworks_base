--- conflicted
+++ resolved
@@ -54,76 +54,6 @@
       <item quantity="other">Të kanë mbetur edhe <xliff:g id="NUMBER_1">%d</xliff:g> tentativa para se karta SIM të kyçet.</item>
       <item quantity="one">Të ka mbetur edhe <xliff:g id="NUMBER_0">%d</xliff:g> tentativë para se karta SIM të kyçet.</item>
     </plurals>
-<<<<<<< HEAD
-    <string name="imei" msgid="2625429890869005782">"IMEI"</string>
-    <string name="meid" msgid="4841221237681254195">"MEID"</string>
-    <string name="ClipMmi" msgid="6952821216480289285">"ID-ja e telefonuesit hyrës"</string>
-    <string name="ClirMmi" msgid="7784673673446833091">"ID-ja e telefonuesit në dalje"</string>
-    <string name="ColpMmi" msgid="3065121483740183974">"ID-ja e linjës së lidhur"</string>
-    <string name="ColrMmi" msgid="4996540314421889589">"Kufizimi i ID-së së linjës së lidhur"</string>
-    <string name="CfMmi" msgid="5123218989141573515">"Transferimi i telefonatave"</string>
-    <string name="CwMmi" msgid="9129678056795016867">"Pritja e telefonatave"</string>
-    <string name="BaMmi" msgid="455193067926770581">"Bllokimi i telefonatave"</string>
-    <string name="PwdMmi" msgid="7043715687905254199">"Ndryshimi i fjalëkalimit"</string>
-    <string name="PinMmi" msgid="3113117780361190304">"Ndryshim PIN-i"</string>
-    <string name="CnipMmi" msgid="3110534680557857162">"Numri i telefonatës është i pranishëm"</string>
-    <string name="CnirMmi" msgid="3062102121430548731">"Numri i telefonatës është i kufizuar"</string>
-    <string name="ThreeWCMmi" msgid="9051047170321190368">"Telefonata me tre drejtime"</string>
-    <string name="RuacMmi" msgid="7827887459138308886">"Refuzimi i telefonatave të padëshirueshme e të bezdisshme"</string>
-    <string name="CndMmi" msgid="3116446237081575808">"Dërgimi i numrit të telefonit"</string>
-    <string name="DndMmi" msgid="1265478932418334331">"Mos shqetëso"</string>
-    <string name="CLIRDefaultOnNextCallOn" msgid="429415409145781923">"ID-ja e telefonuesit kalon me paracaktim në listën e të telefonuesve të kufizuar. Telefonata e radhës: E kufizuar!"</string>
-    <string name="CLIRDefaultOnNextCallOff" msgid="3092918006077864624">"ID-ja e telefonuesit kalon me paracaktim në listën e të telefonuesve të kufizuar. Telefonata e radhës: e pakufizuar!"</string>
-    <string name="CLIRDefaultOffNextCallOn" msgid="6179425182856418465">"ID-ja e telefonuesit kalon me paracaktim në listën e të telefonuesve të pakufizuar. Telefonata e radhës: e kufizuar!"</string>
-    <string name="CLIRDefaultOffNextCallOff" msgid="2567998633124408552">"ID-ja e telefonuesit kalon me paracaktim në listën e të telefonuesve të pakufizuar. Telefonata e radhës: e pakufizuar!"</string>
-    <string name="serviceNotProvisioned" msgid="8614830180508686666">"Shërbimi nuk është përgatitur."</string>
-    <string name="CLIRPermanent" msgid="3377371145926835671">"Nuk mund ta ndryshosh cilësimin e ID-së së telefonuesit."</string>
-    <string name="RestrictedOnDataTitle" msgid="5221736429761078014">"Nuk ka shërbim të të dhënave celulare"</string>
-    <string name="RestrictedOnEmergencyTitle" msgid="6855466023161191166">"Telefonatat e urgjencës nuk ofrohen"</string>
-    <string name="RestrictedOnNormalTitle" msgid="3179574012752700984">"Nuk ka shërbim zanor"</string>
-    <string name="RestrictedOnAllVoiceTitle" msgid="8037246983606545202">"Nuk ka shërbim zanore ose telefonata urgjence"</string>
-    <string name="RestrictedStateContent" msgid="6538703255570997248">"Çaktivizuar përkohësisht nga operatori yt celular"</string>
-    <string name="RestrictedStateContentMsimTemplate" msgid="673416791370248176">"Çaktivizuar përkohësisht nga operatori yt celular për kartën SIM <xliff:g id="SIMNUMBER">%d</xliff:g>"</string>
-    <string name="NetworkPreferenceSwitchTitle" msgid="6982395015324165258">"Rrjeti celular është i paarritshëm"</string>
-    <string name="NetworkPreferenceSwitchSummary" msgid="509327194863482733">"Provo të ndryshosh rrjetin e preferuar. Trokit për ta ndryshuar."</string>
-    <string name="EmergencyCallWarningTitle" msgid="813380189532491336">"Telefonatat e urgjencës nuk ofrohen"</string>
-    <string name="EmergencyCallWarningSummary" msgid="1899692069750260619">"Nuk mund të kryhen telefonata urgjence me Wi‑Fi"</string>
-    <string name="notification_channel_network_alert" msgid="4427736684338074967">"Sinjalizimet"</string>
-    <string name="notification_channel_call_forward" msgid="2419697808481833249">"Transferimi i telefonatave"</string>
-    <string name="notification_channel_emergency_callback" msgid="6686166232265733921">"Modaliteti i \"Kthimit të telefonatës së urgjencës\""</string>
-    <string name="notification_channel_mobile_data_status" msgid="4575131690860945836">"Statusi i të dhënave celulare"</string>
-    <string name="notification_channel_sms" msgid="3441746047346135073">"Mesazhet SMS"</string>
-    <string name="notification_channel_voice_mail" msgid="3954099424160511919">"Mesazhet e postës zanore"</string>
-    <string name="notification_channel_wfc" msgid="2130802501654254801">"Telefonata me Wi-Fi"</string>
-    <string name="notification_channel_sim" msgid="4052095493875188564">"Statusi i kartës SIM"</string>
-    <string name="peerTtyModeFull" msgid="6165351790010341421">"Homologu yt kërkoi modalitet \"TTY\" të plotë"</string>
-    <string name="peerTtyModeHco" msgid="5728602160669216784">"Homologu kërkoi modalitet \"TTY\" të llojit \"HCO\""</string>
-    <string name="peerTtyModeVco" msgid="1742404978686538049">"Homologu yt kërkoi modalitet \"TTY\" të llojit \"VCO\""</string>
-    <string name="peerTtyModeOff" msgid="3280819717850602205">"Homologu kërkoi modalitet \"TTY\" të çaktivizuar"</string>
-    <string name="serviceClassVoice" msgid="1258393812335258019">"Zëri"</string>
-    <string name="serviceClassData" msgid="872456782077937893">"Të dhëna"</string>
-    <string name="serviceClassFAX" msgid="5566624998840486475">"Faks"</string>
-    <string name="serviceClassSMS" msgid="2015460373701527489">"SMS"</string>
-    <string name="serviceClassDataAsync" msgid="4523454783498551468">"jo-sinkronizim"</string>
-    <string name="serviceClassDataSync" msgid="7530000519646054776">"Sinkronizo"</string>
-    <string name="serviceClassPacket" msgid="6991006557993423453">"Paketë"</string>
-    <string name="serviceClassPAD" msgid="3235259085648271037">"PAD"</string>
-    <string name="roamingText0" msgid="7170335472198694945">"Treguesi i roaming-ut është aktivizuar"</string>
-    <string name="roamingText1" msgid="5314861519752538922">"Treguesi i roaming-ut është çaktivizuar"</string>
-    <string name="roamingText2" msgid="8969929049081268115">"Treguesi i roaming-ut po pulson"</string>
-    <string name="roamingText3" msgid="5148255027043943317">"Larg periferisë"</string>
-    <string name="roamingText4" msgid="8808456682550796530">"Jashtë ndërtesës"</string>
-    <string name="roamingText5" msgid="7604063252850354350">"Roaming - Sistemi i preferuar"</string>
-    <string name="roamingText6" msgid="2059440825782871513">"Roaming - Sistemi i mundësuar"</string>
-    <string name="roamingText7" msgid="7112078724097233605">"Roaming - \"Partner Aleance\""</string>
-    <string name="roamingText8" msgid="5989569778604089291">"Roaming - \"Premium Partner\""</string>
-    <string name="roamingText9" msgid="7969296811355152491">"Roaming - Funksionalitet i plotë shërbimi"</string>
-    <string name="roamingText10" msgid="3992906999815316417">"Roaming - Funksionalitet i pjesshëm shërbimi"</string>
-    <string name="roamingText11" msgid="4154476854426920970">"Lajmëruesi i roaming-ut është i aktivizuar"</string>
-    <string name="roamingText12" msgid="1189071119992726320">"Lajmëruesi i roaming-ut është i çaktivizuar"</string>
-    <string name="roamingTextSearching" msgid="8360141885972279963">"Po kërkon për shërbim"</string>
-    <string name="wfcRegErrorTitle" msgid="3855061241207182194">"Telefonata me Wi-Fi nuk mund të konfigurohej"</string>
-=======
     <string name="imei" msgid="2157082351232630390">"IMEI"</string>
     <string name="meid" msgid="3291227361605924674">"MEID"</string>
     <string name="ClipMmi" msgid="4110549342447630629">"ID-ja e telefonuesit hyrës"</string>
@@ -193,7 +123,6 @@
     <string name="roamingText12" msgid="673537506362152640">"Lajmëruesi i roaming-ut është i çaktivizuar"</string>
     <string name="roamingTextSearching" msgid="5323235489657753486">"Po kërkon për shërbim"</string>
     <string name="wfcRegErrorTitle" msgid="3193072971584858020">"Telefonata me Wi-Fi nuk mund të konfigurohej"</string>
->>>>>>> 0435f0ae
   <string-array name="wfcOperatorErrorAlertMessages">
     <item msgid="468830943567116703">"Për të bërë telefonata dhe për të dërguar mesazhe nëpërmjet Wi-Fi, në fillim kërkoji operatorit celular të konfigurojë këtë shërbim. Më pas aktivizo përsëri telefonatat me Wi-Fi nga \"Cilësimet\". (Kodi i gabimit: <xliff:g id="CODE">%1$s</xliff:g>)"</item>
   </string-array>
@@ -202,598 +131,6 @@
   </string-array>
     <!-- no translation found for wfcSpnFormat_spn (2982505428519096311) -->
     <skip />
-<<<<<<< HEAD
-    <string name="wfcSpnFormat_spn_wifi_calling" msgid="136001023263502280">"Telefonatë me Wi-Fi në <xliff:g id="SPN">%s</xliff:g>"</string>
-    <string name="wfcSpnFormat_wlan_call" msgid="2533371081782489793">"Telefonatë me WLAN"</string>
-    <string name="wfcSpnFormat_spn_wlan_call" msgid="2315240198303197168">"Telefonatë me WLAN në <xliff:g id="SPN">%s</xliff:g>"</string>
-    <string name="wfcSpnFormat_spn_wifi" msgid="6546481665561961938">"Wi-Fi në <xliff:g id="SPN">%s</xliff:g>"</string>
-    <string name="wfcSpnFormat_wifi_calling_bar_spn" msgid="1726178784338466265">"Telefonatë me Wi-Fi | <xliff:g id="SPN">%s</xliff:g>"</string>
-    <string name="wfcSpnFormat_spn_vowifi" msgid="4444638298656953681">"VoWifi në <xliff:g id="SPN">%s</xliff:g>"</string>
-    <string name="wfcSpnFormat_wifi_calling" msgid="4990486735013125329">"Telefonatë me Wi-Fi"</string>
-    <string name="wfcSpnFormat_wifi" msgid="1892673884655959773">"Wi-Fi"</string>
-    <string name="wfcSpnFormat_wifi_calling_wo_hyphen" msgid="1336669776254502831">"Telefonatë me WiFi"</string>
-    <string name="wfcSpnFormat_vowifi" msgid="1765176406171272629">"VoWifi"</string>
-    <string name="wifi_calling_off_summary" msgid="8720659586041656098">"Çaktivizuar"</string>
-    <!-- no translation found for wfc_mode_wifi_preferred_summary (7335489823608689868) -->
-    <skip />
-    <!-- no translation found for wfc_mode_cellular_preferred_summary (7081742743152286290) -->
-    <skip />
-    <string name="wfc_mode_wifi_only_summary" msgid="2379919155237869320">"Vetëm Wi-Fi"</string>
-    <string name="cfTemplateNotForwarded" msgid="1683685883841272560">"<xliff:g id="BEARER_SERVICE_CODE">{0}</xliff:g>: Nuk u transferua"</string>
-    <string name="cfTemplateForwarded" msgid="1302922117498590521">"<xliff:g id="BEARER_SERVICE_CODE">{0}</xliff:g>: <xliff:g id="DIALING_NUMBER">{1}</xliff:g>"</string>
-    <string name="cfTemplateForwardedTime" msgid="9206251736527085256">"<xliff:g id="BEARER_SERVICE_CODE">{0}</xliff:g>: <xliff:g id="DIALING_NUMBER">{1}</xliff:g> pas <xliff:g id="TIME_DELAY">{2}</xliff:g> sekondash"</string>
-    <string name="cfTemplateRegistered" msgid="5073237827620166285">"<xliff:g id="BEARER_SERVICE_CODE">{0}</xliff:g>: Nuk u transferua"</string>
-    <string name="cfTemplateRegisteredTime" msgid="6781621964320635172">"<xliff:g id="BEARER_SERVICE_CODE">{0}</xliff:g>: Nuk u transferua"</string>
-    <string name="fcComplete" msgid="3118848230966886575">"Kodi i funksionit është i plotë."</string>
-    <string name="fcError" msgid="3327560126588500777">"Problem me lidhjen ose kod është i pavlefshëm."</string>
-    <string name="httpErrorOk" msgid="1191919378083472204">"Në rregull!"</string>
-    <string name="httpError" msgid="7956392511146698522">"Pati një gabim në rrjet."</string>
-    <string name="httpErrorLookup" msgid="4711687456111963163">"Nuk mundi ta gjente URL-në."</string>
-    <string name="httpErrorUnsupportedAuthScheme" msgid="6299980280442076799">"Skema e vërtetimit nuk mbështetet."</string>
-    <string name="httpErrorAuth" msgid="1435065629438044534">"Nuk mundi ta vërtetonte."</string>
-    <string name="httpErrorProxyAuth" msgid="1788207010559081331">"Vërtetimi përmes serverit të autorizuar ishte i pasuksesshëm."</string>
-    <string name="httpErrorConnect" msgid="8714273236364640549">"Nuk mundi të lidhej me serverin."</string>
-    <string name="httpErrorIO" msgid="2340558197489302188">"Nuk mund të komunikohej me serverin. Provo sërish."</string>
-    <string name="httpErrorTimeout" msgid="4743403703762883954">"Lidhjes me serverin i përfundoi koha."</string>
-    <string name="httpErrorRedirectLoop" msgid="8679596090392779516">"Faqja përmban shumë ri-drejtime të serverit."</string>
-    <string name="httpErrorUnsupportedScheme" msgid="5015730812906192208">"Protokolli nuk mbështetet."</string>
-    <string name="httpErrorFailedSslHandshake" msgid="96549606000658641">"Nuk mund të vendosej një lidhje e sigurt."</string>
-    <string name="httpErrorBadUrl" msgid="3636929722728881972">"Nuk mundi ta hapte faqen sepse URL-ja është e pavlefshme."</string>
-    <string name="httpErrorFile" msgid="2170788515052558676">"Nuk mundi të qasej te skedari."</string>
-    <string name="httpErrorFileNotFound" msgid="6203856612042655084">"Nuk mundi ta gjente skedarin e kërkuar."</string>
-    <string name="httpErrorTooManyRequests" msgid="1235396927087188253">"Po përpunohen shumë kërkesa. Provo sërish më vonë."</string>
-    <string name="notification_title" msgid="8967710025036163822">"Gabim identifikimi për <xliff:g id="ACCOUNT">%1$s</xliff:g>"</string>
-    <string name="contentServiceSync" msgid="8353523060269335667">"Sinkronizo"</string>
-    <string name="contentServiceSyncNotificationTitle" msgid="7036196943673524858">"Nuk mund të sinkronizohet"</string>
-    <string name="contentServiceTooManyDeletesNotificationDesc" msgid="4884451152168188763">"U përpoqe të fshish shumë <xliff:g id="CONTENT_TYPE">%s</xliff:g>."</string>
-    <string name="low_memory" product="tablet" msgid="6494019234102154896">"Hapësira ruajtëse e tabletit është plot. Fshi disa skedarë për të liruar hapësirë."</string>
-    <string name="low_memory" product="watch" msgid="4415914910770005166">"Hapësira ruajtëse e orës është plot. Fshi disa skedarë për të liruar hapësirë."</string>
-    <string name="low_memory" product="tv" msgid="516619861191025923">"Hapësira ruajtëse e televizorit është plot. Fshi disa skedarë për të liruar hapësirë."</string>
-    <string name="low_memory" product="default" msgid="3475999286680000541">"Hapësira ruajtëse e telefonit është plot. Fshi disa skedarë për të liruar hapësirë."</string>
-    <plurals name="ssl_ca_cert_warning" formatted="false" msgid="5106721205300213569">
-      <item quantity="other">Autoritetet e certifikatës janë instaluar</item>
-      <item quantity="one">Autoriteti i certifikatës është instaluar</item>
-    </plurals>
-    <string name="ssl_ca_cert_noti_by_unknown" msgid="4475437862189850602">"Nga një palë e tretë e panjohur"</string>
-    <string name="ssl_ca_cert_noti_by_administrator" msgid="3541729986326153557">"Nga administratori i profilit tënd të punës"</string>
-    <string name="ssl_ca_cert_noti_managed" msgid="4030263497686867141">"Nga <xliff:g id="MANAGING_DOMAIN">%s</xliff:g>"</string>
-    <string name="work_profile_deleted" msgid="5005572078641980632">"Profili i punës u fshi"</string>
-    <string name="work_profile_deleted_details" msgid="6307630639269092360">"Aplikacioni i administratorit të profilit të punës mungon ose është dëmtuar. Si rezultat i kësaj, profili yt i punës dhe të dhënat përkatëse janë fshirë. Kontakto me administratorin për ndihmë."</string>
-    <string name="work_profile_deleted_description_dpm_wipe" msgid="8823792115612348820">"Profili yt i punës nuk është më i disponueshëm në këtë pajisje"</string>
-    <string name="work_profile_deleted_reason_maximum_password_failure" msgid="8986903510053359694">"Shumë përpjekje për fjalëkalimin"</string>
-    <string name="network_logging_notification_title" msgid="6399790108123704477">"Pajisja është e menaxhuar"</string>
-    <string name="network_logging_notification_text" msgid="7930089249949354026">"Organizata jote e menaxhon këtë pajisje dhe mund të monitorojë trafikun e rrjetit. Trokit për detaje."</string>
-    <string name="factory_reset_warning" msgid="5423253125642394387">"Pajisja do të spastrohet"</string>
-    <string name="factory_reset_message" msgid="9024647691106150160">"Aplikacioni i administratorit nuk mund të përdoret. Pajisja jote tani do të fshihet.\n\nNëse ke pyetje, kontakto me administratorin e organizatës."</string>
-    <string name="printing_disabled_by" msgid="8936832919072486965">"Printimi është çaktivizuar nga <xliff:g id="OWNER_APP">%s</xliff:g>."</string>
-    <string name="me" msgid="6545696007631404292">"Unë"</string>
-    <string name="power_dialog" product="tablet" msgid="8545351420865202853">"Opsionet e tabletit"</string>
-    <string name="power_dialog" product="tv" msgid="6153888706430556356">"Opsionet e televizorit"</string>
-    <string name="power_dialog" product="default" msgid="1319919075463988638">"Opsionet e telefonit"</string>
-    <string name="silent_mode" msgid="7167703389802618663">"Modaliteti \"në heshtje\""</string>
-    <string name="turn_on_radio" msgid="3912793092339962371">"Aktivizo radion"</string>
-    <string name="turn_off_radio" msgid="8198784949987062346">"Çaktivizo radion"</string>
-    <string name="screen_lock" msgid="799094655496098153">"Kyçja e ekranit"</string>
-    <string name="power_off" msgid="4266614107412865048">"Fik"</string>
-    <string name="silent_mode_silent" msgid="319298163018473078">"Zilja është çaktivizuar"</string>
-    <string name="silent_mode_vibrate" msgid="7072043388581551395">"Zile me dridhje"</string>
-    <string name="silent_mode_ring" msgid="8592241816194074353">"Zilja u aktivizua"</string>
-    <string name="reboot_to_update_title" msgid="6212636802536823850">"Përditësimi i sistemit Android"</string>
-    <string name="reboot_to_update_prepare" msgid="6305853831955310890">"Po përgatitet për përditësimin…"</string>
-    <string name="reboot_to_update_package" msgid="3871302324500927291">"Po përpunon paketën e përditësimit…"</string>
-    <string name="reboot_to_update_reboot" msgid="6428441000951565185">"Po rinis…"</string>
-    <string name="reboot_to_reset_title" msgid="4142355915340627490">"Rivendosja e të dhënave të fabrikës"</string>
-    <string name="reboot_to_reset_message" msgid="2432077491101416345">"Po rinis…"</string>
-    <string name="shutdown_progress" msgid="2281079257329981203">"Po fiket…"</string>
-    <string name="shutdown_confirm" product="tablet" msgid="3385745179555731470">"Tableti yt do të fiket."</string>
-    <string name="shutdown_confirm" product="tv" msgid="476672373995075359">"Televizori yt do të fiket."</string>
-    <string name="shutdown_confirm" product="watch" msgid="3490275567476369184">"Ora jote do të fiket."</string>
-    <string name="shutdown_confirm" product="default" msgid="649792175242821353">"Telefoni yt do të fiket."</string>
-    <string name="shutdown_confirm_question" msgid="2906544768881136183">"Dëshiron ta fikësh?"</string>
-    <string name="reboot_safemode_title" msgid="7054509914500140361">"Rifillo në \"modalitetin e sigurisë\""</string>
-    <string name="reboot_safemode_confirm" msgid="55293944502784668">"Dëshiron ta rinisësh në modalitetin e sigurt? Kjo do të çaktivizojë të gjitha aplikacionet e palëve të treta që ke instaluar. Ato do të rivendosen kur ta nisësh sërish."</string>
-    <string name="recent_tasks_title" msgid="3691764623638127888">"Të fundit"</string>
-    <string name="no_recent_tasks" msgid="8794906658732193473">"Nuk ka aplikacione të fundit."</string>
-    <string name="global_actions" product="tablet" msgid="408477140088053665">"Opsionet e tabletit"</string>
-    <string name="global_actions" product="tv" msgid="7240386462508182976">"Opsionet e televizorit"</string>
-    <string name="global_actions" product="default" msgid="2406416831541615258">"Opsionet e telefonit"</string>
-    <string name="global_action_lock" msgid="2844945191792119712">"Kyçja e ekranit"</string>
-    <string name="global_action_power_off" msgid="4471879440839879722">"Fik"</string>
-    <string name="global_action_emergency" msgid="7112311161137421166">"Urgjenca"</string>
-    <string name="global_action_bug_report" msgid="7934010578922304799">"Raporti i defekteve në kod"</string>
-    <string name="global_action_logout" msgid="935179188218826050">"Jepi fund sesionit"</string>
-    <string name="global_action_screenshot" msgid="8329831278085426283">"Pamja e ekranit"</string>
-    <!-- no translation found for bugreport_title (5981047024855257269) -->
-    <skip />
-    <string name="bugreport_message" msgid="398447048750350456">"Ky funksion mundëson mbledhjen e informacioneve mbi gjendjen aktuale të pajisjes për ta dërguar si mesazh mail-i. Do të duhet pak kohë nga nisja e raportit të defekteve në kod. Faleminderit për durimin."</string>
-    <string name="bugreport_option_interactive_title" msgid="8635056131768862479">"Raport interaktiv"</string>
-    <string name="bugreport_option_interactive_summary" msgid="229299488536107968">"Përdore këtë në shumicën e rrethanave. Të lejon të gjurmosh progresin e raportit dhe të fusësh më shumë detaje rreth problemit dhe të regjistrosh pamje të ekranit. Mund të fshijë disa seksione që përdoren më pak të cilat kërkojnë shumë kohë për t\'u raportuar."</string>
-    <string name="bugreport_option_full_title" msgid="6354382025840076439">"Raporti i plotë"</string>
-    <string name="bugreport_option_full_summary" msgid="7210859858969115745">"Përdore këtë opsion për interferencë minimale kur pajisja nuk përgjigjet ose është tepër e ngadaltë, ose kur të nevojiten të gjitha seksionet. Nuk të lejon që të fusësh më shumë të dhëna ose të regjistrosh pamje të të tjera ekrani."</string>
-    <plurals name="bugreport_countdown" formatted="false" msgid="6878900193900090368">
-      <item quantity="other">Marrja e pamjes së ekranit për raportin e defektit në kod në <xliff:g id="NUMBER_1">%d</xliff:g> sekonda.</item>
-      <item quantity="one">Marrja e pamjes së ekranit për raportin e defektit në kod në <xliff:g id="NUMBER_0">%d</xliff:g> sekondë.</item>
-    </plurals>
-    <string name="global_action_toggle_silent_mode" msgid="8219525344246810925">"Modaliteti \"në heshtje\""</string>
-    <string name="global_action_silent_mode_on_status" msgid="3289841937003758806">"Zëri është çaktivizuar"</string>
-    <string name="global_action_silent_mode_off_status" msgid="1506046579177066419">"Zëri është i aktivizuar"</string>
-    <string name="global_actions_toggle_airplane_mode" msgid="5884330306926307456">"modaliteti i aeroplanit"</string>
-    <string name="global_actions_airplane_mode_on_status" msgid="2719557982608919750">"Modaliteti i aeroplanit është i AKTIVIZUAR"</string>
-    <string name="global_actions_airplane_mode_off_status" msgid="5075070442854490296">"Modaliteti i aeroplanit është i ÇAKTIVIZUAR"</string>
-    <string name="global_action_settings" msgid="1756531602592545966">"Cilësimet"</string>
-    <string name="global_action_assist" msgid="3892832961594295030">"Ndihma"</string>
-    <string name="global_action_voice_assist" msgid="7751191495200504480">"Ndihma zanore"</string>
-    <string name="global_action_lockdown" msgid="1099326950891078929">"Blloko"</string>
-    <string name="status_bar_notification_info_overflow" msgid="5301981741705354993">"999+"</string>
-    <string name="notification_hidden_text" msgid="6351207030447943784">"Njoftim i ri"</string>
-    <string name="notification_channel_virtual_keyboard" msgid="6969925135507955575">"Tastiera virtuale"</string>
-    <string name="notification_channel_physical_keyboard" msgid="7297661826966861459">"Tastiera fizike"</string>
-    <string name="notification_channel_security" msgid="7345516133431326347">"Siguria"</string>
-    <string name="notification_channel_car_mode" msgid="3553380307619874564">"Modaliteti \"në makinë\""</string>
-    <string name="notification_channel_account" msgid="7577959168463122027">"Statusi i llogarisë"</string>
-    <string name="notification_channel_developer" msgid="7579606426860206060">"Mesazhet e zhvilluesit"</string>
-    <string name="notification_channel_updates" msgid="4794517569035110397">"Përditësimet"</string>
-    <string name="notification_channel_network_status" msgid="5025648583129035447">"Statusi i rrjetit"</string>
-    <string name="notification_channel_network_alerts" msgid="2895141221414156525">"Sinjalizimet e rrjetit"</string>
-    <string name="notification_channel_network_available" msgid="4531717914138179517">"Ka rrjet të disponueshëm"</string>
-    <string name="notification_channel_vpn" msgid="8330103431055860618">"Statusi i VPN-së"</string>
-    <string name="notification_channel_device_admin" msgid="1568154104368069249">"Administrimi i pajisjes"</string>
-    <string name="notification_channel_alerts" msgid="4496839309318519037">"Sinjalizimet"</string>
-    <string name="notification_channel_retail_mode" msgid="6088920674914038779">"Demonstrimi i shitjes me pakicë"</string>
-    <string name="notification_channel_usb" msgid="9006850475328924681">"Lidhja USB"</string>
-    <string name="notification_channel_heavy_weight_app" msgid="6218742927792852607">"Aplikacioni është në ekzekutim"</string>
-    <string name="notification_channel_foreground_service" msgid="3931987440602669158">"Aplikacionet që konsumojnë baterinë"</string>
-    <string name="foreground_service_app_in_background" msgid="1060198778219731292">"<xliff:g id="APP_NAME">%1$s</xliff:g> po përdor baterinë"</string>
-    <string name="foreground_service_apps_in_background" msgid="7175032677643332242">"<xliff:g id="NUMBER">%1$d</xliff:g> aplikacione po përdorin baterinë"</string>
-    <string name="foreground_service_tap_for_details" msgid="372046743534354644">"Trokit për detaje mbi baterinë dhe përdorimin e të dhënave"</string>
-    <string name="foreground_service_multiple_separator" msgid="4021901567939866542">"<xliff:g id="LEFT_SIDE">%1$s</xliff:g>, <xliff:g id="RIGHT_SIDE">%2$s</xliff:g>"</string>
-    <string name="safeMode" msgid="2788228061547930246">"Modaliteti i sigurisë"</string>
-    <string name="android_system_label" msgid="6577375335728551336">"Sistemi Android"</string>
-    <string name="user_owner_label" msgid="8836124313744349203">"Kalo te profili personal"</string>
-    <string name="managed_profile_label" msgid="8947929265267690522">"Kalo te profili i punës"</string>
-    <string name="permgrouplab_contacts" msgid="3657758145679177612">"Kontaktet"</string>
-    <string name="permgroupdesc_contacts" msgid="6951499528303668046">"qasu te kontaktet e tua"</string>
-    <string name="permgrouprequest_contacts" msgid="6032805601881764300">"Të lejohet që &lt;b&gt;<xliff:g id="APP_NAME">%1$s</xliff:g>&lt;/b&gt; të ketë qasje te kontaktet e tua?"</string>
-    <string name="permgrouplab_location" msgid="7275582855722310164">"Vendndodhja"</string>
-    <string name="permgroupdesc_location" msgid="1346617465127855033">"qaset te vendndodhja e kësaj pajisjeje"</string>
-    <string name="permgrouprequest_location" msgid="3788275734953323491">"Të lejohet që &lt;b&gt;<xliff:g id="APP_NAME">%1$s</xliff:g>&lt;/b&gt; të ketë qasje te vendndodhja e kësaj pajisjeje?"</string>
-    <!-- no translation found for permgrouprequestdetail_location (1347189607421252902) -->
-    <skip />
-    <!-- no translation found for permgroupbackgroundrequest_location (5039063878675613235) -->
-    <skip />
-    <!-- no translation found for permgroupbackgroundrequestdetail_location (4597006851453417387) -->
-    <skip />
-    <string name="permgrouplab_calendar" msgid="5863508437783683902">"Kalendari"</string>
-    <string name="permgroupdesc_calendar" msgid="3889615280211184106">"qasje te kalendari yt"</string>
-    <string name="permgrouprequest_calendar" msgid="289900767793189421">"Të lejohet që &lt;b&gt;<xliff:g id="APP_NAME">%1$s</xliff:g>&lt;/b&gt; të ketë qasje te kalendari yt?"</string>
-    <string name="permgrouplab_sms" msgid="228308803364967808">"SMS"</string>
-    <string name="permgroupdesc_sms" msgid="4656988620100940350">"dërgo dhe shiko mesazhet SMS"</string>
-    <string name="permgrouprequest_sms" msgid="7168124215838204719">"Të lejohet që &lt;b&gt;<xliff:g id="APP_NAME">%1$s</xliff:g>&lt;/b&gt; të dërgojë dhe të shikojë mesazhet SMS?"</string>
-    <string name="permgrouplab_storage" msgid="1971118770546336966">"Hapësira e ruajtjes"</string>
-    <string name="permgroupdesc_storage" msgid="637758554581589203">"qasjen te fotografitë, përmbajtjet audio-vizuale dhe skedarët në pajisje"</string>
-    <string name="permgrouprequest_storage" msgid="7885942926944299560">"Të lejohet apl. &lt;b&gt;<xliff:g id="APP_NAME">%1$s</xliff:g>&lt;/b&gt; që të ketë qasje te fotografitë, media dhe skedarët në pajisjen tënde?"</string>
-    <string name="permgrouplab_microphone" msgid="171539900250043464">"Mikrofoni"</string>
-    <string name="permgroupdesc_microphone" msgid="4988812113943554584">"regjistro audio"</string>
-    <string name="permgrouprequest_microphone" msgid="9167492350681916038">"Të lejohet që &lt;b&gt;<xliff:g id="APP_NAME">%1$s</xliff:g>&lt;/b&gt; të regjistrojë audio?"</string>
-    <string name="permgrouplab_activityRecognition" msgid="2838596644535616493">"Njohja e aktivitetit"</string>
-    <string name="permgroupdesc_activityRecognition" msgid="7672248027571522602">"njih aktivitetin"</string>
-    <string name="permgrouprequest_activityRecognition" msgid="8121253142311250055">"Të lejohet që &lt;b&gt;<xliff:g id="APP_NAME">%1$s</xliff:g>&lt;/b&gt; të njohë aktivitetin tënd fizik?"</string>
-    <string name="permgrouplab_camera" msgid="4820372495894586615">"Kamera"</string>
-    <string name="permgroupdesc_camera" msgid="3250611594678347720">"bëj fotografi dhe regjistro video"</string>
-    <string name="permgrouprequest_camera" msgid="1299833592069671756">"Të lejohet që &lt;b&gt;<xliff:g id="APP_NAME">%1$s</xliff:g>&lt;/b&gt; të nxjerrë fotografi dhe të regjistrojë video?"</string>
-    <string name="permgrouplab_calllog" msgid="8798646184930388160">"Evidencat e telefonatave"</string>
-    <string name="permgroupdesc_calllog" msgid="3006237336748283775">"lexo dhe shkruaj evidencën e telefonatave"</string>
-    <string name="permgrouprequest_calllog" msgid="8487355309583773267">"Dëshiron të lejosh që &lt;b&gt;<xliff:g id="APP_NAME">%1$s</xliff:g>&lt;/b&gt; të ketë qasje në evidencat e tua të telefonatave?"</string>
-    <string name="permgrouplab_phone" msgid="5229115638567440675">"Telefoni"</string>
-    <string name="permgroupdesc_phone" msgid="6234224354060641055">"kryej dhe menaxho telefonata"</string>
-    <string name="permgrouprequest_phone" msgid="9166979577750581037">"Të lejohet që &lt;b&gt;<xliff:g id="APP_NAME">%1$s</xliff:g>&lt;/b&gt; të kryejë dhe të menaxhojë telefonata?"</string>
-    <string name="permgrouplab_sensors" msgid="4838614103153567532">"Sensorët e trupit"</string>
-    <string name="permgroupdesc_sensors" msgid="7147968539346634043">"qasu tek të dhënat e sensorëve rreth shenjave të tua jetësore"</string>
-    <string name="permgrouprequest_sensors" msgid="6349806962814556786">"Të lejohet që &lt;b&gt;<xliff:g id="APP_NAME">%1$s</xliff:g>&lt;/b&gt; të ketë qasje te të dhënat e sensorëve rreth shenjave të tua jetësore?"</string>
-    <string name="permgrouplab_aural" msgid="965607064083134896">"Muzika"</string>
-    <string name="permgroupdesc_aural" msgid="4870189506255958055">"qasu te muzika jote"</string>
-    <string name="permgrouprequest_aural" msgid="6787926123071735620">"Të lejohet që &lt;b&gt;<xliff:g id="APP_NAME">%1$s</xliff:g>&lt;/b&gt; të ketë qasje te muzika jote?"</string>
-    <string name="permgrouplab_visual" msgid="6477382108771145134">"Fotografitë dhe videot"</string>
-    <string name="permgroupdesc_visual" msgid="3415827902566663546">"qasu te fotografitë dhe videot e tua"</string>
-    <!-- no translation found for permgrouprequest_visual (4926581398380334943) -->
-    <skip />
-    <!-- no translation found for permgrouprequestdetail_visual (3827237829805228971) -->
-    <skip />
-    <string name="capability_title_canRetrieveWindowContent" msgid="3901717936930170320">"Nxjerrë përmbajtjen e dritares"</string>
-    <string name="capability_desc_canRetrieveWindowContent" msgid="3772225008605310672">"Inspekton përmbajtjen e dritares me të cilën po ndërvepron."</string>
-    <string name="capability_title_canRequestTouchExploration" msgid="3108723364676667320">"Aktivizojë funksionin \"Eksploro me prekje\""</string>
-    <string name="capability_desc_canRequestTouchExploration" msgid="7543249041581408313">"Artikujt e trokitur do të lexohen me zë të lartë dhe ekrani mund të eksplorohet duke përdorur gjestet."</string>
-    <string name="capability_title_canRequestFilterKeyEvents" msgid="2103440391902412174">"Vëzhgojë tekstin që shkruan"</string>
-    <string name="capability_desc_canRequestFilterKeyEvents" msgid="7463135292204152818">"Përfshi të dhënat personale si numrat e kartave të kreditit si dhe fjalëkalimet."</string>
-    <string name="capability_title_canControlMagnification" msgid="3593493281059424855">"Kontrollo zmadhimin e ekranit"</string>
-    <string name="capability_desc_canControlMagnification" msgid="4791858203568383773">"Kontrollo nivelin dhe pozicionimin e zmadhimit të ekranit."</string>
-    <string name="capability_title_canPerformGestures" msgid="7418984730362576862">"Kryen gjeste"</string>
-    <string name="capability_desc_canPerformGestures" msgid="8296373021636981249">"Mund të trokasë, rrëshqasë, bashkojë gishtat dhe kryejë gjeste të tjera."</string>
-    <string name="capability_title_canCaptureFingerprintGestures" msgid="6309568287512278670">"Gjestet e gjurmës së gishtit"</string>
-    <string name="capability_desc_canCaptureFingerprintGestures" msgid="4386487962402228670">"Mund të regjistrojë gjestet e kryera në sensorin e gjurmës së gishtit të pajisjes."</string>
-    <string name="permlab_statusBar" msgid="7417192629601890791">"çaktivizo ose modifiko shiritin e statusit"</string>
-    <string name="permdesc_statusBar" msgid="8434669549504290975">"Lejon aplikacionin të çaktivizojë shiritin e statusit dhe të heqë ikonat e sistemit."</string>
-    <string name="permlab_statusBarService" msgid="4826835508226139688">"të bëhet shiriti i statusit"</string>
-    <string name="permdesc_statusBarService" msgid="716113660795976060">"Lejon aplikacionin të bëhet shiriti i statusit."</string>
-    <string name="permlab_expandStatusBar" msgid="1148198785937489264">"zgjero ose shpalos shiritin e statusit"</string>
-    <string name="permdesc_expandStatusBar" msgid="6917549437129401132">"Lejon aplikacionin të zgjerojë ose shpalosë shiritin e statusit."</string>
-    <string name="permlab_install_shortcut" msgid="4279070216371564234">"instalo shkurtore"</string>
-    <string name="permdesc_install_shortcut" msgid="8341295916286736996">"Lejon një aplikacion për të shtuar shkurtore në ekranin bazë pa ndërhyrjen e përdoruesit."</string>
-    <string name="permlab_uninstall_shortcut" msgid="4729634524044003699">"çinstalo shkurtore"</string>
-    <string name="permdesc_uninstall_shortcut" msgid="6745743474265057975">"Lejon aplikacionin të heqë shkurtore në ekranin bazë, pa ndërhyrjen e përdoruesit."</string>
-    <string name="permlab_processOutgoingCalls" msgid="3906007831192990946">"ridrejto telefonatat dalëse"</string>
-    <string name="permdesc_processOutgoingCalls" msgid="5156385005547315876">"Lejon aplikacionin të shohë numrin që telefonohet gjatë një telefonate dalëse me opsionin për ta ri-orientuar telefonatën drejt një numri tjetër ose për ta ndërprerë plotësisht telefonatën."</string>
-    <string name="permlab_answerPhoneCalls" msgid="4077162841226223337">"përgjigjju telefonatave"</string>
-    <string name="permdesc_answerPhoneCalls" msgid="2901889867993572266">"Lejon që aplikacioni t\'i përgjigjet një telefonate hyrëse."</string>
-    <string name="permlab_receiveSms" msgid="8673471768947895082">"merr mesazhe me tekst (SMS)"</string>
-    <string name="permdesc_receiveSms" msgid="6424387754228766939">"Lejon aplikacionin të marrë dhe përpunojë mesazhe SMS. Kjo do të thotë se aplikacioni mund të monitorojë ose fshijë mesazhe të dërguara në pajisjen tënde, pa t\'i treguar ato."</string>
-    <string name="permlab_receiveMms" msgid="1821317344668257098">"prano mesazhe në tekst (MMS)"</string>
-    <string name="permdesc_receiveMms" msgid="533019437263212260">"Lejon aplikacionin të marrë dhe përpunojë mesazhe MMS. Kjo do të thotë se aplikacioni mund të monitorojë ose fshijë mesazhe të dërguara në pajisjen tënde, pa t\'i treguar ato."</string>
-    <string name="permlab_readCellBroadcasts" msgid="1598328843619646166">"lexo mesazhet e transmetimit të qelizës"</string>
-    <string name="permdesc_readCellBroadcasts" msgid="6361972776080458979">"Lejon aplikacionin të lexojë mesazhet e transmetimit të qelizës, të marra nga pajisja jote. Alarmet e transmetimit të qelizës dërgohen në disa vendndodhje për të të paralajmëruar në situata urgjente. Aplikacionet keqdashëse mund të ndërhyjnë në veprimtarinë ose operacionin e pajisjes tënde kur merret një transmetim urgjent i qelizës."</string>
-    <string name="permlab_subscribedFeedsRead" msgid="4756609637053353318">"lexo informacione të abonuara"</string>
-    <string name="permdesc_subscribedFeedsRead" msgid="5557058907906144505">"Lejon aplikacionin të marrë detaje rreth çdo gjëje që sinkronizohet në pajisje."</string>
-    <string name="permlab_sendSms" msgid="7544599214260982981">"dërgo dhe shiko mesazhet SMS"</string>
-    <string name="permdesc_sendSms" msgid="7094729298204937667">"Lejon aplikacionin të dërgojë mesazhe SMS. Kjo mund të rezultojë me tarifa të papritura. Aplikacionet keqdashëse mund të të kushtojnë të holla duke dërguar mesazhe pa konfirmimin tënd."</string>
-    <string name="permlab_readSms" msgid="8745086572213270480">"lexo mesazhet e tua në tekst (SMS ose MMS)"</string>
-    <string name="permdesc_readSms" product="tablet" msgid="4741697454888074891">"Ky aplikacion mund të lexojë të gjitha mesazhet SMS (me tekst) të ruajtura në tabletin tënd."</string>
-    <string name="permdesc_readSms" product="tv" msgid="5796670395641116592">"Ky aplikacion mund të lexojë të gjitha mesazhet SMS (me tekst) të ruajtura në televizorin tënd."</string>
-    <string name="permdesc_readSms" product="default" msgid="6826832415656437652">"Ky aplikacion mund të lexojë të gjitha mesazhet SMS (me tekst) të ruajtura në telefonin tënd."</string>
-    <string name="permlab_receiveWapPush" msgid="5991398711936590410">"merr mesazhe me tekst (WAP)"</string>
-    <string name="permdesc_receiveWapPush" msgid="748232190220583385">"Lejon aplikacionin të marrë dhe përpunojë mesazhe WAP. Kjo do të thotë se aplikacioni mund të monitorojë ose fshijë mesazhe të dërguara në pajisjen tënde, pa t\'i treguar ato."</string>
-    <string name="permlab_getTasks" msgid="6466095396623933906">"gjej aplikacionet në punë"</string>
-    <string name="permdesc_getTasks" msgid="7454215995847658102">"Lejon aplikacionin të gjejë informacione mbi detyrat aktuale dhe të fundit në punë. Kjo mund të lejojë aplikacionin të zbulojë informacione rreth aplikacioneve të përdorura në pajisje."</string>
-    <string name="permlab_manageProfileAndDeviceOwners" msgid="7918181259098220004">"menaxho zotëruesit e profilit dhe të pajisjes"</string>
-    <string name="permdesc_manageProfileAndDeviceOwners" msgid="106894851498657169">"Lejo aplikacionet që të caktojnë pronarët e profilit dhe pronarin e pajisjes"</string>
-    <string name="permlab_reorderTasks" msgid="2018575526934422779">"ri-poziciono aplikacionet në punë"</string>
-    <string name="permdesc_reorderTasks" msgid="7734217754877439351">"Lejon aplikacionin të zhvendosë detyra në plan të parë dhe në sfond. Aplikacioni mund ta bëjë këtë pa hyrjen tënde."</string>
-    <string name="permlab_enableCarMode" msgid="5684504058192921098">"aktivizo modalitetin \"në makinë\""</string>
-    <string name="permdesc_enableCarMode" msgid="4853187425751419467">"Lejon aplikacionin të aktivizojë modalitetin e makinës."</string>
-    <string name="permlab_killBackgroundProcesses" msgid="3914026687420177202">"mbylli aplikacionet e tjera"</string>
-    <string name="permdesc_killBackgroundProcesses" msgid="4593353235959733119">"Lejon aplikacionin t\'u japë fund proceseve në sfond të aplikacioneve të tjera. Kjo mund të shkaktojë mosfunksionimin e aplikacioneve të tjera."</string>
-    <string name="permlab_systemAlertWindow" msgid="7238805243128138690">"Ky aplikacion mund të shfaqet mbi aplikacionet e tjera"</string>
-    <string name="permdesc_systemAlertWindow" msgid="2393776099672266188">"Ky aplikacion mund të shfaqet mbi aplikacionet e tjera ose në pjesë të tjera të ekranit. Kjo mund të shkaktojë ndërhyrje në përdorimin normal të aplikacionit dhe në mënyrën se si shfaqen aplikacionet e tjera."</string>
-    <string name="permlab_runInBackground" msgid="7365290743781858803">"ekzekuto në sfond"</string>
-    <string name="permdesc_runInBackground" msgid="7370142232209999824">"Ky aplikacion mund të ekzekutohet në sfond. Kjo mund ta shkarkojë më shpejt baterinë."</string>
-    <string name="permlab_useDataInBackground" msgid="8694951340794341809">"përdor të dhënat në sfond"</string>
-    <string name="permdesc_useDataInBackground" msgid="6049514223791806027">"Ky aplikacion mund të përdorë të dhënat në sfond. Kjo mund të rritë përdorimin e të dhënave."</string>
-    <string name="permlab_persistentActivity" msgid="8841113627955563938">"bëje aplikacionin të qëndrojë gjithmonë në punë"</string>
-    <string name="permdesc_persistentActivity" product="tablet" msgid="8525189272329086137">"Lejon aplikacionin të zaptojë një pjesë të qëndrueshme në kujtesë. Kjo mund të kufizojë kujtesën e disponueshme për aplikacionet e tjera duke e ngadalësuar tabletin."</string>
-    <string name="permdesc_persistentActivity" product="tv" msgid="5086862529499103587">"Lejon aplikacionin të zaptojë një pjesë të qëndrueshme në kujtesë. Kjo mund të kufizojë kujtesën e disponueshme për aplikacionet e tjera duke e ngadalësuar televizorin."</string>
-    <string name="permdesc_persistentActivity" product="default" msgid="4384760047508278272">"Lejon aplikacionin të zaptojë një pjesë të qëndrueshme në kujtesë. Kjo mund të kufizojë kujtesën e disponueshme për aplikacionet e tjera duke e ngadalësuar telefonin."</string>
-    <string name="permlab_foregroundService" msgid="3310786367649133115">"ekzekuto shërbimin në plan të parë"</string>
-    <string name="permdesc_foregroundService" msgid="6471634326171344622">"Lejon aplikacionin të përdorë shërbimet në plan të parë."</string>
-    <string name="permlab_getPackageSize" msgid="7472921768357981986">"mat hapësirën ruajtëse të aplikacionit"</string>
-    <string name="permdesc_getPackageSize" msgid="3921068154420738296">"Lejon aplikacionin të gjejë kodin e tij, të dhënat dhe madhësitë e memorieve të përkohshme."</string>
-    <string name="permlab_writeSettings" msgid="2226195290955224730">"modifiko cilësimet e sistemit"</string>
-    <string name="permdesc_writeSettings" msgid="7775723441558907181">"Lejon aplikacionin të modifikojë të dhënat e cilësimeve të sistemit. Aplikacionet keqdashëse mund të prishin konfigurimin e sistemit."</string>
-    <string name="permlab_receiveBootCompleted" msgid="5312965565987800025">"nise në fillim"</string>
-    <string name="permdesc_receiveBootCompleted" product="tablet" msgid="7390304664116880704">"Lejon aplikacionin të fillojë vetë sapo sistemi ka mbaruar nisjen. Kjo mund të zgjasë kohën e ngritjes së tabletit dhe të lejojë aplikacionin të ngadalësojë veprimtarinë në përgjithësi, duke qenë gjithmonë në punë."</string>
-    <string name="permdesc_receiveBootCompleted" product="tv" msgid="4525890122209673621">"Lejon aplikacionin të fillojë vetë sapo sistemi ka mbaruar nisjen. Kjo mund të zgjasë kohën e ngritjes së televizorit dhe të lejojë aplikacionin të ngadalësojë veprimtarinë në përgjithësi, duke qenë gjithmonë në punë."</string>
-    <string name="permdesc_receiveBootCompleted" product="default" msgid="513950589102617504">"Lejon aplikacionin të fillojë vetë sapo sistemi të ketë mbaruar nisjen. Kjo mund të zgjasë kohën e ngritjes së telefonit dhe të lejojë aplikacionin të ngadalësojë përgjithësisht telefonin duke qëndruar gjithnjë në punë."</string>
-    <string name="permlab_broadcastSticky" msgid="7919126372606881614">"dërgo transmetim të ngjitur"</string>
-    <string name="permdesc_broadcastSticky" product="tablet" msgid="7749760494399915651">"Lejon aplikacionin të dërgojë transmetime ngjitëse që qëndrojnë derisa të përfundojë transmetimi. Përdorimi i tepruar mund ta bëjë tabletin të ngadaltë ose të paqëndrueshëm duke e detyruar atë të përdorë shumë kujtesë."</string>
-    <string name="permdesc_broadcastSticky" product="tv" msgid="6839285697565389467">"Lejon aplikacionin të dërgojë transmetime ngjitëse të cilat ngelen pas mbarimit të transmetimit. Përdorimi i tepërt mund ta bëjë televizorin të ngadaltë ose të paqëndrueshëm, duke e detyruar atë të përdorë më shumë kujtesë."</string>
-    <string name="permdesc_broadcastSticky" product="default" msgid="2825803764232445091">"Lejon aplikacionin të dërgojë transmetime ngjitëse që qëndrojnë derisa të përfundojë transmetimi. Përdorimi i tepruar mund ta bëjë telefonin të ngadaltë ose të paqëndrueshëm duke e detyruar atë të përdorë shumë kujtesë."</string>
-    <string name="permlab_readContacts" msgid="8348481131899886131">"lexo kontaktet e tua"</string>
-    <string name="permdesc_readContacts" product="tablet" msgid="5294866856941149639">"Lejon aplikacionin të lexojë të dhëna rreth kontakteve të ruajtura në tabletin tënd, përfshirë shpeshtësinë me të cilën ke telefonuar, ke dërguar mail-a ose komunikuar në mënyra të tjera me individë të caktuar. Kjo leje u mundëson aplikacioneve të ruajnë të dhënat e tua të kontakteve, ndaj aplikacionet keqdashëse mund të ndajnë të dhëna të kontakteve pa dijeninë tënde."</string>
-    <string name="permdesc_readContacts" product="tv" msgid="1839238344654834087">"Lejon aplikacionin të lexojë të dhëna rreth kontakteve të ruajtura në televizorin tënd, përfshirë shpeshtësinë me të cilën ke telefonuar, ke dërguar mail-a ose komunikuar në mënyra të tjera me individë të caktuar. Kjo leje u mundëson aplikacioneve të ruajnë të dhënat e tua të kontakteve, ndaj aplikacionet keqdashëse mund të ndajnë të dhëna të kontakteve pa dijeninë tënde."</string>
-    <string name="permdesc_readContacts" product="default" msgid="8440654152457300662">"Lejon aplikacionin të lexojë të dhëna rreth kontakteve të ruajtura në telefonin tënd, përfshirë shpeshtësinë me të cilën ke telefonuar, ke dërguar mail-a ose komunikuar në mënyra të tjera me individë të caktuar. Kjo leje u mundëson aplikacioneve të ruajnë të dhënat e tua të kontakteve, ndaj aplikacionet keqdashëse mund të ndajnë të dhëna të kontakteve pa dijeninë tënde."</string>
-    <string name="permlab_writeContacts" msgid="5107492086416793544">"modifiko kontaktet"</string>
-    <string name="permdesc_writeContacts" product="tablet" msgid="897243932521953602">"Lejon aplikacionin të modifikojë të dhënat rreth kontakteve të tua të ruajtura në tabletin tënd, përfshi shpeshtësinë me të cilën ke telefonuar, ke dërguar mail-a apo ke komunikuar në rrugë të tjera me kontakte të veçanta. Kjo leje u mundëson aplikacioneve të fshijnë të dhënat e kontaktit."</string>
-    <string name="permdesc_writeContacts" product="tv" msgid="5438230957000018959">"Lejon aplikacionin të modifikojë të dhënat rreth kontakteve të tua të ruajtura në televizorin tënd, përfshi shpeshtësinë me të cilën ke telefonuar, ke dërguar mail-a apo komunikuar në rrugë të tjera me kontakte të veçanta. Kjo leje u mundëson aplikacioneve të fshijnë të dhënat e kontaktit."</string>
-    <string name="permdesc_writeContacts" product="default" msgid="589869224625163558">"Lejon aplikacionin të modifikojë të dhënat e kontakteve të tua të ruajtura në telefon, përfshirë shpeshtësinë me të cilën ke telefonuar, ke dërguar mail-a apo ke komunikuar në rrugë të tjera me kontakte të veçanta. Kjo leje iu mundëson aplikacioneve të fshijnë të dhënat e kontakteve."</string>
-    <string name="permlab_readCallLog" msgid="3478133184624102739">"lexo ditarin e telefonatave"</string>
-    <string name="permdesc_readCallLog" msgid="3204122446463552146">"Ky aplikacion mund të lexojë të gjithë historikun e telefonatave."</string>
-    <string name="permlab_writeCallLog" msgid="8552045664743499354">"shkruaj ditarin e telefonatave"</string>
-    <string name="permdesc_writeCallLog" product="tablet" msgid="6661806062274119245">"Lejon aplikacionin të modifikojë ditarin e telefonatave të tabletit tënd, përfshirë të dhëna rreth telefonatave hyrëse dhe dalëse. Aplikacione keqdashëse mund ta përdorin këtë leje për të fshirë ose modifikuar ditarin tënd të telefonatave."</string>
-    <string name="permdesc_writeCallLog" product="tv" msgid="4225034892248398019">"Lejon aplikacionin të modifikojë ditarin e telefonatave të televizorit tënd, përfshirë të dhëna rreth telefonatave hyrëse dhe dalëse. Aplikacione keqdashëse mund ta përdorin këtë leje për të fshirë ose modifikuar ditarin tënd të telefonatave."</string>
-    <string name="permdesc_writeCallLog" product="default" msgid="683941736352787842">"Lejon aplikacionin të modifikojë ditarin e telefonatave të telefonit tënd, përfshirë të dhënat rreth telefonatave hyrëse dhe dalëse. Aplikacionet keqdashëse mund ta përdorin këtë për të fshirë ose modifikuar ditarin tënd të telefonatave."</string>
-    <string name="permlab_bodySensors" msgid="4683341291818520277">"qasu te sensorët e trupit (si monitorimet e rrahjeve të zemrës)"</string>
-    <string name="permdesc_bodySensors" product="default" msgid="4380015021754180431">"Lejon aplikacionin të ketë qasje në të dhënat nga ndjesorë që monitorojnë gjendjen tënde fizike, siç janë rrahjet e zemrës."</string>
-    <string name="permlab_readCalendar" msgid="6716116972752441641">"Lexo ngjarjet e kalendarit dhe detajet"</string>
-    <string name="permdesc_readCalendar" product="tablet" msgid="4993979255403945892">"Ky aplikacion mund të lexojë të gjitha ngjarjet e kalendarit të ruajtura në tabletin tënd dhe të ndajë ose të ruajë të dhënat e kalendarit."</string>
-    <string name="permdesc_readCalendar" product="tv" msgid="8837931557573064315">"Ky aplikacion mund të lexojë të gjitha ngjarjet e kalendarit të ruajtura në televizorin tënd dhe të ndajë ose të ruajë të dhënat e kalendarit."</string>
-    <string name="permdesc_readCalendar" product="default" msgid="4373978642145196715">"Ky aplikacion mund të lexojë të gjitha ngjarjet e kalendarit të ruajtura në telefonin tënd dhe të ndajë ose të ruajë të dhënat e kalendarit."</string>
-    <string name="permlab_writeCalendar" msgid="8438874755193825647">"shto ose modifiko ngjarjet e kalendarit dhe dërgoju mail të ftuarve, pa dijeninë e zotëruesve"</string>
-    <string name="permdesc_writeCalendar" product="tablet" msgid="1675270619903625982">"Ky aplikacion mund të shtojë, të heqë ose të ndryshojë ngjarjet e kalendarit në tabletin tënd. Ky aplikacion mund të dërgojë mesazhe që mund të duket se vijnë nga zotëruesit e kalendarit ose të ndryshojë ngjarjet pa i njoftuar zotëruesit e tyre."</string>
-    <string name="permdesc_writeCalendar" product="tv" msgid="9017809326268135866">"Ky aplikacion mund të shtojë, të heqë ose të ndryshojë ngjarjet e kalendarit në televizorin tënd. Ky aplikacion mund të dërgojë mesazhe që mund të duket se vijnë nga zotëruesit e kalendarit ose të ndryshojë ngjarjet pa i njoftuar zotëruesit e tyre."</string>
-    <string name="permdesc_writeCalendar" product="default" msgid="7592791790516943173">"Ky aplikacion mund të shtojë, të heqë ose të ndryshojë ngjarjet e kalendarit në telefonin tënd. Ky aplikacion mund të dërgojë mesazhe që mund të duket se vijnë nga zotëruesit e kalendarit ose të ndryshojë ngjarjet pa i njoftuar zotëruesit e tyre."</string>
-    <string name="permlab_accessLocationExtraCommands" msgid="2836308076720553837">"qasje në komandat shtesë të ofruesit të vendndodhjes"</string>
-    <string name="permdesc_accessLocationExtraCommands" msgid="6078307221056649927">"Lejon aplikacionin të ketë qasje në komandat shtesë të ofruesit për vendndodhjen. Kjo mund ta lejojë aplikacionin të ndërhyjë në operacionin e GPS-së apo të burimeve të tjera për vendndodhjen."</string>
-    <string name="permlab_accessFineLocation" msgid="6265109654698562427">"qasu në vendndodhjen e saktë vetëm në plan të parë"</string>
-    <string name="permdesc_accessFineLocation" msgid="3520508381065331098">"Ky aplikacion mund të marrë vendndodhjen tënde të saktë në çdo kohë kur është në plan të parë. Këto shërbime të vendndodhjes duhet të jenë të aktivizuara dhe në dispozicion në telefonin tënd që aplikacioni të mund t\'i përdorë. Kjo gjë mund të rritë konsumin e baterisë."</string>
-    <string name="permlab_accessCoarseLocation" msgid="3707180371693213469">"qasu te vendndodhja e përafërt (bazuar te rrjeti) vetëm në plan të parë"</string>
-    <string name="permdesc_accessCoarseLocation" product="tablet" msgid="8594719010575779120">"Ky aplikacion mund të marrë vendndodhjen tënde bazuar në burimet e rrjetit si antenat e operatorëve celulare dhe rrjetet Wi-Fi, por vetëm kur aplikacioni është në plan të parë. Këto shërbime të vendndodhjes duhet të jenë të aktivizuara dhe të ofrohen në tabletin tënd që aplikacioni të mund t\'i përdorë."</string>
-    <string name="permdesc_accessCoarseLocation" product="tv" msgid="3027871910200890806">"Ky aplikacion mund të marrë vendndodhjen tënde bazuar në burimet e rrjetit si antenat e operatorëve celulare dhe rrjetet Wi-Fi, por vetëm kur aplikacioni është në plan të parë. Këto shërbime të vendndodhjes duhet të jenë të aktivizuara dhe të ofrohen në televizorin tënd që aplikacioni të mund t\'i përdorë."</string>
-    <string name="permdesc_accessCoarseLocation" product="default" msgid="854896049371048754">"Ky aplikacion mund të marrë vendndodhjen tënde bazuar në burimet e rrjetit si antenat e operatorëve celulare dhe rrjetet Wi-Fi, por vetëm kur aplikacioni është në plan të parë. Këto shërbime të vendndodhjes duhet të jenë të aktivizuara dhe të ofrohen në telefonin tënd që aplikacioni të mund t\'i përdorë."</string>
-    <string name="permlab_accessBackgroundLocation" msgid="3965397804300661062">"qasje te vendndodhja në sfond"</string>
-    <string name="permdesc_accessBackgroundLocation" msgid="1096394429579210251">"Nëse kjo jepet përveç qasjes te vendndodhja e përafërt ose të saktë, aplikacioni mund të qaset te vendndodhja ndërkohë që ekzekutohet në sfond."</string>
-    <string name="permlab_modifyAudioSettings" msgid="6095859937069146086">"ndrysho cilësimet e audios"</string>
-    <string name="permdesc_modifyAudioSettings" msgid="3522565366806248517">"Lejon aplikacionin të modifikojë cilësimet globale të audios siç është volumi dhe se cili altoparlant përdoret për daljen."</string>
-    <string name="permlab_recordAudio" msgid="3876049771427466323">"regjistro audio"</string>
-    <string name="permdesc_recordAudio" msgid="4245930455135321433">"Ky aplikacion mund të regjistrojë audio me mikrofonin në çdo kohë."</string>
-    <string name="permlab_sim_communication" msgid="2935852302216852065">"dërgo komanda te karta SIM"</string>
-    <string name="permdesc_sim_communication" msgid="5725159654279639498">"Lejon aplikacionin t\'i dërgojë komanda kartës SIM. Kjo është shumë e rrezikshme."</string>
-    <string name="permlab_activityRecognition" msgid="3634590230567608356">"njih aktivitetin fizik"</string>
-    <string name="permdesc_activityRecognition" msgid="3143453925156552894">"Ky aplikacion mund të njohë aktivitetin tënd fizik."</string>
-    <string name="permlab_camera" msgid="3616391919559751192">"bëj fotografi dhe video"</string>
-    <string name="permdesc_camera" msgid="5392231870049240670">"Ky aplikacion mund të nxjerrë fotografi dhe të regjistrojë video me kamerën tënde në çdo kohë."</string>
-    <string name="permlab_vibrate" msgid="7696427026057705834">"kontrollo dridhjen"</string>
-    <string name="permdesc_vibrate" msgid="6284989245902300945">"Lejon aplikacionin të kontrollojë dridhësin."</string>
-    <string name="permlab_callPhone" msgid="3925836347681847954">"telefono drejtpërdrejt numrat e telefonit"</string>
-    <string name="permdesc_callPhone" msgid="3740797576113760827">"Lejon aplikacionin të telefonojë numra pa ndërhyrjen tënde. Kjo mund të rezultojë në tarifa ose telefonata të papritura. Ki parasysh se kjo nuk e lejon aplikacionin të telefonojë numra urgjence. Aplikacione keqdashëse mund të të kushtojnë para duke kryer telefonata pa konfirmimin tënd."</string>
-    <string name="permlab_accessImsCallService" msgid="3574943847181793918">"qasje në shërbimin e telefonatave IMS"</string>
-    <string name="permdesc_accessImsCallService" msgid="8992884015198298775">"Lejon aplikacionin të përdorë shërbimin IMS për të kryer telefonata pa ndërhyrjen tënde."</string>
-    <string name="permlab_readPhoneState" msgid="9178228524507610486">"lexo statusin e telefonit dhe identitetin"</string>
-    <string name="permdesc_readPhoneState" msgid="1639212771826125528">"Lejon aplikacionin të hyjë në funksionet telefonike të pajisjes. Kjo leje i mundëson aplikacionit të përcaktojë numrin e telefonit dhe ID-të e pajisjes, nëse një telefonatë është aktive apo nëse numri në distancë është i lidhur me një telefonatë."</string>
-    <string name="permlab_manageOwnCalls" msgid="1503034913274622244">"kalon telefonatat përmes sistemit"</string>
-    <string name="permdesc_manageOwnCalls" msgid="6552974537554717418">"Lejon që aplikacioni të kalojë telefonatat përmes sistemit për të përmirësuar përvojën e telefonatës."</string>
-    <string name="permlab_callCompanionApp" msgid="3599252979411970473">"Shiko dhe kontrollo telefonatat nëpërmjet sistemit."</string>
-    <string name="permdesc_callCompanionApp" msgid="4567344683275099090">"Lejon që aplikacioni të shikojë dhe të kontrollojë telefonatat në vazhdim në pajisje. Kjo përfshin informacione si p.sh. numrat e telefonatave për telefonatat dhe gjendjen e telefonatave."</string>
-    <string name="permlab_acceptHandover" msgid="2661534649736022409">"vazhdo një telefonatë nga një aplikacion tjetër"</string>
-    <string name="permdesc_acceptHandovers" msgid="4570660484220539698">"Lejon që aplikacioni të vazhdojë një telefonatë që është nisur në një aplikacion tjetër."</string>
-    <string name="permlab_readPhoneNumbers" msgid="6108163940932852440">"lexo numrat e telefonit"</string>
-    <string name="permdesc_readPhoneNumbers" msgid="8559488833662272354">"Lejon që aplikacioni të ketë qasje te numrat e telefonit të pajisjes."</string>
-    <string name="permlab_wakeLock" product="tablet" msgid="1531731435011495015">"parandalo kalimin e tabletit në fjetje"</string>
-    <string name="permlab_wakeLock" product="tv" msgid="2601193288949154131">"parandalo kalimin e televizorit në fjetje"</string>
-    <string name="permlab_wakeLock" product="default" msgid="573480187941496130">"parandalo kalimin e telefonit në fjetje"</string>
-    <string name="permdesc_wakeLock" product="tablet" msgid="7311319824400447868">"Lejon aplikacionin të parandalojë tabletin nga fjetja."</string>
-    <string name="permdesc_wakeLock" product="tv" msgid="3208534859208996974">"Lejon aplikacionin të parandalojë televizorin nga fjetja."</string>
-    <string name="permdesc_wakeLock" product="default" msgid="8559100677372928754">"Lejon aplikacionin të parandalojë telefonin nga fjetja."</string>
-    <string name="permlab_transmitIr" msgid="7545858504238530105">"transmeto rreze infra të kuqe"</string>
-    <string name="permdesc_transmitIr" product="tablet" msgid="5358308854306529170">"Lejon aplikacionin të përdorë transmetuesin e rrezeve infra të kuqe të tabletit."</string>
-    <string name="permdesc_transmitIr" product="tv" msgid="3926790828514867101">"Lejon aplikacionin të përdorë transmetuesin e rrezeve infra të kuqe të sistemit."</string>
-    <string name="permdesc_transmitIr" product="default" msgid="7957763745020300725">"Lejon aplikacionin të përdorë transmetuesin e rrezeve infra të kuqe të telefonit."</string>
-    <string name="permlab_setWallpaper" msgid="6627192333373465143">"cakto imazhin e sfondit"</string>
-    <string name="permdesc_setWallpaper" msgid="7373447920977624745">"Lejon aplikacionin të caktojë imazhin e sfondit të sistemit."</string>
-    <string name="permlab_setWallpaperHints" msgid="3278608165977736538">"përshtat madhësinë e imazhit të sfondit"</string>
-    <string name="permdesc_setWallpaperHints" msgid="8235784384223730091">"Lejon aplikacionin të caktojë treguesit e imazheve të sfondit në sistem."</string>
-    <string name="permlab_setTimeZone" msgid="2945079801013077340">"cakto brezin orar"</string>
-    <string name="permdesc_setTimeZone" product="tablet" msgid="1676983712315827645">"Lejon aplikacionin të ndryshojë brezin orar të tabletit."</string>
-    <string name="permdesc_setTimeZone" product="tv" msgid="888864653946175955">"Lejon aplikacionin të ndryshojë brezin orar të televizorit."</string>
-    <string name="permdesc_setTimeZone" product="default" msgid="4499943488436633398">"Lejon aplikacionin të ndryshojë brezin orar të telefonit."</string>
-    <string name="permlab_getAccounts" msgid="1086795467760122114">"gjej llogari në pajisje"</string>
-    <string name="permdesc_getAccounts" product="tablet" msgid="2741496534769660027">"Lejon aplikacionin të marrë listën e llogarive të njohura nga tableti. Kjo mund të përfshijë çdo llogari të krijuar nga aplikacionet që ke instaluar."</string>
-    <string name="permdesc_getAccounts" product="tv" msgid="4190633395633907543">"Lejon aplikacionin të marrë listën e llogarive të njohura nga televizori. Kjo mund të përfshijë çdo llogari të krijuar nga aplikacionet që ke instaluar."</string>
-    <string name="permdesc_getAccounts" product="default" msgid="3448316822451807382">"Lejon aplikacionin të marrë listën e llogarive të njohura nga telefoni. Kjo mund të përfshijë çdo llogari të krijuar nga aplikacionet që ke instaluar."</string>
-    <string name="permlab_accessNetworkState" msgid="4951027964348974773">"shiko lidhjet e rrjetit"</string>
-    <string name="permdesc_accessNetworkState" msgid="8318964424675960975">"Lejon aplikacionin të shohë informacionin rreth lidhjeve të rrjetit, se çfarë rrjetesh ekzistojnë dhe janë të lidhur."</string>
-    <string name="permlab_createNetworkSockets" msgid="7934516631384168107">"qasu plotësisht në rrjet"</string>
-    <string name="permdesc_createNetworkSockets" msgid="3403062187779724185">"Lejon aplikacionin të krijojë fole rrjeti dhe të përdorë protokolle të personalizuara në të. Shfletuesi dhe aplikacionet e tjera sigurojnë mënyra për të dërguar të dhëna në internet, prandaj kjo leje nuk kërkohet për të dërguar të dhëna në internet."</string>
-    <string name="permlab_changeNetworkState" msgid="958884291454327309">"ndrysho lidhjen e rrjetit"</string>
-    <string name="permdesc_changeNetworkState" msgid="6789123912476416214">"Lejon aplikacionin të ndryshojë gjendjen e lidhjes së rrjetit."</string>
-    <string name="permlab_changeTetherState" msgid="5952584964373017960">"ndrysho lidhjen e kufizuar"</string>
-    <string name="permdesc_changeTetherState" msgid="1524441344412319780">"Lejon aplikacionin të ndryshojë gjendjen e lidhjes së rrjetit."</string>
-    <string name="permlab_accessWifiState" msgid="5202012949247040011">"shiko lidhjet Wi-Fi"</string>
-    <string name="permdesc_accessWifiState" msgid="5002798077387803726">"Lejon aplikacionin të shohë informacionin rreth rrjetit Wi-Fi, nëse Wi-Fi është i aktivizuar dhe emrin e pajisjeve të lidhura me Wi-Fi."</string>
-    <string name="permlab_changeWifiState" msgid="6550641188749128035">"lidhu ose shkëputu nga Wi-Fi"</string>
-    <string name="permdesc_changeWifiState" msgid="7137950297386127533">"Lejon aplikacionin të lidhet me pikat e qasjes Wi-Fi, të shkëputet prej tyre dhe të bëjë ndryshime në konfigurimin e pajisjes për rrjetet Wi-Fi."</string>
-    <string name="permlab_changeWifiMulticastState" msgid="1368253871483254784">"lejo marrjen e transmetimit të shumëfishtë Wi-Fi"</string>
-    <string name="permdesc_changeWifiMulticastState" product="tablet" msgid="7969774021256336548">"Lejon aplikacionin të marrë paketa të dërguara në të gjitha pajisjet brenda një rrjeti Wi-Fi duke përdorur adresa me transferim të shumëfishtë, jo vetëm me tabletin tënd. Përdor më shumë energji se modaliteti \"jo me transferim të shumëfishtë\"."</string>
-    <string name="permdesc_changeWifiMulticastState" product="tv" msgid="9031975661145014160">"Lejon aplikacionin të marrë paketa të dërguara në të gjitha pajisjet brenda një rrjeti Wi-Fi duke përdorur adresa me transferim të shumëfishtë, jo vetëm me televizorin tënd. Përdor më shumë energji se modaliteti \"jo me transferim të shumëfishtë\"."</string>
-    <string name="permdesc_changeWifiMulticastState" product="default" msgid="6851949706025349926">"Lejon aplikacionin të marrë paketa, të dërguara ndaj gjithë pajisjeve në një rrjet Wi-Fi duke përdorur adresa me transmetim të shumëfishtë, jo vetëm të telefonit tënd. Ai konsumon më tepër energji se modaliteti \"jo me transmetim të shumëfishtë\"."</string>
-    <string name="permlab_bluetoothAdmin" msgid="6006967373935926659">"qasu në cilësimet e \"bluetooth-it\""</string>
-    <string name="permdesc_bluetoothAdmin" product="tablet" msgid="6921177471748882137">"Lejon aplikacionin të konfigurojë tabletin lokal me \"bluetooth\" dhe të zbulojë e çiftohet me pajisjet në distancë."</string>
-    <string name="permdesc_bluetoothAdmin" product="tv" msgid="3373125682645601429">"Lejon aplikacionin të konfigurojë televizorin lokal përmes \"bluetooth-it\" dhe të zbulojë e të çiftohet me pajisje në distancë."</string>
-    <string name="permdesc_bluetoothAdmin" product="default" msgid="8931682159331542137">"Lejon aplikacionin të konfigurojë telefonin lokal \"bluetooth\" dhe të zbulojë e çiftohet me pajisjet në distancë."</string>
-    <string name="permlab_accessWimaxState" msgid="4195907010610205703">"lidhu dhe shkëputu nga WiMAX"</string>
-    <string name="permdesc_accessWimaxState" msgid="6360102877261978887">"Lejon aplikacionin të përcaktojë nëse WiMAX është i aktivizuar si dhe të mësojë informacion rreth ndonjë rrjeti të lidhur WiMAX."</string>
-    <string name="permlab_changeWimaxState" msgid="340465839241528618">"ndrysho gjendjen WiMAX"</string>
-    <string name="permdesc_changeWimaxState" product="tablet" msgid="3156456504084201805">"Lejon aplikacionin ta lidhë tabletin dhe ta shkëpusë atë nga rrjetet WiMAX."</string>
-    <string name="permdesc_changeWimaxState" product="tv" msgid="6022307083934827718">"Lejon aplikacionin të lidhet me televizorin dhe ta shkëpusë atë nga rrjetet WiMAX."</string>
-    <string name="permdesc_changeWimaxState" product="default" msgid="697025043004923798">"Lejon aplikacionin të lidhet me telefonin dhe ta shkëpusë atë nga rrjetet WiMAX."</string>
-    <string name="permlab_bluetooth" msgid="6127769336339276828">"çifto me pajisjet me \"bluetooth\""</string>
-    <string name="permdesc_bluetooth" product="tablet" msgid="3480722181852438628">"Lejon aplikacionin të shikojë konfigurimin e \"bluetooth-it\" në tablet, të kryejë dhe të pranojë lidhje me pajisjet e çiftuara."</string>
-    <string name="permdesc_bluetooth" product="tv" msgid="3974124940101104206">"Lejon aplikacionin të shikojë konfigurimin e \"bluetooth-it\" në televizor, të kryejë dhe pranojë lidhje me pajisje të çiftuara."</string>
-    <string name="permdesc_bluetooth" product="default" msgid="3207106324452312739">"Lejon aplikacionin të shohë konfigurimin e \"bluetooth-it\" në telefon dhe të kryejë e pranojë lidhje me pajisjet e çiftuara."</string>
-    <string name="permlab_nfc" msgid="4423351274757876953">"kontrollo \"Komunikimin e fushës në afërsi\" NFC"</string>
-    <string name="permdesc_nfc" msgid="7120611819401789907">"Lejon aplikacionin të komunikojë me etiketimet e \"Komunikimit të fushës së afërt (NFC)\", kartat dhe lexuesit."</string>
-    <string name="permlab_disableKeyguard" msgid="3598496301486439258">"çaktivizo kyçjen e ekranit"</string>
-    <string name="permdesc_disableKeyguard" msgid="6034203065077122992">"Lejon aplikacionin të çaktivizojë kyçjen e tasteve dhe çdo mbrojtje të lidhur me fjalëkalimin. Për shembull, telefoni çaktivizon kyçjen e tasteve kur merr një telefonatë hyrëse, pastaj riaktivizon kyçjen e tasteve kur mbaron telefonata."</string>
-    <!-- no translation found for permlab_requestPasswordComplexity (202650535669249674) -->
-    <skip />
-    <!-- no translation found for permdesc_requestPasswordComplexity (4730994229754212347) -->
-    <skip />
-    <string name="permlab_useBiometric" msgid="8837753668509919318">"përdor harduerin biometrik"</string>
-    <string name="permdesc_useBiometric" msgid="8389855232721612926">"E lejon aplikacionin që të përdorë harduerin biometrik për vërtetimin"</string>
-    <string name="permlab_manageFingerprint" msgid="5640858826254575638">"të menaxhojë harduerin e gjurmës së gishtit"</string>
-    <string name="permdesc_manageFingerprint" msgid="178208705828055464">"E lejon aplikacionin që të aktivizojë metoda për të shtuar dhe për të fshirë shabllonet e gjurmës së gishtit për përdorim."</string>
-    <string name="permlab_useFingerprint" msgid="3150478619915124905">"përdor harduerin e gjurmës së gishtit"</string>
-    <string name="permdesc_useFingerprint" msgid="9165097460730684114">"E lejon aplikacionin që të përdorë harduerin e gjurmës së gishtit për verifikim"</string>
-    <string name="permlab_audioRead" msgid="6617225220728465565">"lexo koleksionin tënd të muzikës"</string>
-    <string name="permdesc_audioRead" msgid="5034032570243484805">"Lejon aplikacionin të lexojë koleksionin tënd të muzikës"</string>
-    <string name="permlab_audioWrite" msgid="2661772059799779292">"modifiko koleksionin tënd të muzikës"</string>
-    <string name="permdesc_audioWrite" msgid="8888544708166230494">"Lejon aplikacionin të modifikojë koleksionin tënd të muzikës."</string>
-    <string name="permlab_videoRead" msgid="9182618678674737229">"lexo koleksionin tënd të videove"</string>
-    <string name="permdesc_videoRead" msgid="7045676429859396194">"Lejon aplikacionin të lexojë koleksionin tënd të videove."</string>
-    <string name="permlab_videoWrite" msgid="128769316366746446">"modifiko koleksionin tënd të videove"</string>
-    <string name="permdesc_videoWrite" msgid="5448565757490640841">"Lejon aplikacionin të modifikojë koleksionin tënd të videove."</string>
-    <string name="permlab_imagesRead" msgid="3015078545742665304">"lexo koleksionin tënd të fotografive"</string>
-    <string name="permdesc_imagesRead" msgid="3144263806038695580">"Lejon aplikacionin të lexojë koleksionin tënd të fotografive."</string>
-    <string name="permlab_imagesWrite" msgid="3391306186247235510">"modifiko koleksionin tënd të fotografive"</string>
-    <string name="permdesc_imagesWrite" msgid="7073662756617474375">"Lejon aplikacionin të modifikojë koleksionin tënd të fotografive."</string>
-    <string name="permlab_mediaLocation" msgid="8675148183726247864">"lexo vendndodhjet nga koleksioni yt i medias"</string>
-    <string name="permdesc_mediaLocation" msgid="2237023389178865130">"Lejon aplikacionin të lexojë vendndodhjet nga koleksioni yt i medias."</string>
-    <string name="biometric_dialog_default_title" msgid="4229778503907743328">"Aplikacioni <xliff:g id="APP">%s</xliff:g> dëshiron të vërtetojë."</string>
-    <string name="biometric_error_hw_unavailable" msgid="645781226537551036">"Nuk ofrohet harduer biometrik"</string>
-    <string name="biometric_error_user_canceled" msgid="2260175018114348727">"Vërtetimi u anulua"</string>
-    <string name="biometric_not_recognized" msgid="5770511773560736082">"Nuk njihet"</string>
-    <string name="biometric_error_canceled" msgid="349665227864885880">"Vërtetimi u anulua"</string>
-    <string name="biometric_error_device_not_secured" msgid="6583143098363528349">"Nuk është vendosur kod PIN, motiv ose fjalëkalim"</string>
-    <string name="fingerprint_acquired_partial" msgid="735082772341716043">"U zbulua një gjurmë gishti e pjesshme. Provo përsëri."</string>
-    <string name="fingerprint_acquired_insufficient" msgid="4596546021310923214">"Gjurma e gishtit nuk mund të përpunohej. Provo përsëri."</string>
-    <string name="fingerprint_acquired_imager_dirty" msgid="1087209702421076105">"Sensori i gjurmës së gishtit nuk është i pastër. Pastroje dhe provo përsëri."</string>
-    <string name="fingerprint_acquired_too_fast" msgid="6470642383109155969">"Gishti lëvizi shumë shpejt. Provo përsëri."</string>
-    <string name="fingerprint_acquired_too_slow" msgid="59250885689661653">"Gishti lëvizi shumë ngadalë. Provo përsëri."</string>
-  <string-array name="fingerprint_acquired_vendor">
-  </string-array>
-    <string name="fingerprint_authenticated" msgid="5309333983002526448">"Gjurma e gishtit u vërtetua"</string>
-    <string name="face_authenticated_no_confirmation_required" msgid="4018680978348659031">"Fytyra u vërtetua"</string>
-    <string name="face_authenticated_confirmation_required" msgid="8778347003507633610">"Fytyra u vërtetua, shtyp \"Konfirmo\""</string>
-    <string name="fingerprint_error_hw_not_available" msgid="7955921658939936596">"Hardueri i gjurmës së gishtit nuk mundësohet."</string>
-    <string name="fingerprint_error_no_space" msgid="1055819001126053318">"Gjurma e gishtit nuk mund të ruhet. Hiq një gjurmë gishti ekzistuese."</string>
-    <string name="fingerprint_error_timeout" msgid="3927186043737732875">"Koha e veprimit për gjurmën e gishtit skadoi. Provo përsëri."</string>
-    <string name="fingerprint_error_canceled" msgid="4402024612660774395">"Operacioni i gjurmës së gishtit u anulua."</string>
-    <string name="fingerprint_error_user_canceled" msgid="7999639584615291494">"Veprimi i gjurmës së gishtit u anulua nga përdoruesi."</string>
-    <string name="fingerprint_error_lockout" msgid="5536934748136933450">"Keni bërë shumë tentativa. Provo përsëri më vonë."</string>
-    <string name="fingerprint_error_lockout_permanent" msgid="5033251797919508137">"Shumë përpjekje. Sensori i gjurmës së gishtit u çaktivizua."</string>
-    <string name="fingerprint_error_unable_to_process" msgid="6107816084103552441">"Provo përsëri."</string>
-    <string name="fingerprint_error_no_fingerprints" msgid="7654382120628334248">"Nuk ka asnjë gjurmë gishti të regjistruar."</string>
-    <string name="fingerprint_error_hw_not_present" msgid="409523969613176352">"Kjo pajisje nuk ka një sensor të gjurmës së gishtit."</string>
-    <string name="fingerprint_name_template" msgid="5870957565512716938">"Gishti <xliff:g id="FINGERID">%d</xliff:g>"</string>
-  <string-array name="fingerprint_error_vendor">
-  </string-array>
-    <string name="fingerprint_icon_content_description" msgid="2340202869968465936">"Ikona e gjurmës së gishtit"</string>
-    <string name="permlab_manageFace" msgid="2137540986007309781">"menaxho harduerin për vërtetimin e fytyrës"</string>
-    <string name="permdesc_manageFace" msgid="8919637120670185330">"Lejon aplikacionin të aktivizojë mënyra për shtim e fshirje të shablloneve të përdorura."</string>
-    <string name="permlab_useFaceAuthentication" msgid="8996134460546804535">"përdor harduerin për vërtetimin e fytyrës"</string>
-    <string name="permdesc_useFaceAuthentication" msgid="5011118722951833089">"Lejon aplikacionin të përdorë harduer vërtetimi të fytyrës për procesin e vërtetimit"</string>
-    <!-- no translation found for face_acquired_insufficient (2767330364802375742) -->
-    <skip />
-    <!-- no translation found for face_acquired_too_bright (5005650874582450967) -->
-    <skip />
-    <!-- no translation found for face_acquired_too_dark (1966194696381394616) -->
-    <skip />
-    <!-- no translation found for face_acquired_too_close (1401011882624272753) -->
-    <skip />
-    <!-- no translation found for face_acquired_too_far (1210969240069012510) -->
-    <skip />
-    <!-- no translation found for face_acquired_too_high (3362395713403348013) -->
-    <skip />
-    <!-- no translation found for face_acquired_too_low (488983581737550912) -->
-    <skip />
-    <!-- no translation found for face_acquired_too_right (941726879175375970) -->
-    <skip />
-    <!-- no translation found for face_acquired_too_left (5873592047381190672) -->
-    <skip />
-    <!-- no translation found for face_acquired_poor_gaze (8471716624377228327) -->
-    <skip />
-    <!-- no translation found for face_acquired_not_detected (4885504661626728809) -->
-    <skip />
-    <!-- no translation found for face_acquired_too_much_motion (3149332171102108851) -->
-    <skip />
-    <string name="face_acquired_recalibrate" msgid="8077949502893707539">"Regjistroje përsëri fytyrën tënde."</string>
-    <!-- no translation found for face_acquired_too_different (7663983770123789694) -->
-    <skip />
-    <string name="face_acquired_too_similar" msgid="1508776858407646460">"Tepër e ngjashme, ndrysho pozën"</string>
-    <!-- no translation found for face_acquired_pan_too_extreme (1852495480382773759) -->
-    <skip />
-    <!-- no translation found for face_acquired_tilt_too_extreme (1290820400317982049) -->
-    <skip />
-    <string name="face_acquired_roll_too_extreme" msgid="1444829237745898619">"Drejtoje kokën vertikalisht"</string>
-    <!-- no translation found for face_acquired_obscured (5747521031647744553) -->
-    <skip />
-    <!-- no translation found for face_acquired_sensor_dirty (364493868630891300) -->
-    <skip />
-  <string-array name="face_acquired_vendor">
-  </string-array>
-    <string name="face_error_hw_not_available" msgid="6255891785768984615">"Nuk ka harduer për fytyrën."</string>
-    <!-- no translation found for face_error_timeout (2605673935810019129) -->
-    <skip />
-    <string name="face_error_no_space" msgid="8224993703466381314">"Fytyra nuk mund të ruhet."</string>
-    <string name="face_error_canceled" msgid="283945501061931023">"Veprimi me fytyrën u anulua."</string>
-    <string name="face_error_user_canceled" msgid="8943921120862164539">"Vërtetimi me fytyrë u anulua nga përdoruesi."</string>
-    <string name="face_error_lockout" msgid="3407426963155388504">"Shumë përpjekje. Provo sërish më vonë."</string>
-    <string name="face_error_lockout_permanent" msgid="8198354656746088890">"Shumë përpjekje. Vërtetimi për fytyrën joaktiv."</string>
-    <!-- no translation found for face_error_unable_to_process (4940944939691171539) -->
-    <skip />
-    <!-- no translation found for face_error_not_enrolled (4245760276260427472) -->
-    <skip />
-    <!-- no translation found for face_error_hw_not_present (5296043240874659926) -->
-    <skip />
-    <string name="face_name_template" msgid="7004562145809595384">"Fytyra <xliff:g id="FACEID">%d</xliff:g>"</string>
-  <string-array name="face_error_vendor">
-  </string-array>
-    <string name="face_icon_content_description" msgid="4024817159806482191">"Ikona e fytyrës"</string>
-    <string name="permlab_readSyncSettings" msgid="6201810008230503052">"lexo cilësimet e sinkronizimit"</string>
-    <string name="permdesc_readSyncSettings" msgid="2706745674569678644">"Lejon aplikacionin të lexojë cilësimet e sinkronizimit për një llogari. Për shembull, kjo mund të përcaktojë nëse aplikacioni \"Kontaktet\" është i sinkronizuar me një llogari."</string>
-    <string name="permlab_writeSyncSettings" msgid="5408694875793945314">"ndiz ose fik sinkronizimin"</string>
-    <string name="permdesc_writeSyncSettings" msgid="8956262591306369868">"Lejon një aplikacion të modifikojë cilësimet e sinkronizimit për një llogari. Për shembull, kjo mund të përdoret për të mundësuar sinkronizimin e aplikacionit \"Kontaktet\" me një llogari."</string>
-    <string name="permlab_readSyncStats" msgid="7396577451360202448">"lexo statistikat e sinkronizimit"</string>
-    <string name="permdesc_readSyncStats" msgid="1510143761757606156">"Lejon një aplikacion të lexojë statistikat e sinkronizimit për një llogari, përfshirë historikun e ngjarjeve të sinkronizimit dhe se sa të dhëna janë sinkronizuar."</string>
-    <string name="permlab_sdcardRead" msgid="1438933556581438863">"lexo përmbajtjet e hapësirës ruajtëse të ndarë"</string>
-    <string name="permdesc_sdcardRead" msgid="1804941689051236391">"Lejon aplikacionin të lexojë përmbajtjet e hapësirës ruajtëse të ndarë."</string>
-    <string name="permlab_sdcardWrite" msgid="9220937740184960897">"modifiko ose fshi përmbajtjet e hapësirës ruajtëse të ndarë"</string>
-    <string name="permdesc_sdcardWrite" msgid="2834431057338203959">"Lejon që aplikacioni të shkruajë përmbajtjet e hapësirës ruajtëse të ndarë."</string>
-    <string name="permlab_use_sip" msgid="2052499390128979920">"bëj/merr telefonata SIP"</string>
-    <string name="permdesc_use_sip" msgid="2297804849860225257">"Lejon aplikacionin të kryejë dhe të marrë telefonata SIP."</string>
-    <string name="permlab_register_sim_subscription" msgid="3166535485877549177">"regjistro lidhje të reja telekomunikimi të kartës SIM"</string>
-    <string name="permdesc_register_sim_subscription" msgid="2138909035926222911">"Lejon aplikacionin të regjistrojë lidhje të reja telekomunikimi të kartës SIM."</string>
-    <string name="permlab_register_call_provider" msgid="108102120289029841">"regjistro lidhjet e reja të telekomunikimit"</string>
-    <string name="permdesc_register_call_provider" msgid="7034310263521081388">"Lejon aplikacionin të regjistrojë lidhje të reja telekomunikimi."</string>
-    <string name="permlab_connection_manager" msgid="1116193254522105375">"menaxho lidhjet e telekomunikimit"</string>
-    <string name="permdesc_connection_manager" msgid="5925480810356483565">"Lejon aplikacionin të menaxhojë lidhjet e telekomunikimit."</string>
-    <string name="permlab_bind_incall_service" msgid="6773648341975287125">"bashkëvepro me ekranin gjatë telefonatës"</string>
-    <string name="permdesc_bind_incall_service" msgid="8343471381323215005">"Lejon aplikacionin të kontrollojë kur dhe si përdoruesi e shikon ekranin e telefonatës."</string>
-    <string name="permlab_bind_connection_service" msgid="3557341439297014940">"bashkëvepro me shërbimet telefonike"</string>
-    <string name="permdesc_bind_connection_service" msgid="4008754499822478114">"Lejon aplikacionin të bashkëveprojë me shërbimet telefonike për të kryer/marrë telefonata."</string>
-    <string name="permlab_control_incall_experience" msgid="9061024437607777619">"ofro një përvojë përdoruesi mbi telefonatat"</string>
-    <string name="permdesc_control_incall_experience" msgid="915159066039828124">"Lejon aplikacionin të ofrojë përvojë përdoruesi mbi telefonatat."</string>
-    <string name="permlab_readNetworkUsageHistory" msgid="7862593283611493232">"lexo përdorimin kronologjik të rrjetit"</string>
-    <string name="permdesc_readNetworkUsageHistory" msgid="7689060749819126472">"Lejon aplikacionin të lexojë përdorimin historik të rrjetit, për rrjete dhe aplikacione të veçantë."</string>
-    <string name="permlab_manageNetworkPolicy" msgid="2562053592339859990">"menaxho politikën e rrjetit"</string>
-    <string name="permdesc_manageNetworkPolicy" msgid="7537586771559370668">"Lejon aplikacionin të menaxhojë politikat e rrjetit dhe të përcaktojë rregullat të veçanta aplikacioni."</string>
-    <string name="permlab_modifyNetworkAccounting" msgid="5088217309088729650">"modifiko llogaritjen e përdorimit të rrjetit"</string>
-    <string name="permdesc_modifyNetworkAccounting" msgid="5443412866746198123">"Lejon aplikacionin të modifikojë si llogaritet përdorimi i rrjetit përkundrejt aplikacioneve. Nuk përdoret nga aplikacionet normale."</string>
-    <string name="permlab_accessNotifications" msgid="7673416487873432268">"qasju njoftimeve"</string>
-    <string name="permdesc_accessNotifications" msgid="458457742683431387">"Lejon aplikacionin të gjejë, ekzaminojë dhe pastrojë njoftimet, përfshi edhe ato të postuara nga aplikacionet e tjera."</string>
-    <string name="permlab_bindNotificationListenerService" msgid="7057764742211656654">"lidhu me një shërbim dëgjues të njoftimeve"</string>
-    <string name="permdesc_bindNotificationListenerService" msgid="985697918576902986">"Lejon zotëruesin të lidhet me ndërfaqen e nivelit të lartë të një shërbimi për dëgjimin e njoftimeve. Nuk nevojitet për aplikacionet normale."</string>
-    <string name="permlab_bindConditionProviderService" msgid="1180107672332704641">"lidhu me një shërbim për ofrim kushtesh"</string>
-    <string name="permdesc_bindConditionProviderService" msgid="1680513931165058425">"Lejon zotëruesin të lidhet me ndërfaqen e nivelit të lartë të një ofruesi shërbimi me kusht. Nuk nevojitet për aplikacionet normale."</string>
-    <string name="permlab_bindDreamService" msgid="4153646965978563462">"lidhu me një shërbim mbrojtësi ekrani \"dream\""</string>
-    <string name="permdesc_bindDreamService" msgid="7325825272223347863">"Lejon zotëruesin të lidhet me ndërfaqen e nivelit më të lartë të një shërbimi \"dream\" (mbrojtësi ekrani). Nuk nevojitet për aplikacionet normale."</string>
-    <string name="permlab_invokeCarrierSetup" msgid="3699600833975117478">"kërko aplikacionin e konfigurimit të dhënë nga operatori"</string>
-    <string name="permdesc_invokeCarrierSetup" msgid="4159549152529111920">"Lejon zotëruesin të aktivizojë aplikacionin e konfiguracionit të siguruar nga operatori. Nuk nevojitet nga aplikacionet normale."</string>
-    <string name="permlab_accessNetworkConditions" msgid="8206077447838909516">"dëgjo për vërejtje në kushtet e rrjetit"</string>
-    <string name="permdesc_accessNetworkConditions" msgid="6899102075825272211">"Lejon një aplikacion të dëgjojë vërejtjet mbi kushtet e rrjetit. Nuk nevojitet për aplikacionet normale."</string>
-    <string name="permlab_setInputCalibration" msgid="4902620118878467615">"ndrysho kalibrimin e hyrjeve të pajisjes"</string>
-    <string name="permdesc_setInputCalibration" msgid="4527511047549456929">"Lejon aplikacionin të modifikojë parametrat e kalibrimit të ekranit me prekje. Nuk nevojitet për aplikacionet normale."</string>
-    <string name="permlab_accessDrmCertificates" msgid="7436886640723203615">"qasje në certifikatat DRM"</string>
-    <string name="permdesc_accessDrmCertificates" msgid="8073288354426159089">"Lejon një aplikacion të përgatisë dhe përdorë certifikatat DRM. Nuk nevojitet për aplikacionet normale."</string>
-    <string name="permlab_handoverStatus" msgid="7820353257219300883">"merr statusin e transferimit përmes \"Dërgimit me rreze të Android\""</string>
-    <string name="permdesc_handoverStatus" msgid="4788144087245714948">"Lejon këtë aplikacion të marrë informacion rreth transferimeve aktuale \"Rrezja android\" (Android Beam)"</string>
-    <string name="permlab_removeDrmCertificates" msgid="7044888287209892751">"hiq certifikatat DRM"</string>
-    <string name="permdesc_removeDrmCertificates" msgid="7272999075113400993">"Lejon një aplikacion të heqë certifikatat DRM. Nuk nevojitet për aplikacionet normale."</string>
-    <string name="permlab_bindCarrierMessagingService" msgid="1490229371796969158">"lidhu me një shërbim mesazhesh të operatorit"</string>
-    <string name="permdesc_bindCarrierMessagingService" msgid="2762882888502113944">"Lejon zotëruesin të lidhet me ndërfaqen e nivelit të lartë të shërbimit të mesazheve të operatorit. Nuk nevojitet për aplikacione normale."</string>
-    <string name="permlab_bindCarrierServices" msgid="3233108656245526783">"lidhu me shërbimet e operatorit celular"</string>
-    <string name="permdesc_bindCarrierServices" msgid="1391552602551084192">"Lejon që mbajtësi të lidhet me shërbimet e operatorit celular. Nuk nevojitet për aplikacionet normale."</string>
-    <string name="permlab_access_notification_policy" msgid="4247510821662059671">"qasje te \"Mos shqetëso\""</string>
-    <string name="permdesc_access_notification_policy" msgid="3296832375218749580">"Lejon aplikacionin të lexojë dhe shkruajë konfigurimin e \"Mos shqetëso\"."</string>
-    <string name="policylab_limitPassword" msgid="4497420728857585791">"Cakto rregullat e fjalëkalimit"</string>
-    <string name="policydesc_limitPassword" msgid="2502021457917874968">"Kontrollo gjatësinë dhe karakteret e lejuara në fjalëkalimet dhe kodet PIN të kyçjes së ekranit."</string>
-    <string name="policylab_watchLogin" msgid="5091404125971980158">"Monitoro tentativat e shkyçjes së ekranit"</string>
-    <string name="policydesc_watchLogin" product="tablet" msgid="3215729294215070072">"Monitoro numrin e fjalëkalimeve të shkruar gabim kur shkyç ekranin. Kyç tabletin ose fshi të gjitha të dhënat e tij, nëse shkruhen shumë fjalëkalime të pasakta."</string>
-    <string name="policydesc_watchLogin" product="TV" msgid="2707817988309890256">"Monitoro numrin e fjalëkalimeve të shkruara gabim kur shkyç ekranin. Kyç televizorin ose fshi të gjitha të dhënat e tij, nëse shkruhen shumë fjalëkalime të pasakta."</string>
-    <string name="policydesc_watchLogin" product="default" msgid="5712323091846761073">"Monitoro numrin e fjalëkalimeve të shkruar gabim kur shkyç ekranin. Kyç telefonin ose fshi të gjitha të dhënat e tij, nëse shkruhen shumë fjalëkalime të pasakta."</string>
-    <string name="policydesc_watchLogin_secondaryUser" product="tablet" msgid="4280246270601044505">"Monitoro numrin e fjalëkalimeve të shkruara gabim kur shkyç ekranin. Kyçe tabletin ose spastro të gjitha të dhënat e këtij përdoruesi nëse shkruhen shumë fjalëkalime të gabuara."</string>
-    <string name="policydesc_watchLogin_secondaryUser" product="TV" msgid="3484832653564483250">"Monitoro numrin e fjalëkalimeve të shkruara gabim kur shkyç ekranin. Kyçe televizorin ose spastro të gjitha të dhënat e këtij përdoruesi nëse shkruhen shumë fjalëkalime të gabuara."</string>
-    <string name="policydesc_watchLogin_secondaryUser" product="default" msgid="2185480427217127147">"Monitoro numrin e fjalëkalimeve të shkruara gabim kur shkyç ekranin. Kyçe telefonin ose spastro të gjitha të dhënat e këtij përdoruesi nëse shkruhen shumë fjalëkalime të gabuara."</string>
-    <string name="policylab_resetPassword" msgid="4934707632423915395">"Ndryshimin e kyçjes"</string>
-    <string name="policydesc_resetPassword" msgid="1278323891710619128">"Ndryshon kyçjen e ekranit."</string>
-    <string name="policylab_forceLock" msgid="2274085384704248431">"Kyçjen e ekranit"</string>
-    <string name="policydesc_forceLock" msgid="1141797588403827138">"Kontrollon si dhe kur të kyçet ekrani."</string>
-    <string name="policylab_wipeData" msgid="3910545446758639713">"Fshirjen e të dhënave"</string>
-    <string name="policydesc_wipeData" product="tablet" msgid="4306184096067756876">"Fshi të dhënat e tabletit pa paralajmërim duke kryer një rivendosje të të dhënave në gjendje fabrike."</string>
-    <string name="policydesc_wipeData" product="tv" msgid="5816221315214527028">"Fshi të dhënat e televizorit pa paralajmërim duke kryer një rivendosje të të dhënave në gjendje fabrike."</string>
-    <string name="policydesc_wipeData" product="default" msgid="5096895604574188391">"Fshin të dhënat e telefonit pa paralajmërim, duke kryer rivendosje të të dhënave në gjendje fabrike."</string>
-    <string name="policylab_wipeData_secondaryUser" msgid="8362863289455531813">"Spatro të dhënat e përdoruesit"</string>
-    <string name="policydesc_wipeData_secondaryUser" product="tablet" msgid="6336255514635308054">"Spastroji të dhënat e këtij përdoruesi në këtë tablet pa paralajmërim."</string>
-    <string name="policydesc_wipeData_secondaryUser" product="tv" msgid="2086473496848351810">"Spastroji të dhënat e këtij përdoruesi në këtë televizor pa paralajmërim."</string>
-    <string name="policydesc_wipeData_secondaryUser" product="default" msgid="6787904546711590238">"Spastroji të dhënat e këtij përdoruesi në këtë telefon pa paralajmërim."</string>
-    <string name="policylab_setGlobalProxy" msgid="2784828293747791446">"Cakto përfaqësuesin global të pajisjes"</string>
-    <string name="policydesc_setGlobalProxy" msgid="8459859731153370499">"Cakto përfaqësuesin global të pajisjes që të përdoret kur të aktivizohet politika. Vetëm pronari i pajisjes mund ta caktojë përfaqësuesin global."</string>
-    <string name="policylab_expirePassword" msgid="5610055012328825874">"Cakto skadimin e fjalëkalimit të kyçjes së ekranit"</string>
-    <string name="policydesc_expirePassword" msgid="5367525762204416046">"Ndrysho se sa shpesh duhet të ndërrohet fjalëkalimi, kodi PIN ose modeli i kyçjes së ekranit."</string>
-    <string name="policylab_encryptedStorage" msgid="8901326199909132915">"Cakto enkriptimin e hapësirës ruajtëse"</string>
-    <string name="policydesc_encryptedStorage" msgid="2637732115325316992">"Kërko që të dhënat e ruajtura të aplikacionit të enkriptohen."</string>
-    <string name="policylab_disableCamera" msgid="6395301023152297826">"Çaktivizo kamerat"</string>
-    <string name="policydesc_disableCamera" msgid="2306349042834754597">"Parandalo përdorimin e të gjitha kamerave të pajisjes."</string>
-    <string name="policylab_disableKeyguardFeatures" msgid="8552277871075367771">"Çaktivizimin e disa funksioneve të kyçjes së ekranit"</string>
-    <string name="policydesc_disableKeyguardFeatures" msgid="2044755691354158439">"Parandalo përdorimin e disa funksioneve të kyçjes së ekranit."</string>
-=======
     <string name="wfcSpnFormat_spn_wifi_calling" msgid="3165949348000906194">"Telefonatë me Wi-Fi në <xliff:g id="SPN">%s</xliff:g>"</string>
     <string name="wfcSpnFormat_spn_wifi_calling_vo_hyphen" msgid="3836827895369365298">"Telefonatat me WiFi me <xliff:g id="SPN">%s</xliff:g>"</string>
     <string name="wfcSpnFormat_wlan_call" msgid="4895315549916165700">"Telefonatë me WLAN"</string>
@@ -1351,7 +688,6 @@
     <string name="policydesc_disableCamera" msgid="3204405908799676104">"Parandalo përdorimin e të gjitha kamerave të pajisjes."</string>
     <string name="policylab_disableKeyguardFeatures" msgid="5071855750149949741">"Çaktivizimin e disa funksioneve të kyçjes së ekranit"</string>
     <string name="policydesc_disableKeyguardFeatures" msgid="6641673177041195957">"Parandalo përdorimin e disa funksioneve të kyçjes së ekranit."</string>
->>>>>>> 0435f0ae
   <string-array name="phoneTypes">
     <item msgid="8996339953292723951">"Shtëpia"</item>
     <item msgid="7740243458912727194">"Celulari"</item>
@@ -1648,27 +984,6 @@
       <item quantity="other"><xliff:g id="COUNT_1">%d</xliff:g> ditët e fundit</item>
       <item quantity="one"><xliff:g id="COUNT_0">%d</xliff:g> ditën e fundit</item>
     </plurals>
-<<<<<<< HEAD
-    <string name="last_month" msgid="3959346739979055432">"Muajin e fundit"</string>
-    <string name="older" msgid="5211975022815554840">"Më të vjetra"</string>
-    <string name="preposition_for_date" msgid="9093949757757445117">"në <xliff:g id="DATE">%s</xliff:g>"</string>
-    <string name="preposition_for_time" msgid="5506831244263083793">"në <xliff:g id="TIME">%s</xliff:g>"</string>
-    <string name="preposition_for_year" msgid="5040395640711867177">"në <xliff:g id="YEAR">%s</xliff:g>"</string>
-    <string name="day" msgid="8144195776058119424">"ditë"</string>
-    <string name="days" msgid="4774547661021344602">"ditë"</string>
-    <string name="hour" msgid="2126771916426189481">"orë"</string>
-    <string name="hours" msgid="894424005266852993">"orë"</string>
-    <string name="minute" msgid="9148878657703769868">"minutë"</string>
-    <string name="minutes" msgid="5646001005827034509">"minuta"</string>
-    <string name="second" msgid="3184235808021478">"sekondë"</string>
-    <string name="seconds" msgid="3161515347216589235">"sekonda"</string>
-    <string name="week" msgid="5617961537173061583">"javë"</string>
-    <string name="weeks" msgid="6509623834583944518">"javë"</string>
-    <string name="year" msgid="4001118221013892076">"vit"</string>
-    <string name="years" msgid="6881577717993213522">"vite"</string>
-    <string name="now_string_shortest" msgid="8912796667087856402">"tani"</string>
-    <plurals name="duration_minutes_shortest" formatted="false" msgid="3957499975064245495">
-=======
     <string name="last_month" msgid="1528906781083518683">"Muajin e fundit"</string>
     <string name="older" msgid="1645159827884647400">"Më të vjetra"</string>
     <string name="preposition_for_date" msgid="2780767868832729599">"më <xliff:g id="DATE">%s</xliff:g>"</string>
@@ -1688,7 +1003,6 @@
     <string name="years" msgid="5797714729103773425">"vite"</string>
     <string name="now_string_shortest" msgid="3684914126941650330">"tani"</string>
     <plurals name="duration_minutes_shortest" formatted="false" msgid="7519574894537185135">
->>>>>>> 0435f0ae
       <item quantity="other"><xliff:g id="COUNT_1">%d</xliff:g>m</item>
       <item quantity="one"><xliff:g id="COUNT_0">%d</xliff:g>m</item>
     </plurals>
@@ -1752,189 +1066,6 @@
       <item quantity="other">për <xliff:g id="COUNT_1">%d</xliff:g> vite</item>
       <item quantity="one">për <xliff:g id="COUNT_0">%d</xliff:g> vit</item>
     </plurals>
-<<<<<<< HEAD
-    <string name="VideoView_error_title" msgid="3534509135438353077">"Problem me videon"</string>
-    <string name="VideoView_error_text_invalid_progressive_playback" msgid="3186670335938670444">"Kjo video nuk ofrohet për transmetim në këtë pajisje."</string>
-    <string name="VideoView_error_text_unknown" msgid="3450439155187810085">"Videoja nuk mund të luhet."</string>
-    <string name="VideoView_error_button" msgid="2822238215100679592">"Në rregull"</string>
-    <string name="relative_time" msgid="1818557177829411417">"<xliff:g id="DATE">%1$s</xliff:g>, <xliff:g id="TIME">%2$s</xliff:g>"</string>
-    <string name="noon" msgid="7245353528818587908">"mesditë"</string>
-    <string name="Noon" msgid="3342127745230013127">"Mesditë"</string>
-    <string name="midnight" msgid="7166259508850457595">"mesnatë"</string>
-    <string name="Midnight" msgid="5630806906897892201">"Mesnatë"</string>
-    <string name="elapsed_time_short_format_mm_ss" msgid="4431555943828711473">"<xliff:g id="MINUTES">%1$02d</xliff:g>:<xliff:g id="SECONDS">%2$02d</xliff:g>"</string>
-    <string name="elapsed_time_short_format_h_mm_ss" msgid="1846071997616654124">"<xliff:g id="HOURS">%1$d</xliff:g>:<xliff:g id="MINUTES">%2$02d</xliff:g>:<xliff:g id="SECONDS">%3$02d</xliff:g>"</string>
-    <string name="selectAll" msgid="6876518925844129331">"Përzgjidhi të gjitha"</string>
-    <string name="cut" msgid="3092569408438626261">"Pri"</string>
-    <string name="copy" msgid="2681946229533511987">"Kopjo"</string>
-    <string name="failed_to_copy_to_clipboard" msgid="1833662432489814471">"Dështoi të kopjojë në kujtesën e fragmenteve"</string>
-    <string name="paste" msgid="5629880836805036433">"Ngjit"</string>
-    <string name="paste_as_plain_text" msgid="5427792741908010675">"Ngjite si tekst të thjeshtë"</string>
-    <string name="replace" msgid="5781686059063148930">"Zëvendëso…"</string>
-    <string name="delete" msgid="6098684844021697789">"Fshi"</string>
-    <string name="copyUrl" msgid="2538211579596067402">"Kopjo URL-në"</string>
-    <string name="selectTextMode" msgid="1018691815143165326">"Përzgjidh tekstin"</string>
-    <string name="undo" msgid="7905788502491742328">"Zhbëj"</string>
-    <string name="redo" msgid="7759464876566803888">"Ribëj"</string>
-    <string name="autofill" msgid="3035779615680565188">"Plotësim automatik"</string>
-    <string name="textSelectionCABTitle" msgid="5236850394370820357">"Përzgjedhja e tekstit"</string>
-    <string name="addToDictionary" msgid="4352161534510057874">"Shto në fjalor"</string>
-    <string name="deleteText" msgid="6979668428458199034">"Fshi"</string>
-    <string name="inputMethod" msgid="1653630062304567879">"Metoda e hyrjes"</string>
-    <string name="editTextMenuTitle" msgid="4909135564941815494">"Veprimet e tekstit"</string>
-    <string name="email" msgid="4560673117055050403">"Dërgo mail"</string>
-    <string name="email_desc" msgid="3638665569546416795">"Dërgo email tek adresa e zgjedhur"</string>
-    <string name="dial" msgid="1253998302767701559">"Telefono"</string>
-    <string name="dial_desc" msgid="6573723404985517250">"Telefono në numrin e zgjedhur të telefonit"</string>
-    <string name="map" msgid="5441053548030107189">"Hap hartën"</string>
-    <string name="map_desc" msgid="1836995341943772348">"Gjej adresën e zgjedhur"</string>
-    <string name="browse" msgid="1245903488306147205">"Hap"</string>
-    <string name="browse_desc" msgid="8220976549618935044">"Hap URL-në e zgjedhur"</string>
-    <string name="sms" msgid="4560537514610063430">"Dërgo mesazh"</string>
-    <string name="sms_desc" msgid="7526588350969638809">"Dërgo mesazh te numri i zgjedhur i telefonit"</string>
-    <string name="add_contact" msgid="7867066569670597203">"Shto"</string>
-    <string name="add_contact_desc" msgid="4830217847004590345">"Shto te kontaktet"</string>
-    <string name="view_calendar" msgid="979609872939597838">"Shiko"</string>
-    <string name="view_calendar_desc" msgid="5828320291870344584">"Shiko kohën e zgjedhur në kalendar"</string>
-    <string name="add_calendar_event" msgid="1953664627192056206">"Planifiko"</string>
-    <string name="add_calendar_event_desc" msgid="4326891793260687388">"Planifiko ngjarjen për kohën e zgjedhur"</string>
-    <string name="view_flight" msgid="7691640491425680214">"Monitoro"</string>
-    <string name="view_flight_desc" msgid="3876322502674253506">"Monitoro fluturimin e zgjedhur"</string>
-    <string name="translate" msgid="9218619809342576858">"Përkthe"</string>
-    <string name="translate_desc" msgid="4502367770068777202">"Përkthe tekstin e zgjedhur"</string>
-    <string name="define" msgid="7394820043869954211">"Përkufizo"</string>
-    <string name="define_desc" msgid="7910883642444919726">"Përkufizo tekstin e zgjedhur"</string>
-    <string name="low_internal_storage_view_title" msgid="5576272496365684834">"Hapësira ruajtëse po mbaron"</string>
-    <string name="low_internal_storage_view_text" msgid="6640505817617414371">"Disa funksione të sistemit mund të mos punojnë"</string>
-    <string name="low_internal_storage_view_text_no_boot" msgid="6935190099204693424">"Nuk ka hapësirë të mjaftueshme ruajtjeje për sistemin. Sigurohu që të kesh 250 MB hapësirë të lirë dhe pastaj të rifillosh."</string>
-    <string name="app_running_notification_title" msgid="8718335121060787914">"<xliff:g id="APP_NAME">%1$s</xliff:g> është në punë."</string>
-    <string name="app_running_notification_text" msgid="1197581823314971177">"Trokit për më shumë informacione ose për të ndaluar aplikacionin."</string>
-    <string name="ok" msgid="5970060430562524910">"Në rregull"</string>
-    <string name="cancel" msgid="6442560571259935130">"Anulo"</string>
-    <string name="yes" msgid="5362982303337969312">"Në rregull"</string>
-    <string name="no" msgid="5141531044935541497">"Anulo"</string>
-    <string name="dialog_alert_title" msgid="2049658708609043103">"Kujdes!"</string>
-    <string name="loading" msgid="7933681260296021180">"Po ngarkohet..."</string>
-    <string name="capital_on" msgid="1544682755514494298">"Aktivizuar"</string>
-    <string name="capital_off" msgid="6815870386972805832">"Çaktivizuar"</string>
-    <string name="whichApplication" msgid="4533185947064773386">"Përfundo veprimin duke përdorur"</string>
-    <string name="whichApplicationNamed" msgid="8260158865936942783">"Përfundo veprimin duke përdorur %1$s"</string>
-    <string name="whichApplicationLabel" msgid="7425855495383818784">"Përfundo veprimin"</string>
-    <string name="whichViewApplication" msgid="3272778576700572102">"Hap me"</string>
-    <string name="whichViewApplicationNamed" msgid="2286418824011249620">"Hap me %1$s"</string>
-    <string name="whichViewApplicationLabel" msgid="2666774233008808473">"Hap"</string>
-    <string name="whichGiveAccessToApplication" msgid="8279395245414707442">"Jep qasje për të hapur lidhjet e <xliff:g id="HOST">%1$s</xliff:g> me"</string>
-    <string name="whichGiveAccessToApplicationNamed" msgid="7992388824107710849">"Jep qasje për të hapur lidhjet e <xliff:g id="HOST">%1$s</xliff:g> me <xliff:g id="APPLICATION">%2$s</xliff:g>"</string>
-    <string name="whichGiveAccessToApplicationLabel" msgid="6142688895536868827">"Jep qasje"</string>
-    <string name="whichEditApplication" msgid="144727838241402655">"Redakto me"</string>
-    <string name="whichEditApplicationNamed" msgid="1775815530156447790">"Redakto me %1$s"</string>
-    <string name="whichEditApplicationLabel" msgid="7183524181625290300">"Redakto"</string>
-    <string name="whichSendApplication" msgid="5803792421724377602">"Ndaj"</string>
-    <string name="whichSendApplicationNamed" msgid="2799370240005424391">"Shpërnda publikisht me %1$s"</string>
-    <string name="whichSendApplicationLabel" msgid="4579076294675975354">"Ndaj"</string>
-    <string name="whichSendToApplication" msgid="8272422260066642057">"Dërgo me"</string>
-    <string name="whichSendToApplicationNamed" msgid="7768387871529295325">"Dërgo me %1$s"</string>
-    <string name="whichSendToApplicationLabel" msgid="8878962419005813500">"Dërgo"</string>
-    <string name="whichHomeApplication" msgid="4307587691506919691">"Përzgjidh një aplikacion nga ekrani bazë"</string>
-    <string name="whichHomeApplicationNamed" msgid="4493438593214760979">"Përdore %1$s si faqe bazë"</string>
-    <string name="whichHomeApplicationLabel" msgid="809529747002918649">"Regjistro imazhin"</string>
-    <string name="whichImageCaptureApplication" msgid="3680261417470652882">"Regjistro imazhin me"</string>
-    <string name="whichImageCaptureApplicationNamed" msgid="8619384150737825003">"Regjistro imazhin me %1$s"</string>
-    <string name="whichImageCaptureApplicationLabel" msgid="6390303445371527066">"Regjistro imazhin"</string>
-    <string name="alwaysUse" msgid="4583018368000610438">"Përdore si parametër të paracaktuar për këtë veprim."</string>
-    <string name="use_a_different_app" msgid="8134926230585710243">"Përdor një aplikacion tjetër"</string>
-    <string name="clearDefaultHintMsg" msgid="3252584689512077257">"Pastro zgjedhjet e paracaktuara në \"Cilësimet e sistemit\" &gt; \"Aplikacionet\" &gt; \"Të shkarkuara\"."</string>
-    <string name="chooseActivity" msgid="7486876147751803333">"Zgjidh një veprim"</string>
-    <string name="chooseUsbActivity" msgid="6894748416073583509">"Zgjidh një aplikacion për pajisjen \"USB\""</string>
-    <string name="noApplications" msgid="2991814273936504689">"Asnjë aplikacion nuk mund ta kryejë këtë veprim."</string>
-    <string name="aerr_application" msgid="250320989337856518">"<xliff:g id="APPLICATION">%1$s</xliff:g> ka ndaluar"</string>
-    <string name="aerr_process" msgid="6201597323218674729">"<xliff:g id="PROCESS">%1$s</xliff:g> ka ndaluar"</string>
-    <string name="aerr_application_repeated" msgid="3146328699537439573">"<xliff:g id="APPLICATION">%1$s</xliff:g> vazhdon të ndalojë"</string>
-    <string name="aerr_process_repeated" msgid="6235302956890402259">"<xliff:g id="PROCESS">%1$s</xliff:g> vazhdon të ndalojë"</string>
-    <string name="aerr_restart" msgid="7581308074153624475">"Hap përsëri aplikacionin"</string>
-    <string name="aerr_report" msgid="5371800241488400617">"Dërgo komentin"</string>
-    <string name="aerr_close" msgid="2991640326563991340">"Mbyll"</string>
-    <string name="aerr_mute" msgid="1974781923723235953">"Vendose në heshtje deri kur të riniset pajisja"</string>
-    <string name="aerr_wait" msgid="3199956902437040261">"Prit!"</string>
-    <string name="aerr_close_app" msgid="3269334853724920302">"Mbyll aplikacionin"</string>
-    <string name="anr_title" msgid="4351948481459135709"></string>
-    <string name="anr_activity_application" msgid="8493290105678066167">"<xliff:g id="APPLICATION">%2$s</xliff:g> nuk përgjigjet"</string>
-    <string name="anr_activity_process" msgid="1622382268908620314">"<xliff:g id="ACTIVITY">%1$s</xliff:g> nuk përgjigjet"</string>
-    <string name="anr_application_process" msgid="6417199034861140083">"<xliff:g id="APPLICATION">%1$s</xliff:g> nuk përgjigjet"</string>
-    <string name="anr_process" msgid="6156880875555921105">"Përpunimi i <xliff:g id="PROCESS">%1$s</xliff:g> nuk përgjigjet"</string>
-    <string name="force_close" msgid="8346072094521265605">"Në rregull"</string>
-    <string name="report" msgid="4060218260984795706">"Raporto"</string>
-    <string name="wait" msgid="7147118217226317732">"Prit!"</string>
-    <string name="webpage_unresponsive" msgid="3272758351138122503">"Faqja nuk reagon.\n\nDëshiron ta mbyllësh?"</string>
-    <string name="launch_warning_title" msgid="1547997780506713581">"Aplikacioni u ridrejtua"</string>
-    <string name="launch_warning_replace" msgid="6202498949970281412">"<xliff:g id="APP_NAME">%1$s</xliff:g> është tani në punë."</string>
-    <string name="launch_warning_original" msgid="188102023021668683">"<xliff:g id="APP_NAME">%1$s</xliff:g> ishte hapur fillimisht."</string>
-    <string name="screen_compat_mode_scale" msgid="3202955667675944499">"Shkalla"</string>
-    <string name="screen_compat_mode_show" msgid="4013878876486655892">"Shfaq gjithnjë"</string>
-    <string name="screen_compat_mode_hint" msgid="1064524084543304459">"Aktivizoje sërish këtë te \"Cilësimet e sistemit\" &gt; \"Aplikacionet\" &gt; \"Të shkarkuara\"."</string>
-    <string name="unsupported_display_size_message" msgid="6545327290756295232">"<xliff:g id="APP_NAME">%1$s</xliff:g> nuk mbështet cilësimin aktual të madhësisë së ekranit dhe mund të shfaqë sjellje të papritura."</string>
-    <string name="unsupported_display_size_show" msgid="7969129195360353041">"Shfaq gjithmonë"</string>
-    <string name="unsupported_compile_sdk_message" msgid="4253168368781441759">"<xliff:g id="APP_NAME">%1$s</xliff:g> është ndërtuar për një version të papërputhshëm të sistemit operativ Android dhe mund të shfaqë sjellje të papritura. Mund të ofrohet një version i përditësuar i aplikacionit."</string>
-    <string name="unsupported_compile_sdk_show" msgid="2681877855260970231">"Shfaq gjithnjë"</string>
-    <string name="unsupported_compile_sdk_check_update" msgid="3312723623323216101">"Kliko për përditësim"</string>
-    <string name="smv_application" msgid="3307209192155442829">"Aplikacioni <xliff:g id="APPLICATION">%1$s</xliff:g> (procesi <xliff:g id="PROCESS">%2$s</xliff:g>) ka shkelur politikën e tij të vetë-imponuar \"Modaliteti i ashpër\" (StrictMode)."</string>
-    <string name="smv_process" msgid="5120397012047462446">"Procesi <xliff:g id="PROCESS">%1$s</xliff:g> ka shkelur politikën e tij të vetë-imponuar \"Modaliteti i rreptë\" (StrictMode)"</string>
-    <string name="android_upgrading_title" product="default" msgid="7513829952443484438">"Telefoni po përditësohet…"</string>
-    <string name="android_upgrading_title" product="tablet" msgid="4503169817302593560">"Tableti po përditësohet…"</string>
-    <string name="android_upgrading_title" product="device" msgid="7009520271220804517">"Pajisja po përditësohet…"</string>
-    <string name="android_start_title" product="default" msgid="4536778526365907780">"Telefoni po niset…"</string>
-    <string name="android_start_title" product="automotive" msgid="8418054686415318207">"\"Androidi\" po fillon…"</string>
-    <string name="android_start_title" product="tablet" msgid="4929837533850340472">"Tableti po niset…"</string>
-    <string name="android_start_title" product="device" msgid="7467484093260449437">"Pajisja po niset…"</string>
-    <string name="android_upgrading_fstrim" msgid="8036718871534640010">"Po përshtat ruajtjen."</string>
-    <string name="android_upgrading_notification_title" product="default" msgid="1511552415039349062">"Po përfundon përditësimi i sistemit…"</string>
-    <string name="app_upgrading_toast" msgid="3008139776215597053">"<xliff:g id="APPLICATION">%1$s</xliff:g> po përmirësohet…"</string>
-    <string name="android_upgrading_apk" msgid="7904042682111526169">"Po përshtat aplikacionin <xliff:g id="NUMBER_0">%1$d</xliff:g> nga gjithsej <xliff:g id="NUMBER_1">%2$d</xliff:g>."</string>
-    <string name="android_preparing_apk" msgid="8162599310274079154">"Po përgatit <xliff:g id="APPNAME">%1$s</xliff:g>."</string>
-    <string name="android_upgrading_starting_apps" msgid="451464516346926713">"Aplikacionet e fillimit."</string>
-    <string name="android_upgrading_complete" msgid="1405954754112999229">"Po përfundon nisjen."</string>
-    <string name="heavy_weight_notification" msgid="9087063985776626166">"<xliff:g id="APP">%1$s</xliff:g> është në punë"</string>
-    <string name="heavy_weight_notification_detail" msgid="2304833848484424985">"Trokit për t\'u kthyer te loja"</string>
-    <string name="heavy_weight_switcher_title" msgid="387882830435195342">"Zgjidh një lojë"</string>
-    <string name="heavy_weight_switcher_text" msgid="4176781660362912010">"Për një cilësi më të mirë funksionimi, vetëm një nga këto lojëra mund të hapet në të njëjtën kohë."</string>
-    <string name="old_app_action" msgid="3044685170829526403">"Kthehu prapa te <xliff:g id="OLD_APP">%1$s</xliff:g>"</string>
-    <string name="new_app_action" msgid="6694851182870774403">"Hap <xliff:g id="NEW_APP">%1$s</xliff:g>"</string>
-    <string name="new_app_description" msgid="5894852887817332322">"<xliff:g id="OLD_APP">%1$s</xliff:g> do të mbyllet pa u ruajtur"</string>
-    <string name="dump_heap_notification" msgid="2618183274836056542">"<xliff:g id="PROC">%1$s</xliff:g> e ka kaluar kufirin e memories"</string>
-    <!-- no translation found for dump_heap_ready_notification (1162196579925048701) -->
-    <skip />
-    <string name="dump_heap_notification_detail" msgid="3993078784053054141">"Stiva e skedarëve fiktivë është mbledhur. Trokit për t\'i ndarë."</string>
-    <string name="dump_heap_title" msgid="5864292264307651673">"Të ndahet stiva e skedarëve fiktivë?"</string>
-    <!-- no translation found for dump_heap_text (8546022920319781701) -->
-    <skip />
-    <!-- no translation found for dump_heap_system_text (1205466256312104134) -->
-    <skip />
-    <!-- no translation found for dump_heap_ready_text (6759394977904051000) -->
-    <skip />
-    <string name="sendText" msgid="5209874571959469142">"Zgjidh një veprim për tekstin"</string>
-    <string name="volume_ringtone" msgid="6885421406845734650">"Volumi i ziles"</string>
-    <string name="volume_music" msgid="5421651157138628171">"Volumi i medias"</string>
-    <string name="volume_music_hint_playing_through_bluetooth" msgid="9165984379394601533">"Luajtje përmes \"bluetooth-it\""</string>
-    <string name="volume_music_hint_silent_ringtone_selected" msgid="8310739960973156272">"Zilja \"në heshjte\" u caktua"</string>
-    <string name="volume_call" msgid="3941680041282788711">"Volumi i telefonatës"</string>
-    <string name="volume_bluetooth_call" msgid="2002891926351151534">"Volumi i telefonatës përmes \"bluetooth-it\""</string>
-    <string name="volume_alarm" msgid="1985191616042689100">"Volumi i alarmit"</string>
-    <string name="volume_notification" msgid="2422265656744276715">"Volumi i njoftimit"</string>
-    <string name="volume_unknown" msgid="1400219669770445902">"Volumi"</string>
-    <string name="volume_icon_description_bluetooth" msgid="6538894177255964340">"Volumi i \"bluetooth-it\""</string>
-    <string name="volume_icon_description_ringer" msgid="3326003847006162496">"Volumi i ziles"</string>
-    <string name="volume_icon_description_incall" msgid="8890073218154543397">"Volumi i telefonatës"</string>
-    <string name="volume_icon_description_media" msgid="4217311719665194215">"Volumi i medias"</string>
-    <string name="volume_icon_description_notification" msgid="7044986546477282274">"Volumi i njoftimeve"</string>
-    <string name="ringtone_default" msgid="3789758980357696936">"Zile e paracaktuar."</string>
-    <string name="ringtone_default_with_actual" msgid="1767304850491060581">"I parazgjedhur (<xliff:g id="ACTUAL_RINGTONE">%1$s</xliff:g>)"</string>
-    <string name="ringtone_silent" msgid="7937634392408977062">"Asnjë"</string>
-    <string name="ringtone_picker_title" msgid="3515143939175119094">"Zilet"</string>
-    <string name="ringtone_picker_title_alarm" msgid="6473325356070549702">"Tingujt e alarmeve"</string>
-    <string name="ringtone_picker_title_notification" msgid="4837740874822788802">"Tingujt e njoftimeve"</string>
-    <string name="ringtone_unknown" msgid="3914515995813061520">"E panjohur"</string>
-    <plurals name="wifi_available" formatted="false" msgid="7900333017752027322">
-=======
     <string name="VideoView_error_title" msgid="5750686717225068016">"Problem me videon"</string>
     <string name="VideoView_error_text_invalid_progressive_playback" msgid="3782449246085134720">"Kjo video nuk ofrohet për transmetim në këtë pajisje."</string>
     <string name="VideoView_error_text_unknown" msgid="7658683339707607138">"Videoja nuk mund të luhet."</string>
@@ -2122,7 +1253,6 @@
     <string name="wifi_disable_mac_randomization_dialog_failure" msgid="7028090406806909137">"Cilësimi i privatësisë nuk mund të ndryshohet"</string>
     <string name="wifi_disable_mac_randomization_dialog_network_not_found" msgid="6829886686837356040">"Rrjeti nuk u gjet"</string>
     <plurals name="wifi_available" formatted="false" msgid="7209257945504714015">
->>>>>>> 0435f0ae
       <item quantity="other">Rrjete Wi-Fi ofrohen për përdorim</item>
       <item quantity="one">Një rrjet Wi-Fi ofrohet për përdorim</item>
     </plurals>
@@ -2130,45 +1260,6 @@
       <item quantity="other">Rrjete të hapura Wi-Fi në përdorim</item>
       <item quantity="one">Rrjet i hapur Wi-Fi në përdorim</item>
     </plurals>
-<<<<<<< HEAD
-    <string name="wifi_available_title" msgid="3817100557900599505">"Lidhu me rrjetin e hapur Wi‑Fi"</string>
-    <string name="wifi_available_carrier_network_title" msgid="4527932626916527897">"Lidhu me rrjetin Wi‑Fi të operatorit"</string>
-    <string name="wifi_available_title_connecting" msgid="1139126673968899002">"Po lidhet me rrjetin Wi‑Fi"</string>
-    <string name="wifi_available_title_connected" msgid="7542672851522241548">"Lidhur me rrjetin e hapur Wi‑Fi"</string>
-    <string name="wifi_available_title_failed_to_connect" msgid="6861772233582618132">"Nuk mund të lidhet me rrjetin Wi‑Fi"</string>
-    <string name="wifi_available_content_failed_to_connect" msgid="3377406637062802645">"Trokit për të parë të gjitha rrjetet"</string>
-    <string name="wifi_available_action_connect" msgid="2635699628459488788">"Lidhu"</string>
-    <string name="wifi_available_action_all_networks" msgid="4368435796357931006">"Të gjitha rrjetet"</string>
-    <!-- no translation found for wifi_suggestion_title (9099832833531486167) -->
-    <skip />
-    <!-- no translation found for wifi_suggestion_content (5883181205841582873) -->
-    <skip />
-    <string name="wifi_suggestion_action_allow_app" msgid="3689946344485394085">"Po"</string>
-    <string name="wifi_suggestion_action_disallow_app" msgid="7977918905605931385">"Jo"</string>
-    <string name="wifi_wakeup_onboarding_title" msgid="228772560195634292">"Wi‑Fi do të aktivizohet automatikisht"</string>
-    <string name="wifi_wakeup_onboarding_subtext" msgid="3989697580301186973">"Kur ndodhesh pranë një rrjeti të ruajtur me cilësi të lartë"</string>
-    <string name="wifi_wakeup_onboarding_action_disable" msgid="838648204200836028">"Mos e aktivizo përsëri"</string>
-    <string name="wifi_wakeup_enabled_title" msgid="6534603733173085309">"Wi‑Fi u aktivizua automatikisht"</string>
-    <string name="wifi_wakeup_enabled_content" msgid="189330154407990583">"Ndodhesh pranë një rrjeti të ruajtur: <xliff:g id="NETWORK_SSID">%1$s</xliff:g>"</string>
-    <string name="wifi_available_sign_in" msgid="9157196203958866662">"Identifikohu në rrjetin Wi-Fi"</string>
-    <string name="network_available_sign_in" msgid="1848877297365446605">"Identifikohu në rrjet"</string>
-    <!-- no translation found for network_available_sign_in_detailed (8000081941447976118) -->
-    <skip />
-    <!-- no translation found for wifi_no_internet (5198100389964214865) -->
-    <skip />
-    <string name="wifi_no_internet_detailed" msgid="8083079241212301741">"Trokit për opsionet"</string>
-    <string name="captive_portal_logged_in_detailed" msgid="8489345381637456021">"Lidhur"</string>
-    <!-- no translation found for network_partial_connectivity (7774883385494762741) -->
-    <skip />
-    <!-- no translation found for network_partial_connectivity_detailed (1959697814165325217) -->
-    <skip />
-    <string name="wifi_softap_config_change" msgid="8475911871165857607">"Ndryshimet në cilësimet e zonës së qasjes për internet"</string>
-    <string name="wifi_softap_config_change_summary" msgid="7601233252456548891">"Brezi yt i zonës së qasjes për internet ka ndryshuar."</string>
-    <string name="wifi_softap_config_change_detailed" msgid="8022936822860678033">"Kjo pajisje nuk e mbështet preferencën për vetëm 5 GHz. Përkundrazi, pajisja do të përdorë brezin 5 GHz nëse ka."</string>
-    <string name="network_switch_metered" msgid="4671730921726992671">"Kaloi te <xliff:g id="NETWORK_TYPE">%1$s</xliff:g>"</string>
-    <string name="network_switch_metered_detail" msgid="775163331794506615">"Pajisja përdor <xliff:g id="NEW_NETWORK">%1$s</xliff:g> kur <xliff:g id="PREVIOUS_NETWORK">%2$s</xliff:g> nuk ka qasje në internet. Mund të zbatohen tarifa."</string>
-    <string name="network_switch_metered_toast" msgid="5779283181685974304">"Kaloi nga <xliff:g id="PREVIOUS_NETWORK">%1$s</xliff:g> te <xliff:g id="NEW_NETWORK">%2$s</xliff:g>"</string>
-=======
     <string name="wifi_available_title" msgid="722493260955778406">"Lidhu me rrjetin e hapur Wi‑Fi"</string>
     <string name="wifi_available_carrier_network_title" msgid="7740328884692643968">"Lidhu me rrjetin Wi‑Fi të operatorit"</string>
     <string name="wifi_available_title_connecting" msgid="5249247039230566878">"Po lidhet me rrjetin Wi‑Fi"</string>
@@ -2201,7 +1292,6 @@
     <string name="network_switch_metered" msgid="1531869544142283384">"Kaloi te <xliff:g id="NETWORK_TYPE">%1$s</xliff:g>"</string>
     <string name="network_switch_metered_detail" msgid="1358296010128405906">"Pajisja përdor <xliff:g id="NEW_NETWORK">%1$s</xliff:g> kur <xliff:g id="PREVIOUS_NETWORK">%2$s</xliff:g> nuk ka qasje në internet. Mund të zbatohen tarifa."</string>
     <string name="network_switch_metered_toast" msgid="501662047275723743">"Kaloi nga <xliff:g id="PREVIOUS_NETWORK">%1$s</xliff:g> te <xliff:g id="NEW_NETWORK">%2$s</xliff:g>"</string>
->>>>>>> 0435f0ae
   <string-array name="network_switch_type_name">
     <item msgid="2255670471736226365">"të dhënat celulare"</item>
     <item msgid="5520925862115353992">"Wi-Fi"</item>
@@ -2209,535 +1299,6 @@
     <item msgid="1616528372438698248">"Eternet"</item>
     <item msgid="9177085807664964627">"VPN"</item>
   </string-array>
-<<<<<<< HEAD
-    <string name="network_switch_type_name_unknown" msgid="4552612897806660656">"një lloj rrjeti i panjohur"</string>
-    <string name="wifi_watchdog_network_disabled" msgid="7904214231651546347">"Nuk mund të lidhej me Wi-Fi"</string>
-    <!-- no translation found for wifi_watchdog_network_disabled_detailed (4917472096696322767) -->
-    <skip />
-    <string name="wifi_connect_alert_title" msgid="8455846016001810172">"Të lejohet lidhja?"</string>
-    <string name="wifi_connect_alert_message" msgid="6451273376815958922">"Aplikacioni %1$s do të lidhet me rrjetin Wi-Fi %2$s"</string>
-    <string name="wifi_connect_default_application" msgid="7143109390475484319">"Një aplikacion"</string>
-    <string name="wifi_p2p_dialog_title" msgid="97611782659324517">"Wi-Fi Direkt"</string>
-    <string name="wifi_p2p_turnon_message" msgid="2909250942299627244">"Fillo \"Wi-Fi Direkt\". Kjo do ta çaktivizojë klientin ose zonën e qasjes Wi-Fi."</string>
-    <string name="wifi_p2p_failed_message" msgid="3763669677935623084">"Nuk mundi të fillonte \"Wi-Fi Direkt\"."</string>
-    <string name="wifi_p2p_enabled_notification_title" msgid="2068321881673734886">"\"Wi-Fi Direkt\" është aktiv"</string>
-    <string name="wifi_p2p_enabled_notification_message" msgid="8064677407830620023">"Trokit për cilësimet"</string>
-    <string name="accept" msgid="1645267259272829559">"Prano"</string>
-    <string name="decline" msgid="2112225451706137894">"Refuzo"</string>
-    <string name="wifi_p2p_invitation_sent_title" msgid="1318975185112070734">"Ftesa u dërgua"</string>
-    <string name="wifi_p2p_invitation_to_connect_title" msgid="4958803948658533637">"Ftesë për t\'u lidhur"</string>
-    <string name="wifi_p2p_from_message" msgid="570389174731951769">"Nga:"</string>
-    <string name="wifi_p2p_to_message" msgid="248968974522044099">"Për:"</string>
-    <string name="wifi_p2p_enter_pin_message" msgid="5920929550367828970">"Shkruaj PIN-in e kërkuar:"</string>
-    <string name="wifi_p2p_show_pin_message" msgid="8530563323880921094">"PIN-i:"</string>
-    <string name="wifi_p2p_frequency_conflict_message" product="tablet" msgid="8012981257742232475">"Tableti do të shkëputet përkohësisht nga Wi-Fi gjatë kohës së lidhjes me <xliff:g id="DEVICE_NAME">%1$s</xliff:g>"</string>
-    <string name="wifi_p2p_frequency_conflict_message" product="tv" msgid="3087858235069421128">"Televizori do të shkëputet përkohësisht nga Wi-Fi gjatë kohës së lidhjes me <xliff:g id="DEVICE_NAME">%1$s</xliff:g>"</string>
-    <string name="wifi_p2p_frequency_conflict_message" product="default" msgid="7363907213787469151">"Telefoni do të shkëputet përkohësisht nga Wi-Fi gjatë kohës së lidhjes me <xliff:g id="DEVICE_NAME">%1$s</xliff:g>"</string>
-    <string name="select_character" msgid="3365550120617701745">"Fut karakterin"</string>
-    <string name="sms_control_title" msgid="7296612781128917719">"Po dërgon mesazhe SMS"</string>
-    <string name="sms_control_message" msgid="3867899169651496433">"&lt;b&gt;<xliff:g id="APP_NAME">%1$s</xliff:g>&lt;/b&gt; po dërgon një numër të lartë mesazhesh SMS. Do ta lejosh aplikacionin të vazhdojë të dërgojë mesazhe?"</string>
-    <string name="sms_control_yes" msgid="3663725993855816807">"Lejo"</string>
-    <string name="sms_control_no" msgid="625438561395534982">"Moho"</string>
-    <string name="sms_short_code_confirm_message" msgid="1645436466285310855">"&lt;b&gt;<xliff:g id="APP_NAME">%1$s</xliff:g>&lt;/b&gt; dëshiron të dërgojë një mesazh në &lt;b&gt;<xliff:g id="DEST_ADDRESS">%2$s</xliff:g>&lt;/b&gt;."</string>
-    <string name="sms_short_code_details" msgid="5873295990846059400">"Kjo "<b>"mund të shkaktojë tarifa shtesë"</b>" në llogarinë tënde celulare."</string>
-    <string name="sms_premium_short_code_details" msgid="7869234868023975"><b>"Kjo do të shkaktojë tarifa shtesë në llogarinë tënde celulare."</b></string>
-    <string name="sms_short_code_confirm_allow" msgid="4458878637111023413">"Dërgo"</string>
-    <string name="sms_short_code_confirm_deny" msgid="2927389840209170706">"Anulo"</string>
-    <string name="sms_short_code_remember_choice" msgid="5289538592272218136">"Kujto zgjedhjen time"</string>
-    <string name="sms_short_code_remember_undo_instruction" msgid="4960944133052287484">"Këtë mund ta ndryshosh më vonë te \"Cilësimet\" &gt; \"Aplikacionet\""</string>
-    <string name="sms_short_code_confirm_always_allow" msgid="3241181154869493368">"Lejo gjithmonë"</string>
-    <string name="sms_short_code_confirm_never_allow" msgid="446992765774269673">"Mos lejo asnjëherë"</string>
-    <string name="sim_removed_title" msgid="6227712319223226185">"Karta SIM u hoq"</string>
-    <string name="sim_removed_message" msgid="2333164559970958645">"Rrjeti celular nuk do të mundësohet derisa ta rinisësh pajisjen me një kartë të vlefshme SIM në të."</string>
-    <string name="sim_done_button" msgid="827949989369963775">"U krye!"</string>
-    <string name="sim_added_title" msgid="3719670512889674693">"Karta SIM u shtua"</string>
-    <string name="sim_added_message" msgid="6599945301141050216">"Rinise pajisjen për të pasur qasje në rrjetin celular."</string>
-    <string name="sim_restart_button" msgid="4722407842815232347">"Rifillo"</string>
-    <string name="install_carrier_app_notification_title" msgid="9056007111024059888">"Aktivizo shërbimin celular"</string>
-    <string name="install_carrier_app_notification_text" msgid="3346681446158696001">"Shkarko aplikacionin e operatorit celular për të aktivizuar kartën e re SIM"</string>
-    <string name="install_carrier_app_notification_text_app_name" msgid="1196505084835248137">"Shkarko aplikacionin <xliff:g id="APP_NAME">%1$s</xliff:g> për të aktivizuar kartën tënde të re SIM"</string>
-    <string name="install_carrier_app_notification_button" msgid="3094206295081900849">"Shkarko aplikacionin"</string>
-    <string name="carrier_app_notification_title" msgid="8921767385872554621">"Është futur kartë e re SIM"</string>
-    <string name="carrier_app_notification_text" msgid="1132487343346050225">"Trokit për ta konfiguruar"</string>
-    <string name="time_picker_dialog_title" msgid="8349362623068819295">"Cakto kohën"</string>
-    <string name="date_picker_dialog_title" msgid="5879450659453782278">"Vendos datën"</string>
-    <string name="date_time_set" msgid="5777075614321087758">"Cakto"</string>
-    <string name="date_time_done" msgid="2507683751759308828">"U krye!"</string>
-    <string name="perms_new_perm_prefix" msgid="8257740710754301407"><font size="12" fgcolor="#ff33b5e5">"E RE: "</font></string>
-    <string name="perms_description_app" msgid="5139836143293299417">"Ofruar nga <xliff:g id="APP_NAME">%1$s</xliff:g>."</string>
-    <string name="no_permissions" msgid="7283357728219338112">"Nuk kërkohen leje"</string>
-    <string name="perm_costs_money" msgid="4902470324142151116">"kjo mund të të kushtojë para"</string>
-    <string name="dlg_ok" msgid="7376953167039865701">"Në rregull"</string>
-    <string name="usb_charging_notification_title" msgid="1595122345358177163">"Kjo pajisje po ngarkohet nëpërmjet USB-së"</string>
-    <string name="usb_supplying_notification_title" msgid="4631045789893086181">"Pajisja e lidhur po ngarkohet nëpërmjet USB-së"</string>
-    <string name="usb_mtp_notification_title" msgid="4238227258391151029">"Transferimi i skedarëve nëpërmjet USB-së u aktivizua"</string>
-    <string name="usb_ptp_notification_title" msgid="5425857879922006878">"PTP nëpërmjet USB-së u aktivizua"</string>
-    <string name="usb_tether_notification_title" msgid="3716143122035802501">"Ndarja e internetit nëpërmjet USB-së u aktivizua"</string>
-    <string name="usb_midi_notification_title" msgid="5356040379749154805">"MIDI nëpërmjet USB-së u aktivizua"</string>
-    <string name="usb_accessory_notification_title" msgid="1785694450621427730">"Aksesori i USB-së u lidh"</string>
-    <string name="usb_notification_message" msgid="3370903770828407960">"Trokit për më shumë opsione."</string>
-    <string name="usb_power_notification_message" msgid="4647527153291917218">"Pajisja e lidhur po ngarkohet. Trokit për opsione të tjera."</string>
-    <string name="usb_unsupported_audio_accessory_title" msgid="3529881374464628084">"U zbulua aksesor i audios analoge"</string>
-    <string name="usb_unsupported_audio_accessory_message" msgid="6309553946441565215">"Pajisja e bashkuar nuk është e pajtueshme me këtë telefon. Trokit për të mësuar më shumë."</string>
-    <string name="adb_active_notification_title" msgid="6729044778949189918">"Korrigjuesi i USB-së i lidhur"</string>
-    <string name="adb_active_notification_message" msgid="7463062450474107752">"Trokit për të çaktivizuar korrigjimin e USB-së"</string>
-    <string name="adb_active_notification_message" product="tv" msgid="8470296818270110396">"Përzgjidhe për të çaktivizuar korrigjimin e gabimeve të USB-së"</string>
-    <!-- no translation found for test_harness_mode_notification_title (2216359742631914387) -->
-    <skip />
-    <!-- no translation found for test_harness_mode_notification_message (1343197173054407119) -->
-    <skip />
-    <string name="usb_contaminant_detected_title" msgid="7136400633704058349">"Lëngje ose papastërti në portën e USB-së"</string>
-    <string name="usb_contaminant_detected_message" msgid="832337061059487250">"Porta e USB-së është çaktivizuar automatikisht. Trokit për të mësuar më shumë."</string>
-    <string name="usb_contaminant_not_detected_title" msgid="4202417484434906086">"Nuk ka rrezik të përdoret porta e USB-së"</string>
-    <string name="usb_contaminant_not_detected_message" msgid="2415791798244545292">"Telefoni nuk i dallon më lëngjet apo papastërtitë."</string>
-    <string name="taking_remote_bugreport_notification_title" msgid="6742483073875060934">"Po merret raporti i defekteve në kod…"</string>
-    <string name="share_remote_bugreport_notification_title" msgid="4987095013583691873">"Të ndahet raporti i defektit në kod?"</string>
-    <string name="sharing_remote_bugreport_notification_title" msgid="7572089031496651372">"Po ndan raportin e defekteve në kod..."</string>
-    <string name="share_remote_bugreport_notification_message_finished" msgid="6029609949340992866">"Administratori kërkoi një raport të defekteve në kod për të ndihmuar me zgjidhjen e problemeve. Aplikacioni dhe të dhënat mund të ndahen."</string>
-    <string name="share_remote_bugreport_action" msgid="6249476773913384948">"SHPËRNDAJ"</string>
-    <string name="decline_remote_bugreport_action" msgid="6230987241608770062">"REFUZO"</string>
-    <string name="select_input_method" msgid="4653387336791222978">"Zgjidh metodën e hyrjes"</string>
-    <string name="show_ime" msgid="2506087537466597099">"Mbaje në ekran ndërsa tastiera fizike është aktive"</string>
-    <string name="hardware" msgid="194658061510127999">"Shfaq tastierën virtuale"</string>
-    <string name="select_keyboard_layout_notification_title" msgid="597189518763083494">"Konfiguro tastierën fizike"</string>
-    <string name="select_keyboard_layout_notification_message" msgid="8084622969903004900">"Trokit për të zgjedhur gjuhën dhe strukturën"</string>
-    <string name="fast_scroll_alphabet" msgid="5433275485499039199">" ABCDEFGHIJKLMNOPQRSTUVWXYZ"</string>
-    <string name="fast_scroll_numeric_alphabet" msgid="4030170524595123610">" 0123456789ABCDEFGHIJKLMNOPQRSTUVWXYZ"</string>
-    <string name="alert_windows_notification_channel_group_name" msgid="1463953341148606396">"Shfaq mbi aplikacionet e tjera"</string>
-    <string name="alert_windows_notification_channel_name" msgid="3116610965549449803">"<xliff:g id="NAME">%s</xliff:g> afishohet mbi aplikacionet e tjera"</string>
-    <string name="alert_windows_notification_title" msgid="3697657294867638947">"<xliff:g id="NAME">%s</xliff:g> shfaqet mbi apl. e tjera"</string>
-    <string name="alert_windows_notification_message" msgid="8917232109522912560">"Nëse nuk dëshiron që <xliff:g id="NAME">%s</xliff:g> ta përdorë këtë funksion, trokit për të hapur cilësimet dhe për ta çaktivizuar."</string>
-    <string name="alert_windows_notification_turn_off_action" msgid="2902891971380544651">"Çaktivizo"</string>
-    <string name="ext_media_checking_notification_title" msgid="4411133692439308924">"<xliff:g id="NAME">%s</xliff:g> po kontrollohet…"</string>
-    <string name="ext_media_checking_notification_message" msgid="410185170877285434">"Përmbajtja aktuale po rishikohet"</string>
-    <string name="ext_media_new_notification_title" msgid="1621805083736634077">"<xliff:g id="NAME">%s</xliff:g> e re"</string>
-    <string name="ext_media_new_notification_message" msgid="3673685270558405087">"Trokit për ta konfiguruar"</string>
-    <string name="ext_media_ready_notification_message" msgid="4083398150380114462">"Për transferimin e fotografive dhe skedarëve të tjerë"</string>
-    <string name="ext_media_unmountable_notification_title" msgid="4179418065210797130">"Problem me <xliff:g id="NAME">%s</xliff:g>"</string>
-    <string name="ext_media_unmountable_notification_message" msgid="4193858924381066522">"Trokit për ta rregulluar"</string>
-    <string name="ext_media_unmountable_notification_message" product="tv" msgid="3941179940297874950">"<xliff:g id="NAME">%s</xliff:g> është dëmtuar. Zgjidh për ta rregulluar."</string>
-    <string name="ext_media_unsupported_notification_title" msgid="3797642322958803257">"<xliff:g id="NAME">%s</xliff:g> nuk mbështetet"</string>
-    <string name="ext_media_unsupported_notification_message" msgid="6121601473787888589">"Kjo pajisje nuk e mbështet këtë <xliff:g id="NAME">%s</xliff:g>. Trokit për ta konfiguruar në një format të mbështetur."</string>
-    <string name="ext_media_unsupported_notification_message" product="tv" msgid="3725436899820390906">"Kjo pajisje nuk e mbështet këtë <xliff:g id="NAME">%s</xliff:g>. Përzgjidhe për ta konfiguruar në një format të mbështetur."</string>
-    <string name="ext_media_badremoval_notification_title" msgid="3206248947375505416">"<xliff:g id="NAME">%s</xliff:g> u hoq papritur"</string>
-    <string name="ext_media_badremoval_notification_message" msgid="8556885808951260574">"Nxirr median para se ta heqësh për të shmangur humbjen e përmbajtjes"</string>
-    <string name="ext_media_nomedia_notification_title" msgid="6593814191061956856">"<xliff:g id="NAME">%s</xliff:g> u hoq"</string>
-    <string name="ext_media_nomedia_notification_message" msgid="2110883356419799994">"Disa funksionalitete mund të mos funksionojnë si duhet. Fut një hapësirë ruajtëse të re."</string>
-    <string name="ext_media_unmounting_notification_title" msgid="5046532339291216076">"<xliff:g id="NAME">%s</xliff:g> po nxirret"</string>
-    <string name="ext_media_unmounting_notification_message" msgid="1003926904442321115">"Mos e hiq"</string>
-    <string name="ext_media_init_action" msgid="7952885510091978278">"Konfiguro"</string>
-    <string name="ext_media_unmount_action" msgid="1121883233103278199">"Nxirr"</string>
-    <string name="ext_media_browse_action" msgid="8322172381028546087">"Eksploro"</string>
-    <string name="ext_media_seamless_action" msgid="6575980560886881233">"Ndrysho daljen"</string>
-    <string name="ext_media_missing_title" msgid="620980315821543904">"<xliff:g id="NAME">%s</xliff:g> mungon"</string>
-    <string name="ext_media_missing_message" msgid="4012389235250987930">"Fut përsëri pajisjen"</string>
-    <string name="ext_media_move_specific_title" msgid="1471100343872375842">"Po zhvendos <xliff:g id="NAME">%s</xliff:g>"</string>
-    <string name="ext_media_move_title" msgid="1022809140035962662">"Po zhvendos të dhënat"</string>
-    <string name="ext_media_move_success_title" msgid="7863652232242276066">"Transferimi i përmbajtjes u krye"</string>
-    <string name="ext_media_move_success_message" msgid="8939137931961728009">"Përmbajtja u zhvendos te <xliff:g id="NAME">%s</xliff:g>"</string>
-    <string name="ext_media_move_failure_title" msgid="1604422634177382092">"Përmbajtja s\'mund të zhvendosej"</string>
-    <string name="ext_media_move_failure_message" msgid="7388950499623016135">"Provo ta zhvendosësh përsëri përmbajtjen"</string>
-    <string name="ext_media_status_removed" msgid="6576172423185918739">"E hequr"</string>
-    <string name="ext_media_status_unmounted" msgid="2551560878416417752">"E nxjerrë"</string>
-    <string name="ext_media_status_checking" msgid="6193921557423194949">"Po kontrollon..."</string>
-    <string name="ext_media_status_mounted" msgid="7253821726503179202">"Gati"</string>
-    <string name="ext_media_status_mounted_ro" msgid="8020978752406021015">"Vetëm për lexim"</string>
-    <string name="ext_media_status_bad_removal" msgid="8395398567890329422">"U hoq në mënyrë të sigurt"</string>
-    <string name="ext_media_status_unmountable" msgid="805594039236667894">"E dëmtuar"</string>
-    <string name="ext_media_status_unsupported" msgid="4691436711745681828">"Nuk mbështetet"</string>
-    <string name="ext_media_status_ejecting" msgid="5463887263101234174">"Po nxjerr…"</string>
-    <string name="ext_media_status_formatting" msgid="1085079556538644861">"Po formaton…"</string>
-    <string name="ext_media_status_missing" msgid="5638633895221670766">"Nuk është futur"</string>
-    <string name="activity_list_empty" msgid="1675388330786841066">"Nuk u gjet asnjë aktivitet që përputhet."</string>
-    <string name="permlab_route_media_output" msgid="6243022988998972085">"kalo daljet e përmbajtjes audio-vizuale"</string>
-    <string name="permdesc_route_media_output" msgid="4932818749547244346">"Lejon një aplikacion të kalojë daljet mediatike në pajisje të tjera të jashtme."</string>
-    <string name="permlab_readInstallSessions" msgid="3713753067455750349">"lexo sesionet e instalimit"</string>
-    <string name="permdesc_readInstallSessions" msgid="2049771699626019849">"Lejon një aplikacion të lexojë sesionet e instalimit. Kjo e lejon atë të shohë detaje rreth instalimeve të paketave aktive."</string>
-    <string name="permlab_requestInstallPackages" msgid="5782013576218172577">"kërko paketat e instalimit"</string>
-    <string name="permdesc_requestInstallPackages" msgid="5740101072486783082">"Lejon që një aplikacion të kërkojë instalimin e paketave."</string>
-    <string name="permlab_requestDeletePackages" msgid="1703686454657781242">"kërko fshirjen e paketave"</string>
-    <string name="permdesc_requestDeletePackages" msgid="3406172963097595270">"Lejon që një aplikacion të kërkojë fshirjen e paketave."</string>
-    <string name="permlab_requestIgnoreBatteryOptimizations" msgid="8021256345643918264">"kërko të shpërfillësh optimizimet e baterisë"</string>
-    <string name="permdesc_requestIgnoreBatteryOptimizations" msgid="8359147856007447638">"Lejon që një aplikacion të kërkojë leje për të shpërfillur optimizimet e baterisë për atë aplikacion."</string>
-    <string name="tutorial_double_tap_to_zoom_message_short" msgid="1311810005957319690">"Trokit dy herë për të kontrolluar zmadhimin"</string>
-    <string name="gadget_host_error_inflating" msgid="4882004314906466162">"Nuk mundi të shtonte miniaplikacion."</string>
-    <string name="ime_action_go" msgid="8320845651737369027">"Shko"</string>
-    <string name="ime_action_search" msgid="658110271822807811">"Kërko"</string>
-    <string name="ime_action_send" msgid="2316166556349314424">"Dërgo"</string>
-    <string name="ime_action_next" msgid="3138843904009813834">"Përpara"</string>
-    <string name="ime_action_done" msgid="8971516117910934605">"U krye!"</string>
-    <string name="ime_action_previous" msgid="1443550039250105948">"I mëparshëm"</string>
-    <string name="ime_action_default" msgid="2840921885558045721">"Ekzekuto"</string>
-    <string name="dial_number_using" msgid="5789176425167573586">"Telefono numrin\nduke përdorur <xliff:g id="NUMBER">%s</xliff:g>"</string>
-    <string name="create_contact_using" msgid="4947405226788104538">"Krijo kontakt\nduke përdorur <xliff:g id="NUMBER">%s</xliff:g>"</string>
-    <string name="grant_credentials_permission_message_header" msgid="2106103817937859662">"Aplikacioni i mëposhtëm ose aplikacione të tjera kërkojnë leje për qasje në llogarinë tënde, tani dhe në të ardhmen."</string>
-    <string name="grant_credentials_permission_message_footer" msgid="3125211343379376561">"Dëshiron ta lejosh këtë kërkesë?"</string>
-    <string name="grant_permissions_header_text" msgid="6874497408201826708">"Kërkesë për qasje"</string>
-    <string name="allow" msgid="7225948811296386551">"Lejo"</string>
-    <string name="deny" msgid="2081879885755434506">"Moho"</string>
-    <string name="permission_request_notification_title" msgid="6486759795926237907">"Kërkohet leje"</string>
-    <string name="permission_request_notification_with_subtitle" msgid="8530393139639560189">"Kërkohet leje\npër llogarinë <xliff:g id="ACCOUNT">%s</xliff:g>."</string>
-    <string name="forward_intent_to_owner" msgid="1207197447013960896">"Po e përdor këtë aplikacion jashtë profilit tënd të punës"</string>
-    <string name="forward_intent_to_work" msgid="621480743856004612">"Këtë aplikacion po e përdor në profilin tënd të punës"</string>
-    <string name="input_method_binding_label" msgid="1283557179944992649">"Metoda e hyrjeve"</string>
-    <string name="sync_binding_label" msgid="3687969138375092423">"Sinkronizo"</string>
-    <string name="accessibility_binding_label" msgid="4148120742096474641">"Qasshmëria"</string>
-    <string name="wallpaper_binding_label" msgid="1240087844304687662">"Imazhi i sfondit"</string>
-    <string name="chooser_wallpaper" msgid="7873476199295190279">"Ndrysho imazhin e sfondit"</string>
-    <string name="notification_listener_binding_label" msgid="2014162835481906429">"Dëgjues njoftimesh"</string>
-    <string name="vr_listener_binding_label" msgid="4316591939343607306">"Dëgjues VR"</string>
-    <string name="condition_provider_service_binding_label" msgid="1321343352906524564">"Ofrues kushtesh"</string>
-    <string name="notification_ranker_binding_label" msgid="774540592299064747">"Shërbimi i klasifikimit të njoftimeve"</string>
-    <string name="vpn_title" msgid="19615213552042827">"VPN-ja u aktivizua"</string>
-    <string name="vpn_title_long" msgid="6400714798049252294">"VPN-ja është aktivizuar nga <xliff:g id="APP">%s</xliff:g>"</string>
-    <string name="vpn_text" msgid="1610714069627824309">"Trokit për të menaxhuar rrjetin."</string>
-    <string name="vpn_text_long" msgid="4907843483284977618">"Lidhur me <xliff:g id="SESSION">%s</xliff:g>. Trokit për të menaxhuar rrjetin."</string>
-    <string name="vpn_lockdown_connecting" msgid="6443438964440960745">"Po lidh VPN-në për aktivizim të përhershëm…"</string>
-    <string name="vpn_lockdown_connected" msgid="8202679674819213931">"VPN e lidhur në mënyrë të përhershme"</string>
-    <string name="vpn_lockdown_disconnected" msgid="735805531187559719">"Shkëputur nga VPN-ja gjithmonë e aktivizuar"</string>
-    <string name="vpn_lockdown_error" msgid="3133844445659711681">"Nuk mund të lidhej me VPN-në gjithmonë të aktivizuar"</string>
-    <string name="vpn_lockdown_config" msgid="8151951501116759194">"Ndrysho rrjetin ose cilësimet e VPN-së"</string>
-    <string name="upload_file" msgid="2897957172366730416">"Zgjidh skedarin"</string>
-    <string name="no_file_chosen" msgid="6363648562170759465">"Nuk u zgjodh asnjë skedar"</string>
-    <string name="reset" msgid="2448168080964209908">"Rivendos"</string>
-    <string name="submit" msgid="1602335572089911941">"Dërgo"</string>
-    <string name="car_mode_disable_notification_title" msgid="5704265646471239078">"Aplikacioni i drejtimit të makinës është në ekzekutim"</string>
-    <string name="car_mode_disable_notification_message" msgid="7647248420931129377">"Trokit për të dalë nga aplikacioni i drejtimit të makinës."</string>
-    <string name="tethered_notification_title" msgid="3146694234398202601">"Lidhja e çiftimit ose ajo e qasjes në zona publike interneti është aktive"</string>
-    <string name="tethered_notification_message" msgid="2113628520792055377">"Trokit për ta konfiguruar."</string>
-    <string name="disable_tether_notification_title" msgid="7526977944111313195">"Lidhja e çiftimit është çaktivizuar"</string>
-    <string name="disable_tether_notification_message" msgid="2913366428516852495">"Kontakto me administratorin për detaje"</string>
-    <string name="back_button_label" msgid="2300470004503343439">"Prapa"</string>
-    <string name="next_button_label" msgid="1080555104677992408">"Përpara"</string>
-    <string name="skip_button_label" msgid="1275362299471631819">"Kapërce"</string>
-    <string name="no_matches" msgid="8129421908915840737">"Asnjë përputhje"</string>
-    <string name="find_on_page" msgid="1946799233822820384">"Gjej brenda faqes"</string>
-    <plurals name="matches_found" formatted="false" msgid="1210884353962081884">
-      <item quantity="other"><xliff:g id="INDEX">%d</xliff:g> nga gjithsej <xliff:g id="TOTAL">%d</xliff:g></item>
-      <item quantity="one">1 përputhje</item>
-    </plurals>
-    <string name="action_mode_done" msgid="7217581640461922289">"U krye!"</string>
-    <string name="progress_erasing" msgid="2569962663843586562">"Po fshin hapësirën ruajtëse të brendshme…"</string>
-    <string name="share" msgid="1778686618230011964">"Shpërndaj"</string>
-    <string name="find" msgid="4808270900322985960">"Gjej"</string>
-    <string name="websearch" msgid="4337157977400211589">"Kërkim në internet"</string>
-    <string name="find_next" msgid="5742124618942193978">"Gjej tjetrën"</string>
-    <string name="find_previous" msgid="2196723669388360506">"Gjej të mëparshmin"</string>
-    <string name="gpsNotifTicker" msgid="5622683912616496172">"Kërkesë për vendndodhje nga <xliff:g id="NAME">%s</xliff:g>"</string>
-    <string name="gpsNotifTitle" msgid="5446858717157416839">"Kërkesë për vendndodhje"</string>
-    <string name="gpsNotifMessage" msgid="1374718023224000702">"Kërkuar nga <xliff:g id="NAME">%1$s</xliff:g> (<xliff:g id="SERVICE">%2$s</xliff:g>)"</string>
-    <string name="gpsVerifYes" msgid="2346566072867213563">"Po"</string>
-    <string name="gpsVerifNo" msgid="1146564937346454865">"Jo"</string>
-    <string name="sync_too_many_deletes" msgid="5296321850662746890">"Kufiri i fshirjes u tejkalua"</string>
-    <string name="sync_too_many_deletes_desc" msgid="496551671008694245">"Ka <xliff:g id="NUMBER_OF_DELETED_ITEMS">%1$d</xliff:g> artikuj të fshirë për <xliff:g id="TYPE_OF_SYNC">%2$s</xliff:g> nga llogaria <xliff:g id="ACCOUNT_NAME">%3$s</xliff:g>. Çfarë dëshiron të bësh?"</string>
-    <string name="sync_really_delete" msgid="2572600103122596243">"Fshiji artikujt"</string>
-    <string name="sync_undo_deletes" msgid="2941317360600338602">"Zhbëj fshirjet"</string>
-    <string name="sync_do_nothing" msgid="3743764740430821845">"Mos bëj asgjë për momentin"</string>
-    <string name="choose_account_label" msgid="5655203089746423927">"Zgjidh një llogari"</string>
-    <string name="add_account_label" msgid="2935267344849993553">"Shto një llogari"</string>
-    <string name="add_account_button_label" msgid="3611982894853435874">"Shto llogari"</string>
-    <string name="number_picker_increment_button" msgid="2412072272832284313">"Rrit"</string>
-    <string name="number_picker_decrement_button" msgid="476050778386779067">"Pakëso"</string>
-    <string name="number_picker_increment_scroll_mode" msgid="5259126567490114216">"Prek dhe mbaj të shtypur <xliff:g id="VALUE">%s</xliff:g>."</string>
-    <string name="number_picker_increment_scroll_action" msgid="9101473045891835490">"Rrëshqit lart për të rritur dhe poshtë për të pakësuar."</string>
-    <string name="time_picker_increment_minute_button" msgid="8865885114028614321">"Rrit vlerat për minutë"</string>
-    <string name="time_picker_decrement_minute_button" msgid="6246834937080684791">"Pakëso vlerat për minutë"</string>
-    <string name="time_picker_increment_hour_button" msgid="3652056055810223139">"Rrit vlerat për orë"</string>
-    <string name="time_picker_decrement_hour_button" msgid="1377479863429214792">"Pakëso vlerat për orë"</string>
-    <string name="time_picker_increment_set_pm_button" msgid="4147590696151230863">"Cakto vlerat PM"</string>
-    <string name="time_picker_decrement_set_am_button" msgid="8302140353539486752">"Cakto vlerat AM"</string>
-    <string name="date_picker_increment_month_button" msgid="5369998479067934110">"Rrit vlerën mujore"</string>
-    <string name="date_picker_decrement_month_button" msgid="1832698995541726019">"Pakëso vlerën mujore"</string>
-    <string name="date_picker_increment_day_button" msgid="7130465412308173903">"Rrit vlerën ditore"</string>
-    <string name="date_picker_decrement_day_button" msgid="4131881521818750031">"Pakëso vlerën ditore"</string>
-    <string name="date_picker_increment_year_button" msgid="6318697384310808899">"Rrit vlerën vjetore"</string>
-    <string name="date_picker_decrement_year_button" msgid="4482021813491121717">"Pakëso vlerën vjetore"</string>
-    <string name="date_picker_prev_month_button" msgid="2858244643992056505">"Muaji i mëparshëm"</string>
-    <string name="date_picker_next_month_button" msgid="5559507736887605055">"Muaji i ardhshëm"</string>
-    <string name="keyboardview_keycode_alt" msgid="4856868820040051939">"Alt"</string>
-    <string name="keyboardview_keycode_cancel" msgid="1203984017245783244">"Anulo"</string>
-    <string name="keyboardview_keycode_delete" msgid="3337914833206635744">"Fshi"</string>
-    <string name="keyboardview_keycode_done" msgid="1992571118466679775">"U krye!"</string>
-    <string name="keyboardview_keycode_mode_change" msgid="4547387741906537519">"Ndryshim modaliteti"</string>
-    <string name="keyboardview_keycode_shift" msgid="2270748814315147690">"Shift"</string>
-    <string name="keyboardview_keycode_enter" msgid="2985864015076059467">"Enter"</string>
-    <string name="activitychooserview_choose_application" msgid="2125168057199941199">"Zgjidh një aplikacion"</string>
-    <string name="activitychooserview_choose_application_error" msgid="8624618365481126668">"Nuk mundi ta hapte <xliff:g id="APPLICATION_NAME">%s</xliff:g>"</string>
-    <string name="shareactionprovider_share_with" msgid="806688056141131819">"Shpërnda publikisht me"</string>
-    <string name="shareactionprovider_share_with_application" msgid="5627411384638389738">"Shpërnda me <xliff:g id="APPLICATION_NAME">%s</xliff:g>"</string>
-    <string name="content_description_sliding_handle" msgid="415975056159262248">"Dorezë me rrëshqitje. Preke dhe mbaje të shtypur."</string>
-    <string name="description_target_unlock_tablet" msgid="3833195335629795055">"Rrëshqit për të shkyçur."</string>
-    <string name="action_bar_home_description" msgid="5293600496601490216">"Orientohu për në shtëpi"</string>
-    <string name="action_bar_up_description" msgid="2237496562952152589">"Ngjitu lart"</string>
-    <string name="action_menu_overflow_description" msgid="2295659037509008453">"Opsione të tjera"</string>
-    <string name="action_bar_home_description_format" msgid="7965984360903693903">"%1$s, %2$s"</string>
-    <string name="action_bar_home_subtitle_description_format" msgid="6985546530471780727">"%1$s, %2$s, %3$s"</string>
-    <string name="storage_internal" msgid="3570990907910199483">"Hapësira ruajtëse e brendshme e ndarë"</string>
-    <string name="storage_sd_card" msgid="3282948861378286745">"Karta SD"</string>
-    <string name="storage_sd_card_label" msgid="6347111320774379257">"Karta SD nga <xliff:g id="MANUFACTURER">%s</xliff:g>"</string>
-    <string name="storage_usb_drive" msgid="6261899683292244209">"USB-ja"</string>
-    <string name="storage_usb_drive_label" msgid="4501418548927759953">"USB-ja nga <xliff:g id="MANUFACTURER">%s</xliff:g>"</string>
-    <string name="storage_usb" msgid="3017954059538517278">"Hapësira ruajtëse e USB-së"</string>
-    <string name="extract_edit_menu_button" msgid="8940478730496610137">"Redakto"</string>
-    <string name="data_usage_warning_title" msgid="6499834033204801605">"Paralajmërim për të dhënat"</string>
-    <string name="data_usage_warning_body" msgid="7340198905103751676">"Ke përdorur <xliff:g id="APP">%s</xliff:g> nga të dhënat"</string>
-    <string name="data_usage_mobile_limit_title" msgid="6561099244084267376">"U arrit kufiri i të dhënave"</string>
-    <string name="data_usage_wifi_limit_title" msgid="5803363779034792676">"U arrit kufiri i të dhënave Wi-Fi"</string>
-    <string name="data_usage_limit_body" msgid="2908179506560812973">"Të dhënat u ndërprenë për pjesën e mbetur të ciklit"</string>
-    <string name="data_usage_mobile_limit_snoozed_title" msgid="3171402244827034372">"Mbi kufirin e të dhënave celulare"</string>
-    <string name="data_usage_wifi_limit_snoozed_title" msgid="3547771791046344188">"Mbi kufirin e të dhënave të Wi-Fi"</string>
-    <string name="data_usage_limit_snoozed_body" msgid="1671222777207603301">"Ke kaluar <xliff:g id="SIZE">%s</xliff:g> mbi kufirin tënd të caktuar"</string>
-    <string name="data_usage_restricted_title" msgid="5965157361036321914">"Të dhënat e sfondit janë të kufizuara"</string>
-    <string name="data_usage_restricted_body" msgid="469866376337242726">"Trokit për të hequr kufizimin."</string>
-    <string name="data_usage_rapid_title" msgid="1809795402975261331">"Përdorim i lartë i të dhënave celulare"</string>
-    <string name="data_usage_rapid_body" msgid="6897825788682442715">"Aplikacionet e tua kanë përdorur më shumë të dhëna se zakonisht"</string>
-    <string name="data_usage_rapid_app_body" msgid="5396680996784142544">"<xliff:g id="APP">%s</xliff:g> ka përdorur më shumë të dhëna se zakonisht"</string>
-    <string name="ssl_certificate" msgid="6510040486049237639">"Certifikatë sigurie"</string>
-    <string name="ssl_certificate_is_valid" msgid="6825263250774569373">"Certifikata është e vlefshme."</string>
-    <string name="issued_to" msgid="454239480274921032">"Lëshuar për:"</string>
-    <string name="common_name" msgid="2233209299434172646">"Emri i zakonshëm:"</string>
-    <string name="org_name" msgid="6973561190762085236">"Organizata:"</string>
-    <string name="org_unit" msgid="7265981890422070383">"Njësia organizative:"</string>
-    <string name="issued_by" msgid="2647584988057481566">"Lëshuar nga:"</string>
-    <string name="validity_period" msgid="8818886137545983110">"Vlefshmëria:"</string>
-    <string name="issued_on" msgid="5895017404361397232">"Lëshuar më:"</string>
-    <string name="expires_on" msgid="3676242949915959821">"Skadon më:"</string>
-    <string name="serial_number" msgid="758814067660862493">"Numri serik:"</string>
-    <string name="fingerprints" msgid="4516019619850763049">"Shenjat e gishtave:"</string>
-    <string name="sha256_fingerprint" msgid="4391271286477279263">"Shenja e gishtit SHA-256:"</string>
-    <string name="sha1_fingerprint" msgid="7930330235269404581">"Shenja e gishtit SHA-1:"</string>
-    <string name="activity_chooser_view_see_all" msgid="4292569383976636200">"Shikoji të gjitha"</string>
-    <string name="activity_chooser_view_dialog_title_default" msgid="4710013864974040615">"Zgjidh aktivitetin"</string>
-    <string name="share_action_provider_share_with" msgid="5247684435979149216">"Shpërnda publikisht me"</string>
-    <string name="sending" msgid="3245653681008218030">"Po dërgon…"</string>
-    <string name="launchBrowserDefault" msgid="2057951947297614725">"Të hapet shfletuesi?"</string>
-    <string name="SetupCallDefault" msgid="5834948469253758575">"Dëshiron ta pranosh telefonatën?"</string>
-    <string name="activity_resolver_use_always" msgid="8017770747801494933">"Gjithmonë"</string>
-    <string name="activity_resolver_use_once" msgid="2404644797149173758">"Vetëm një herë"</string>
-    <string name="activity_resolver_app_settings" msgid="8965806928986509855">"Cilësimet"</string>
-    <string name="activity_resolver_work_profiles_support" msgid="185598180676883455">"%1$s nuk e mbështet profilin e punës"</string>
-    <string name="default_audio_route_name" product="tablet" msgid="4617053898167127471">"Tablet"</string>
-    <string name="default_audio_route_name" product="tv" msgid="9158088547603019321">"Televizori"</string>
-    <string name="default_audio_route_name" product="default" msgid="4239291273420140123">"Telefon"</string>
-    <string name="default_audio_route_name_dock_speakers" msgid="6240602982276591864">"Altoparlantët e stacionit"</string>
-    <string name="default_audio_route_name_hdmi" msgid="1486254205617081251">"HDMI"</string>
-    <string name="default_audio_route_name_headphones" msgid="8119971843803439110">"Kufjet"</string>
-    <string name="default_audio_route_name_usb" msgid="1234984851352637769">"USB"</string>
-    <string name="default_audio_route_category_name" msgid="3722811174003886946">"Sistemi"</string>
-    <string name="bluetooth_a2dp_audio_route_name" msgid="8575624030406771015">"Audioja e \"bluetooth-it\""</string>
-    <string name="wireless_display_route_description" msgid="9070346425023979651">"Ekran pa tel"</string>
-    <string name="media_route_button_content_description" msgid="591703006349356016">"Transmeto"</string>
-    <string name="media_route_chooser_title" msgid="1751618554539087622">"Lidhu me pajisjen"</string>
-    <string name="media_route_chooser_title_for_remote_display" msgid="3395541745872017583">"Transmeto ekranin në pajisje"</string>
-    <string name="media_route_chooser_searching" msgid="4776236202610828706">"Po kërkon për pajisje…"</string>
-    <string name="media_route_chooser_extended_settings" msgid="87015534236701604">"Cilësimet"</string>
-    <string name="media_route_controller_disconnect" msgid="8966120286374158649">"Shkëput"</string>
-    <string name="media_route_status_scanning" msgid="7279908761758293783">"Po skanon..."</string>
-    <string name="media_route_status_connecting" msgid="6422571716007825440">"Po lidhet..."</string>
-    <string name="media_route_status_available" msgid="6983258067194649391">"Mundësohet"</string>
-    <string name="media_route_status_not_available" msgid="6739899962681886401">"Nuk mundësohet"</string>
-    <string name="media_route_status_in_use" msgid="4533786031090198063">"Në përdorim"</string>
-    <string name="display_manager_built_in_display_name" msgid="2583134294292563941">"Ekran i integruar"</string>
-    <string name="display_manager_hdmi_display_name" msgid="1555264559227470109">"Ekran HDMI"</string>
-    <string name="display_manager_overlay_display_name" msgid="5142365982271620716">"Mbivendosja #<xliff:g id="ID">%1$d</xliff:g>"</string>
-    <string name="display_manager_overlay_display_title" msgid="652124517672257172">"<xliff:g id="NAME">%1$s</xliff:g>: <xliff:g id="WIDTH">%2$d</xliff:g>x<xliff:g id="HEIGHT">%3$d</xliff:g>, <xliff:g id="DPI">%4$d</xliff:g> ppi"</string>
-    <string name="display_manager_overlay_display_secure_suffix" msgid="6022119702628572080">", i sigurt"</string>
-    <string name="activity_starter_block_bg_activity_starts_permissive" msgid="5692097903712956720">"Kjo nisje e aktivitetit në sfond nga <xliff:g id="PACKAGENAME">%1$s</xliff:g> do të bllokohet në ndërtimet e ardhshme të Q. Shiko në go/q-bg-block."</string>
-    <string name="activity_starter_block_bg_activity_starts_enforcing" msgid="8299522481076404353">"Nisja e aktivitetit në sfond nga <xliff:g id="PACKAGENAME">%1$s</xliff:g> u bllokua. Shiko në go/q-bg-block."</string>
-    <string name="kg_forgot_pattern_button_text" msgid="8852021467868220608">"Harrova motivin"</string>
-    <string name="kg_wrong_pattern" msgid="1850806070801358830">"Motivi është i gabuar"</string>
-    <string name="kg_wrong_password" msgid="2333281762128113157">"Fjalëkalim i gabuar"</string>
-    <string name="kg_wrong_pin" msgid="1131306510833563801">"PIN-i është i gabuar"</string>
-    <plurals name="kg_too_many_failed_attempts_countdown" formatted="false" msgid="8790651267324125694">
-      <item quantity="other">Provo sërish për <xliff:g id="NUMBER">%d</xliff:g> sekonda.</item>
-      <item quantity="one">Provo sërish për 1 sekondë.</item>
-    </plurals>
-    <string name="kg_pattern_instructions" msgid="398978611683075868">"Vizato motivin tënd"</string>
-    <string name="kg_sim_pin_instructions" msgid="2319508550934557331">"Fut PIN-in e kartës SIM"</string>
-    <string name="kg_pin_instructions" msgid="2377242233495111557">"Fut PIN-in"</string>
-    <string name="kg_password_instructions" msgid="5753646556186936819">"Fut fjalëkalimin"</string>
-    <string name="kg_puk_enter_puk_hint" msgid="453227143861735537">"Karta SIM tani është e çaktivizuar. Fut kodin PUK për të vazhduar. Kontakto operatorin për detaje."</string>
-    <string name="kg_puk_enter_pin_hint" msgid="7871604527429602024">"Fut kodin e dëshiruar të PIN-it"</string>
-    <string name="kg_enter_confirm_pin_hint" msgid="325676184762529976">"Konfirmo kodin e dëshiruar PIN"</string>
-    <string name="kg_sim_unlock_progress_dialog_message" msgid="8950398016976865762">"Po shkyç kartën SIM…"</string>
-    <string name="kg_password_wrong_pin_code" msgid="1139324887413846912">"Kodi PIN është i pasaktë."</string>
-    <string name="kg_invalid_sim_pin_hint" msgid="8795159358110620001">"Shkruaj një PIN me 4 deri në 8 numra."</string>
-    <string name="kg_invalid_sim_puk_hint" msgid="6025069204539532000">"Kodi PUK duhet të jetë me 8 numra."</string>
-    <string name="kg_invalid_puk" msgid="3638289409676051243">"Fut kodin e saktë PUK. Provat e përsëritura do ta çaktivizojnë përgjithmonë kartën SIM."</string>
-    <string name="kg_invalid_confirm_pin_hint" product="default" msgid="7003469261464593516">"Kodet PIN nuk përputhen"</string>
-    <string name="kg_login_too_many_attempts" msgid="6486842094005698475">"Shumë tentativa për motivin"</string>
-    <string name="kg_login_instructions" msgid="1100551261265506448">"Për të shkyçur, identifikohu me llogarinë tënde të Google."</string>
-    <string name="kg_login_username_hint" msgid="5718534272070920364">"Emri i përdoruesit (mail-i)"</string>
-    <string name="kg_login_password_hint" msgid="9057289103827298549">"Fjalëkalimi"</string>
-    <string name="kg_login_submit_button" msgid="5355904582674054702">"Identifikohu"</string>
-    <string name="kg_login_invalid_input" msgid="5754664119319872197">"Emër përdoruesi ose fjalëkalim i pavlefshëm."</string>
-    <string name="kg_login_account_recovery_hint" msgid="5690709132841752974">"Harrove emrin e përdoruesit apo fjalëkalimin?\nVizito "<b>"google.com/accounts/recovery"</b>"."</string>
-    <string name="kg_login_checking_password" msgid="1052685197710252395">"Po kontrollon llogarinë…"</string>
-    <string name="kg_too_many_failed_pin_attempts_dialog_message" msgid="8276745642049502550">"E ke shkruar <xliff:g id="NUMBER_0">%1$d</xliff:g> herë gabimisht PIN-in tënd.\n\n Provo sërish për <xliff:g id="NUMBER_1">%2$d</xliff:g> sekonda."</string>
-    <string name="kg_too_many_failed_password_attempts_dialog_message" msgid="7813713389422226531">"E ke shkruar <xliff:g id="NUMBER_0">%1$d</xliff:g> herë gabimisht fjalëkalimin.\n\nProvo sërish për <xliff:g id="NUMBER_1">%2$d</xliff:g> sekonda."</string>
-    <string name="kg_too_many_failed_pattern_attempts_dialog_message" msgid="74089475965050805">"Ke tentuar <xliff:g id="NUMBER_0">%1$d</xliff:g> herë pa sukses për të vizatuar motivin tënd. \n\nProvo sërish për <xliff:g id="NUMBER_1">%2$d</xliff:g> sekonda."</string>
-    <string name="kg_failed_attempts_almost_at_wipe" product="tablet" msgid="1575557200627128949">"Ke tentuar <xliff:g id="NUMBER_0">%1$d</xliff:g> herë pa sukses për ta shkyçur tabletin tënd. Pas <xliff:g id="NUMBER_1">%2$d</xliff:g> tentativave të tjera të pasuksesshme, tableti do të rivendoset në gjendje fabrike dhe të gjitha të dhënat e përdoruesit do të humbasin."</string>
-    <string name="kg_failed_attempts_almost_at_wipe" product="tv" msgid="5621231220154419413">"Ke tentuar <xliff:g id="NUMBER_0">%1$d</xliff:g> herë pa sukses për ta shkyçur televizorin. Pas <xliff:g id="NUMBER_1">%2$d</xliff:g> tentativave të tjera të pasuksesshme, televizori do të rivendoset në gjendjen e fabrikës dhe të gjitha të dhënat e përdoruesit do të humben."</string>
-    <string name="kg_failed_attempts_almost_at_wipe" product="default" msgid="4051015943038199910">"Ke tentuar <xliff:g id="NUMBER_0">%1$d</xliff:g> herë pa sukses për ta shkyçur telefonin tënd. Pas <xliff:g id="NUMBER_1">%2$d</xliff:g> tentativave të tjera të pasuksesshme, telefoni do të rivendoset në gjendje fabrike dhe të gjitha të dhënat e përdoruesit do të humbasin."</string>
-    <string name="kg_failed_attempts_now_wiping" product="tablet" msgid="2072996269148483637">"Ke tentuar <xliff:g id="NUMBER">%d</xliff:g> herë pa sukses për ta shkyçur tabletin tënd. Tableti tani do të rivendoset në gjendje fabrike."</string>
-    <string name="kg_failed_attempts_now_wiping" product="tv" msgid="4987878286750741463">"Ke tentuar <xliff:g id="NUMBER">%d</xliff:g> herë ta shkyçësh pa sukses televizorin tënd. Televizori do të rivendoset tani si në gjendjen e fabrikës."</string>
-    <string name="kg_failed_attempts_now_wiping" product="default" msgid="4817627474419471518">"Ke tentuar <xliff:g id="NUMBER">%d</xliff:g> herë ta shkyçësh pa sukses telefonin tënd. Telefoni do të rivendoset tani si në gjendjen e fabrikës."</string>
-    <string name="kg_failed_attempts_almost_at_login" product="tablet" msgid="3253575572118914370">"E ke vizatuar gabimisht motivin tënd të shkyçjes <xliff:g id="NUMBER_0">%1$d</xliff:g> herë. Pas <xliff:g id="NUMBER_1">%2$d</xliff:g> tentativave të tjera të pasuksesshme do të të kërkohet ta shkyçësh tabletin duke përdorur një llogari mail-i.\n\n Provo sërish për <xliff:g id="NUMBER_2">%3$d</xliff:g> sekonda."</string>
-    <string name="kg_failed_attempts_almost_at_login" product="tv" msgid="4224651132862313471">"Ke vizatuar <xliff:g id="NUMBER_0">%1$d</xliff:g> herë pa sukses motivin tënd. Pas <xliff:g id="NUMBER_1">%2$d</xliff:g> tentativave të tjera të pasuksesshme, do të të duhet ta shkyçësh televizorin duke përdorur një llogari mail-i.\n\n Provo sërish për <xliff:g id="NUMBER_2">%3$d</xliff:g> sekonda."</string>
-    <string name="kg_failed_attempts_almost_at_login" product="default" msgid="1437638152015574839">"Ke vizatuar <xliff:g id="NUMBER_0">%1$d</xliff:g> herë pa sukses motivin tënd. Pas <xliff:g id="NUMBER_1">%2$d</xliff:g> tentativave të tjera të pasuksesshme, do të të duhet ta shkyçësh telefonin duke përdorur një llogari mail-i.\n\n Provo sërish për <xliff:g id="NUMBER_2">%3$d</xliff:g> sekonda."</string>
-    <string name="kg_text_message_separator" product="default" msgid="4160700433287233771">" - "</string>
-    <string name="kg_reordering_delete_drop_target_text" msgid="7899202978204438708">"Hiq"</string>
-    <string name="safe_media_volume_warning" product="default" msgid="2276318909314492312">"Të ngrihet volumi mbi nivelin e rekomanduar?\n\nDëgjimi me volum të lartë për periudha të gjata mund të dëmtojë dëgjimin."</string>
-    <string name="accessibility_shortcut_warning_dialog_title" msgid="8404780875025725199">"Të përdoret shkurtorja e qasshmërisë?"</string>
-    <string name="accessibility_shortcut_toogle_warning" msgid="7256507885737444807">"Kur shkurtorja është e aktivizuar, shtypja e të dy butonave për 3 sekonda do të nisë një funksion qasshmërie.\n\n Funksioni aktual i qasshmërisë:\n <xliff:g id="SERVICE_NAME">%1$s</xliff:g>\n\n Mund ta ndryshosh funksionin te Cilësimet &gt; Qasshmëria."</string>
-    <string name="disable_accessibility_shortcut" msgid="627625354248453445">"Çaktivizo shkurtoren"</string>
-    <string name="leave_accessibility_shortcut_on" msgid="7653111894438512680">"Përdor shkurtoren"</string>
-    <string name="color_inversion_feature_name" msgid="4231186527799958644">"Kthimi i ngjyrës"</string>
-    <string name="color_correction_feature_name" msgid="6779391426096954933">"Korrigjimi i ngjyrës"</string>
-    <string name="accessibility_shortcut_enabling_service" msgid="7771852911861522636">"Shkurtorja e qasshmërisë e aktivizoi <xliff:g id="SERVICE_NAME">%1$s</xliff:g>"</string>
-    <string name="accessibility_shortcut_disabling_service" msgid="2747243438223109821">"Shkurtorja e qasshmërisë e çaktivizoi <xliff:g id="SERVICE_NAME">%1$s</xliff:g>"</string>
-    <string name="accessibility_shortcut_spoken_feedback" msgid="8376923232350078434">"Shtyp dhe mbaj shtypur të dy butonat e volumit për tre sekonda për të përdorur <xliff:g id="SERVICE_NAME">%1$s</xliff:g>"</string>
-    <string name="accessibility_button_prompt_text" msgid="4234556536456854251">"Zgjidh një funksion për ta përdorur kur troket butonin e \"Qasshmërisë\":"</string>
-    <string name="accessibility_button_instructional_text" msgid="6942300463612999993">"Për të ndryshuar funksionet, prek dhe mbaj butonin e \"Qasshmërisë\"."</string>
-    <string name="accessibility_magnification_chooser_text" msgid="1227146738764986237">"Zmadhimi"</string>
-    <string name="user_switched" msgid="3768006783166984410">"Emri i përdoruesit aktual: <xliff:g id="NAME">%1$s</xliff:g>"</string>
-    <string name="user_switching_message" msgid="2871009331809089783">"Po kalon në <xliff:g id="NAME">%1$s</xliff:g>…"</string>
-    <string name="user_logging_out_message" msgid="8939524935808875155">"<xliff:g id="NAME">%1$s</xliff:g> po del…"</string>
-    <string name="owner_name" msgid="2716755460376028154">"Zotëruesi"</string>
-    <string name="error_message_title" msgid="4510373083082500195">"Gabim"</string>
-    <string name="error_message_change_not_allowed" msgid="1238035947357923497">"Ky ndryshim nuk lejohet nga administratori"</string>
-    <string name="app_not_found" msgid="3429141853498927379">"Nuk u gjet asnjë aplikacion për të menaxhuar këtë veprim"</string>
-    <string name="revoke" msgid="5404479185228271586">"Anulo"</string>
-    <string name="mediasize_iso_a0" msgid="1994474252931294172">"ISO A0"</string>
-    <string name="mediasize_iso_a1" msgid="3333060421529791786">"ISO A1"</string>
-    <string name="mediasize_iso_a2" msgid="3097535991925798280">"ISO A2"</string>
-    <string name="mediasize_iso_a3" msgid="3023213259314236123">"ISO A3"</string>
-    <string name="mediasize_iso_a4" msgid="231745325296873764">"ISO A4"</string>
-    <string name="mediasize_iso_a5" msgid="3484327407340865411">"ISO A5"</string>
-    <string name="mediasize_iso_a6" msgid="4861908487129577530">"ISO A6"</string>
-    <string name="mediasize_iso_a7" msgid="5890208588072936130">"ISO A7"</string>
-    <string name="mediasize_iso_a8" msgid="4319425041085816612">"ISO A8"</string>
-    <string name="mediasize_iso_a9" msgid="4882220529506432008">"ISO A9"</string>
-    <string name="mediasize_iso_a10" msgid="2382866026365359391">"ISO A10"</string>
-    <string name="mediasize_iso_b0" msgid="3651827147402009675">"ISO B0"</string>
-    <string name="mediasize_iso_b1" msgid="6072859628278739957">"ISO B1"</string>
-    <string name="mediasize_iso_b2" msgid="1348731852150380378">"ISO B2"</string>
-    <string name="mediasize_iso_b3" msgid="2612510181259261379">"ISO B3"</string>
-    <string name="mediasize_iso_b4" msgid="695151378838115434">"ISO B4"</string>
-    <string name="mediasize_iso_b5" msgid="4863754285582212487">"ISO B5"</string>
-    <string name="mediasize_iso_b6" msgid="5305816292139647241">"ISO B6"</string>
-    <string name="mediasize_iso_b7" msgid="531673542602786624">"ISO B7"</string>
-    <string name="mediasize_iso_b8" msgid="9164474595708850034">"ISO B8"</string>
-    <string name="mediasize_iso_b9" msgid="282102976764774160">"ISO B9"</string>
-    <string name="mediasize_iso_b10" msgid="4517141714407898976">"ISO B10"</string>
-    <string name="mediasize_iso_c0" msgid="3103521357901591100">"ISO C0"</string>
-    <string name="mediasize_iso_c1" msgid="1231954105985048595">"ISO C1"</string>
-    <string name="mediasize_iso_c2" msgid="927702816980087462">"ISO C2"</string>
-    <string name="mediasize_iso_c3" msgid="835154173518304159">"ISO C3"</string>
-    <string name="mediasize_iso_c4" msgid="5095951985108194011">"ISO C4"</string>
-    <string name="mediasize_iso_c5" msgid="1985397450332305739">"ISO C5"</string>
-    <string name="mediasize_iso_c6" msgid="8147421924174693013">"ISO C6"</string>
-    <string name="mediasize_iso_c7" msgid="8993994925276122950">"ISO C7"</string>
-    <string name="mediasize_iso_c8" msgid="6871178104139598957">"ISO C8"</string>
-    <string name="mediasize_iso_c9" msgid="7983532635227561362">"ISO C9"</string>
-    <string name="mediasize_iso_c10" msgid="5040764293406765584">"ISO C10"</string>
-    <string name="mediasize_na_letter" msgid="2841414839888344296">"Letër"</string>
-    <string name="mediasize_na_gvrnmt_letter" msgid="5295836838862962809">"Letër qeveritare"</string>
-    <string name="mediasize_na_legal" msgid="8621364037680465666">"Ligjor"</string>
-    <string name="mediasize_na_junior_legal" msgid="3309324162155085904">"Ligjor i ri"</string>
-    <string name="mediasize_na_ledger" msgid="5567030340509075333">"Libër llogarish"</string>
-    <string name="mediasize_na_tabloid" msgid="4571735038501661757">"Tabloid"</string>
-    <string name="mediasize_na_index_3x5" msgid="5182901917818625126">"Kartë indeksi 3x5"</string>
-    <string name="mediasize_na_index_4x6" msgid="7687620625422312396">"Karta e indeksit 4x6"</string>
-    <string name="mediasize_na_index_5x8" msgid="8834215284646872800">"Kartë indeksi 5x8"</string>
-    <string name="mediasize_na_monarch" msgid="213639906956550754">"\"Monarch\""</string>
-    <string name="mediasize_na_quarto" msgid="835778493593023223">"\"Quatro\""</string>
-    <string name="mediasize_na_foolscap" msgid="1573911237983677138">"Foolscap"</string>
-    <string name="mediasize_chinese_roc_8k" msgid="3626855847189438896">"ROC 8K"</string>
-    <string name="mediasize_chinese_roc_16k" msgid="9182191577022943355">"ROC 16K"</string>
-    <string name="mediasize_chinese_prc_1" msgid="4793232644980170500">"PRC 1"</string>
-    <string name="mediasize_chinese_prc_2" msgid="5404109730975720670">"PRC 2"</string>
-    <string name="mediasize_chinese_prc_3" msgid="1335092253339363526">"PRC 3"</string>
-    <string name="mediasize_chinese_prc_4" msgid="9167997800486569834">"PRC 4"</string>
-    <string name="mediasize_chinese_prc_5" msgid="845875168823541497">"PRC 5"</string>
-    <string name="mediasize_chinese_prc_6" msgid="3220325667692648789">"PRC 6"</string>
-    <string name="mediasize_chinese_prc_7" msgid="1776792138507038527">"PRC 7"</string>
-    <string name="mediasize_chinese_prc_8" msgid="1417176642687456692">"PRC 8"</string>
-    <string name="mediasize_chinese_prc_9" msgid="4785983473123798365">"PRC 9"</string>
-    <string name="mediasize_chinese_prc_10" msgid="7847982299391851899">"PRC 10"</string>
-    <string name="mediasize_chinese_prc_16k" msgid="262793383539980677">"PRC 16K"</string>
-    <string name="mediasize_chinese_om_pa_kai" msgid="5256815579447959814">"Pa Kai"</string>
-    <string name="mediasize_chinese_om_dai_pa_kai" msgid="7336412963441354407">"Dai Pa Kai"</string>
-    <string name="mediasize_chinese_om_jurro_ku_kai" msgid="6324465444100490742">"Jurro Ku Kai"</string>
-    <string name="mediasize_japanese_jis_b10" msgid="1787262845627694376">"JIS B10"</string>
-    <string name="mediasize_japanese_jis_b9" msgid="3336035783663287470">"JIS B9"</string>
-    <string name="mediasize_japanese_jis_b8" msgid="6195398299104345731">"JIS B8"</string>
-    <string name="mediasize_japanese_jis_b7" msgid="1674621886902828884">"JIS B7"</string>
-    <string name="mediasize_japanese_jis_b6" msgid="4170576286062657435">"JIS B6"</string>
-    <string name="mediasize_japanese_jis_b5" msgid="4899297958100032533">"JIS B5"</string>
-    <string name="mediasize_japanese_jis_b4" msgid="4213158129126666847">"JIS B4"</string>
-    <string name="mediasize_japanese_jis_b3" msgid="8513715307410310696">"JIS B3"</string>
-    <string name="mediasize_japanese_jis_b2" msgid="4777690211897131190">"JIS B2"</string>
-    <string name="mediasize_japanese_jis_b1" msgid="4608142385457034603">"JIS B1"</string>
-    <string name="mediasize_japanese_jis_b0" msgid="7587108366572243991">"JIS B0"</string>
-    <string name="mediasize_japanese_jis_exec" msgid="5244075432263649068">"JIS Exec"</string>
-    <string name="mediasize_japanese_chou4" msgid="4941652015032631361">"Chou4"</string>
-    <string name="mediasize_japanese_chou3" msgid="6387319169263957010">"Chou3"</string>
-    <string name="mediasize_japanese_chou2" msgid="1299112025415343982">"Chou2"</string>
-    <string name="mediasize_japanese_hagaki" msgid="8070115620644254565">"Hagaki"</string>
-    <string name="mediasize_japanese_oufuku" msgid="6049065587307896564">"Oufuku"</string>
-    <string name="mediasize_japanese_kahu" msgid="6872696027560065173">"Kahu"</string>
-    <string name="mediasize_japanese_kaku2" msgid="2359077233775455405">"Kaku2"</string>
-    <string name="mediasize_japanese_you4" msgid="2091777168747058008">"You4"</string>
-    <string name="mediasize_unknown_portrait" msgid="3088043641616409762">"Vertikalisht i panjohur"</string>
-    <string name="mediasize_unknown_landscape" msgid="4876995327029361552">"Orientim i panjohur horizontal"</string>
-    <string name="write_fail_reason_cancelled" msgid="7091258378121627624">"Anuluar"</string>
-    <string name="write_fail_reason_cannot_write" msgid="8132505417935337724">"Gabim në shkrimin e përmbajtjes"</string>
-    <string name="reason_unknown" msgid="6048913880184628119">"e panjohur"</string>
-    <string name="reason_service_unavailable" msgid="7824008732243903268">"Shërbimi i printimit nuk është aktivizuar"</string>
-    <string name="print_service_installed_title" msgid="2246317169444081628">"Shërbimi <xliff:g id="NAME">%s</xliff:g> u instalua"</string>
-    <string name="print_service_installed_message" msgid="5897362931070459152">"Prek për të aktivizuar"</string>
-    <string name="restr_pin_enter_admin_pin" msgid="8641662909467236832">"Fut kodin PIN të administratorit"</string>
-    <string name="restr_pin_enter_pin" msgid="3395953421368476103">"Fut PIN-in"</string>
-    <string name="restr_pin_incorrect" msgid="8571512003955077924">"I pasaktë"</string>
-    <string name="restr_pin_enter_old_pin" msgid="1462206225512910757">"PIN-i aktual"</string>
-    <string name="restr_pin_enter_new_pin" msgid="5959606691619959184">"PIN-i i ri"</string>
-    <string name="restr_pin_confirm_pin" msgid="8501523829633146239">"Kofirmo PIN-in e ri"</string>
-    <string name="restr_pin_create_pin" msgid="8017600000263450337">"Krijo një PIN për modifikimin e kufizimeve"</string>
-    <string name="restr_pin_error_doesnt_match" msgid="2224214190906994548">"PIN-et nuk përputhen. Provo sërish."</string>
-    <string name="restr_pin_error_too_short" msgid="8173982756265777792">"PIN-i është shumë i shkurtër. Duhet të jetë të paktën 4 shifra."</string>
-    <plurals name="restr_pin_countdown" formatted="false" msgid="9061246974881224688">
-      <item quantity="other">Provo sërish brenda <xliff:g id="COUNT">%d</xliff:g> sekondave</item>
-      <item quantity="one">Provo sërish brenda 1 sekonde</item>
-    </plurals>
-    <string name="restr_pin_try_later" msgid="973144472490532377">"Provo sërish më vonë"</string>
-    <string name="immersive_cling_title" msgid="8394201622932303336">"Po shikon ekranin e plotë"</string>
-    <string name="immersive_cling_description" msgid="3482371193207536040">"Për të dalë, rrëshqit nga lart poshtë."</string>
-    <string name="immersive_cling_positive" msgid="5016839404568297683">"E kuptova"</string>
-    <string name="done_label" msgid="2093726099505892398">"U krye!"</string>
-    <string name="hour_picker_description" msgid="6698199186859736512">"Rrëshqitësi rrethor i orëve"</string>
-    <string name="minute_picker_description" msgid="8606010966873791190">"Rrëshqitësi rrethor i minutave"</string>
-    <string name="select_hours" msgid="6043079511766008245">"Përzgjidh orët"</string>
-    <string name="select_minutes" msgid="3974345615920336087">"Përzgjidh minutat"</string>
-    <string name="select_day" msgid="7774759604701773332">"Përzgjidh muajin dhe ditën"</string>
-    <string name="select_year" msgid="7952052866994196170">"Përzgjidh vitin"</string>
-    <string name="deleted_key" msgid="7659477886625566590">"<xliff:g id="KEY">%1$s</xliff:g> u fshi"</string>
-    <string name="managed_profile_label_badge" msgid="2355652472854327647">"Puna <xliff:g id="LABEL">%1$s</xliff:g>"</string>
-    <string name="managed_profile_label_badge_2" msgid="5048136430082124036">"<xliff:g id="LABEL">%1$s</xliff:g> i dytë i punës"</string>
-    <string name="managed_profile_label_badge_3" msgid="2808305070321719040">"<xliff:g id="LABEL">%1$s</xliff:g> i tretë i punës"</string>
-    <string name="lock_to_app_unlock_pin" msgid="2552556656504331634">"Zhgozhdimi kërkon PIN-in"</string>
-    <string name="lock_to_app_unlock_pattern" msgid="4182192144797225137">"Kërko model shkyçjeje para heqjes së gozhdimit"</string>
-    <string name="lock_to_app_unlock_password" msgid="6380979775916974414">"Kërko fjalëkalim para heqjes nga gozhdimi."</string>
-    <string name="package_installed_device_owner" msgid="6875717669960212648">"Instaluar nga administratori"</string>
-    <string name="package_updated_device_owner" msgid="1847154566357862089">"Përditësuar nga administratori"</string>
-    <string name="package_deleted_device_owner" msgid="2307122077550236438">"Fshirë nga administratori"</string>
-    <string name="battery_saver_description_with_learn_more" msgid="6323937147992667707">"Për të zgjatur jetëgjatësinë e baterisë sate, \"Kursyesi i baterisë\" çaktivizon disa funksione të pajisjes dhe kufizon aplikacionet. "<annotation id="url">"Mëso më shumë"</annotation></string>
-    <string name="battery_saver_description" msgid="769989536172631582">"Për të zgjatur jetëgjatësinë e baterisë sate, \"Kursyesi i baterisë\" çaktivizon disa funksione të pajisjes dhe kufizon aplikacionet."</string>
-    <string name="data_saver_description" msgid="6015391409098303235">"Për të ndihmuar në reduktimin e përdorimit të të dhënave, \"Kursyesi i të dhënave\" pengon që disa aplikacione të dërgojnë apo të marrin të dhëna në sfond. Një aplikacion që po përdor aktualisht mund të ketë qasje te të dhënat, por këtë mund ta bëjë më rrallë. Kjo mund të nënkuptojë, për shembull, se imazhet nuk shfaqen kur troket mbi to."</string>
-    <string name="data_saver_enable_title" msgid="4674073932722787417">"Të aktivizohet \"Kursyesi i të dhënave\"?"</string>
-    <string name="data_saver_enable_button" msgid="7147735965247211818">"Aktivizo"</string>
-    <plurals name="zen_mode_duration_minutes_summary" formatted="false" msgid="4367877408072000848">
-=======
     <string name="network_switch_type_name_unknown" msgid="3665696841646851068">"një lloj rrjeti i panjohur"</string>
     <string name="wifi_watchdog_network_disabled" msgid="588755196559781297">"Nuk mund të lidhej me Wi-Fi"</string>
     <string name="wifi_watchdog_network_disabled_detailed" msgid="5469207538636315968">" ka një lidhje të dobët interneti."</string>
@@ -3266,7 +1827,6 @@
     <string name="data_saver_enable_title" msgid="7080620065745260137">"Të aktivizohet \"Kursyesi i të dhënave\"?"</string>
     <string name="data_saver_enable_button" msgid="4399405762586419726">"Aktivizo"</string>
     <plurals name="zen_mode_duration_minutes_summary" formatted="false" msgid="2877101784123058273">
->>>>>>> 0435f0ae
       <item quantity="other">Për %1$d minuta (deri në <xliff:g id="FORMATTEDTIME_1">%2$s</xliff:g>)</item>
       <item quantity="one">Për një minutë (deri në <xliff:g id="FORMATTEDTIME_0">%2$s</xliff:g>)</item>
     </plurals>
@@ -3338,168 +1898,6 @@
       <item quantity="other"><xliff:g id="COUNT_1">%1$d</xliff:g> të zgjedhura</item>
       <item quantity="one"><xliff:g id="COUNT_0">%1$d</xliff:g> i zgjedhur</item>
     </plurals>
-<<<<<<< HEAD
-    <string name="default_notification_channel_label" msgid="5929663562028088222">"E pakategorizuara"</string>
-    <string name="importance_from_user" msgid="7318955817386549931">"Ke caktuar rëndësinë e këtyre njoftimeve."</string>
-    <string name="importance_from_person" msgid="9160133597262938296">"Është i rëndësishëm për shkak të personave të përfshirë."</string>
-    <string name="user_creation_account_exists" msgid="1942606193570143289">"Dëshiron të lejosh <xliff:g id="APP">%1$s</xliff:g> që të krijojë një përdorues të ri me <xliff:g id="ACCOUNT">%2$s</xliff:g> ?"</string>
-    <string name="user_creation_adding" msgid="4482658054622099197">"Dëshiron të lejosh <xliff:g id="APP">%1$s</xliff:g> që të krijojë një përdorues të ri me <xliff:g id="ACCOUNT">%2$s</xliff:g> (një përdorues me këtë llogari ekziston tashmë) ?"</string>
-    <string name="language_selection_title" msgid="2680677278159281088">"Shto një gjuhë"</string>
-    <string name="country_selection_title" msgid="2954859441620215513">"Preferenca e rajonit"</string>
-    <string name="search_language_hint" msgid="7042102592055108574">"Shkruaj emrin e gjuhës"</string>
-    <string name="language_picker_section_suggested" msgid="8414489646861640885">"Sugjeruar"</string>
-    <string name="language_picker_section_all" msgid="3097279199511617537">"Të gjitha gjuhët"</string>
-    <string name="region_picker_section_all" msgid="8966316787153001779">"Të gjitha rajonet"</string>
-    <string name="locale_search_menu" msgid="2560710726687249178">"Kërko"</string>
-    <string name="app_suspended_title" msgid="2075071241147969611">"Aplikacioni nuk ofrohet"</string>
-    <string name="app_suspended_default_message" msgid="123166680425711887">"<xliff:g id="APP_NAME_0">%1$s</xliff:g> nuk ofrohet në këtë moment. Kjo menaxhohet nga <xliff:g id="APP_NAME_1">%2$s</xliff:g>."</string>
-    <string name="app_suspended_more_details" msgid="1131804827776778187">"Mëso më shumë"</string>
-    <string name="work_mode_off_title" msgid="1118691887588435530">"Të aktivizohet profili i punës?"</string>
-    <string name="work_mode_off_message" msgid="5130856710614337649">"Aplikacionet e punës, njoftimet, të dhënat e tua dhe funksionet e tjera të profilit të punës do të aktivizohen"</string>
-    <string name="work_mode_turn_on" msgid="2062544985670564875">"Aktivizo"</string>
-    <string name="deprecated_target_sdk_message" msgid="1449696506742572767">"Ky aplikacion është ndërtuar për një version më të vjetër të Android dhe mund të mos funksionojë mirë. Provo të kontrollosh për përditësime ose kontakto me zhvilluesin."</string>
-    <string name="deprecated_target_sdk_app_store" msgid="5032340500368495077">"Kliko për përditësim"</string>
-    <string name="new_sms_notification_title" msgid="8442817549127555977">"Ke mesazhe të reja"</string>
-    <string name="new_sms_notification_content" msgid="7002938807812083463">"Hap aplikacionin SMS për ta parë"</string>
-    <string name="user_encrypted_title" msgid="9054897468831672082">"Disa funksione mund të jenë të kufizuara"</string>
-    <string name="user_encrypted_message" msgid="4923292604515744267">"Trokit për të shkyçur"</string>
-    <string name="user_encrypted_detail" msgid="5708447464349420392">"Të dhënat e përdoruesit të kyçura"</string>
-    <string name="profile_encrypted_detail" msgid="3700965619978314974">"Profili i punës është i kyçur"</string>
-    <string name="profile_encrypted_message" msgid="6964994232310195874">"Trokit për ta shkyçur profilin e punës"</string>
-    <string name="usb_mtp_launch_notification_title" msgid="8359219638312208932">"U lidh me <xliff:g id="PRODUCT_NAME">%1$s</xliff:g>"</string>
-    <string name="usb_mtp_launch_notification_description" msgid="8541876176425411358">"Trokit për të parë skedarët"</string>
-    <string name="app_info" msgid="6856026610594615344">"Informacioni mbi aplikacionin"</string>
-    <string name="negative_duration" msgid="5688706061127375131">"−<xliff:g id="TIME">%1$s</xliff:g>"</string>
-    <string name="demo_starting_message" msgid="5268556852031489931">"Po nis demonstrimin..."</string>
-    <string name="demo_restarting_message" msgid="952118052531642451">"Po rivendos pajisjen…"</string>
-    <string name="suspended_widget_accessibility" msgid="6712143096475264190">"<xliff:g id="LABEL">%1$s</xliff:g> u çaktivizua"</string>
-    <string name="conference_call" msgid="3751093130790472426">"Telefonatë konferencë"</string>
-    <string name="tooltip_popup_title" msgid="5253721848739260181">"Këshilla për veglën"</string>
-    <string name="app_category_game" msgid="5431836943981492993">"Lojëra"</string>
-    <string name="app_category_audio" msgid="1659853108734301647">"Muzikë dhe audio"</string>
-    <string name="app_category_video" msgid="2728726078629384196">"Filma dhe video"</string>
-    <string name="app_category_image" msgid="4867854544519846048">"Foto dhe imazhe"</string>
-    <string name="app_category_social" msgid="5842783057834965912">"Rrjete sociale dhe komunikim"</string>
-    <string name="app_category_news" msgid="7496506240743986873">"Lajme dhe revista"</string>
-    <string name="app_category_maps" msgid="5878491404538024367">"Harta dhe navigim"</string>
-    <string name="app_category_productivity" msgid="3742083261781538852">"Produktivitet"</string>
-    <string name="device_storage_monitor_notification_channel" msgid="3295871267414816228">"Hapësira ruajtëse e pajisjes"</string>
-    <string name="adb_debugging_notification_channel_tv" msgid="5537766997350092316">"Korrigjimi i USB-së"</string>
-    <string name="time_picker_hour_label" msgid="2979075098868106450">"orë"</string>
-    <string name="time_picker_minute_label" msgid="5168864173796598399">"minutë"</string>
-    <string name="time_picker_header_text" msgid="143536825321922567">"Vendos orën"</string>
-    <string name="time_picker_input_error" msgid="7574999942502513765">"Fut një kohë të vlefshme"</string>
-    <string name="time_picker_prompt_label" msgid="7588093983899966783">"Shkruaj kohën"</string>
-    <string name="time_picker_text_input_mode_description" msgid="4148166758173708199">"Kalo te modaliteti i hyrjes së tekstit për hyrjen e kohës."</string>
-    <string name="time_picker_radial_mode_description" msgid="4953403779779557198">"Kalo te modaliteti i orës për hyrjen e kohës."</string>
-    <string name="autofill_picker_accessibility_title" msgid="8469043291648711535">"Opsionet e plotësimit automatik"</string>
-    <string name="autofill_save_accessibility_title" msgid="7244365268417107822">"Ruaje për \"Plotësim automatik\""</string>
-    <string name="autofill_error_cannot_autofill" msgid="7402758580060110371">"Përmbajtjet nuk mund të plotësohen automatikisht"</string>
-    <string name="autofill_picker_no_suggestions" msgid="3908514303773350735">"Asnjë sugjerim për plotësim automatik"</string>
-    <plurals name="autofill_picker_some_suggestions" formatted="false" msgid="5506565809835815274">
-      <item quantity="other"><xliff:g id="COUNT">%1$s</xliff:g> sugjerime për plotësim automatik</item>
-      <item quantity="one">Një sugjerim për plotësim automatik</item>
-    </plurals>
-    <string name="autofill_save_title" msgid="327541108460384555">"Të ruhet te "<b>"<xliff:g id="LABEL">%1$s</xliff:g>"</b>"?"</string>
-    <string name="autofill_save_title_with_type" msgid="2339135393607143594">"Të ruhet <xliff:g id="TYPE">%1$s</xliff:g> te "<b>"<xliff:g id="LABEL">%2$s</xliff:g>"</b>"?"</string>
-    <string name="autofill_save_title_with_2types" msgid="87616102361154432">"Të ruhet <xliff:g id="TYPE_0">%1$s</xliff:g> dhe <xliff:g id="TYPE_1">%2$s</xliff:g> te "<b>"<xliff:g id="LABEL">%3$s</xliff:g>"</b>"?"</string>
-    <string name="autofill_save_title_with_3types" msgid="4108978552969604555">"Të ruhet <xliff:g id="TYPE_0">%1$s</xliff:g>, <xliff:g id="TYPE_1">%2$s</xliff:g> dhe <xliff:g id="TYPE_2">%3$s</xliff:g> te "<b>"<xliff:g id="LABEL">%4$s</xliff:g>"</b>"?"</string>
-    <string name="autofill_update_title" msgid="5305781141104585279">"Të përditësohet në "<b>"<xliff:g id="LABEL">%1$s</xliff:g>"</b>"?"</string>
-    <string name="autofill_update_title_with_type" msgid="4624181147422762233">"Të përditësohet <xliff:g id="TYPE">%1$s</xliff:g> në "<b>"<xliff:g id="LABEL">%2$s</xliff:g>"</b>"?"</string>
-    <string name="autofill_update_title_with_2types" msgid="2300113827053626484">"Të përditësohet <xliff:g id="TYPE_0">%1$s</xliff:g> dhe <xliff:g id="TYPE_1">%2$s</xliff:g> në "<b>"<xliff:g id="LABEL">%3$s</xliff:g>"</b>"?"</string>
-    <string name="autofill_update_title_with_3types" msgid="9089824354296211922">"Të përditësohen këta artikuj në "<b>"<xliff:g id="LABEL">%4$s</xliff:g>"</b>": <xliff:g id="TYPE_0">%1$s</xliff:g>, <xliff:g id="TYPE_1">%2$s</xliff:g> dhe <xliff:g id="TYPE_2">%3$s</xliff:g> ?"</string>
-    <string name="autofill_save_yes" msgid="6398026094049005921">"Ruaj"</string>
-    <string name="autofill_save_no" msgid="2625132258725581787">"Jo, faleminderit"</string>
-    <string name="autofill_update_yes" msgid="310358413273276958">"Përditëso"</string>
-    <string name="autofill_save_type_password" msgid="5288448918465971568">"fjalëkalimi"</string>
-    <string name="autofill_save_type_address" msgid="4936707762193009542">"adresa"</string>
-    <string name="autofill_save_type_credit_card" msgid="7127694776265563071">"karta e kreditit"</string>
-    <string name="autofill_save_type_username" msgid="239040540379769562">"emri i përdoruesit"</string>
-    <string name="autofill_save_type_email_address" msgid="5752949432129262174">"adresa e mail-it"</string>
-    <string name="etws_primary_default_message_earthquake" msgid="5541962250262769193">"Qëndro i qetë dhe kërko strehim në afërsi."</string>
-    <string name="etws_primary_default_message_tsunami" msgid="1887685943498368548">"Evakuohu menjëherë nga rajonet bregdetare dhe zonat pranë lumenjve drejt një vendi më të sigurt, si për shembull në një terren të ngritur."</string>
-    <string name="etws_primary_default_message_earthquake_and_tsunami" msgid="998797956848445862">"Qëndro i qetë dhe kërko strehim në afërsi."</string>
-    <string name="etws_primary_default_message_test" msgid="2709597093560037455">"Testim për mesazhet e urgjencës"</string>
-    <string name="notification_reply_button_accessibility" msgid="3621714652387814344">"Përgjigju"</string>
-    <string name="etws_primary_default_message_others" msgid="6293148756130398971"></string>
-    <string name="mmcc_authentication_reject" msgid="5767701075994754356">"Karta SIM nuk lejohet për zërin"</string>
-    <string name="mmcc_imsi_unknown_in_hlr" msgid="5316658473301462825">"Karta SIM nuk është e përgatitur për zërin"</string>
-    <string name="mmcc_illegal_ms" msgid="807334478177362062">"Karta SIM nuk lejohet për zërin"</string>
-    <string name="mmcc_illegal_me" msgid="1950705155760872972">"Telefoni nuk lejohet për zërin"</string>
-    <string name="mmcc_authentication_reject_msim_template" msgid="1217031195834766479">"Karta SIM <xliff:g id="SIMNUMBER">%d</xliff:g> nuk lejohet"</string>
-    <string name="mmcc_imsi_unknown_in_hlr_msim_template" msgid="5636464607596778986">"Karta SIM <xliff:g id="SIMNUMBER">%d</xliff:g> nuk është përgatitur"</string>
-    <string name="mmcc_illegal_ms_msim_template" msgid="5994323296399913454">"Karta SIM <xliff:g id="SIMNUMBER">%d</xliff:g> nuk lejohet"</string>
-    <string name="mmcc_illegal_me_msim_template" msgid="5550259730350571826">"Karta SIM <xliff:g id="SIMNUMBER">%d</xliff:g> nuk lejohet"</string>
-    <string name="popup_window_default_title" msgid="4874318849712115433">"Dritare kërcyese"</string>
-    <string name="slice_more_content" msgid="8504342889413274608">"+ <xliff:g id="NUMBER">%1$d</xliff:g>"</string>
-    <string name="shortcut_restored_on_lower_version" msgid="4860853725206702336">"Versioni i aplikacionit u ul ose nuk është në përputhje me këtë shkurtore"</string>
-    <string name="shortcut_restore_not_supported" msgid="5028808567940014190">"Nuk mund të restaurohej shkurtorja sepse aplikacioni nuk mbështet rezervimin dhe restaurimin"</string>
-    <string name="shortcut_restore_signature_mismatch" msgid="2406209324521327518">"Nuk mund të restaurohej shkurtorja për shkak të mospërputhjes së nënshkrimit të aplikacionit"</string>
-    <string name="shortcut_restore_unknown_issue" msgid="8703738064603262597">"Nuk mund të restaurohej shkurtorja"</string>
-    <string name="shortcut_disabled_reason_unknown" msgid="5276016910284687075">"Shkurtorja është çaktivizuar"</string>
-    <string name="harmful_app_warning_uninstall" msgid="4837672735619532931">"ÇINSTALO"</string>
-    <string name="harmful_app_warning_open_anyway" msgid="596432803680914321">"HAPE GJITHSESI"</string>
-    <string name="harmful_app_warning_title" msgid="8982527462829423432">"U gjet aplikacion i dëmshëm"</string>
-    <string name="slices_permission_request" msgid="8484943441501672932">"<xliff:g id="APP_0">%1$s</xliff:g> dëshiron të shfaqë pjesë të <xliff:g id="APP_2">%2$s</xliff:g>"</string>
-    <string name="screenshot_edit" msgid="7867478911006447565">"Modifiko"</string>
-    <string name="volume_dialog_ringer_guidance_vibrate" msgid="8902050240801159042">"Do të lëshojë dridhje për telefonatat dhe njoftimet"</string>
-    <string name="volume_dialog_ringer_guidance_silent" msgid="2128975224280276122">"Do të hiqet zëri për telefonatat dhe njoftimet"</string>
-    <string name="notification_channel_system_changes" msgid="5072715579030948646">"Ndryshimet e sistemit"</string>
-    <string name="notification_channel_do_not_disturb" msgid="6766940333105743037">"Mos shqetëso"</string>
-    <string name="zen_upgrade_notification_visd_title" msgid="3288313883409759733">"E re: Modaliteti \"Mos shqetëso\" po fsheh njoftimet"</string>
-    <string name="zen_upgrade_notification_visd_content" msgid="5533674060311631165">"Trokit për të mësuar më shumë dhe për të ndryshuar."</string>
-    <string name="zen_upgrade_notification_title" msgid="3799603322910377294">"\"Mos shqetëso\" ka ndryshuar"</string>
-    <string name="zen_upgrade_notification_content" msgid="1794994264692424562">"Trokit për të shënuar atë që është bllokuar"</string>
-    <string name="notification_app_name_system" msgid="4205032194610042794">"Sistemi"</string>
-    <string name="notification_app_name_settings" msgid="7751445616365753381">"Cilësimet"</string>
-    <string name="notification_appops_camera_active" msgid="5050283058419699771">"Kamera"</string>
-    <string name="notification_appops_microphone_active" msgid="4335305527588191730">"Mikrofoni"</string>
-    <string name="notification_appops_overlay_active" msgid="633813008357934729">"po shfaqet mbi aplikacionet e tjera në ekranin tënd"</string>
-    <string name="dynamic_mode_notification_channel_name" msgid="2348803891571320452">"Njoftimi i informacionit të \"Modalitetit rutinë\""</string>
-    <string name="dynamic_mode_notification_title" msgid="508815255807182035">"Bateria mund të mbarojë përpara ngarkimit të zakonshëm"</string>
-    <string name="dynamic_mode_notification_summary" msgid="2541166298550402690">"\"Kursyesi i baterisë\" u aktivizua për të zgjatur jetëgjatësinë e baterisë"</string>
-    <!-- no translation found for battery_saver_notification_channel_name (2083316159716201806) -->
-    <skip />
-    <!-- no translation found for battery_saver_sticky_disabled_notification_title (6376147579378764641) -->
-    <skip />
-    <!-- no translation found for battery_saver_sticky_disabled_notification_summary (8090192609249817945) -->
-    <skip />
-    <!-- no translation found for battery_saver_charged_notification_title (2960978289873161288) -->
-    <skip />
-    <!-- no translation found for battery_saver_charged_notification_title (7555713825806482451) -->
-    <skip />
-    <!-- no translation found for battery_saver_charged_notification_title (5954873381559605660) -->
-    <skip />
-    <!-- no translation found for battery_saver_off_notification_summary (1374222493681267143) -->
-    <skip />
-    <!-- no translation found for battery_saver_off_alternative_notification_summary (4340727818546508436) -->
-    <skip />
-    <string name="mime_type_folder" msgid="7111951698626315204">"Dosje"</string>
-    <string name="mime_type_apk" msgid="5518003630972506900">"Aplikacion i Android"</string>
-    <string name="mime_type_generic" msgid="6833871596845900027">"Skedar"</string>
-    <string name="mime_type_generic_ext" msgid="8450275970061657174">"Skedar <xliff:g id="EXTENSION">%1$s</xliff:g>"</string>
-    <string name="mime_type_audio" msgid="6289777657172050926">"Audio"</string>
-    <string name="mime_type_audio_ext" msgid="3270880987725816210">"Audio <xliff:g id="EXTENSION">%1$s</xliff:g>"</string>
-    <string name="mime_type_video" msgid="4093025777317307426">"Video"</string>
-    <string name="mime_type_video_ext" msgid="5643771615714173159">"Video <xliff:g id="EXTENSION">%1$s</xliff:g>"</string>
-    <string name="mime_type_image" msgid="3144284451605236371">"Imazh"</string>
-    <string name="mime_type_image_ext" msgid="1514613218742736590">"Imazh <xliff:g id="EXTENSION">%1$s</xliff:g>"</string>
-    <string name="mime_type_compressed" msgid="1645486037074943257">"Arkiv"</string>
-    <string name="mime_type_compressed_ext" msgid="4232293058067801528">"Arkiv <xliff:g id="EXTENSION">%1$s</xliff:g>"</string>
-    <string name="mime_type_document" msgid="1596838147256375966">"Dokument"</string>
-    <string name="mime_type_document_ext" msgid="6327266601345501281">"Dokument <xliff:g id="EXTENSION">%1$s</xliff:g>"</string>
-    <string name="mime_type_spreadsheet" msgid="2639138255207123557">"Fletëllogaritëse"</string>
-    <string name="mime_type_spreadsheet_ext" msgid="5508653032786106725">"Fletëllogaritëse <xliff:g id="EXTENSION">%1$s</xliff:g>"</string>
-    <string name="mime_type_presentation" msgid="6145604688774787357">"Prezantim"</string>
-    <string name="mime_type_presentation_ext" msgid="2982650207774823437">"Prezantim <xliff:g id="EXTENSION">%1$s</xliff:g>"</string>
-    <string name="car_loading_profile" msgid="3545132581795684027">"Po ngarkohet"</string>
-    <plurals name="file_count" formatted="false" msgid="1628600959752419449">
-      <item quantity="other"><xliff:g id="FILE_NAME_2">%s</xliff:g> + <xliff:g id="COUNT_3">%d</xliff:g> skedarë</item>
-      <item quantity="one"><xliff:g id="FILE_NAME_0">%s</xliff:g> + <xliff:g id="COUNT_1">%d</xliff:g> skedar</item>
-    </plurals>
-    <!-- no translation found for chooser_no_direct_share_targets (997970693708458895) -->
-    <skip />
-=======
     <string name="default_notification_channel_label" msgid="3697928973567217330">"E pakategorizuara"</string>
     <string name="importance_from_user" msgid="2782756722448800447">"Ke caktuar rëndësinë e këtyre njoftimeve."</string>
     <string name="importance_from_person" msgid="4235804979664465383">"Është i rëndësishëm për shkak të personave të përfshirë."</string>
@@ -3652,5 +2050,4 @@
     </plurals>
     <string name="chooser_no_direct_share_targets" msgid="492542066060841139">"Ndarja e drejtpërdrejtë nuk ofrohet"</string>
     <string name="chooser_all_apps_button_label" msgid="3230427756238666328">"Lista e aplikacioneve"</string>
->>>>>>> 0435f0ae
 </resources>