--- conflicted
+++ resolved
@@ -83,11 +83,7 @@
     <string name="RestrictedOnAllVoiceTitle" msgid="158800171499150681">"Không có dịch vụ thoại/khẩn cấp"</string>
     <string name="RestrictedStateContent" msgid="4278821484643362350">"Tạm thời không được cung cấp bởi mạng di động tại vị trí của bạn"</string>
     <string name="NetworkPreferenceSwitchTitle" msgid="4008877505368566980">"Không thể kết nối mạng"</string>
-<<<<<<< HEAD
-    <string name="NetworkPreferenceSwitchSummary" msgid="4164230263214915351">"Để cải thiện khả năng thu tín hiệu, hãy thử thay đổi loại mạng được chọn trong Hệ thống &gt; Mạng và Internet &gt; Mạng di động &gt; Loại mạng ưu tiên."</string>
-=======
     <string name="NetworkPreferenceSwitchSummary" msgid="1203771446683319957">"Để cải thiện khả năng thu tín hiệu, hãy thử thay đổi loại mạng được chọn trong Cài đặt &gt; Mạng và Internet &gt; Mạng di động &gt; Loại mạng ưa thích."</string>
->>>>>>> 98e12851
     <string name="notification_channel_network_alert" msgid="4427736684338074967">"Thông báo"</string>
     <string name="notification_channel_call_forward" msgid="2419697808481833249">"Chuyển tiếp cuộc gọi"</string>
     <string name="notification_channel_emergency_callback" msgid="6686166232265733921">"Chế độ gọi lại khẩn cấp"</string>
@@ -126,7 +122,7 @@
     <item msgid="3910386316304772394">"Để gọi điện và gửi tin nhắn qua Wi-Fi, trước tiên hãy yêu cầu nhà cung cấp dịch vụ của bạn thiết lập dịch vụ này. Sau đó, bật lại gọi qua Wi-Fi từ Cài đặt. (Mã lỗi: <xliff:g id="CODE">%1$s</xliff:g>)"</item>
   </string-array>
   <string-array name="wfcOperatorErrorNotificationMessages">
-    <item msgid="7472393097168811593">"Đăng ký với nhà cung cấp dịch vụ của bạn (Mã lỗi: <xliff:g id="CODE">%1$s</xliff:g>)"</item>
+    <item msgid="6177300162212449033">"Đăng ký với nhà cung cấp dịch vụ của bạn"</item>
   </string-array>
   <string-array name="wfcSpnFormats">
     <item msgid="6830082633573257149">"%s"</item>
@@ -238,7 +234,8 @@
     <string name="global_action_voice_assist" msgid="7751191495200504480">"Trợ lý thoại"</string>
     <string name="global_action_lockdown" msgid="8751542514724332873">"Khóa ngay"</string>
     <string name="status_bar_notification_info_overflow" msgid="5301981741705354993">"999+"</string>
-    <string name="notification_hidden_text" msgid="6351207030447943784">"Thông báo mới"</string>
+    <string name="notification_hidden_text" msgid="1135169301897151909">"Nội dung bị ẩn"</string>
+    <string name="notification_hidden_by_policy_text" msgid="9004631276932584600">"Nội dung bị ẩn theo chính sách"</string>
     <string name="notification_channel_virtual_keyboard" msgid="6969925135507955575">"Bàn phím ảo"</string>
     <string name="notification_channel_physical_keyboard" msgid="7297661826966861459">"Bàn phím thực"</string>
     <string name="notification_channel_security" msgid="7345516133431326347">"Bảo mật"</string>
@@ -254,9 +251,9 @@
     <string name="notification_channel_alerts" msgid="4496839309318519037">"Cảnh báo"</string>
     <string name="notification_channel_retail_mode" msgid="6088920674914038779">"Giới thiệu bán lẻ"</string>
     <string name="notification_channel_usb" msgid="9006850475328924681">"Kết nối USB"</string>
-    <string name="notification_channel_foreground_service" msgid="3931987440602669158">"Các ứng dụng tiêu thụ pin"</string>
-    <string name="foreground_service_app_in_background" msgid="1060198778219731292">"<xliff:g id="APP_NAME">%1$s</xliff:g> đang sử dụng pin"</string>
-    <string name="foreground_service_apps_in_background" msgid="7175032677643332242">"<xliff:g id="NUMBER">%1$d</xliff:g> ứng dụng đang sử dụng pin"</string>
+    <string name="notification_channel_foreground_service" msgid="6665375982962336520">"Ứng dụng đang chạy trong nền"</string>
+    <string name="foreground_service_app_in_background" msgid="6826789589341671842">"<xliff:g id="APP_NAME">%1$s</xliff:g> đang chạy ẩn"</string>
+    <string name="foreground_service_apps_in_background" msgid="7150914856893450380">"<xliff:g id="NUMBER">%1$d</xliff:g> ứng dụng đang chạy trong nền"</string>
     <string name="foreground_service_tap_for_details" msgid="372046743534354644">"Nhấn để biết chi tiết về mức sử dụng dữ liệu và pin"</string>
     <string name="foreground_service_multiple_separator" msgid="4021901567939866542">"<xliff:g id="LEFT_SIDE">%1$s</xliff:g>, <xliff:g id="RIGHT_SIDE">%2$s</xliff:g>"</string>
     <string name="safeMode" msgid="2788228061547930246">"Chế độ an toàn"</string>
@@ -1183,13 +1180,8 @@
     <string name="usb_midi_notification_title" msgid="4850904915889144654">"USB cho MIDI"</string>
     <string name="usb_accessory_notification_title" msgid="7848236974087653666">"Đã kết nối với phụ kiện USB"</string>
     <string name="usb_notification_message" msgid="3370903770828407960">"Nhấn để biết thêm tùy chọn."</string>
-<<<<<<< HEAD
-    <string name="usb_unsupported_audio_accessory_title" msgid="3529881374464628084">"Đã phát hiện phụ kiện âm thanh analog"</string>
-    <string name="usb_unsupported_audio_accessory_message" msgid="6309553946441565215">"Thiết bị được kết nối không tương thích với điện thoại này. Nhấn để tìm hiểu thêm."</string>
-=======
     <string name="usb_unsupported_audio_accessory_title" msgid="2256529893240208458">"Phụ kiện âm thanh không được hỗ trợ"</string>
     <string name="usb_unsupported_audio_accessory_message" msgid="7811865061127547035">"Nhấn để biết thêm thông tin"</string>
->>>>>>> 98e12851
     <string name="adb_active_notification_title" msgid="6729044778949189918">"Đã kết nối gỡ lỗi USB"</string>
     <string name="adb_active_notification_message" msgid="4948470599328424059">"Nhấn để vô hiệu hóa gỡ lỗi USB."</string>
     <string name="adb_active_notification_message" product="tv" msgid="8470296818270110396">"Chọn để vô hiệu hóa gỡ lỗi USB."</string>
@@ -1295,9 +1287,9 @@
     <string name="vpn_text_long" msgid="4907843483284977618">"Đã kết nối với <xliff:g id="SESSION">%s</xliff:g>. Chạm để quản lý mạng."</string>
     <string name="vpn_lockdown_connecting" msgid="6443438964440960745">"Đang kết nối VPN luôn bật…"</string>
     <string name="vpn_lockdown_connected" msgid="8202679674819213931">"Đã kết nối VPN luôn bật"</string>
-    <string name="vpn_lockdown_disconnected" msgid="735805531187559719">"Đã ngắt kết nối khỏi VPN luôn bật"</string>
+    <string name="vpn_lockdown_disconnected" msgid="4532298952570796327">"Đã ngắt kết nối VPN luôn bật"</string>
     <string name="vpn_lockdown_error" msgid="6009249814034708175">"Lỗi VPN luôn bật"</string>
-    <string name="vpn_lockdown_config" msgid="8151951501116759194">"Thay đổi cài đặt mạng hoặc VPN"</string>
+    <string name="vpn_lockdown_config" msgid="5099330695245008680">"Nhấn để thiết lập"</string>
     <string name="upload_file" msgid="2897957172366730416">"Chọn tệp"</string>
     <string name="no_file_chosen" msgid="6363648562170759465">"Không có tệp nào được chọn"</string>
     <string name="reset" msgid="2448168080964209908">"Đặt lại"</string>
@@ -1603,7 +1595,7 @@
     </plurals>
     <string name="restr_pin_try_later" msgid="973144472490532377">"Hãy thử lại sau"</string>
     <string name="immersive_cling_title" msgid="8394201622932303336">"Xem toàn màn hình"</string>
-    <string name="immersive_cling_description" msgid="3482371193207536040">"Để thoát, hãy vuốt từ trên cùng xuống dưới."</string>
+    <string name="immersive_cling_description" msgid="3482371193207536040">"Để thoát, hãy vuốt xuống từ trên cùng."</string>
     <string name="immersive_cling_positive" msgid="5016839404568297683">"OK"</string>
     <string name="done_label" msgid="2093726099505892398">"Xong"</string>
     <string name="hour_picker_description" msgid="6698199186859736512">"Thanh trượt giờ hình tròn"</string>
@@ -1626,8 +1618,8 @@
     <string name="package_installed_device_owner" msgid="6875717669960212648">"Do quản trị viên của bạn cài đặt"</string>
     <string name="package_updated_device_owner" msgid="1847154566357862089">"Do quản trị viên của bạn cập nhật"</string>
     <string name="package_deleted_device_owner" msgid="2307122077550236438">"Do quản trị viên của bạn xóa"</string>
-    <string name="battery_saver_description" msgid="1960431123816253034">"Để giúp tăng thời lượng pin, trình tiết kiệm pin sẽ giảm hiệu suất thiết bị và hạn chế rung, dịch vụ vị trí và hầu hết dữ liệu nền. Ứng dụng email, nhắn tin và các ứng dụng khác dựa trên đồng bộ hóa có thể không cập nhật nếu bạn không mở.\n\nTrình tiết kiệm pin tự động tắt khi thiết bị của bạn đang sạc."</string>
-    <string name="data_saver_description" msgid="6015391409098303235">"Để giúp giảm mức sử dụng dữ liệu, Trình tiết kiệm dữ liệu chặn một số ứng dụng gửi hoặc nhận dữ liệu trong nền. Ứng dụng mà bạn hiện sử dụng có thể truy cập dữ liệu nhưng có thể thực hiện việc đó ít thường xuyên hơn. Ví dụ: hình ảnh sẽ không hiển thị cho đến khi bạn nhấn vào hình ảnh đó."</string>
+    <string name="battery_saver_description" msgid="1960431123816253034">"Để giúp tăng tuổi thọ pin, trình tiết kiệm pin sẽ giảm hiệu suất thiết bị của bạn và hạn chế rung, dịch vụ vị trí và hầu hết dữ liệu nền. Email, nhắn tin và các ứng dụng khác dựa trên đồng bộ hóa có thể không cập nhật nếu bạn không mở chúng.\n\nTrình tiết kiệm pin tự động tắt khi thiết bị của bạn đang sạc."</string>
+    <string name="data_saver_description" msgid="6015391409098303235">"Để giúp giảm mức sử dụng dữ liệu. Trình tiết kiệm dữ liệu chặn một số ứng dụng gửi hoặc nhận dữ liệu trong nền. Ứng dụng mà bạn hiện sử dụng có thể truy cập dữ liệu nhưng có thể thực hiện việc đó ít thường xuyên hơn. Ví như, hình ảnh sẽ không hiển thị cho đến khi bạn nhấn vào hình ảnh đó."</string>
     <string name="data_saver_enable_title" msgid="4674073932722787417">"Bật Trình tiết kiệm dữ liệu?"</string>
     <string name="data_saver_enable_button" msgid="7147735965247211818">"Bật"</string>
     <plurals name="zen_mode_duration_minutes_summary" formatted="false" msgid="4367877408072000848">
@@ -1726,8 +1718,14 @@
     <string name="unpin_target" msgid="3556545602439143442">"Bỏ ghim"</string>
     <string name="app_info" msgid="6856026610594615344">"Thông tin ứng dụng"</string>
     <string name="negative_duration" msgid="5688706061127375131">"−<xliff:g id="TIME">%1$s</xliff:g>"</string>
+    <string name="reset_retail_demo_mode_title" msgid="2370249087943803584">"Đặt lại thiết bị?"</string>
+    <string name="reset_retail_demo_mode_text" msgid="5481925817590883246">"Nhấn để đặt lại thiết bị"</string>
     <string name="demo_starting_message" msgid="5268556852031489931">"Đang bắt đầu bản trình diễn..."</string>
     <string name="demo_restarting_message" msgid="952118052531642451">"Đang đặt lại thiết bị..."</string>
+    <string name="demo_user_inactivity_timeout_title" msgid="6596109959002331334">"Đặt lại thiết bị?"</string>
+    <string name="demo_user_inactivity_timeout_countdown" msgid="5675588824402569506">"Bạn sẽ bị mất mọi thay đổi và bản trình diễn sẽ bắt đầu lại sau <xliff:g id="TIMEOUT">%1$s</xliff:g> giây…"</string>
+    <string name="demo_user_inactivity_timeout_left_button" msgid="5314271347014802475">"Hủy"</string>
+    <string name="demo_user_inactivity_timeout_right_button" msgid="5019306703066964808">"Đặt lại ngay bây giờ"</string>
     <string name="suspended_widget_accessibility" msgid="6712143096475264190">"Đã tắt <xliff:g id="LABEL">%1$s</xliff:g>"</string>
     <string name="conference_call" msgid="3751093130790472426">"Cuộc gọi nhiều bên"</string>
     <string name="tooltip_popup_title" msgid="5253721848739260181">"Chú giải công cụ"</string>
