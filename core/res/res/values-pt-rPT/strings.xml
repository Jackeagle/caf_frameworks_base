--- conflicted
+++ resolved
@@ -54,76 +54,6 @@
       <item quantity="other">Tem mais <xliff:g id="NUMBER_1">%d</xliff:g> tentativas antes de o cartão SIM ficar bloqueado.</item>
       <item quantity="one">Tem mais <xliff:g id="NUMBER_0">%d</xliff:g> tentativa antes de o cartão SIM ficar bloqueado.</item>
     </plurals>
-<<<<<<< HEAD
-    <string name="imei" msgid="2625429890869005782">"IMEI"</string>
-    <string name="meid" msgid="4841221237681254195">"MEID"</string>
-    <string name="ClipMmi" msgid="6952821216480289285">"ID do Autor da Chamada"</string>
-    <string name="ClirMmi" msgid="7784673673446833091">"ID do autor da chamada efetuada"</string>
-    <string name="ColpMmi" msgid="3065121483740183974">"ID de linha ligada"</string>
-    <string name="ColrMmi" msgid="4996540314421889589">"Restrição de ID de linha ligada"</string>
-    <string name="CfMmi" msgid="5123218989141573515">"Encaminhamento de chamadas"</string>
-    <string name="CwMmi" msgid="9129678056795016867">"Chamada em espera"</string>
-    <string name="BaMmi" msgid="455193067926770581">"Barramento de chamadas"</string>
-    <string name="PwdMmi" msgid="7043715687905254199">"Alteração de palavra-passe"</string>
-    <string name="PinMmi" msgid="3113117780361190304">"Alteração de PIN"</string>
-    <string name="CnipMmi" msgid="3110534680557857162">"Apresentação do número chamador"</string>
-    <string name="CnirMmi" msgid="3062102121430548731">"Número chamador restringido"</string>
-    <string name="ThreeWCMmi" msgid="9051047170321190368">"Chamada de conferência entre três interlocutores"</string>
-    <string name="RuacMmi" msgid="7827887459138308886">"Rejeição de chamadas inoportunas indesejadas"</string>
-    <string name="CndMmi" msgid="3116446237081575808">"Entrega do número chamador"</string>
-    <string name="DndMmi" msgid="1265478932418334331">"Não incomodar"</string>
-    <string name="CLIRDefaultOnNextCallOn" msgid="429415409145781923">"ID do autor da chamada é predefinido como restrito. Chamada seguinte: Restrita"</string>
-    <string name="CLIRDefaultOnNextCallOff" msgid="3092918006077864624">"ID do autor da chamada é predefinido como restrito. Chamada seguinte: Não restrita"</string>
-    <string name="CLIRDefaultOffNextCallOn" msgid="6179425182856418465">"ID do autor da chamada é predefinido como não restrito. Chamada seguinte: Restrita"</string>
-    <string name="CLIRDefaultOffNextCallOff" msgid="2567998633124408552">"ID do autor da chamada é predefinido com não restrito. Chamada seguinte: Não restrita"</string>
-    <string name="serviceNotProvisioned" msgid="8614830180508686666">"Serviço não fornecido."</string>
-    <string name="CLIRPermanent" msgid="3377371145926835671">"Não pode alterar a definição da identificação de chamadas."</string>
-    <string name="RestrictedOnDataTitle" msgid="5221736429761078014">"Sem serviço de dados móveis"</string>
-    <string name="RestrictedOnEmergencyTitle" msgid="6855466023161191166">"Chamadas de emergência indisponíveis"</string>
-    <string name="RestrictedOnNormalTitle" msgid="3179574012752700984">"Sem serviço de voz"</string>
-    <string name="RestrictedOnAllVoiceTitle" msgid="8037246983606545202">"Sem serviço de voz ou chamadas de emergência"</string>
-    <string name="RestrictedStateContent" msgid="6538703255570997248">"Serviço temporariamente desativado pelo operador."</string>
-    <string name="RestrictedStateContentMsimTemplate" msgid="673416791370248176">"Serviço temporariamente desativado pelo operador no SIM <xliff:g id="SIMNUMBER">%d</xliff:g>."</string>
-    <string name="NetworkPreferenceSwitchTitle" msgid="6982395015324165258">"Não é possível estabelecer ligação à rede móvel."</string>
-    <string name="NetworkPreferenceSwitchSummary" msgid="509327194863482733">"Experimente alterar a rede preferida. Toque para alterar."</string>
-    <string name="EmergencyCallWarningTitle" msgid="813380189532491336">"Chamadas de emergência indisponíveis"</string>
-    <string name="EmergencyCallWarningSummary" msgid="1899692069750260619">"Não é possível efetuar chamadas de emergência através de Wi‑Fi."</string>
-    <string name="notification_channel_network_alert" msgid="4427736684338074967">"Alertas"</string>
-    <string name="notification_channel_call_forward" msgid="2419697808481833249">"Reencaminhamento de chamadas"</string>
-    <string name="notification_channel_emergency_callback" msgid="6686166232265733921">"Modo de chamada de retorno de emergência"</string>
-    <string name="notification_channel_mobile_data_status" msgid="4575131690860945836">"Estado dos dados móveis"</string>
-    <string name="notification_channel_sms" msgid="3441746047346135073">"Mensagens SMS"</string>
-    <string name="notification_channel_voice_mail" msgid="3954099424160511919">"Mensagens de correio de voz"</string>
-    <string name="notification_channel_wfc" msgid="2130802501654254801">"Chamadas Wi-Fi"</string>
-    <string name="notification_channel_sim" msgid="4052095493875188564">"Estado do SIM"</string>
-    <string name="peerTtyModeFull" msgid="6165351790010341421">"O par solicitou o modo COMPLETO de teletipo"</string>
-    <string name="peerTtyModeHco" msgid="5728602160669216784">"O par solicitou o modo HCO de teletipo"</string>
-    <string name="peerTtyModeVco" msgid="1742404978686538049">"O par solicitou o modo VCO de teletipo"</string>
-    <string name="peerTtyModeOff" msgid="3280819717850602205">"O par solicitou o modo DESATIVADO de teletipo"</string>
-    <string name="serviceClassVoice" msgid="1258393812335258019">"Voz"</string>
-    <string name="serviceClassData" msgid="872456782077937893">"Dados"</string>
-    <string name="serviceClassFAX" msgid="5566624998840486475">"FAX"</string>
-    <string name="serviceClassSMS" msgid="2015460373701527489">"SMS"</string>
-    <string name="serviceClassDataAsync" msgid="4523454783498551468">"Assíncronos"</string>
-    <string name="serviceClassDataSync" msgid="7530000519646054776">"Sincronização"</string>
-    <string name="serviceClassPacket" msgid="6991006557993423453">"Pacote"</string>
-    <string name="serviceClassPAD" msgid="3235259085648271037">"PAD"</string>
-    <string name="roamingText0" msgid="7170335472198694945">"Indicador de Roaming ativado"</string>
-    <string name="roamingText1" msgid="5314861519752538922">"Indicador de Roaming desativado"</string>
-    <string name="roamingText2" msgid="8969929049081268115">"Indicador de Roaming intermitente"</string>
-    <string name="roamingText3" msgid="5148255027043943317">"Fora da Vizinhança"</string>
-    <string name="roamingText4" msgid="8808456682550796530">"No Exterior"</string>
-    <string name="roamingText5" msgid="7604063252850354350">"Roaming - Sistema Preferencial"</string>
-    <string name="roamingText6" msgid="2059440825782871513">"Roaming - Sistema Disponível"</string>
-    <string name="roamingText7" msgid="7112078724097233605">"Roaming - Parceiro Alliance"</string>
-    <string name="roamingText8" msgid="5989569778604089291">"Roaming - Parceiro Premium"</string>
-    <string name="roamingText9" msgid="7969296811355152491">"Roaming - Funcionalidade de Serviço Total"</string>
-    <string name="roamingText10" msgid="3992906999815316417">"Roaming - Funcionalidade de Serviço Parcial"</string>
-    <string name="roamingText11" msgid="4154476854426920970">"Faixa de Roaming activada"</string>
-    <string name="roamingText12" msgid="1189071119992726320">"Faixa de Roaming desativada"</string>
-    <string name="roamingTextSearching" msgid="8360141885972279963">"A procurar Serviço"</string>
-    <string name="wfcRegErrorTitle" msgid="3855061241207182194">"Não foi possível configurar a funcionalidade Chamadas Wi-Fi."</string>
-=======
     <string name="imei" msgid="2157082351232630390">"IMEI"</string>
     <string name="meid" msgid="3291227361605924674">"MEID"</string>
     <string name="ClipMmi" msgid="4110549342447630629">"ID do Autor da Chamada"</string>
@@ -193,7 +123,6 @@
     <string name="roamingText12" msgid="673537506362152640">"Faixa de Roaming desativada"</string>
     <string name="roamingTextSearching" msgid="5323235489657753486">"A procurar Serviço"</string>
     <string name="wfcRegErrorTitle" msgid="3193072971584858020">"Não foi possível configurar a funcionalidade Chamadas Wi-Fi."</string>
->>>>>>> 0435f0ae
   <string-array name="wfcOperatorErrorAlertMessages">
     <item msgid="468830943567116703">"Para fazer chamadas e enviar mensagens por Wi-Fi, comece por pedir ao seu operador para configurar este serviço. De seguida, nas Definições, ative novamente as Chamadas Wi-Fi. (Código de erro: <xliff:g id="CODE">%1$s</xliff:g>)"</item>
   </string-array>
@@ -202,431 +131,6 @@
   </string-array>
     <!-- no translation found for wfcSpnFormat_spn (2982505428519096311) -->
     <skip />
-<<<<<<< HEAD
-    <string name="wfcSpnFormat_spn_wifi_calling" msgid="136001023263502280">"Chamadas Wi-Fi <xliff:g id="SPN">%s</xliff:g>"</string>
-    <string name="wfcSpnFormat_wlan_call" msgid="2533371081782489793">"Chamada WLAN"</string>
-    <string name="wfcSpnFormat_spn_wlan_call" msgid="2315240198303197168">"Chamada WLAN <xliff:g id="SPN">%s</xliff:g>"</string>
-    <string name="wfcSpnFormat_spn_wifi" msgid="6546481665561961938">"Wi-Fi <xliff:g id="SPN">%s</xliff:g>"</string>
-    <string name="wfcSpnFormat_wifi_calling_bar_spn" msgid="1726178784338466265">"Chamadas Wi-Fi | <xliff:g id="SPN">%s</xliff:g>"</string>
-    <string name="wfcSpnFormat_spn_vowifi" msgid="4444638298656953681">"VoWifi <xliff:g id="SPN">%s</xliff:g>"</string>
-    <string name="wfcSpnFormat_wifi_calling" msgid="4990486735013125329">"Chamadas Wi-Fi"</string>
-    <string name="wfcSpnFormat_wifi" msgid="1892673884655959773">"Wi-Fi"</string>
-    <string name="wfcSpnFormat_wifi_calling_wo_hyphen" msgid="1336669776254502831">"Chamadas Wi-Fi"</string>
-    <string name="wfcSpnFormat_vowifi" msgid="1765176406171272629">"VoWifi"</string>
-    <string name="wifi_calling_off_summary" msgid="8720659586041656098">"Desativado"</string>
-    <!-- no translation found for wfc_mode_wifi_preferred_summary (7335489823608689868) -->
-    <skip />
-    <!-- no translation found for wfc_mode_cellular_preferred_summary (7081742743152286290) -->
-    <skip />
-    <string name="wfc_mode_wifi_only_summary" msgid="2379919155237869320">"Apenas Wi-Fi"</string>
-    <string name="cfTemplateNotForwarded" msgid="1683685883841272560">"<xliff:g id="BEARER_SERVICE_CODE">{0}</xliff:g>: Não reencaminhado"</string>
-    <string name="cfTemplateForwarded" msgid="1302922117498590521">"<xliff:g id="BEARER_SERVICE_CODE">{0}</xliff:g>: <xliff:g id="DIALING_NUMBER">{1}</xliff:g>"</string>
-    <string name="cfTemplateForwardedTime" msgid="9206251736527085256">"<xliff:g id="BEARER_SERVICE_CODE">{0}</xliff:g>: <xliff:g id="DIALING_NUMBER">{1}</xliff:g> após <xliff:g id="TIME_DELAY">{2}</xliff:g> segundos"</string>
-    <string name="cfTemplateRegistered" msgid="5073237827620166285">"<xliff:g id="BEARER_SERVICE_CODE">{0}</xliff:g>: Não reencaminhado"</string>
-    <string name="cfTemplateRegisteredTime" msgid="6781621964320635172">"<xliff:g id="BEARER_SERVICE_CODE">{0}</xliff:g>: Não reencaminhado"</string>
-    <string name="fcComplete" msgid="3118848230966886575">"Código de funcionalidade completo."</string>
-    <string name="fcError" msgid="3327560126588500777">"Problema de ligação ou código de funcionalidade inválido."</string>
-    <string name="httpErrorOk" msgid="1191919378083472204">"OK"</string>
-    <string name="httpError" msgid="7956392511146698522">"Ocorreu um erro de rede."</string>
-    <string name="httpErrorLookup" msgid="4711687456111963163">"Não foi possível localizar URL."</string>
-    <string name="httpErrorUnsupportedAuthScheme" msgid="6299980280442076799">"O esquema de autenticação do site não é suportado."</string>
-    <string name="httpErrorAuth" msgid="1435065629438044534">"Não foi possível autenticar."</string>
-    <string name="httpErrorProxyAuth" msgid="1788207010559081331">"A autenticação através do servidor proxy falhou."</string>
-    <string name="httpErrorConnect" msgid="8714273236364640549">"Não foi possível ligar ao servidor."</string>
-    <string name="httpErrorIO" msgid="2340558197489302188">"Não foi possível comunicar com o servidor. Tente novamente mais tarde."</string>
-    <string name="httpErrorTimeout" msgid="4743403703762883954">"Esgotou o tempo limite da ligação ao servidor."</string>
-    <string name="httpErrorRedirectLoop" msgid="8679596090392779516">"A página contém demasiados redireccionamentos do servidor."</string>
-    <string name="httpErrorUnsupportedScheme" msgid="5015730812906192208">"O protocolo não é suportado."</string>
-    <string name="httpErrorFailedSslHandshake" msgid="96549606000658641">"Não foi possível estabelecer uma ligação segura."</string>
-    <string name="httpErrorBadUrl" msgid="3636929722728881972">"Não foi possível abrir a página porque o URL é inválido."</string>
-    <string name="httpErrorFile" msgid="2170788515052558676">"Não foi possível aceder ao ficheiro."</string>
-    <string name="httpErrorFileNotFound" msgid="6203856612042655084">"Não foi possível localizar o ficheiro solicitado."</string>
-    <string name="httpErrorTooManyRequests" msgid="1235396927087188253">"Existem demasiados pedidos em processamento. Tente novamente mais tarde."</string>
-    <string name="notification_title" msgid="8967710025036163822">"Erro de início de sessão de <xliff:g id="ACCOUNT">%1$s</xliff:g>"</string>
-    <string name="contentServiceSync" msgid="8353523060269335667">"Sincronização"</string>
-    <string name="contentServiceSyncNotificationTitle" msgid="7036196943673524858">"Não é possível sincronizar"</string>
-    <string name="contentServiceTooManyDeletesNotificationDesc" msgid="4884451152168188763">"Tentativa de eliminar demasiados conteúdos do <xliff:g id="CONTENT_TYPE">%s</xliff:g>."</string>
-    <string name="low_memory" product="tablet" msgid="6494019234102154896">"O armazenamento do tablet está cheio. Elimine alguns ficheiros para libertar espaço."</string>
-    <string name="low_memory" product="watch" msgid="4415914910770005166">"O armazenamento de visualizações está cheio. Elimine alguns ficheiros para libertar espaço."</string>
-    <string name="low_memory" product="tv" msgid="516619861191025923">"O armazenamento da TV está cheio. Elimine alguns ficheiros para libertar espaço."</string>
-    <string name="low_memory" product="default" msgid="3475999286680000541">"O armazenamento do telemóvel está cheio. Elimine alguns ficheiros para libertar espaço."</string>
-    <plurals name="ssl_ca_cert_warning" formatted="false" msgid="5106721205300213569">
-      <item quantity="other">Autoridades de certificação instaladas</item>
-      <item quantity="one">Autoridade de certificação instalada</item>
-    </plurals>
-    <string name="ssl_ca_cert_noti_by_unknown" msgid="4475437862189850602">"Por um terceiro desconhecido"</string>
-    <string name="ssl_ca_cert_noti_by_administrator" msgid="3541729986326153557">"Pelo gestor do seu perfil de trabalho"</string>
-    <string name="ssl_ca_cert_noti_managed" msgid="4030263497686867141">"Por <xliff:g id="MANAGING_DOMAIN">%s</xliff:g>"</string>
-    <string name="work_profile_deleted" msgid="5005572078641980632">"Perfil de trabalho eliminado"</string>
-    <string name="work_profile_deleted_details" msgid="6307630639269092360">"A aplicação de administração do perfil de trabalho está em falta ou danificada. Consequentemente, o seu perfil de trabalho e os dados relacionados foram eliminados. Contacte o gestor para obter assistência."</string>
-    <string name="work_profile_deleted_description_dpm_wipe" msgid="8823792115612348820">"O seu perfil de trabalho já não está disponível neste dispositivo"</string>
-    <string name="work_profile_deleted_reason_maximum_password_failure" msgid="8986903510053359694">"Demasiadas tentativas de introdução da palavra-passe"</string>
-    <string name="network_logging_notification_title" msgid="6399790108123704477">"O dispositivo é gerido"</string>
-    <string name="network_logging_notification_text" msgid="7930089249949354026">"A sua entidade gere este dispositivo e pode monitorizar o tráfego de rede. Toque para obter mais detalhes."</string>
-    <string name="factory_reset_warning" msgid="5423253125642394387">"O seu dispositivo será apagado"</string>
-    <string name="factory_reset_message" msgid="9024647691106150160">"Não é possível utilizar a aplicação de administrador. O seu dispositivo será agora apagado.\n\nSe tiver questões, contacte o administrador da entidade."</string>
-    <string name="printing_disabled_by" msgid="8936832919072486965">"Impressão desativada por <xliff:g id="OWNER_APP">%s</xliff:g>."</string>
-    <string name="me" msgid="6545696007631404292">"Eu"</string>
-    <string name="power_dialog" product="tablet" msgid="8545351420865202853">"Opções do tablet"</string>
-    <string name="power_dialog" product="tv" msgid="6153888706430556356">"Opções de TV"</string>
-    <string name="power_dialog" product="default" msgid="1319919075463988638">"Opções do telefone"</string>
-    <string name="silent_mode" msgid="7167703389802618663">"Modo silencioso"</string>
-    <string name="turn_on_radio" msgid="3912793092339962371">"Ativar sem fios"</string>
-    <string name="turn_off_radio" msgid="8198784949987062346">"Desativar sem fios"</string>
-    <string name="screen_lock" msgid="799094655496098153">"Bloqueio de ecrã"</string>
-    <string name="power_off" msgid="4266614107412865048">"Desligar"</string>
-    <string name="silent_mode_silent" msgid="319298163018473078">"Campainha desativada"</string>
-    <string name="silent_mode_vibrate" msgid="7072043388581551395">"Campainha em vibração."</string>
-    <string name="silent_mode_ring" msgid="8592241816194074353">"Campainha ativada"</string>
-    <string name="reboot_to_update_title" msgid="6212636802536823850">"Atualização do sistema Android"</string>
-    <string name="reboot_to_update_prepare" msgid="6305853831955310890">"A preparar para atualizar…"</string>
-    <string name="reboot_to_update_package" msgid="3871302324500927291">"A processar o pacote de atualização…"</string>
-    <string name="reboot_to_update_reboot" msgid="6428441000951565185">"A reiniciar…"</string>
-    <string name="reboot_to_reset_title" msgid="4142355915340627490">"Reposição de dados de fábrica"</string>
-    <string name="reboot_to_reset_message" msgid="2432077491101416345">"A reiniciar…"</string>
-    <string name="shutdown_progress" msgid="2281079257329981203">"A encerrar..."</string>
-    <string name="shutdown_confirm" product="tablet" msgid="3385745179555731470">"O seu tablet irá encerrar."</string>
-    <string name="shutdown_confirm" product="tv" msgid="476672373995075359">"A sua TV será encerrada."</string>
-    <string name="shutdown_confirm" product="watch" msgid="3490275567476369184">"As suas visualizações vão ser encerradas."</string>
-    <string name="shutdown_confirm" product="default" msgid="649792175242821353">"O seu telefone será encerrado."</string>
-    <string name="shutdown_confirm_question" msgid="2906544768881136183">"Pretende encerrar?"</string>
-    <string name="reboot_safemode_title" msgid="7054509914500140361">"Reiniciar no modo de segurança"</string>
-    <string name="reboot_safemode_confirm" msgid="55293944502784668">"Pretende reiniciar no modo de segurança? Se sim, irá desativar todas as aplicações de terceiros instaladas. Estas serão restauradas quando reiniciar novamente."</string>
-    <string name="recent_tasks_title" msgid="3691764623638127888">"Recente"</string>
-    <string name="no_recent_tasks" msgid="8794906658732193473">"Não existem aplicações recentes"</string>
-    <string name="global_actions" product="tablet" msgid="408477140088053665">"Opções do tablet"</string>
-    <string name="global_actions" product="tv" msgid="7240386462508182976">"Opções de TV"</string>
-    <string name="global_actions" product="default" msgid="2406416831541615258">"Opções do telefone"</string>
-    <string name="global_action_lock" msgid="2844945191792119712">"Bloqueio de ecrã"</string>
-    <string name="global_action_power_off" msgid="4471879440839879722">"Desligar"</string>
-    <string name="global_action_emergency" msgid="7112311161137421166">"Emergência"</string>
-    <string name="global_action_bug_report" msgid="7934010578922304799">"Relatório de erros"</string>
-    <string name="global_action_logout" msgid="935179188218826050">"Terminar sessão"</string>
-    <string name="global_action_screenshot" msgid="8329831278085426283">"Captura de ecrã"</string>
-    <!-- no translation found for bugreport_title (5981047024855257269) -->
-    <skip />
-    <string name="bugreport_message" msgid="398447048750350456">"Será recolhida informação sobre o estado atual do seu dispositivo a enviar através de uma mensagem de email. Demorará algum tempo até que o relatório de erro esteja pronto para ser enviado. Aguarde um pouco."</string>
-    <string name="bugreport_option_interactive_title" msgid="8635056131768862479">"Relatório interativo"</string>
-    <string name="bugreport_option_interactive_summary" msgid="229299488536107968">"Utilize esta opção na maioria das circunstâncias. Permite monitorizar o progresso do relatório, introduzir mais detalhes acerca do problema e tirar capturas de ecrã. Pode omitir algumas secções menos utilizadas que demoram muito tempo a comunicar."</string>
-    <string name="bugreport_option_full_title" msgid="6354382025840076439">"Relatório completo"</string>
-    <string name="bugreport_option_full_summary" msgid="7210859858969115745">"Utilize esta opção para uma interferência mínima do sistema quando o dispositivo não responder ou estiver demasiado lento, ou quando precisar de todas as secções de relatório. Não permite introduzir mais detalhes ou tirar capturas de ecrã adicionais."</string>
-    <plurals name="bugreport_countdown" formatted="false" msgid="6878900193900090368">
-      <item quantity="other">A tirar uma captura de ecrã do relatório de erro dentro de <xliff:g id="NUMBER_1">%d</xliff:g> segundos.</item>
-      <item quantity="one">A tirar uma captura de ecrã do relatório de erro dentro de <xliff:g id="NUMBER_0">%d</xliff:g> segundo…</item>
-    </plurals>
-    <string name="global_action_toggle_silent_mode" msgid="8219525344246810925">"Modo silencioso"</string>
-    <string name="global_action_silent_mode_on_status" msgid="3289841937003758806">"Som desativado"</string>
-    <string name="global_action_silent_mode_off_status" msgid="1506046579177066419">"O som está ativado"</string>
-    <string name="global_actions_toggle_airplane_mode" msgid="5884330306926307456">"Modo de avião"</string>
-    <string name="global_actions_airplane_mode_on_status" msgid="2719557982608919750">"O modo de voo está ativado"</string>
-    <string name="global_actions_airplane_mode_off_status" msgid="5075070442854490296">"O modo de voo está desativado"</string>
-    <string name="global_action_settings" msgid="1756531602592545966">"Definições"</string>
-    <string name="global_action_assist" msgid="3892832961594295030">"Assistência"</string>
-    <string name="global_action_voice_assist" msgid="7751191495200504480">"Assist. de voz"</string>
-    <string name="global_action_lockdown" msgid="1099326950891078929">"Bloqueio"</string>
-    <string name="status_bar_notification_info_overflow" msgid="5301981741705354993">"999+"</string>
-    <string name="notification_hidden_text" msgid="6351207030447943784">"Nova notificação"</string>
-    <string name="notification_channel_virtual_keyboard" msgid="6969925135507955575">"Teclado virtual"</string>
-    <string name="notification_channel_physical_keyboard" msgid="7297661826966861459">"Teclado físico"</string>
-    <string name="notification_channel_security" msgid="7345516133431326347">"Segurança"</string>
-    <string name="notification_channel_car_mode" msgid="3553380307619874564">"Modo automóvel"</string>
-    <string name="notification_channel_account" msgid="7577959168463122027">"Estado da conta"</string>
-    <string name="notification_channel_developer" msgid="7579606426860206060">"Mensagens do programador"</string>
-    <string name="notification_channel_updates" msgid="4794517569035110397">"Atualizações"</string>
-    <string name="notification_channel_network_status" msgid="5025648583129035447">"Estado da rede"</string>
-    <string name="notification_channel_network_alerts" msgid="2895141221414156525">"Alertas da rede"</string>
-    <string name="notification_channel_network_available" msgid="4531717914138179517">"Rede disponível"</string>
-    <string name="notification_channel_vpn" msgid="8330103431055860618">"Estado da VPN"</string>
-    <string name="notification_channel_device_admin" msgid="1568154104368069249">"Administração do dispositivo"</string>
-    <string name="notification_channel_alerts" msgid="4496839309318519037">"Alertas"</string>
-    <string name="notification_channel_retail_mode" msgid="6088920674914038779">"Demonstração para retalho"</string>
-    <string name="notification_channel_usb" msgid="9006850475328924681">"Ligação USB"</string>
-    <string name="notification_channel_heavy_weight_app" msgid="6218742927792852607">"Aplicação em execução"</string>
-    <string name="notification_channel_foreground_service" msgid="3931987440602669158">"Aplicações que estão a consumir bateria"</string>
-    <string name="foreground_service_app_in_background" msgid="1060198778219731292">"A aplicação <xliff:g id="APP_NAME">%1$s</xliff:g> está a consumir bateria."</string>
-    <string name="foreground_service_apps_in_background" msgid="7175032677643332242">"<xliff:g id="NUMBER">%1$d</xliff:g> aplicações estão a consumir bateria."</string>
-    <string name="foreground_service_tap_for_details" msgid="372046743534354644">"Toque para obter detalhes acerca da utilização da bateria e dos dados"</string>
-    <string name="foreground_service_multiple_separator" msgid="4021901567939866542">"<xliff:g id="LEFT_SIDE">%1$s</xliff:g>, <xliff:g id="RIGHT_SIDE">%2$s</xliff:g>"</string>
-    <string name="safeMode" msgid="2788228061547930246">"Modo seguro"</string>
-    <string name="android_system_label" msgid="6577375335728551336">"Sistema Android"</string>
-    <string name="user_owner_label" msgid="8836124313744349203">"Mudar para o perfil pessoal"</string>
-    <string name="managed_profile_label" msgid="8947929265267690522">"Mudar para o perfil de trabalho"</string>
-    <string name="permgrouplab_contacts" msgid="3657758145679177612">"Contactos"</string>
-    <string name="permgroupdesc_contacts" msgid="6951499528303668046">"aceder aos contactos"</string>
-    <string name="permgrouprequest_contacts" msgid="6032805601881764300">"Pretende permitir que a aplicação &lt;b&gt;<xliff:g id="APP_NAME">%1$s</xliff:g>&lt;/b&gt; aceda aos seus contactos?"</string>
-    <string name="permgrouplab_location" msgid="7275582855722310164">"Localização"</string>
-    <string name="permgroupdesc_location" msgid="1346617465127855033">"aceder à localização do seu dispositivo"</string>
-    <string name="permgrouprequest_location" msgid="3788275734953323491">"Pretende permitir que a aplicação &lt;b&gt;<xliff:g id="APP_NAME">%1$s</xliff:g>&lt;/b&gt; aceda à localização deste dispositivo?"</string>
-    <!-- no translation found for permgrouprequestdetail_location (1347189607421252902) -->
-    <skip />
-    <!-- no translation found for permgroupbackgroundrequest_location (5039063878675613235) -->
-    <skip />
-    <!-- no translation found for permgroupbackgroundrequestdetail_location (4597006851453417387) -->
-    <skip />
-    <string name="permgrouplab_calendar" msgid="5863508437783683902">"Calendário"</string>
-    <string name="permgroupdesc_calendar" msgid="3889615280211184106">"aceder ao calendário"</string>
-    <string name="permgrouprequest_calendar" msgid="289900767793189421">"Pretende permitir que a aplicação &lt;b&gt;<xliff:g id="APP_NAME">%1$s</xliff:g>&lt;/b&gt; aceda ao calendário?"</string>
-    <string name="permgrouplab_sms" msgid="228308803364967808">"SMS"</string>
-    <string name="permgroupdesc_sms" msgid="4656988620100940350">"enviar e ver mensagens SMS"</string>
-    <string name="permgrouprequest_sms" msgid="7168124215838204719">"Pretende permitir que a aplicação &lt;b&gt;<xliff:g id="APP_NAME">%1$s</xliff:g>&lt;/b&gt; envie e veja mensagens SMS?"</string>
-    <string name="permgrouplab_storage" msgid="1971118770546336966">"Armazenamento"</string>
-    <string name="permgroupdesc_storage" msgid="637758554581589203">"aceder a fotos, multimédia e ficheiros no dispositivo"</string>
-    <string name="permgrouprequest_storage" msgid="7885942926944299560">"Pretende permitir que a aplicação &lt;b&gt;<xliff:g id="APP_NAME">%1$s</xliff:g>&lt;/b&gt; aceda a fotos, multimédia e ficheiros no dispositivo?"</string>
-    <string name="permgrouplab_microphone" msgid="171539900250043464">"Microfone"</string>
-    <string name="permgroupdesc_microphone" msgid="4988812113943554584">"gravar áudio"</string>
-    <string name="permgrouprequest_microphone" msgid="9167492350681916038">"Pretende permitir que a aplicação &lt;b&gt;<xliff:g id="APP_NAME">%1$s</xliff:g>&lt;/b&gt; grave áudio?"</string>
-    <string name="permgrouplab_activityRecognition" msgid="2838596644535616493">"Reconhecimento da atividade"</string>
-    <string name="permgroupdesc_activityRecognition" msgid="7672248027571522602">"reconhecer a atividade"</string>
-    <string name="permgrouprequest_activityRecognition" msgid="8121253142311250055">"Pretende permitir que a aplicação &lt;b&gt;<xliff:g id="APP_NAME">%1$s</xliff:g>&lt;/b&gt; reconheça a sua atividade física?"</string>
-    <string name="permgrouplab_camera" msgid="4820372495894586615">"Câmara"</string>
-    <string name="permgroupdesc_camera" msgid="3250611594678347720">"tirar fotos e gravar vídeos"</string>
-    <string name="permgrouprequest_camera" msgid="1299833592069671756">"Pretende permitir que a aplicação &lt;b&gt;<xliff:g id="APP_NAME">%1$s</xliff:g>&lt;/b&gt; tire fotos e grave vídeo?"</string>
-    <string name="permgrouplab_calllog" msgid="8798646184930388160">"Registos de chamadas"</string>
-    <string name="permgroupdesc_calllog" msgid="3006237336748283775">"ler e escrever o registo de chamadas do telemóvel"</string>
-    <string name="permgrouprequest_calllog" msgid="8487355309583773267">"Pretende permitir que a aplicação &lt;b&gt;<xliff:g id="APP_NAME">%1$s</xliff:g>&lt;/b&gt; aceda aos registos de chamadas do seu telemóvel?"</string>
-    <string name="permgrouplab_phone" msgid="5229115638567440675">"Telemóvel"</string>
-    <string name="permgroupdesc_phone" msgid="6234224354060641055">"fazer e gerir chamadas"</string>
-    <string name="permgrouprequest_phone" msgid="9166979577750581037">"Pretende permitir que a aplicação &lt;b&gt;<xliff:g id="APP_NAME">%1$s</xliff:g>&lt;/b&gt; faça e gira chamadas telefónicas?"</string>
-    <string name="permgrouplab_sensors" msgid="4838614103153567532">"Sensores de corpo"</string>
-    <string name="permgroupdesc_sensors" msgid="7147968539346634043">"aceder a dados do sensor acerca dos seus sinais vitais"</string>
-    <string name="permgrouprequest_sensors" msgid="6349806962814556786">"Pretende permitir que a aplicação &lt;b&gt;<xliff:g id="APP_NAME">%1$s</xliff:g>&lt;/b&gt; aceda aos dados do sensor acerca dos seus sinais vitais?"</string>
-    <string name="permgrouplab_aural" msgid="965607064083134896">"Música"</string>
-    <string name="permgroupdesc_aural" msgid="4870189506255958055">"aceder à sua música"</string>
-    <string name="permgrouprequest_aural" msgid="6787926123071735620">"Pretende permitir que a aplicação &lt;b&gt;<xliff:g id="APP_NAME">%1$s</xliff:g>&lt;/b&gt; aceda à sua música?"</string>
-    <string name="permgrouplab_visual" msgid="6477382108771145134">"Fotos e vídeos"</string>
-    <string name="permgroupdesc_visual" msgid="3415827902566663546">"aceder aos seus vídeos e fotos"</string>
-    <!-- no translation found for permgrouprequest_visual (4926581398380334943) -->
-    <skip />
-    <!-- no translation found for permgrouprequestdetail_visual (3827237829805228971) -->
-    <skip />
-    <string name="capability_title_canRetrieveWindowContent" msgid="3901717936930170320">"Obter conteúdo da janela"</string>
-    <string name="capability_desc_canRetrieveWindowContent" msgid="3772225008605310672">"Inspecionar o conteúdo de uma janela com a qual está a interagir."</string>
-    <string name="capability_title_canRequestTouchExploration" msgid="3108723364676667320">"Ativar Explorar Através do Toque"</string>
-    <string name="capability_desc_canRequestTouchExploration" msgid="7543249041581408313">"Os itens em que tocar serão pronunciados em voz alta e o ecrã poderá ser explorado através de gestos."</string>
-    <string name="capability_title_canRequestFilterKeyEvents" msgid="2103440391902412174">"Observar o texto que escreve"</string>
-    <string name="capability_desc_canRequestFilterKeyEvents" msgid="7463135292204152818">"Inclui dados pessoais, como números de cartões de crédito e palavras-passe."</string>
-    <string name="capability_title_canControlMagnification" msgid="3593493281059424855">"Controlar a ampliação do ecrã"</string>
-    <string name="capability_desc_canControlMagnification" msgid="4791858203568383773">"Controlar o nível de zoom e o posicionamento do ecrã."</string>
-    <string name="capability_title_canPerformGestures" msgid="7418984730362576862">"Realizar gestos"</string>
-    <string name="capability_desc_canPerformGestures" msgid="8296373021636981249">"É possível tocar, deslizar rapidamente, juntar os dedos e realizar outros gestos"</string>
-    <string name="capability_title_canCaptureFingerprintGestures" msgid="6309568287512278670">"Gestos de impressão digital"</string>
-    <string name="capability_desc_canCaptureFingerprintGestures" msgid="4386487962402228670">"Pode capturar gestos realizados no sensor de impressões digitais do dispositivo."</string>
-    <string name="permlab_statusBar" msgid="7417192629601890791">"desativar ou modificar barra de estado"</string>
-    <string name="permdesc_statusBar" msgid="8434669549504290975">"Permite à aplicação desativar a barra de estado ou adicionar e remover ícones do sistema."</string>
-    <string name="permlab_statusBarService" msgid="4826835508226139688">"ser apresentada na barra de estado"</string>
-    <string name="permdesc_statusBarService" msgid="716113660795976060">"Permite que a aplicação seja apresentada na barra de estado."</string>
-    <string name="permlab_expandStatusBar" msgid="1148198785937489264">"expandir/fechar barra de estado"</string>
-    <string name="permdesc_expandStatusBar" msgid="6917549437129401132">"Permite à aplicação expandir ou fechar a barra de estado."</string>
-    <string name="permlab_install_shortcut" msgid="4279070216371564234">"instalar atalhos"</string>
-    <string name="permdesc_install_shortcut" msgid="8341295916286736996">"Permite que uma aplicação adicione atalhos ao Ecrã principal sem a intervenção do utilizador."</string>
-    <string name="permlab_uninstall_shortcut" msgid="4729634524044003699">"desinstalar atalhos"</string>
-    <string name="permdesc_uninstall_shortcut" msgid="6745743474265057975">"Permite que a aplicação remova atalhos do Ecrã principal sem a intervenção do utilizador."</string>
-    <string name="permlab_processOutgoingCalls" msgid="3906007831192990946">"redirecionar as chamadas efetuadas"</string>
-    <string name="permdesc_processOutgoingCalls" msgid="5156385005547315876">"Permite que a aplicação veja o número que é marcado durante uma chamada efetuada, com a opção de redirecionar a chamada para um número diferente ou terminar a chamada."</string>
-    <string name="permlab_answerPhoneCalls" msgid="4077162841226223337">"atender chamadas telefónicas"</string>
-    <string name="permdesc_answerPhoneCalls" msgid="2901889867993572266">"Permite que a aplicação atenda chamadas recebidas."</string>
-    <string name="permlab_receiveSms" msgid="8673471768947895082">"receber mensagens de texto (SMS)"</string>
-    <string name="permdesc_receiveSms" msgid="6424387754228766939">"Permite que a aplicação receba e processe mensagens SMS. Isto significa que a aplicação poderá monitorizar ou eliminar mensagens enviadas para o seu dispositivo sem as apresentar."</string>
-    <string name="permlab_receiveMms" msgid="1821317344668257098">"receber mensagens de texto (MMS)"</string>
-    <string name="permdesc_receiveMms" msgid="533019437263212260">"Permite que a aplicação receba e processe mensagens MMS. Isto significa que a aplicação poderá monitorizar ou eliminar mensagens enviadas para o seu dispositivo sem as apresentar."</string>
-    <string name="permlab_readCellBroadcasts" msgid="1598328843619646166">"ler mensagens de transmissão celular"</string>
-    <string name="permdesc_readCellBroadcasts" msgid="6361972776080458979">"Permite que a aplicação leia mensagens de transmissão celular recebidas pelo seu dispositivo. Os alertas de transmissão celular são fornecidos em algumas localizações para avisá-lo sobre situações de emergência. As aplicações maliciosas podem interferir com o desempenho ou funcionamento do seu dispositivo quando for recebida uma transmissão celular de emergência."</string>
-    <string name="permlab_subscribedFeedsRead" msgid="4756609637053353318">"ler feeds subscritos"</string>
-    <string name="permdesc_subscribedFeedsRead" msgid="5557058907906144505">"Permite à aplicação obter detalhes acerca dos feeds atualmente sincronizados."</string>
-    <string name="permlab_sendSms" msgid="7544599214260982981">"enviar e ver mensagens SMS"</string>
-    <string name="permdesc_sendSms" msgid="7094729298204937667">"Permite que a aplicação envie mensagens SMS. Isto pode resultar em custos inesperados. As aplicações maliciosas podem fazer com que incorra em custos, enviando mensagens sem a sua confirmação."</string>
-    <string name="permlab_readSms" msgid="8745086572213270480">"ler as mensagens de texto (SMS ou MMS)"</string>
-    <string name="permdesc_readSms" product="tablet" msgid="4741697454888074891">"Esta aplicação pode ler todas as mensagens SMS (de texto) armazenadas no seu tablet."</string>
-    <string name="permdesc_readSms" product="tv" msgid="5796670395641116592">"Esta aplicação pode ler todas as mensagens SMS (de texto) armazenadas na sua TV."</string>
-    <string name="permdesc_readSms" product="default" msgid="6826832415656437652">"Esta aplicação pode ler todas as mensagens SMS (de texto) armazenadas no seu telemóvel."</string>
-    <string name="permlab_receiveWapPush" msgid="5991398711936590410">"receber mensagens de texto (WAP)"</string>
-    <string name="permdesc_receiveWapPush" msgid="748232190220583385">"Permite que a aplicação receba e processe mensagens WAP. Esta autorização inclui a capacidade de monitorizar ou eliminar mensagens enviadas para si sem as apresentar."</string>
-    <string name="permlab_getTasks" msgid="6466095396623933906">"obter aplicações em execução"</string>
-    <string name="permdesc_getTasks" msgid="7454215995847658102">"Permite que a aplicação recupere informações acerca de tarefas executadas atual e recentemente. Isto pode permitir que a aplicação descubra informações acerca de quais as aplicações utilizadas no dispositivo."</string>
-    <string name="permlab_manageProfileAndDeviceOwners" msgid="7918181259098220004">"gerir proprietários de perfis e de dispositivos"</string>
-    <string name="permdesc_manageProfileAndDeviceOwners" msgid="106894851498657169">"Permite que as aplicações definam proprietários de perfis e o proprietário do dispositivo."</string>
-    <string name="permlab_reorderTasks" msgid="2018575526934422779">"reordenar as aplicações em execução"</string>
-    <string name="permdesc_reorderTasks" msgid="7734217754877439351">"Permite que a aplicação mova tarefas para primeiro e segundo plano. A aplicação poderá fazê-lo sem qualquer entrada do utilizador."</string>
-    <string name="permlab_enableCarMode" msgid="5684504058192921098">"ativar modo de carro"</string>
-    <string name="permdesc_enableCarMode" msgid="4853187425751419467">"Permite que a aplicação ative o modo automóvel."</string>
-    <string name="permlab_killBackgroundProcesses" msgid="3914026687420177202">"fechar outras aplicações"</string>
-    <string name="permdesc_killBackgroundProcesses" msgid="4593353235959733119">"Permite que a aplicação termine processos em segundo plano de outras aplicações. Isto pode fazer com que outras aplicações deixem de funcionar."</string>
-    <string name="permlab_systemAlertWindow" msgid="7238805243128138690">"Esta aplicação pode aparecer por cima de outras aplicações"</string>
-    <string name="permdesc_systemAlertWindow" msgid="2393776099672266188">"Esta aplicação pode aparecer por cima de outras aplicações ou de outras partes do ecrã. Tal pode interferir com a utilização normal das aplicações e alterar a forma como as outras aplicações aparecem."</string>
-    <string name="permlab_runInBackground" msgid="7365290743781858803">"executar em segundo plano"</string>
-    <string name="permdesc_runInBackground" msgid="7370142232209999824">"Esta aplicação pode ser executada em segundo plano, o que pode descarregar a bateria mais rapidamente."</string>
-    <string name="permlab_useDataInBackground" msgid="8694951340794341809">"utilizar dados em segundo plano"</string>
-    <string name="permdesc_useDataInBackground" msgid="6049514223791806027">"Esta aplicação pode utilizar dados em segundo plano, o que pode aumentar a utilização de dados."</string>
-    <string name="permlab_persistentActivity" msgid="8841113627955563938">"fazer com que a aplicação seja sempre executada"</string>
-    <string name="permdesc_persistentActivity" product="tablet" msgid="8525189272329086137">"Permite que a aplicação torne partes de si mesma persistentes na memória. Isto pode limitar a disponibilidade da memória para outras aplicações, tornando o tablet mais lento."</string>
-    <string name="permdesc_persistentActivity" product="tv" msgid="5086862529499103587">"Permite à aplicação tornar partes de si própria persistentes na memória. Isto pode limitar a memória disponível para outras aplicações, o que torna a TV mais lenta."</string>
-    <string name="permdesc_persistentActivity" product="default" msgid="4384760047508278272">"Permite que a aplicação torne partes de si mesma persistentes na memória. Isto pode limitar a disponibilidade da memória para outras aplicações, tornando o telemóvel mais lento."</string>
-    <string name="permlab_foregroundService" msgid="3310786367649133115">"executar serviço em primeiro plano"</string>
-    <string name="permdesc_foregroundService" msgid="6471634326171344622">"Permite que a aplicação utilize serviços em primeiro plano."</string>
-    <string name="permlab_getPackageSize" msgid="7472921768357981986">"medir espaço de armazenamento da aplicação"</string>
-    <string name="permdesc_getPackageSize" msgid="3921068154420738296">"Permite à aplicação obter o código, os dados e o tamanhos de cache da mesma"</string>
-    <string name="permlab_writeSettings" msgid="2226195290955224730">"modificar as definições do sistema"</string>
-    <string name="permdesc_writeSettings" msgid="7775723441558907181">"Permite à aplicação modificar os dados das definições do sistema. As aplicações maliciosas podem corromper a configuração do seu sistema."</string>
-    <string name="permlab_receiveBootCompleted" msgid="5312965565987800025">"executar no arranque"</string>
-    <string name="permdesc_receiveBootCompleted" product="tablet" msgid="7390304664116880704">"Permite que uma aplicação se inicie automaticamente assim que tiver terminado o arranque do sistema. Isto pode atrasar o arranque do tablet e permitir à aplicação abrandar todo o funcionamento do tablet, uma vez que está em constante execução."</string>
-    <string name="permdesc_receiveBootCompleted" product="tv" msgid="4525890122209673621">"Permite que a aplicação seja iniciada automaticamente assim que o sistema termine de arrancar. Isto pode fazer com que a TV demore mais tempo a iniciar e com que a aplicação abrande o tablet em geral por estar sempre a funcionar."</string>
-    <string name="permdesc_receiveBootCompleted" product="default" msgid="513950589102617504">"Permite que uma aplicação se inicie automaticamente assim que tiver terminado o arranque do sistema. Isto pode atrasar o arranque do telemóvel e permitir à aplicação abrandar todo o funcionamento do telemóvel, uma vez que está em constante execução."</string>
-    <string name="permlab_broadcastSticky" msgid="7919126372606881614">"enviar difusão fixa"</string>
-    <string name="permdesc_broadcastSticky" product="tablet" msgid="7749760494399915651">"Permite que uma aplicação envie difusões fixas, que permanecem após o fim da difusão. Uma utilização excessiva pode tornar o tablet lento ou instável, fazendo com que utilize demasiada memória."</string>
-    <string name="permdesc_broadcastSticky" product="tv" msgid="6839285697565389467">"Permite à aplicação enviar transmissões duradouras, que se mantêm após a transmissão terminar. A utilização excessiva pode tornar a TV lenta ou instável devido à utilização de demasiada memória."</string>
-    <string name="permdesc_broadcastSticky" product="default" msgid="2825803764232445091">"Permite que a aplicação envie difusões fixas, que permanecem após o fim da difusão. Uma utilização excessiva pode tornar o telemóvel lento ou instável, fazendo com que utilize demasiada memória."</string>
-    <string name="permlab_readContacts" msgid="8348481131899886131">"ler os contactos"</string>
-    <string name="permdesc_readContacts" product="tablet" msgid="5294866856941149639">"Permite que a aplicação leia dados acerca de contactos guardados no tablet, incluindo a frequência com que telefonou, enviou emails ou comunicou através de outras formas com determinadas pessoas. Esta autorização permite que a aplicação guarde dados de contactos e as aplicações maliciosas podem partilhar dados de contactos sem o seu conhecimento."</string>
-    <string name="permdesc_readContacts" product="tv" msgid="1839238344654834087">"Permite à aplicação ler dados acerca dos contactos armazenados na sua TV, incluindo a frequência com que efetuou chamadas, enviou emails ou comunicou de outras formas com indivíduos específicos. Esta autorização permite às aplicações guardarem os seus dados de contacto e as aplicações maliciosas podem partilhar dados de contacto sem o conhecimento do utilizador."</string>
-    <string name="permdesc_readContacts" product="default" msgid="8440654152457300662">"Permite que a aplicação leia dados acerca de contactos guardados no telemóvel, incluindo a frequência com que telefonou, enviou emails ou comunicou através de outras formas com determinadas pessoas. Esta autorização permite que a aplicação guarde dados de contactos e as aplicações maliciosas podem partilhar dados de contactos sem o seu conhecimento."</string>
-    <string name="permlab_writeContacts" msgid="5107492086416793544">"modificar os contactos"</string>
-    <string name="permdesc_writeContacts" product="tablet" msgid="897243932521953602">"Permite que a aplicação modifique dados acerca dos contactos guardados no tablet, incluindo a frequência com que telefonou, enviou emails ou comunicou através de outras formas com determinadas pessoas. Esta autorização permite que as aplicações eliminem dados de contactos."</string>
-    <string name="permdesc_writeContacts" product="tv" msgid="5438230957000018959">"Permite à aplicação modificar dados acerca dos contactos guardados na sua TV, incluindo a frequência com que telefonou, enviou emails ou comunicou através de outras formas com determinadas pessoas. Esta autorização permite às aplicações eliminarem dados de contactos."</string>
-    <string name="permdesc_writeContacts" product="default" msgid="589869224625163558">"Permite que a aplicação modifique dados acerca dos contactos guardados no telemóvel, incluindo a frequência com que telefonou, enviou emails ou comunicou através de outras formas com determinadas pessoas. Esta autorização permite que as aplicações eliminem dados de contactos."</string>
-    <string name="permlab_readCallLog" msgid="3478133184624102739">"ler registo de chamadas"</string>
-    <string name="permdesc_readCallLog" msgid="3204122446463552146">"Esta aplicação pode ler o seu histórico de chamadas."</string>
-    <string name="permlab_writeCallLog" msgid="8552045664743499354">"escrever registo de chamadas"</string>
-    <string name="permdesc_writeCallLog" product="tablet" msgid="6661806062274119245">"Permite à aplicação modificar o registo de chamadas do tablet, incluindo os dados sobre as chamadas recebidas e efetuadas. As aplicações maliciosas podem utilizar esta funcionalidade para apagar ou modificar o registo de chamadas."</string>
-    <string name="permdesc_writeCallLog" product="tv" msgid="4225034892248398019">"Permite à aplicação modificar o registo de chamadas da sua TV, incluindo os dados sobre as chamadas recebidas e efetuadas. As aplicações maliciosas podem utilizar esta funcionalidade para apagar ou modificar o registo de chamadas."</string>
-    <string name="permdesc_writeCallLog" product="default" msgid="683941736352787842">"Permite à aplicação modificar o registo de chamadas do telemóvel, incluindo os dados sobre as chamadas recebidas e efetuadas. As aplicações maliciosas podem utilizar esta funcionalidade para apagar ou modificar o seu registo de chamadas."</string>
-    <string name="permlab_bodySensors" msgid="4683341291818520277">"aceder a sensores corporais (como monitores do ritmo cardíaco)"</string>
-    <string name="permdesc_bodySensors" product="default" msgid="4380015021754180431">"Permite que a aplicação aceda a dados de sensores que monitorizam a sua condição física, como o ritmo cardíaco."</string>
-    <string name="permlab_readCalendar" msgid="6716116972752441641">"Ler detalhes e eventos do calendário"</string>
-    <string name="permdesc_readCalendar" product="tablet" msgid="4993979255403945892">"Esta aplicação pode ler todos os eventos do calendário armazenados no seu tablet e partilhar ou guardar os dados do calendário."</string>
-    <string name="permdesc_readCalendar" product="tv" msgid="8837931557573064315">"Esta aplicação pode ler todos os eventos do calendário armazenados na sua TV e partilhar ou guardar os dados do calendário."</string>
-    <string name="permdesc_readCalendar" product="default" msgid="4373978642145196715">"Esta aplicação pode ler todos os eventos do calendário armazenados no seu telemóvel e partilhar ou guardar os dados do calendário."</string>
-    <string name="permlab_writeCalendar" msgid="8438874755193825647">"adicionar ou modificar eventos do calendário e enviar email a convidados sem o conhecimento dos proprietários"</string>
-    <string name="permdesc_writeCalendar" product="tablet" msgid="1675270619903625982">"Esta aplicação pode adicionar, remover ou alterar eventos do calendário no seu tablet. Esta aplicação pode enviar mensagens que parecem vir de proprietários do calendário ou alterar eventos sem notificar os respetivos proprietários."</string>
-    <string name="permdesc_writeCalendar" product="tv" msgid="9017809326268135866">"Esta aplicação pode adicionar, remover ou alterar eventos do calendário na sua TV. Esta aplicação pode enviar mensagens que parecem vir de proprietários do calendário ou alterar eventos sem notificar os respetivos proprietários."</string>
-    <string name="permdesc_writeCalendar" product="default" msgid="7592791790516943173">"Esta aplicação pode adicionar, remover ou alterar eventos do calendário no seu telemóvel. Esta aplicação pode enviar mensagens que parecem vir de proprietários do calendário ou alterar eventos sem notificar os respetivos proprietários."</string>
-    <string name="permlab_accessLocationExtraCommands" msgid="2836308076720553837">"aceder a comandos adicionais do fornecedor de localização"</string>
-    <string name="permdesc_accessLocationExtraCommands" msgid="6078307221056649927">"Permite que a aplicação aceda a comandos adicionais do fornecedor de localização. Esta opção pode permitir que a aplicação interfira com o funcionamento do GPS ou de outras fontes de localização."</string>
-    <string name="permlab_accessFineLocation" msgid="6265109654698562427">"apenas aceder à localização exata em primeiro plano"</string>
-    <string name="permdesc_accessFineLocation" msgid="3520508381065331098">"Esta aplicação apenas pode obter a sua localização exata quando estiver em primeiro plano. É necessário que estes Serviços de localização estejam ativados e disponíveis no seu telemóvel para que a aplicação os possa utilizar. Esta ação pode aumentar o consumo da bateria."</string>
-    <string name="permlab_accessCoarseLocation" msgid="3707180371693213469">"aceder à localização aproximada (baseada na rede) apenas em primeiro plano"</string>
-    <string name="permdesc_accessCoarseLocation" product="tablet" msgid="8594719010575779120">"Esta aplicação pode obter a sua localização com base em fontes de rede, tais como torres de redes móveis e redes Wi-Fi, mas apenas quando estiver em primeiro plano. É necessário que estes Serviços de localização estejam ativados e disponíveis no seu tablet para que a aplicação os possa utilizar."</string>
-    <string name="permdesc_accessCoarseLocation" product="tv" msgid="3027871910200890806">"Esta aplicação pode obter a sua localização com base em fontes de rede, tais como torres de redes móveis e redes Wi-Fi, mas apenas quando estiver em primeiro plano. É necessário que estes Serviços de localização estejam ativados e disponíveis na sua TV para que a aplicação os possa utilizar."</string>
-    <string name="permdesc_accessCoarseLocation" product="default" msgid="854896049371048754">"Esta aplicação pode obter a sua localização com base em fontes de rede, tais como torres de redes móveis e redes Wi-Fi, mas apenas quando estiver em primeiro plano. É necessário que estes Serviços de localização estejam ativados e disponíveis no seu telemóvel para que a aplicação os possa utilizar."</string>
-    <string name="permlab_accessBackgroundLocation" msgid="3965397804300661062">"aceder à localização em segundo plano"</string>
-    <string name="permdesc_accessBackgroundLocation" msgid="1096394429579210251">"Se tal for concedido em conjunto com o acesso à localização aproximada ou exata, a aplicação pode aceder à localização mesmo estando em segundo plano."</string>
-    <string name="permlab_modifyAudioSettings" msgid="6095859937069146086">"alterar as suas definições de áudio"</string>
-    <string name="permdesc_modifyAudioSettings" msgid="3522565366806248517">"Permite que a aplicação modifique definições de áudio globais, tais como o volume e qual o altifalante utilizado para a saída de som."</string>
-    <string name="permlab_recordAudio" msgid="3876049771427466323">"gravar áudio"</string>
-    <string name="permdesc_recordAudio" msgid="4245930455135321433">"Esta aplicação pode gravar áudio através do microfone em qualquer altura."</string>
-    <string name="permlab_sim_communication" msgid="2935852302216852065">"enviar comandos para o SIM"</string>
-    <string name="permdesc_sim_communication" msgid="5725159654279639498">"Permite que a aplicação envie comandos para o SIM. Esta ação é muito perigosa."</string>
-    <string name="permlab_activityRecognition" msgid="3634590230567608356">"reconhecer a atividade física"</string>
-    <string name="permdesc_activityRecognition" msgid="3143453925156552894">"Esta aplicação consegue reconhecer a sua atividade física."</string>
-    <string name="permlab_camera" msgid="3616391919559751192">"tirar fotos e vídeos"</string>
-    <string name="permdesc_camera" msgid="5392231870049240670">"Esta aplicação pode tirar fotos e gravar vídeos através da câmara em qualquer altura."</string>
-    <string name="permlab_vibrate" msgid="7696427026057705834">"controlar vibração"</string>
-    <string name="permdesc_vibrate" msgid="6284989245902300945">"Permite à aplicação controlar o vibrador."</string>
-    <string name="permlab_callPhone" msgid="3925836347681847954">"marcar números de telefone diretamente"</string>
-    <string name="permdesc_callPhone" msgid="3740797576113760827">"Permite que a aplicação ligue para números de telefone sem a intervenção do utilizador. Esta ação pode resultar em cobranças ou chamadas inesperadas. Tenha em atenção que isto não permite que a aplicação ligue para números de emergência. As aplicações maliciosas podem fazer com que incorra em custos, fazendo chamadas sem a sua confirmação."</string>
-    <string name="permlab_accessImsCallService" msgid="3574943847181793918">"aceder ao serviço de chamadas IMS"</string>
-    <string name="permdesc_accessImsCallService" msgid="8992884015198298775">"Permite que a aplicação utilize o serviço IMS para fazer chamadas sem a sua intervenção."</string>
-    <string name="permlab_readPhoneState" msgid="9178228524507610486">"ler o estado e a identidade do telemóvel"</string>
-    <string name="permdesc_readPhoneState" msgid="1639212771826125528">"Permite que a aplicação aceda às funcionalidades de telefone do dispositivo. Esta autorização permite que a aplicação determine o número de telefone e IDs do dispositivo, se alguma chamada está ativa e qual o número remoto ligado por uma chamada."</string>
-    <string name="permlab_manageOwnCalls" msgid="1503034913274622244">"encaminhar chamadas através do sistema"</string>
-    <string name="permdesc_manageOwnCalls" msgid="6552974537554717418">"Permite que a aplicação encaminhe as respetivas chamadas através do sistema de modo a melhorar a experiência da chamada."</string>
-    <string name="permlab_callCompanionApp" msgid="3599252979411970473">"ver e controlar chamadas através do sistema."</string>
-    <string name="permdesc_callCompanionApp" msgid="4567344683275099090">"Permite à aplicação ver e controlar as chamadas em curso no dispositivo. Isto inclui informações como números de telefone das chamadas e o estado das mesmas."</string>
-    <string name="permlab_acceptHandover" msgid="2661534649736022409">"continuar uma chamada a partir de outra aplicação"</string>
-    <string name="permdesc_acceptHandovers" msgid="4570660484220539698">"Permite à aplicação continuar uma chamada iniciada noutra aplicação."</string>
-    <string name="permlab_readPhoneNumbers" msgid="6108163940932852440">"ler os números de telefone"</string>
-    <string name="permdesc_readPhoneNumbers" msgid="8559488833662272354">"Permite à aplicação aceder aos números de telefone do dispositivo."</string>
-    <string name="permlab_wakeLock" product="tablet" msgid="1531731435011495015">"impedir que o tablet entre em inactividade"</string>
-    <string name="permlab_wakeLock" product="tv" msgid="2601193288949154131">"impedir a TV de entrar no modo de suspensão"</string>
-    <string name="permlab_wakeLock" product="default" msgid="573480187941496130">"impedir modo de inactividade do telefone"</string>
-    <string name="permdesc_wakeLock" product="tablet" msgid="7311319824400447868">"Permite que a aplicação impeça o tablet de entrar no modo de suspensão."</string>
-    <string name="permdesc_wakeLock" product="tv" msgid="3208534859208996974">"Permite à aplicação impedir a TV de entrar em modo de suspensão."</string>
-    <string name="permdesc_wakeLock" product="default" msgid="8559100677372928754">"Permite que a aplicação impeça o telemóvel de entrar em inatividade."</string>
-    <string name="permlab_transmitIr" msgid="7545858504238530105">"transmitir infravermelhos"</string>
-    <string name="permdesc_transmitIr" product="tablet" msgid="5358308854306529170">"Permite que a aplicação utilize o transmissor de infravermelhos do tablet."</string>
-    <string name="permdesc_transmitIr" product="tv" msgid="3926790828514867101">"Permite à aplicação utilizar o transmissor de infravermelhos da TV."</string>
-    <string name="permdesc_transmitIr" product="default" msgid="7957763745020300725">"Permite que a aplicação utilize o transmissor de infravermelhos do telemóvel."</string>
-    <string name="permlab_setWallpaper" msgid="6627192333373465143">"definir imagem de fundo"</string>
-    <string name="permdesc_setWallpaper" msgid="7373447920977624745">"Permite à aplicação definir a imagem de fundo do sistema."</string>
-    <string name="permlab_setWallpaperHints" msgid="3278608165977736538">"ajustar o tamanho da imagem de fundo"</string>
-    <string name="permdesc_setWallpaperHints" msgid="8235784384223730091">"Permite que a aplicação defina as sugestões de tamanho da imagem de fundo do sistema."</string>
-    <string name="permlab_setTimeZone" msgid="2945079801013077340">"definir fuso horário"</string>
-    <string name="permdesc_setTimeZone" product="tablet" msgid="1676983712315827645">"Permite que a aplicação altere o fuso horário do tablet."</string>
-    <string name="permdesc_setTimeZone" product="tv" msgid="888864653946175955">"Permite à aplicação alterar o fuso horário da TV."</string>
-    <string name="permdesc_setTimeZone" product="default" msgid="4499943488436633398">"Permite que a aplicação altere o fuso horário do telemóvel."</string>
-    <string name="permlab_getAccounts" msgid="1086795467760122114">"procurar contas no dispositivo"</string>
-    <string name="permdesc_getAccounts" product="tablet" msgid="2741496534769660027">"Permite que a aplicação obtenha a lista de contas reconhecidas pelo tablet. Pode incluir qualquer conta criada pelas aplicações instaladas."</string>
-    <string name="permdesc_getAccounts" product="tv" msgid="4190633395633907543">"Permite à aplicação obter a lista de contas conhecidas da TV. Isto pode incluir quaisquer contas criadas por aplicações que o utilizador tenha instalado."</string>
-    <string name="permdesc_getAccounts" product="default" msgid="3448316822451807382">"Permite que a aplicação obtenha a lista de contas reconhecidas pelo telemóvel. Pode incluir qualquer conta criada pelas aplicações instaladas."</string>
-    <string name="permlab_accessNetworkState" msgid="4951027964348974773">"ver ligações de rede"</string>
-    <string name="permdesc_accessNetworkState" msgid="8318964424675960975">"Permite que a aplicação visualize informações acerca das ligações de rede como, por exemplo, que redes que existem e estão ligadas."</string>
-    <string name="permlab_createNetworkSockets" msgid="7934516631384168107">"ter acesso total à rede"</string>
-    <string name="permdesc_createNetworkSockets" msgid="3403062187779724185">"Permite que a aplicação crie ligações de rede e utilize protocolos de rede personalizados. O navegador e outras aplicações fornecem meios para enviar dados para a Internet, pelo que esta autorização não é necessária para enviar dados para a Internet."</string>
-    <string name="permlab_changeNetworkState" msgid="958884291454327309">"mudar conectividade de rede"</string>
-    <string name="permdesc_changeNetworkState" msgid="6789123912476416214">"Permite que a aplicação altere o estado de conectividade da rede."</string>
-    <string name="permlab_changeTetherState" msgid="5952584964373017960">"alterar conectividade associada"</string>
-    <string name="permdesc_changeTetherState" msgid="1524441344412319780">"Permite que a aplicação altere o estado de conectividade da rede ligada."</string>
-    <string name="permlab_accessWifiState" msgid="5202012949247040011">"ver ligações Wi-Fi"</string>
-    <string name="permdesc_accessWifiState" msgid="5002798077387803726">"Permite que a aplicação visualize informações acerca de redes Wi-Fi como, por exemplo, se o Wi-Fi está ativado e o nome dos dispositivos Wi-Fi ligados."</string>
-    <string name="permlab_changeWifiState" msgid="6550641188749128035">"ligar e desligar de redes Wi-Fi"</string>
-    <string name="permdesc_changeWifiState" msgid="7137950297386127533">"Permite que a aplicação se ligue e desligue de pontos de acesso Wi-Fi e que efetue alterações à configuração do dispositivo para redes Wi-Fi."</string>
-    <string name="permlab_changeWifiMulticastState" msgid="1368253871483254784">"permitir recepção Multicast Wi-Fi"</string>
-    <string name="permdesc_changeWifiMulticastState" product="tablet" msgid="7969774021256336548">"Permite que a aplicação receba pacotes enviados para todos os dispositivos numa rede Wi-Fi através de endereços multicast, não apenas para o tablet. Utiliza mais energia do que o modo não multicast."</string>
-    <string name="permdesc_changeWifiMulticastState" product="tv" msgid="9031975661145014160">"Permite à aplicação receber pacotes enviados para todos os dispositivos numa rede Wi-Fi através de endereços multicast, não apenas para a sua TV. Utiliza mais energia do que o modo não multicast."</string>
-    <string name="permdesc_changeWifiMulticastState" product="default" msgid="6851949706025349926">"Permite que a aplicação receba pacotes enviados para todos os dispositivos numa rede Wi-Fi através de endereços multicast, não apenas para o telemóvel. Utiliza mais energia do que o modo não multicast."</string>
-    <string name="permlab_bluetoothAdmin" msgid="6006967373935926659">"aceder às definições de Bluetooth"</string>
-    <string name="permdesc_bluetoothAdmin" product="tablet" msgid="6921177471748882137">"Permite à aplicação configurar o tablet Bluetooth local, bem como descobrir e emparelhar com dispositivos remotos."</string>
-    <string name="permdesc_bluetoothAdmin" product="tv" msgid="3373125682645601429">"Permite à aplicação configurar a TV com Bluetooth local, bem como descobrir e sincronizar com dispositivos remotos."</string>
-    <string name="permdesc_bluetoothAdmin" product="default" msgid="8931682159331542137">"Permite que a aplicação configure o telemóvel Bluetooth local, bem como descobrir e emparelhar com dispositivos remotos."</string>
-    <string name="permlab_accessWimaxState" msgid="4195907010610205703">"ligar e desligar do WiMAX"</string>
-    <string name="permdesc_accessWimaxState" msgid="6360102877261978887">"Permite que a aplicação determine se o WiMAX está ativado e aceda a informações acerca de qualquer rede WiMAX que esteja ligada."</string>
-    <string name="permlab_changeWimaxState" msgid="340465839241528618">"alterar estado do WiMAX"</string>
-    <string name="permdesc_changeWimaxState" product="tablet" msgid="3156456504084201805">"Permite que a aplicação ligue e desligue o tablet de redes WiMAX."</string>
-    <string name="permdesc_changeWimaxState" product="tv" msgid="6022307083934827718">"Permite à aplicação ligar e desligar a TV de redes WiMAX."</string>
-    <string name="permdesc_changeWimaxState" product="default" msgid="697025043004923798">"Permite que a aplicação ligue e desligue o telemóvel de redes WiMAX."</string>
-    <string name="permlab_bluetooth" msgid="6127769336339276828">"sincronizar com dispositivos Bluetooth"</string>
-    <string name="permdesc_bluetooth" product="tablet" msgid="3480722181852438628">"Permite que a aplicação visualize a configuração do Bluetooth no tablet e que estabeleça e aceite ligações com dispositivos emparelhados."</string>
-    <string name="permdesc_bluetooth" product="tv" msgid="3974124940101104206">"Permite à aplicação ver a configuração de Bluetooth na TV e fazer e aceitar ligações com os dispositivos sincronizados."</string>
-    <string name="permdesc_bluetooth" product="default" msgid="3207106324452312739">"Permite que a aplicação visualize a configuração do Bluetooth no telemóvel e que estabeleça e aceite ligações com dispositivos emparelhados."</string>
-    <string name="permlab_nfc" msgid="4423351274757876953">"controlo Near Field Communication"</string>
-    <string name="permdesc_nfc" msgid="7120611819401789907">"Permite que a aplicação comunique com etiquetas, cartões e leitores Near Field Communication (NFC)."</string>
-    <string name="permlab_disableKeyguard" msgid="3598496301486439258">"desativar o bloqueio do ecrã"</string>
-    <string name="permdesc_disableKeyguard" msgid="6034203065077122992">"Permite que a aplicação desative o bloqueio de teclas e qualquer segurança por palavra-passe associada. Por exemplo, o telemóvel desativa o bloqueio de teclas quando recebe uma chamada e reativa o bloqueio de teclas ao terminar a chamada."</string>
-    <!-- no translation found for permlab_requestPasswordComplexity (202650535669249674) -->
-    <skip />
-    <!-- no translation found for permdesc_requestPasswordComplexity (4730994229754212347) -->
-    <skip />
-    <string name="permlab_useBiometric" msgid="8837753668509919318">"Utilizar hardware biométrico"</string>
-    <string name="permdesc_useBiometric" msgid="8389855232721612926">"Permite que a aplicação utilize hardware biométrico para autenticação."</string>
-    <string name="permlab_manageFingerprint" msgid="5640858826254575638">"gerir o hardware de impressão digital"</string>
-    <string name="permdesc_manageFingerprint" msgid="178208705828055464">"Permite que a aplicação invoque métodos para adicionar e eliminar modelos de impressão digital para utilização."</string>
-    <string name="permlab_useFingerprint" msgid="3150478619915124905">"utilizar o hardware de impressão digital"</string>
-    <string name="permdesc_useFingerprint" msgid="9165097460730684114">"Permite que a aplicação utilize o hardware de impressão digital para autenticação"</string>
-    <string name="permlab_audioRead" msgid="6617225220728465565">"ler a sua coleção de música"</string>
-    <string name="permdesc_audioRead" msgid="5034032570243484805">"Permite que a aplicação leia a sua coleção de música."</string>
-    <string name="permlab_audioWrite" msgid="2661772059799779292">"modificar a sua coleção de música"</string>
-    <string name="permdesc_audioWrite" msgid="8888544708166230494">"Permite que a aplicação modifique a sua coleção de música."</string>
-    <string name="permlab_videoRead" msgid="9182618678674737229">"ler a sua coleção de vídeos"</string>
-    <string name="permdesc_videoRead" msgid="7045676429859396194">"Permite que a aplicação leia a sua coleção de vídeos."</string>
-    <string name="permlab_videoWrite" msgid="128769316366746446">"modificar a sua coleção de vídeos"</string>
-    <string name="permdesc_videoWrite" msgid="5448565757490640841">"Permite que a aplicação modifique a sua coleção de vídeos."</string>
-    <string name="permlab_imagesRead" msgid="3015078545742665304">"ler a sua coleção de fotos"</string>
-    <string name="permdesc_imagesRead" msgid="3144263806038695580">"Permite que a aplicação leia a sua coleção de fotos."</string>
-    <string name="permlab_imagesWrite" msgid="3391306186247235510">"modificar a sua coleção de fotos"</string>
-    <string name="permdesc_imagesWrite" msgid="7073662756617474375">"Permite que a aplicação modifique a sua coleção de fotos."</string>
-    <string name="permlab_mediaLocation" msgid="8675148183726247864">"ler as localizações a partir da sua coleção de multimédia"</string>
-    <string name="permdesc_mediaLocation" msgid="2237023389178865130">"Permite que a aplicação leia as localizações a partir da sua coleção de multimédia."</string>
-    <string name="biometric_dialog_default_title" msgid="4229778503907743328">"A aplicação <xliff:g id="APP">%s</xliff:g> pretende uma autenticação"</string>
-    <string name="biometric_error_hw_unavailable" msgid="645781226537551036">"Hardware biométrico indisponível."</string>
-    <string name="biometric_error_user_canceled" msgid="2260175018114348727">"Autenticação cancelada"</string>
-    <string name="biometric_not_recognized" msgid="5770511773560736082">"Não reconhecido."</string>
-    <string name="biometric_error_canceled" msgid="349665227864885880">"Autenticação cancelada"</string>
-    <string name="biometric_error_device_not_secured" msgid="6583143098363528349">"Nenhum PIN, padrão ou palavra-passe definidos."</string>
-    <string name="fingerprint_acquired_partial" msgid="735082772341716043">"Impressão digital detetada. Tente novamente."</string>
-    <string name="fingerprint_acquired_insufficient" msgid="4596546021310923214">"Não foi possível processar a impressão digital. Tente novamente."</string>
-    <string name="fingerprint_acquired_imager_dirty" msgid="1087209702421076105">"O sensor de impressões digitais está sujo. Limpe-o e tente novamente."</string>
-    <string name="fingerprint_acquired_too_fast" msgid="6470642383109155969">"O dedo moveu-se demasiado rápido. Tente novamente."</string>
-    <string name="fingerprint_acquired_too_slow" msgid="59250885689661653">"Moveu o dedo demasiado lentamente. Tente novamente."</string>
-=======
     <string name="wfcSpnFormat_spn_wifi_calling" msgid="3165949348000906194">"Chamadas Wi-Fi <xliff:g id="SPN">%s</xliff:g>"</string>
     <string name="wfcSpnFormat_spn_wifi_calling_vo_hyphen" msgid="3836827895369365298">"Chamadas Wi-Fi de <xliff:g id="SPN">%s</xliff:g>"</string>
     <string name="wfcSpnFormat_wlan_call" msgid="4895315549916165700">"Chamada WLAN"</string>
@@ -1033,7 +537,6 @@
     <string name="fingerprint_acquired_imager_dirty" msgid="4694800187151533990">"O sensor de impressões digitais está sujo. Limpe-o e tente novamente."</string>
     <string name="fingerprint_acquired_too_fast" msgid="5151661932298844352">"O dedo moveu-se demasiado rápido. Tente novamente."</string>
     <string name="fingerprint_acquired_too_slow" msgid="6683510291554497580">"Moveu o dedo demasiado lentamente. Tente novamente."</string>
->>>>>>> 0435f0ae
   <string-array name="fingerprint_acquired_vendor">
   </string-array>
     <string name="fingerprint_authenticated" msgid="2024862866860283100">"A impressão digital foi autenticada."</string>
@@ -1052,157 +555,6 @@
     <string name="fingerprint_name_template" msgid="8941662088160289778">"Dedo <xliff:g id="FINGERID">%d</xliff:g>"</string>
   <string-array name="fingerprint_error_vendor">
   </string-array>
-<<<<<<< HEAD
-    <string name="fingerprint_icon_content_description" msgid="2340202869968465936">"Ícone de impressão digital"</string>
-    <string name="permlab_manageFace" msgid="2137540986007309781">"gerir hardware de autenticação facial"</string>
-    <string name="permdesc_manageFace" msgid="8919637120670185330">"Permite à aplicação invocar métodos para adicionar e eliminar modelos faciais para uso."</string>
-    <string name="permlab_useFaceAuthentication" msgid="8996134460546804535">"utilizar hardware de autenticação facial"</string>
-    <string name="permdesc_useFaceAuthentication" msgid="5011118722951833089">"Permite que a aplicação utilize hardware de autenticação facial para autenticação."</string>
-    <!-- no translation found for face_acquired_insufficient (2767330364802375742) -->
-    <skip />
-    <!-- no translation found for face_acquired_too_bright (5005650874582450967) -->
-    <skip />
-    <!-- no translation found for face_acquired_too_dark (1966194696381394616) -->
-    <skip />
-    <!-- no translation found for face_acquired_too_close (1401011882624272753) -->
-    <skip />
-    <!-- no translation found for face_acquired_too_far (1210969240069012510) -->
-    <skip />
-    <!-- no translation found for face_acquired_too_high (3362395713403348013) -->
-    <skip />
-    <!-- no translation found for face_acquired_too_low (488983581737550912) -->
-    <skip />
-    <!-- no translation found for face_acquired_too_right (941726879175375970) -->
-    <skip />
-    <!-- no translation found for face_acquired_too_left (5873592047381190672) -->
-    <skip />
-    <!-- no translation found for face_acquired_poor_gaze (8471716624377228327) -->
-    <skip />
-    <!-- no translation found for face_acquired_not_detected (4885504661626728809) -->
-    <skip />
-    <!-- no translation found for face_acquired_too_much_motion (3149332171102108851) -->
-    <skip />
-    <string name="face_acquired_recalibrate" msgid="8077949502893707539">"Volte a inscrever o rosto."</string>
-    <!-- no translation found for face_acquired_too_different (7663983770123789694) -->
-    <skip />
-    <string name="face_acquired_too_similar" msgid="1508776858407646460">"Muito parecida, mude de pose."</string>
-    <!-- no translation found for face_acquired_pan_too_extreme (1852495480382773759) -->
-    <skip />
-    <!-- no translation found for face_acquired_tilt_too_extreme (1290820400317982049) -->
-    <skip />
-    <string name="face_acquired_roll_too_extreme" msgid="1444829237745898619">"Endireite a cabeça na vertical."</string>
-    <!-- no translation found for face_acquired_obscured (5747521031647744553) -->
-    <skip />
-    <!-- no translation found for face_acquired_sensor_dirty (364493868630891300) -->
-    <skip />
-  <string-array name="face_acquired_vendor">
-  </string-array>
-    <string name="face_error_hw_not_available" msgid="6255891785768984615">"O hardware de rosto não está disponível."</string>
-    <!-- no translation found for face_error_timeout (2605673935810019129) -->
-    <skip />
-    <string name="face_error_no_space" msgid="8224993703466381314">"Não é possível armazenar o rosto."</string>
-    <string name="face_error_canceled" msgid="283945501061931023">"Operação de rosto cancelada."</string>
-    <string name="face_error_user_canceled" msgid="8943921120862164539">"Autenticação facial cancelada pelo utilizador."</string>
-    <string name="face_error_lockout" msgid="3407426963155388504">"Demasiadas tentativas. Tente novamente mais tarde."</string>
-    <string name="face_error_lockout_permanent" msgid="8198354656746088890">"Demasiadas tentativas. Autenticação facial desativada."</string>
-    <!-- no translation found for face_error_unable_to_process (4940944939691171539) -->
-    <skip />
-    <!-- no translation found for face_error_not_enrolled (4245760276260427472) -->
-    <skip />
-    <!-- no translation found for face_error_hw_not_present (5296043240874659926) -->
-    <skip />
-    <string name="face_name_template" msgid="7004562145809595384">"Rosto <xliff:g id="FACEID">%d</xliff:g>"</string>
-  <string-array name="face_error_vendor">
-  </string-array>
-    <string name="face_icon_content_description" msgid="4024817159806482191">"Ícone de rosto"</string>
-    <string name="permlab_readSyncSettings" msgid="6201810008230503052">"ler definições de sincronização"</string>
-    <string name="permdesc_readSyncSettings" msgid="2706745674569678644">"Permite que a aplicação leia as definições de sincronização de uma conta. Por exemplo, pode determinar se a aplicação Pessoas está sincronizada com uma conta."</string>
-    <string name="permlab_writeSyncSettings" msgid="5408694875793945314">"ativar e desativar a sincronização"</string>
-    <string name="permdesc_writeSyncSettings" msgid="8956262591306369868">"Permite que uma aplicação modifique as definições de sincronização de uma conta. Por exemplo, pode ser utilizada para ativar a sincronização da aplicação Pessoas com uma conta."</string>
-    <string name="permlab_readSyncStats" msgid="7396577451360202448">"ler estatísticas de sincronização"</string>
-    <string name="permdesc_readSyncStats" msgid="1510143761757606156">"Permite que uma aplicação leia o estado de sincronização de uma conta, incluindo o histórico de eventos de sincronização e a quantidade de dados sincronizados."</string>
-    <string name="permlab_sdcardRead" msgid="1438933556581438863">"ler os conteúdos do armazen. partilhado"</string>
-    <string name="permdesc_sdcardRead" msgid="1804941689051236391">"Permite que a aplicação leia conteúdos do armazenamento partilhado."</string>
-    <string name="permlab_sdcardWrite" msgid="9220937740184960897">"modif./elim. os conteúdos do armazenam. partilhado"</string>
-    <string name="permdesc_sdcardWrite" msgid="2834431057338203959">"Permite que a apl. escreva conteúd. do armazen. partilhado."</string>
-    <string name="permlab_use_sip" msgid="2052499390128979920">"efetuar/receber chamadas SIP"</string>
-    <string name="permdesc_use_sip" msgid="2297804849860225257">"Permite que a aplicação efetue e receba chamadas SIP."</string>
-    <string name="permlab_register_sim_subscription" msgid="3166535485877549177">"registar novas ligações SIM de telecomunicações"</string>
-    <string name="permdesc_register_sim_subscription" msgid="2138909035926222911">"Permite que a aplicação registe novas ligações SIM de telecomunicações."</string>
-    <string name="permlab_register_call_provider" msgid="108102120289029841">"registar novas ligações de telecomunicações"</string>
-    <string name="permdesc_register_call_provider" msgid="7034310263521081388">"Permite que a aplicação registe novas ligações de telecomunicação."</string>
-    <string name="permlab_connection_manager" msgid="1116193254522105375">"gerir ligações de telecomunicação"</string>
-    <string name="permdesc_connection_manager" msgid="5925480810356483565">"Permite que a aplicação faça a gestão das ligações de telecomunicação."</string>
-    <string name="permlab_bind_incall_service" msgid="6773648341975287125">"interagir com o ecrã durante uma chamada"</string>
-    <string name="permdesc_bind_incall_service" msgid="8343471381323215005">"Permite que a aplicação controle quando e como o utilizador vê o ecrã durante uma chamada."</string>
-    <string name="permlab_bind_connection_service" msgid="3557341439297014940">"Interagir com serviços telefónicos"</string>
-    <string name="permdesc_bind_connection_service" msgid="4008754499822478114">"Permite à aplicação interagir com serviços telefónicos e fazer/receber chamadas."</string>
-    <string name="permlab_control_incall_experience" msgid="9061024437607777619">"proporcionar uma experiência de utilizador em chamada"</string>
-    <string name="permdesc_control_incall_experience" msgid="915159066039828124">"Permite que a aplicação proporcione uma experiência de utilizador em chamada."</string>
-    <string name="permlab_readNetworkUsageHistory" msgid="7862593283611493232">"ler utilização histórica da rede"</string>
-    <string name="permdesc_readNetworkUsageHistory" msgid="7689060749819126472">"Permite que a aplicação leia utilização histórica da rede para redes e aplicações específicas."</string>
-    <string name="permlab_manageNetworkPolicy" msgid="2562053592339859990">"gerir a política de rede"</string>
-    <string name="permdesc_manageNetworkPolicy" msgid="7537586771559370668">"Permite que a aplicação faça a gestão de políticas de rede e defina regras específicas de aplicações."</string>
-    <string name="permlab_modifyNetworkAccounting" msgid="5088217309088729650">"modificar contabilização da utilização da rede"</string>
-    <string name="permdesc_modifyNetworkAccounting" msgid="5443412866746198123">"Permite que a aplicação modifique o modo como a utilização da rede é contabilizada em relação a aplicações. Nunca é necessário para aplicações normais."</string>
-    <string name="permlab_accessNotifications" msgid="7673416487873432268">"aceder às notificações"</string>
-    <string name="permdesc_accessNotifications" msgid="458457742683431387">"Permite que a aplicação obtenha, examine e limpe notificações, incluindo as que foram publicadas por outras aplicações."</string>
-    <string name="permlab_bindNotificationListenerService" msgid="7057764742211656654">"vincular a um serviço de escuta de notificações"</string>
-    <string name="permdesc_bindNotificationListenerService" msgid="985697918576902986">"Permite que o titular vincule a interface de nível superior de um serviço de escuta de notificações. Nunca deverá ser necessário para aplicações normais."</string>
-    <string name="permlab_bindConditionProviderService" msgid="1180107672332704641">"vincular a um serviço de fornecedor de condição"</string>
-    <string name="permdesc_bindConditionProviderService" msgid="1680513931165058425">"Permite que o titular vincule a interface de nível superior de um serviço de fornecedor de condição. Nunca deverá ser necessário para aplicações normais."</string>
-    <string name="permlab_bindDreamService" msgid="4153646965978563462">"vincular-se a um serviço de sonho"</string>
-    <string name="permdesc_bindDreamService" msgid="7325825272223347863">"Permite ao detentor ficar vinculado à interface de nível superior de um serviço de sonho. Nunca deverá ser necessário para aplicações normais."</string>
-    <string name="permlab_invokeCarrierSetup" msgid="3699600833975117478">"invocar a aplicação de configuração fornecida pela operadora"</string>
-    <string name="permdesc_invokeCarrierSetup" msgid="4159549152529111920">"Permite que o titular invoque a aplicação de configuração fornecida pela operadora. Nunca deverá ser necessário para aplicações normais."</string>
-    <string name="permlab_accessNetworkConditions" msgid="8206077447838909516">"ouvir observações sobre as condições da rede"</string>
-    <string name="permdesc_accessNetworkConditions" msgid="6899102075825272211">"Permite que uma aplicação ouça observações sobre as condições da rede. Nunca deverá ser necessário para aplicações normais."</string>
-    <string name="permlab_setInputCalibration" msgid="4902620118878467615">"alterar a calibragem de entrada do dispositivo"</string>
-    <string name="permdesc_setInputCalibration" msgid="4527511047549456929">"Permite à aplicação modificar os parâmetros de calibragem do ecrã tátil. Esta funcionalidade nunca deverá ser necessária para aplicações normais."</string>
-    <string name="permlab_accessDrmCertificates" msgid="7436886640723203615">"Aceder a certificados DRM"</string>
-    <string name="permdesc_accessDrmCertificates" msgid="8073288354426159089">"Permite que uma aplicação forneça e utilize certificados DRM. Nunca deverá ser necessário para aplicações normais."</string>
-    <string name="permlab_handoverStatus" msgid="7820353257219300883">"receber estado de transferência do Android Beam"</string>
-    <string name="permdesc_handoverStatus" msgid="4788144087245714948">"Permite que esta aplicação receba informações acerca das transferências atuais do Android Beam"</string>
-    <string name="permlab_removeDrmCertificates" msgid="7044888287209892751">"remover certificados DRM"</string>
-    <string name="permdesc_removeDrmCertificates" msgid="7272999075113400993">"Permite que uma aplicação remova certificados DRM. Nunca deverá ser necessário para aplicações normais."</string>
-    <string name="permlab_bindCarrierMessagingService" msgid="1490229371796969158">"ligar ao serviço de mensagens de um operador"</string>
-    <string name="permdesc_bindCarrierMessagingService" msgid="2762882888502113944">"Permite ao titular ligar à interface de nível superior do serviço de mensagens de um operador. Nunca deve ser necessário para aplicações normais."</string>
-    <string name="permlab_bindCarrierServices" msgid="3233108656245526783">"vincular a serviços do operador"</string>
-    <string name="permdesc_bindCarrierServices" msgid="1391552602551084192">"Permite ao titular vincular-se a serviços do operador. Nunca deverá ser necessário nas aplicações normais."</string>
-    <string name="permlab_access_notification_policy" msgid="4247510821662059671">"aceder a Não incomodar"</string>
-    <string name="permdesc_access_notification_policy" msgid="3296832375218749580">"Permite à aplicação ler e alterar a configuração de Não incomodar"</string>
-    <string name="policylab_limitPassword" msgid="4497420728857585791">"Definir regras de palavra-passe"</string>
-    <string name="policydesc_limitPassword" msgid="2502021457917874968">"Controlar o comprimento e os carateres permitidos nos PINs e nas palavras-passe do bloqueio de ecrã."</string>
-    <string name="policylab_watchLogin" msgid="5091404125971980158">"Monitorizar tentativas de desbloqueio do ecrã"</string>
-    <string name="policydesc_watchLogin" product="tablet" msgid="3215729294215070072">"Monitorizar o número de palavras-passe incorretas escritas ao desbloquear o ecrã e bloquear o tablet ou apagar todos os dados do tablet, se forem escritas demasiadas palavras-passe incorretas."</string>
-    <string name="policydesc_watchLogin" product="TV" msgid="2707817988309890256">"Monitorizar o número de palavras-passe incorretas introduzidas ao desbloquear o ecrã e bloquear a TV ou apagar todos os dados da TV caso sejam introduzidas demasiadas palavras-passe incorretas."</string>
-    <string name="policydesc_watchLogin" product="default" msgid="5712323091846761073">"Monitorizar o número de palavras-passe incorretas introduzidas ao desbloquear o ecrã e bloquear o telemóvel ou apagar todos os dados do telemóvel caso tenham sido introduzidas demasiadas palavras-passe."</string>
-    <string name="policydesc_watchLogin_secondaryUser" product="tablet" msgid="4280246270601044505">"Monitorizar o número de palavras-passe incorretas introduzidas ao desbloquear o ecrã e bloquear o tablet ou apagar todos os dados deste utilizador se forem introduzidas demasiadas palavras-passe incorretas."</string>
-    <string name="policydesc_watchLogin_secondaryUser" product="TV" msgid="3484832653564483250">"Monitorizar o número de palavras-passe incorretas introduzidas ao desbloquear o ecrã e bloquear a TV ou apagar todos os dados deste utilizador se forem introduzidas demasiadas palavras-passe incorretas."</string>
-    <string name="policydesc_watchLogin_secondaryUser" product="default" msgid="2185480427217127147">"Monitorizar o número de palavras-passe incorretas introduzidas ao desbloquear o ecrã e bloquear o telemóvel ou apagar todos os dados deste utilizador se forem introduzidas demasiadas palavras-passe incorretas."</string>
-    <string name="policylab_resetPassword" msgid="4934707632423915395">"Alterar o bloqueio de ecrã"</string>
-    <string name="policydesc_resetPassword" msgid="1278323891710619128">"Altera o bloqueio de ecrã."</string>
-    <string name="policylab_forceLock" msgid="2274085384704248431">"Bloquear o ecrã"</string>
-    <string name="policydesc_forceLock" msgid="1141797588403827138">"Controla como e quando ocorre o bloqueio do ecrã."</string>
-    <string name="policylab_wipeData" msgid="3910545446758639713">"Apagar todos os dados"</string>
-    <string name="policydesc_wipeData" product="tablet" msgid="4306184096067756876">"Apagar os dados do tablet sem avisar através de uma reposição de dados de fábrica."</string>
-    <string name="policydesc_wipeData" product="tv" msgid="5816221315214527028">"Apagar os dados da TV sem aviso prévio ao executar uma reposição de dados de fábrica."</string>
-    <string name="policydesc_wipeData" product="default" msgid="5096895604574188391">"Apaga os dados do telemóvel sem avisar ao efetuar uma reposição de dados de fábrica."</string>
-    <string name="policylab_wipeData_secondaryUser" msgid="8362863289455531813">"Apagar os dados do utilizador"</string>
-    <string name="policydesc_wipeData_secondaryUser" product="tablet" msgid="6336255514635308054">"Apagar os dados deste utilizador neste tablet sem aviso."</string>
-    <string name="policydesc_wipeData_secondaryUser" product="tv" msgid="2086473496848351810">"Apagar os dados deste utilizador nesta TV sem aviso."</string>
-    <string name="policydesc_wipeData_secondaryUser" product="default" msgid="6787904546711590238">"Apagar os dados deste utilizador neste telemóvel sem aviso."</string>
-    <string name="policylab_setGlobalProxy" msgid="2784828293747791446">"Definir o proxy global do aparelho"</string>
-    <string name="policydesc_setGlobalProxy" msgid="8459859731153370499">"Definir o proxy global do dispositivo a utilizar enquanto a política está ativada. Apenas o proprietário do dispositivo pode definir o proxy global."</string>
-    <string name="policylab_expirePassword" msgid="5610055012328825874">"Def. exp. p.-passe bloq. ecrã"</string>
-    <string name="policydesc_expirePassword" msgid="5367525762204416046">"Alterar a frequência com que a palavra-passe, o PIN ou a sequência do bloqueio de ecrã deve ser alterado."</string>
-    <string name="policylab_encryptedStorage" msgid="8901326199909132915">"Def. encriptação armazenamento"</string>
-    <string name="policydesc_encryptedStorage" msgid="2637732115325316992">"Solicitar encriptação dos dados da aplicação armazenados."</string>
-    <string name="policylab_disableCamera" msgid="6395301023152297826">"Desativar câmaras"</string>
-    <string name="policydesc_disableCamera" msgid="2306349042834754597">"Evitar a utilização de todas as câmaras do dispositivo."</string>
-    <string name="policylab_disableKeyguardFeatures" msgid="8552277871075367771">"Desat. funcionalid. bloq. ecrã"</string>
-    <string name="policydesc_disableKeyguardFeatures" msgid="2044755691354158439">"Impede a utilização de algumas funcionalidades de bloqueio de ecrã."</string>
-=======
     <string name="fingerprint_icon_content_description" msgid="4741068463175388817">"Ícone de impressão digital"</string>
     <string name="permlab_manageFace" msgid="4569549381889283282">"gerir hardware de Desbloqueio Através do Rosto"</string>
     <string name="permdesc_manageFace" msgid="6204569688492710471">"Permite à aplicação invocar métodos para adicionar e eliminar modelos faciais para uso."</string>
@@ -1336,7 +688,6 @@
     <string name="policydesc_disableCamera" msgid="3204405908799676104">"Evitar a utilização de todas as câmaras do dispositivo."</string>
     <string name="policylab_disableKeyguardFeatures" msgid="5071855750149949741">"Desat. funcionalid. bloq. ecrã"</string>
     <string name="policydesc_disableKeyguardFeatures" msgid="6641673177041195957">"Impede a utilização de algumas funcionalidades de bloqueio de ecrã."</string>
->>>>>>> 0435f0ae
   <string-array name="phoneTypes">
     <item msgid="8996339953292723951">"Casa"</item>
     <item msgid="7740243458912727194">"Móvel"</item>
@@ -1715,189 +1066,6 @@
       <item quantity="other">dentro de <xliff:g id="COUNT_1">%d</xliff:g> anos</item>
       <item quantity="one">dentro de <xliff:g id="COUNT_0">%d</xliff:g> ano</item>
     </plurals>
-<<<<<<< HEAD
-    <string name="VideoView_error_title" msgid="3534509135438353077">"Problema com o vídeo"</string>
-    <string name="VideoView_error_text_invalid_progressive_playback" msgid="3186670335938670444">"Este vídeo não é válido para transmissão neste aparelho."</string>
-    <string name="VideoView_error_text_unknown" msgid="3450439155187810085">"Não é possível reproduzir este vídeo."</string>
-    <string name="VideoView_error_button" msgid="2822238215100679592">"OK"</string>
-    <string name="relative_time" msgid="1818557177829411417">"<xliff:g id="DATE">%1$s</xliff:g>, <xliff:g id="TIME">%2$s</xliff:g>"</string>
-    <string name="noon" msgid="7245353528818587908">"meio-dia"</string>
-    <string name="Noon" msgid="3342127745230013127">"Meio-dia"</string>
-    <string name="midnight" msgid="7166259508850457595">"meia-noite"</string>
-    <string name="Midnight" msgid="5630806906897892201">"Meia-noite"</string>
-    <string name="elapsed_time_short_format_mm_ss" msgid="4431555943828711473">"<xliff:g id="MINUTES">%1$02d</xliff:g>:<xliff:g id="SECONDS">%2$02d</xliff:g>"</string>
-    <string name="elapsed_time_short_format_h_mm_ss" msgid="1846071997616654124">"<xliff:g id="HOURS">%1$d</xliff:g>:<xliff:g id="MINUTES">%2$02d</xliff:g>:<xliff:g id="SECONDS">%3$02d</xliff:g>"</string>
-    <string name="selectAll" msgid="6876518925844129331">"Selecionar tudo"</string>
-    <string name="cut" msgid="3092569408438626261">"Cortar"</string>
-    <string name="copy" msgid="2681946229533511987">"Copiar"</string>
-    <string name="failed_to_copy_to_clipboard" msgid="1833662432489814471">"Falha ao copiar para a área de transferência."</string>
-    <string name="paste" msgid="5629880836805036433">"Colar"</string>
-    <string name="paste_as_plain_text" msgid="5427792741908010675">"Colar como texto simples"</string>
-    <string name="replace" msgid="5781686059063148930">"Substituir..."</string>
-    <string name="delete" msgid="6098684844021697789">"Eliminar"</string>
-    <string name="copyUrl" msgid="2538211579596067402">"Copiar URL"</string>
-    <string name="selectTextMode" msgid="1018691815143165326">"Selecionar texto"</string>
-    <string name="undo" msgid="7905788502491742328">"Anular"</string>
-    <string name="redo" msgid="7759464876566803888">"Refazer"</string>
-    <string name="autofill" msgid="3035779615680565188">"Preenchimento automático"</string>
-    <string name="textSelectionCABTitle" msgid="5236850394370820357">"Selecção de texto"</string>
-    <string name="addToDictionary" msgid="4352161534510057874">"Adicionar ao dicionário"</string>
-    <string name="deleteText" msgid="6979668428458199034">"Eliminar"</string>
-    <string name="inputMethod" msgid="1653630062304567879">"Método de entrada"</string>
-    <string name="editTextMenuTitle" msgid="4909135564941815494">"Acções de texto"</string>
-    <string name="email" msgid="4560673117055050403">"Email"</string>
-    <string name="email_desc" msgid="3638665569546416795">"Enviar um email para o endereço selecionado"</string>
-    <string name="dial" msgid="1253998302767701559">"Telefonar"</string>
-    <string name="dial_desc" msgid="6573723404985517250">"Telefonar para o número de telefone selecionado"</string>
-    <string name="map" msgid="5441053548030107189">"Mapa"</string>
-    <string name="map_desc" msgid="1836995341943772348">"Localizar o endereço selecionado"</string>
-    <string name="browse" msgid="1245903488306147205">"Abrir"</string>
-    <string name="browse_desc" msgid="8220976549618935044">"Abrir o URL selecionado"</string>
-    <string name="sms" msgid="4560537514610063430">"Mensagem"</string>
-    <string name="sms_desc" msgid="7526588350969638809">"Enviar uma mensagem para o número de telefone selecionado"</string>
-    <string name="add_contact" msgid="7867066569670597203">"Adicionar"</string>
-    <string name="add_contact_desc" msgid="4830217847004590345">"Adicionar aos contactos"</string>
-    <string name="view_calendar" msgid="979609872939597838">"Ver"</string>
-    <string name="view_calendar_desc" msgid="5828320291870344584">"Ver a hora selecionada no calendário"</string>
-    <string name="add_calendar_event" msgid="1953664627192056206">"Agendar"</string>
-    <string name="add_calendar_event_desc" msgid="4326891793260687388">"Agendar um evento para a hora selecionada"</string>
-    <string name="view_flight" msgid="7691640491425680214">"Monitorizar"</string>
-    <string name="view_flight_desc" msgid="3876322502674253506">"Monitorizar o voo selecionado"</string>
-    <string name="translate" msgid="9218619809342576858">"Traduzir"</string>
-    <string name="translate_desc" msgid="4502367770068777202">"Traduzir o texto selecionado"</string>
-    <string name="define" msgid="7394820043869954211">"Definir"</string>
-    <string name="define_desc" msgid="7910883642444919726">"Definir o texto selecionado"</string>
-    <string name="low_internal_storage_view_title" msgid="5576272496365684834">"Está quase sem espaço de armazenamento"</string>
-    <string name="low_internal_storage_view_text" msgid="6640505817617414371">"Algumas funções do sistema poderão não funcionar"</string>
-    <string name="low_internal_storage_view_text_no_boot" msgid="6935190099204693424">"Não existe armazenamento suficiente para o sistema. Certifique-se de que tem 250 MB de espaço livre e reinicie."</string>
-    <string name="app_running_notification_title" msgid="8718335121060787914">"<xliff:g id="APP_NAME">%1$s</xliff:g> em execução"</string>
-    <string name="app_running_notification_text" msgid="1197581823314971177">"Toque para obter mais informações ou para parar a aplicação."</string>
-    <string name="ok" msgid="5970060430562524910">"OK"</string>
-    <string name="cancel" msgid="6442560571259935130">"Cancelar"</string>
-    <string name="yes" msgid="5362982303337969312">"OK"</string>
-    <string name="no" msgid="5141531044935541497">"Cancelar"</string>
-    <string name="dialog_alert_title" msgid="2049658708609043103">"Atenção"</string>
-    <string name="loading" msgid="7933681260296021180">"A carregar…"</string>
-    <string name="capital_on" msgid="1544682755514494298">"Ativado"</string>
-    <string name="capital_off" msgid="6815870386972805832">"Desativado"</string>
-    <string name="whichApplication" msgid="4533185947064773386">"Concluir ação utilizando"</string>
-    <string name="whichApplicationNamed" msgid="8260158865936942783">"Concluir ação utilizando %1$s"</string>
-    <string name="whichApplicationLabel" msgid="7425855495383818784">"Concluir ação"</string>
-    <string name="whichViewApplication" msgid="3272778576700572102">"Abrir com"</string>
-    <string name="whichViewApplicationNamed" msgid="2286418824011249620">"Abrir com %1$s"</string>
-    <string name="whichViewApplicationLabel" msgid="2666774233008808473">"Abrir"</string>
-    <string name="whichGiveAccessToApplication" msgid="8279395245414707442">"Conceda acesso para abrir links de <xliff:g id="HOST">%1$s</xliff:g> com"</string>
-    <string name="whichGiveAccessToApplicationNamed" msgid="7992388824107710849">"Conceda acesso para abrir links de <xliff:g id="HOST">%1$s</xliff:g> com a aplicação <xliff:g id="APPLICATION">%2$s</xliff:g>"</string>
-    <string name="whichGiveAccessToApplicationLabel" msgid="6142688895536868827">"Conceder acesso"</string>
-    <string name="whichEditApplication" msgid="144727838241402655">"Editar com"</string>
-    <string name="whichEditApplicationNamed" msgid="1775815530156447790">"Editar com %1$s"</string>
-    <string name="whichEditApplicationLabel" msgid="7183524181625290300">"Editar"</string>
-    <string name="whichSendApplication" msgid="5803792421724377602">"Partilhar"</string>
-    <string name="whichSendApplicationNamed" msgid="2799370240005424391">"Partilhar com %1$s"</string>
-    <string name="whichSendApplicationLabel" msgid="4579076294675975354">"Partilhar"</string>
-    <string name="whichSendToApplication" msgid="8272422260066642057">"Enviar com"</string>
-    <string name="whichSendToApplicationNamed" msgid="7768387871529295325">"Enviar com %1$s"</string>
-    <string name="whichSendToApplicationLabel" msgid="8878962419005813500">"Enviar"</string>
-    <string name="whichHomeApplication" msgid="4307587691506919691">"Selecione uma aplicação Página inicial"</string>
-    <string name="whichHomeApplicationNamed" msgid="4493438593214760979">"Utilizar %1$s como Página inicial"</string>
-    <string name="whichHomeApplicationLabel" msgid="809529747002918649">"Capturar imagem"</string>
-    <string name="whichImageCaptureApplication" msgid="3680261417470652882">"Capturar imagem com"</string>
-    <string name="whichImageCaptureApplicationNamed" msgid="8619384150737825003">"Capturar imagem com o %1$s"</string>
-    <string name="whichImageCaptureApplicationLabel" msgid="6390303445371527066">"Capturar imagem"</string>
-    <string name="alwaysUse" msgid="4583018368000610438">"Utilizar por predefinição para esta ação."</string>
-    <string name="use_a_different_app" msgid="8134926230585710243">"Utilizar outra aplicação"</string>
-    <string name="clearDefaultHintMsg" msgid="3252584689512077257">"Limpar a predefinição nas Definições do Sistema &gt; Aplicações &gt; Transferidas."</string>
-    <string name="chooseActivity" msgid="7486876147751803333">"Escolha uma ação"</string>
-    <string name="chooseUsbActivity" msgid="6894748416073583509">"Escolher uma aplicação para o dispositivo USB"</string>
-    <string name="noApplications" msgid="2991814273936504689">"Nenhuma aplicação pode efetuar esta ação."</string>
-    <string name="aerr_application" msgid="250320989337856518">"<xliff:g id="APPLICATION">%1$s</xliff:g> sofreu uma falha de sistema."</string>
-    <string name="aerr_process" msgid="6201597323218674729">"<xliff:g id="PROCESS">%1$s</xliff:g> sofreu uma falha de sistema."</string>
-    <string name="aerr_application_repeated" msgid="3146328699537439573">"<xliff:g id="APPLICATION">%1$s</xliff:g> continua a falhar"</string>
-    <string name="aerr_process_repeated" msgid="6235302956890402259">"<xliff:g id="PROCESS">%1$s</xliff:g> continua a falhar"</string>
-    <string name="aerr_restart" msgid="7581308074153624475">"Abrir aplicação novamente"</string>
-    <string name="aerr_report" msgid="5371800241488400617">"Enviar comentários"</string>
-    <string name="aerr_close" msgid="2991640326563991340">"Fechar"</string>
-    <string name="aerr_mute" msgid="1974781923723235953">"Desativar som até o dispositivo reiniciar"</string>
-    <string name="aerr_wait" msgid="3199956902437040261">"Aguardar"</string>
-    <string name="aerr_close_app" msgid="3269334853724920302">"Fechar aplicação"</string>
-    <string name="anr_title" msgid="4351948481459135709"></string>
-    <string name="anr_activity_application" msgid="8493290105678066167">"<xliff:g id="APPLICATION">%2$s</xliff:g> não está a responder"</string>
-    <string name="anr_activity_process" msgid="1622382268908620314">"<xliff:g id="ACTIVITY">%1$s</xliff:g> não está a responder"</string>
-    <string name="anr_application_process" msgid="6417199034861140083">"<xliff:g id="APPLICATION">%1$s</xliff:g> não está a responder"</string>
-    <string name="anr_process" msgid="6156880875555921105">"O processo <xliff:g id="PROCESS">%1$s</xliff:g> não está a responder"</string>
-    <string name="force_close" msgid="8346072094521265605">"OK"</string>
-    <string name="report" msgid="4060218260984795706">"Relatório"</string>
-    <string name="wait" msgid="7147118217226317732">"Esperar"</string>
-    <string name="webpage_unresponsive" msgid="3272758351138122503">"A página deixou de responder. \n \n Pretende fechá-la?"</string>
-    <string name="launch_warning_title" msgid="1547997780506713581">"Aplicação redirecionada"</string>
-    <string name="launch_warning_replace" msgid="6202498949970281412">"<xliff:g id="APP_NAME">%1$s</xliff:g> está agora a ser executado."</string>
-    <string name="launch_warning_original" msgid="188102023021668683">"<xliff:g id="APP_NAME">%1$s</xliff:g> foi originalmente iniciado."</string>
-    <string name="screen_compat_mode_scale" msgid="3202955667675944499">"Escala"</string>
-    <string name="screen_compat_mode_show" msgid="4013878876486655892">"Mostrar sempre"</string>
-    <string name="screen_compat_mode_hint" msgid="1064524084543304459">"Reative este modo nas Definições do Sistema &gt; Aplicações &gt; Transferidas."</string>
-    <string name="unsupported_display_size_message" msgid="6545327290756295232">"<xliff:g id="APP_NAME">%1$s</xliff:g> não suporta a definição de Tamanho do ecrã atual e pode ter um comportamento inesperado."</string>
-    <string name="unsupported_display_size_show" msgid="7969129195360353041">"Mostrar sempre"</string>
-    <string name="unsupported_compile_sdk_message" msgid="4253168368781441759">"A aplicação <xliff:g id="APP_NAME">%1$s</xliff:g> foi concebida para uma versão incompatível do SO Android e pode ter um comportamento inesperado. Pode estar disponível uma versão atualizada da aplicação."</string>
-    <string name="unsupported_compile_sdk_show" msgid="2681877855260970231">"Mostrar sempre"</string>
-    <string name="unsupported_compile_sdk_check_update" msgid="3312723623323216101">"Verificar se existem atualizações"</string>
-    <string name="smv_application" msgid="3307209192155442829">"A aplicação <xliff:g id="APPLICATION">%1$s</xliff:g> (processo <xliff:g id="PROCESS">%2$s</xliff:g>) violou a política StrictMode auto-imposta."</string>
-    <string name="smv_process" msgid="5120397012047462446">"O processo <xliff:g id="PROCESS">%1$s</xliff:g> violou a política StrictMode auto-imposta."</string>
-    <string name="android_upgrading_title" product="default" msgid="7513829952443484438">"O telemóvel está a atualizar…"</string>
-    <string name="android_upgrading_title" product="tablet" msgid="4503169817302593560">"O tablet está a atualizar…"</string>
-    <string name="android_upgrading_title" product="device" msgid="7009520271220804517">"O dispositivo está a atualizar…"</string>
-    <string name="android_start_title" product="default" msgid="4536778526365907780">"O telemóvel está a iniciar…"</string>
-    <string name="android_start_title" product="automotive" msgid="8418054686415318207">"O Android está a iniciar…"</string>
-    <string name="android_start_title" product="tablet" msgid="4929837533850340472">"O tablet está a iniciar…"</string>
-    <string name="android_start_title" product="device" msgid="7467484093260449437">"O dispositivo está a iniciar…"</string>
-    <string name="android_upgrading_fstrim" msgid="8036718871534640010">"A otimizar o armazenamento."</string>
-    <string name="android_upgrading_notification_title" product="default" msgid="1511552415039349062">"A concluir a atualização do sistema…"</string>
-    <string name="app_upgrading_toast" msgid="3008139776215597053">"O <xliff:g id="APPLICATION">%1$s</xliff:g> está a ser atualizado…"</string>
-    <string name="android_upgrading_apk" msgid="7904042682111526169">"A otimizar a aplicação <xliff:g id="NUMBER_0">%1$d</xliff:g> de <xliff:g id="NUMBER_1">%2$d</xliff:g>."</string>
-    <string name="android_preparing_apk" msgid="8162599310274079154">"A preparar o <xliff:g id="APPNAME">%1$s</xliff:g>."</string>
-    <string name="android_upgrading_starting_apps" msgid="451464516346926713">"A iniciar aplicações"</string>
-    <string name="android_upgrading_complete" msgid="1405954754112999229">"A concluir o arranque."</string>
-    <string name="heavy_weight_notification" msgid="9087063985776626166">"<xliff:g id="APP">%1$s</xliff:g> em execução"</string>
-    <string name="heavy_weight_notification_detail" msgid="2304833848484424985">"Toque para regressar ao jogo."</string>
-    <string name="heavy_weight_switcher_title" msgid="387882830435195342">"Selecionar jogo"</string>
-    <string name="heavy_weight_switcher_text" msgid="4176781660362912010">"Para um melhor desempenho, só pode abrir um destes jogos de cada vez."</string>
-    <string name="old_app_action" msgid="3044685170829526403">"Regressar à aplicação <xliff:g id="OLD_APP">%1$s</xliff:g>"</string>
-    <string name="new_app_action" msgid="6694851182870774403">"Abrir a aplicação <xliff:g id="NEW_APP">%1$s</xliff:g>"</string>
-    <string name="new_app_description" msgid="5894852887817332322">"A aplicação <xliff:g id="OLD_APP">%1$s</xliff:g> vai fechar sem guardar."</string>
-    <string name="dump_heap_notification" msgid="2618183274836056542">"<xliff:g id="PROC">%1$s</xliff:g> excedeu o limite da memória"</string>
-    <!-- no translation found for dump_heap_ready_notification (1162196579925048701) -->
-    <skip />
-    <string name="dump_heap_notification_detail" msgid="3993078784053054141">"Foi recolhida a captura da área dinâmica para dados. Toque para partilhar."</string>
-    <string name="dump_heap_title" msgid="5864292264307651673">"Pretende partilhar a captura da área dinâmica para dados?"</string>
-    <!-- no translation found for dump_heap_text (8546022920319781701) -->
-    <skip />
-    <!-- no translation found for dump_heap_system_text (1205466256312104134) -->
-    <skip />
-    <!-- no translation found for dump_heap_ready_text (6759394977904051000) -->
-    <skip />
-    <string name="sendText" msgid="5209874571959469142">"Escolha uma ação para o texto"</string>
-    <string name="volume_ringtone" msgid="6885421406845734650">"Volume da campainha"</string>
-    <string name="volume_music" msgid="5421651157138628171">"Volume de multimédia"</string>
-    <string name="volume_music_hint_playing_through_bluetooth" msgid="9165984379394601533">"A reproduzir através de Bluetooth"</string>
-    <string name="volume_music_hint_silent_ringtone_selected" msgid="8310739960973156272">"Conjunto de toques silenciosos"</string>
-    <string name="volume_call" msgid="3941680041282788711">"Volume da chamada recebida"</string>
-    <string name="volume_bluetooth_call" msgid="2002891926351151534">"Volume de chamada recebida em Bluetooth"</string>
-    <string name="volume_alarm" msgid="1985191616042689100">"Volume do alarme"</string>
-    <string name="volume_notification" msgid="2422265656744276715">"Volume de notificações"</string>
-    <string name="volume_unknown" msgid="1400219669770445902">"Volume"</string>
-    <string name="volume_icon_description_bluetooth" msgid="6538894177255964340">"Volume de Bluetooth"</string>
-    <string name="volume_icon_description_ringer" msgid="3326003847006162496">"Volume do toque"</string>
-    <string name="volume_icon_description_incall" msgid="8890073218154543397">"Volume de chamadas"</string>
-    <string name="volume_icon_description_media" msgid="4217311719665194215">"Volume de multimédia"</string>
-    <string name="volume_icon_description_notification" msgid="7044986546477282274">"Volume de notificações"</string>
-    <string name="ringtone_default" msgid="3789758980357696936">"Toque predefinido"</string>
-    <string name="ringtone_default_with_actual" msgid="1767304850491060581">"Predefinição (<xliff:g id="ACTUAL_RINGTONE">%1$s</xliff:g>)"</string>
-    <string name="ringtone_silent" msgid="7937634392408977062">"Nenhum"</string>
-    <string name="ringtone_picker_title" msgid="3515143939175119094">"Toques"</string>
-    <string name="ringtone_picker_title_alarm" msgid="6473325356070549702">"Sons de alarme"</string>
-    <string name="ringtone_picker_title_notification" msgid="4837740874822788802">"Sons de notificação"</string>
-    <string name="ringtone_unknown" msgid="3914515995813061520">"Desconhecido"</string>
-    <plurals name="wifi_available" formatted="false" msgid="7900333017752027322">
-=======
     <string name="VideoView_error_title" msgid="5750686717225068016">"Problema com o vídeo"</string>
     <string name="VideoView_error_text_invalid_progressive_playback" msgid="3782449246085134720">"Este vídeo não é válido para transmissão neste aparelho."</string>
     <string name="VideoView_error_text_unknown" msgid="7658683339707607138">"Não é possível reproduzir este vídeo."</string>
@@ -2085,7 +1253,6 @@
     <string name="wifi_disable_mac_randomization_dialog_failure" msgid="7028090406806909137">"Não é possível alterar a definição de privacidade."</string>
     <string name="wifi_disable_mac_randomization_dialog_network_not_found" msgid="6829886686837356040">"Rede não encontrada."</string>
     <plurals name="wifi_available" formatted="false" msgid="7209257945504714015">
->>>>>>> 0435f0ae
       <item quantity="other">Redes Wi-Fi disponíveis</item>
       <item quantity="one">Rede Wi-Fi disponível</item>
     </plurals>
@@ -2093,45 +1260,6 @@
       <item quantity="other">Redes Wi-Fi abertas disponíveis</item>
       <item quantity="one">Rede Wi-Fi aberta disponível</item>
     </plurals>
-<<<<<<< HEAD
-    <string name="wifi_available_title" msgid="3817100557900599505">"Ligar à rede Wi-Fi aberta"</string>
-    <string name="wifi_available_carrier_network_title" msgid="4527932626916527897">"Estabelecer ligação à rede Wi‑Fi do operador"</string>
-    <string name="wifi_available_title_connecting" msgid="1139126673968899002">"A ligar à rede Wi-Fi…"</string>
-    <string name="wifi_available_title_connected" msgid="7542672851522241548">"Ligado à rede Wi-Fi"</string>
-    <string name="wifi_available_title_failed_to_connect" msgid="6861772233582618132">"Não foi possível ligar à rede Wi-Fi"</string>
-    <string name="wifi_available_content_failed_to_connect" msgid="3377406637062802645">"Toque para ver todas as redes"</string>
-    <string name="wifi_available_action_connect" msgid="2635699628459488788">"Ligar"</string>
-    <string name="wifi_available_action_all_networks" msgid="4368435796357931006">"Todas as redes"</string>
-    <!-- no translation found for wifi_suggestion_title (9099832833531486167) -->
-    <skip />
-    <!-- no translation found for wifi_suggestion_content (5883181205841582873) -->
-    <skip />
-    <string name="wifi_suggestion_action_allow_app" msgid="3689946344485394085">"Sim"</string>
-    <string name="wifi_suggestion_action_disallow_app" msgid="7977918905605931385">"Não"</string>
-    <string name="wifi_wakeup_onboarding_title" msgid="228772560195634292">"O Wi‑Fi será ativado automaticamente"</string>
-    <string name="wifi_wakeup_onboarding_subtext" msgid="3989697580301186973">"Quando estiver próximo de uma rede de alta qualidade guardada."</string>
-    <string name="wifi_wakeup_onboarding_action_disable" msgid="838648204200836028">"Não reativar"</string>
-    <string name="wifi_wakeup_enabled_title" msgid="6534603733173085309">"Wi‑Fi ativado automaticamente"</string>
-    <string name="wifi_wakeup_enabled_content" msgid="189330154407990583">"Está perto de uma rede guardada: <xliff:g id="NETWORK_SSID">%1$s</xliff:g>."</string>
-    <string name="wifi_available_sign_in" msgid="9157196203958866662">"Iniciar sessão na rede Wi-Fi"</string>
-    <string name="network_available_sign_in" msgid="1848877297365446605">"Início de sessão na rede"</string>
-    <!-- no translation found for network_available_sign_in_detailed (8000081941447976118) -->
-    <skip />
-    <!-- no translation found for wifi_no_internet (5198100389964214865) -->
-    <skip />
-    <string name="wifi_no_internet_detailed" msgid="8083079241212301741">"Toque para obter mais opções"</string>
-    <string name="captive_portal_logged_in_detailed" msgid="8489345381637456021">"Ligado"</string>
-    <!-- no translation found for network_partial_connectivity (7774883385494762741) -->
-    <skip />
-    <!-- no translation found for network_partial_connectivity_detailed (1959697814165325217) -->
-    <skip />
-    <string name="wifi_softap_config_change" msgid="8475911871165857607">"Alterações às definições de zona Wi-Fi"</string>
-    <string name="wifi_softap_config_change_summary" msgid="7601233252456548891">"A banda da sua zona Wi-Fi foi alterada."</string>
-    <string name="wifi_softap_config_change_detailed" msgid="8022936822860678033">"Este dispositivo não suporta a sua preferência apenas para 5 GHz. Em alternativa, este dispositivo vai utilizar a banda de 5 GHz quando estiver disponível."</string>
-    <string name="network_switch_metered" msgid="4671730921726992671">"Mudou para <xliff:g id="NETWORK_TYPE">%1$s</xliff:g>"</string>
-    <string name="network_switch_metered_detail" msgid="775163331794506615">"O dispositivo utiliza <xliff:g id="NEW_NETWORK">%1$s</xliff:g> quando <xliff:g id="PREVIOUS_NETWORK">%2$s</xliff:g> não tem acesso à Internet. Podem aplicar-se custos."</string>
-    <string name="network_switch_metered_toast" msgid="5779283181685974304">"Mudou de <xliff:g id="PREVIOUS_NETWORK">%1$s</xliff:g> para <xliff:g id="NEW_NETWORK">%2$s</xliff:g>"</string>
-=======
     <string name="wifi_available_title" msgid="722493260955778406">"Ligar à rede Wi-Fi aberta"</string>
     <string name="wifi_available_carrier_network_title" msgid="7740328884692643968">"Estabelecer ligação à rede Wi‑Fi do operador"</string>
     <string name="wifi_available_title_connecting" msgid="5249247039230566878">"A ligar à rede Wi-Fi…"</string>
@@ -2164,7 +1292,6 @@
     <string name="network_switch_metered" msgid="1531869544142283384">"Mudou para <xliff:g id="NETWORK_TYPE">%1$s</xliff:g>"</string>
     <string name="network_switch_metered_detail" msgid="1358296010128405906">"O dispositivo utiliza <xliff:g id="NEW_NETWORK">%1$s</xliff:g> quando <xliff:g id="PREVIOUS_NETWORK">%2$s</xliff:g> não tem acesso à Internet. Podem aplicar-se custos."</string>
     <string name="network_switch_metered_toast" msgid="501662047275723743">"Mudou de <xliff:g id="PREVIOUS_NETWORK">%1$s</xliff:g> para <xliff:g id="NEW_NETWORK">%2$s</xliff:g>"</string>
->>>>>>> 0435f0ae
   <string-array name="network_switch_type_name">
     <item msgid="2255670471736226365">"dados móveis"</item>
     <item msgid="5520925862115353992">"Wi-Fi"</item>
@@ -2172,534 +1299,6 @@
     <item msgid="1616528372438698248">"Ethernet"</item>
     <item msgid="9177085807664964627">"VPN"</item>
   </string-array>
-<<<<<<< HEAD
-    <string name="network_switch_type_name_unknown" msgid="4552612897806660656">"um tipo de rede desconhecido"</string>
-    <string name="wifi_watchdog_network_disabled" msgid="7904214231651546347">"Não foi possível ligar a Wi-Fi"</string>
-    <string name="wifi_watchdog_network_disabled_detailed" msgid="4917472096696322767">" tem uma ligação à internet fraca."</string>
-    <string name="wifi_connect_alert_title" msgid="8455846016001810172">"Permitir ligação?"</string>
-    <string name="wifi_connect_alert_message" msgid="6451273376815958922">"A aplicação %1$s pretende estabelecer ligação à rede Wi-Fi %2$s"</string>
-    <string name="wifi_connect_default_application" msgid="7143109390475484319">"Uma aplicação"</string>
-    <string name="wifi_p2p_dialog_title" msgid="97611782659324517">"Wi-Fi Direct"</string>
-    <string name="wifi_p2p_turnon_message" msgid="2909250942299627244">"Iniciar o Wi-Fi Direct. Esta opção desativará o cliente/zona Wi-Fi."</string>
-    <string name="wifi_p2p_failed_message" msgid="3763669677935623084">"Não foi possível iniciar o Wi-Fi Direct."</string>
-    <string name="wifi_p2p_enabled_notification_title" msgid="2068321881673734886">"O Wi-Fi Direct está ativado"</string>
-    <string name="wifi_p2p_enabled_notification_message" msgid="8064677407830620023">"Toque para aceder às definições"</string>
-    <string name="accept" msgid="1645267259272829559">"Aceitar"</string>
-    <string name="decline" msgid="2112225451706137894">"Recusar"</string>
-    <string name="wifi_p2p_invitation_sent_title" msgid="1318975185112070734">"Convite enviado"</string>
-    <string name="wifi_p2p_invitation_to_connect_title" msgid="4958803948658533637">"Convite para se ligar"</string>
-    <string name="wifi_p2p_from_message" msgid="570389174731951769">"De:"</string>
-    <string name="wifi_p2p_to_message" msgid="248968974522044099">"Para:"</string>
-    <string name="wifi_p2p_enter_pin_message" msgid="5920929550367828970">"Introduza o PIN solicitado:"</string>
-    <string name="wifi_p2p_show_pin_message" msgid="8530563323880921094">"PIN:"</string>
-    <string name="wifi_p2p_frequency_conflict_message" product="tablet" msgid="8012981257742232475">"O tablet sera temporariamente desligado da rede Wi-Fi enquanto estiver ligado a <xliff:g id="DEVICE_NAME">%1$s</xliff:g>"</string>
-    <string name="wifi_p2p_frequency_conflict_message" product="tv" msgid="3087858235069421128">"A TV irá desligar-se temporariamente do Wi-Fi enquanto estiver ligada a <xliff:g id="DEVICE_NAME">%1$s</xliff:g>"</string>
-    <string name="wifi_p2p_frequency_conflict_message" product="default" msgid="7363907213787469151">"O telemóvel irá desligar-se temporariamente da rede Wi-Fi enquanto está ligado a <xliff:g id="DEVICE_NAME">%1$s</xliff:g>"</string>
-    <string name="select_character" msgid="3365550120617701745">"Introduzir carácter"</string>
-    <string name="sms_control_title" msgid="7296612781128917719">"A enviar mensagens SMS"</string>
-    <string name="sms_control_message" msgid="3867899169651496433">"&lt;b&gt;<xliff:g id="APP_NAME">%1$s</xliff:g>&lt;/b&gt; está a enviar um grande número de mensagens SMS. Pretende autorizar que a aplicação continue a enviar mensagens?"</string>
-    <string name="sms_control_yes" msgid="3663725993855816807">"Permitir"</string>
-    <string name="sms_control_no" msgid="625438561395534982">"Recusar"</string>
-    <string name="sms_short_code_confirm_message" msgid="1645436466285310855">"&lt;b&gt;<xliff:g id="APP_NAME">%1$s</xliff:g>&lt;/b&gt; gostaria de enviar uma mensagem para &lt;b&gt;<xliff:g id="DEST_ADDRESS">%2$s</xliff:g>&lt;/b&gt;."</string>
-    <string name="sms_short_code_details" msgid="5873295990846059400">"Isto "<b>"pode resultar em custos"</b>" para a sua conta de dispositivo móvel."</string>
-    <string name="sms_premium_short_code_details" msgid="7869234868023975"><b>"Isto resultará em custos para a sua conta de dispositivo móvel."</b></string>
-    <string name="sms_short_code_confirm_allow" msgid="4458878637111023413">"Enviar"</string>
-    <string name="sms_short_code_confirm_deny" msgid="2927389840209170706">"Cancelar"</string>
-    <string name="sms_short_code_remember_choice" msgid="5289538592272218136">"Memorizar a minha escolha"</string>
-    <string name="sms_short_code_remember_undo_instruction" msgid="4960944133052287484">"Pode alterar mais tarde em Definições &gt; Aplicações"</string>
-    <string name="sms_short_code_confirm_always_allow" msgid="3241181154869493368">"Permitir Sempre"</string>
-    <string name="sms_short_code_confirm_never_allow" msgid="446992765774269673">"Nunca Permitir"</string>
-    <string name="sim_removed_title" msgid="6227712319223226185">"Cartão SIM removido"</string>
-    <string name="sim_removed_message" msgid="2333164559970958645">"A rede de telemóvel estará indisponível até que reinicie o aparelho com um cartão SIM válido inserido."</string>
-    <string name="sim_done_button" msgid="827949989369963775">"Concluído"</string>
-    <string name="sim_added_title" msgid="3719670512889674693">"Cartão SIM adicionado"</string>
-    <string name="sim_added_message" msgid="6599945301141050216">"Reinicie o aparelho para aceder à rede de telemóvel."</string>
-    <string name="sim_restart_button" msgid="4722407842815232347">"Reiniciar"</string>
-    <string name="install_carrier_app_notification_title" msgid="9056007111024059888">"Ativar o serviço móvel"</string>
-    <string name="install_carrier_app_notification_text" msgid="3346681446158696001">"Transfira a aplicação do operador para ativar o seu novo SIM."</string>
-    <string name="install_carrier_app_notification_text_app_name" msgid="1196505084835248137">"Transfira a aplicação <xliff:g id="APP_NAME">%1$s</xliff:g> para ativar o novo SIM."</string>
-    <string name="install_carrier_app_notification_button" msgid="3094206295081900849">"Transferir aplicação"</string>
-    <string name="carrier_app_notification_title" msgid="8921767385872554621">"Novo SIM inserido"</string>
-    <string name="carrier_app_notification_text" msgid="1132487343346050225">"Toque para configurar"</string>
-    <string name="time_picker_dialog_title" msgid="8349362623068819295">"Definir hora"</string>
-    <string name="date_picker_dialog_title" msgid="5879450659453782278">"Definir data"</string>
-    <string name="date_time_set" msgid="5777075614321087758">"Definir"</string>
-    <string name="date_time_done" msgid="2507683751759308828">"Concluído"</string>
-    <string name="perms_new_perm_prefix" msgid="8257740710754301407"><font size="12" fgcolor="#ff33b5e5">"NOVA: "</font></string>
-    <string name="perms_description_app" msgid="5139836143293299417">"Fornecido por <xliff:g id="APP_NAME">%1$s</xliff:g>."</string>
-    <string name="no_permissions" msgid="7283357728219338112">"Não são necessárias permissões"</string>
-    <string name="perm_costs_money" msgid="4902470324142151116">"isto poderá estar sujeito a custos"</string>
-    <string name="dlg_ok" msgid="7376953167039865701">"OK"</string>
-    <string name="usb_charging_notification_title" msgid="1595122345358177163">"O dispositivo está a carregar por USB"</string>
-    <string name="usb_supplying_notification_title" msgid="4631045789893086181">"A carregar o dispositivo ligado por USB"</string>
-    <string name="usb_mtp_notification_title" msgid="4238227258391151029">"A transferência de ficheiros por USB está ativada"</string>
-    <string name="usb_ptp_notification_title" msgid="5425857879922006878">"O PTP por USB está ativado"</string>
-    <string name="usb_tether_notification_title" msgid="3716143122035802501">"A ligação USB via telemóvel está ativada"</string>
-    <string name="usb_midi_notification_title" msgid="5356040379749154805">"O MIDI através de USB está ativado"</string>
-    <string name="usb_accessory_notification_title" msgid="1785694450621427730">"Acessório USB ligado"</string>
-    <string name="usb_notification_message" msgid="3370903770828407960">"Toque para obter mais opções."</string>
-    <string name="usb_power_notification_message" msgid="4647527153291917218">"A carregar o dispositivo ligado. Toque para obter mais opções."</string>
-    <string name="usb_unsupported_audio_accessory_title" msgid="3529881374464628084">"Acessório de áudio analógico detetado"</string>
-    <string name="usb_unsupported_audio_accessory_message" msgid="6309553946441565215">"O dispositivo ligado não é compatível com este telemóvel. Toque para saber mais."</string>
-    <string name="adb_active_notification_title" msgid="6729044778949189918">"Depuração USB ligada"</string>
-    <string name="adb_active_notification_message" msgid="7463062450474107752">"Toque para desativar a depuração USB."</string>
-    <string name="adb_active_notification_message" product="tv" msgid="8470296818270110396">"Selecione para desativar a depuração por USB."</string>
-    <!-- no translation found for test_harness_mode_notification_title (2216359742631914387) -->
-    <skip />
-    <!-- no translation found for test_harness_mode_notification_message (1343197173054407119) -->
-    <skip />
-    <string name="usb_contaminant_detected_title" msgid="7136400633704058349">"Líquido ou resíduos na porta USB"</string>
-    <string name="usb_contaminant_detected_message" msgid="832337061059487250">"A porta USB é automaticamente desativada. Toque para saber mais."</string>
-    <string name="usb_contaminant_not_detected_title" msgid="4202417484434906086">"É seguro utilizar a porta USB"</string>
-    <string name="usb_contaminant_not_detected_message" msgid="2415791798244545292">"O telemóvel já não deteta líquidos nem resíduos."</string>
-    <string name="taking_remote_bugreport_notification_title" msgid="6742483073875060934">"A criar relatório de erro…"</string>
-    <string name="share_remote_bugreport_notification_title" msgid="4987095013583691873">"Pretende partilhar o relatório de erro?"</string>
-    <string name="sharing_remote_bugreport_notification_title" msgid="7572089031496651372">"A partilhar relatório de erro…"</string>
-    <string name="share_remote_bugreport_notification_message_finished" msgid="6029609949340992866">"O seu gestor solicitou um relatório de erro para ajudar na resolução de problemas deste dispositivo. As aplicações e os dados podem ser partilhados."</string>
-    <string name="share_remote_bugreport_action" msgid="6249476773913384948">"PARTILHAR"</string>
-    <string name="decline_remote_bugreport_action" msgid="6230987241608770062">"RECUSAR"</string>
-    <string name="select_input_method" msgid="4653387336791222978">"Escolher o método de entrada"</string>
-    <string name="show_ime" msgid="2506087537466597099">"Manter no ecrã enquanto o teclado físico estiver ativo"</string>
-    <string name="hardware" msgid="194658061510127999">"Mostrar o teclado virtual"</string>
-    <string name="select_keyboard_layout_notification_title" msgid="597189518763083494">"Configurar teclado físico"</string>
-    <string name="select_keyboard_layout_notification_message" msgid="8084622969903004900">"Toque para selecionar o idioma e o esquema"</string>
-    <string name="fast_scroll_alphabet" msgid="5433275485499039199">" ABCDEFGHIJKLMNOPQRSTUVWXYZ"</string>
-    <string name="fast_scroll_numeric_alphabet" msgid="4030170524595123610">" 0123456789ABCDEFGHIJKLMNOPQRSTUVWXYZ"</string>
-    <string name="alert_windows_notification_channel_group_name" msgid="1463953341148606396">"Sobrepor a outras aplicações"</string>
-    <string name="alert_windows_notification_channel_name" msgid="3116610965549449803">"A aplicação <xliff:g id="NAME">%s</xliff:g> sobrepõe-se a outras aplicações"</string>
-    <string name="alert_windows_notification_title" msgid="3697657294867638947">"O <xliff:g id="NAME">%s</xliff:g> sobrepõe-se a outras app"</string>
-    <string name="alert_windows_notification_message" msgid="8917232109522912560">"Se não pretende que a aplicação <xliff:g id="NAME">%s</xliff:g> utilize esta funcionalidade, toque para abrir as definições e desative-a."</string>
-    <string name="alert_windows_notification_turn_off_action" msgid="2902891971380544651">"Desligar"</string>
-    <string name="ext_media_checking_notification_title" msgid="4411133692439308924">"A verificar o <xliff:g id="NAME">%s</xliff:g>…"</string>
-    <string name="ext_media_checking_notification_message" msgid="410185170877285434">"A rever o conteúdo atual…"</string>
-    <string name="ext_media_new_notification_title" msgid="1621805083736634077">"Novo <xliff:g id="NAME">%s</xliff:g>."</string>
-    <string name="ext_media_new_notification_message" msgid="3673685270558405087">"Toque para configurar."</string>
-    <string name="ext_media_ready_notification_message" msgid="4083398150380114462">"Transf. fotos, conteúdos multimédia."</string>
-    <string name="ext_media_unmountable_notification_title" msgid="4179418065210797130">"Ocorreu um problema com o <xliff:g id="NAME">%s</xliff:g>"</string>
-    <string name="ext_media_unmountable_notification_message" msgid="4193858924381066522">"Toque para corrigir."</string>
-    <string name="ext_media_unmountable_notification_message" product="tv" msgid="3941179940297874950">"O(a) <xliff:g id="NAME">%s</xliff:g> está danificado(a). Selecione para corrigir."</string>
-    <string name="ext_media_unsupported_notification_title" msgid="3797642322958803257">"<xliff:g id="NAME">%s</xliff:g> não suportado"</string>
-    <string name="ext_media_unsupported_notification_message" msgid="6121601473787888589">"Este dispositivo não é compatível com este <xliff:g id="NAME">%s</xliff:g>. Toque para o configurar num formato compatível."</string>
-    <string name="ext_media_unsupported_notification_message" product="tv" msgid="3725436899820390906">"Este dispositivo não é compatível com este(a) <xliff:g id="NAME">%s</xliff:g>. Selecione para configurar num formato compatível."</string>
-    <string name="ext_media_badremoval_notification_title" msgid="3206248947375505416">"<xliff:g id="NAME">%s</xliff:g> foi removido inesperadamente"</string>
-    <string name="ext_media_badremoval_notification_message" msgid="8556885808951260574">"Ejete o armazenamento multimédia antes de o remover para evitar a perda de conteúdos."</string>
-    <string name="ext_media_nomedia_notification_title" msgid="6593814191061956856">"<xliff:g id="NAME">%s</xliff:g> removido"</string>
-    <string name="ext_media_nomedia_notification_message" msgid="2110883356419799994">"Algumas funcionalidades podem não funcionar corretamente. Insira um novo dispositivo de armazenamento."</string>
-    <string name="ext_media_unmounting_notification_title" msgid="5046532339291216076">"A ejetar <xliff:g id="NAME">%s</xliff:g>…"</string>
-    <string name="ext_media_unmounting_notification_message" msgid="1003926904442321115">"Não remova."</string>
-    <string name="ext_media_init_action" msgid="7952885510091978278">"Configurar"</string>
-    <string name="ext_media_unmount_action" msgid="1121883233103278199">"Ejetar"</string>
-    <string name="ext_media_browse_action" msgid="8322172381028546087">"Explorar"</string>
-    <string name="ext_media_seamless_action" msgid="6575980560886881233">"Saída do interruptor"</string>
-    <string name="ext_media_missing_title" msgid="620980315821543904">"<xliff:g id="NAME">%s</xliff:g> em falta"</string>
-    <string name="ext_media_missing_message" msgid="4012389235250987930">"Volte a inserir o dispositivo."</string>
-    <string name="ext_media_move_specific_title" msgid="1471100343872375842">"A mover <xliff:g id="NAME">%s</xliff:g>"</string>
-    <string name="ext_media_move_title" msgid="1022809140035962662">"A mover dados"</string>
-    <string name="ext_media_move_success_title" msgid="7863652232242276066">"Transf. de conteúdo concluída"</string>
-    <string name="ext_media_move_success_message" msgid="8939137931961728009">"Conteúdo movido para o <xliff:g id="NAME">%s</xliff:g>"</string>
-    <string name="ext_media_move_failure_title" msgid="1604422634177382092">"Não é possível mover o conteúdo"</string>
-    <string name="ext_media_move_failure_message" msgid="7388950499623016135">"Experimente mover novamente o conteúdo"</string>
-    <string name="ext_media_status_removed" msgid="6576172423185918739">"Removido"</string>
-    <string name="ext_media_status_unmounted" msgid="2551560878416417752">"Ejetado"</string>
-    <string name="ext_media_status_checking" msgid="6193921557423194949">"A verificar…"</string>
-    <string name="ext_media_status_mounted" msgid="7253821726503179202">"Pronto"</string>
-    <string name="ext_media_status_mounted_ro" msgid="8020978752406021015">"Só de leitura"</string>
-    <string name="ext_media_status_bad_removal" msgid="8395398567890329422">"Removido de forma não segura"</string>
-    <string name="ext_media_status_unmountable" msgid="805594039236667894">"Danificado"</string>
-    <string name="ext_media_status_unsupported" msgid="4691436711745681828">"Incompatível"</string>
-    <string name="ext_media_status_ejecting" msgid="5463887263101234174">"A ejetar…"</string>
-    <string name="ext_media_status_formatting" msgid="1085079556538644861">"A formatar..."</string>
-    <string name="ext_media_status_missing" msgid="5638633895221670766">"Não inserido"</string>
-    <string name="activity_list_empty" msgid="1675388330786841066">"Não foi encontrada nenhuma atividade correspondente."</string>
-    <string name="permlab_route_media_output" msgid="6243022988998972085">"encaminhar saída de som multimédia"</string>
-    <string name="permdesc_route_media_output" msgid="4932818749547244346">"Permite que a aplicação encaminhe a saída de som multimédia para outros dispositivos externos."</string>
-    <string name="permlab_readInstallSessions" msgid="3713753067455750349">"ler sessões de instalação"</string>
-    <string name="permdesc_readInstallSessions" msgid="2049771699626019849">"Permite que uma aplicação leia sessões de instalação. Isto permite que veja detalhes acerca de instalações de pacotes ativas."</string>
-    <string name="permlab_requestInstallPackages" msgid="5782013576218172577">"solicitar pacotes de instalação"</string>
-    <string name="permdesc_requestInstallPackages" msgid="5740101072486783082">"Permite que uma aplicação solicite a instalação de pacotes."</string>
-    <string name="permlab_requestDeletePackages" msgid="1703686454657781242">"solicitar eliminação de pacotes"</string>
-    <string name="permdesc_requestDeletePackages" msgid="3406172963097595270">"Permite que uma aplicação solicite a eliminação de pacotes."</string>
-    <string name="permlab_requestIgnoreBatteryOptimizations" msgid="8021256345643918264">"pedir para ignorar as otimizações da bateria"</string>
-    <string name="permdesc_requestIgnoreBatteryOptimizations" msgid="8359147856007447638">"Permite que uma aplicação solicite autorização para ignorar as otimizações da bateria para a mesma."</string>
-    <string name="tutorial_double_tap_to_zoom_message_short" msgid="1311810005957319690">"Tocar duas vezes para controlar o zoom"</string>
-    <string name="gadget_host_error_inflating" msgid="4882004314906466162">"Não foi possível adicionar widget."</string>
-    <string name="ime_action_go" msgid="8320845651737369027">"Ir"</string>
-    <string name="ime_action_search" msgid="658110271822807811">"Pesquisar"</string>
-    <string name="ime_action_send" msgid="2316166556349314424">"Enviar"</string>
-    <string name="ime_action_next" msgid="3138843904009813834">"Seguinte"</string>
-    <string name="ime_action_done" msgid="8971516117910934605">"Concluído"</string>
-    <string name="ime_action_previous" msgid="1443550039250105948">"Ant"</string>
-    <string name="ime_action_default" msgid="2840921885558045721">"Executar"</string>
-    <string name="dial_number_using" msgid="5789176425167573586">"Marcar número\nutilizando <xliff:g id="NUMBER">%s</xliff:g>"</string>
-    <string name="create_contact_using" msgid="4947405226788104538">"Criar contacto\nutilizando <xliff:g id="NUMBER">%s</xliff:g>"</string>
-    <string name="grant_credentials_permission_message_header" msgid="2106103817937859662">"Uma ou várias das aplicações seguintes solicitam permissão para aceder à sua conta, agora e no futuro."</string>
-    <string name="grant_credentials_permission_message_footer" msgid="3125211343379376561">"Pretende autorizar este pedido?"</string>
-    <string name="grant_permissions_header_text" msgid="6874497408201826708">"Pedido de acesso"</string>
-    <string name="allow" msgid="7225948811296386551">"Permitir"</string>
-    <string name="deny" msgid="2081879885755434506">"Recusar"</string>
-    <string name="permission_request_notification_title" msgid="6486759795926237907">"Permissão solicitada"</string>
-    <string name="permission_request_notification_with_subtitle" msgid="8530393139639560189">"Permissão solicitada\npara a conta <xliff:g id="ACCOUNT">%s</xliff:g>."</string>
-    <string name="forward_intent_to_owner" msgid="1207197447013960896">"Está a utilizar esta aplicação fora do seu perfil de trabalho"</string>
-    <string name="forward_intent_to_work" msgid="621480743856004612">"Está a utilizar esta aplicação no seu perfil de trabalho"</string>
-    <string name="input_method_binding_label" msgid="1283557179944992649">"Método de entrada"</string>
-    <string name="sync_binding_label" msgid="3687969138375092423">"Sincronização"</string>
-    <string name="accessibility_binding_label" msgid="4148120742096474641">"Acessibilidade"</string>
-    <string name="wallpaper_binding_label" msgid="1240087844304687662">"Imagem de fundo"</string>
-    <string name="chooser_wallpaper" msgid="7873476199295190279">"Alterar imagem de fundo"</string>
-    <string name="notification_listener_binding_label" msgid="2014162835481906429">"Serviço de escuta de notificações"</string>
-    <string name="vr_listener_binding_label" msgid="4316591939343607306">"Serviço de escuta de RV"</string>
-    <string name="condition_provider_service_binding_label" msgid="1321343352906524564">"Fornecedor de condição"</string>
-    <string name="notification_ranker_binding_label" msgid="774540592299064747">"Serviço de classificação de notificações"</string>
-    <string name="vpn_title" msgid="19615213552042827">"VPN ativada"</string>
-    <string name="vpn_title_long" msgid="6400714798049252294">"A VPN foi ativada pelo <xliff:g id="APP">%s</xliff:g>"</string>
-    <string name="vpn_text" msgid="1610714069627824309">"Toque para gerir a rede."</string>
-    <string name="vpn_text_long" msgid="4907843483284977618">"Ligado a <xliff:g id="SESSION">%s</xliff:g>. Toque para gerir a rede."</string>
-    <string name="vpn_lockdown_connecting" msgid="6443438964440960745">"A ligar VPN sempre ativa..."</string>
-    <string name="vpn_lockdown_connected" msgid="8202679674819213931">"VPN sempre ativa ligada"</string>
-    <string name="vpn_lockdown_disconnected" msgid="735805531187559719">"Desligado da VPN sempre ativada"</string>
-    <string name="vpn_lockdown_error" msgid="3133844445659711681">"Não é possível estabelecer ligação à VPN sempre ativada"</string>
-    <string name="vpn_lockdown_config" msgid="8151951501116759194">"Alterar as notificações da rede ou da VPN"</string>
-    <string name="upload_file" msgid="2897957172366730416">"Escolher ficheiro"</string>
-    <string name="no_file_chosen" msgid="6363648562170759465">"Não foi selecionado nenhum ficheiro"</string>
-    <string name="reset" msgid="2448168080964209908">"Repor"</string>
-    <string name="submit" msgid="1602335572089911941">"Enviar"</string>
-    <string name="car_mode_disable_notification_title" msgid="5704265646471239078">"A aplicação de condução está em execução."</string>
-    <string name="car_mode_disable_notification_message" msgid="7647248420931129377">"Toque para sair da aplicação de condução."</string>
-    <string name="tethered_notification_title" msgid="3146694234398202601">"Ligação ponto a ponto ou hotspot activos"</string>
-    <string name="tethered_notification_message" msgid="2113628520792055377">"Toque para configurar."</string>
-    <string name="disable_tether_notification_title" msgid="7526977944111313195">"A ligação (à Internet) via telemóvel está desativada."</string>
-    <string name="disable_tether_notification_message" msgid="2913366428516852495">"Contacte o gestor para obter detalhes."</string>
-    <string name="back_button_label" msgid="2300470004503343439">"Anterior"</string>
-    <string name="next_button_label" msgid="1080555104677992408">"Seguinte"</string>
-    <string name="skip_button_label" msgid="1275362299471631819">"Ignorar"</string>
-    <string name="no_matches" msgid="8129421908915840737">"Sem correspondências"</string>
-    <string name="find_on_page" msgid="1946799233822820384">"Localizar na página"</string>
-    <plurals name="matches_found" formatted="false" msgid="1210884353962081884">
-      <item quantity="other"><xliff:g id="INDEX">%d</xliff:g> de <xliff:g id="TOTAL">%d</xliff:g></item>
-      <item quantity="one">1 correspondência</item>
-    </plurals>
-    <string name="action_mode_done" msgid="7217581640461922289">"Concluído"</string>
-    <string name="progress_erasing" msgid="2569962663843586562">"A apagar o armazenamento partilhado…"</string>
-    <string name="share" msgid="1778686618230011964">"Partilhar"</string>
-    <string name="find" msgid="4808270900322985960">"Localizar"</string>
-    <string name="websearch" msgid="4337157977400211589">"Pesquisar na Web"</string>
-    <string name="find_next" msgid="5742124618942193978">"Localizar seguinte"</string>
-    <string name="find_previous" msgid="2196723669388360506">"Localizar anterior"</string>
-    <string name="gpsNotifTicker" msgid="5622683912616496172">"Pedido de localização de <xliff:g id="NAME">%s</xliff:g>"</string>
-    <string name="gpsNotifTitle" msgid="5446858717157416839">"Pedido de localização"</string>
-    <string name="gpsNotifMessage" msgid="1374718023224000702">"Pedido por <xliff:g id="NAME">%1$s</xliff:g> (<xliff:g id="SERVICE">%2$s</xliff:g>)"</string>
-    <string name="gpsVerifYes" msgid="2346566072867213563">"Sim"</string>
-    <string name="gpsVerifNo" msgid="1146564937346454865">"Não"</string>
-    <string name="sync_too_many_deletes" msgid="5296321850662746890">"Limite de eliminações excedido"</string>
-    <string name="sync_too_many_deletes_desc" msgid="496551671008694245">"Há <xliff:g id="NUMBER_OF_DELETED_ITEMS">%1$d</xliff:g> itens eliminados de <xliff:g id="TYPE_OF_SYNC">%2$s</xliff:g>, conta <xliff:g id="ACCOUNT_NAME">%3$s</xliff:g>. O que pretende fazer?"</string>
-    <string name="sync_really_delete" msgid="2572600103122596243">"Eliminar os itens"</string>
-    <string name="sync_undo_deletes" msgid="2941317360600338602">"Anular as eliminações"</string>
-    <string name="sync_do_nothing" msgid="3743764740430821845">"Não fazer nada por agora"</string>
-    <string name="choose_account_label" msgid="5655203089746423927">"Selecionar uma conta"</string>
-    <string name="add_account_label" msgid="2935267344849993553">"Adicionar uma conta"</string>
-    <string name="add_account_button_label" msgid="3611982894853435874">"Adicionar conta"</string>
-    <string name="number_picker_increment_button" msgid="2412072272832284313">"Aumentar"</string>
-    <string name="number_picker_decrement_button" msgid="476050778386779067">"Diminuir"</string>
-    <string name="number_picker_increment_scroll_mode" msgid="5259126567490114216">"Toque sem soltar em <xliff:g id="VALUE">%s</xliff:g>."</string>
-    <string name="number_picker_increment_scroll_action" msgid="9101473045891835490">"Deslizar para cima para aumentar e para baixo para diminuir."</string>
-    <string name="time_picker_increment_minute_button" msgid="8865885114028614321">"Aumentar minutos"</string>
-    <string name="time_picker_decrement_minute_button" msgid="6246834937080684791">"Diminuir minutos"</string>
-    <string name="time_picker_increment_hour_button" msgid="3652056055810223139">"Aumentar horas"</string>
-    <string name="time_picker_decrement_hour_button" msgid="1377479863429214792">"Diminuir hora"</string>
-    <string name="time_picker_increment_set_pm_button" msgid="4147590696151230863">"Definir PM"</string>
-    <string name="time_picker_decrement_set_am_button" msgid="8302140353539486752">"Definir AM"</string>
-    <string name="date_picker_increment_month_button" msgid="5369998479067934110">"Aumentar mês"</string>
-    <string name="date_picker_decrement_month_button" msgid="1832698995541726019">"Diminuir mês"</string>
-    <string name="date_picker_increment_day_button" msgid="7130465412308173903">"Aumentar o dia"</string>
-    <string name="date_picker_decrement_day_button" msgid="4131881521818750031">"Diminuir dia"</string>
-    <string name="date_picker_increment_year_button" msgid="6318697384310808899">"Aumentar ano"</string>
-    <string name="date_picker_decrement_year_button" msgid="4482021813491121717">"Diminuir ano"</string>
-    <string name="date_picker_prev_month_button" msgid="2858244643992056505">"Mês anterior"</string>
-    <string name="date_picker_next_month_button" msgid="5559507736887605055">"Mês seguinte"</string>
-    <string name="keyboardview_keycode_alt" msgid="4856868820040051939">"Alt"</string>
-    <string name="keyboardview_keycode_cancel" msgid="1203984017245783244">"Cancelar"</string>
-    <string name="keyboardview_keycode_delete" msgid="3337914833206635744">"Delete"</string>
-    <string name="keyboardview_keycode_done" msgid="1992571118466679775">"Concluído"</string>
-    <string name="keyboardview_keycode_mode_change" msgid="4547387741906537519">"Alteração do modo"</string>
-    <string name="keyboardview_keycode_shift" msgid="2270748814315147690">"Shift"</string>
-    <string name="keyboardview_keycode_enter" msgid="2985864015076059467">"Enter"</string>
-    <string name="activitychooserview_choose_application" msgid="2125168057199941199">"Escolher uma aplicação"</string>
-    <string name="activitychooserview_choose_application_error" msgid="8624618365481126668">"Não foi possível iniciar <xliff:g id="APPLICATION_NAME">%s</xliff:g>"</string>
-    <string name="shareactionprovider_share_with" msgid="806688056141131819">"Partilhar com:"</string>
-    <string name="shareactionprovider_share_with_application" msgid="5627411384638389738">"Compartilhar com <xliff:g id="APPLICATION_NAME">%s</xliff:g>"</string>
-    <string name="content_description_sliding_handle" msgid="415975056159262248">"Barra deslizante. Toque &amp; não solte."</string>
-    <string name="description_target_unlock_tablet" msgid="3833195335629795055">"Deslizar rapidamente para desbloquear."</string>
-    <string name="action_bar_home_description" msgid="5293600496601490216">"Navegar para página inicial"</string>
-    <string name="action_bar_up_description" msgid="2237496562952152589">"Navegar para cima"</string>
-    <string name="action_menu_overflow_description" msgid="2295659037509008453">"Mais opções"</string>
-    <string name="action_bar_home_description_format" msgid="7965984360903693903">"%1$s, %2$s"</string>
-    <string name="action_bar_home_subtitle_description_format" msgid="6985546530471780727">"%1$s, %2$s, %3$s"</string>
-    <string name="storage_internal" msgid="3570990907910199483">"Armazen. interno partilhado"</string>
-    <string name="storage_sd_card" msgid="3282948861378286745">"Cartão SD"</string>
-    <string name="storage_sd_card_label" msgid="6347111320774379257">"Cartão SD <xliff:g id="MANUFACTURER">%s</xliff:g>"</string>
-    <string name="storage_usb_drive" msgid="6261899683292244209">"Unidade USB"</string>
-    <string name="storage_usb_drive_label" msgid="4501418548927759953">"Unidade USB <xliff:g id="MANUFACTURER">%s</xliff:g>"</string>
-    <string name="storage_usb" msgid="3017954059538517278">"Armazenamento USB"</string>
-    <string name="extract_edit_menu_button" msgid="8940478730496610137">"Editar"</string>
-    <string name="data_usage_warning_title" msgid="6499834033204801605">"Aviso de dados"</string>
-    <string name="data_usage_warning_body" msgid="7340198905103751676">"Utilizou <xliff:g id="APP">%s</xliff:g> de dados."</string>
-    <string name="data_usage_mobile_limit_title" msgid="6561099244084267376">"Limite de dados móveis atingido"</string>
-    <string name="data_usage_wifi_limit_title" msgid="5803363779034792676">"Limite de dados Wi-Fi atingido"</string>
-    <string name="data_usage_limit_body" msgid="2908179506560812973">"Dados em pausa no resto do ciclo."</string>
-    <string name="data_usage_mobile_limit_snoozed_title" msgid="3171402244827034372">"Acima do limite de dados móveis"</string>
-    <string name="data_usage_wifi_limit_snoozed_title" msgid="3547771791046344188">"Acima do limite de dados Wi-Fi"</string>
-    <string name="data_usage_limit_snoozed_body" msgid="1671222777207603301">"Ultrapassou em <xliff:g id="SIZE">%s</xliff:g> o limite definido."</string>
-    <string name="data_usage_restricted_title" msgid="5965157361036321914">"Dados em seg. plano restringidos"</string>
-    <string name="data_usage_restricted_body" msgid="469866376337242726">"Toque para remover a restrição."</string>
-    <string name="data_usage_rapid_title" msgid="1809795402975261331">"Utilização elevada de dados móveis"</string>
-    <string name="data_usage_rapid_body" msgid="6897825788682442715">"As suas aplicações utilizaram mais dados do que o habitual."</string>
-    <string name="data_usage_rapid_app_body" msgid="5396680996784142544">"A aplicação <xliff:g id="APP">%s</xliff:g> utilizou mais dados do que o habitual."</string>
-    <string name="ssl_certificate" msgid="6510040486049237639">"Certificado de segurança"</string>
-    <string name="ssl_certificate_is_valid" msgid="6825263250774569373">"Este certificado é válido."</string>
-    <string name="issued_to" msgid="454239480274921032">"Emitido para:"</string>
-    <string name="common_name" msgid="2233209299434172646">"Nome comum:"</string>
-    <string name="org_name" msgid="6973561190762085236">"Organização:"</string>
-    <string name="org_unit" msgid="7265981890422070383">"Unidade organizacional:"</string>
-    <string name="issued_by" msgid="2647584988057481566">"Emitido por:"</string>
-    <string name="validity_period" msgid="8818886137545983110">"Validade:"</string>
-    <string name="issued_on" msgid="5895017404361397232">"Emitido em:"</string>
-    <string name="expires_on" msgid="3676242949915959821">"Expira em:"</string>
-    <string name="serial_number" msgid="758814067660862493">"Número de série:"</string>
-    <string name="fingerprints" msgid="4516019619850763049">"Impressões digitais:"</string>
-    <string name="sha256_fingerprint" msgid="4391271286477279263">"Impressão digital SHA-256:"</string>
-    <string name="sha1_fingerprint" msgid="7930330235269404581">"Impressão digital SHA-1:"</string>
-    <string name="activity_chooser_view_see_all" msgid="4292569383976636200">"Ver tudo"</string>
-    <string name="activity_chooser_view_dialog_title_default" msgid="4710013864974040615">"Escolher atividade"</string>
-    <string name="share_action_provider_share_with" msgid="5247684435979149216">"Partilhar com"</string>
-    <string name="sending" msgid="3245653681008218030">"A enviar..."</string>
-    <string name="launchBrowserDefault" msgid="2057951947297614725">"Iniciar Navegador?"</string>
-    <string name="SetupCallDefault" msgid="5834948469253758575">"Aceitar chamada?"</string>
-    <string name="activity_resolver_use_always" msgid="8017770747801494933">"Sempre"</string>
-    <string name="activity_resolver_use_once" msgid="2404644797149173758">"Apenas uma vez"</string>
-    <string name="activity_resolver_app_settings" msgid="8965806928986509855">"Definições"</string>
-    <string name="activity_resolver_work_profiles_support" msgid="185598180676883455">"%1$s não suporta o perfil de trabalho"</string>
-    <string name="default_audio_route_name" product="tablet" msgid="4617053898167127471">"Tablet"</string>
-    <string name="default_audio_route_name" product="tv" msgid="9158088547603019321">"TV"</string>
-    <string name="default_audio_route_name" product="default" msgid="4239291273420140123">"Telemóvel"</string>
-    <string name="default_audio_route_name_dock_speakers" msgid="6240602982276591864">"Altif. estação ancoragem"</string>
-    <string name="default_audio_route_name_hdmi" msgid="1486254205617081251">"HDMI"</string>
-    <string name="default_audio_route_name_headphones" msgid="8119971843803439110">"Auscultadores"</string>
-    <string name="default_audio_route_name_usb" msgid="1234984851352637769">"USB"</string>
-    <string name="default_audio_route_category_name" msgid="3722811174003886946">"Sistema"</string>
-    <string name="bluetooth_a2dp_audio_route_name" msgid="8575624030406771015">"Áudio Bluetooth"</string>
-    <string name="wireless_display_route_description" msgid="9070346425023979651">"Visualização sem fios"</string>
-    <string name="media_route_button_content_description" msgid="591703006349356016">"Transmitir"</string>
-    <string name="media_route_chooser_title" msgid="1751618554539087622">"Ligar ao dispositivo"</string>
-    <string name="media_route_chooser_title_for_remote_display" msgid="3395541745872017583">"Transmitir ecrã para o dispositivo"</string>
-    <string name="media_route_chooser_searching" msgid="4776236202610828706">"A pesquisar dispositivos…"</string>
-    <string name="media_route_chooser_extended_settings" msgid="87015534236701604">"Definições"</string>
-    <string name="media_route_controller_disconnect" msgid="8966120286374158649">"Desligar"</string>
-    <string name="media_route_status_scanning" msgid="7279908761758293783">"A procurar..."</string>
-    <string name="media_route_status_connecting" msgid="6422571716007825440">"A ligar..."</string>
-    <string name="media_route_status_available" msgid="6983258067194649391">"Disponível"</string>
-    <string name="media_route_status_not_available" msgid="6739899962681886401">"Não disponível"</string>
-    <string name="media_route_status_in_use" msgid="4533786031090198063">"Em utilização"</string>
-    <string name="display_manager_built_in_display_name" msgid="2583134294292563941">"Ecrã Integrado"</string>
-    <string name="display_manager_hdmi_display_name" msgid="1555264559227470109">"Ecrã HDMI"</string>
-    <string name="display_manager_overlay_display_name" msgid="5142365982271620716">"Sobreposição #<xliff:g id="ID">%1$d</xliff:g>"</string>
-    <string name="display_manager_overlay_display_title" msgid="652124517672257172">"<xliff:g id="NAME">%1$s</xliff:g>: <xliff:g id="WIDTH">%2$d</xliff:g>x<xliff:g id="HEIGHT">%3$d</xliff:g>, <xliff:g id="DPI">%4$d</xliff:g> ppp"</string>
-    <string name="display_manager_overlay_display_secure_suffix" msgid="6022119702628572080">", protegido"</string>
-    <string name="activity_starter_block_bg_activity_starts_permissive" msgid="5692097903712956720">"Este início da atividade em segundo plano do pacote <xliff:g id="PACKAGENAME">%1$s</xliff:g> será bloqueado em compilações Q futuras. Aceda a go/q-bg-block."</string>
-    <string name="activity_starter_block_bg_activity_starts_enforcing" msgid="8299522481076404353">"Início da atividade em segundo plano do pacote <xliff:g id="PACKAGENAME">%1$s</xliff:g> bloqueado. Aceda a go/q-bg-block."</string>
-    <string name="kg_forgot_pattern_button_text" msgid="8852021467868220608">"Esqueceu-se da Sequência"</string>
-    <string name="kg_wrong_pattern" msgid="1850806070801358830">"Sequência Incorreta"</string>
-    <string name="kg_wrong_password" msgid="2333281762128113157">"Palavra-passe Incorreta"</string>
-    <string name="kg_wrong_pin" msgid="1131306510833563801">"PIN Incorreto"</string>
-    <plurals name="kg_too_many_failed_attempts_countdown" formatted="false" msgid="8790651267324125694">
-      <item quantity="other">Tente novamente dentro de <xliff:g id="NUMBER">%d</xliff:g> segundos.</item>
-      <item quantity="one">Tente novamente dentro de 1 segundo.</item>
-    </plurals>
-    <string name="kg_pattern_instructions" msgid="398978611683075868">"Desenhe a sua sequência"</string>
-    <string name="kg_sim_pin_instructions" msgid="2319508550934557331">"Introduzir PIN do cartão SIM"</string>
-    <string name="kg_pin_instructions" msgid="2377242233495111557">"Introduzir PIN"</string>
-    <string name="kg_password_instructions" msgid="5753646556186936819">"Introduzir Palavra-passe"</string>
-    <string name="kg_puk_enter_puk_hint" msgid="453227143861735537">"O SIM está agora desativado. Introduza o código PUK para continuar. Contacte o operador para obter detalhes."</string>
-    <string name="kg_puk_enter_pin_hint" msgid="7871604527429602024">"Introduza o código PIN pretendido"</string>
-    <string name="kg_enter_confirm_pin_hint" msgid="325676184762529976">"Confirme o código PIN pretendido"</string>
-    <string name="kg_sim_unlock_progress_dialog_message" msgid="8950398016976865762">"A desbloquear cartão SIM..."</string>
-    <string name="kg_password_wrong_pin_code" msgid="1139324887413846912">"Código PIN incorreto."</string>
-    <string name="kg_invalid_sim_pin_hint" msgid="8795159358110620001">"Introduza um PIN entre 4 e 8 números."</string>
-    <string name="kg_invalid_sim_puk_hint" msgid="6025069204539532000">"O código PUK deve ter 8 números."</string>
-    <string name="kg_invalid_puk" msgid="3638289409676051243">"Volte a introduzir o código PUK correto. Demasiadas tentativas consecutivas irão desativar permanentemente o SIM."</string>
-    <string name="kg_invalid_confirm_pin_hint" product="default" msgid="7003469261464593516">"Os códigos PIN não correspondem"</string>
-    <string name="kg_login_too_many_attempts" msgid="6486842094005698475">"Demasiadas tentativas para desenhar sequência"</string>
-    <string name="kg_login_instructions" msgid="1100551261265506448">"Para desbloquear, inicie sessão com a sua Conta do Google."</string>
-    <string name="kg_login_username_hint" msgid="5718534272070920364">"Nome de utilizador (email)"</string>
-    <string name="kg_login_password_hint" msgid="9057289103827298549">"Palavra-passe"</string>
-    <string name="kg_login_submit_button" msgid="5355904582674054702">"Iniciar sessão"</string>
-    <string name="kg_login_invalid_input" msgid="5754664119319872197">"Nome de utilizador ou palavra-passe inválidos."</string>
-    <string name="kg_login_account_recovery_hint" msgid="5690709132841752974">"Esqueceu-se do nome de utilizador ou da palavra-passe?\nAceda a "<b>"google.com/accounts/recovery"</b>"."</string>
-    <string name="kg_login_checking_password" msgid="1052685197710252395">"A verificar a conta…"</string>
-    <string name="kg_too_many_failed_pin_attempts_dialog_message" msgid="8276745642049502550">"Escreveu o PIN incorretamente <xliff:g id="NUMBER_0">%1$d</xliff:g> vezes. \n\nTente novamente dentro de <xliff:g id="NUMBER_1">%2$d</xliff:g> segundos."</string>
-    <string name="kg_too_many_failed_password_attempts_dialog_message" msgid="7813713389422226531">"Escreveu a palavra-passe incorretamente <xliff:g id="NUMBER_0">%1$d</xliff:g> vezes. \n\nTente novamente dentro de <xliff:g id="NUMBER_1">%2$d</xliff:g> segundos."</string>
-    <string name="kg_too_many_failed_pattern_attempts_dialog_message" msgid="74089475965050805">"Desenhou a sua padrão de desbloqueio incorretamente <xliff:g id="NUMBER_0">%1$d</xliff:g> vezes. \n\nTente novamente dentro de <xliff:g id="NUMBER_1">%2$d</xliff:g> segundos."</string>
-    <string name="kg_failed_attempts_almost_at_wipe" product="tablet" msgid="1575557200627128949">"Tentou desbloquear o tablet <xliff:g id="NUMBER_0">%1$d</xliff:g> vezes de forma incorreta. Depois de mais <xliff:g id="NUMBER_1">%2$d</xliff:g> tentativas sem êxito, as definições de origem do telemóvel serão repostas e todos os dados do utilizador serão perdidos."</string>
-    <string name="kg_failed_attempts_almost_at_wipe" product="tv" msgid="5621231220154419413">"O utilizador tentou desbloquear incorretamente a TV <xliff:g id="NUMBER_0">%1$d</xliff:g> vezes. Após mais <xliff:g id="NUMBER_1">%2$d</xliff:g> tentativas sem êxito, a TV é reposta para as predefinições de fábrica e todos os dados do utilizador são perdidos."</string>
-    <string name="kg_failed_attempts_almost_at_wipe" product="default" msgid="4051015943038199910">"Tentou desbloquear o telemóvel <xliff:g id="NUMBER_0">%1$d</xliff:g> vezes de forma incorreta. Depois de mais <xliff:g id="NUMBER_1">%2$d</xliff:g> tentativas sem êxito, as definições de origem do telemóvel serão repostas e todos os dados do utilizador serão perdidos."</string>
-    <string name="kg_failed_attempts_now_wiping" product="tablet" msgid="2072996269148483637">"Tentou desbloquear o tablet <xliff:g id="NUMBER">%d</xliff:g> vezes de forma incorreta, pelo que será reposta a predefinição de fábrica."</string>
-    <string name="kg_failed_attempts_now_wiping" product="tv" msgid="4987878286750741463">"O utilizador tentou desbloquear incorretamente a TV <xliff:g id="NUMBER">%d</xliff:g> vezes. A TV será agora reposta para as predefinições de fábrica."</string>
-    <string name="kg_failed_attempts_now_wiping" product="default" msgid="4817627474419471518">"Tentou desbloquear o telemóvel <xliff:g id="NUMBER">%d</xliff:g> vezes de forma incorreta, pelo que será reposta a predefinição de fábrica."</string>
-    <string name="kg_failed_attempts_almost_at_login" product="tablet" msgid="3253575572118914370">"Desenhou o padrão de desbloqueio incorretamente <xliff:g id="NUMBER_0">%1$d</xliff:g> vezes. Depois de mais <xliff:g id="NUMBER_1">%2$d</xliff:g> tentativas sem sucesso, ser-lhe-á pedido para desbloquear o tablet através de uma conta de email.\n\n Tente novamente dentro de <xliff:g id="NUMBER_2">%3$d</xliff:g> segundos."</string>
-    <string name="kg_failed_attempts_almost_at_login" product="tv" msgid="4224651132862313471">"O utilizador desenhou incorretamente a sua padrão de desbloqueio <xliff:g id="NUMBER_0">%1$d</xliff:g> vezes. Após mais <xliff:g id="NUMBER_1">%2$d</xliff:g> tentativas sem êxito, é-lhe pedido que desbloqueie a sua TV através de uma conta de email.\n\n Tente novamente dentro de <xliff:g id="NUMBER_2">%3$d</xliff:g> segundos."</string>
-    <string name="kg_failed_attempts_almost_at_login" product="default" msgid="1437638152015574839">"Desenhou o padrão de desbloqueio incorretamente <xliff:g id="NUMBER_0">%1$d</xliff:g> vezes. Depois de mais <xliff:g id="NUMBER_1">%2$d</xliff:g> tentativas sem sucesso, ser-lhe-á pedido para desbloquear o telemóvel através de uma conta de email.\n\n Tente novamente dentro de <xliff:g id="NUMBER_2">%3$d</xliff:g> segundos."</string>
-    <string name="kg_text_message_separator" product="default" msgid="4160700433287233771">" - "</string>
-    <string name="kg_reordering_delete_drop_target_text" msgid="7899202978204438708">"Remover"</string>
-    <string name="safe_media_volume_warning" product="default" msgid="2276318909314492312">"Aumentar o volume acima do nível recomendado?\n\nOuvir com um volume elevado durante longos períodos poderá ser prejudicial para a sua audição."</string>
-    <string name="accessibility_shortcut_warning_dialog_title" msgid="8404780875025725199">"Pretende utilizar o atalho de acessibilidade?"</string>
-    <string name="accessibility_shortcut_toogle_warning" msgid="7256507885737444807">"Quando o atalho está ativado, premir ambos os botões de volume durante 3 segundos inicia uma funcionalidade de acessibilidade.\n\n Funcionalidade de acessibilidade atual:\n <xliff:g id="SERVICE_NAME">%1$s</xliff:g>\n\n Pode alterar a funcionalidade em Definições &gt; Acessibilidade."</string>
-    <string name="disable_accessibility_shortcut" msgid="627625354248453445">"Desativar atalho"</string>
-    <string name="leave_accessibility_shortcut_on" msgid="7653111894438512680">"Utilizar atalho"</string>
-    <string name="color_inversion_feature_name" msgid="4231186527799958644">"Inversão de cores"</string>
-    <string name="color_correction_feature_name" msgid="6779391426096954933">"Correção da cor"</string>
-    <string name="accessibility_shortcut_enabling_service" msgid="7771852911861522636">"O Atalho de acessibilidade ativou o serviço <xliff:g id="SERVICE_NAME">%1$s</xliff:g>"</string>
-    <string name="accessibility_shortcut_disabling_service" msgid="2747243438223109821">"O Atalho de acessibilidade desativou o serviço <xliff:g id="SERVICE_NAME">%1$s</xliff:g>"</string>
-    <string name="accessibility_shortcut_spoken_feedback" msgid="8376923232350078434">"Prima sem soltar as teclas de volume durante três segundos para utilizar o serviço <xliff:g id="SERVICE_NAME">%1$s</xliff:g>."</string>
-    <string name="accessibility_button_prompt_text" msgid="4234556536456854251">"Escolha uma funcionalidade para utilizar quando tocar no botão Acessibilidade:"</string>
-    <string name="accessibility_button_instructional_text" msgid="6942300463612999993">"Para alterar as funcionalidades, toque sem soltar no botão Acessibilidade."</string>
-    <string name="accessibility_magnification_chooser_text" msgid="1227146738764986237">"Ampliação"</string>
-    <string name="user_switched" msgid="3768006783166984410">"<xliff:g id="NAME">%1$s</xliff:g> do utilizador atual."</string>
-    <string name="user_switching_message" msgid="2871009331809089783">"A mudar para <xliff:g id="NAME">%1$s</xliff:g>…"</string>
-    <string name="user_logging_out_message" msgid="8939524935808875155">"A terminar a sessão de <xliff:g id="NAME">%1$s</xliff:g>…"</string>
-    <string name="owner_name" msgid="2716755460376028154">"Proprietário"</string>
-    <string name="error_message_title" msgid="4510373083082500195">"Erro"</string>
-    <string name="error_message_change_not_allowed" msgid="1238035947357923497">"O gestor não permite esta alteração"</string>
-    <string name="app_not_found" msgid="3429141853498927379">"Não foram encontradas aplicações para executar esta ação"</string>
-    <string name="revoke" msgid="5404479185228271586">"Revogar"</string>
-    <string name="mediasize_iso_a0" msgid="1994474252931294172">"ISO A0"</string>
-    <string name="mediasize_iso_a1" msgid="3333060421529791786">"ISO A1"</string>
-    <string name="mediasize_iso_a2" msgid="3097535991925798280">"ISO A2"</string>
-    <string name="mediasize_iso_a3" msgid="3023213259314236123">"ISO A3"</string>
-    <string name="mediasize_iso_a4" msgid="231745325296873764">"ISO A4"</string>
-    <string name="mediasize_iso_a5" msgid="3484327407340865411">"ISO A5"</string>
-    <string name="mediasize_iso_a6" msgid="4861908487129577530">"ISO A6"</string>
-    <string name="mediasize_iso_a7" msgid="5890208588072936130">"ISO A7"</string>
-    <string name="mediasize_iso_a8" msgid="4319425041085816612">"ISO A8"</string>
-    <string name="mediasize_iso_a9" msgid="4882220529506432008">"ISO A9"</string>
-    <string name="mediasize_iso_a10" msgid="2382866026365359391">"ISO A10"</string>
-    <string name="mediasize_iso_b0" msgid="3651827147402009675">"ISO B0"</string>
-    <string name="mediasize_iso_b1" msgid="6072859628278739957">"ISO B1"</string>
-    <string name="mediasize_iso_b2" msgid="1348731852150380378">"ISO B2"</string>
-    <string name="mediasize_iso_b3" msgid="2612510181259261379">"ISO B3"</string>
-    <string name="mediasize_iso_b4" msgid="695151378838115434">"ISO B4"</string>
-    <string name="mediasize_iso_b5" msgid="4863754285582212487">"ISO B5"</string>
-    <string name="mediasize_iso_b6" msgid="5305816292139647241">"ISO B6"</string>
-    <string name="mediasize_iso_b7" msgid="531673542602786624">"ISO B7"</string>
-    <string name="mediasize_iso_b8" msgid="9164474595708850034">"ISO B8"</string>
-    <string name="mediasize_iso_b9" msgid="282102976764774160">"ISO B9"</string>
-    <string name="mediasize_iso_b10" msgid="4517141714407898976">"ISO B10"</string>
-    <string name="mediasize_iso_c0" msgid="3103521357901591100">"ISO C0"</string>
-    <string name="mediasize_iso_c1" msgid="1231954105985048595">"ISO C1"</string>
-    <string name="mediasize_iso_c2" msgid="927702816980087462">"ISO C2"</string>
-    <string name="mediasize_iso_c3" msgid="835154173518304159">"ISO C3"</string>
-    <string name="mediasize_iso_c4" msgid="5095951985108194011">"ISO C4"</string>
-    <string name="mediasize_iso_c5" msgid="1985397450332305739">"ISO C5"</string>
-    <string name="mediasize_iso_c6" msgid="8147421924174693013">"ISO C6"</string>
-    <string name="mediasize_iso_c7" msgid="8993994925276122950">"ISO C7"</string>
-    <string name="mediasize_iso_c8" msgid="6871178104139598957">"ISO C8"</string>
-    <string name="mediasize_iso_c9" msgid="7983532635227561362">"ISO C9"</string>
-    <string name="mediasize_iso_c10" msgid="5040764293406765584">"ISO C10"</string>
-    <string name="mediasize_na_letter" msgid="2841414839888344296">"Letter"</string>
-    <string name="mediasize_na_gvrnmt_letter" msgid="5295836838862962809">"Government Letter"</string>
-    <string name="mediasize_na_legal" msgid="8621364037680465666">"Legal"</string>
-    <string name="mediasize_na_junior_legal" msgid="3309324162155085904">"Junior Legal"</string>
-    <string name="mediasize_na_ledger" msgid="5567030340509075333">"Ledger"</string>
-    <string name="mediasize_na_tabloid" msgid="4571735038501661757">"Tabloid"</string>
-    <string name="mediasize_na_index_3x5" msgid="5182901917818625126">"Index Card 3x5"</string>
-    <string name="mediasize_na_index_4x6" msgid="7687620625422312396">"Index Card 4x6"</string>
-    <string name="mediasize_na_index_5x8" msgid="8834215284646872800">"Index Card 5x8"</string>
-    <string name="mediasize_na_monarch" msgid="213639906956550754">"Monarch"</string>
-    <string name="mediasize_na_quarto" msgid="835778493593023223">"Quarto"</string>
-    <string name="mediasize_na_foolscap" msgid="1573911237983677138">"Foolscap"</string>
-    <string name="mediasize_chinese_roc_8k" msgid="3626855847189438896">"ROC 8K"</string>
-    <string name="mediasize_chinese_roc_16k" msgid="9182191577022943355">"ROC 16K"</string>
-    <string name="mediasize_chinese_prc_1" msgid="4793232644980170500">"PRC 1"</string>
-    <string name="mediasize_chinese_prc_2" msgid="5404109730975720670">"PRC 2"</string>
-    <string name="mediasize_chinese_prc_3" msgid="1335092253339363526">"PRC 3"</string>
-    <string name="mediasize_chinese_prc_4" msgid="9167997800486569834">"PRC 4"</string>
-    <string name="mediasize_chinese_prc_5" msgid="845875168823541497">"PRC 5"</string>
-    <string name="mediasize_chinese_prc_6" msgid="3220325667692648789">"PRC 6"</string>
-    <string name="mediasize_chinese_prc_7" msgid="1776792138507038527">"PRC 7"</string>
-    <string name="mediasize_chinese_prc_8" msgid="1417176642687456692">"PRC 8"</string>
-    <string name="mediasize_chinese_prc_9" msgid="4785983473123798365">"PRC 9"</string>
-    <string name="mediasize_chinese_prc_10" msgid="7847982299391851899">"PRC 10"</string>
-    <string name="mediasize_chinese_prc_16k" msgid="262793383539980677">"PRC 16K"</string>
-    <string name="mediasize_chinese_om_pa_kai" msgid="5256815579447959814">"Pa Kai"</string>
-    <string name="mediasize_chinese_om_dai_pa_kai" msgid="7336412963441354407">"Dai Pa Kai"</string>
-    <string name="mediasize_chinese_om_jurro_ku_kai" msgid="6324465444100490742">"Jurro Ku Kai"</string>
-    <string name="mediasize_japanese_jis_b10" msgid="1787262845627694376">"JIS B10"</string>
-    <string name="mediasize_japanese_jis_b9" msgid="3336035783663287470">"JIS B9"</string>
-    <string name="mediasize_japanese_jis_b8" msgid="6195398299104345731">"JIS B8"</string>
-    <string name="mediasize_japanese_jis_b7" msgid="1674621886902828884">"JIS B7"</string>
-    <string name="mediasize_japanese_jis_b6" msgid="4170576286062657435">"JIS B6"</string>
-    <string name="mediasize_japanese_jis_b5" msgid="4899297958100032533">"JIS B5"</string>
-    <string name="mediasize_japanese_jis_b4" msgid="4213158129126666847">"JIS B4"</string>
-    <string name="mediasize_japanese_jis_b3" msgid="8513715307410310696">"JIS B3"</string>
-    <string name="mediasize_japanese_jis_b2" msgid="4777690211897131190">"JIS B2"</string>
-    <string name="mediasize_japanese_jis_b1" msgid="4608142385457034603">"JIS B1"</string>
-    <string name="mediasize_japanese_jis_b0" msgid="7587108366572243991">"JIS B0"</string>
-    <string name="mediasize_japanese_jis_exec" msgid="5244075432263649068">"JIS Exec"</string>
-    <string name="mediasize_japanese_chou4" msgid="4941652015032631361">"Chou4"</string>
-    <string name="mediasize_japanese_chou3" msgid="6387319169263957010">"Chou3"</string>
-    <string name="mediasize_japanese_chou2" msgid="1299112025415343982">"Chou2"</string>
-    <string name="mediasize_japanese_hagaki" msgid="8070115620644254565">"Hagaki"</string>
-    <string name="mediasize_japanese_oufuku" msgid="6049065587307896564">"Oufuku"</string>
-    <string name="mediasize_japanese_kahu" msgid="6872696027560065173">"Kahu"</string>
-    <string name="mediasize_japanese_kaku2" msgid="2359077233775455405">"Kaku2"</string>
-    <string name="mediasize_japanese_you4" msgid="2091777168747058008">"You4"</string>
-    <string name="mediasize_unknown_portrait" msgid="3088043641616409762">"Vertical desconhecido"</string>
-    <string name="mediasize_unknown_landscape" msgid="4876995327029361552">"Horizontal desconhecido"</string>
-    <string name="write_fail_reason_cancelled" msgid="7091258378121627624">"Cancelada"</string>
-    <string name="write_fail_reason_cannot_write" msgid="8132505417935337724">"Erro ao escrever conteúdo"</string>
-    <string name="reason_unknown" msgid="6048913880184628119">"desconhecido"</string>
-    <string name="reason_service_unavailable" msgid="7824008732243903268">"Serviço de impressão não ativado"</string>
-    <string name="print_service_installed_title" msgid="2246317169444081628">"Serviço <xliff:g id="NAME">%s</xliff:g> instalado"</string>
-    <string name="print_service_installed_message" msgid="5897362931070459152">"Toque para ativar"</string>
-    <string name="restr_pin_enter_admin_pin" msgid="8641662909467236832">"Introduzir o PIN do gestor"</string>
-    <string name="restr_pin_enter_pin" msgid="3395953421368476103">"Introduzir PIN"</string>
-    <string name="restr_pin_incorrect" msgid="8571512003955077924">"Incorreto"</string>
-    <string name="restr_pin_enter_old_pin" msgid="1462206225512910757">"PIN Atual"</string>
-    <string name="restr_pin_enter_new_pin" msgid="5959606691619959184">"Novo PIN"</string>
-    <string name="restr_pin_confirm_pin" msgid="8501523829633146239">"Confirme o novo PIN"</string>
-    <string name="restr_pin_create_pin" msgid="8017600000263450337">"Crie um PIN para modificar as restrições"</string>
-    <string name="restr_pin_error_doesnt_match" msgid="2224214190906994548">"Os PINs não correspondem. Tente novamente."</string>
-    <string name="restr_pin_error_too_short" msgid="8173982756265777792">"O PIN é demasiado pequeno. Deve ter, no mínimo, 4 dígitos."</string>
-    <plurals name="restr_pin_countdown" formatted="false" msgid="9061246974881224688">
-      <item quantity="other">Tente novamente dentro de <xliff:g id="COUNT">%d</xliff:g> segundos</item>
-      <item quantity="one">Tente novamente dentro de 1 segundo</item>
-    </plurals>
-    <string name="restr_pin_try_later" msgid="973144472490532377">"Tente novamente mais tarde"</string>
-    <string name="immersive_cling_title" msgid="8394201622932303336">"Visualização de ecrã inteiro"</string>
-    <string name="immersive_cling_description" msgid="3482371193207536040">"Para sair, deslize rapidamente para baixo a partir da parte superior."</string>
-    <string name="immersive_cling_positive" msgid="5016839404568297683">"Compreendi"</string>
-    <string name="done_label" msgid="2093726099505892398">"Concluído"</string>
-    <string name="hour_picker_description" msgid="6698199186859736512">"Controlo de deslize circular das horas"</string>
-    <string name="minute_picker_description" msgid="8606010966873791190">"Controlo de deslize circular dos minutos"</string>
-    <string name="select_hours" msgid="6043079511766008245">"Selecionar horas"</string>
-    <string name="select_minutes" msgid="3974345615920336087">"Selecionar minutos"</string>
-    <string name="select_day" msgid="7774759604701773332">"Selecionar mês e dia"</string>
-    <string name="select_year" msgid="7952052866994196170">"Selecionar ano"</string>
-    <string name="deleted_key" msgid="7659477886625566590">"<xliff:g id="KEY">%1$s</xliff:g> eliminado"</string>
-    <string name="managed_profile_label_badge" msgid="2355652472854327647">"<xliff:g id="LABEL">%1$s</xliff:g> de trabalho"</string>
-    <string name="managed_profile_label_badge_2" msgid="5048136430082124036">"2.º <xliff:g id="LABEL">%1$s</xliff:g> de trabalho"</string>
-    <string name="managed_profile_label_badge_3" msgid="2808305070321719040">"3.º <xliff:g id="LABEL">%1$s</xliff:g> de trabalho"</string>
-    <string name="lock_to_app_unlock_pin" msgid="2552556656504331634">"Pedir PIN antes de soltar"</string>
-    <string name="lock_to_app_unlock_pattern" msgid="4182192144797225137">"Pedir padrão de desbloqueio antes de soltar"</string>
-    <string name="lock_to_app_unlock_password" msgid="6380979775916974414">"Pedir palavra-passe antes de soltar"</string>
-    <string name="package_installed_device_owner" msgid="6875717669960212648">"Instalado pelo seu gestor"</string>
-    <string name="package_updated_device_owner" msgid="1847154566357862089">"Atualizado pelo seu gestor"</string>
-    <string name="package_deleted_device_owner" msgid="2307122077550236438">"Eliminado pelo seu gestor"</string>
-    <string name="battery_saver_description_with_learn_more" msgid="6323937147992667707">"Para prolongar a autonomia da bateria, a Poupança de bateria desativa algumas funcionalidades do dispositivo e restringe aplicações. "<annotation id="url">"Saiba mais"</annotation></string>
-    <string name="battery_saver_description" msgid="769989536172631582">"Para prolongar a autonomia da bateria, a Poupança de bateria desativa algumas funcionalidades do dispositivo e restringe aplicações."</string>
-    <string name="data_saver_description" msgid="6015391409098303235">"Para ajudar a reduzir a utilização de dados, a Poupança de dados impede que algumas aplicações enviem ou recebam dados em segundo plano. Uma determinada aplicação que esteja a utilizar atualmente pode aceder aos dados, mas é possível que o faça com menos frequência. Isto pode significar, por exemplo, que as imagens não são apresentadas até que toque nas mesmas."</string>
-    <string name="data_saver_enable_title" msgid="4674073932722787417">"Ativar a Poupança de dados?"</string>
-    <string name="data_saver_enable_button" msgid="7147735965247211818">"Ativar"</string>
-    <plurals name="zen_mode_duration_minutes_summary" formatted="false" msgid="4367877408072000848">
-=======
     <string name="network_switch_type_name_unknown" msgid="3665696841646851068">"um tipo de rede desconhecido"</string>
     <string name="wifi_watchdog_network_disabled" msgid="588755196559781297">"Não foi possível ligar a Wi-Fi"</string>
     <string name="wifi_watchdog_network_disabled_detailed" msgid="5469207538636315968">" tem uma ligação à internet fraca."</string>
@@ -3228,7 +1827,6 @@
     <string name="data_saver_enable_title" msgid="7080620065745260137">"Ativar a Poupança de dados?"</string>
     <string name="data_saver_enable_button" msgid="4399405762586419726">"Ativar"</string>
     <plurals name="zen_mode_duration_minutes_summary" formatted="false" msgid="2877101784123058273">
->>>>>>> 0435f0ae
       <item quantity="other">Durante %1$d minutos (até à(s) <xliff:g id="FORMATTEDTIME_1">%2$s</xliff:g>)</item>
       <item quantity="one">Durante um minuto (até à(s) <xliff:g id="FORMATTEDTIME_0">%2$s</xliff:g>)</item>
     </plurals>
@@ -3300,168 +1898,6 @@
       <item quantity="other"><xliff:g id="COUNT_1">%1$d</xliff:g> selecionados</item>
       <item quantity="one"><xliff:g id="COUNT_0">%1$d</xliff:g> selecionado</item>
     </plurals>
-<<<<<<< HEAD
-    <string name="default_notification_channel_label" msgid="5929663562028088222">"Sem categoria"</string>
-    <string name="importance_from_user" msgid="7318955817386549931">"Definiu a importância destas notificações."</string>
-    <string name="importance_from_person" msgid="9160133597262938296">"É importante devido às pessoas envolvidas."</string>
-    <string name="user_creation_account_exists" msgid="1942606193570143289">"Pretende permitir que o <xliff:g id="APP">%1$s</xliff:g> crie um novo utilizador com <xliff:g id="ACCOUNT">%2$s</xliff:g>?"</string>
-    <string name="user_creation_adding" msgid="4482658054622099197">"Pretende permitir que o <xliff:g id="APP">%1$s</xliff:g> crie um novo utilizador com <xliff:g id="ACCOUNT">%2$s</xliff:g> (já existe um utilizador com esta conta)?"</string>
-    <string name="language_selection_title" msgid="2680677278159281088">"Adicionar um idioma"</string>
-    <string name="country_selection_title" msgid="2954859441620215513">"Preferência de região"</string>
-    <string name="search_language_hint" msgid="7042102592055108574">"Intr. nome do idioma"</string>
-    <string name="language_picker_section_suggested" msgid="8414489646861640885">"Sugeridos"</string>
-    <string name="language_picker_section_all" msgid="3097279199511617537">"Todos os idiomas"</string>
-    <string name="region_picker_section_all" msgid="8966316787153001779">"Todas as regiões"</string>
-    <string name="locale_search_menu" msgid="2560710726687249178">"Pesquisa"</string>
-    <string name="app_suspended_title" msgid="2075071241147969611">"A aplicação não está disponível"</string>
-    <string name="app_suspended_default_message" msgid="123166680425711887">"A aplicação <xliff:g id="APP_NAME_0">%1$s</xliff:g> não está disponível neste momento. A aplicação <xliff:g id="APP_NAME_1">%2$s</xliff:g> gere esta definição."</string>
-    <string name="app_suspended_more_details" msgid="1131804827776778187">"Saiba mais"</string>
-    <string name="work_mode_off_title" msgid="1118691887588435530">"Ativar o perfil de trabalho?"</string>
-    <string name="work_mode_off_message" msgid="5130856710614337649">"As aplicações de trabalho, as notificações, os dados e outras funcionalidades do perfil de trabalho serão desativados"</string>
-    <string name="work_mode_turn_on" msgid="2062544985670564875">"Ativar"</string>
-    <string name="deprecated_target_sdk_message" msgid="1449696506742572767">"Esta aplicação foi concebida para uma versão mais antiga do Android e pode não funcionar corretamente. Experimente verificar se existem atualizações ou contacte o programador."</string>
-    <string name="deprecated_target_sdk_app_store" msgid="5032340500368495077">"Verificar se existem atualizações"</string>
-    <string name="new_sms_notification_title" msgid="8442817549127555977">"Tem mensagens novas"</string>
-    <string name="new_sms_notification_content" msgid="7002938807812083463">"Abra a aplicação de SMS para ver"</string>
-    <string name="user_encrypted_title" msgid="9054897468831672082">"Algumas funcionalid. limitadas"</string>
-    <string name="user_encrypted_message" msgid="4923292604515744267">"Toque para desbloquear"</string>
-    <string name="user_encrypted_detail" msgid="5708447464349420392">"Dados do utilizador bloqueados"</string>
-    <string name="profile_encrypted_detail" msgid="3700965619978314974">"Perfil de trabalho bloqueado"</string>
-    <string name="profile_encrypted_message" msgid="6964994232310195874">"Toque p/ desb. perfil trabalho"</string>
-    <string name="usb_mtp_launch_notification_title" msgid="8359219638312208932">"Ligado a <xliff:g id="PRODUCT_NAME">%1$s</xliff:g>"</string>
-    <string name="usb_mtp_launch_notification_description" msgid="8541876176425411358">"Tocar para ver ficheiros"</string>
-    <string name="app_info" msgid="6856026610594615344">"Info. da aplicação"</string>
-    <string name="negative_duration" msgid="5688706061127375131">"-<xliff:g id="TIME">%1$s</xliff:g>"</string>
-    <string name="demo_starting_message" msgid="5268556852031489931">"A iniciar a demonstração…"</string>
-    <string name="demo_restarting_message" msgid="952118052531642451">"A repor o dispositivo…"</string>
-    <string name="suspended_widget_accessibility" msgid="6712143096475264190">"<xliff:g id="LABEL">%1$s</xliff:g> desativado"</string>
-    <string name="conference_call" msgid="3751093130790472426">"Conferência"</string>
-    <string name="tooltip_popup_title" msgid="5253721848739260181">"Sugestão"</string>
-    <string name="app_category_game" msgid="5431836943981492993">"Jogos"</string>
-    <string name="app_category_audio" msgid="1659853108734301647">"Música e áudio"</string>
-    <string name="app_category_video" msgid="2728726078629384196">"Filmes e vídeo"</string>
-    <string name="app_category_image" msgid="4867854544519846048">"Fotos e imagens"</string>
-    <string name="app_category_social" msgid="5842783057834965912">"Social e comunicação"</string>
-    <string name="app_category_news" msgid="7496506240743986873">"Notícias e revistas"</string>
-    <string name="app_category_maps" msgid="5878491404538024367">"Mapas e navegação"</string>
-    <string name="app_category_productivity" msgid="3742083261781538852">"Produtividade"</string>
-    <string name="device_storage_monitor_notification_channel" msgid="3295871267414816228">"Armazenamento do dispositivo"</string>
-    <string name="adb_debugging_notification_channel_tv" msgid="5537766997350092316">"Depuração USB"</string>
-    <string name="time_picker_hour_label" msgid="2979075098868106450">"hora"</string>
-    <string name="time_picker_minute_label" msgid="5168864173796598399">"minuto"</string>
-    <string name="time_picker_header_text" msgid="143536825321922567">"Definir hora"</string>
-    <string name="time_picker_input_error" msgid="7574999942502513765">"Introduza uma hora válida"</string>
-    <string name="time_picker_prompt_label" msgid="7588093983899966783">"Introduza a hora"</string>
-    <string name="time_picker_text_input_mode_description" msgid="4148166758173708199">"Mude para o modo de introdução de texto para a introdução da hora."</string>
-    <string name="time_picker_radial_mode_description" msgid="4953403779779557198">"Mude para o modo de relógio para a introdução da hora."</string>
-    <string name="autofill_picker_accessibility_title" msgid="8469043291648711535">"Opções de preenchimento automático"</string>
-    <string name="autofill_save_accessibility_title" msgid="7244365268417107822">"Guardar para o Preenchimento automático"</string>
-    <string name="autofill_error_cannot_autofill" msgid="7402758580060110371">"Não é possível preencher automaticamente o conteúdo"</string>
-    <string name="autofill_picker_no_suggestions" msgid="3908514303773350735">"Sem sugestões do preenchimento automático"</string>
-    <plurals name="autofill_picker_some_suggestions" formatted="false" msgid="5506565809835815274">
-      <item quantity="other"><xliff:g id="COUNT">%1$s</xliff:g> sugestões do preenchimento automático</item>
-      <item quantity="one">Uma sugestão do preenchimento automático</item>
-    </plurals>
-    <string name="autofill_save_title" msgid="327541108460384555">"Pretende guardar em "<b>"<xliff:g id="LABEL">%1$s</xliff:g>"</b>"?"</string>
-    <string name="autofill_save_title_with_type" msgid="2339135393607143594">"Pretende guardar <xliff:g id="TYPE">%1$s</xliff:g> em "<b>"<xliff:g id="LABEL">%2$s</xliff:g>"</b>"?"</string>
-    <string name="autofill_save_title_with_2types" msgid="87616102361154432">"Pretende guardar <xliff:g id="TYPE_0">%1$s</xliff:g> e <xliff:g id="TYPE_1">%2$s</xliff:g> em "<b>"<xliff:g id="LABEL">%3$s</xliff:g>"</b>"?"</string>
-    <string name="autofill_save_title_with_3types" msgid="4108978552969604555">"Pretende guardar <xliff:g id="TYPE_0">%1$s</xliff:g>, <xliff:g id="TYPE_1">%2$s</xliff:g> e <xliff:g id="TYPE_2">%3$s</xliff:g> em "<b>"<xliff:g id="LABEL">%4$s</xliff:g>"</b>"?"</string>
-    <string name="autofill_update_title" msgid="5305781141104585279">"Pretende atualizar em "<b>"<xliff:g id="LABEL">%1$s</xliff:g>"</b>"?"</string>
-    <string name="autofill_update_title_with_type" msgid="4624181147422762233">"Pretende atualizar <xliff:g id="TYPE">%1$s</xliff:g> em "<b>"<xliff:g id="LABEL">%2$s</xliff:g>"</b>"?"</string>
-    <string name="autofill_update_title_with_2types" msgid="2300113827053626484">"Pretende atualizar <xliff:g id="TYPE_0">%1$s</xliff:g> e <xliff:g id="TYPE_1">%2$s</xliff:g> em "<b>"<xliff:g id="LABEL">%3$s</xliff:g>"</b>"?"</string>
-    <string name="autofill_update_title_with_3types" msgid="9089824354296211922">"Pretende atualizar estes itens em "<b>"<xliff:g id="LABEL">%4$s</xliff:g>"</b>": <xliff:g id="TYPE_0">%1$s</xliff:g>, <xliff:g id="TYPE_1">%2$s</xliff:g> e <xliff:g id="TYPE_2">%3$s</xliff:g>?"</string>
-    <string name="autofill_save_yes" msgid="6398026094049005921">"Guardar"</string>
-    <string name="autofill_save_no" msgid="2625132258725581787">"Não, obrigado"</string>
-    <string name="autofill_update_yes" msgid="310358413273276958">"Atualizar"</string>
-    <string name="autofill_save_type_password" msgid="5288448918465971568">"palavra-passe"</string>
-    <string name="autofill_save_type_address" msgid="4936707762193009542">"endereço"</string>
-    <string name="autofill_save_type_credit_card" msgid="7127694776265563071">"cartão de crédito"</string>
-    <string name="autofill_save_type_username" msgid="239040540379769562">"nome de utilizador"</string>
-    <string name="autofill_save_type_email_address" msgid="5752949432129262174">"endereço de email"</string>
-    <string name="etws_primary_default_message_earthquake" msgid="5541962250262769193">"Mantenha a calma e procure abrigo nas proximidades."</string>
-    <string name="etws_primary_default_message_tsunami" msgid="1887685943498368548">"Abandone imediatamente regiões costeiras e zonas ribeirinhas em direção a um local mais seguro, como um terreno elevado."</string>
-    <string name="etws_primary_default_message_earthquake_and_tsunami" msgid="998797956848445862">"Mantenha a calma e procure abrigo nas proximidades."</string>
-    <string name="etws_primary_default_message_test" msgid="2709597093560037455">"Teste de mensagens de emergência"</string>
-    <string name="notification_reply_button_accessibility" msgid="3621714652387814344">"Responder"</string>
-    <string name="etws_primary_default_message_others" msgid="6293148756130398971"></string>
-    <string name="mmcc_authentication_reject" msgid="5767701075994754356">"SIM não permitido para voz"</string>
-    <string name="mmcc_imsi_unknown_in_hlr" msgid="5316658473301462825">"SIM não aprovisionado para voz"</string>
-    <string name="mmcc_illegal_ms" msgid="807334478177362062">"SIM não permitido para voz"</string>
-    <string name="mmcc_illegal_me" msgid="1950705155760872972">"Telemóvel não permitido para voz"</string>
-    <string name="mmcc_authentication_reject_msim_template" msgid="1217031195834766479">"SIM <xliff:g id="SIMNUMBER">%d</xliff:g> não autorizado"</string>
-    <string name="mmcc_imsi_unknown_in_hlr_msim_template" msgid="5636464607596778986">"SIM <xliff:g id="SIMNUMBER">%d</xliff:g> não fornecido"</string>
-    <string name="mmcc_illegal_ms_msim_template" msgid="5994323296399913454">"SIM <xliff:g id="SIMNUMBER">%d</xliff:g> não autorizado"</string>
-    <string name="mmcc_illegal_me_msim_template" msgid="5550259730350571826">"SIM <xliff:g id="SIMNUMBER">%d</xliff:g> não autorizado"</string>
-    <string name="popup_window_default_title" msgid="4874318849712115433">"Janela pop-up"</string>
-    <string name="slice_more_content" msgid="8504342889413274608">"+ <xliff:g id="NUMBER">%1$d</xliff:g>"</string>
-    <string name="shortcut_restored_on_lower_version" msgid="4860853725206702336">"A aplicação foi alterada para a versão anterior ou não é compatível com este atalho."</string>
-    <string name="shortcut_restore_not_supported" msgid="5028808567940014190">"Não foi possível restaurar o atalho porque a aplicação não é compatível com a funcionalidade de cópia de segurança e restauro."</string>
-    <string name="shortcut_restore_signature_mismatch" msgid="2406209324521327518">"Não foi possível restaurar o atalho devido a uma falha de correspondência entre as assinaturas das aplicações."</string>
-    <string name="shortcut_restore_unknown_issue" msgid="8703738064603262597">"Não foi possível restaurar o atalho."</string>
-    <string name="shortcut_disabled_reason_unknown" msgid="5276016910284687075">"O atalho está desativado."</string>
-    <string name="harmful_app_warning_uninstall" msgid="4837672735619532931">"DESINSTALAR"</string>
-    <string name="harmful_app_warning_open_anyway" msgid="596432803680914321">"ABRIR MESMO ASSIM"</string>
-    <string name="harmful_app_warning_title" msgid="8982527462829423432">"Aplicação prejudicial detetada"</string>
-    <string name="slices_permission_request" msgid="8484943441501672932">"A aplicação <xliff:g id="APP_0">%1$s</xliff:g> pretende mostrar partes da aplicação <xliff:g id="APP_2">%2$s</xliff:g>."</string>
-    <string name="screenshot_edit" msgid="7867478911006447565">"Editar"</string>
-    <string name="volume_dialog_ringer_guidance_vibrate" msgid="8902050240801159042">"As chamadas e as notificações vibram."</string>
-    <string name="volume_dialog_ringer_guidance_silent" msgid="2128975224280276122">"É desativado o som das chamadas e das notificações."</string>
-    <string name="notification_channel_system_changes" msgid="5072715579030948646">"Alterações ao sistema"</string>
-    <string name="notification_channel_do_not_disturb" msgid="6766940333105743037">"Não incomodar"</string>
-    <string name="zen_upgrade_notification_visd_title" msgid="3288313883409759733">"Novo: o modo Não incomodar está a ocultar as notificações"</string>
-    <string name="zen_upgrade_notification_visd_content" msgid="5533674060311631165">"Toque para saber mais e alterar."</string>
-    <string name="zen_upgrade_notification_title" msgid="3799603322910377294">"O modo Não incomodar foi alterado"</string>
-    <string name="zen_upgrade_notification_content" msgid="1794994264692424562">"Toque para verificar o que está bloqueado."</string>
-    <string name="notification_app_name_system" msgid="4205032194610042794">"Sistema"</string>
-    <string name="notification_app_name_settings" msgid="7751445616365753381">"Definições"</string>
-    <string name="notification_appops_camera_active" msgid="5050283058419699771">"Câmara"</string>
-    <string name="notification_appops_microphone_active" msgid="4335305527588191730">"Microfone"</string>
-    <string name="notification_appops_overlay_active" msgid="633813008357934729">"sobrepõe-se a outras aplicações no ecrã"</string>
-    <string name="dynamic_mode_notification_channel_name" msgid="2348803891571320452">"Notificação de informações do Modo rotina"</string>
-    <string name="dynamic_mode_notification_title" msgid="508815255807182035">"Pode ficar sem bateria antes do carregamento habitual"</string>
-    <string name="dynamic_mode_notification_summary" msgid="2541166298550402690">"Poupança de bateria ativada para prolongar a duração da bateria"</string>
-    <!-- no translation found for battery_saver_notification_channel_name (2083316159716201806) -->
-    <skip />
-    <!-- no translation found for battery_saver_sticky_disabled_notification_title (6376147579378764641) -->
-    <skip />
-    <!-- no translation found for battery_saver_sticky_disabled_notification_summary (8090192609249817945) -->
-    <skip />
-    <!-- no translation found for battery_saver_charged_notification_title (2960978289873161288) -->
-    <skip />
-    <!-- no translation found for battery_saver_charged_notification_title (7555713825806482451) -->
-    <skip />
-    <!-- no translation found for battery_saver_charged_notification_title (5954873381559605660) -->
-    <skip />
-    <!-- no translation found for battery_saver_off_notification_summary (1374222493681267143) -->
-    <skip />
-    <!-- no translation found for battery_saver_off_alternative_notification_summary (4340727818546508436) -->
-    <skip />
-    <string name="mime_type_folder" msgid="7111951698626315204">"Pasta"</string>
-    <string name="mime_type_apk" msgid="5518003630972506900">"Aplicação para Android"</string>
-    <string name="mime_type_generic" msgid="6833871596845900027">"Ficheiro"</string>
-    <string name="mime_type_generic_ext" msgid="8450275970061657174">"Ficheiro <xliff:g id="EXTENSION">%1$s</xliff:g>"</string>
-    <string name="mime_type_audio" msgid="6289777657172050926">"Áudio"</string>
-    <string name="mime_type_audio_ext" msgid="3270880987725816210">"Áudio <xliff:g id="EXTENSION">%1$s</xliff:g>"</string>
-    <string name="mime_type_video" msgid="4093025777317307426">"Vídeo"</string>
-    <string name="mime_type_video_ext" msgid="5643771615714173159">"Vídeo <xliff:g id="EXTENSION">%1$s</xliff:g>"</string>
-    <string name="mime_type_image" msgid="3144284451605236371">"Imagem"</string>
-    <string name="mime_type_image_ext" msgid="1514613218742736590">"Imagem <xliff:g id="EXTENSION">%1$s</xliff:g>"</string>
-    <string name="mime_type_compressed" msgid="1645486037074943257">"Arquivo"</string>
-    <string name="mime_type_compressed_ext" msgid="4232293058067801528">"Arquivo <xliff:g id="EXTENSION">%1$s</xliff:g>"</string>
-    <string name="mime_type_document" msgid="1596838147256375966">"Documento"</string>
-    <string name="mime_type_document_ext" msgid="6327266601345501281">"Documento <xliff:g id="EXTENSION">%1$s</xliff:g>"</string>
-    <string name="mime_type_spreadsheet" msgid="2639138255207123557">"Folha de cálculo"</string>
-    <string name="mime_type_spreadsheet_ext" msgid="5508653032786106725">"Folha de cálculo <xliff:g id="EXTENSION">%1$s</xliff:g>"</string>
-    <string name="mime_type_presentation" msgid="6145604688774787357">"Apresentação"</string>
-    <string name="mime_type_presentation_ext" msgid="2982650207774823437">"Apresentação <xliff:g id="EXTENSION">%1$s</xliff:g>"</string>
-    <string name="car_loading_profile" msgid="3545132581795684027">"A carregar…"</string>
-    <plurals name="file_count" formatted="false" msgid="1628600959752419449">
-      <item quantity="other"><xliff:g id="FILE_NAME_2">%s</xliff:g> + <xliff:g id="COUNT_3">%d</xliff:g> ficheiros</item>
-      <item quantity="one"><xliff:g id="FILE_NAME_0">%s</xliff:g> + <xliff:g id="COUNT_1">%d</xliff:g> ficheiro</item>
-    </plurals>
-    <!-- no translation found for chooser_no_direct_share_targets (997970693708458895) -->
-    <skip />
-=======
     <string name="default_notification_channel_label" msgid="3697928973567217330">"Sem categoria"</string>
     <string name="importance_from_user" msgid="2782756722448800447">"Definiu a importância destas notificações."</string>
     <string name="importance_from_person" msgid="4235804979664465383">"É importante devido às pessoas envolvidas."</string>
@@ -3614,5 +2050,4 @@
     </plurals>
     <string name="chooser_no_direct_share_targets" msgid="492542066060841139">"A partilha direta não está disponível."</string>
     <string name="chooser_all_apps_button_label" msgid="3230427756238666328">"Lista de aplicações"</string>
->>>>>>> 0435f0ae
 </resources>