--- conflicted
+++ resolved
@@ -308,28 +308,15 @@
     <string name="permgrouplab_phone" msgid="5229115638567440675">"දුරකථනය"</string>
     <string name="permgroupdesc_phone" msgid="6234224354060641055">"දුරකථන ඇමතුම් සිදු කිරීම සහ කළමනාකරණය කිරීම"</string>
     <string name="permgrouprequest_phone" msgid="9166979577750581037">"&lt;b&gt;<xliff:g id="APP_NAME">%1$s</xliff:g>&lt;b&gt; වෙත දුරකථන ඇමතුම් ලබා ගැනීමට සහ කළමනාකරණය කිරීමට ඉඩ දෙන්නද?"</string>
-<<<<<<< HEAD
-    <!-- no translation found for permgrouplab_sensors (4838614103153567532) -->
-    <skip />
-=======
     <string name="permgrouplab_sensors" msgid="4838614103153567532">"ශරීර සංවේදක"</string>
->>>>>>> 825827da
     <string name="permgroupdesc_sensors" msgid="7147968539346634043">"ඔබේ ජෛව ලක්ෂණ පිළිබඳ සංවේදක දත්ත වෙත පිවිසෙන්න"</string>
     <string name="permgrouprequest_sensors" msgid="6349806962814556786">"&lt;b&gt;<xliff:g id="APP_NAME">%1$s</xliff:g>&lt;b&gt; වෙත ඔබගේ ජෛව ලක්ෂණ පිළිබඳ සංවේදක දත්ත වෙත ප්‍රවේශ වීමට ඉඩ දෙන්නද?"</string>
     <string name="permgrouplab_aural" msgid="965607064083134896">"සංගීතය"</string>
     <string name="permgroupdesc_aural" msgid="4870189506255958055">"ඔබේ සංගීතයට පිවිසෙන්න"</string>
     <string name="permgrouprequest_aural" msgid="6787926123071735620">"&lt;b&gt;<xliff:g id="APP_NAME">%1$s</xliff:g>&lt;b&gt; හට ඔබගේ දින දර්ශනය වෙත පිවිසීමට ඉඩ දෙන්නද?"</string>
-<<<<<<< HEAD
-    <!-- no translation found for permgrouplab_visual (6477382108771145134) -->
-    <skip />
-    <string name="permgroupdesc_visual" msgid="3415827902566663546">"ඔබගේ ඡායාරූප සහ වීඩියෝ වෙත පිවිසෙන්න"</string>
-    <!-- no translation found for permgrouprequest_visual (3043752127595243314) -->
-    <skip />
-=======
     <string name="permgrouplab_visual" msgid="6477382108771145134">"ඡායාරූප සහ වීඩියෝ"</string>
     <string name="permgroupdesc_visual" msgid="3415827902566663546">"ඔබගේ ඡායාරූප සහ වීඩියෝ වෙත පිවිසෙන්න"</string>
     <string name="permgrouprequest_visual" msgid="3043752127595243314">"&lt;b&gt;<xliff:g id="APP_NAME">%1$s</xliff:g>&lt;/b&gt; හට ටැග් කළ ස්ථාන ඇතුළුව, ඔබේ ඡායාරූප සහ වීඩියෝවලට ප්‍රවේශයට ඉඩ දෙන්න ද?"</string>
->>>>>>> 825827da
     <string name="capability_title_canRetrieveWindowContent" msgid="3901717936930170320">"කවුළු අන්න්තර්ගතය ලබාගන්න"</string>
     <string name="capability_desc_canRetrieveWindowContent" msgid="3772225008605310672">"ඔබ අන්තර්ක්‍රියාකාරී වන කවුළුවේ අන්තර්ගතය පරීක්ෂා කරන්න."</string>
     <string name="capability_title_canRequestTouchExploration" msgid="3108723364676667320">"ස්පර්ශයෙන් ගවේෂණය සක්‍රිය කරන්න"</string>
@@ -2035,9 +2022,6 @@
       <item quantity="one">ගොනු<xliff:g id="FILE_NAME_2">%s</xliff:g> + <xliff:g id="COUNT_3">%d</xliff:g></item>
       <item quantity="other">ගොනු<xliff:g id="FILE_NAME_2">%s</xliff:g> + <xliff:g id="COUNT_3">%d</xliff:g></item>
     </plurals>
-<<<<<<< HEAD
-=======
     <!-- no translation found for chooser_no_direct_share_targets (997970693708458895) -->
     <skip />
->>>>>>> 825827da
 </resources>