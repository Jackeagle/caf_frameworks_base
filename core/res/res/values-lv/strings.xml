<?xml version="1.0" encoding="UTF-8"?>
<!-- 
/* //device/apps/common/assets/res/any/strings.xml
**
** Copyright 2006, The Android Open Source Project
**
** Licensed under the Apache License, Version 2.0 (the "License");
** you may not use this file except in compliance with the License.
** You may obtain a copy of the License at
**
**     http://www.apache.org/licenses/LICENSE-2.0
**
** Unless required by applicable law or agreed to in writing, software
** distributed under the License is distributed on an "AS IS" BASIS,
** WITHOUT WARRANTIES OR CONDITIONS OF ANY KIND, either express or implied.
** See the License for the specific language governing permissions and
** limitations under the License.
*/
 -->

<resources xmlns:android="http://schemas.android.com/apk/res/android"
    xmlns:xliff="urn:oasis:names:tc:xliff:document:1.2">
    <string name="byteShort" msgid="8340973892742019101">"B"</string>
    <string name="kilobyteShort" msgid="7542884022844556968">"kB"</string>
    <string name="megabyteShort" msgid="6355851576770428922">"MB"</string>
    <string name="gigabyteShort" msgid="3259882455212193214">"GB"</string>
    <string name="terabyteShort" msgid="231613018159186962">"TB"</string>
    <string name="petabyteShort" msgid="5637816680144990219">"PB"</string>
    <string name="fileSizeSuffix" msgid="8897567456150907538">"<xliff:g id="NUMBER">%1$s</xliff:g> <xliff:g id="UNIT">%2$s</xliff:g>"</string>
    <string name="untitled" msgid="4638956954852782576">"&lt;Bez nosaukuma&gt;"</string>
    <string name="emptyPhoneNumber" msgid="7694063042079676517">"(Nav tālruņa numura)"</string>
    <string name="unknownName" msgid="6867811765370350269">"Nezināms"</string>
    <string name="defaultVoiceMailAlphaTag" msgid="2660020990097733077">"Balss pasts"</string>
    <string name="defaultMsisdnAlphaTag" msgid="2850889754919584674">"MSISDN1"</string>
    <string name="mmiError" msgid="5154499457739052907">"Savienojuma problēma vai nederīgs MMI kods."</string>
    <string name="mmiFdnError" msgid="5224398216385316471">"Darbība ir atļauta tikai fiksēto numuru sastādīšanai."</string>
    <string name="mmiErrorWhileRoaming" msgid="762488890299284230">"Nevar mainīt zvanu pāradresēšanas iestatījumus tālrunī, kamēr izmantojat viesabonēšanu."</string>
    <string name="serviceEnabled" msgid="8147278346414714315">"Pakalpojums tika iespējots."</string>
    <string name="serviceEnabledFor" msgid="6856228140453471041">"Pakalpojums tika iespējots šādai pakalpojumu klasei:"</string>
    <string name="serviceDisabled" msgid="1937553226592516411">"Pakalpojums ir atspējots."</string>
    <string name="serviceRegistered" msgid="6275019082598102493">"Reģistrācija bija veiksmīga."</string>
    <string name="serviceErased" msgid="1288584695297200972">"Dzēšana bija veiksmīga."</string>
    <string name="passwordIncorrect" msgid="7612208839450128715">"Nepareiza parole."</string>
    <string name="mmiComplete" msgid="8232527495411698359">"MMI ir pabeigts."</string>
    <string name="badPin" msgid="9015277645546710014">"Ievadītais iepriekšējais PIN nav pareizs."</string>
    <string name="badPuk" msgid="5487257647081132201">"Ievadītais PUK kods nav pareizs."</string>
    <string name="mismatchPin" msgid="609379054496863419">"Ievadītie PIN neatbilst."</string>
    <string name="invalidPin" msgid="3850018445187475377">"Ierakstiet PIN, kas sastāv no 4 līdz 8 cipariem."</string>
    <string name="invalidPuk" msgid="8761456210898036513">"Ierakstiet PUK kodu, kas sastāv no 8 vai vairāk cipariem."</string>
    <string name="needPuk" msgid="919668385956251611">"SIM karte ir bloķēta ar PUK kodu. Ierakstiet PUK kodu, lai to atbloķētu."</string>
    <string name="needPuk2" msgid="4526033371987193070">"Ierakstiet PUK2 kodu, lai atbloķētu SIM karti."</string>
    <string name="enablePin" msgid="209412020907207950">"Neizdevās. Iespējojiet SIM/RUIM bloķēšanu."</string>
    <plurals name="pinpuk_attempts" formatted="false" msgid="1251012001539225582">
      <item quantity="zero">Varat mēģināt vēl <xliff:g id="NUMBER_1">%d</xliff:g> reizes. Pēdējā mēģinājuma kļūdas gadījumā SIM karte tiks bloķēta.</item>
      <item quantity="one">Varat mēģināt vēl <xliff:g id="NUMBER_1">%d</xliff:g> reizi. Pēdējā mēģinājuma kļūdas gadījumā SIM karte tiks bloķēta.</item>
      <item quantity="other">Varat mēģināt vēl <xliff:g id="NUMBER_1">%d</xliff:g> reizes. Pēdējā mēģinājuma kļūdas gadījumā SIM karte tiks bloķēta.</item>
    </plurals>
    <string name="imei" msgid="2625429890869005782">"IMEI"</string>
    <string name="meid" msgid="4841221237681254195">"MEID"</string>
    <string name="ClipMmi" msgid="6952821216480289285">"Ienākošā zvana zvanītāja ID"</string>
    <string name="ClirMmi" msgid="7784673673446833091">"Izejošā zvana zvanītāja ID"</string>
    <string name="ColpMmi" msgid="3065121483740183974">"Saistītās līnijas ID"</string>
    <string name="ColrMmi" msgid="4996540314421889589">"Saistītās līnijas ID ierobežojums"</string>
    <string name="CfMmi" msgid="5123218989141573515">"Zvanu pāradresācija"</string>
    <string name="CwMmi" msgid="9129678056795016867">"Zvana gaidīšana"</string>
    <string name="BaMmi" msgid="455193067926770581">"Zvanu aizliegšana"</string>
    <string name="PwdMmi" msgid="7043715687905254199">"Paroles maiņa"</string>
    <string name="PinMmi" msgid="3113117780361190304">"PIN maiņa"</string>
    <string name="CnipMmi" msgid="3110534680557857162">"Tiek rādīts numurs, uz kuru tiek zvanīts"</string>
    <string name="CnirMmi" msgid="3062102121430548731">"Zvanīšana uz numuru ir ierobežota."</string>
    <string name="ThreeWCMmi" msgid="9051047170321190368">"Trīsvirzienu zvanīšana"</string>
    <string name="RuacMmi" msgid="7827887459138308886">"Nevēlamu traucējošu zvanu noraidīšana"</string>
    <string name="CndMmi" msgid="3116446237081575808">"Zvanīšanas numuru piegāde"</string>
    <string name="DndMmi" msgid="1265478932418334331">"Netraucēt"</string>
    <string name="CLIRDefaultOnNextCallOn" msgid="429415409145781923">"Zvanītāja ID noklusējuma vērtība ir Ierobežots. Nākamais zvans: ierobežots."</string>
    <string name="CLIRDefaultOnNextCallOff" msgid="3092918006077864624">"Zvanītāja ID noklusējumi ir iestatīti uz Ierobežots. Nākamais zvans: nav ierobežots"</string>
    <string name="CLIRDefaultOffNextCallOn" msgid="6179425182856418465">"Zvanītāja ID noklusējumi ir iestatīti uz Nav ierobežots. Nākamais zvans: ierobežots"</string>
    <string name="CLIRDefaultOffNextCallOff" msgid="2567998633124408552">"Zvanītāja ID noklusējumi ir iestatīti uz Nav ierobežots. Nākamais zvans: nav ierobežots"</string>
    <string name="serviceNotProvisioned" msgid="8614830180508686666">"Pakalpojums netiek nodrošināts."</string>
    <string name="CLIRPermanent" msgid="3377371145926835671">"Zvanītāja ID iestatījumu nevar mainīt."</string>
    <string name="RestrictedOnDataTitle" msgid="5221736429761078014">"Nav pieejams neviens datu pakalpojums mobilajām ierīcēm"</string>
    <string name="RestrictedOnEmergencyTitle" msgid="6855466023161191166">"Nav pieejami ārkārtas izsaukumi"</string>
    <string name="RestrictedOnNormalTitle" msgid="3179574012752700984">"Balss izsaukumu pakalpojums nedarbojas"</string>
    <string name="RestrictedOnAllVoiceTitle" msgid="8037246983606545202">"Balss izsaukumu pakalpojums vai ārkārtas izsaukumi nedarbojas"</string>
    <string name="RestrictedStateContent" msgid="6538703255570997248">"Jūsu mobilo sakaru operators īslaicīgi izslēdza pakalpojumu."</string>
    <string name="RestrictedStateContentMsimTemplate" msgid="673416791370248176">"Jūsu mobilo sakaru operators īslaicīgi izslēdza pakalpojumu šai SIM kartei: <xliff:g id="SIMNUMBER">%d</xliff:g>."</string>
    <string name="NetworkPreferenceSwitchTitle" msgid="6982395015324165258">"Nevar sasniegt mobilo tīklu"</string>
    <string name="NetworkPreferenceSwitchSummary" msgid="509327194863482733">"Mēģiniet nomainīt vēlamo tīklu. Pieskarieties, lai to mainītu."</string>
    <string name="EmergencyCallWarningTitle" msgid="813380189532491336">"Nav pieejami ārkārtas izsaukumi"</string>
    <string name="EmergencyCallWarningSummary" msgid="1899692069750260619">"Izmantojot Wi-Fi, nevar veikt ārkārtas izsaukumus"</string>
    <string name="notification_channel_network_alert" msgid="4427736684338074967">"Brīdinājumi"</string>
    <string name="notification_channel_call_forward" msgid="2419697808481833249">"Zvanu pāradresācija"</string>
    <string name="notification_channel_emergency_callback" msgid="6686166232265733921">"Ārkārtas atzvana režīms"</string>
    <string name="notification_channel_mobile_data_status" msgid="4575131690860945836">"Mobilo datu statuss"</string>
    <string name="notification_channel_sms" msgid="3441746047346135073">"Īsziņas"</string>
    <string name="notification_channel_voice_mail" msgid="3954099424160511919">"Balss pasta ziņojumi"</string>
    <string name="notification_channel_wfc" msgid="2130802501654254801">"Wi-Fi zvani"</string>
    <string name="notification_channel_sim" msgid="4052095493875188564">"SIM kartes statuss"</string>
    <string name="peerTtyModeFull" msgid="6165351790010341421">"Vienādranga ierīce pieprasīja teksta tālruņa režīmu FULL"</string>
    <string name="peerTtyModeHco" msgid="5728602160669216784">"Vienādranga ierīce pieprasīja teksta tālruņa režīmu HCO"</string>
    <string name="peerTtyModeVco" msgid="1742404978686538049">"Vienādranga ierīce pieprasīja teksta tālruņa režīmu VCO"</string>
    <string name="peerTtyModeOff" msgid="3280819717850602205">"Vienādranga ierīce pieprasīja teksta tālruņa režīmu OFF"</string>
    <string name="serviceClassVoice" msgid="1258393812335258019">"Voice"</string>
    <string name="serviceClassData" msgid="872456782077937893">"Dati"</string>
    <string name="serviceClassFAX" msgid="5566624998840486475">"FAKSS"</string>
    <string name="serviceClassSMS" msgid="2015460373701527489">"Īsziņa"</string>
    <string name="serviceClassDataAsync" msgid="4523454783498551468">"Asinhroni dati"</string>
    <string name="serviceClassDataSync" msgid="7530000519646054776">"Sinhronizācija"</string>
    <string name="serviceClassPacket" msgid="6991006557993423453">"Pakete"</string>
    <string name="serviceClassPAD" msgid="3235259085648271037">"PAD"</string>
    <string name="roamingText0" msgid="7170335472198694945">"Viesabonēšanas indikators ir ieslēgts."</string>
    <string name="roamingText1" msgid="5314861519752538922">"Viesabonēšanas indikators ir izslēgts."</string>
    <string name="roamingText2" msgid="8969929049081268115">"Viesabonēšanas indikators mirgo"</string>
    <string name="roamingText3" msgid="5148255027043943317">"Ārpus apkaimes"</string>
    <string name="roamingText4" msgid="8808456682550796530">"Ārpus ēkas"</string>
    <string name="roamingText5" msgid="7604063252850354350">"Viesabonēšana — vēlamā sistēma"</string>
    <string name="roamingText6" msgid="2059440825782871513">"Viesabonēšana — pieejamā sistēma"</string>
    <string name="roamingText7" msgid="7112078724097233605">"Viesabonēšana — apvienības partneris"</string>
    <string name="roamingText8" msgid="5989569778604089291">"Viesabonēšana — ekskluzīvs partneris"</string>
    <string name="roamingText9" msgid="7969296811355152491">"Viesabonēšana — pakalpojuma pilnīga funkcionalitāte"</string>
    <string name="roamingText10" msgid="3992906999815316417">"Viesabonēšana — pakalpojuma daļēja funkcionalitāte"</string>
    <string name="roamingText11" msgid="4154476854426920970">"Viesabonēšanas reklāmkarogs ir ieslēgts."</string>
    <string name="roamingText12" msgid="1189071119992726320">"Viesabonēšanas reklāmkarogs ir izslēgts."</string>
    <string name="roamingTextSearching" msgid="8360141885972279963">"Pakalpojuma meklēšana"</string>
    <string name="wfcRegErrorTitle" msgid="3855061241207182194">"Neizdevās iestatīt Wi-Fi zvanus"</string>
  <string-array name="wfcOperatorErrorAlertMessages">
    <item msgid="3910386316304772394">"Lai veiktu zvanus un sūtītu īsziņas Wi-Fi tīklā, vispirms lūdziet mobilo sakaru operatoram iestatīt šo pakalpojumu. Pēc tam iestatījumos vēlreiz ieslēdziet Wi-Fi zvanus. (Kļūdas kods: <xliff:g id="CODE">%1$s</xliff:g>)"</item>
  </string-array>
  <string-array name="wfcOperatorErrorNotificationMessages">
    <item msgid="7372514042696663278">"Reģistrējot Wi-Fi zvanus pie mobilo sakaru operatora, radās problēma: <xliff:g id="CODE">%1$s</xliff:g>"</item>
  </string-array>
    <!-- no translation found for wfcSpnFormat_spn (4998685024207291232) -->
    <skip />
    <string name="wfcSpnFormat_spn_wifi_calling" msgid="136001023263502280">"<xliff:g id="SPN">%s</xliff:g> Wi-Fi zvani"</string>
    <string name="wfcSpnFormat_wlan_call" msgid="2533371081782489793">"WLAN zvans"</string>
    <string name="wfcSpnFormat_spn_wlan_call" msgid="2315240198303197168">"<xliff:g id="SPN">%s</xliff:g> WLAN zvans"</string>
    <string name="wfcSpnFormat_spn_wifi" msgid="6546481665561961938">"<xliff:g id="SPN">%s</xliff:g> Wi-Fi"</string>
    <string name="wfcSpnFormat_wifi_calling_bar_spn" msgid="1726178784338466265">"Wi-Fi zvani | <xliff:g id="SPN">%s</xliff:g>"</string>
    <string name="wfcSpnFormat_spn_vowifi" msgid="4444638298656953681">"<xliff:g id="SPN">%s</xliff:g> VoWifi"</string>
    <string name="wfcSpnFormat_wifi_calling" msgid="4990486735013125329">"Wi-Fi zvani"</string>
    <string name="wfcSpnFormat_wifi" msgid="1892673884655959773">"Wi-Fi"</string>
    <string name="wfcSpnFormat_wifi_calling_wo_hyphen" msgid="1336669776254502831">"Wi-Fi zvani"</string>
    <string name="wfcSpnFormat_vowifi" msgid="1765176406171272629">"VoWifi"</string>
    <string name="wifi_calling_off_summary" msgid="8720659586041656098">"Izslēgts"</string>
    <string name="wfc_mode_wifi_preferred_summary" msgid="1994113411286935263">"Vēlams Wi-Fi tīkls"</string>
    <string name="wfc_mode_cellular_preferred_summary" msgid="1988279625335345908">"Vēlams mobilo datu savienojums"</string>
    <string name="wfc_mode_wifi_only_summary" msgid="2379919155237869320">"Tikai Wi-Fi"</string>
    <string name="cfTemplateNotForwarded" msgid="1683685883841272560">"<xliff:g id="BEARER_SERVICE_CODE">{0}</xliff:g>: nav pāradresēts"</string>
    <string name="cfTemplateForwarded" msgid="1302922117498590521">"<xliff:g id="BEARER_SERVICE_CODE">{0}</xliff:g>: <xliff:g id="DIALING_NUMBER">{1}</xliff:g>"</string>
    <string name="cfTemplateForwardedTime" msgid="9206251736527085256">"<xliff:g id="BEARER_SERVICE_CODE">{0}</xliff:g>: <xliff:g id="DIALING_NUMBER">{1}</xliff:g> pēc <xliff:g id="TIME_DELAY">{2}</xliff:g> sekundes(-ēm)"</string>
    <string name="cfTemplateRegistered" msgid="5073237827620166285">"<xliff:g id="BEARER_SERVICE_CODE">{0}</xliff:g>: nav pāradresēts"</string>
    <string name="cfTemplateRegisteredTime" msgid="6781621964320635172">"<xliff:g id="BEARER_SERVICE_CODE">{0}</xliff:g>: nav pāradresēts"</string>
    <string name="fcComplete" msgid="3118848230966886575">"Funkcijas kods ir pabeigts."</string>
    <string name="fcError" msgid="3327560126588500777">"Savienojuma problēma vai nederīgs funkcijas kods."</string>
    <string name="httpErrorOk" msgid="1191919378083472204">"Labi"</string>
    <string name="httpError" msgid="7956392511146698522">"Radās tīkla kļūda."</string>
    <string name="httpErrorLookup" msgid="4711687456111963163">"Nevarēja atrast URL."</string>
    <string name="httpErrorUnsupportedAuthScheme" msgid="6299980280442076799">"Vietnes autentifikācijas shēma netiek atbalstīta."</string>
    <string name="httpErrorAuth" msgid="1435065629438044534">"Nevarēja autentificēt."</string>
    <string name="httpErrorProxyAuth" msgid="1788207010559081331">"Autentifikācija, izmantojot starpniekserveri, nebija veiksmīga."</string>
    <string name="httpErrorConnect" msgid="8714273236364640549">"Nevarēja izveidot savienojumu ar serveri."</string>
    <string name="httpErrorIO" msgid="2340558197489302188">"Neizdevās sazināties ar serveri. Vēlāk mēģiniet vēlreiz."</string>
    <string name="httpErrorTimeout" msgid="4743403703762883954">"Savienojumam ar serveri radās noildze."</string>
    <string name="httpErrorRedirectLoop" msgid="8679596090392779516">"Lapā ir pārāk daudz servera novirzīšanu."</string>
    <string name="httpErrorUnsupportedScheme" msgid="5015730812906192208">"Protokols netiek atbalstīts."</string>
    <string name="httpErrorFailedSslHandshake" msgid="96549606000658641">"Nevarēja izveidot drošu savienojumu."</string>
    <string name="httpErrorBadUrl" msgid="3636929722728881972">"Nevarēja atvērt lapu, jo URL nav derīgs."</string>
    <string name="httpErrorFile" msgid="2170788515052558676">"Nevarēja piekļūt failam."</string>
    <string name="httpErrorFileNotFound" msgid="6203856612042655084">"Nevarēja atrast pieprasīto failu."</string>
    <string name="httpErrorTooManyRequests" msgid="1235396927087188253">"Tiek apstrādāts pārāk liels pieprasījumu skaits. Vēlāk mēģiniet vēlreiz."</string>
    <string name="notification_title" msgid="8967710025036163822">"Pierakstīšanās kļūda kontā <xliff:g id="ACCOUNT">%1$s</xliff:g>"</string>
    <string name="contentServiceSync" msgid="8353523060269335667">"Sinhronizācija"</string>
    <string name="contentServiceSyncNotificationTitle" msgid="7036196943673524858">"Nevar sinhronizēt"</string>
    <string name="contentServiceTooManyDeletesNotificationDesc" msgid="4884451152168188763">"Pārāk apjomīgs satura <xliff:g id="CONTENT_TYPE">%s</xliff:g> dzēšanas mēģinājums"</string>
    <string name="low_memory" product="tablet" msgid="6494019234102154896">"Planšetdatora atmiņa ir pilna. Dzēsiet dažus failus, lai atbrīvotu vietu."</string>
    <string name="low_memory" product="watch" msgid="4415914910770005166">"Pulksteņa atmiņa ir pilna. Dzēsiet dažus failus, lai atbrīvotu vietu."</string>
    <string name="low_memory" product="tv" msgid="516619861191025923">"Televizora krātuve ir pilna. Izdzēsiet dažus failus, lai atbrīvotu vietu."</string>
    <string name="low_memory" product="default" msgid="3475999286680000541">"Tālruņa atmiņa ir pilna! Dzēsiet dažus failus, lai atbrīvotu vietu."</string>
    <plurals name="ssl_ca_cert_warning" formatted="false" msgid="5106721205300213569">
      <item quantity="zero">Sertificēšanas iestāžu sertifikāti ir instalēti</item>
      <item quantity="one">Sertificēšanas iestāžu sertifikāti ir instalēti</item>
      <item quantity="other">Sertificēšanas iestāžu sertifikāti ir instalēti</item>
    </plurals>
    <string name="ssl_ca_cert_noti_by_unknown" msgid="4475437862189850602">"Nezināma trešā puse"</string>
    <string name="ssl_ca_cert_noti_by_administrator" msgid="3541729986326153557">"Jūsu darba profila administrators"</string>
    <string name="ssl_ca_cert_noti_managed" msgid="4030263497686867141">"Domēns <xliff:g id="MANAGING_DOMAIN">%s</xliff:g>"</string>
    <string name="work_profile_deleted" msgid="5005572078641980632">"Darba profils izdzēsts"</string>
    <string name="work_profile_deleted_details" msgid="6307630639269092360">"Trūkst darba profila administratora lietotnes, vai šī lietotne ir bojāta. Šī iemesla dēļ jūsu darba profils un saistītie dati tika dzēsti. Lai saņemtu palīdzību, sazinieties ar administratoru."</string>
    <string name="work_profile_deleted_description_dpm_wipe" msgid="8823792115612348820">"Jūsu darba profils šai ierīcē vairs nav pieejams."</string>
    <string name="work_profile_deleted_reason_maximum_password_failure" msgid="8986903510053359694">"Veikts pārāk daudz paroles ievadīšanas mēģinājumu."</string>
    <string name="network_logging_notification_title" msgid="6399790108123704477">"Ierīce tiek pārvaldīta"</string>
    <string name="network_logging_notification_text" msgid="7930089249949354026">"Jūsu organizācija pārvalda šo ierīci un var uzraudzīt tīkla datplūsmu. Pieskarieties, lai saņemtu detalizētu informāciju."</string>
    <string name="factory_reset_warning" msgid="5423253125642394387">"Jūsu ierīces dati tiks dzēsti"</string>
    <string name="factory_reset_message" msgid="9024647691106150160">"Administratora lietotni nevar izmantot. Ierīcē saglabātie dati tiks dzēsti.\n\nJa jums ir kādi jautājumi, sazinieties ar savas organizācijas administratoru."</string>
    <string name="printing_disabled_by" msgid="8936832919072486965">"Drukāšanu atspējoja <xliff:g id="OWNER_APP">%s</xliff:g>."</string>
    <string name="me" msgid="6545696007631404292">"Man"</string>
    <string name="power_dialog" product="tablet" msgid="8545351420865202853">"Planšetdatora opcijas"</string>
    <string name="power_dialog" product="tv" msgid="6153888706430556356">"TV opcijas"</string>
    <string name="power_dialog" product="default" msgid="1319919075463988638">"Tālruņa opcijas"</string>
    <string name="silent_mode" msgid="7167703389802618663">"Klusuma režīms"</string>
    <string name="turn_on_radio" msgid="3912793092339962371">"Ieslēgt bezvadu tīklu"</string>
    <string name="turn_off_radio" msgid="8198784949987062346">"Izslēgt bezvadu tīklu"</string>
    <string name="screen_lock" msgid="799094655496098153">"Bloķēt ekrānu"</string>
    <string name="power_off" msgid="4266614107412865048">"Strāvas padeve ir izslēgta."</string>
    <string name="silent_mode_silent" msgid="319298163018473078">"Zvanītājs izslēgts"</string>
    <string name="silent_mode_vibrate" msgid="7072043388581551395">"Zvanītājs vibrācijas režīmā"</string>
    <string name="silent_mode_ring" msgid="8592241816194074353">"Zvanītājs ieslēgts"</string>
    <string name="reboot_to_update_title" msgid="6212636802536823850">"Android sistēmas atjauninājums"</string>
    <string name="reboot_to_update_prepare" msgid="6305853831955310890">"Notiek gatavošanās atjaunināšanai…"</string>
    <string name="reboot_to_update_package" msgid="3871302324500927291">"Notiek pakotnes atjaunināšanas apstrāde…"</string>
    <string name="reboot_to_update_reboot" msgid="6428441000951565185">"Notiek restartēšana…"</string>
    <string name="reboot_to_reset_title" msgid="4142355915340627490">"Rūpnīcas datu atiestatīšana"</string>
    <string name="reboot_to_reset_message" msgid="2432077491101416345">"Notiek restartēšana…"</string>
    <string name="shutdown_progress" msgid="2281079257329981203">"Notiek izslēgšana..."</string>
    <string name="shutdown_confirm" product="tablet" msgid="3385745179555731470">"Planšetdators tiks beidzēts."</string>
    <string name="shutdown_confirm" product="tv" msgid="476672373995075359">"Televizors tiks izslēgts."</string>
    <string name="shutdown_confirm" product="watch" msgid="3490275567476369184">"Pulkstenis tiks izslēgts."</string>
    <string name="shutdown_confirm" product="default" msgid="649792175242821353">"Tālrunis tiks izslēgts."</string>
    <string name="shutdown_confirm_question" msgid="2906544768881136183">"Vai vēlaties izslēgt?"</string>
    <string name="reboot_safemode_title" msgid="7054509914500140361">"Atsāknēšana drošajā režīmā"</string>
    <string name="reboot_safemode_confirm" msgid="55293944502784668">"Vai vēlaties veikt atsāknēšanu drošajā režīmā? Tādējādi tiks atspējotas visas instalētās trešo pušu lietojumprogrammas. To darbība tiks atjaunota, kad vēlreiz veiksiet atsāknēšanu."</string>
    <string name="recent_tasks_title" msgid="3691764623638127888">"Nesens"</string>
    <string name="no_recent_tasks" msgid="8794906658732193473">"Nav nesen izmantotu lietotņu."</string>
    <string name="global_actions" product="tablet" msgid="408477140088053665">"Planšetdatora opcijas"</string>
    <string name="global_actions" product="tv" msgid="7240386462508182976">"TV opcijas"</string>
    <string name="global_actions" product="default" msgid="2406416831541615258">"Tālruņa opcijas"</string>
    <string name="global_action_lock" msgid="2844945191792119712">"Ekrāna bloķētājs"</string>
    <string name="global_action_power_off" msgid="4471879440839879722">"Strāvas padeve ir izslēgta."</string>
    <string name="global_action_emergency" msgid="7112311161137421166">"Ārkārtas situācija"</string>
    <string name="global_action_bug_report" msgid="7934010578922304799">"Kļūdu ziņojums"</string>
    <string name="global_action_logout" msgid="935179188218826050">"Beigt sesiju"</string>
    <string name="global_action_screenshot" msgid="8329831278085426283">"Ekrānuzņēmums"</string>
    <string name="bugreport_title" msgid="2667494803742548533">"Kļūdu ziņojuma sagatavošana"</string>
    <string name="bugreport_message" msgid="398447048750350456">"Veicot šo darbību, tiks apkopota informācija par jūsu ierīces pašreizējo stāvokli un nosūtīta e-pasta ziņojuma veidā. Kļūdu ziņojuma pabeigšanai un nosūtīšanai var būt nepieciešams laiks. Lūdzu, esiet pacietīgs."</string>
    <string name="bugreport_option_interactive_title" msgid="8635056131768862479">"Interaktīvs pārskats"</string>
    <string name="bugreport_option_interactive_summary" msgid="229299488536107968">"Izmantojiet lielākajā daļā gadījumu. Varat izsekot pārskata izveides norisi, ievadīt papildu informāciju par problēmu un izveidot ekrānuzņēmumus. Var tikt izlaistas dažas mazāk izmantotas sadaļas, kuru izveidei nepieciešams daudz laika."</string>
    <string name="bugreport_option_full_title" msgid="6354382025840076439">"Viss pārskats"</string>
    <string name="bugreport_option_full_summary" msgid="7210859858969115745">"Izmantojiet, lai minimāli iejauktos sistēmā, ja ierīce nereaģē, darbojas pārāk lēni vai ja ir nepieciešamas visas pārskata sadaļas. Nevar ievadīt papildu informāciju vai izveidot papildu ekrānuzņēmumus."</string>
    <plurals name="bugreport_countdown" formatted="false" msgid="6878900193900090368">
      <item quantity="zero">Pēc <xliff:g id="NUMBER_1">%d</xliff:g> sekundēm tiks veikts ekrānuzņēmums kļūdas pārskatam.</item>
      <item quantity="one">Pēc <xliff:g id="NUMBER_1">%d</xliff:g> sekundes tiks veikts ekrānuzņēmums kļūdas pārskatam.</item>
      <item quantity="other">Pēc <xliff:g id="NUMBER_1">%d</xliff:g> sekundēm tiks veikts ekrānuzņēmums kļūdas pārskatam.</item>
    </plurals>
    <string name="global_action_toggle_silent_mode" msgid="8219525344246810925">"Klusuma režīms"</string>
    <string name="global_action_silent_mode_on_status" msgid="3289841937003758806">"Skaņa ir IZSLĒGTA."</string>
    <string name="global_action_silent_mode_off_status" msgid="1506046579177066419">"Skaņa ir IESLĒGTA."</string>
    <string name="global_actions_toggle_airplane_mode" msgid="5884330306926307456">"Lidojuma režīms"</string>
    <string name="global_actions_airplane_mode_on_status" msgid="2719557982608919750">"Lidojuma režīms ir IESLĒGTS."</string>
    <string name="global_actions_airplane_mode_off_status" msgid="5075070442854490296">"Lidojuma režīms ir IZSLĒGTS."</string>
    <string name="global_action_settings" msgid="1756531602592545966">"Iestatījumi"</string>
    <string name="global_action_assist" msgid="3892832961594295030">"Palīdzība"</string>
    <string name="global_action_voice_assist" msgid="7751191495200504480">"Balss palīgs"</string>
    <string name="global_action_lockdown" msgid="1099326950891078929">"Bloķēšana"</string>
    <string name="status_bar_notification_info_overflow" msgid="5301981741705354993">"Pārsniedz"</string>
    <string name="notification_hidden_text" msgid="6351207030447943784">"Jauns paziņojums"</string>
    <string name="notification_channel_virtual_keyboard" msgid="6969925135507955575">"Virtuālā tastatūra"</string>
    <string name="notification_channel_physical_keyboard" msgid="7297661826966861459">"Fiziskā tastatūra"</string>
    <string name="notification_channel_security" msgid="7345516133431326347">"Drošība"</string>
    <string name="notification_channel_car_mode" msgid="3553380307619874564">"Automašīnas režīms"</string>
    <string name="notification_channel_account" msgid="7577959168463122027">"Konta statuss"</string>
    <string name="notification_channel_developer" msgid="7579606426860206060">"Izstrādātāju ziņojumi"</string>
    <string name="notification_channel_updates" msgid="4794517569035110397">"Atjauninājumi"</string>
    <string name="notification_channel_network_status" msgid="5025648583129035447">"Tīkla statuss"</string>
    <string name="notification_channel_network_alerts" msgid="2895141221414156525">"Tīkla brīdinājumi"</string>
    <string name="notification_channel_network_available" msgid="4531717914138179517">"Tīkls ir pieejams"</string>
    <string name="notification_channel_vpn" msgid="8330103431055860618">"VPN statuss"</string>
    <string name="notification_channel_device_admin" msgid="1568154104368069249">"Ierīces administrēšana"</string>
    <string name="notification_channel_alerts" msgid="4496839309318519037">"Brīdinājumi"</string>
    <string name="notification_channel_retail_mode" msgid="6088920674914038779">"Demonstrācijas versija veikaliem"</string>
    <string name="notification_channel_usb" msgid="9006850475328924681">"USB savienojums"</string>
    <string name="notification_channel_heavy_weight_app" msgid="6218742927792852607">"Lietotne darbojas"</string>
    <string name="notification_channel_foreground_service" msgid="3931987440602669158">"Lietotnes, kas patērē akumulatora jaudu"</string>
    <string name="foreground_service_app_in_background" msgid="1060198778219731292">"Lietotne <xliff:g id="APP_NAME">%1$s</xliff:g> izmanto akumulatoru"</string>
    <string name="foreground_service_apps_in_background" msgid="7175032677643332242">"<xliff:g id="NUMBER">%1$d</xliff:g> lietotne(-es) izmanto akumulatoru"</string>
    <string name="foreground_service_tap_for_details" msgid="372046743534354644">"Pieskarieties, lai skatītu detalizētu informāciju par akumulatora un datu lietojumu"</string>
    <string name="foreground_service_multiple_separator" msgid="4021901567939866542">"<xliff:g id="LEFT_SIDE">%1$s</xliff:g>, <xliff:g id="RIGHT_SIDE">%2$s</xliff:g>"</string>
    <string name="safeMode" msgid="2788228061547930246">"Drošais režīms"</string>
    <string name="android_system_label" msgid="6577375335728551336">"Android sistēma"</string>
    <string name="user_owner_label" msgid="8836124313744349203">"Pārslēgties uz personisko profilu"</string>
    <string name="managed_profile_label" msgid="8947929265267690522">"Pārslēgties uz darba profilu"</string>
    <string name="permgrouplab_contacts" msgid="3657758145679177612">"Kontaktpersonas"</string>
    <string name="permgroupdesc_contacts" msgid="6951499528303668046">"piekļūt jūsu kontaktpersonu datiem"</string>
    <string name="permgrouprequest_contacts" msgid="6032805601881764300">"Vai atļaut lietotnei &lt;b&gt;<xliff:g id="APP_NAME">%1$s</xliff:g>&lt;/b&gt; piekļūt jūsu kontaktpersonām?"</string>
    <string name="permgrouplab_location" msgid="7275582855722310164">"Atrašanās vieta"</string>
    <string name="permgroupdesc_location" msgid="1346617465127855033">"piekļūt ierīces atrašanās vietas informācijai"</string>
    <string name="permgrouprequest_location" msgid="3788275734953323491">"Vai atļaut lietotnei &lt;b&gt;<xliff:g id="APP_NAME">%1$s</xliff:g>&lt;/b&gt; piekļūt šīs ierīces atrašanās vietai?"</string>
    <string name="permgrouprequestdetail_location" msgid="1113400215566814664">"Lietotne varēs piekļūt atrašanās vietai tikai tad, kad izmantosiet šo lietotni."</string>
    <string name="permgroupbackgroundrequest_location" msgid="8461841153030844390">"Vienmēr atļaut &lt;b&gt;<xliff:g id="APP_NAME">%1$s</xliff:g>&lt;/b&gt; piekļūt atrašanās vietai?"</string>
    <string name="permgroupbackgroundrequestdetail_location" msgid="1715668276378108654">"Lietotne vienmēr varēs piekļūt atrašanās vietai, pat ja neizmantosiet šo lietotni."</string>
    <string name="permgrouplab_calendar" msgid="5863508437783683902">"Kalendārs"</string>
    <string name="permgroupdesc_calendar" msgid="3889615280211184106">"piekļūt jūsu kalendāram"</string>
    <string name="permgrouprequest_calendar" msgid="289900767793189421">"Vai atļaut lietotnei &lt;b&gt;<xliff:g id="APP_NAME">%1$s</xliff:g>&lt;/b&gt; piekļūt jūsu kalendāram?"</string>
    <string name="permgrouplab_sms" msgid="228308803364967808">"Īsziņas"</string>
    <string name="permgroupdesc_sms" msgid="4656988620100940350">"sūtīt un skatīt īsziņas"</string>
    <string name="permgrouprequest_sms" msgid="7168124215838204719">"Vai atļaut lietotnei &lt;b&gt;<xliff:g id="APP_NAME">%1$s</xliff:g>&lt;/b&gt; sūtīt un skatīt īsziņas?"</string>
    <string name="permgrouplab_storage" msgid="1971118770546336966">"Krātuve"</string>
    <string name="permgroupdesc_storage" msgid="637758554581589203">"piekļūt fotoattēliem, multividei un failiem jūsu ierīcē"</string>
    <string name="permgrouprequest_storage" msgid="7885942926944299560">"Vai atļaut lietotnei &lt;b&gt;<xliff:g id="APP_NAME">%1$s</xliff:g>&lt;/b&gt; piekļūt fotoattēliem, multivides saturam un failiem jūsu ierīcē?"</string>
    <string name="permgrouplab_microphone" msgid="171539900250043464">"Mikrofons"</string>
    <string name="permgroupdesc_microphone" msgid="4988812113943554584">"ierakstīt audio"</string>
    <string name="permgrouprequest_microphone" msgid="9167492350681916038">"Vai atļaut lietotnei &lt;b&gt;<xliff:g id="APP_NAME">%1$s</xliff:g>&lt;/b&gt; ierakstīt audio?"</string>
    <string name="permgrouplab_activityRecognition" msgid="2838596644535616493">"Aktivitātes noteikšana"</string>
    <string name="permgroupdesc_activityRecognition" msgid="7672248027571522602">"noteikt aktivitātes"</string>
    <string name="permgrouprequest_activityRecognition" msgid="8121253142311250055">"Vai atļaut lietotnei &lt;b&gt;<xliff:g id="APP_NAME">%1$s</xliff:g>&lt;/b&gt; noteikt jūsu fiziskās aktivitātes?"</string>
    <string name="permgrouplab_camera" msgid="4820372495894586615">"Kamera"</string>
    <string name="permgroupdesc_camera" msgid="3250611594678347720">"uzņemt attēlus un ierakstīt videoklipus"</string>
    <string name="permgrouprequest_camera" msgid="1299833592069671756">"Vai atļaut lietotnei &lt;b&gt;<xliff:g id="APP_NAME">%1$s</xliff:g>&lt;/b&gt; uzņemt fotoattēlus un ierakstīt videoklipus?"</string>
    <string name="permgrouplab_calllog" msgid="8798646184930388160">"Zvanu žurnāli"</string>
    <string name="permgroupdesc_calllog" msgid="3006237336748283775">"lasīt un rakstīt tālruņa zvanu žurnālu"</string>
    <string name="permgrouprequest_calllog" msgid="8487355309583773267">"Vai atļaut lietotnei &lt;b&gt;<xliff:g id="APP_NAME">%1$s</xliff:g>&lt;/b&gt; piekļūt jūsu tālruņa zvanu žurnāliem?"</string>
    <string name="permgrouplab_phone" msgid="5229115638567440675">"Tālrunis"</string>
    <string name="permgroupdesc_phone" msgid="6234224354060641055">"veikt un pārvaldīt tālruņa zvanus"</string>
    <string name="permgrouprequest_phone" msgid="9166979577750581037">"Vai atļaut lietotnei &lt;b&gt;<xliff:g id="APP_NAME">%1$s</xliff:g>&lt;/b&gt; veikt un pārvaldīt tālruņa zvanus?"</string>
<<<<<<< HEAD
    <!-- no translation found for permgrouplab_sensors (4838614103153567532) -->
    <skip />
=======
    <string name="permgrouplab_sensors" msgid="4838614103153567532">"Ķermeņa sensori"</string>
>>>>>>> 825827da
    <string name="permgroupdesc_sensors" msgid="7147968539346634043">"piekļūt sensoru datiem par jūsu veselības rādījumiem"</string>
    <string name="permgrouprequest_sensors" msgid="6349806962814556786">"Vai atļaut lietotnei &lt;b&gt;<xliff:g id="APP_NAME">%1$s</xliff:g>&lt;/b&gt; piekļūt sensoru uztvertajiem veselības rādījumiem?"</string>
    <string name="permgrouplab_aural" msgid="965607064083134896">"Mūzika"</string>
    <string name="permgroupdesc_aural" msgid="4870189506255958055">"Piekļūt jūsu mūzikai"</string>
    <string name="permgrouprequest_aural" msgid="6787926123071735620">"Vai atļaut lietotnei &lt;b&gt;<xliff:g id="APP_NAME">%1$s</xliff:g>&lt;/b&gt; piekļūt jūsu mūzikai?"</string>
<<<<<<< HEAD
    <!-- no translation found for permgrouplab_visual (6477382108771145134) -->
    <skip />
    <string name="permgroupdesc_visual" msgid="3415827902566663546">"Piekļūt jūsu fotoattēliem un videoklipiem"</string>
    <!-- no translation found for permgrouprequest_visual (3043752127595243314) -->
    <skip />
=======
    <string name="permgrouplab_visual" msgid="6477382108771145134">"Fotoattēli un videoklipi"</string>
    <string name="permgroupdesc_visual" msgid="3415827902566663546">"Piekļūt jūsu fotoattēliem un videoklipiem"</string>
    <string name="permgrouprequest_visual" msgid="3043752127595243314">"Vai atļaut lietotnei &lt;b&gt;<xliff:g id="APP_NAME">%1$s</xliff:g>&lt;/b&gt; piekļūt jūsu fotoattēliem, videoklipiem, tostarp atzīmētajām atrašanās vietām?"</string>
>>>>>>> 825827da
    <string name="capability_title_canRetrieveWindowContent" msgid="3901717936930170320">"Izgūt loga saturu."</string>
    <string name="capability_desc_canRetrieveWindowContent" msgid="3772225008605310672">"Skatīt tā loga saturu, ar kuru mijiedarbojaties."</string>
    <string name="capability_title_canRequestTouchExploration" msgid="3108723364676667320">"Aktivizēt funkciju “Pārlūkot pieskaroties”."</string>
    <string name="capability_desc_canRequestTouchExploration" msgid="7543249041581408313">"Tiks izrunāti to vienumu nosaukumi, kuriem pieskarsieties, un ekrānu varēsiet pārlūkot ar žestiem."</string>
    <string name="capability_title_canRequestFilterKeyEvents" msgid="2103440391902412174">"Skatīt ierakstīto tekstu."</string>
    <string name="capability_desc_canRequestFilterKeyEvents" msgid="7463135292204152818">"Ietver personas datus, piemēram, kredītkartes numurus un paroles."</string>
    <string name="capability_title_canControlMagnification" msgid="3593493281059424855">"Kontrolēt displeja palielinājumu."</string>
    <string name="capability_desc_canControlMagnification" msgid="4791858203568383773">"Kontrolējiet displeja tālummaiņas līmeni un pozicionēšanu."</string>
    <string name="capability_title_canPerformGestures" msgid="7418984730362576862">"Žestu izpilde"</string>
    <string name="capability_desc_canPerformGestures" msgid="8296373021636981249">"Atbalsta pieskaršanos, vilkšanu, savilkšanu un citus žestus."</string>
    <string name="capability_title_canCaptureFingerprintGestures" msgid="6309568287512278670">"Pirksta nospieduma žesti"</string>
    <string name="capability_desc_canCaptureFingerprintGestures" msgid="4386487962402228670">"Var uztvert žestus ierīces pirksta nospieduma sensorā."</string>
    <string name="permlab_statusBar" msgid="7417192629601890791">"atspējot vai pārveidot statusa joslu"</string>
    <string name="permdesc_statusBar" msgid="8434669549504290975">"Ļauj lietotnei atspējot statusa joslu vai pievienot un noņemt sistēmas ikonas."</string>
    <string name="permlab_statusBarService" msgid="4826835508226139688">"Būt par statusa joslu"</string>
    <string name="permdesc_statusBarService" msgid="716113660795976060">"Ļauj lietotnei būt par statusa joslu."</string>
    <string name="permlab_expandStatusBar" msgid="1148198785937489264">"izvērst/sakļaut statusa joslu"</string>
    <string name="permdesc_expandStatusBar" msgid="6917549437129401132">"Ļauj lietotnei izvērst vai sakļaut statusa joslu."</string>
    <string name="permlab_install_shortcut" msgid="4279070216371564234">"instalēt saīsnes"</string>
    <string name="permdesc_install_shortcut" msgid="8341295916286736996">"Ļauj lietojumprogrammai pievienot saīsnes sākuma ekrānam, nejautājot lietotājam."</string>
    <string name="permlab_uninstall_shortcut" msgid="4729634524044003699">"atinstalēt saīsnes"</string>
    <string name="permdesc_uninstall_shortcut" msgid="6745743474265057975">"Ļauj lietojumprogrammai noņemt saīsnes no sākuma ekrāna, nejautājot lietotājam."</string>
    <string name="permlab_processOutgoingCalls" msgid="3906007831192990946">"pārmaršrutēt izejošos zvanus"</string>
    <string name="permdesc_processOutgoingCalls" msgid="5156385005547315876">"Ļauj lietotnei skatīt ievadīto tālruņa numuru izejošā zvana laikā un piedāvā iespēju šo zvanu pāradresēt uz citu numuru vai vispār pārtraukt zvanu."</string>
    <string name="permlab_answerPhoneCalls" msgid="4077162841226223337">"Atbildēšana uz tālruņa zvaniem"</string>
    <string name="permdesc_answerPhoneCalls" msgid="2901889867993572266">"Ļauj lietotnei atbildēt uz ienākošu tālruņa zvanu."</string>
    <string name="permlab_receiveSms" msgid="8673471768947895082">"saņemt īsziņas (SMS)"</string>
    <string name="permdesc_receiveSms" msgid="6424387754228766939">"Ļauj lietotnei saņemt un apstrādāt īsziņas. Tas nozīmē, ka lietotne var pārraudzīt vai dzēst uz jūsu ierīci nosūtītos ziņojumus, neparādot tos jums."</string>
    <string name="permlab_receiveMms" msgid="1821317344668257098">"saņemt ziņojumus (MMS)"</string>
    <string name="permdesc_receiveMms" msgid="533019437263212260">"Ļauj lietotnei saņemt un apstrādāt multiziņas. Tas nozīmē, ka lietotne var pārraudzīt vai dzēst uz jūsu ierīci nosūtītos ziņojumus, neparādot tos jums."</string>
    <string name="permlab_readCellBroadcasts" msgid="1598328843619646166">"šūnu apraides ziņojumu lasīšana"</string>
    <string name="permdesc_readCellBroadcasts" msgid="6361972776080458979">"Ļauj lietotnei lasīt ierīcē saņemtos šūnu apraides ziņojumus. Šūnu apraides brīdinājumi tiek piegādāti dažās atrašanās vietās, lai brīdinātu jūs par ārkārtas situācijām. Ļaunprātīgas lietotnes var traucēt ierīces veiktspēju vai darbības, kad ir saņemts ārkārtas šūnas apraides ziņojums."</string>
    <string name="permlab_subscribedFeedsRead" msgid="4756609637053353318">"lasīt abonētās plūsmas"</string>
    <string name="permdesc_subscribedFeedsRead" msgid="5557058907906144505">"Ļauj lietotnei iegūt informāciju par pašlaik sinhronizētajām plūsmām."</string>
    <string name="permlab_sendSms" msgid="7544599214260982981">"sūtīt un skatīt īsziņas"</string>
    <string name="permdesc_sendSms" msgid="7094729298204937667">"Ļauj lietotnei sūtīt īsziņas. Tas var radīt neparedzētas izmaksas. Ļaunprātīgas lietotnes var radīt jums izmaksas, sūtot ziņojumus bez jūsu apstiprinājuma."</string>
    <string name="permlab_readSms" msgid="8745086572213270480">"lasīt ziņojumus (SMS vai MMS)"</string>
    <string name="permdesc_readSms" product="tablet" msgid="4741697454888074891">"Šī lietotne var lasīt visas īsziņas, kas saglabātas planšetdatorā."</string>
    <string name="permdesc_readSms" product="tv" msgid="5796670395641116592">"Šī lietotne var lasīt visas īsziņas, kas saglabātas televizorā."</string>
    <string name="permdesc_readSms" product="default" msgid="6826832415656437652">"Šī lietotne var lasīt visas īsziņas, kas saglabātas tālrunī."</string>
    <string name="permlab_receiveWapPush" msgid="5991398711936590410">"saņemt īsziņas (WAP)"</string>
    <string name="permdesc_receiveWapPush" msgid="748232190220583385">"Ļauj lietotnei saņemt un apstrādāt WAP ziņojumus. Šī atļauja ietver iespēju pārraudzīt vai dzēst jums nosūtītos ziņojumus, neparādot tos jums."</string>
    <string name="permlab_getTasks" msgid="6466095396623933906">"izgūt izmantotās lietotnes"</string>
    <string name="permdesc_getTasks" msgid="7454215995847658102">"Ļauj lietotnei izgūt informāciju par pašreiz un nesen darbinātajiem uzdevumiem. Tādējādi lietotne var atklāt informāciju par ierīcē izmantotajām lietojumprogrammām."</string>
    <string name="permlab_manageProfileAndDeviceOwners" msgid="7918181259098220004">"Pārvaldīt profilus un ierīces īpašniekus"</string>
    <string name="permdesc_manageProfileAndDeviceOwners" msgid="106894851498657169">"Atļaut lietotnēm iestatīt profilu īpašniekus un ierīces īpašnieku."</string>
    <string name="permlab_reorderTasks" msgid="2018575526934422779">"pārkārtot izmantotās lietotnes"</string>
    <string name="permdesc_reorderTasks" msgid="7734217754877439351">"Ļauj lietotnei pārvietot uzdevumus priekšplānā un fonā. Lietotne var to izdarīt bez jūsu apstiprinājuma."</string>
    <string name="permlab_enableCarMode" msgid="5684504058192921098">"iespējot automobiļa režīmu"</string>
    <string name="permdesc_enableCarMode" msgid="4853187425751419467">"Ļauj lietotnei iespējot automašīnas režīmu."</string>
    <string name="permlab_killBackgroundProcesses" msgid="3914026687420177202">"aizvērt citas lietotnes"</string>
    <string name="permdesc_killBackgroundProcesses" msgid="4593353235959733119">"Ļauj lietotnei pabeigt citu lietotņu fonā darbinātos procesus. Rezultātā var tikt apturēta citu lietotņu darbība."</string>
    <string name="permlab_systemAlertWindow" msgid="7238805243128138690">"Šo lietotni var rādīt virs citām lietotnēm"</string>
    <string name="permdesc_systemAlertWindow" msgid="2393776099672266188">"Šo lietotni var rādīt virs citām lietotnēm vai ekrāna daļām. Tādējādi var būt traucēta citu lietotņu izmantošana un var mainīties citu lietotņu izskats."</string>
    <string name="permlab_runInBackground" msgid="7365290743781858803">"darboties fonā"</string>
    <string name="permdesc_runInBackground" msgid="7370142232209999824">"Šī lietotne var darboties fonā. Tā var ātrāk pazemināt akumulatora uzlādes līmeni."</string>
    <string name="permlab_useDataInBackground" msgid="8694951340794341809">"izmantot datus fonā"</string>
    <string name="permdesc_useDataInBackground" msgid="6049514223791806027">"Šī lietotne var izmantot datus fonā. Tā var palielināt datu lietojuma apjomu."</string>
    <string name="permlab_persistentActivity" msgid="8841113627955563938">"likt lietotnei vienmēr darboties"</string>
    <string name="permdesc_persistentActivity" product="tablet" msgid="8525189272329086137">"Ļauj lietotnei nodrošināt atsevišķu tās daļu nepārtrauktu atrašanos atmiņā. Tas var ierobežot pieejamo atmiņas daudzumu citām lietotnēm, tādējādi palēninot planšetdatora darbību."</string>
    <string name="permdesc_persistentActivity" product="tv" msgid="5086862529499103587">"Ļauj lietotnei nodrošināt atsevišķu tās daļu nepārtrauktu atrašanos atmiņā. Tas var ierobežot pieejamo atmiņas daudzumu citām lietotnēm, tādējādi palēninot televizora darbību."</string>
    <string name="permdesc_persistentActivity" product="default" msgid="4384760047508278272">"Ļauj lietotnei nodrošināt atsevišķu tās daļu nepārtrauktu atrašanos atmiņā. Tas var ierobežot pieejamo atmiņas daudzumu citām lietotnēm, tādējādi palēninot tālruņa darbību."</string>
    <string name="permlab_foregroundService" msgid="3310786367649133115">"Aktivizēt priekšplāna pakalpojumu"</string>
    <string name="permdesc_foregroundService" msgid="6471634326171344622">"Ļauj lietotnei izmantot priekšplāna pakalpojumus."</string>
    <string name="permlab_getPackageSize" msgid="7472921768357981986">"noteikt vietas apjomu lietotnes atmiņā"</string>
    <string name="permdesc_getPackageSize" msgid="3921068154420738296">"Ļauj lietotnei izgūt tās koda datus un kešatmiņas izmēru."</string>
    <string name="permlab_writeSettings" msgid="2226195290955224730">"mainīt sistēmas iestatījumus"</string>
    <string name="permdesc_writeSettings" msgid="7775723441558907181">"Ļauj lietotnei modificēt sistēmas iestatījumu datus. Ļaunprātīgas lietotnes var uzlauzt sistēmas konfigurāciju."</string>
    <string name="permlab_receiveBootCompleted" msgid="5312965565987800025">"palaist līdz ar startēšanu"</string>
    <string name="permdesc_receiveBootCompleted" product="tablet" msgid="7390304664116880704">"Ļauj lietotnei tikt startētai, tiklīdz sistēma ir pabeigusi sāknēšanu. Šādi planšetdatora startēšana var notikt ilgāk un lietotne, ja tā darbojas nepārtraukti, var palēnināt planšetdatora vispārējo darbību."</string>
    <string name="permdesc_receiveBootCompleted" product="tv" msgid="4525890122209673621">"Ļauj lietotnei sākt darbību uzreiz pēc sistēmas palaišanas. Tādējādi televizora ieslēgšanai var būt nepieciešams vairāk laika un lietotne var palēnināt televizora darbību, jo tā vienmēr darbosies."</string>
    <string name="permdesc_receiveBootCompleted" product="default" msgid="513950589102617504">"Ļauj lietotnei tikt startētai, tiklīdz sistēma ir pabeigusi sāknēšanu. Šādi tālruņa startēšana var notikt ilgāk un lietotne, ja tā darbojas nepārtraukti, var palēnināt tālruņa vispārējo darbību."</string>
    <string name="permlab_broadcastSticky" msgid="7919126372606881614">"sūtīt piesaistošu apraidi"</string>
    <string name="permdesc_broadcastSticky" product="tablet" msgid="7749760494399915651">"Ļauj lietotnei sūtīt piesaistošas apraides, kas tiek saglabātas pēc apraides pabeigšanas. Pārmērīga izmantošana var palēnināt planšetdatora darbību vai padarīt tā darbību nestabilu, liekot izmantot pārāk daudz atmiņas."</string>
    <string name="permdesc_broadcastSticky" product="tv" msgid="6839285697565389467">"Ļauj lietotnei sūtīt piesaistošas apraides, kas tiek saglabātas pēc apraides pabeigšanas. Pārmērīga izmantošana var palēnināt televizora darbību vai padarīt to nestabilu, liekot izmantot pārāk daudz atmiņas."</string>
    <string name="permdesc_broadcastSticky" product="default" msgid="2825803764232445091">"Ļauj lietotnei sūtīt piesaistošas apraides, kas tiek saglabātas pēc apraides pabeigšanas. Pārmērīga izmantošana var palēnināt tālruņa darbību vai padarīt tā darbību nestabilu, liekot izmantot pārāk daudz atmiņas."</string>
    <string name="permlab_readContacts" msgid="8348481131899886131">"lasīt kontaktpersonu informāciju"</string>
    <string name="permdesc_readContacts" product="tablet" msgid="5294866856941149639">"Ļauj lietotnei lasīt datus par jūsu planšetdatorā saglabātajām kontaktpersonām, tostarp to, cik bieži esat zvanījis, sazinājies pa e-pastu vai citādi sazinājies ar konkrētām personām. Ar šo atļauju lietotnes var saglabāt jūsu kontaktpersonu datus, un ļaunprātīgas lietotnes var kopīgot kontaktpersonu datus bez jūsu atļaujas."</string>
    <string name="permdesc_readContacts" product="tv" msgid="1839238344654834087">"Ļauj lietotnei lasīt datus par jūsu televizorā saglabātajām kontaktpersonām, tostarp to, cik bieži esat zvanījis, sazinājies pa e-pastu vai citādi sazinājies ar konkrētām personām. Ar šo atļauju lietotnes var saglabāt jūsu kontaktpersonu datus, kā arī ļaunprātīgas lietotnes var kopīgot kontaktpersonu datus bez jūsu atļaujas."</string>
    <string name="permdesc_readContacts" product="default" msgid="8440654152457300662">"Ļauj lietotnei lasīt datus par jūsu tālrunī saglabātajām kontaktpersonām, tostarp to, cik bieži esat zvanījis, sazinājies pa e-pastu vai citādi sazinājies ar konkrētām personām. Ar šo atļauju lietotnes var saglabāt jūsu kontaktpersonu datus, un ļaunprātīgas lietotnes var kopīgot kontaktpersonu datus bez jūsu atļaujas."</string>
    <string name="permlab_writeContacts" msgid="5107492086416793544">"mainīt kontaktpersonu informāciju"</string>
    <string name="permdesc_writeContacts" product="tablet" msgid="897243932521953602">"Ļauj lietotnei mainīt datus par planšetdatorā saglabātajām kontaktpersonām, tostarp par zvanu un e-pasta ziņojumu apjomu vai saziņu citos veidos, kas veikta ar konkrētām kontaktpersonām. Ar šo atļauju lietotne var dzēst kontaktpersonu datus."</string>
    <string name="permdesc_writeContacts" product="tv" msgid="5438230957000018959">"Ļauj lietotnei mainīt datus par televizorā saglabātajām kontaktpersonām, tostarp par zvanu un e-pasta ziņojumu apjomu vai saziņu citos veidos, kas veikta ar konkrētām kontaktpersonām. Ar šo atļauju lietotne var dzēst kontaktpersonu datus."</string>
    <string name="permdesc_writeContacts" product="default" msgid="589869224625163558">"Ļauj lietotnei mainīt datus par tālrunī saglabātajām kontaktpersonām, tostarp par zvanu un e-pasta ziņojumu apjomu vai saziņu citos veidos, kas veikta ar konkrētām kontaktpersonām. Ar šo atļauju lietotne var dzēst kontaktpersonu datus."</string>
    <string name="permlab_readCallLog" msgid="3478133184624102739">"nolasīt zvanu žurnālu"</string>
    <string name="permdesc_readCallLog" msgid="3204122446463552146">"Šī lietotne var lasīt jūsu zvanu vēsturi."</string>
    <string name="permlab_writeCallLog" msgid="8552045664743499354">"rakstīt zvanu žurnālā"</string>
    <string name="permdesc_writeCallLog" product="tablet" msgid="6661806062274119245">"Ļauj lietotnei pārveidot planšetdatora zvanu žurnālu, tostarp ienākošo un izejošo zvanu datus. Ļaunprātīgas lietotnes var to izmantot, lai dzēstu vai pārveidotu savu zvanu žurnālu."</string>
    <string name="permdesc_writeCallLog" product="tv" msgid="4225034892248398019">"Ļauj lietotnei pārveidot televizora zvanu žurnālu, tostarp ienākošo un izejošo zvanu datus. Ļaunprātīgas lietotnes var to izmantot, lai dzēstu vai pārveidotu zvanu žurnālu."</string>
    <string name="permdesc_writeCallLog" product="default" msgid="683941736352787842">"Ļauj lietotnei pārveidot tālruņa zvanu žurnālu, tostarp ienākošo un izejošo zvanu datus. Ļaunprātīgas lietotnes var to izmantot, lai dzēstu vai pārveidotu savu zvanu žurnālu."</string>
    <string name="permlab_bodySensors" msgid="4683341291818520277">"Piekļūt ķermeņa sensoriem (piemēram, sirdsdarbības monitoriem)"</string>
    <string name="permdesc_bodySensors" product="default" msgid="4380015021754180431">"Ļauj lietotnei piekļūt to sensoru datiem, kuri pārrauga jūsu fizisko stāvokli (piemēram, sirdsdarbības ātrumu)."</string>
    <string name="permlab_readCalendar" msgid="6716116972752441641">"Lasīt kalendāra pasākumus un informāciju"</string>
    <string name="permdesc_readCalendar" product="tablet" msgid="4993979255403945892">"Šī lietotne var lasīt visus kalendāra pasākumus, kas saglabāti planšetdatorā, un kopīgot vai saglabāt jūsu kalendāra datus."</string>
    <string name="permdesc_readCalendar" product="tv" msgid="8837931557573064315">"Šī lietotne var lasīt visus kalendāra pasākumus, kas saglabāti televizorā, un kopīgot vai saglabāt jūsu kalendāra datus."</string>
    <string name="permdesc_readCalendar" product="default" msgid="4373978642145196715">"Šī lietotne var lasīt visus kalendāra pasākumus, kas saglabāti tālrunī, un kopīgot vai saglabāt jūsu kalendāra datus."</string>
    <string name="permlab_writeCalendar" msgid="8438874755193825647">"pievienot vai pārveidot kalendāra pasākumus un sūtīt e-pasta ziņojumus viesiem bez īpašnieku ziņas"</string>
    <string name="permdesc_writeCalendar" product="tablet" msgid="1675270619903625982">"Šī lietotne var pievienot, noņemt vai mainīt kalendāra pasākumus jūsu planšetdatorā. Šī lietotne var sūtīt ziņojumus, ko šķietami sūtījuši kalendāru īpašnieki, vai mainīt pasākumus, neinformējot to īpašniekus."</string>
    <string name="permdesc_writeCalendar" product="tv" msgid="9017809326268135866">"Šī lietotne var pievienot, noņemt vai mainīt kalendāra pasākumus jūsu televizorā. Šī lietotne var sūtīt ziņojumus, ko šķietami sūtījuši kalendāru īpašnieki, vai mainīt pasākumus, neinformējot to īpašniekus."</string>
    <string name="permdesc_writeCalendar" product="default" msgid="7592791790516943173">"Šī lietotne var pievienot, noņemt vai mainīt kalendāra pasākumus jūsu tālrunī. Šī lietotne var sūtīt ziņojumus, ko šķietami sūtījuši kalendāru īpašnieki, vai mainīt pasākumus, neinformējot to īpašniekus."</string>
    <string name="permlab_accessLocationExtraCommands" msgid="2836308076720553837">"piekļūt atrašanās vietas nodrošinātāja papildu komandām"</string>
    <string name="permdesc_accessLocationExtraCommands" msgid="6078307221056649927">"Ļauj lietotnei piekļūt papildu atrašanās vietas noteikšanas nodrošinātāju komandām. Tas var ļaut lietotnei traucēt GPS vai citu atrašanās vietas noteikšanas avotu darbību."</string>
    <string name="permlab_accessFineLocation" msgid="6265109654698562427">"piekļuve precīzai atrašanās vietai, tikai darbojoties priekšplānā"</string>
    <string name="permdesc_accessFineLocation" msgid="3520508381065331098">"Šī lietotne var iegūt precīzu jūsu atrašanās vietu, tikai darbojoties priekšplānā. Šiem atrašanās vietu pakalpojumiem ir jābūt ieslēgtiem un pieejamiem jūsu tālrunī, lai lietotne varētu tos izmantot. Tādējādi var palielināties akumulatora jaudas patēriņš."</string>
    <string name="permlab_accessCoarseLocation" msgid="3707180371693213469">"piekļuve aptuvenai atrašanās vietai (pēc tīkla datiem), tikai darbojoties priekšplānā"</string>
    <string name="permdesc_accessCoarseLocation" product="tablet" msgid="8594719010575779120">"Kad šī lietotne darbojas priekšplānā, tā var noteikt jūsu atrašanās vietu, izmantojot tīkla resursus, piemēram, mobilo sakaru torņus un Wi-Fi tīklus. Šiem atrašanās vietu pakalpojumiem ir jābūt ieslēgtiem un pieejamiem jūsu planšetdatorā, lai lietotne varētu tos izmantot."</string>
    <string name="permdesc_accessCoarseLocation" product="tv" msgid="3027871910200890806">"Kad šī lietotne darbojas priekšplānā, tā var noteikt jūsu atrašanās vietu, izmantojot tīkla resursus, piemēram, mobilo sakaru torņus un Wi-Fi tīklus. Šiem atrašanās vietu pakalpojumiem ir jābūt ieslēgtiem un pieejamiem jūsu televizorā, lai lietotne varētu tos izmantot."</string>
    <string name="permdesc_accessCoarseLocation" product="default" msgid="854896049371048754">"Kad šī lietotne darbojas priekšplānā, tā var noteikt jūsu atrašanās vietu, izmantojot tīkla resursus, piemēram, mobilo sakaru torņus un Wi-Fi tīklus. Šiem atrašanās vietu pakalpojumiem ir jābūt ieslēgtiem un pieejamiem jūsu tālrunī, lai lietotne varētu tos izmantot."</string>
    <string name="permlab_accessBackgroundLocation" msgid="3965397804300661062">"piekļūt atrašanās vietai fonā"</string>
    <string name="permdesc_accessBackgroundLocation" msgid="1096394429579210251">"Ja šī atļauja tiek piešķirta līdz ar piekļuvi aptuvenai vai precīzai atrašanās vietai, lietotne var piekļūt atrašanās vietai, darbojoties fonā."</string>
    <string name="permlab_modifyAudioSettings" msgid="6095859937069146086">"mainīt audio iestatījumus"</string>
    <string name="permdesc_modifyAudioSettings" msgid="3522565366806248517">"Ļauj lietotnei mainīt globālos audio iestatījumus, piemēram, skaļumu un izejai izmantoto skaļruni."</string>
    <string name="permlab_recordAudio" msgid="3876049771427466323">"ierakstīt audio"</string>
    <string name="permdesc_recordAudio" msgid="4245930455135321433">"Šī lietotne jebkurā brīdī var ierakstīt audio, izmantojot mikrofonu."</string>
    <string name="permlab_sim_communication" msgid="2935852302216852065">"Sūtīt komandas SIM kartei"</string>
    <string name="permdesc_sim_communication" msgid="5725159654279639498">"Ļauj lietotnei sūtīt komandas uz SIM karti. Tas ir ļoti bīstami!"</string>
    <string name="permlab_activityRecognition" msgid="3634590230567608356">"noteikt fiziskās aktivitātes"</string>
    <string name="permdesc_activityRecognition" msgid="3143453925156552894">"Šī lietotne var noteikt jūsu fiziskās aktivitātes."</string>
    <string name="permlab_camera" msgid="3616391919559751192">"uzņemt attēlus un videoklipus"</string>
    <string name="permdesc_camera" msgid="5392231870049240670">"Šī lietotne jebkurā brīdī var uzņemt attēlus un ierakstīt videoklipus, izmantojot kameru."</string>
    <string name="permlab_vibrate" msgid="7696427026057705834">"kontrolēt vibrosignālu"</string>
    <string name="permdesc_vibrate" msgid="6284989245902300945">"Ļauj lietotnei kontrolēt vibrosignālu."</string>
    <string name="permlab_callPhone" msgid="3925836347681847954">"tieši zvanīt uz tālruņa numuriem"</string>
    <string name="permdesc_callPhone" msgid="3740797576113760827">"Ļauj lietotnei zvanīt uz tālruņa numuriem bez jūsu iejaukšanās. Tas var radīt neparedzētas izmaksas vai zvanus. Ņemiet vērā, ka lietotnei nav atļauts zvanīt uz tālruņa numuriem ārkārtas situācijām. Ļaunprātīgas lietotnes var radīt jums izmaksas, veicot zvanus bez jūsu apstiprinājuma."</string>
    <string name="permlab_accessImsCallService" msgid="3574943847181793918">"piekļūt tūlītējās ziņojumapmaiņas pakalpojumam, lai veiktu zvanus"</string>
    <string name="permdesc_accessImsCallService" msgid="8992884015198298775">"Ļauj lietotnei izmantot tūlītējās ziņojumapmaiņas pakalpojumu, lai veiktu zvanus bez jūsu ziņas."</string>
    <string name="permlab_readPhoneState" msgid="9178228524507610486">"lasīt tālruņa statusu un identitāti"</string>
    <string name="permdesc_readPhoneState" msgid="1639212771826125528">"Ļauj lietotnei piekļūt ierīces tālruņa funkcijām. Ar šo atļauju lietotne var noteikt tālruņa numuru un ierīču ID, zvana statusu un attālo numuru, ar ko ir izveidots savienojums, veicot zvanu."</string>
    <string name="permlab_manageOwnCalls" msgid="1503034913274622244">"maršrutēt zvanus sistēmā"</string>
    <string name="permdesc_manageOwnCalls" msgid="6552974537554717418">"Ļauj lietotnei maršrutēt tās zvanus sistēmā, lai uzlabotu zvanīšanas pieredzi."</string>
    <string name="permlab_callCompanionApp" msgid="3599252979411970473">"skatīt un kontrolēt zvanus sistēmā."</string>
    <string name="permdesc_callCompanionApp" msgid="4567344683275099090">"Ļauj lietotnei ierīcē skatīt un kontrolēt aktīvos zvanus. Šeit ir ietverta tāda informācija kā zvanu tālruņa numuri un zvanu statuss."</string>
    <string name="permlab_acceptHandover" msgid="2661534649736022409">"turpināt zvanu no citas lietotnes"</string>
    <string name="permdesc_acceptHandovers" msgid="4570660484220539698">"Ļauj lietotnei turpināt zvanu, kas tika sākts citā lietotnē."</string>
    <string name="permlab_readPhoneNumbers" msgid="6108163940932852440">"lasīt tālruņa numurus"</string>
    <string name="permdesc_readPhoneNumbers" msgid="8559488833662272354">"Ļauj lietotnei piekļūt ierīcē esošajiem tālruņa numuriem."</string>
    <string name="permlab_wakeLock" product="tablet" msgid="1531731435011495015">"novērst planšetdatora pāriešanu miega režīmā"</string>
    <string name="permlab_wakeLock" product="tv" msgid="2601193288949154131">"novērst televizora pāreju miega režīmā"</string>
    <string name="permlab_wakeLock" product="default" msgid="573480187941496130">"novērst tālruņa pāriešanu miega režīmā"</string>
    <string name="permdesc_wakeLock" product="tablet" msgid="7311319824400447868">"Ļauj lietotnei novērst planšetdatora pāriešanu miega režīmā."</string>
    <string name="permdesc_wakeLock" product="tv" msgid="3208534859208996974">"Ļauj lietotnei novērst televizora pāreju miega režīmā."</string>
    <string name="permdesc_wakeLock" product="default" msgid="8559100677372928754">"Ļauj lietotnei novērst tālruņa pāriešanu miega režīmā."</string>
    <string name="permlab_transmitIr" msgid="7545858504238530105">"pārraidīt infrasarkano staru signālu"</string>
    <string name="permdesc_transmitIr" product="tablet" msgid="5358308854306529170">"Ļauj lietotnei izmantot planšetdatora infrasarkano staru signāla raidītāju."</string>
    <string name="permdesc_transmitIr" product="tv" msgid="3926790828514867101">"Ļauj lietotnei izmantot televizora infrasarkano staru raidītāju."</string>
    <string name="permdesc_transmitIr" product="default" msgid="7957763745020300725">"Ļauj lietotnei izmantot tālruņa infrasarkano staru signāla raidītāju."</string>
    <string name="permlab_setWallpaper" msgid="6627192333373465143">"iestatīt tapeti"</string>
    <string name="permdesc_setWallpaper" msgid="7373447920977624745">"Ļauj lietotnei iestatīt sistēmas tapeti."</string>
    <string name="permlab_setWallpaperHints" msgid="3278608165977736538">"pielāgot fona tapetes lielumu"</string>
    <string name="permdesc_setWallpaperHints" msgid="8235784384223730091">"Ļauj lietotnei iestatīt sistēmas tapetes izmēru norādes."</string>
    <string name="permlab_setTimeZone" msgid="2945079801013077340">"iestatīt laika joslu"</string>
    <string name="permdesc_setTimeZone" product="tablet" msgid="1676983712315827645">"Ļauj lietotnei mainīt planšetdatora laika joslu."</string>
    <string name="permdesc_setTimeZone" product="tv" msgid="888864653946175955">"Ļauj lietotnei mainīt televizora laika joslu."</string>
    <string name="permdesc_setTimeZone" product="default" msgid="4499943488436633398">"Ļauj lietotnei mainīt tālruņa laika joslu."</string>
    <string name="permlab_getAccounts" msgid="1086795467760122114">"atrast kontus ierīcē"</string>
    <string name="permdesc_getAccounts" product="tablet" msgid="2741496534769660027">"Ļauj lietotnei iegūt planšetdatoram zināmo kontu sarakstu. Tas var ietvert jebkādus kontus, ko izveidojušas instalētās lietojumprogrammas."</string>
    <string name="permdesc_getAccounts" product="tv" msgid="4190633395633907543">"Ļauj lietotnei iegūt televizorā saglabāto kontu sarakstu. Tas var ietvert jebkādus kontus, ko izveidojušas instalētās lietojumprogrammas."</string>
    <string name="permdesc_getAccounts" product="default" msgid="3448316822451807382">"Ļauj lietotnei iegūt tālrunim zināmo kontu sarakstu. Tas var ietvert jebkādus kontus, ko izveidojušas instalētās lietojumprogrammas."</string>
    <string name="permlab_accessNetworkState" msgid="4951027964348974773">"skatīt tīkla savienojumus"</string>
    <string name="permdesc_accessNetworkState" msgid="8318964424675960975">"Ļauj lietotnei skatīt informāciju par tīkla savienojumiem, piemēram, par to, kādi tīkli pastāv un ar kuriem tīkliem ir izveidots savienojums."</string>
    <string name="permlab_createNetworkSockets" msgid="7934516631384168107">"Iegūt pilnu piekļuvi tīklam"</string>
    <string name="permdesc_createNetworkSockets" msgid="3403062187779724185">"Ļauj lietotnei izveidot tīkla ligzdas un izmantot pielāgotus tīkla protokolus. Pārlūkprogramma un citas lietojumprogrammas nodrošina līdzekļus, kas nepieciešami, lai sūtītu datus internetā, tāpēc šī atļauja nav nepieciešama, lai sūtītu datus internetā."</string>
    <string name="permlab_changeNetworkState" msgid="958884291454327309">"mainīt tīkla savienojamību"</string>
    <string name="permdesc_changeNetworkState" msgid="6789123912476416214">"Ļauj lietotnei mainīt tīkla savienojamības statusu."</string>
    <string name="permlab_changeTetherState" msgid="5952584964373017960">"mainīt piesaistes savienojamību"</string>
    <string name="permdesc_changeTetherState" msgid="1524441344412319780">"Ļauj lietotnei mainīt piesaistes tīkla savienojamības statusu."</string>
    <string name="permlab_accessWifiState" msgid="5202012949247040011">"skatīt Wi-Fi savienojumus"</string>
    <string name="permdesc_accessWifiState" msgid="5002798077387803726">"Ļauj lietotnei skatīt informāciju par Wi-Fi tīklošanu, piemēram, par to, vai Wi-Fi ir iespējots, kā arī pievienoto Wi-Fi ierīču nosaukumus."</string>
    <string name="permlab_changeWifiState" msgid="6550641188749128035">"izveidot un pārtraukt Wi-Fi savienojumu"</string>
    <string name="permdesc_changeWifiState" msgid="7137950297386127533">"Ļauj lietotnei izveidot savienojumu ar Wi-Fi piekļuves punktiem un pārtraukt savienojumus ar tiem, kā arī veikt izmaiņas ierīces Wi-Fi tīklu konfigurācijā."</string>
    <string name="permlab_changeWifiMulticastState" msgid="1368253871483254784">"atļaut Wi-Fi multiraides uztveršanu"</string>
    <string name="permdesc_changeWifiMulticastState" product="tablet" msgid="7969774021256336548">"Ļauj lietotnei saņemt sūtījumus, kas sūtīti uz visām ierīcēm Wi-Fi tīklā, izmantojot multiraides adreses, nevis tikai jūsu planšetdatoru. Tādējādi tiek patērēts vairāk enerģijas nekā režīmā, kas nav multiraide."</string>
    <string name="permdesc_changeWifiMulticastState" product="tv" msgid="9031975661145014160">"Ļauj lietotnei saņemt sūtījumus, kas, izmantojot multiraides adreses, sūtīti uz visām ierīcēm Wi-Fi tīklā, nevis tikai uz jūsu televizoru. Multiraides režīmā tiek patērēts vairāk enerģijas nekā citos režīmos."</string>
    <string name="permdesc_changeWifiMulticastState" product="default" msgid="6851949706025349926">"Ļauj lietotnei saņemt sūtījumus, kas sūtīti uz visām ierīcēm Wi-Fi tīklā, izmantojot multiraides adreses, nevis tikai jūsu tālruni. Tādējādi tiek patērēts vairāk enerģijas nekā režīmā, kas nav multiraide."</string>
    <string name="permlab_bluetoothAdmin" msgid="6006967373935926659">"piekļūt Bluetooth iestatījumiem"</string>
    <string name="permdesc_bluetoothAdmin" product="tablet" msgid="6921177471748882137">"Ļauj lietotnei konfigurēt vietējo Bluetooth planšetdatoru, kā arī atklāt attālas ierīces un savienot tās pārī."</string>
    <string name="permdesc_bluetoothAdmin" product="tv" msgid="3373125682645601429">"Ļauj lietotnei konfigurēt vietējo Bluetooth televizoru, atklāt attālas ierīces un izveidot ar tām savienojumu pārī."</string>
    <string name="permdesc_bluetoothAdmin" product="default" msgid="8931682159331542137">"Ļauj lietotnei konfigurēt vietējo Bluetooth tālruni, kā arī atklāt attālas ierīces un savienot tās pārī."</string>
    <string name="permlab_accessWimaxState" msgid="4195907010610205703">"WiMAX savienojuma izveide un pārtraukšana"</string>
    <string name="permdesc_accessWimaxState" msgid="6360102877261978887">"Ļauj lietotnei noteikt, vai WiMAX ir iespējots, un sniedz informāciju par visiem WiMAX tīkliem, ar kuriem ir izveidots savienojums."</string>
    <string name="permlab_changeWimaxState" msgid="340465839241528618">"WiMAX statusa mainīšana"</string>
    <string name="permdesc_changeWimaxState" product="tablet" msgid="3156456504084201805">"Ļauj lietotnei izveidot un pārtraukt planšetdatora savienojumu ar WiMAX tīkliem."</string>
    <string name="permdesc_changeWimaxState" product="tv" msgid="6022307083934827718">"Ļauj lietotnei pievienot televizoru WiMAX tīkliem un atvienot no tiem."</string>
    <string name="permdesc_changeWimaxState" product="default" msgid="697025043004923798">"Ļauj lietotnei izveidot un pārtraukt tālruņa savienojumu ar WiMAX tīkliem."</string>
    <string name="permlab_bluetooth" msgid="6127769336339276828">"savienot pārī ar Bluetooth ierīcēm"</string>
    <string name="permdesc_bluetooth" product="tablet" msgid="3480722181852438628">"Ļauj lietotnei skatīt Bluetooth konfigurāciju planšetdatorā, kā arī veidot un pieņemt savienojumus ar pārī savienotām ierīcēm."</string>
    <string name="permdesc_bluetooth" product="tv" msgid="3974124940101104206">"Ļauj lietotnei skatīt Bluetooth konfigurāciju televizorā un izveidot un akceptēt savienojumus ar pārī savienotajām ierīcēm."</string>
    <string name="permdesc_bluetooth" product="default" msgid="3207106324452312739">"Ļauj lietotnei skatīt Bluetooth konfigurāciju tālrunī, kā arī veidot un pieņemt savienojumus ar pārī savienotām ierīcēm."</string>
    <string name="permlab_nfc" msgid="4423351274757876953">"kontrolē tuvlauka saziņu"</string>
    <string name="permdesc_nfc" msgid="7120611819401789907">"Ļauj lietotnei sazināties ar tuva darbības lauka sakaru (Near Field Communication — NFC) atzīmēm, kartēm un lasītājiem."</string>
    <string name="permlab_disableKeyguard" msgid="3598496301486439258">"atspējot ekrāna bloķēšanu"</string>
    <string name="permdesc_disableKeyguard" msgid="6034203065077122992">"Ļauj lietotnei atspējot taustiņslēgu un visu saistīto paroļu drošību. Piemēram, tālrunis atspējo taustiņslēgu, saņemot ienākošu zvanu, un pēc zvana pabeigšanas atkārtoti iespējo taustiņslēgu."</string>
    <string name="permlab_requestScreenLockComplexity" msgid="7028982116060987169">"Ekrāna bloķēšanas sarežģītības pakāpes informācijas pieprasījums"</string>
    <string name="permdesc_requestScreenLockComplexity" msgid="2806396846128185677">"Atļauj lietotnei piekļūt informācijai par ekrāna bloķēšanas sarežģītības pakāpi (augsta, vidēja, zema, nav), kas apzīmē iespējamo paroles garumu un ekrāna bloķēšanas veidus. Lietotnē lietotājiem var tikt rādīts arī ieteikums ekrāna bloķēšanai iestatīt citu līmeni, taču šo ieteikumu var ignorēt un aizvērt. Ņemiet vērā, ka ekrāna bloķēšanas parole netiek glabāta vienkārša teksta formātā, tāpēc lietotnei nav piekļuves precīzai parolei."</string>
    <string name="permlab_useBiometric" msgid="8837753668509919318">"izmantot biometrisko datu aparatūru"</string>
    <string name="permdesc_useBiometric" msgid="8389855232721612926">"Atļauj lietotnei izmantot biometrisko datu aparatūru autentificēšanai"</string>
    <string name="permlab_manageFingerprint" msgid="5640858826254575638">"pārvaldīt pirkstu nospiedumu aparatūru"</string>
    <string name="permdesc_manageFingerprint" msgid="178208705828055464">"Atļauj lietotnei izsaukt metodes izmantojamo pirkstu nospiedumu veidņu pievienošanai un dzēšanai."</string>
    <string name="permlab_useFingerprint" msgid="3150478619915124905">"lietot pirkstu nospiedumu aparatūru"</string>
    <string name="permdesc_useFingerprint" msgid="9165097460730684114">"Atļauj lietotnei izmantot pirkstu nospiedumu aparatūru autentificēšanai."</string>
    <string name="permlab_audioRead" msgid="6617225220728465565">"Lasīt jūsu mūzikas kolekciju"</string>
    <string name="permdesc_audioRead" msgid="5034032570243484805">"Ļauj lietotnei lasīt jūsu mūzikas kolekciju."</string>
    <string name="permlab_audioWrite" msgid="2661772059799779292">"Pārveidot jūsu mūzikas kolekciju"</string>
    <string name="permdesc_audioWrite" msgid="8888544708166230494">"Ļauj lietotnei pārveidot jūsu mūzikas kolekciju."</string>
    <string name="permlab_videoRead" msgid="9182618678674737229">"Lasīt jūsu videoklipu kolekciju"</string>
    <string name="permdesc_videoRead" msgid="7045676429859396194">"Ļauj lietotnei lasīt jūsu videoklipu kolekciju."</string>
    <string name="permlab_videoWrite" msgid="128769316366746446">"Pārveidot jūsu videoklipu kolekciju"</string>
    <string name="permdesc_videoWrite" msgid="5448565757490640841">"Ļauj lietotnei pārveidot jūsu videoklipu kolekciju."</string>
    <string name="permlab_imagesRead" msgid="3015078545742665304">"Lasīt jūsu fotoattēlu kolekciju"</string>
    <string name="permdesc_imagesRead" msgid="3144263806038695580">"Ļauj lietotnei lasīt jūsu fotoattēlu kolekciju."</string>
    <string name="permlab_imagesWrite" msgid="3391306186247235510">"Pārveidot jūsu fotoattēlu kolekciju"</string>
    <string name="permdesc_imagesWrite" msgid="7073662756617474375">"Ļauj lietotnei pārveidot jūsu fotoattēlu kolekciju."</string>
    <string name="permlab_mediaLocation" msgid="8675148183726247864">"Lasīt atrašanās vietas no jūsu multivides kolekcijas"</string>
    <string name="permdesc_mediaLocation" msgid="2237023389178865130">"Ļauj lietotnei lasīt atrašanās vietas no jūsu multivides kolekcijas."</string>
    <string name="biometric_dialog_default_title" msgid="4229778503907743328">"Lietotne <xliff:g id="APP">%s</xliff:g> pieprasa autentificēt."</string>
    <string name="biometric_error_hw_unavailable" msgid="645781226537551036">"Biometrisko datu aparatūra nav pieejama"</string>
    <string name="biometric_error_user_canceled" msgid="2260175018114348727">"Autentifikācija ir atcelta"</string>
    <string name="biometric_not_recognized" msgid="5770511773560736082">"Dati nav atpazīti"</string>
    <string name="biometric_error_canceled" msgid="349665227864885880">"Autentifikācija ir atcelta"</string>
    <string name="biometric_error_device_not_secured" msgid="6583143098363528349">"PIN, kombinācija vai parole nav iestatīta"</string>
    <string name="fingerprint_acquired_partial" msgid="735082772341716043">"Noteikts daļējs pirksta nospiedums. Lūdzu, mēģiniet vēlreiz."</string>
    <string name="fingerprint_acquired_insufficient" msgid="4596546021310923214">"Nevarēja apstrādāt pirksta nospiedumu. Lūdzu, mēģiniet vēlreiz."</string>
    <string name="fingerprint_acquired_imager_dirty" msgid="1087209702421076105">"Pirkstu nospiedumu sensors ir netīrs. Lūdzu, notīriet to un mēģiniet vēlreiz."</string>
    <string name="fingerprint_acquired_too_fast" msgid="6470642383109155969">"Pārāk ātra pirksta kustība. Lūdzu, mēģiniet vēlreiz."</string>
    <string name="fingerprint_acquired_too_slow" msgid="59250885689661653">"Pārāk lēna pirksta kustība. Lūdzu, mēģiniet vēlreiz."</string>
  <string-array name="fingerprint_acquired_vendor">
  </string-array>
    <string name="fingerprint_authenticated" msgid="5309333983002526448">"Pirksta nospiedums tika autentificēts."</string>
    <string name="face_authenticated_no_confirmation_required" msgid="4018680978348659031">"Seja autentificēta"</string>
    <string name="face_authenticated_confirmation_required" msgid="8778347003507633610">"Seja ir autentificēta. Nospiediet pogu Apstiprināt."</string>
    <string name="fingerprint_error_hw_not_available" msgid="7955921658939936596">"Nospieduma aparatūra nav pieejama."</string>
    <string name="fingerprint_error_no_space" msgid="1055819001126053318">"Pirkstu nospiedumu nevar saglabāt. Lūdzu, noņemiet esošu pirksta nospiedumu."</string>
    <string name="fingerprint_error_timeout" msgid="3927186043737732875">"Pirkstu nospiedumu nolasīšanas aparatūras noildze. Mēģiniet vēlreiz."</string>
    <string name="fingerprint_error_canceled" msgid="4402024612660774395">"Nospieduma darbība neizdevās."</string>
    <string name="fingerprint_error_user_canceled" msgid="7999639584615291494">"Lietotājs atcēla pirksta nospieduma darbību."</string>
    <string name="fingerprint_error_lockout" msgid="5536934748136933450">"Pārāk daudz mēģinājumu. Vēlāk mēģiniet vēlreiz."</string>
    <string name="fingerprint_error_lockout_permanent" msgid="5033251797919508137">"Pārāk daudz mēģinājumu. Pirksta nospieduma sensors atspējots."</string>
    <string name="fingerprint_error_unable_to_process" msgid="6107816084103552441">"Mēģiniet vēlreiz."</string>
    <string name="fingerprint_error_no_fingerprints" msgid="7654382120628334248">"Nav reģistrēts neviens pirksta nospiedums."</string>
    <string name="fingerprint_error_hw_not_present" msgid="409523969613176352">"Šajā ierīcē nav pirksta nospieduma sensora."</string>
    <string name="fingerprint_name_template" msgid="5870957565512716938">"<xliff:g id="FINGERID">%d</xliff:g>. pirksts"</string>
  <string-array name="fingerprint_error_vendor">
  </string-array>
    <string name="fingerprint_icon_content_description" msgid="2340202869968465936">"Pirksta nospieduma ikona"</string>
    <string name="permlab_manageFace" msgid="2137540986007309781">"pārvaldīt sejas autentifikācijas aparatūru"</string>
    <string name="permdesc_manageFace" msgid="8919637120670185330">"Atļauj lietotnei izsaukt metodes izmantojamo sejas veidņu pievienošanai un dzēšanai."</string>
    <string name="permlab_useFaceAuthentication" msgid="8996134460546804535">"izmantot sejas autentifikācijas aparatūru"</string>
    <string name="permdesc_useFaceAuthentication" msgid="5011118722951833089">"Atļauj lietotnei izmantot sejas autentifikācijas aparatūru autentificēšanai"</string>
    <string name="face_acquired_insufficient" msgid="5901287247766106330">"Nevarēja apstrādāt sejas datus. Mēģiniet vēlreiz."</string>
    <string name="face_acquired_too_bright" msgid="610606792381297174">"Seja ir pārāk izgaismota. Mēģiniet tumšākā vidē."</string>
    <string name="face_acquired_too_dark" msgid="7229162716976778371">"Pārāk tumšs sejas attēls. Mēģiniet gaišākā vidē."</string>
    <string name="face_acquired_too_close" msgid="1980310037427755293">"Pavirziet sensoru tālāk no sejas."</string>
    <string name="face_acquired_too_far" msgid="4494571381828850007">"Pavirziet sensoru tuvāk sejai."</string>
    <string name="face_acquired_too_high" msgid="228411096134808372">"Pavirziet sensoru augstāk."</string>
    <string name="face_acquired_too_low" msgid="4539774649296349109">"Pavirziet sensoru zemāk."</string>
    <string name="face_acquired_too_right" msgid="1650292067226118760">"Pavirziet sensoru pa labi."</string>
    <string name="face_acquired_too_left" msgid="2712489669456176505">"Pavirziet sensoru pa kreisi."</string>
    <string name="face_acquired_poor_gaze" msgid="8344973502980415859">"Lūdzu, paskatieties uz sensoru."</string>
    <string name="face_acquired_not_detected" msgid="5707782294589511391">"Nav atrasta neviena seja."</string>
    <string name="face_acquired_too_much_motion" msgid="470381210701463822">"Pārāk daudz kustību."</string>
    <string name="face_acquired_recalibrate" msgid="8077949502893707539">"Lūdzu, atkārtoti reģistrējiet savu seju."</string>
    <string name="face_acquired_too_different" msgid="5553210341111255124">"Tika noteikta cita seja."</string>
    <string name="face_acquired_too_similar" msgid="1508776858407646460">"Pārāk līdzīgi. Lūdzu, mainiet pozu."</string>
    <string name="face_acquired_pan_too_extreme" msgid="8203001424525231680">"Lūdzu, tiešāk skatieties uz kameru."</string>
    <string name="face_acquired_tilt_too_extreme" msgid="7641326344460439970">"Lūdzu, tiešāk skatieties uz kameru."</string>
    <string name="face_acquired_roll_too_extreme" msgid="1444829237745898619">"Lūdzu, vertikāli iztaisnojiet galvu."</string>
    <string name="face_acquired_obscured" msgid="3055077697850272097">"Lūdzu, atsedziet seju."</string>
  <string-array name="face_acquired_vendor">
  </string-array>
    <string name="face_error_hw_not_available" msgid="6255891785768984615">"Sejas autentifikācijas aparatūra nav pieejama."</string>
    <string name="face_error_timeout" msgid="4014326147867150054">"Sejas datu nolasīšanas noildze. Mēģiniet vēlreiz."</string>
    <string name="face_error_no_space" msgid="8224993703466381314">"Sejas datus nevar saglabāt."</string>
    <string name="face_error_canceled" msgid="283945501061931023">"Darbība ar sejas datiem atcelta."</string>
    <string name="face_error_user_canceled" msgid="8943921120862164539">"Lietotājs atcēla sejas autentificēšanu."</string>
    <string name="face_error_lockout" msgid="3407426963155388504">"Pārāk daudz mēģinājumu. Vēlāk mēģiniet vēlreiz."</string>
    <string name="face_error_lockout_permanent" msgid="8198354656746088890">"Par daudz mēģinājumu. Sejas atpazīšana atspējota."</string>
    <string name="face_error_unable_to_process" msgid="238761109287767270">"Mēģiniet vēlreiz."</string>
    <string name="face_error_not_enrolled" msgid="9166792142679691323">"Nav reģistrēti sejas dati."</string>
    <string name="face_error_hw_not_present" msgid="916085883581450331">"Šai ierīcei nav sejas autentifikācijas sensora."</string>
    <string name="face_name_template" msgid="7004562145809595384">"Seja <xliff:g id="FACEID">%d</xliff:g>"</string>
  <string-array name="face_error_vendor">
  </string-array>
    <string name="face_icon_content_description" msgid="4024817159806482191">"Sejas ikona"</string>
    <string name="permlab_readSyncSettings" msgid="6201810008230503052">"lasīt sinhronizācijas iestatījumus"</string>
    <string name="permdesc_readSyncSettings" msgid="2706745674569678644">"Ļauj lietotnei lasīt konta sinhronizācijas iestatījumus. Piemēram, šādi var noteikt, vai lietotne Personas ir sinhronizēta ar kontu."</string>
    <string name="permlab_writeSyncSettings" msgid="5408694875793945314">"ieslēgt un izslēgt sinhronizāciju"</string>
    <string name="permdesc_writeSyncSettings" msgid="8956262591306369868">"Ļauj lietotnei pārveidot konta sinhronizācijas iestatījumus. Piemēram, to var izmantot, lai iespējotu lietotnes Personas sinhronizēšanu ar kontu."</string>
    <string name="permlab_readSyncStats" msgid="7396577451360202448">"lasīt sinhronizācijas statistiku"</string>
    <string name="permdesc_readSyncStats" msgid="1510143761757606156">"Ļauj lietotnei lasīt konta sinhronizācijas statistiku, tostarp sinhronizācijas notikumu vēsturi un sinhronizēto datu apjomu."</string>
    <string name="permlab_sdcardRead" msgid="1438933556581438863">"Jūsu kopīgotās krātuves satura lasīšana"</string>
    <string name="permdesc_sdcardRead" msgid="1804941689051236391">"Ļauj lietotnei lasīt jūsu kopīgotās krātuves saturu."</string>
    <string name="permlab_sdcardWrite" msgid="9220937740184960897">"Jūsu kopīgotās krātuves satura pārveidošana vai dzēšana"</string>
    <string name="permdesc_sdcardWrite" msgid="2834431057338203959">"Ļauj lietotnei rakstīt jūsu kopīgotās krātuves saturu."</string>
    <string name="permlab_use_sip" msgid="2052499390128979920">"SIP zvanu veikšana/saņemšana"</string>
    <string name="permdesc_use_sip" msgid="2297804849860225257">"Ļauj lietotnei veikt un saņemt SIP zvanus."</string>
    <string name="permlab_register_sim_subscription" msgid="3166535485877549177">"reģistrēt jaunus telekomunikāciju SIM savienojumus"</string>
    <string name="permdesc_register_sim_subscription" msgid="2138909035926222911">"Ļauj lietotnei reģistrēt jaunus telekomunikāciju SIM savienojumus."</string>
    <string name="permlab_register_call_provider" msgid="108102120289029841">"reģistrēt jaunus telekomunikāciju savienojumus"</string>
    <string name="permdesc_register_call_provider" msgid="7034310263521081388">"Ļauj lietotnei reģistrēt jaunus telekomunikāciju savienojumus."</string>
    <string name="permlab_connection_manager" msgid="1116193254522105375">"telekomunikācijas savienojumu pārvaldība"</string>
    <string name="permdesc_connection_manager" msgid="5925480810356483565">"Ļauj lietotnei pārvaldīt telekomunikācijas savienojumus."</string>
    <string name="permlab_bind_incall_service" msgid="6773648341975287125">"Mijiedarboties ar zvana laikā rādītu ekrānu"</string>
    <string name="permdesc_bind_incall_service" msgid="8343471381323215005">"Ļauj lietotnei kontrolēt, kad un kā lietotājam ir redzams zvana laikā redzamais ekrāns."</string>
    <string name="permlab_bind_connection_service" msgid="3557341439297014940">"mijiedarbība ar tālruņu komunikācijas pakalpojumiem"</string>
    <string name="permdesc_bind_connection_service" msgid="4008754499822478114">"Ļauj lietotnei sazināties ar tālruņu komunikācijas pakalpojumiem, lai veiktu vai saņemtu zvanus."</string>
    <string name="permlab_control_incall_experience" msgid="9061024437607777619">"Nodrošināt lietotāja pieredzi zvana laikā"</string>
    <string name="permdesc_control_incall_experience" msgid="915159066039828124">"Ļauj lietotnei nodrošināt lietotāja pieredzi zvana laikā."</string>
    <string name="permlab_readNetworkUsageHistory" msgid="7862593283611493232">"lasīt informāciju par iepriekšēju tīkla izmantošanu"</string>
    <string name="permdesc_readNetworkUsageHistory" msgid="7689060749819126472">"Ļauj lietotnei lasīt informāciju par iepriekšēju tīkla izmantošanu saistībā ar noteiktiem tīkliem un lietotnēm."</string>
    <string name="permlab_manageNetworkPolicy" msgid="2562053592339859990">"pārvaldīt tīkla politiku"</string>
    <string name="permdesc_manageNetworkPolicy" msgid="7537586771559370668">"Ļauj lietotnei pārvaldīt tīkla politikas un noteikt lietotnes kārtulas."</string>
    <string name="permlab_modifyNetworkAccounting" msgid="5088217309088729650">"Tīkla lietojuma uzskaites mainīšana"</string>
    <string name="permdesc_modifyNetworkAccounting" msgid="5443412866746198123">"Ļauj lietotnei mainīt to, kā tīkla lietojums tiek uzskaitīts saistībā ar lietotnēm. Atļauja neattiecas uz parastām lietotnēm."</string>
    <string name="permlab_accessNotifications" msgid="7673416487873432268">"piekļuve paziņojumiem"</string>
    <string name="permdesc_accessNotifications" msgid="458457742683431387">"Ļauj lietotnei izgūt, pārbaudīt un dzēst paziņojumus, tostarp lietotņu publicētos paziņojumus."</string>
    <string name="permlab_bindNotificationListenerService" msgid="7057764742211656654">"saites izveidošana ar paziņojumu uztvērēja pakalpojumu"</string>
    <string name="permdesc_bindNotificationListenerService" msgid="985697918576902986">"Ļauj īpašniekam izveidot saiti ar paziņojumu uztvērēja pakalpojuma augšējā līmeņa saskarni. Parastajām lietotnēm tas nekad nav nepieciešams."</string>
    <string name="permlab_bindConditionProviderService" msgid="1180107672332704641">"Saistīšana ar nosacījumu sniedzēja pakalpojumu"</string>
    <string name="permdesc_bindConditionProviderService" msgid="1680513931165058425">"Ļauj īpašniekam izveidot savienojumu ar drukas nosacījumu sniedzēja pakalpojuma augšējā līmeņa saskarni. Parastajām lietotnēm tas nekad nav nepieciešams."</string>
    <string name="permlab_bindDreamService" msgid="4153646965978563462">"piesaistīt ekrānsaudzētāja pakalpojumu"</string>
    <string name="permdesc_bindDreamService" msgid="7325825272223347863">"Ļauj īpašniekam piesaistīt ekrānsaudzētāja pakalpojuma augšējā līmeņa saskarni. Parastajām lietotnēm tas nekad nav nepieciešams."</string>
    <string name="permlab_invokeCarrierSetup" msgid="3699600833975117478">"Operatora nodrošinātas konfigurācijas lietotnes izsaukšana"</string>
    <string name="permdesc_invokeCarrierSetup" msgid="4159549152529111920">"Ļauj īpašniekam izsaukt operatora nodrošināto konfigurācijas lietotni. Parastām lietotnēm tas nekad nav nepieciešams."</string>
    <string name="permlab_accessNetworkConditions" msgid="8206077447838909516">"iegūt informāciju par tīkla stāvokļa novērojumiem"</string>
    <string name="permdesc_accessNetworkConditions" msgid="6899102075825272211">"Ļauj lietojumprogrammai iegūt informāciju par tīkla stāvokļa novērojumiem. Parastām lietotnēm šī atļauja nekad nav nepieciešama."</string>
    <string name="permlab_setInputCalibration" msgid="4902620118878467615">"mainīt ievadierīces kalibrēšanu"</string>
    <string name="permdesc_setInputCalibration" msgid="4527511047549456929">"Ļauj lietotnei pārveidot skārienekrāna kalibrēšanas parametrus. Parastām lietotnēm šī atļauja nekad nav nepieciešama."</string>
    <string name="permlab_accessDrmCertificates" msgid="7436886640723203615">"Piekļuve digitālā satura tiesību pārvaldības sertifikātiem"</string>
    <string name="permdesc_accessDrmCertificates" msgid="8073288354426159089">"Ļauj lietojumprogrammai nodrošināt un izmantot digitālā satura tiesību pārvaldības sertifikātus. Parastām lietotnēm šī atļauja nekad nav nepieciešama."</string>
    <string name="permlab_handoverStatus" msgid="7820353257219300883">"Saņemt Android Beam pārsūtīšanas statusu"</string>
    <string name="permdesc_handoverStatus" msgid="4788144087245714948">"Ļauj šai lietojumprogrammai saņemt informāciju par pašreizēju Android Beam pārsūtīšanu"</string>
    <string name="permlab_removeDrmCertificates" msgid="7044888287209892751">"noņemt DRM sertifikātus"</string>
    <string name="permdesc_removeDrmCertificates" msgid="7272999075113400993">"Ļauj lietojumprogrammai noņemt DRM sertifikātus. Parastās lietotnēs tas nebūs nepieciešams."</string>
    <string name="permlab_bindCarrierMessagingService" msgid="1490229371796969158">"Savienojuma izveide ar mobilo sakaru operatora ziņojumapmaiņas pakalpojumu"</string>
    <string name="permdesc_bindCarrierMessagingService" msgid="2762882888502113944">"Ļauj īpašniekam izveidot savienojumu ar mobilo sakaru operatora ziņojumapmaiņas pakalpojuma augšējā līmeņa saskarni. Parastajām lietotnēm tas nekad nav nepieciešams."</string>
    <string name="permlab_bindCarrierServices" msgid="3233108656245526783">"saistīšana ar mobilo sakaru operatoru pakalpojumiem"</string>
    <string name="permdesc_bindCarrierServices" msgid="1391552602551084192">"Atļauj īpašniekam izveidot savienojumu ar mobilo sakaru operatoru pakalpojumiem. Parastām lietotnēm šīs atļauja nekad nav nepieciešama."</string>
    <string name="permlab_access_notification_policy" msgid="4247510821662059671">"piekļūt režīmam “Netraucēt”"</string>
    <string name="permdesc_access_notification_policy" msgid="3296832375218749580">"Ļauj lietotnei lasīt un rakstīt režīma “Netraucēt” konfigurāciju."</string>
    <string name="policylab_limitPassword" msgid="4497420728857585791">"Paroles kārtulu iestatīšana"</string>
    <string name="policydesc_limitPassword" msgid="2502021457917874968">"Kontrolēt ekrāna bloķēšanas paroļu un PIN garumu un tajos atļautās rakstzīmes."</string>
    <string name="policylab_watchLogin" msgid="5091404125971980158">"Ekrāna atbloķēšanas mēģinājumu pārraudzīšana"</string>
    <string name="policydesc_watchLogin" product="tablet" msgid="3215729294215070072">"Pārrauga nepareizi ievadīto paroļu skaitu, atbloķējot ekrānu, un bloķē planšetdatoru vai dzēš visus planšetdatora datus, ja tiek ievadīts pārāk daudz nepareizu paroļu."</string>
    <string name="policydesc_watchLogin" product="TV" msgid="2707817988309890256">"Pārraudzīt nepareizi ievadīto ekrāna atbloķēšanas paroļu skaitu un bloķēt televizoru vai dzēst televizora datus, ja tiek ievadīts pārāk daudz nepareizu paroļu."</string>
    <string name="policydesc_watchLogin" product="default" msgid="5712323091846761073">"Pārrauga nepareizi ievadīto paroļu skaitu, atbloķējot ekrānu, un bloķē tālruni vai dzēš visus tālruņa datus, ja tiek ievadīts pārāk daudz nepareizu paroļu."</string>
    <string name="policydesc_watchLogin_secondaryUser" product="tablet" msgid="4280246270601044505">"Pārraudzīt nepareizi ievadīto ekrāna atbloķēšanas paroļu skaitu un bloķēt planšetdatoru vai dzēst visus šī lietotāja datus, ja tiek ievadīts pārāk daudz nepareizu paroļu."</string>
    <string name="policydesc_watchLogin_secondaryUser" product="TV" msgid="3484832653564483250">"Pārraudzīt nepareizi ievadīto ekrāna atbloķēšanas paroļu skaitu un bloķēt televizoru vai dzēst visus šī lietotāja datus, ja tiek ievadīts pārāk daudz nepareizu paroļu."</string>
    <string name="policydesc_watchLogin_secondaryUser" product="default" msgid="2185480427217127147">"Pārraudzīt nepareizi ievadīto ekrāna atbloķēšanas paroļu skaitu un bloķēt tālruni vai dzēst visus šī lietotāja datus, ja tiek ievadīts pārāk daudz nepareizu paroļu."</string>
    <string name="policylab_resetPassword" msgid="4934707632423915395">"Mainīt ekrāna bloķēšanas iestatījumus"</string>
    <string name="policydesc_resetPassword" msgid="1278323891710619128">"Maina ekrāna bloķēšanas iestatījumu."</string>
    <string name="policylab_forceLock" msgid="2274085384704248431">"Bloķēt ekrānu"</string>
    <string name="policydesc_forceLock" msgid="1141797588403827138">"Kontrolē, kā un kad ekrāns tiek bloķēts."</string>
    <string name="policylab_wipeData" msgid="3910545446758639713">"Dzēst visus datus"</string>
    <string name="policydesc_wipeData" product="tablet" msgid="4306184096067756876">"Dzēš planšetdatora datus bez brīdinājuma, veicot rūpnīcas datu atiestatīšanu."</string>
    <string name="policydesc_wipeData" product="tv" msgid="5816221315214527028">"Bez brīdinājuma dzēst televizora datus, veicot rūpnīcas datu atiestatīšanu."</string>
    <string name="policydesc_wipeData" product="default" msgid="5096895604574188391">"Dzēš tālruņa datus bez brīdinājuma, veicot rūpnīcas datu atiestatīšanu."</string>
    <string name="policylab_wipeData_secondaryUser" msgid="8362863289455531813">"Dzēst lietotāja datus"</string>
    <string name="policydesc_wipeData_secondaryUser" product="tablet" msgid="6336255514635308054">"Bez brīdinājuma dzēst šī lietotāja datus no planšetdatora."</string>
    <string name="policydesc_wipeData_secondaryUser" product="tv" msgid="2086473496848351810">"Bez brīdinājuma dzēst šī lietotāja datus no televizora."</string>
    <string name="policydesc_wipeData_secondaryUser" product="default" msgid="6787904546711590238">"Bez brīdinājuma dzēst šī lietotāja datus no tālruņa."</string>
    <string name="policylab_setGlobalProxy" msgid="2784828293747791446">"Iestatīt ierīces globālo starpniekserveri"</string>
    <string name="policydesc_setGlobalProxy" msgid="8459859731153370499">"Iestatīt ierīces globālo starpniekserveri, kas jāizmanto, kad politika ir iespējota. Globālo starpniekserveri var iestatīt tikai ierīces īpašnieks."</string>
    <string name="policylab_expirePassword" msgid="5610055012328825874">"Iestatīt paroles derīgumu"</string>
    <string name="policydesc_expirePassword" msgid="5367525762204416046">"Norādīt, cik bieži jāmaina ekrāna bloķēšanas parole, PIN vai grafiskā atslēga."</string>
    <string name="policylab_encryptedStorage" msgid="8901326199909132915">"Skatīt atmiņas šifrējumu"</string>
    <string name="policydesc_encryptedStorage" msgid="2637732115325316992">"Pieprasa, lai saglabātie lietotnes dati tiktu šifrēti."</string>
    <string name="policylab_disableCamera" msgid="6395301023152297826">"Atspējot kameras"</string>
    <string name="policydesc_disableCamera" msgid="2306349042834754597">"Neļauj izmantot nevienu ierīces kameru."</string>
    <string name="policylab_disableKeyguardFeatures" msgid="8552277871075367771">"Atspējot ekrāna bloķēšanas funkcijas"</string>
    <string name="policydesc_disableKeyguardFeatures" msgid="2044755691354158439">"Novērst dažu ekrāna bloķēšanas funkciju darbību"</string>
  <string-array name="phoneTypes">
    <item msgid="8901098336658710359">"Mājas"</item>
    <item msgid="869923650527136615">"Mobilais"</item>
    <item msgid="7897544654242874543">"Darbā"</item>
    <item msgid="1103601433382158155">"Darba fakss"</item>
    <item msgid="1735177144948329370">"Mājas fakss"</item>
    <item msgid="603878674477207394">"Peidžers"</item>
    <item msgid="1650824275177931637">"Cits"</item>
    <item msgid="9192514806975898961">"Pielāgots"</item>
  </string-array>
  <string-array name="emailAddressTypes">
    <item msgid="8073994352956129127">"Privāta"</item>
    <item msgid="7084237356602625604">"Darbā"</item>
    <item msgid="1112044410659011023">"Cits"</item>
    <item msgid="2374913952870110618">"Pielāgots"</item>
  </string-array>
  <string-array name="postalAddressTypes">
    <item msgid="6880257626740047286">"Mājas"</item>
    <item msgid="5629153956045109251">"Darbā"</item>
    <item msgid="4966604264500343469">"Cits"</item>
    <item msgid="4932682847595299369">"Pielāgots"</item>
  </string-array>
  <string-array name="imAddressTypes">
    <item msgid="1738585194601476694">"Mājas"</item>
    <item msgid="1359644565647383708">"Darbā"</item>
    <item msgid="7868549401053615677">"Cits"</item>
    <item msgid="3145118944639869809">"Pielāgots"</item>
  </string-array>
  <string-array name="organizationTypes">
    <item msgid="7546335612189115615">"Darbā"</item>
    <item msgid="4378074129049520373">"Cits"</item>
    <item msgid="3455047468583965104">"Pielāgots"</item>
  </string-array>
  <string-array name="imProtocols">
    <item msgid="8595261363518459565">"AIM"</item>
    <item msgid="7390473628275490700">"Windows Live"</item>
    <item msgid="7882877134931458217">"Yahoo"</item>
    <item msgid="5035376313200585242">"Skype"</item>
    <item msgid="7532363178459444943">"QQ"</item>
    <item msgid="3713441034299660749">"Google Talk"</item>
    <item msgid="2506857312718630823">"ICQ"</item>
    <item msgid="1648797903785279353">"Jabber"</item>
  </string-array>
    <string name="phoneTypeCustom" msgid="1644738059053355820">"Pielāgots"</string>
    <string name="phoneTypeHome" msgid="2570923463033985887">"Mājas"</string>
    <string name="phoneTypeMobile" msgid="6501463557754751037">"Mobilais"</string>
    <string name="phoneTypeWork" msgid="8863939667059911633">"Darbā"</string>
    <string name="phoneTypeFaxWork" msgid="3517792160008890912">"Darba fakss"</string>
    <string name="phoneTypeFaxHome" msgid="2067265972322971467">"Mājas fakss"</string>
    <string name="phoneTypePager" msgid="7582359955394921732">"Peidžers"</string>
    <string name="phoneTypeOther" msgid="1544425847868765990">"Cits"</string>
    <string name="phoneTypeCallback" msgid="2712175203065678206">"Atzvanīšana"</string>
    <string name="phoneTypeCar" msgid="8738360689616716982">"Automobiļa"</string>
    <string name="phoneTypeCompanyMain" msgid="540434356461478916">"Darba tālrunis"</string>
    <string name="phoneTypeIsdn" msgid="8022453193171370337">"ISDN"</string>
    <string name="phoneTypeMain" msgid="6766137010628326916">"Galvenais"</string>
    <string name="phoneTypeOtherFax" msgid="8587657145072446565">"Cits faksa numurs"</string>
    <string name="phoneTypeRadio" msgid="4093738079908667513">"Radio"</string>
    <string name="phoneTypeTelex" msgid="3367879952476250512">"Telekss"</string>
    <string name="phoneTypeTtyTdd" msgid="8606514378585000044">"TTY TDD"</string>
    <string name="phoneTypeWorkMobile" msgid="1311426989184065709">"Darba mobilais"</string>
    <string name="phoneTypeWorkPager" msgid="649938731231157056">"Darba peidžers"</string>
    <string name="phoneTypeAssistant" msgid="5596772636128562884">"Palīgs"</string>
    <string name="phoneTypeMms" msgid="7254492275502768992">"Multiziņa"</string>
    <string name="eventTypeCustom" msgid="7837586198458073404">"Pielāgoti"</string>
    <string name="eventTypeBirthday" msgid="2813379844211390740">"Dzimšanas diena"</string>
    <string name="eventTypeAnniversary" msgid="3876779744518284000">"Jubileja"</string>
    <string name="eventTypeOther" msgid="7388178939010143077">"Citi"</string>
    <string name="emailTypeCustom" msgid="8525960257804213846">"Pielāgots"</string>
    <string name="emailTypeHome" msgid="449227236140433919">"Mājas"</string>
    <string name="emailTypeWork" msgid="3548058059601149973">"Darbā"</string>
    <string name="emailTypeOther" msgid="2923008695272639549">"Cits"</string>
    <string name="emailTypeMobile" msgid="119919005321166205">"Mobilais"</string>
    <string name="postalTypeCustom" msgid="8903206903060479902">"Pielāgots"</string>
    <string name="postalTypeHome" msgid="8165756977184483097">"Mājas"</string>
    <string name="postalTypeWork" msgid="5268172772387694495">"Darbā"</string>
    <string name="postalTypeOther" msgid="2726111966623584341">"Cits"</string>
    <string name="imTypeCustom" msgid="2074028755527826046">"Pielāgots"</string>
    <string name="imTypeHome" msgid="6241181032954263892">"Mājas"</string>
    <string name="imTypeWork" msgid="1371489290242433090">"Darbā"</string>
    <string name="imTypeOther" msgid="5377007495735915478">"Cits"</string>
    <string name="imProtocolCustom" msgid="6919453836618749992">"Pielāgots"</string>
    <string name="imProtocolAim" msgid="7050360612368383417">"AIM"</string>
    <string name="imProtocolMsn" msgid="144556545420769442">"Windows Live"</string>
    <string name="imProtocolYahoo" msgid="8271439408469021273">"Yahoo"</string>
    <string name="imProtocolSkype" msgid="9019296744622832951">"Skype"</string>
    <string name="imProtocolQq" msgid="8887484379494111884">"QQ"</string>
    <string name="imProtocolGoogleTalk" msgid="493902321140277304">"Hangouts"</string>
    <string name="imProtocolIcq" msgid="1574870433606517315">"ICQ"</string>
    <string name="imProtocolJabber" msgid="2279917630875771722">"Jabber"</string>
    <string name="imProtocolNetMeeting" msgid="8287625655986827971">"NetMeeting"</string>
    <string name="orgTypeWork" msgid="29268870505363872">"Darbā"</string>
    <string name="orgTypeOther" msgid="3951781131570124082">"Cits"</string>
    <string name="orgTypeCustom" msgid="225523415372088322">"Pielāgots"</string>
    <string name="relationTypeCustom" msgid="3542403679827297300">"Pielāgotas"</string>
    <string name="relationTypeAssistant" msgid="6274334825195379076">"Palīgs"</string>
    <string name="relationTypeBrother" msgid="8757913506784067713">"Brālis"</string>
    <string name="relationTypeChild" msgid="1890746277276881626">"Bērns"</string>
    <string name="relationTypeDomesticPartner" msgid="6904807112121122133">"Vietējais partneris"</string>
    <string name="relationTypeFather" msgid="5228034687082050725">"Tēvs"</string>
    <string name="relationTypeFriend" msgid="7313106762483391262">"Draugs"</string>
    <string name="relationTypeManager" msgid="6365677861610137895">"Pārvaldnieks"</string>
    <string name="relationTypeMother" msgid="4578571352962758304">"Māte"</string>
    <string name="relationTypeParent" msgid="4755635567562925226">"Vecāki"</string>
    <string name="relationTypePartner" msgid="7266490285120262781">"Partneris"</string>
    <string name="relationTypeReferredBy" msgid="101573059844135524">"Norādīja:"</string>
    <string name="relationTypeRelative" msgid="1799819930085610271">"Radinieks"</string>
    <string name="relationTypeSister" msgid="1735983554479076481">"Māsa"</string>
    <string name="relationTypeSpouse" msgid="394136939428698117">"Laulātais"</string>
    <string name="sipAddressTypeCustom" msgid="2473580593111590945">"Pielāgotas"</string>
    <string name="sipAddressTypeHome" msgid="6093598181069359295">"Mājās"</string>
    <string name="sipAddressTypeWork" msgid="6920725730797099047">"Darbs"</string>
    <string name="sipAddressTypeOther" msgid="4408436162950119849">"Cits"</string>
    <string name="quick_contacts_not_available" msgid="746098007828579688">"Netika atrasta neviena lietojumprogramma, ar kuru skatīt šo kontaktpersonu."</string>
    <string name="keyguard_password_enter_pin_code" msgid="3037685796058495017">"Ievadiet PIN kodu."</string>
    <string name="keyguard_password_enter_puk_code" msgid="4800725266925845333">"Ievadiet PUK kodu un jaunu PIN kodu."</string>
    <string name="keyguard_password_enter_puk_prompt" msgid="1341112146710087048">"PUK kods"</string>
    <string name="keyguard_password_enter_pin_prompt" msgid="8027680321614196258">"Jauns PIN kods"</string>
    <string name="keyguard_password_entry_touch_hint" msgid="2644215452200037944"><font size="17">"Pieskar., lai ievadītu paroli"</font>"."</string>
    <string name="keyguard_password_enter_password_code" msgid="1054721668279049780">"Ievadiet paroli, lai atbloķētu."</string>
    <string name="keyguard_password_enter_pin_password_code" msgid="6391755146112503443">"Lai atbloķētu, ievadiet PIN."</string>
    <string name="keyguard_password_wrong_pin_code" msgid="2422225591006134936">"PIN kods nav pareizs."</string>
    <string name="keyguard_label_text" msgid="861796461028298424">"Lai atbloķētu, nospiediet Izvēlne, pēc tam 0."</string>
    <string name="emergency_call_dialog_number_for_display" msgid="696192103195090970">"Ārkārtas numurs"</string>
    <string name="lockscreen_carrier_default" msgid="6169005837238288522">"Nav pakalpojuma"</string>
    <string name="lockscreen_screen_locked" msgid="7288443074806832904">"Ekrāns ir bloķēts."</string>
    <string name="lockscreen_instructions_when_pattern_enabled" msgid="46154051614126049">"Nospiediet Izvēlne, lai atbloķētu, vai veiciet ārkārtas zvanu."</string>
    <string name="lockscreen_instructions_when_pattern_disabled" msgid="686260028797158364">"Lai atbloķētu, nospiediet vienumu Izvēlne."</string>
    <string name="lockscreen_pattern_instructions" msgid="7478703254964810302">"Zīmējiet kombināciju, lai atbloķētu."</string>
    <string name="lockscreen_emergency_call" msgid="5298642613417801888">"Ārkārtas situācija"</string>
    <string name="lockscreen_return_to_call" msgid="5244259785500040021">"Atpakaļ pie zvana"</string>
    <string name="lockscreen_pattern_correct" msgid="9039008650362261237">"Pareizi!"</string>
    <string name="lockscreen_pattern_wrong" msgid="4317955014948108794">"Mēģināt vēlreiz"</string>
    <string name="lockscreen_password_wrong" msgid="5737815393253165301">"Mēģināt vēlreiz"</string>
    <string name="lockscreen_storage_locked" msgid="9167551160010625200">"Atbloķēt visām funkcijām un datiem"</string>
    <string name="faceunlock_multiple_failures" msgid="754137583022792429">"Ir pārsniegts maksimālais Autorizācijas pēc sejas mēģinājumu skaits."</string>
    <string name="lockscreen_missing_sim_message_short" msgid="5099439277819215399">"Nav SIM kartes"</string>
    <string name="lockscreen_missing_sim_message" product="tablet" msgid="151659196095791474">"Planšetdatorā nav SIM kartes."</string>
    <string name="lockscreen_missing_sim_message" product="tv" msgid="1943633865476989599">"Televizorā nav SIM kartes."</string>
    <string name="lockscreen_missing_sim_message" product="default" msgid="2186920585695169078">"Tālrunī nav SIM kartes."</string>
    <string name="lockscreen_missing_sim_instructions" msgid="5372787138023272615">"Ievietojiet SIM karti."</string>
    <string name="lockscreen_missing_sim_instructions_long" msgid="3526573099019319472">"Nav SIM kartes, vai arī to nevar nolasīt. Ievietojiet SIM karti."</string>
    <string name="lockscreen_permanent_disabled_sim_message_short" msgid="5096149665138916184">"Nelietojama SIM karte."</string>
    <string name="lockscreen_permanent_disabled_sim_instructions" msgid="910904643433151371">"Jūsu SIM karte ir neatgriezeniski atspējota.\nSazinieties ar savu bezvadu pakalpojumu sniedzēju, lai iegūtu citu SIM karti."</string>
    <string name="lockscreen_transport_prev_description" msgid="6300840251218161534">"Iepriekšējais ieraksts"</string>
    <string name="lockscreen_transport_next_description" msgid="573285210424377338">"Nākamais ieraksts"</string>
    <string name="lockscreen_transport_pause_description" msgid="3980308465056173363">"Pārtraukt"</string>
    <string name="lockscreen_transport_play_description" msgid="1901258823643886401">"Atskaņot"</string>
    <string name="lockscreen_transport_stop_description" msgid="5907083260651210034">"Apturēt"</string>
    <string name="lockscreen_transport_rew_description" msgid="6944412838651990410">"Attīt atpakaļ"</string>
    <string name="lockscreen_transport_ffw_description" msgid="42987149870928985">"Ātri patīt"</string>
    <string name="emergency_calls_only" msgid="6733978304386365407">"Tikai ārkārtas zvani"</string>
    <string name="lockscreen_network_locked_message" msgid="143389224986028501">"Tīkls ir bloķēts."</string>
    <string name="lockscreen_sim_puk_locked_message" msgid="7441797339976230">"SIM karte ir bloķēta ar PUK kodu."</string>
    <string name="lockscreen_sim_puk_locked_instructions" msgid="8127916255245181063">"Skatiet lietotāja rokasgrāmatu vai sazinieties ar klientu apkalpošanas dienestu."</string>
    <string name="lockscreen_sim_locked_message" msgid="8066660129206001039">"SIM karte ir bloķēta."</string>
    <string name="lockscreen_sim_unlock_progress_dialog_message" msgid="595323214052881264">"Notiek SIM kartes atbloķēšana..."</string>
    <string name="lockscreen_too_many_failed_attempts_dialog_message" msgid="6481623830344107222">"Atbloķēšanas kombinācija tika nepareizi uzzīmēta <xliff:g id="NUMBER_0">%1$d</xliff:g> reizes.\n\nMēģiniet vēlreiz pēc <xliff:g id="NUMBER_1">%2$d</xliff:g> sekundēm."</string>
    <string name="lockscreen_too_many_failed_password_attempts_dialog_message" msgid="2725973286239344555">"Jūs esat ievadījis nepareizu paroli <xliff:g id="NUMBER_0">%1$d</xliff:g> reizes.\n\nMēģiniet vēlreiz pēc <xliff:g id="NUMBER_1">%2$d</xliff:g> sekundēm."</string>
    <string name="lockscreen_too_many_failed_pin_attempts_dialog_message" msgid="6216672706545696955">"Jūs esat ievadījis nepareizu PIN <xliff:g id="NUMBER_0">%1$d</xliff:g> reizes.\n\nMēģiniet vēlreiz pēc <xliff:g id="NUMBER_1">%2$d</xliff:g> sekundēm."</string>
    <string name="lockscreen_failed_attempts_almost_glogin" product="tablet" msgid="9191611984625460820">"Atbloķēšanas kombinācija tika nepareizi uzzīmēta <xliff:g id="NUMBER_0">%1$d</xliff:g> reizes. Pēc vēl <xliff:g id="NUMBER_1">%2$d</xliff:g> neveiksmīgiem mēģinājumiem planšetdators būs jāatbloķē, izmantojot pierakstīšanos Google kontā.\n\nMēģiniet vēlreiz pēc <xliff:g id="NUMBER_2">%3$d</xliff:g> sekundēm."</string>
    <string name="lockscreen_failed_attempts_almost_glogin" product="tv" msgid="5316664559603394684">"Grafiskā atslēga tika nepareizi norādīta <xliff:g id="NUMBER_0">%1$d</xliff:g> reizi(-es). Ja nepareizi norādīsiet to vēl <xliff:g id="NUMBER_1">%2$d</xliff:g> reizi(-es), televizors būs jāatbloķē, pierakstoties Google kontā.\n\nMēģiniet vēlreiz pēc <xliff:g id="NUMBER_2">%3$d</xliff:g> sekundes(-ēm)."</string>
    <string name="lockscreen_failed_attempts_almost_glogin" product="default" msgid="2590227559763762751">"Atbloķēšanas kombinācija tika nepareizi uzzīmēta <xliff:g id="NUMBER_0">%1$d</xliff:g> reizes. Pēc vēl <xliff:g id="NUMBER_1">%2$d</xliff:g> neveiksmīgiem mēģinājumiem tālrunis būs jāatbloķē, izmantojot pierakstīšanos Google kontā.\n\nMēģiniet vēlreiz pēc <xliff:g id="NUMBER_2">%3$d</xliff:g> sekundēm."</string>
    <string name="lockscreen_failed_attempts_almost_at_wipe" product="tablet" msgid="6128106399745755604">"Jūs nepareizi veicāt planšetdatora atbloķēšanu <xliff:g id="NUMBER_0">%1$d</xliff:g> reizes. Pēc vēl <xliff:g id="NUMBER_1">%2$d</xliff:g> neveiksmīga(-iem) mēģinājuma(-iem) planšetdatorā tiks atiestatīti rūpnīcas noklusējuma iestatījumi, un lietotāja dati tiks zaudēti."</string>
    <string name="lockscreen_failed_attempts_almost_at_wipe" product="tv" msgid="950408382418270260">"Jūs <xliff:g id="NUMBER_0">%1$d</xliff:g> reizi(-es) nesekmīgi mēģinājāt atbloķēt televizoru. Pēc vēl <xliff:g id="NUMBER_1">%2$d</xliff:g> nesekmīga(-iem) mēģinājuma(-iem) televizorā tiks veikta rūpnīcas datu atiestatīšana un visi lietotāja dati tiks zaudēti."</string>
    <string name="lockscreen_failed_attempts_almost_at_wipe" product="default" msgid="8603565142156826565">"Jūs nepareizi veicāt tālruņa atbloķēšanu <xliff:g id="NUMBER_0">%1$d</xliff:g> reizes. Pēc vēl <xliff:g id="NUMBER_1">%2$d</xliff:g> neveiksmīga(-iem) mēģinājuma(-iem) tālrunī tiks atiestatīti rūpnīcas noklusējuma iestatījumi, un lietotāja dati tiks zaudēti."</string>
    <string name="lockscreen_failed_attempts_now_wiping" product="tablet" msgid="280873516493934365">"Jūs nepareizi veicāt planšetdatora atbloķēšanu <xliff:g id="NUMBER">%d</xliff:g> reizes. Planšetdatorā tiks atiestatīti rūpnīcas noklusējuma iestatījumi."</string>
    <string name="lockscreen_failed_attempts_now_wiping" product="tv" msgid="3195755534096192191">"Jūs <xliff:g id="NUMBER">%d</xliff:g> reizi(-es) nesekmīgi mēģinājāt atbloķēt televizoru. Tagad tiks veikta rūpnīcas datu atiestatīšana."</string>
    <string name="lockscreen_failed_attempts_now_wiping" product="default" msgid="3025504721764922246">"Jūs nepareizi veicāt tālruņa atbloķēšanu <xliff:g id="NUMBER">%d</xliff:g> reizes. Tālrunī tiks atiestatīti rūpnīcas noklusējuma iestatījumi."</string>
    <string name="lockscreen_too_many_failed_attempts_countdown" msgid="6251480343394389665">"Mēģiniet vēlreiz pēc <xliff:g id="NUMBER">%d</xliff:g> sekundes(-ēm)."</string>
    <string name="lockscreen_forgot_pattern_button_text" msgid="2626999449610695930">"Vai aizmirsāt kombināciju?"</string>
    <string name="lockscreen_glogin_forgot_pattern" msgid="2588521501166032747">"Konta atbloķēšana"</string>
    <string name="lockscreen_glogin_too_many_attempts" msgid="2751368605287288808">"Veikts pārāk daudz kombinācijas mēģinājumu!"</string>
    <string name="lockscreen_glogin_instructions" msgid="3931816256100707784">"Lai atbloķētu, pierakstieties Google kontā."</string>
    <string name="lockscreen_glogin_username_hint" msgid="8846881424106484447">"Lietotājvārds (e-pasts)"</string>
    <string name="lockscreen_glogin_password_hint" msgid="5958028383954738528">"Parole"</string>
    <string name="lockscreen_glogin_submit_button" msgid="7130893694795786300">"Pierakstīties"</string>
    <string name="lockscreen_glogin_invalid_input" msgid="1364051473347485908">"Lietotājvārds vai parole nav derīga."</string>
    <string name="lockscreen_glogin_account_recovery_hint" msgid="1696924763690379073">"Vai aizmirsāt lietotājvārdu vai paroli?\nApmeklējiet vietni "<b>"google.com/accounts/recovery"</b>"."</string>
    <string name="lockscreen_glogin_checking_password" msgid="7114627351286933867">"Notiek pārbaude..."</string>
    <string name="lockscreen_unlock_label" msgid="737440483220667054">"Atbloķēt"</string>
    <string name="lockscreen_sound_on_label" msgid="9068877576513425970">"Skaņa ir ieslēgta"</string>
    <string name="lockscreen_sound_off_label" msgid="996822825154319026">"Skaņa ir izslēgta."</string>
    <string name="lockscreen_access_pattern_start" msgid="3941045502933142847">"Kombinācija uzsākta"</string>
    <string name="lockscreen_access_pattern_cleared" msgid="5583479721001639579">"Kombinācija notīrīta"</string>
    <string name="lockscreen_access_pattern_cell_added" msgid="6756031208359292487">"Šūna pievienota"</string>
    <string name="lockscreen_access_pattern_cell_added_verbose" msgid="7264580781744026939">"Pievienota <xliff:g id="CELL_INDEX">%1$s</xliff:g>. šūna"</string>
    <string name="lockscreen_access_pattern_detected" msgid="4988730895554057058">"Kombinācija pabeigta"</string>
    <string name="lockscreen_access_pattern_area" msgid="400813207572953209">"Kombinācijas ievades apgabals."</string>
    <string name="keyguard_accessibility_widget_changed" msgid="5678624624681400191">"%1$s. %2$d. logrīks no %3$d."</string>
    <string name="keyguard_accessibility_add_widget" msgid="8273277058724924654">"Pievienot logrīku."</string>
    <string name="keyguard_accessibility_widget_empty_slot" msgid="1281505703307930757">"Tukšs"</string>
    <string name="keyguard_accessibility_unlock_area_expanded" msgid="2278106022311170299">"Atbloķēšanas apgabals ir izvērsts."</string>
    <string name="keyguard_accessibility_unlock_area_collapsed" msgid="6366992066936076396">"Atbloķēšanas apgabals ir sakļauts."</string>
    <string name="keyguard_accessibility_widget" msgid="6527131039741808240">"Logrīks <xliff:g id="WIDGET_INDEX">%1$s</xliff:g>."</string>
    <string name="keyguard_accessibility_user_selector" msgid="1226798370913698896">"Lietotāju atlasītājs"</string>
    <string name="keyguard_accessibility_status" msgid="8008264603935930611">"Statuss"</string>
    <string name="keyguard_accessibility_camera" msgid="8904231194181114603">"Kamera"</string>
    <string name="keygaurd_accessibility_media_controls" msgid="262209654292161806">"Multivides vadīklas"</string>
    <string name="keyguard_accessibility_widget_reorder_start" msgid="8736853615588828197">"Logrīku pārkārtošana ir sākta."</string>
    <string name="keyguard_accessibility_widget_reorder_end" msgid="7170190950870468320">"Logrīku pārkārtošana ir pabeigta."</string>
    <string name="keyguard_accessibility_widget_deleted" msgid="4426204263929224434">"Logrīks <xliff:g id="WIDGET_INDEX">%1$s</xliff:g> ir izdzēsts."</string>
    <string name="keyguard_accessibility_expand_lock_area" msgid="519859720934178024">"Izvērst atbloķēšanas apgabalu."</string>
    <string name="keyguard_accessibility_slide_unlock" msgid="2959928478764697254">"Autorizācija, velkot ar pirkstu."</string>
    <string name="keyguard_accessibility_pattern_unlock" msgid="1490840706075246612">"Autorizācija ar kombināciju."</string>
    <string name="keyguard_accessibility_face_unlock" msgid="4817282543351718535">"Autorizācija pēc sejas."</string>
    <string name="keyguard_accessibility_pin_unlock" msgid="2469687111784035046">"Autorizācija ar PIN kodu."</string>
    <string name="keyguard_accessibility_sim_pin_unlock" msgid="9149698847116962307">"SIM kartes atbloķēšanas PIN"</string>
    <string name="keyguard_accessibility_sim_puk_unlock" msgid="9106899279724723341">"SIM kartes atbloķēšanas PUK"</string>
    <string name="keyguard_accessibility_password_unlock" msgid="7675777623912155089">"Autorizācija ar paroli."</string>
    <string name="keyguard_accessibility_pattern_area" msgid="7679891324509597904">"Kombinācijas ievades apgabals."</string>
    <string name="keyguard_accessibility_slide_area" msgid="6736064494019979544">"Apgabals, kur vilkt ar pirkstu."</string>
    <string name="password_keyboard_label_symbol_key" msgid="992280756256536042">"?123"</string>
    <string name="password_keyboard_label_alpha_key" msgid="8001096175167485649">"ABC"</string>
    <string name="password_keyboard_label_alt_key" msgid="1284820942620288678">"ALT"</string>
    <string name="granularity_label_character" msgid="7336470535385009523">"rakstzīme"</string>
    <string name="granularity_label_word" msgid="7075570328374918660">"vārds"</string>
    <string name="granularity_label_link" msgid="5815508880782488267">"saite"</string>
    <string name="granularity_label_line" msgid="5764267235026120888">"rindiņa"</string>
    <string name="factorytest_failed" msgid="5410270329114212041">"Rūpnīcas pārbaude neizdevās"</string>
    <string name="factorytest_not_system" msgid="4435201656767276723">"Darbība FACTORY_TEST tiek atbalstīta tikai pakotnēm, kas ir instalētas šeit: /system/app."</string>
    <string name="factorytest_no_action" msgid="872991874799998561">"Netika atrasts neviena pakotne, kas nodrošina darbību FACTORY_TEST."</string>
    <string name="factorytest_reboot" msgid="6320168203050791643">"Atsāknēt"</string>
    <string name="js_dialog_title" msgid="1987483977834603872">"Lapā <xliff:g id="TITLE">%s</xliff:g> ir teikts:"</string>
    <string name="js_dialog_title_default" msgid="6961903213729667573">"JavaScript"</string>
    <string name="js_dialog_before_unload_title" msgid="2619376555525116593">"Navigācijas apstiprināšana"</string>
    <string name="js_dialog_before_unload_positive_button" msgid="3112752010600484130">"Pamest šo lapu"</string>
    <string name="js_dialog_before_unload_negative_button" msgid="5614861293026099715">"Palikt šajā lapā"</string>
    <string name="js_dialog_before_unload" msgid="3468816357095378590">"<xliff:g id="MESSAGE">%s</xliff:g>\n\nVai tiešām vēlaties pamest šo lapu?"</string>
    <string name="save_password_label" msgid="6860261758665825069">"Apstiprināt"</string>
    <string name="double_tap_toast" msgid="4595046515400268881">"Padoms. Divreiz pieskarieties, lai tuvinātu un tālinātu."</string>
    <string name="autofill_this_form" msgid="4616758841157816676">"Automātiskā aizpilde"</string>
    <string name="setup_autofill" msgid="7103495070180590814">"Iest. aut. aizp."</string>
    <string name="autofill_window_title" msgid="4107745526909284887">"Automātiskā aizpildīšana, izmantojot pakalpojumu <xliff:g id="SERVICENAME">%1$s</xliff:g>"</string>
    <string name="autofill_address_name_separator" msgid="6350145154779706772">" "</string>
    <string name="autofill_address_summary_name_format" msgid="3268041054899214945">"$1$2$3"</string>
    <string name="autofill_address_summary_separator" msgid="7483307893170324129">", "</string>
    <string name="autofill_address_summary_format" msgid="4874459455786827344">"$1$2$3"</string>
    <string name="autofill_province" msgid="2231806553863422300">"Province"</string>
    <string name="autofill_postal_code" msgid="4696430407689377108">"Pasta indekss"</string>
    <string name="autofill_state" msgid="6988894195520044613">"Štats"</string>
    <string name="autofill_zip_code" msgid="8697544592627322946">"Pasta indekss"</string>
    <string name="autofill_county" msgid="237073771020362891">"Apgabals"</string>
    <string name="autofill_island" msgid="4020100875984667025">"Sala"</string>
    <string name="autofill_district" msgid="8400735073392267672">"Rajons"</string>
    <string name="autofill_department" msgid="5343279462564453309">"Departaments"</string>
    <string name="autofill_prefecture" msgid="2028499485065800419">"Prefektūra"</string>
    <string name="autofill_parish" msgid="8202206105468820057">"Pagasts"</string>
    <string name="autofill_area" msgid="3547409050889952423">"Reģions"</string>
    <string name="autofill_emirate" msgid="2893880978835698818">"Emirāts"</string>
    <string name="permlab_readHistoryBookmarks" msgid="3775265775405106983">"lasīt tīmekļa grāmatzīmes un vēsturi"</string>
    <string name="permdesc_readHistoryBookmarks" msgid="8462378226600439658">"Ļauj lietotnei lasīt visu pārlūkprogrammā apmeklēto URL vēsturi un visas pārlūkprogrammas grāmatzīmes. Piezīme: šo atļauju nevar piemērot trešās puses pārlūkprogrammas vai citas lietojumprogrammas ar tīmekļa pārlūkošanas iespējām."</string>
    <string name="permlab_writeHistoryBookmarks" msgid="3714785165273314490">"rakstīt tīmekļa grāmatzīmes un vēsturi"</string>
    <string name="permdesc_writeHistoryBookmarks" product="tablet" msgid="6825527469145760922">"Ļauj lietotnei mainīt planšetdatorā saglabāto pārlūkprogrammas vēsturi vai grāmatzīmes. Tas var ļaut lietotnei dzēst vai pārveidot pārlūkprogrammas datus. Piezīme: šo atļauju nevar piemērot trešo pušu pārlūkprogrammas vai citas lietojumprogrammas ar tīmekļa pārlūkošanas iespējām."</string>
    <string name="permdesc_writeHistoryBookmarks" product="tv" msgid="7007393823197766548">"Ļauj lietotnei mainīt televizorā saglabāto pārlūkprogrammas vēsturi vai grāmatzīmes. Šādi lietotne var dzēst vai pārveidot pārlūkprogrammas datus. Piezīme: šo atļauju nevar piemērot trešo pušu pārlūkprogrammas vai citas lietojumprogrammas ar tīmekļa pārlūkošanas iespējām."</string>
    <string name="permdesc_writeHistoryBookmarks" product="default" msgid="8497389531014185509">"Ļauj lietotnei mainīt tālrunī saglabāto pārlūkprogrammas vēsturi vai grāmatzīmes. Tas var ļaut lietotnei dzēst vai pārveidot pārlūkprogrammas datus. Piezīme: šo atļauju nevar piemērot trešo pušu pārlūkprogrammas vai citas lietojumprogrammas ar tīmekļa pārlūkošanas iespējām."</string>
    <string name="permlab_setAlarm" msgid="1379294556362091814">"iestatīt modinātāju"</string>
    <string name="permdesc_setAlarm" msgid="316392039157473848">"Ļauj lietotnei iestatīt signālu instalētajā modinātājpulksteņa lietotnē. Dažās modinātājpulksteņu lietotnēs šo funkciju, iespējams, nevar ieviest."</string>
    <string name="permlab_addVoicemail" msgid="5525660026090959044">"pievienot balss pastu"</string>
    <string name="permdesc_addVoicemail" msgid="6604508651428252437">"Ļauj lietotnei pievienot ziņojumus jūsu balss pasta iesūtnei."</string>
    <string name="permlab_writeGeolocationPermissions" msgid="5962224158955273932">"pārveidot pārlūkprogrammas ģeogrāfiskās atrašanās vietas atļaujas"</string>
    <string name="permdesc_writeGeolocationPermissions" msgid="1083743234522638747">"Ļauj lietotnei modificēt pārlūkprogrammas ģeogrāfiskās atrašanās vietas atļaujas. Ļaunprātīgas lietotnes to var izmantot, lai atļautu atrašanās vietas informācijas sūtīšanu uz citām vietnēm."</string>
    <string name="save_password_message" msgid="767344687139195790">"Vai vēlaties, lai pārlūkprogrammā tiktu saglabāta šī parole?"</string>
    <string name="save_password_notnow" msgid="6389675316706699758">"Ne tagad"</string>
    <string name="save_password_remember" msgid="6491879678996749466">"Atcerēties"</string>
    <string name="save_password_never" msgid="8274330296785855105">"Nekad"</string>
    <string name="open_permission_deny" msgid="7374036708316629800">"Jums nav atļaujas atvērt šo lapu."</string>
    <string name="text_copied" msgid="4985729524670131385">"Teksts ir kopēts uz starpliktuvi."</string>
    <string name="copied" msgid="8564151838171791598">"Nokopēts"</string>
    <string name="more_item_label" msgid="4650918923083320495">"Vairāk"</string>
    <string name="prepend_shortcut_label" msgid="2572214461676015642">"Izvēlne+"</string>
    <string name="menu_meta_shortcut_label" msgid="4647153495550313570">"Meta taustiņš +"</string>
    <string name="menu_ctrl_shortcut_label" msgid="3917070091228880941">"Vadīšanas taustiņš +"</string>
    <string name="menu_alt_shortcut_label" msgid="6249849492641218944">"Alternēšanas taustiņš +"</string>
    <string name="menu_shift_shortcut_label" msgid="6773890288720306380">"Pārslēgšanas taustiņš +"</string>
    <string name="menu_sym_shortcut_label" msgid="4019695553731017933">"Simbolu taustiņš +"</string>
    <string name="menu_function_shortcut_label" msgid="1984053777418162618">"Funkcijas taustiņš +"</string>
    <string name="menu_space_shortcut_label" msgid="2410328639272162537">"atstarpe"</string>
    <string name="menu_enter_shortcut_label" msgid="2743362785111309668">"ievade"</string>
    <string name="menu_delete_shortcut_label" msgid="3658178007202748164">"dzēst"</string>
    <string name="search_go" msgid="8298016669822141719">"Meklēt"</string>
    <string name="search_hint" msgid="1733947260773056054">"Meklēt..."</string>
    <string name="searchview_description_search" msgid="6749826639098512120">"Meklēt"</string>
    <string name="searchview_description_query" msgid="5911778593125355124">"Meklēšanas vaicājums"</string>
    <string name="searchview_description_clear" msgid="1330281990951833033">"Notīrīt vaicājumu"</string>
    <string name="searchview_description_submit" msgid="2688450133297983542">"Iesniedziet vaicājumu."</string>
    <string name="searchview_description_voice" msgid="2453203695674994440">"Meklēšana ar balsi"</string>
    <string name="enable_explore_by_touch_warning_title" msgid="7460694070309730149">"Vai iesp. “Pārlūkot pieskaroties”?"</string>
    <string name="enable_explore_by_touch_warning_message" product="tablet" msgid="8655887539089910577">"<xliff:g id="ACCESSIBILITY_SERVICE_NAME">%1$s</xliff:g> vēlas iespējot funkciju “Atklāt pieskaroties”. Kad ir ieslēgta funkcija “Atklāt pieskaroties”, var dzirdēt vai redzēt tā vienuma aprakstu, virs kura atrodas pirksts, vai veikt žestus, lai mijiedarbotos ar planšetdatoru."</string>
    <string name="enable_explore_by_touch_warning_message" product="default" msgid="2708199672852373195">"<xliff:g id="ACCESSIBILITY_SERVICE_NAME">%1$s</xliff:g> vēlas iespējot funkciju “Atklāt pieskaroties”. Kad ir ieslēgta funkcija “Atklāt pieskaroties”, var dzirdēt vai redzēt tā vienuma aprakstu, virs kura atrodas pirksts, vai veikt žestus, lai mijiedarbotos ar tālruni."</string>
    <string name="oneMonthDurationPast" msgid="7396384508953779925">"Pirms 1 mēneša"</string>
    <string name="beforeOneMonthDurationPast" msgid="909134546836499826">"Vairāk nekā pirms 1 mēneša"</string>
    <plurals name="last_num_days" formatted="false" msgid="5104533550723932025">
      <item quantity="zero">Pēdējās <xliff:g id="COUNT_1">%d</xliff:g> dienās</item>
      <item quantity="one">Pēdējā <xliff:g id="COUNT_1">%d</xliff:g> dienā</item>
      <item quantity="other">Pēdējās <xliff:g id="COUNT_1">%d</xliff:g> dienās</item>
    </plurals>
    <string name="last_month" msgid="3959346739979055432">"Iepriekšējā mēnesī"</string>
    <string name="older" msgid="5211975022815554840">"Vecāks"</string>
    <string name="preposition_for_date" msgid="9093949757757445117">"šādā datumā: <xliff:g id="DATE">%s</xliff:g>"</string>
    <string name="preposition_for_time" msgid="5506831244263083793">"plkst. <xliff:g id="TIME">%s</xliff:g>"</string>
    <string name="preposition_for_year" msgid="5040395640711867177">"šādā gadā: <xliff:g id="YEAR">%s</xliff:g>"</string>
    <string name="day" msgid="8144195776058119424">"diena"</string>
    <string name="days" msgid="4774547661021344602">"dienas"</string>
    <string name="hour" msgid="2126771916426189481">"stunda"</string>
    <string name="hours" msgid="894424005266852993">"stundas"</string>
    <string name="minute" msgid="9148878657703769868">"min"</string>
    <string name="minutes" msgid="5646001005827034509">"min"</string>
    <string name="second" msgid="3184235808021478">"s"</string>
    <string name="seconds" msgid="3161515347216589235">"s"</string>
    <string name="week" msgid="5617961537173061583">"nedēļa"</string>
    <string name="weeks" msgid="6509623834583944518">"nedēļas"</string>
    <string name="year" msgid="4001118221013892076">"gads"</string>
    <string name="years" msgid="6881577717993213522">"gadi"</string>
    <string name="now_string_shortest" msgid="8912796667087856402">"tagad"</string>
    <plurals name="duration_minutes_shortest" formatted="false" msgid="3957499975064245495">
      <item quantity="zero"><xliff:g id="COUNT_1">%d</xliff:g>min</item>
      <item quantity="one"><xliff:g id="COUNT_1">%d</xliff:g>min</item>
      <item quantity="other"><xliff:g id="COUNT_1">%d</xliff:g>min</item>
    </plurals>
    <plurals name="duration_hours_shortest" formatted="false" msgid="3552182110578602356">
      <item quantity="zero"><xliff:g id="COUNT_1">%d</xliff:g>h</item>
      <item quantity="one"><xliff:g id="COUNT_1">%d</xliff:g>h</item>
      <item quantity="other"><xliff:g id="COUNT_1">%d</xliff:g>h</item>
    </plurals>
    <plurals name="duration_days_shortest" formatted="false" msgid="5213655532597081640">
      <item quantity="zero"><xliff:g id="COUNT_1">%d</xliff:g>d.</item>
      <item quantity="one"><xliff:g id="COUNT_1">%d</xliff:g>d.</item>
      <item quantity="other"><xliff:g id="COUNT_1">%d</xliff:g>d.</item>
    </plurals>
    <plurals name="duration_years_shortest" formatted="false" msgid="7848711145196397042">
      <item quantity="zero"><xliff:g id="COUNT_1">%d</xliff:g>g.</item>
      <item quantity="one"><xliff:g id="COUNT_1">%d</xliff:g>g.</item>
      <item quantity="other"><xliff:g id="COUNT_1">%d</xliff:g>g.</item>
    </plurals>
    <plurals name="duration_minutes_shortest_future" formatted="false" msgid="3277614521231489951">
      <item quantity="zero">pēc <xliff:g id="COUNT_1">%d</xliff:g>min</item>
      <item quantity="one">pēc <xliff:g id="COUNT_1">%d</xliff:g>min</item>
      <item quantity="other">pēc <xliff:g id="COUNT_1">%d</xliff:g>min</item>
    </plurals>
    <plurals name="duration_hours_shortest_future" formatted="false" msgid="2152452368397489370">
      <item quantity="zero">pēc <xliff:g id="COUNT_1">%d</xliff:g>h</item>
      <item quantity="one">pēc <xliff:g id="COUNT_1">%d</xliff:g>h</item>
      <item quantity="other">pēc <xliff:g id="COUNT_1">%d</xliff:g>h</item>
    </plurals>
    <plurals name="duration_days_shortest_future" formatted="false" msgid="8088331502820295701">
      <item quantity="zero">pēc <xliff:g id="COUNT_1">%d</xliff:g>d.</item>
      <item quantity="one">pēc <xliff:g id="COUNT_1">%d</xliff:g>d.</item>
      <item quantity="other">pēc <xliff:g id="COUNT_1">%d</xliff:g>d.</item>
    </plurals>
    <plurals name="duration_years_shortest_future" formatted="false" msgid="2317006667145250301">
      <item quantity="zero">pēc <xliff:g id="COUNT_1">%d</xliff:g> g.</item>
      <item quantity="one">pēc <xliff:g id="COUNT_1">%d</xliff:g> g.</item>
      <item quantity="other">pēc <xliff:g id="COUNT_1">%d</xliff:g> g.</item>
    </plurals>
    <plurals name="duration_minutes_relative" formatted="false" msgid="3178131706192980192">
      <item quantity="zero">pirms <xliff:g id="COUNT_1">%d</xliff:g> minūtēm</item>
      <item quantity="one">pirms <xliff:g id="COUNT_1">%d</xliff:g> minūtes</item>
      <item quantity="other">pirms <xliff:g id="COUNT_1">%d</xliff:g> minūtēm</item>
    </plurals>
    <plurals name="duration_hours_relative" formatted="false" msgid="676894109982008411">
      <item quantity="zero">pirms <xliff:g id="COUNT_1">%d</xliff:g> stundām</item>
      <item quantity="one">pirms <xliff:g id="COUNT_1">%d</xliff:g> stundas</item>
      <item quantity="other">pirms <xliff:g id="COUNT_1">%d</xliff:g> stundām</item>
    </plurals>
    <plurals name="duration_days_relative" formatted="false" msgid="2203515825765397130">
      <item quantity="zero">pirms <xliff:g id="COUNT_1">%d</xliff:g> dienām</item>
      <item quantity="one">pirms <xliff:g id="COUNT_1">%d</xliff:g> dienas</item>
      <item quantity="other">pirms <xliff:g id="COUNT_1">%d</xliff:g> dienām</item>
    </plurals>
    <plurals name="duration_years_relative" formatted="false" msgid="4820062134188885734">
      <item quantity="zero">pirms <xliff:g id="COUNT_1">%d</xliff:g> gadiem</item>
      <item quantity="one">pirms <xliff:g id="COUNT_1">%d</xliff:g> gada</item>
      <item quantity="other">pirms <xliff:g id="COUNT_1">%d</xliff:g> gadiem</item>
    </plurals>
    <plurals name="duration_minutes_relative_future" formatted="false" msgid="4655043589817680966">
      <item quantity="zero">pēc <xliff:g id="COUNT_1">%d</xliff:g> minūtēm</item>
      <item quantity="one">pēc <xliff:g id="COUNT_1">%d</xliff:g> minūtes</item>
      <item quantity="other">pēc <xliff:g id="COUNT_1">%d</xliff:g> minūtēm</item>
    </plurals>
    <plurals name="duration_hours_relative_future" formatted="false" msgid="8084579714205223891">
      <item quantity="zero">pēc <xliff:g id="COUNT_1">%d</xliff:g> stundām</item>
      <item quantity="one">pēc <xliff:g id="COUNT_1">%d</xliff:g> stundas</item>
      <item quantity="other">pēc <xliff:g id="COUNT_1">%d</xliff:g> stundām</item>
    </plurals>
    <plurals name="duration_days_relative_future" formatted="false" msgid="333215369363433992">
      <item quantity="zero">pēc <xliff:g id="COUNT_1">%d</xliff:g> dienām</item>
      <item quantity="one">pēc <xliff:g id="COUNT_1">%d</xliff:g> dienas</item>
      <item quantity="other">pēc <xliff:g id="COUNT_1">%d</xliff:g> dienām</item>
    </plurals>
    <plurals name="duration_years_relative_future" formatted="false" msgid="8644862986413104011">
      <item quantity="zero">pēc <xliff:g id="COUNT_1">%d</xliff:g> gadiem</item>
      <item quantity="one">pēc <xliff:g id="COUNT_1">%d</xliff:g> gada</item>
      <item quantity="other">pēc <xliff:g id="COUNT_1">%d</xliff:g> gadiem</item>
    </plurals>
    <string name="VideoView_error_title" msgid="3534509135438353077">"Video problēma"</string>
    <string name="VideoView_error_text_invalid_progressive_playback" msgid="3186670335938670444">"Šis video nav derīgs straumēšanai uz šo ierīci."</string>
    <string name="VideoView_error_text_unknown" msgid="3450439155187810085">"Nevar atskaņot šo video."</string>
    <string name="VideoView_error_button" msgid="2822238215100679592">"Labi"</string>
    <string name="relative_time" msgid="1818557177829411417">"<xliff:g id="DATE">%1$s</xliff:g>, <xliff:g id="TIME">%2$s</xliff:g>"</string>
    <string name="noon" msgid="7245353528818587908">"pusdienlaiks"</string>
    <string name="Noon" msgid="3342127745230013127">"Pusdienlaiks"</string>
    <string name="midnight" msgid="7166259508850457595">"pusnakts"</string>
    <string name="Midnight" msgid="5630806906897892201">"Pusnakts"</string>
    <string name="elapsed_time_short_format_mm_ss" msgid="4431555943828711473">"<xliff:g id="MINUTES">%1$02d</xliff:g>:<xliff:g id="SECONDS">%2$02d</xliff:g>"</string>
    <string name="elapsed_time_short_format_h_mm_ss" msgid="1846071997616654124">"<xliff:g id="HOURS">%1$d</xliff:g>:<xliff:g id="MINUTES">%2$02d</xliff:g>:<xliff:g id="SECONDS">%3$02d</xliff:g>"</string>
    <string name="selectAll" msgid="6876518925844129331">"Atlasīt visu"</string>
    <string name="cut" msgid="3092569408438626261">"Izgriezt"</string>
    <string name="copy" msgid="2681946229533511987">"Kopēt"</string>
    <string name="failed_to_copy_to_clipboard" msgid="1833662432489814471">"Neizdevās kopēt tekstu starpliktuvē."</string>
    <string name="paste" msgid="5629880836805036433">"Ielīmēt"</string>
    <string name="paste_as_plain_text" msgid="5427792741908010675">"Ielīmēt kā vienkāršu tekstu"</string>
    <string name="replace" msgid="5781686059063148930">"Aizstāt"</string>
    <string name="delete" msgid="6098684844021697789">"Dzēst"</string>
    <string name="copyUrl" msgid="2538211579596067402">"Kopēt URL"</string>
    <string name="selectTextMode" msgid="1018691815143165326">"Atlasīt tekstu"</string>
    <string name="undo" msgid="7905788502491742328">"Atsaukt"</string>
    <string name="redo" msgid="7759464876566803888">"Atcelt atsaukšanu"</string>
    <string name="autofill" msgid="3035779615680565188">"Automātiskā aizpilde"</string>
    <string name="textSelectionCABTitle" msgid="5236850394370820357">"Teksta atlase"</string>
    <string name="addToDictionary" msgid="4352161534510057874">"Pievienot vārdnīcai"</string>
    <string name="deleteText" msgid="6979668428458199034">"Dzēst"</string>
    <string name="inputMethod" msgid="1653630062304567879">"Ievades metode"</string>
    <string name="editTextMenuTitle" msgid="4909135564941815494">"Teksta darbības"</string>
    <string name="email" msgid="4560673117055050403">"E-pasts"</string>
    <string name="email_desc" msgid="3638665569546416795">"Nosūtīt e-pasta ziņojumu uz atlasīto adresi"</string>
    <string name="dial" msgid="1253998302767701559">"Zvans"</string>
    <string name="dial_desc" msgid="6573723404985517250">"Zvanīt uz atlasīto tālruņa numuru"</string>
    <string name="map" msgid="5441053548030107189">"Karte"</string>
    <string name="map_desc" msgid="1836995341943772348">"Atrast atlasīto adresi"</string>
    <string name="browse" msgid="1245903488306147205">"Atvērt"</string>
    <string name="browse_desc" msgid="8220976549618935044">"Atvērt atlasīto URL"</string>
    <string name="sms" msgid="4560537514610063430">"Īsziņa"</string>
    <string name="sms_desc" msgid="7526588350969638809">"Nosūtīt īsziņu uz atlasīto tālruņa numuru"</string>
    <string name="add_contact" msgid="7867066569670597203">"Pievienot"</string>
    <string name="add_contact_desc" msgid="4830217847004590345">"Pievienot kontaktpersonām"</string>
    <string name="view_calendar" msgid="979609872939597838">"Skatīt"</string>
    <string name="view_calendar_desc" msgid="5828320291870344584">"Skatīt atlasīto laiku kalendārā"</string>
    <string name="add_calendar_event" msgid="1953664627192056206">"Grafiks"</string>
    <string name="add_calendar_event_desc" msgid="4326891793260687388">"Ieplānot pasākumu konkrētā laikā"</string>
    <string name="view_flight" msgid="7691640491425680214">"Izsekot"</string>
    <string name="view_flight_desc" msgid="3876322502674253506">"Izsekot atlasīto lidojumu"</string>
    <string name="translate" msgid="9218619809342576858">"Tulkot"</string>
    <string name="translate_desc" msgid="4502367770068777202">"Tulkot atlasīto tekstu"</string>
    <string name="define" msgid="7394820043869954211">"Definēt"</string>
    <string name="define_desc" msgid="7910883642444919726">"Definēt atlasīto tekstu"</string>
    <string name="low_internal_storage_view_title" msgid="5576272496365684834">"Paliek maz brīvas vietas"</string>
    <string name="low_internal_storage_view_text" msgid="6640505817617414371">"Dažas sistēmas funkcijas var nedarboties."</string>
    <string name="low_internal_storage_view_text_no_boot" msgid="6935190099204693424">"Sistēmai pietrūkst vietas. Atbrīvojiet vismaz 250 MB vietas un restartējiet ierīci."</string>
    <string name="app_running_notification_title" msgid="8718335121060787914">"<xliff:g id="APP_NAME">%1$s</xliff:g> darbojas"</string>
    <string name="app_running_notification_text" msgid="1197581823314971177">"Pieskarieties, lai iegūtu plašāku informāciju vai apturētu lietotnes darbību."</string>
    <string name="ok" msgid="5970060430562524910">"Labi"</string>
    <string name="cancel" msgid="6442560571259935130">"Atcelt"</string>
    <string name="yes" msgid="5362982303337969312">"Labi"</string>
    <string name="no" msgid="5141531044935541497">"Atcelt"</string>
    <string name="dialog_alert_title" msgid="2049658708609043103">"Uzmanību!"</string>
    <string name="loading" msgid="7933681260296021180">"Notiek ielāde..."</string>
    <string name="capital_on" msgid="1544682755514494298">"IESLĒGT"</string>
    <string name="capital_off" msgid="6815870386972805832">"IZSL."</string>
    <string name="whichApplication" msgid="4533185947064773386">"Izvēlieties lietotni"</string>
    <string name="whichApplicationNamed" msgid="8260158865936942783">"Pabeigt darbību, izmantojot %1$s"</string>
    <string name="whichApplicationLabel" msgid="7425855495383818784">"Pabeigt darbību"</string>
    <string name="whichViewApplication" msgid="3272778576700572102">"Atvērt, izmantojot"</string>
    <string name="whichViewApplicationNamed" msgid="2286418824011249620">"Atvērt, izmantojot %1$s"</string>
    <string name="whichViewApplicationLabel" msgid="2666774233008808473">"Atvērt"</string>
    <string name="whichGiveAccessToApplication" msgid="8279395245414707442">"Piekļuves piešķiršana, lai atvērtu <xliff:g id="HOST">%1$s</xliff:g> saites lietojumprogrammā"</string>
    <string name="whichGiveAccessToApplicationNamed" msgid="7992388824107710849">"Piekļuves piešķiršana, lai atvērtu <xliff:g id="HOST">%1$s</xliff:g> saites lietojumprogrammā <xliff:g id="APPLICATION">%2$s</xliff:g>"</string>
    <string name="whichGiveAccessToApplicationLabel" msgid="6142688895536868827">"Atļaut piekļuvi"</string>
    <string name="whichEditApplication" msgid="144727838241402655">"Rediģēt, izmantojot"</string>
    <string name="whichEditApplicationNamed" msgid="1775815530156447790">"Rediģēt, izmantojot %1$s"</string>
    <string name="whichEditApplicationLabel" msgid="7183524181625290300">"Rediģēt"</string>
    <string name="whichSendApplication" msgid="5803792421724377602">"Kopīgot"</string>
    <string name="whichSendApplicationNamed" msgid="2799370240005424391">"Kopīgot, izmantojot %1$s"</string>
    <string name="whichSendApplicationLabel" msgid="4579076294675975354">"Kopīgot"</string>
    <string name="whichSendToApplication" msgid="8272422260066642057">"Sūtīšana, izmantojot..."</string>
    <string name="whichSendToApplicationNamed" msgid="7768387871529295325">"Sūtīšana, izmantojot: %1$s"</string>
    <string name="whichSendToApplicationLabel" msgid="8878962419005813500">"Sūtīt"</string>
    <string name="whichHomeApplication" msgid="4307587691506919691">"Sākuma lietotnes atlase"</string>
    <string name="whichHomeApplicationNamed" msgid="4493438593214760979">"“%1$s” kā sākuma lietotnes izmantošana"</string>
    <string name="whichHomeApplicationLabel" msgid="809529747002918649">"Uzņemt attēlu"</string>
    <string name="whichImageCaptureApplication" msgid="3680261417470652882">"Attēla uzņemšana, izmantojot lietotni"</string>
    <string name="whichImageCaptureApplicationNamed" msgid="8619384150737825003">"Attēla uzņemšana, izmantojot lietotni %1$s"</string>
    <string name="whichImageCaptureApplicationLabel" msgid="6390303445371527066">"Uzņemt attēlu"</string>
    <string name="alwaysUse" msgid="4583018368000610438">"Pēc noklusējuma izmantot šai darbībai."</string>
    <string name="use_a_different_app" msgid="8134926230585710243">"Izmantot citu lietotni"</string>
    <string name="clearDefaultHintMsg" msgid="3252584689512077257">"Notīriet noklusējuma iestatījumus šeit: Sistēmas iestatījumi &gt; Lietotnes &gt; Lejupielādētās."</string>
    <string name="chooseActivity" msgid="7486876147751803333">"Darbības izvēle"</string>
    <string name="chooseUsbActivity" msgid="6894748416073583509">"Lietotnes izvēlēšanās USB ierīcei"</string>
    <string name="noApplications" msgid="2991814273936504689">"Šo darbību nevar veikt neviena lietotne."</string>
    <string name="aerr_application" msgid="250320989337856518">"Lietotne <xliff:g id="APPLICATION">%1$s</xliff:g> pārtrauca darboties."</string>
    <string name="aerr_process" msgid="6201597323218674729">"Lietotne <xliff:g id="PROCESS">%1$s</xliff:g> pārtrauca darboties."</string>
    <string name="aerr_application_repeated" msgid="3146328699537439573">"<xliff:g id="APPLICATION">%1$s</xliff:g> atkārtoti pārtrauc darboties"</string>
    <string name="aerr_process_repeated" msgid="6235302956890402259">"<xliff:g id="PROCESS">%1$s</xliff:g> atkārtoti pārtrauc darboties"</string>
    <string name="aerr_restart" msgid="7581308074153624475">"Atkārtoti atvērt lietotni"</string>
    <string name="aerr_report" msgid="5371800241488400617">"Sūtīt atsauksmes"</string>
    <string name="aerr_close" msgid="2991640326563991340">"Aizvērt"</string>
    <string name="aerr_mute" msgid="1974781923723235953">"Nerādīt, līdz ierīce tiks restartēta"</string>
    <string name="aerr_wait" msgid="3199956902437040261">"Gaidīt"</string>
    <string name="aerr_close_app" msgid="3269334853724920302">"Aizvērt lietotni"</string>
    <string name="anr_title" msgid="4351948481459135709"></string>
    <string name="anr_activity_application" msgid="8493290105678066167">"<xliff:g id="APPLICATION">%2$s</xliff:g> nereaģē"</string>
    <string name="anr_activity_process" msgid="1622382268908620314">"<xliff:g id="ACTIVITY">%1$s</xliff:g> nereaģē"</string>
    <string name="anr_application_process" msgid="6417199034861140083">"<xliff:g id="APPLICATION">%1$s</xliff:g> nereaģē"</string>
    <string name="anr_process" msgid="6156880875555921105">"Process <xliff:g id="PROCESS">%1$s</xliff:g> nereaģē"</string>
    <string name="force_close" msgid="8346072094521265605">"Labi"</string>
    <string name="report" msgid="4060218260984795706">"Pārskats"</string>
    <string name="wait" msgid="7147118217226317732">"Gaidīt"</string>
    <string name="webpage_unresponsive" msgid="3272758351138122503">"No lapas netiek saņemta atbilde.\n\nVai vēlaties to aizvērt?"</string>
    <string name="launch_warning_title" msgid="1547997780506713581">"Lietotne ir novirzīta"</string>
    <string name="launch_warning_replace" msgid="6202498949970281412">"<xliff:g id="APP_NAME">%1$s</xliff:g> tagad darbojas."</string>
    <string name="launch_warning_original" msgid="188102023021668683">"Sākotnēji tika palaista lietojumprogramma <xliff:g id="APP_NAME">%1$s</xliff:g>."</string>
    <string name="screen_compat_mode_scale" msgid="3202955667675944499">"Mērogs"</string>
    <string name="screen_compat_mode_show" msgid="4013878876486655892">"Rādīt vienmēr"</string>
    <string name="screen_compat_mode_hint" msgid="1064524084543304459">"Atkārtoti iespējojiet šeit: Sistēmas iestatījumi &gt; Lietotnes &gt; Lejupielādētās."</string>
    <string name="unsupported_display_size_message" msgid="6545327290756295232">"Lietotnē <xliff:g id="APP_NAME">%1$s</xliff:g> netiek atbalstīts pašreizējais displeja lieluma iestatījums, tādēļ tā var tikt attēlota neparedzētā veidā."</string>
    <string name="unsupported_display_size_show" msgid="7969129195360353041">"Rādīt vienmēr"</string>
    <string name="unsupported_compile_sdk_message" msgid="4253168368781441759">"Lietotne <xliff:g id="APP_NAME">%1$s</xliff:g> tika izstrādāta nesaderīgai Android OS versijai, tādēļ tā var darboties neparedzētā veidā. Iespējams, ir pieejama atjaunināta lietotnes versija."</string>
    <string name="unsupported_compile_sdk_show" msgid="2681877855260970231">"Vienmēr rādīt"</string>
    <string name="unsupported_compile_sdk_check_update" msgid="3312723623323216101">"Pārbaudīt, vai ir pieejams atjauninājums"</string>
    <string name="smv_application" msgid="3307209192155442829">"Lietotne <xliff:g id="APPLICATION">%1$s</xliff:g> (process <xliff:g id="PROCESS">%2$s</xliff:g>) ir pārkāpusi savu pašieviesto StrictMode politiku."</string>
    <string name="smv_process" msgid="5120397012047462446">"Process <xliff:g id="PROCESS">%1$s</xliff:g> ir pārkāpis savu pašieviesto StrictMode politiku."</string>
    <string name="android_upgrading_title" product="default" msgid="7513829952443484438">"Notiek tālruņa atjaunināšana…"</string>
    <string name="android_upgrading_title" product="tablet" msgid="4503169817302593560">"Notiek planšetdatora atjaunināšana…"</string>
    <string name="android_upgrading_title" product="device" msgid="7009520271220804517">"Notiek ierīces atjaunināšana…"</string>
    <string name="android_start_title" product="default" msgid="4536778526365907780">"Notiek tālruņa palaišana…"</string>
    <string name="android_start_title" product="automotive" msgid="8418054686415318207">"Notiek Android palaišana…"</string>
    <string name="android_start_title" product="tablet" msgid="4929837533850340472">"Notiek planšetdatora palaišana…"</string>
    <string name="android_start_title" product="device" msgid="7467484093260449437">"Notiek ierīces palaišana…"</string>
    <string name="android_upgrading_fstrim" msgid="8036718871534640010">"Notiek krātuves optimizēšana."</string>
    <string name="android_upgrading_notification_title" product="default" msgid="1511552415039349062">"Notiek sistēmas atjauninājuma pabeigšana"</string>
    <string name="app_upgrading_toast" msgid="3008139776215597053">"Notiek lietotnes <xliff:g id="APPLICATION">%1$s</xliff:g> jaunināšana…"</string>
    <string name="android_upgrading_apk" msgid="7904042682111526169">"Tiek optimizēta <xliff:g id="NUMBER_0">%1$d</xliff:g>. lietotne no <xliff:g id="NUMBER_1">%2$d</xliff:g>."</string>
    <string name="android_preparing_apk" msgid="8162599310274079154">"Notiek lietotnes <xliff:g id="APPNAME">%1$s</xliff:g> sagatavošana."</string>
    <string name="android_upgrading_starting_apps" msgid="451464516346926713">"Notiek lietotņu palaišana."</string>
    <string name="android_upgrading_complete" msgid="1405954754112999229">"Tiek pabeigta sāknēšana."</string>
    <string name="heavy_weight_notification" msgid="9087063985776626166">"<xliff:g id="APP">%1$s</xliff:g> darbojas"</string>
    <string name="heavy_weight_notification_detail" msgid="2304833848484424985">"Pieskarieties, lai atgrieztos spēlē"</string>
    <string name="heavy_weight_switcher_title" msgid="387882830435195342">"Spēles izvēlēšanās"</string>
    <string name="heavy_weight_switcher_text" msgid="4176781660362912010">"Lai uzlabotu veiktspēju, vienlaikus var atvērt tikai vienu no šīm spēlēm."</string>
    <string name="old_app_action" msgid="3044685170829526403">"Atgriezties lietotnē <xliff:g id="OLD_APP">%1$s</xliff:g>"</string>
    <string name="new_app_action" msgid="6694851182870774403">"Atvērt <xliff:g id="NEW_APP">%1$s</xliff:g>"</string>
    <string name="new_app_description" msgid="5894852887817332322">"Lietotne <xliff:g id="OLD_APP">%1$s</xliff:g> tiks aizvērta, neko nesaglabājot"</string>
    <string name="dump_heap_notification" msgid="2618183274836056542">"Process <xliff:g id="PROC">%1$s</xliff:g> pārsniedza atmiņas ierobežojumu."</string>
    <string name="dump_heap_notification_detail" msgid="3993078784053054141">"Apkopots kaudzes izraksts. Pieskarieties, lai kopīgotu."</string>
    <string name="dump_heap_title" msgid="5864292264307651673">"Vai kopīgot kaudzes izrakstu?"</string>
    <string name="dump_heap_text" msgid="4809417337240334941">"Process <xliff:g id="PROC">%1$s</xliff:g> pārsniedza procesu atmiņas ierobežojumu (<xliff:g id="SIZE">%2$s</xliff:g>). Tika apkopots kaudzes izraksts, ko varat kopīgot ar procesa izstrādātāju. Ņemiet vērā: kaudzes izrakstā var būt ietverta jūsu personas informācija, kurai var piekļūt lietojumprogramma."</string>
    <string name="sendText" msgid="5209874571959469142">"Izvēlieties darbību tekstam"</string>
    <string name="volume_ringtone" msgid="6885421406845734650">"Zvanītāja skaļums"</string>
    <string name="volume_music" msgid="5421651157138628171">"Multivides skaļums"</string>
    <string name="volume_music_hint_playing_through_bluetooth" msgid="9165984379394601533">"Atskaņošana, izmantojot Bluetooth"</string>
    <string name="volume_music_hint_silent_ringtone_selected" msgid="8310739960973156272">"Klusais zvana signāls ir iestatīts."</string>
    <string name="volume_call" msgid="3941680041282788711">"Zvana skaļums"</string>
    <string name="volume_bluetooth_call" msgid="2002891926351151534">"Bluetooth sarunas skaļums"</string>
    <string name="volume_alarm" msgid="1985191616042689100">"Signāla skaļums"</string>
    <string name="volume_notification" msgid="2422265656744276715">"Paziņojumu skaļums"</string>
    <string name="volume_unknown" msgid="1400219669770445902">"Skaļums"</string>
    <string name="volume_icon_description_bluetooth" msgid="6538894177255964340">"Bluetooth apjoms"</string>
    <string name="volume_icon_description_ringer" msgid="3326003847006162496">"Zvana signāla skaļums"</string>
    <string name="volume_icon_description_incall" msgid="8890073218154543397">"Zvana skaļums"</string>
    <string name="volume_icon_description_media" msgid="4217311719665194215">"Multivides skaļums"</string>
    <string name="volume_icon_description_notification" msgid="7044986546477282274">"Paziņojumu skaļums"</string>
    <string name="ringtone_default" msgid="3789758980357696936">"Noklusējuma zvana signāls"</string>
    <string name="ringtone_default_with_actual" msgid="1767304850491060581">"Noklusējuma (<xliff:g id="ACTUAL_RINGTONE">%1$s</xliff:g>)"</string>
    <string name="ringtone_silent" msgid="7937634392408977062">"Nav"</string>
    <string name="ringtone_picker_title" msgid="3515143939175119094">"Zvana signāli"</string>
    <string name="ringtone_picker_title_alarm" msgid="6473325356070549702">"Modinātāja signāla skaņas"</string>
    <string name="ringtone_picker_title_notification" msgid="4837740874822788802">"Paziņojumu skaņas"</string>
    <string name="ringtone_unknown" msgid="3914515995813061520">"Nezināms"</string>
    <plurals name="wifi_available" formatted="false" msgid="7900333017752027322">
      <item quantity="zero">Pieejami Wi-Fi tīkli</item>
      <item quantity="one">Pieejami Wi-Fi tīkli</item>
      <item quantity="other">Pieejami Wi-Fi tīkli</item>
    </plurals>
    <plurals name="wifi_available_detailed" formatted="false" msgid="1140699367193975606">
      <item quantity="zero">Ir pieejami atvērti Wi-Fi tīkli</item>
      <item quantity="one">Ir pieejami atvērti Wi-Fi tīkli</item>
      <item quantity="other">Ir pieejami atvērti Wi-Fi tīkli</item>
    </plurals>
    <string name="wifi_available_title" msgid="3817100557900599505">"Savienojuma izveide ar atvērtu Wi-Fi tīklu"</string>
    <string name="wifi_available_carrier_network_title" msgid="4527932626916527897">"Savienojuma izveide ar mobilo sakaru operatora Wi‑Fi tīklu"</string>
    <string name="wifi_available_title_connecting" msgid="1139126673968899002">"Savienojuma izveide ar Wi-Fi tīklu"</string>
    <string name="wifi_available_title_connected" msgid="7542672851522241548">"Ir izveidots savienojums ar Wi-Fi tīklu"</string>
    <string name="wifi_available_title_failed_to_connect" msgid="6861772233582618132">"Nevarēja izveidot savienojumu ar Wi‑Fi tīklu"</string>
    <string name="wifi_available_content_failed_to_connect" msgid="3377406637062802645">"Pieskarieties, lai skatītu visus tīklus"</string>
    <string name="wifi_available_action_connect" msgid="2635699628459488788">"Izveidot savienojumu"</string>
    <string name="wifi_available_action_all_networks" msgid="4368435796357931006">"Visi tīkli"</string>
    <string name="wifi_suggestion_title" msgid="8951405130379148709">"Ir pieejams Wi‑Fi tīkls, ko ieteica <xliff:g id="NAME">%s</xliff:g>"</string>
    <string name="wifi_suggestion_content" msgid="2658317015552324848">"Vai vēlaties izveidot savienojumu ar tīkliem, ko ieteica <xliff:g id="NAME">%s</xliff:g>?"</string>
    <string name="wifi_suggestion_action_allow_app" msgid="3689946344485394085">"Jā"</string>
    <string name="wifi_suggestion_action_disallow_app" msgid="7977918905605931385">"Nē"</string>
    <string name="wifi_wakeup_onboarding_title" msgid="228772560195634292">"Wi‑Fi tiks automātiski ieslēgts"</string>
    <string name="wifi_wakeup_onboarding_subtext" msgid="3989697580301186973">"Kad atrodaties saglabāta augstas kvalitātes tīkla tuvumā"</string>
    <string name="wifi_wakeup_onboarding_action_disable" msgid="838648204200836028">"Neieslēgt atkārtoti"</string>
    <string name="wifi_wakeup_enabled_title" msgid="6534603733173085309">"Wi-Fi tika ieslēgts automātiski"</string>
    <string name="wifi_wakeup_enabled_content" msgid="189330154407990583">"Jūs atrodaties saglabāta tīkla tuvumā: <xliff:g id="NETWORK_SSID">%1$s</xliff:g>."</string>
    <string name="wifi_available_sign_in" msgid="9157196203958866662">"Pierakstieties Wi-Fi tīklā"</string>
    <string name="network_available_sign_in" msgid="1848877297365446605">"Pierakstīšanās tīklā"</string>
    <!-- no translation found for network_available_sign_in_detailed (8000081941447976118) -->
    <skip />
    <string name="wifi_no_internet" msgid="8938267198124654938">"Wi-Fi tīklā nav piekļuves internetam."</string>
    <string name="wifi_no_internet_detailed" msgid="8083079241212301741">"Pieskarieties, lai skatītu iespējas."</string>
    <string name="captive_portal_logged_in_detailed" msgid="8489345381637456021">"Izveidots savienojums"</string>
    <string name="wifi_softap_config_change" msgid="8475911871165857607">"Izmaiņas tīklāja iestatījumos"</string>
    <string name="wifi_softap_config_change_summary" msgid="7601233252456548891">"Ir mainīts tīklāja joslas platums."</string>
    <string name="wifi_softap_config_change_detailed" msgid="8022936822860678033">"Šajā ierīcē netiek atbalstīta jūsu preference par tikai 5 GHz joslu. 5 GHz josla ierīcē tiks izmantota, kad tā būs pieejama."</string>
    <string name="network_switch_metered" msgid="4671730921726992671">"Pārslēdzās uz tīklu <xliff:g id="NETWORK_TYPE">%1$s</xliff:g>"</string>
    <string name="network_switch_metered_detail" msgid="775163331794506615">"Kad vienā tīklā (<xliff:g id="PREVIOUS_NETWORK">%2$s</xliff:g>) nav piekļuves internetam, ierīcē tiek izmantots cits tīkls (<xliff:g id="NEW_NETWORK">%1$s</xliff:g>). Var tikt piemērota maksa."</string>
    <string name="network_switch_metered_toast" msgid="5779283181685974304">"Pārslēdzās no tīkla <xliff:g id="PREVIOUS_NETWORK">%1$s</xliff:g> uz tīklu <xliff:g id="NEW_NETWORK">%2$s</xliff:g>"</string>
  <string-array name="network_switch_type_name">
    <item msgid="3979506840912951943">"mobilie dati"</item>
    <item msgid="75483255295529161">"Wi-Fi"</item>
    <item msgid="6862614801537202646">"Bluetooth"</item>
    <item msgid="5447331121797802871">"Ethernet"</item>
    <item msgid="8257233890381651999">"VPN"</item>
  </string-array>
    <string name="network_switch_type_name_unknown" msgid="4552612897806660656">"nezināms tīkla veids"</string>
    <string name="wifi_watchdog_network_disabled" msgid="7904214231651546347">"Nevarēja izveidot savienojumu ar Wi-Fi."</string>
    <string name="wifi_watchdog_network_disabled_detailed" msgid="4917472096696322767">" ir slikts interneta savienojums."</string>
    <string name="wifi_connect_alert_title" msgid="8455846016001810172">"Vai atļaut savienojumu?"</string>
    <string name="wifi_connect_alert_message" msgid="6451273376815958922">"Lietotne %1$s vēlas izveidot savienojumu ar Wi-Fi tīklu %2$s"</string>
    <string name="wifi_connect_default_application" msgid="7143109390475484319">"Lietojumprogramma"</string>
    <string name="wifi_p2p_dialog_title" msgid="97611782659324517">"Wi-Fi Direct"</string>
    <string name="wifi_p2p_turnon_message" msgid="2909250942299627244">"Palaist programmu Wi-Fi Direct. Tādējādi tiks izslēgta Wi-Fi klienta/tīklāja darbība."</string>
    <string name="wifi_p2p_failed_message" msgid="3763669677935623084">"Nevarēja palaist programmu Wi-Fi Direct."</string>
    <string name="wifi_p2p_enabled_notification_title" msgid="2068321881673734886">"Wi-Fi Direct ir ieslēgts"</string>
    <string name="wifi_p2p_enabled_notification_message" msgid="8064677407830620023">"Pieskarieties, lai skatītu iestatījumus."</string>
    <string name="accept" msgid="1645267259272829559">"Piekrist"</string>
    <string name="decline" msgid="2112225451706137894">"Noraidīt"</string>
    <string name="wifi_p2p_invitation_sent_title" msgid="1318975185112070734">"Ielūgums ir nosūtīts."</string>
    <string name="wifi_p2p_invitation_to_connect_title" msgid="4958803948658533637">"Ielūgums izveidot savienojumu"</string>
    <string name="wifi_p2p_from_message" msgid="570389174731951769">"No:"</string>
    <string name="wifi_p2p_to_message" msgid="248968974522044099">"Kam:"</string>
    <string name="wifi_p2p_enter_pin_message" msgid="5920929550367828970">"Ierakstiet pieprasīto PIN:"</string>
    <string name="wifi_p2p_show_pin_message" msgid="8530563323880921094">"PIN:"</string>
    <string name="wifi_p2p_frequency_conflict_message" product="tablet" msgid="8012981257742232475">"Planšetdators tiks īslaicīgi atvienots no Wi-Fi tīkla, kamēr būs izveidots savienojums ar ierīci <xliff:g id="DEVICE_NAME">%1$s</xliff:g>."</string>
    <string name="wifi_p2p_frequency_conflict_message" product="tv" msgid="3087858235069421128">"Televizors tiks īslaicīgi atvienots no Wi-Fi tīkla, kamēr ir izveidots savienojums ar ierīci <xliff:g id="DEVICE_NAME">%1$s</xliff:g>."</string>
    <string name="wifi_p2p_frequency_conflict_message" product="default" msgid="7363907213787469151">"Tālrunis tiks īslaicīgi atvienots no Wi-Fi tīkla, kamēr būs izveidots savienojums ar ierīci <xliff:g id="DEVICE_NAME">%1$s</xliff:g>."</string>
    <string name="select_character" msgid="3365550120617701745">"Ievietojiet rakstzīmi"</string>
    <string name="sms_control_title" msgid="7296612781128917719">"Īsziņu sūtīšana"</string>
    <string name="sms_control_message" msgid="3867899169651496433">"Lietotne &lt;b&gt;<xliff:g id="APP_NAME">%1$s</xliff:g>&lt;/b&gt; sūta daudz īsziņu. Vai vēlaties, lai šī lietotne turpinātu sūtīt ziņojumus?"</string>
    <string name="sms_control_yes" msgid="3663725993855816807">"Atļaut"</string>
    <string name="sms_control_no" msgid="625438561395534982">"Aizliegt"</string>
    <string name="sms_short_code_confirm_message" msgid="1645436466285310855">"&lt;b&gt;<xliff:g id="APP_NAME">%1$s</xliff:g>&lt;/b&gt; vēlas sūtīt īsziņu adresātam &lt;b&gt;<xliff:g id="DEST_ADDRESS">%2$s</xliff:g>&lt;/b&gt;."</string>
    <string name="sms_short_code_details" msgid="5873295990846059400">"No jūsu mobilās ierīces konta "<b>"var tikt iekasēta maksa"</b>"."</string>
    <string name="sms_premium_short_code_details" msgid="7869234868023975"><b>"No jūsu mobilās ierīces konta tiks iekasēta maksa."</b></string>
    <string name="sms_short_code_confirm_allow" msgid="4458878637111023413">"Sūtīt"</string>
    <string name="sms_short_code_confirm_deny" msgid="2927389840209170706">"Atcelt"</string>
    <string name="sms_short_code_remember_choice" msgid="5289538592272218136">"Atcerēties manu izvēli"</string>
    <string name="sms_short_code_remember_undo_instruction" msgid="4960944133052287484">"Lai mainītu: Iestatījumi &gt; Lietotnes"</string>
    <string name="sms_short_code_confirm_always_allow" msgid="3241181154869493368">"Vienmēr atļaut"</string>
    <string name="sms_short_code_confirm_never_allow" msgid="446992765774269673">"Neatļaut nekad"</string>
    <string name="sim_removed_title" msgid="6227712319223226185">"SIM karte ir izņemta."</string>
    <string name="sim_removed_message" msgid="2333164559970958645">"Mobilais tīkls nebūs pieejams līdz brīdim, kad restartēsiet ierīci ar ievietotu derīgu SIM karti."</string>
    <string name="sim_done_button" msgid="827949989369963775">"Gatavs"</string>
    <string name="sim_added_title" msgid="3719670512889674693">"SIM karte ir pievienota."</string>
    <string name="sim_added_message" msgid="6599945301141050216">"Ierīces restartēšana, lai piekļūtu mobilo sakaru tīklam."</string>
    <string name="sim_restart_button" msgid="4722407842815232347">"Restartēt"</string>
    <string name="install_carrier_app_notification_title" msgid="9056007111024059888">"Aktivizējiet mobilo ierīci."</string>
    <string name="install_carrier_app_notification_text" msgid="3346681446158696001">"Lejupielādējiet mobilo sakaru operatora lietotni, lai aktivizētu jauno SIM karti."</string>
    <string name="install_carrier_app_notification_text_app_name" msgid="1196505084835248137">"Lejupielādējiet lietotni <xliff:g id="APP_NAME">%1$s</xliff:g>, lai aktivizētu jauno SIM karti."</string>
    <string name="install_carrier_app_notification_button" msgid="3094206295081900849">"Lejupielādēt lietotni"</string>
    <string name="carrier_app_notification_title" msgid="8921767385872554621">"Ievietota jauna SIM karte"</string>
    <string name="carrier_app_notification_text" msgid="1132487343346050225">"Pieskarieties, lai to iestatītu."</string>
    <string name="time_picker_dialog_title" msgid="8349362623068819295">"Iestatīt laiku"</string>
    <string name="date_picker_dialog_title" msgid="5879450659453782278">"Datuma iestatīšana"</string>
    <string name="date_time_set" msgid="5777075614321087758">"Iestatīt"</string>
    <string name="date_time_done" msgid="2507683751759308828">"Gatavs"</string>
    <string name="perms_new_perm_prefix" msgid="8257740710754301407"><font size="12" fgcolor="#ff33b5e5">"JAUNA: "</font></string>
    <string name="perms_description_app" msgid="5139836143293299417">"Nodrošina <xliff:g id="APP_NAME">%1$s</xliff:g>."</string>
    <string name="no_permissions" msgid="7283357728219338112">"Atļaujas nav nepieciešamas."</string>
    <string name="perm_costs_money" msgid="4902470324142151116">"par to no jums var tikt iekasēta maksa"</string>
    <string name="dlg_ok" msgid="7376953167039865701">"Labi"</string>
    <string name="usb_charging_notification_title" msgid="1595122345358177163">"Ierīces uzlāde, izmantojot USB savienojumu"</string>
    <string name="usb_supplying_notification_title" msgid="4631045789893086181">"Pievienotās ierīces uzlāde, izmantojot USB savienojumu"</string>
    <string name="usb_mtp_notification_title" msgid="4238227258391151029">"Ieslēgta failu pārsūtīšana, izmantojot USB savienojumu"</string>
    <string name="usb_ptp_notification_title" msgid="5425857879922006878">"Ieslēgts PTP režīms, izmantojot USB savienojumu"</string>
    <string name="usb_tether_notification_title" msgid="3716143122035802501">"Ieslēgta USB piesaiste"</string>
    <string name="usb_midi_notification_title" msgid="5356040379749154805">"Ieslēgts MIDI režīms, izmantojot USB savienojumu"</string>
    <string name="usb_accessory_notification_title" msgid="1785694450621427730">"USB piederums ir pievienots"</string>
    <string name="usb_notification_message" msgid="3370903770828407960">"Pieskarieties, lai skatītu citas iespējas."</string>
    <string name="usb_power_notification_message" msgid="4647527153291917218">"Pievienotā ierīce tiek uzlādēta. Pieskarieties, lai skatītu citas opcijas."</string>
    <string name="usb_unsupported_audio_accessory_title" msgid="3529881374464628084">"Konstatēts analogs audio piederums"</string>
    <string name="usb_unsupported_audio_accessory_message" msgid="6309553946441565215">"Pievienotā ierīce nav saderīga ar šo tālruni. Pieskarieties, lai uzzinātu vairāk."</string>
    <string name="adb_active_notification_title" msgid="6729044778949189918">"USB atkļūdošana ir pievienota."</string>
    <string name="adb_active_notification_message" msgid="7463062450474107752">"Pieskarieties, lai izslēgtu USB atkļūdošanu"</string>
    <string name="adb_active_notification_message" product="tv" msgid="8470296818270110396">"Atlasiet, lai atspējotu USB atkļūdošanu."</string>
    <string name="usb_contaminant_detected_title" msgid="7136400633704058349">"USB pieslēgvietā ir šķidrums vai daļiņas"</string>
    <string name="usb_contaminant_detected_message" msgid="832337061059487250">"USB pieslēgvieta ir automātiski atspējota. Pieskarieties, lai uzzinātu vairāk."</string>
    <string name="usb_contaminant_not_detected_title" msgid="4202417484434906086">"USB pieslēgvietas izmantošana ir droša"</string>
    <string name="usb_contaminant_not_detected_message" msgid="2415791798244545292">"Tālrunī vairs netiek konstatēts šķidrums vai gruži."</string>
    <string name="taking_remote_bugreport_notification_title" msgid="6742483073875060934">"Notiek kļūdas pārskata izveide…"</string>
    <string name="share_remote_bugreport_notification_title" msgid="4987095013583691873">"Vai kopīgot kļūdas pārskatu?"</string>
    <string name="sharing_remote_bugreport_notification_title" msgid="7572089031496651372">"Notiek kļūdas pārskata kopīgošana…"</string>
    <string name="share_remote_bugreport_notification_message_finished" msgid="6029609949340992866">"Administrators pieprasīja kļūdas pārskatu, lai palīdzētu novērst problēmu šajā ierīcē. Var tikt kopīgotas lietotnes un dati."</string>
    <string name="share_remote_bugreport_action" msgid="6249476773913384948">"KOPĪGOT"</string>
    <string name="decline_remote_bugreport_action" msgid="6230987241608770062">"NORAIDĪT"</string>
    <string name="select_input_method" msgid="4653387336791222978">"Ievades metodes izvēle"</string>
    <string name="show_ime" msgid="2506087537466597099">"Paturēt ekrānā, kamēr ir aktīva fiziskā tastatūra"</string>
    <string name="hardware" msgid="194658061510127999">"Virtuālās tastatūras rādīšana"</string>
    <string name="select_keyboard_layout_notification_title" msgid="597189518763083494">"Fiziskās tastatūras konfigurēšana"</string>
    <string name="select_keyboard_layout_notification_message" msgid="8084622969903004900">"Pieskarieties, lai atlasītu valodu un izkārtojumu"</string>
    <string name="fast_scroll_alphabet" msgid="5433275485499039199">" AĀBCČDEĒFGĢHIĪJKĶLĻMNŅOPRSŠTUŪVZŽ"</string>
    <string name="fast_scroll_numeric_alphabet" msgid="4030170524595123610">" 0123456789AĀBCČDEĒFGĢHIĪJKĶLĻMNŅOPRSŠTUŪVZŽ"</string>
    <string name="alert_windows_notification_channel_group_name" msgid="1463953341148606396">"Rādīt pāri citām lietotnēm"</string>
    <string name="alert_windows_notification_channel_name" msgid="3116610965549449803">"Lietotne <xliff:g id="NAME">%s</xliff:g> tiek rādīta pāri citām lietotnēm"</string>
    <string name="alert_windows_notification_title" msgid="3697657294867638947">"Lietotne <xliff:g id="NAME">%s</xliff:g> pāri citām lietotnēm"</string>
    <string name="alert_windows_notification_message" msgid="8917232109522912560">"Ja nevēlaties lietotnē <xliff:g id="NAME">%s</xliff:g> izmantot šo funkciju, pieskarieties, lai atvērtu iestatījumus un to izslēgtu."</string>
    <string name="alert_windows_notification_turn_off_action" msgid="2902891971380544651">"Izslēgt"</string>
    <string name="ext_media_checking_notification_title" msgid="4411133692439308924">"Notiek ierīces <xliff:g id="NAME">%s</xliff:g> pārbaude…"</string>
    <string name="ext_media_checking_notification_message" msgid="410185170877285434">"Notiek pašreizējā satura pārskatīšana."</string>
    <string name="ext_media_new_notification_title" msgid="1621805083736634077">"Jauna ierīce: <xliff:g id="NAME">%s</xliff:g>"</string>
    <string name="ext_media_new_notification_message" msgid="3673685270558405087">"Pieskarieties, lai iestatītu."</string>
    <string name="ext_media_ready_notification_message" msgid="4083398150380114462">"Fotoattēlu un satura pārsūtīšanai."</string>
    <string name="ext_media_unmountable_notification_title" msgid="4179418065210797130">"Problēma saistībā ar <xliff:g id="NAME">%s</xliff:g>"</string>
    <string name="ext_media_unmountable_notification_message" msgid="4193858924381066522">"Pieskarieties, lai novērstu problēmu."</string>
    <string name="ext_media_unmountable_notification_message" product="tv" msgid="3941179940297874950">"<xliff:g id="NAME">%s</xliff:g> ir bojāta. Atlasiet, lai labotu."</string>
    <string name="ext_media_unsupported_notification_title" msgid="3797642322958803257">"Neatbalstīts datu nesējs (<xliff:g id="NAME">%s</xliff:g>)"</string>
    <string name="ext_media_unsupported_notification_message" msgid="6121601473787888589">"Šī ierīce neatbalsta datu nesēju <xliff:g id="NAME">%s</xliff:g>. Pieskarieties, lai iestatītu to atbalstītā formātā."</string>
    <string name="ext_media_unsupported_notification_message" product="tv" msgid="3725436899820390906">"Šajā ierīcē netiek atbalstīta šī <xliff:g id="NAME">%s</xliff:g>. Atlasiet, lai iestatītu atbalstītu formātu."</string>
    <string name="ext_media_badremoval_notification_title" msgid="3206248947375505416">"<xliff:g id="NAME">%s</xliff:g> tika negaidīti izņemta"</string>
    <string name="ext_media_badremoval_notification_message" msgid="8556885808951260574">"Lai nezaudētu saturu, pirms izņemšanas izstumiet datu nesēju."</string>
    <string name="ext_media_nomedia_notification_title" msgid="6593814191061956856">"Ierīce <xliff:g id="NAME">%s</xliff:g> izņemta"</string>
    <string name="ext_media_nomedia_notification_message" msgid="2110883356419799994">"Dažas funkcijas var darboties neatbilstoši. Ievietojiet jaunu atmiņas ierīci."</string>
    <string name="ext_media_unmounting_notification_title" msgid="5046532339291216076">"Notiek ierīces <xliff:g id="NAME">%s</xliff:g> atvienošana"</string>
    <string name="ext_media_unmounting_notification_message" msgid="1003926904442321115">"Neizņemiet to."</string>
    <string name="ext_media_init_action" msgid="7952885510091978278">"Iestatīt"</string>
    <string name="ext_media_unmount_action" msgid="1121883233103278199">"Izstumt"</string>
    <string name="ext_media_browse_action" msgid="8322172381028546087">"Izpētīt"</string>
    <string name="ext_media_seamless_action" msgid="6575980560886881233">"Slēdža izeja"</string>
    <string name="ext_media_missing_title" msgid="620980315821543904">"Nav ierīces <xliff:g id="NAME">%s</xliff:g>"</string>
    <string name="ext_media_missing_message" msgid="4012389235250987930">"Vēlreiz pievienojiet ierīci."</string>
    <string name="ext_media_move_specific_title" msgid="1471100343872375842">"Notiek lietotnes <xliff:g id="NAME">%s</xliff:g> pārvietošana"</string>
    <string name="ext_media_move_title" msgid="1022809140035962662">"Notiek datu pārvietošana"</string>
    <string name="ext_media_move_success_title" msgid="7863652232242276066">"Satura pārsūtīšana pabeigta"</string>
    <string name="ext_media_move_success_message" msgid="8939137931961728009">"Saturs tika pārvietots ierīcē <xliff:g id="NAME">%s</xliff:g>"</string>
    <string name="ext_media_move_failure_title" msgid="1604422634177382092">"Saturu neizdevās pārvietot"</string>
    <string name="ext_media_move_failure_message" msgid="7388950499623016135">"Vēlreiz mēģiniet pārvietot saturu"</string>
    <string name="ext_media_status_removed" msgid="6576172423185918739">"Noņemts"</string>
    <string name="ext_media_status_unmounted" msgid="2551560878416417752">"Noņemts"</string>
    <string name="ext_media_status_checking" msgid="6193921557423194949">"Notiek pārbaude..."</string>
    <string name="ext_media_status_mounted" msgid="7253821726503179202">"Gatavs"</string>
    <string name="ext_media_status_mounted_ro" msgid="8020978752406021015">"Tikai lasāms"</string>
    <string name="ext_media_status_bad_removal" msgid="8395398567890329422">"Noņemts nedroši"</string>
    <string name="ext_media_status_unmountable" msgid="805594039236667894">"Bojāts"</string>
    <string name="ext_media_status_unsupported" msgid="4691436711745681828">"Neatbalstīts"</string>
    <string name="ext_media_status_ejecting" msgid="5463887263101234174">"Notiek noņemšana…"</string>
    <string name="ext_media_status_formatting" msgid="1085079556538644861">"Notiek formatēšana…"</string>
    <string name="ext_media_status_missing" msgid="5638633895221670766">"Nav ievietots"</string>
    <string name="activity_list_empty" msgid="1675388330786841066">"Nav atrasta neviena atbilstoša darbība."</string>
    <string name="permlab_route_media_output" msgid="6243022988998972085">"Maršrutēt multivides datu izeju"</string>
    <string name="permdesc_route_media_output" msgid="4932818749547244346">"Ļauj lietojumprogrammai maršrutēt multivides datu izeju uz citām ārējām ierīcēm."</string>
    <string name="permlab_readInstallSessions" msgid="3713753067455750349">"Lasīt instalēšanas sesijas"</string>
    <string name="permdesc_readInstallSessions" msgid="2049771699626019849">"Ļauj lietojumprogrammai lasīt instalēšanas sesijas. Tādējādi lietojumprogrammai ir pieejama informācija par aktīvajām pakotņu instalācijām."</string>
    <string name="permlab_requestInstallPackages" msgid="5782013576218172577">"Pieprasīt pakotņu instalēšanu"</string>
    <string name="permdesc_requestInstallPackages" msgid="5740101072486783082">"Ļauj lietojumprogrammai pieprasīt pakotņu instalēšanu."</string>
    <string name="permlab_requestDeletePackages" msgid="1703686454657781242">"pakotņu dzēšanas pieprasīšana"</string>
    <string name="permdesc_requestDeletePackages" msgid="3406172963097595270">"Atļauj lietojumprogrammai pieprasīt pakotņu dzēšanu."</string>
    <string name="permlab_requestIgnoreBatteryOptimizations" msgid="8021256345643918264">"Lūgt akumulatora optimizācijas ignorēšanu"</string>
    <string name="permdesc_requestIgnoreBatteryOptimizations" msgid="8359147856007447638">"Ļauj lietotnei lūgt atļauju ignorēt akumulatora optimizāciju šai lietotnei."</string>
    <string name="tutorial_double_tap_to_zoom_message_short" msgid="1311810005957319690">"Pieskarieties divreiz, lai kontrolētu tālummaiņu."</string>
    <string name="gadget_host_error_inflating" msgid="4882004314906466162">"Nevarēja pievienot logrīku."</string>
    <string name="ime_action_go" msgid="8320845651737369027">"Doties uz"</string>
    <string name="ime_action_search" msgid="658110271822807811">"Meklēt"</string>
    <string name="ime_action_send" msgid="2316166556349314424">"Sūtīt"</string>
    <string name="ime_action_next" msgid="3138843904009813834">"Tālāk"</string>
    <string name="ime_action_done" msgid="8971516117910934605">"Gatavs"</string>
    <string name="ime_action_previous" msgid="1443550039250105948">"Iepr."</string>
    <string name="ime_action_default" msgid="2840921885558045721">"Izpildīt"</string>
    <string name="dial_number_using" msgid="5789176425167573586">"Sastādiet numuru\nizmantojot <xliff:g id="NUMBER">%s</xliff:g>"</string>
    <string name="create_contact_using" msgid="4947405226788104538">"Izveidot kontaktpersonu\nizmantojot šo numuru: <xliff:g id="NUMBER">%s</xliff:g>"</string>
    <string name="grant_credentials_permission_message_header" msgid="2106103817937859662">"Viena vai vairākas no tālāk minētajām lietotnēm pieprasa atļauju piekļūt jūsu kontam tagad un arī turpmāk."</string>
    <string name="grant_credentials_permission_message_footer" msgid="3125211343379376561">"Vai vēlaties atļaut šo pieprasījumu?"</string>
    <string name="grant_permissions_header_text" msgid="6874497408201826708">"Piekļuves pieprasījums"</string>
    <string name="allow" msgid="7225948811296386551">"Atļaut"</string>
    <string name="deny" msgid="2081879885755434506">"Noraidīt"</string>
    <string name="permission_request_notification_title" msgid="6486759795926237907">"Atļauja ir pieprasīta."</string>
    <string name="permission_request_notification_with_subtitle" msgid="8530393139639560189">"Atļauja kontam <xliff:g id="ACCOUNT">%s</xliff:g>\nir pieprasīta."</string>
    <string name="forward_intent_to_owner" msgid="1207197447013960896">"Šo lietotni izmantojat ārpus sava darba profila"</string>
    <string name="forward_intent_to_work" msgid="621480743856004612">"Jūs izmantojat šo lietotni no sava darba profila."</string>
    <string name="input_method_binding_label" msgid="1283557179944992649">"Ievades metode"</string>
    <string name="sync_binding_label" msgid="3687969138375092423">"Sinhronizācija"</string>
    <string name="accessibility_binding_label" msgid="4148120742096474641">"Pieejamība"</string>
    <string name="wallpaper_binding_label" msgid="1240087844304687662">"Fona tapete"</string>
    <string name="chooser_wallpaper" msgid="7873476199295190279">"Tapetes maiņa"</string>
    <string name="notification_listener_binding_label" msgid="2014162835481906429">"Paziņojumu uztvērējs"</string>
    <string name="vr_listener_binding_label" msgid="4316591939343607306">"VR klausītājs"</string>
    <string name="condition_provider_service_binding_label" msgid="1321343352906524564">"Nosacījumu sniedzējs"</string>
    <string name="notification_ranker_binding_label" msgid="774540592299064747">"Paziņojumu ranžēšanas pakalpojums"</string>
    <string name="vpn_title" msgid="19615213552042827">"VPN ir aktivizēts."</string>
    <string name="vpn_title_long" msgid="6400714798049252294">"Lietojumprogramma <xliff:g id="APP">%s</xliff:g> aktivizēja VPN."</string>
    <string name="vpn_text" msgid="1610714069627824309">"Pieskarieties, lai pārvaldītu tīklu."</string>
    <string name="vpn_text_long" msgid="4907843483284977618">"Ir izveidots savienojums ar: <xliff:g id="SESSION">%s</xliff:g>. Pieskarieties, lai pārvaldītu tīklu."</string>
    <string name="vpn_lockdown_connecting" msgid="6443438964440960745">"Notiek savienojuma izveide ar vienmēr ieslēgtu VPN…"</string>
    <string name="vpn_lockdown_connected" msgid="8202679674819213931">"Izveidots savienojums ar vienmēr ieslēgtu VPN."</string>
    <string name="vpn_lockdown_disconnected" msgid="735805531187559719">"Pārtraukts savienojums ar vienmēr ieslēgtu VPN"</string>
    <string name="vpn_lockdown_error" msgid="3133844445659711681">"Nevarēja izveidot savienojumu ar vienmēr ieslēgtu VPN"</string>
    <string name="vpn_lockdown_config" msgid="8151951501116759194">"Mainiet tīkla vai VPN iestatījumus"</string>
    <string name="upload_file" msgid="2897957172366730416">"Izvēlēties failu"</string>
    <string name="no_file_chosen" msgid="6363648562170759465">"Neviens fails nav izvēlēts"</string>
    <string name="reset" msgid="2448168080964209908">"Atiestatīt"</string>
    <string name="submit" msgid="1602335572089911941">"Iesniegt"</string>
    <string name="car_mode_disable_notification_title" msgid="5704265646471239078">"Autovadīšanas lietotne darbojas"</string>
    <string name="car_mode_disable_notification_message" msgid="7647248420931129377">"Pieskarieties, lai izietu no autovadīšanas lietotnes"</string>
    <string name="tethered_notification_title" msgid="3146694234398202601">"Piesaiste vai tīklājs ir aktīvs."</string>
    <string name="tethered_notification_message" msgid="2113628520792055377">"Pieskarieties, lai iestatītu."</string>
    <string name="disable_tether_notification_title" msgid="7526977944111313195">"Piesaiste ir atspējota"</string>
    <string name="disable_tether_notification_message" msgid="2913366428516852495">"Lai iegūtu detalizētu informāciju, sazinieties ar savu administratoru."</string>
    <string name="back_button_label" msgid="2300470004503343439">"Atpakaļ"</string>
    <string name="next_button_label" msgid="1080555104677992408">"Tālāk"</string>
    <string name="skip_button_label" msgid="1275362299471631819">"Izlaist"</string>
    <string name="no_matches" msgid="8129421908915840737">"Nav atbilstību"</string>
    <string name="find_on_page" msgid="1946799233822820384">"Atrast lapā"</string>
    <plurals name="matches_found" formatted="false" msgid="1210884353962081884">
      <item quantity="zero"><xliff:g id="INDEX">%d</xliff:g>. no <xliff:g id="TOTAL">%d</xliff:g></item>
      <item quantity="one"><xliff:g id="INDEX">%d</xliff:g>. no <xliff:g id="TOTAL">%d</xliff:g></item>
      <item quantity="other"><xliff:g id="INDEX">%d</xliff:g>. no <xliff:g id="TOTAL">%d</xliff:g></item>
    </plurals>
    <string name="action_mode_done" msgid="7217581640461922289">"Gatavs"</string>
    <string name="progress_erasing" msgid="2569962663843586562">"Notiek koplietotās krātuves dzēšana…"</string>
    <string name="share" msgid="1778686618230011964">"Kopīgot"</string>
    <string name="find" msgid="4808270900322985960">"Atrast"</string>
    <string name="websearch" msgid="4337157977400211589">"Meklēt tīmeklī"</string>
    <string name="find_next" msgid="5742124618942193978">"Atrast nākamo"</string>
    <string name="find_previous" msgid="2196723669388360506">"Atrast iepriekšējo"</string>
    <string name="gpsNotifTicker" msgid="5622683912616496172">"Atrašanās vietas pieprasījums no: <xliff:g id="NAME">%s</xliff:g>"</string>
    <string name="gpsNotifTitle" msgid="5446858717157416839">"Atrašanās vietas pieprasījums"</string>
    <string name="gpsNotifMessage" msgid="1374718023224000702">"Pieprasīja: <xliff:g id="NAME">%1$s</xliff:g> (<xliff:g id="SERVICE">%2$s</xliff:g>)"</string>
    <string name="gpsVerifYes" msgid="2346566072867213563">"Jā"</string>
    <string name="gpsVerifNo" msgid="1146564937346454865">"Nē"</string>
    <string name="sync_too_many_deletes" msgid="5296321850662746890">"Pārsniegts dzēšanas ierobežojums"</string>
    <string name="sync_too_many_deletes_desc" msgid="496551671008694245">"<xliff:g id="TYPE_OF_SYNC">%2$s</xliff:g>, konts <xliff:g id="ACCOUNT_NAME">%3$s</xliff:g>: izdzēsti <xliff:g id="NUMBER_OF_DELETED_ITEMS">%1$d</xliff:g> vienumi. Kādas darbības vēlaties veikt?"</string>
    <string name="sync_really_delete" msgid="2572600103122596243">"Dzēsiet šos vienumus."</string>
    <string name="sync_undo_deletes" msgid="2941317360600338602">"Atsaukt dzēšanu."</string>
    <string name="sync_do_nothing" msgid="3743764740430821845">"Pagaidām neveiciet nekādas darbības."</string>
    <string name="choose_account_label" msgid="5655203089746423927">"Izvēlēties kontu"</string>
    <string name="add_account_label" msgid="2935267344849993553">"Pievienot kontu"</string>
    <string name="add_account_button_label" msgid="3611982894853435874">"Pievienot kontu"</string>
    <string name="number_picker_increment_button" msgid="2412072272832284313">"Palielināt"</string>
    <string name="number_picker_decrement_button" msgid="476050778386779067">"Samazināt"</string>
    <string name="number_picker_increment_scroll_mode" msgid="5259126567490114216">"<xliff:g id="VALUE">%s</xliff:g>: pieskarieties un turiet nospiestu."</string>
    <string name="number_picker_increment_scroll_action" msgid="9101473045891835490">"Velciet uz augšu, lai palielinātu vērtību, un uz leju, lai to samazinātu."</string>
    <string name="time_picker_increment_minute_button" msgid="8865885114028614321">"Norādīt vēlākas minūtes"</string>
    <string name="time_picker_decrement_minute_button" msgid="6246834937080684791">"Norādīt agrākas minūtes"</string>
    <string name="time_picker_increment_hour_button" msgid="3652056055810223139">"Norādīt vēlāku stundu"</string>
    <string name="time_picker_decrement_hour_button" msgid="1377479863429214792">"Norādīt agrāku stundu"</string>
    <string name="time_picker_increment_set_pm_button" msgid="4147590696151230863">"Iestatīt pēcpusdienas laiku"</string>
    <string name="time_picker_decrement_set_am_button" msgid="8302140353539486752">"Iestatīt priekšpusdienas laiku"</string>
    <string name="date_picker_increment_month_button" msgid="5369998479067934110">"Norādīt vēlāku mēnesi"</string>
    <string name="date_picker_decrement_month_button" msgid="1832698995541726019">"Norādīt agrāku mēnesi"</string>
    <string name="date_picker_increment_day_button" msgid="7130465412308173903">"Norādīt vēlāku dienu"</string>
    <string name="date_picker_decrement_day_button" msgid="4131881521818750031">"Norādīt agrāku dienu"</string>
    <string name="date_picker_increment_year_button" msgid="6318697384310808899">"Norādīt vēlāku gadu"</string>
    <string name="date_picker_decrement_year_button" msgid="4482021813491121717">"Norādīt agrāku gadu"</string>
    <string name="date_picker_prev_month_button" msgid="2858244643992056505">"Iepriekšējais mēnesis"</string>
    <string name="date_picker_next_month_button" msgid="5559507736887605055">"Nākamais mēnesis"</string>
    <string name="keyboardview_keycode_alt" msgid="4856868820040051939">"Alternēšanas taustiņš"</string>
    <string name="keyboardview_keycode_cancel" msgid="1203984017245783244">"Atcelt"</string>
    <string name="keyboardview_keycode_delete" msgid="3337914833206635744">"Dzēšanas taustiņš"</string>
    <string name="keyboardview_keycode_done" msgid="1992571118466679775">"Gatavs"</string>
    <string name="keyboardview_keycode_mode_change" msgid="4547387741906537519">"Režīma maiņa"</string>
    <string name="keyboardview_keycode_shift" msgid="2270748814315147690">"Pārslēgšanas taustiņš"</string>
    <string name="keyboardview_keycode_enter" msgid="2985864015076059467">"Ievadīšanas taustiņš"</string>
    <string name="activitychooserview_choose_application" msgid="2125168057199941199">"Izvēlieties lietotni"</string>
    <string name="activitychooserview_choose_application_error" msgid="8624618365481126668">"Nevarēja palaist lietotni <xliff:g id="APPLICATION_NAME">%s</xliff:g>."</string>
    <string name="shareactionprovider_share_with" msgid="806688056141131819">"Kopīgot ar:"</string>
    <string name="shareactionprovider_share_with_application" msgid="5627411384638389738">"Kopīgot ar lietojumprogrammu <xliff:g id="APPLICATION_NAME">%s</xliff:g>"</string>
    <string name="content_description_sliding_handle" msgid="415975056159262248">"Bīdāms turis. Pieskarieties tam un turiet to nospiestu."</string>
    <string name="description_target_unlock_tablet" msgid="3833195335629795055">"Velciet ar pirkstu, lai atbloķētu."</string>
    <string name="action_bar_home_description" msgid="5293600496601490216">"Pārvietoties uz sākuma ekrānu"</string>
    <string name="action_bar_up_description" msgid="2237496562952152589">"Pārvietoties augšup"</string>
    <string name="action_menu_overflow_description" msgid="2295659037509008453">"Vairāk opciju"</string>
    <string name="action_bar_home_description_format" msgid="7965984360903693903">"%1$s: %2$s"</string>
    <string name="action_bar_home_subtitle_description_format" msgid="6985546530471780727">"%1$s, %2$s: %3$s"</string>
    <string name="storage_internal" msgid="3570990907910199483">"Iekšējā kopīgotā krātuve"</string>
    <string name="storage_sd_card" msgid="3282948861378286745">"SD karte"</string>
    <string name="storage_sd_card_label" msgid="6347111320774379257">"<xliff:g id="MANUFACTURER">%s</xliff:g> SD karte"</string>
    <string name="storage_usb_drive" msgid="6261899683292244209">"USB disks"</string>
    <string name="storage_usb_drive_label" msgid="4501418548927759953">"<xliff:g id="MANUFACTURER">%s</xliff:g> USB disks"</string>
    <string name="storage_usb" msgid="3017954059538517278">"USB atmiņa"</string>
    <string name="extract_edit_menu_button" msgid="8940478730496610137">"Rediģēt"</string>
    <string name="data_usage_warning_title" msgid="6499834033204801605">"Datu brīdinājums"</string>
    <string name="data_usage_warning_body" msgid="7340198905103751676">"Izmantotie dati: <xliff:g id="APP">%s</xliff:g>"</string>
    <string name="data_usage_mobile_limit_title" msgid="6561099244084267376">"Sasniegts mobilo datu ierobežoj."</string>
    <string name="data_usage_wifi_limit_title" msgid="5803363779034792676">"Sasniegts Wi-Fi datu ierobež."</string>
    <string name="data_usage_limit_body" msgid="2908179506560812973">"Datu lietošana atlikušajā ciklā ir pārtraukta."</string>
    <string name="data_usage_mobile_limit_snoozed_title" msgid="3171402244827034372">"Pārsniegts datu ierobežojums"</string>
    <string name="data_usage_wifi_limit_snoozed_title" msgid="3547771791046344188">"Pārsniegts Wi-Fi datu ierobežojums"</string>
    <string name="data_usage_limit_snoozed_body" msgid="1671222777207603301">"Jūs esat pārsniedzis iestatīto ierobežojumu par <xliff:g id="SIZE">%s</xliff:g>."</string>
    <string name="data_usage_restricted_title" msgid="5965157361036321914">"Fona dati ir ierobežoti."</string>
    <string name="data_usage_restricted_body" msgid="469866376337242726">"Pieskar., lai noņemtu ierobežoj."</string>
    <string name="data_usage_rapid_title" msgid="1809795402975261331">"Augsts mobilo datu lietojums"</string>
    <string name="data_usage_rapid_body" msgid="6897825788682442715">"Jūsu lietotnēs ir izmantots vairāk datu nekā parasti."</string>
    <string name="data_usage_rapid_app_body" msgid="5396680996784142544">"Lietotnē <xliff:g id="APP">%s</xliff:g> ir izmantots vairāk datu nekā parasti."</string>
    <string name="ssl_certificate" msgid="6510040486049237639">"Drošības sertifikāts"</string>
    <string name="ssl_certificate_is_valid" msgid="6825263250774569373">"Sertifikāts ir derīgs."</string>
    <string name="issued_to" msgid="454239480274921032">"Izdots:"</string>
    <string name="common_name" msgid="2233209299434172646">"Kopējais nosaukums:"</string>
    <string name="org_name" msgid="6973561190762085236">"Organizācija:"</string>
    <string name="org_unit" msgid="7265981890422070383">"Organizatoriskā vienība:"</string>
    <string name="issued_by" msgid="2647584988057481566">"Izsniedzējs:"</string>
    <string name="validity_period" msgid="8818886137545983110">"Derīgums:"</string>
    <string name="issued_on" msgid="5895017404361397232">"Izsniegšanas datums:"</string>
    <string name="expires_on" msgid="3676242949915959821">"Derīguma termiņš:"</string>
    <string name="serial_number" msgid="758814067660862493">"Sērijas numurs:"</string>
    <string name="fingerprints" msgid="4516019619850763049">"Identifikatori"</string>
    <string name="sha256_fingerprint" msgid="4391271286477279263">"SHA-256 identifikators"</string>
    <string name="sha1_fingerprint" msgid="7930330235269404581">"SHA-1 identifikators:"</string>
    <string name="activity_chooser_view_see_all" msgid="4292569383976636200">"Skatīt visu"</string>
    <string name="activity_chooser_view_dialog_title_default" msgid="4710013864974040615">"Darbības izvēle"</string>
    <string name="share_action_provider_share_with" msgid="5247684435979149216">"Kopīgošana ar:"</string>
    <string name="sending" msgid="3245653681008218030">"Notiek sūtīšana…"</string>
    <string name="launchBrowserDefault" msgid="2057951947297614725">"Vai palaist pārlūkprogrammu?"</string>
    <string name="SetupCallDefault" msgid="5834948469253758575">"Vai atbildēt uz zvanu?"</string>
    <string name="activity_resolver_use_always" msgid="8017770747801494933">"Vienmēr"</string>
    <string name="activity_resolver_use_once" msgid="2404644797149173758">"Tikai vienreiz"</string>
    <string name="activity_resolver_app_settings" msgid="8965806928986509855">"Iestatījumi"</string>
    <string name="activity_resolver_work_profiles_support" msgid="185598180676883455">"Programma %1$s neatbalsta darba profilus"</string>
    <string name="default_audio_route_name" product="tablet" msgid="4617053898167127471">"Planšetdators"</string>
    <string name="default_audio_route_name" product="tv" msgid="9158088547603019321">"TV"</string>
    <string name="default_audio_route_name" product="default" msgid="4239291273420140123">"Tālrunis"</string>
    <string name="default_audio_route_name_dock_speakers" msgid="6240602982276591864">"Doka skaļruņi"</string>
    <string name="default_audio_route_name_hdmi" msgid="1486254205617081251">"HDMI"</string>
    <string name="default_audio_route_name_headphones" msgid="8119971843803439110">"Austiņas"</string>
    <string name="default_audio_route_name_usb" msgid="1234984851352637769">"USB"</string>
    <string name="default_audio_route_category_name" msgid="3722811174003886946">"Sistēma"</string>
    <string name="bluetooth_a2dp_audio_route_name" msgid="8575624030406771015">"Bluetooth audio"</string>
    <string name="wireless_display_route_description" msgid="9070346425023979651">"Bezvadu attēlošana"</string>
    <string name="media_route_button_content_description" msgid="591703006349356016">"Apraidīt"</string>
    <string name="media_route_chooser_title" msgid="1751618554539087622">"Savienojuma izveide ar ierīci"</string>
    <string name="media_route_chooser_title_for_remote_display" msgid="3395541745872017583">"Ekrāna apraide uz ierīci"</string>
    <string name="media_route_chooser_searching" msgid="4776236202610828706">"Notiek ierīču meklēšana…"</string>
    <string name="media_route_chooser_extended_settings" msgid="87015534236701604">"Iestatījumi"</string>
    <string name="media_route_controller_disconnect" msgid="8966120286374158649">"Atvienot"</string>
    <string name="media_route_status_scanning" msgid="7279908761758293783">"Notiek meklēšana..."</string>
    <string name="media_route_status_connecting" msgid="6422571716007825440">"Notiek savienojuma izveide..."</string>
    <string name="media_route_status_available" msgid="6983258067194649391">"Pieejams"</string>
    <string name="media_route_status_not_available" msgid="6739899962681886401">"Nav pieejams"</string>
    <string name="media_route_status_in_use" msgid="4533786031090198063">"Tiek lietots"</string>
    <string name="display_manager_built_in_display_name" msgid="2583134294292563941">"Iebūvēts ekrāns"</string>
    <string name="display_manager_hdmi_display_name" msgid="1555264559227470109">"HDMI ekrāns"</string>
    <string name="display_manager_overlay_display_name" msgid="5142365982271620716">"Pārklājums Nr. <xliff:g id="ID">%1$d</xliff:g>"</string>
    <string name="display_manager_overlay_display_title" msgid="652124517672257172">"<xliff:g id="NAME">%1$s</xliff:g>: <xliff:g id="WIDTH">%2$d</xliff:g> x <xliff:g id="HEIGHT">%3$d</xliff:g>, <xliff:g id="DPI">%4$d</xliff:g> dpi"</string>
    <string name="display_manager_overlay_display_secure_suffix" msgid="6022119702628572080">", drošs"</string>
    <string name="activity_starter_block_bg_activity_starts_permissive" msgid="5692097903712956720">"Šīs fona darbības sākšana no pakotnes <xliff:g id="PACKAGENAME">%1$s</xliff:g> tiks bloķēta turpmākajās Q versijās. Skatiet: go/q-bg-block."</string>
    <string name="activity_starter_block_bg_activity_starts_enforcing" msgid="8299522481076404353">"Fona darbības sākšana no pakotnes <xliff:g id="PACKAGENAME">%1$s</xliff:g> bloķēta. Skatiet: go/q-bg-block."</string>
    <string name="kg_forgot_pattern_button_text" msgid="8852021467868220608">"Aizmirsu kombināciju"</string>
    <string name="kg_wrong_pattern" msgid="1850806070801358830">"Nepareiza kombinācija"</string>
    <string name="kg_wrong_password" msgid="2333281762128113157">"Nepareiza parole"</string>
    <string name="kg_wrong_pin" msgid="1131306510833563801">"Nepareizs PIN"</string>
    <plurals name="kg_too_many_failed_attempts_countdown" formatted="false" msgid="8790651267324125694">
      <item quantity="zero">Mēģiniet vēlreiz pēc <xliff:g id="NUMBER">%d</xliff:g> sekundēm.</item>
      <item quantity="one">Mēģiniet vēlreiz pēc <xliff:g id="NUMBER">%d</xliff:g> sekundes.</item>
      <item quantity="other">Mēģiniet vēlreiz pēc <xliff:g id="NUMBER">%d</xliff:g> sekundēm.</item>
    </plurals>
    <string name="kg_pattern_instructions" msgid="398978611683075868">"Norādiet savu kombināciju"</string>
    <string name="kg_sim_pin_instructions" msgid="2319508550934557331">"Ievadiet SIM kartes PIN"</string>
    <string name="kg_pin_instructions" msgid="2377242233495111557">"Ievadiet PIN"</string>
    <string name="kg_password_instructions" msgid="5753646556186936819">"Ievadiet paroli"</string>
    <string name="kg_puk_enter_puk_hint" msgid="453227143861735537">"SIM karte ir atspējota. Lai turpinātu, ievadiet PUK kodu. Lai iegūtu detalizētu informāciju, sazinieties ar mobilo sakaru operatoru."</string>
    <string name="kg_puk_enter_pin_hint" msgid="7871604527429602024">"Ievadiet vēlamo PIN kodu."</string>
    <string name="kg_enter_confirm_pin_hint" msgid="325676184762529976">"Apstipriniet vēlamo PIN."</string>
    <string name="kg_sim_unlock_progress_dialog_message" msgid="8950398016976865762">"Notiek SIM kartes atbloķēšana..."</string>
    <string name="kg_password_wrong_pin_code" msgid="1139324887413846912">"PIN kods nav pareizs."</string>
    <string name="kg_invalid_sim_pin_hint" msgid="8795159358110620001">"Ievadiet PIN, kas sastāv no 4 līdz 8 cipariem."</string>
    <string name="kg_invalid_sim_puk_hint" msgid="6025069204539532000">"PUK kodā ir jābūt 8 cipariem."</string>
    <string name="kg_invalid_puk" msgid="3638289409676051243">"Atkārtoti ievadiet pareizo PUK kodu. Ja vairākas reizes ievadīsiet to nepareizi, SIM karte tiks neatgriezeniski atspējota."</string>
    <string name="kg_invalid_confirm_pin_hint" product="default" msgid="7003469261464593516">"PIN kodi neatbilst."</string>
    <string name="kg_login_too_many_attempts" msgid="6486842094005698475">"Pārāk daudz kombinācijas mēģinājumu"</string>
    <string name="kg_login_instructions" msgid="1100551261265506448">"Lai atbloķētu, pierakstieties, izmantojot savu Google kontu."</string>
    <string name="kg_login_username_hint" msgid="5718534272070920364">"Lietotājvārds (e-pasts)"</string>
    <string name="kg_login_password_hint" msgid="9057289103827298549">"Parole"</string>
    <string name="kg_login_submit_button" msgid="5355904582674054702">"Pierakstīties"</string>
    <string name="kg_login_invalid_input" msgid="5754664119319872197">"Nederīgs lietotājvārds vai parole."</string>
    <string name="kg_login_account_recovery_hint" msgid="5690709132841752974">"Vai aizmirsāt lietotājvārdu vai paroli?\nApmeklējiet vietni "<b>"google.com/accounts/recovery"</b>"."</string>
    <string name="kg_login_checking_password" msgid="1052685197710252395">"Notiek konta pārbaude…"</string>
    <string name="kg_too_many_failed_pin_attempts_dialog_message" msgid="8276745642049502550">"Jūs nepareizi ievadījāt PIN <xliff:g id="NUMBER_0">%1$d</xliff:g> reizes.\n\nMēģiniet vēlreiz pēc <xliff:g id="NUMBER_1">%2$d</xliff:g> sekundēm."</string>
    <string name="kg_too_many_failed_password_attempts_dialog_message" msgid="7813713389422226531">"Jūs nepareizi ievadījāt paroli <xliff:g id="NUMBER_0">%1$d</xliff:g> reizes.\n\nMēģiniet vēlreiz pēc <xliff:g id="NUMBER_1">%2$d</xliff:g> sekundēm."</string>
    <string name="kg_too_many_failed_pattern_attempts_dialog_message" msgid="74089475965050805">"Jūs nepareizi norādījāt atbloķēšanas kombināciju <xliff:g id="NUMBER_0">%1$d</xliff:g> reizes.\n\nMēģiniet vēlreiz pēc <xliff:g id="NUMBER_1">%2$d</xliff:g> sekundēm."</string>
    <string name="kg_failed_attempts_almost_at_wipe" product="tablet" msgid="1575557200627128949">"Jūs nepareizi veicāt planšetdatora atbloķēšanu <xliff:g id="NUMBER_0">%1$d</xliff:g> reizes. Pēc vēl <xliff:g id="NUMBER_1">%2$d</xliff:g> neveiksmīgiem mēģinājumiem planšetdatorā tiks atiestatīti rūpnīcas noklusējuma iestatījumi un lietotāja dati tiks zaudēti."</string>
    <string name="kg_failed_attempts_almost_at_wipe" product="tv" msgid="5621231220154419413">"Jūs <xliff:g id="NUMBER_0">%1$d</xliff:g> reizi(-es) nesekmīgi mēģinājāt atbloķēt televizoru. Pēc vēl <xliff:g id="NUMBER_1">%2$d</xliff:g> nesekmīga(-iem) mēģinājuma(-iem) televizorā tiks veikta rūpnīcas datu atiestatīšana un visi lietotāja dati tiks zaudēti."</string>
    <string name="kg_failed_attempts_almost_at_wipe" product="default" msgid="4051015943038199910">"Jūs nepareizi veicāt tālruņa atbloķēšanu <xliff:g id="NUMBER_0">%1$d</xliff:g> reizes. Pēc vēl <xliff:g id="NUMBER_1">%2$d</xliff:g> neveiksmīgiem mēģinājumiem tālrunī tiks atiestatīti rūpnīcas noklusējuma iestatījumi un lietotāja dati tiks zaudēti."</string>
    <string name="kg_failed_attempts_now_wiping" product="tablet" msgid="2072996269148483637">"Jūs nepareizi veicāt planšetdatora atbloķēšanu <xliff:g id="NUMBER">%d</xliff:g> reizes. Planšetdatorā tiks atiestatīti rūpnīcas noklusējuma iestatījumi."</string>
    <string name="kg_failed_attempts_now_wiping" product="tv" msgid="4987878286750741463">"Jūs <xliff:g id="NUMBER">%d</xliff:g> reizi(-es) nesekmīgi mēģinājāt atbloķēt televizoru. Tagad tiks veikta rūpnīcas datu atiestatīšana."</string>
    <string name="kg_failed_attempts_now_wiping" product="default" msgid="4817627474419471518">"Jūs nepareizi veicāt tālruņa atbloķēšanu <xliff:g id="NUMBER">%d</xliff:g> reizes. Tālrunī tiks atiestatīti rūpnīcas noklusējuma iestatījumi."</string>
    <string name="kg_failed_attempts_almost_at_login" product="tablet" msgid="3253575572118914370">"Jūs nepareizi norādījāt atbloķēšanas kombināciju <xliff:g id="NUMBER_0">%1$d</xliff:g> reizes. Pēc vēl <xliff:g id="NUMBER_1">%2$d</xliff:g> neveiksmīgiem mēģinājumiem planšetdators būs jāatbloķē, izmantojot e-pasta kontu.\n\nMēģiniet vēlreiz pēc <xliff:g id="NUMBER_2">%3$d</xliff:g> sekundēm."</string>
    <string name="kg_failed_attempts_almost_at_login" product="tv" msgid="4224651132862313471">"Grafiskā atslēga tika nepareizi norādīta <xliff:g id="NUMBER_0">%1$d</xliff:g> reizi(-es). Ja nepareizi norādīsiet to vēl <xliff:g id="NUMBER_1">%2$d</xliff:g> reizi(-es), televizors būs jāatbloķē, izmantojot e-pasta kontu.\n\nMēģiniet vēlreiz pēc <xliff:g id="NUMBER_2">%3$d</xliff:g> sekundes(-ēm)."</string>
    <string name="kg_failed_attempts_almost_at_login" product="default" msgid="1437638152015574839">"Jūs nepareizi norādījāt atbloķēšanas kombināciju <xliff:g id="NUMBER_0">%1$d</xliff:g> reizes. Pēc vēl <xliff:g id="NUMBER_1">%2$d</xliff:g> neveiksmīgiem mēģinājumiem tālrunis būs jāatbloķē, izmantojot e-pasta kontu.\n\nMēģiniet vēlreiz pēc <xliff:g id="NUMBER_2">%3$d</xliff:g> sekundēm."</string>
    <string name="kg_text_message_separator" product="default" msgid="4160700433287233771">"  — "</string>
    <string name="kg_reordering_delete_drop_target_text" msgid="7899202978204438708">"Noņemt"</string>
    <string name="safe_media_volume_warning" product="default" msgid="2276318909314492312">"Vai palielināt skaļumu virs ieteicamā līmeņa?\n\nIlgstoši klausoties skaņu lielā skaļumā, var tikt bojāta dzirde."</string>
    <string name="accessibility_shortcut_warning_dialog_title" msgid="8404780875025725199">"Vai izmantot pieejamības saīsni?"</string>
    <string name="accessibility_shortcut_toogle_warning" msgid="7256507885737444807">"Ja saīsne ir iespējota, vienlaikus nospiežot abas skaļuma regulēšanas pogas un trīs sekundes turot tās, tiks palaista pieejamības funkcija.\n\n Pašreiz iestatītā pieejamības funkcija:\n <xliff:g id="SERVICE_NAME">%1$s</xliff:g>\n\n Šo funkciju var mainīt sadaļā Iestatījumi &gt; Pieejamība."</string>
    <string name="disable_accessibility_shortcut" msgid="627625354248453445">"Izslēgt saīsni"</string>
    <string name="leave_accessibility_shortcut_on" msgid="7653111894438512680">"Izmantot saīsni"</string>
    <string name="color_inversion_feature_name" msgid="4231186527799958644">"Krāsu inversija"</string>
    <string name="color_correction_feature_name" msgid="6779391426096954933">"Krāsu korekcija"</string>
    <string name="accessibility_shortcut_enabling_service" msgid="7771852911861522636">"Pieejamības saīsne aktivizēja lietotni <xliff:g id="SERVICE_NAME">%1$s</xliff:g>"</string>
    <string name="accessibility_shortcut_disabling_service" msgid="2747243438223109821">"Pieejamības saīsne deaktivizēja lietotni <xliff:g id="SERVICE_NAME">%1$s</xliff:g>"</string>
    <string name="accessibility_shortcut_spoken_feedback" msgid="8376923232350078434">"Lai izmantotu pakalpojumu <xliff:g id="SERVICE_NAME">%1$s</xliff:g>, nospiediet abus skaļuma taustiņus un turiet tos trīs sekundes."</string>
    <string name="accessibility_button_prompt_text" msgid="4234556536456854251">"Izvēlieties funkciju, ko izmantot, kad pieskaraties pogai Pieejamība."</string>
    <string name="accessibility_button_instructional_text" msgid="6942300463612999993">"Lai mainītu funkcijas, pieskarieties pogai Pieejamība un turiet to."</string>
    <string name="accessibility_magnification_chooser_text" msgid="1227146738764986237">"Palielinājums"</string>
    <string name="user_switched" msgid="3768006783166984410">"Pašreizējais lietotājs: <xliff:g id="NAME">%1$s</xliff:g>."</string>
    <string name="user_switching_message" msgid="2871009331809089783">"Notiek pāriešana uz: <xliff:g id="NAME">%1$s</xliff:g>"</string>
    <string name="user_logging_out_message" msgid="8939524935808875155">"Notiek lietotāja <xliff:g id="NAME">%1$s</xliff:g> atteikšanās…"</string>
    <string name="owner_name" msgid="2716755460376028154">"Īpašnieks"</string>
    <string name="error_message_title" msgid="4510373083082500195">"Kļūda"</string>
    <string name="error_message_change_not_allowed" msgid="1238035947357923497">"Jūsu administrators neļauj veikt šīs izmaiņas."</string>
    <string name="app_not_found" msgid="3429141853498927379">"Netika atrasta neviena lietojumprogramma, kas var veikt šo darbību."</string>
    <string name="revoke" msgid="5404479185228271586">"Atsaukt"</string>
    <string name="mediasize_iso_a0" msgid="1994474252931294172">"ISO A0"</string>
    <string name="mediasize_iso_a1" msgid="3333060421529791786">"ISO A1"</string>
    <string name="mediasize_iso_a2" msgid="3097535991925798280">"ISO A2"</string>
    <string name="mediasize_iso_a3" msgid="3023213259314236123">"ISO A3"</string>
    <string name="mediasize_iso_a4" msgid="231745325296873764">"ISO A4"</string>
    <string name="mediasize_iso_a5" msgid="3484327407340865411">"ISO A5"</string>
    <string name="mediasize_iso_a6" msgid="4861908487129577530">"ISO A6"</string>
    <string name="mediasize_iso_a7" msgid="5890208588072936130">"ISO A7"</string>
    <string name="mediasize_iso_a8" msgid="4319425041085816612">"ISO A8"</string>
    <string name="mediasize_iso_a9" msgid="4882220529506432008">"ISO A9"</string>
    <string name="mediasize_iso_a10" msgid="2382866026365359391">"ISO A10"</string>
    <string name="mediasize_iso_b0" msgid="3651827147402009675">"ISO B0"</string>
    <string name="mediasize_iso_b1" msgid="6072859628278739957">"ISO B1"</string>
    <string name="mediasize_iso_b2" msgid="1348731852150380378">"ISO B2"</string>
    <string name="mediasize_iso_b3" msgid="2612510181259261379">"ISO B3"</string>
    <string name="mediasize_iso_b4" msgid="695151378838115434">"ISO B4"</string>
    <string name="mediasize_iso_b5" msgid="4863754285582212487">"ISO B5"</string>
    <string name="mediasize_iso_b6" msgid="5305816292139647241">"ISO B6"</string>
    <string name="mediasize_iso_b7" msgid="531673542602786624">"ISO B7"</string>
    <string name="mediasize_iso_b8" msgid="9164474595708850034">"ISO B8"</string>
    <string name="mediasize_iso_b9" msgid="282102976764774160">"ISO B9"</string>
    <string name="mediasize_iso_b10" msgid="4517141714407898976">"ISO B10"</string>
    <string name="mediasize_iso_c0" msgid="3103521357901591100">"ISO C0"</string>
    <string name="mediasize_iso_c1" msgid="1231954105985048595">"ISO C1"</string>
    <string name="mediasize_iso_c2" msgid="927702816980087462">"ISO C2"</string>
    <string name="mediasize_iso_c3" msgid="835154173518304159">"ISO C3"</string>
    <string name="mediasize_iso_c4" msgid="5095951985108194011">"ISO C4"</string>
    <string name="mediasize_iso_c5" msgid="1985397450332305739">"ISO C5"</string>
    <string name="mediasize_iso_c6" msgid="8147421924174693013">"ISO C6"</string>
    <string name="mediasize_iso_c7" msgid="8993994925276122950">"ISO C7"</string>
    <string name="mediasize_iso_c8" msgid="6871178104139598957">"ISO C8"</string>
    <string name="mediasize_iso_c9" msgid="7983532635227561362">"ISO C9"</string>
    <string name="mediasize_iso_c10" msgid="5040764293406765584">"ISO C10"</string>
    <string name="mediasize_na_letter" msgid="2841414839888344296">"Letter"</string>
    <string name="mediasize_na_gvrnmt_letter" msgid="5295836838862962809">"Government Letter"</string>
    <string name="mediasize_na_legal" msgid="8621364037680465666">"Legal"</string>
    <string name="mediasize_na_junior_legal" msgid="3309324162155085904">"Junior Legal"</string>
    <string name="mediasize_na_ledger" msgid="5567030340509075333">"Ledger"</string>
    <string name="mediasize_na_tabloid" msgid="4571735038501661757">"Tabloid"</string>
    <string name="mediasize_na_index_3x5" msgid="5182901917818625126">"Index Card 3 x 5"</string>
    <string name="mediasize_na_index_4x6" msgid="7687620625422312396">"Index Card 4 x 6"</string>
    <string name="mediasize_na_index_5x8" msgid="8834215284646872800">"Index Card 5 x 8"</string>
    <string name="mediasize_na_monarch" msgid="213639906956550754">"Monarch"</string>
    <string name="mediasize_na_quarto" msgid="835778493593023223">"Quarto"</string>
    <string name="mediasize_na_foolscap" msgid="1573911237983677138">"Foolscap"</string>
    <string name="mediasize_chinese_roc_8k" msgid="3626855847189438896">"ROC 8K"</string>
    <string name="mediasize_chinese_roc_16k" msgid="9182191577022943355">"ROC 16K"</string>
    <string name="mediasize_chinese_prc_1" msgid="4793232644980170500">"PRC 1"</string>
    <string name="mediasize_chinese_prc_2" msgid="5404109730975720670">"PRC 2"</string>
    <string name="mediasize_chinese_prc_3" msgid="1335092253339363526">"PRC 3"</string>
    <string name="mediasize_chinese_prc_4" msgid="9167997800486569834">"PRC 4"</string>
    <string name="mediasize_chinese_prc_5" msgid="845875168823541497">"PRC 5"</string>
    <string name="mediasize_chinese_prc_6" msgid="3220325667692648789">"PRC 6"</string>
    <string name="mediasize_chinese_prc_7" msgid="1776792138507038527">"PRC 7"</string>
    <string name="mediasize_chinese_prc_8" msgid="1417176642687456692">"PRC 8"</string>
    <string name="mediasize_chinese_prc_9" msgid="4785983473123798365">"PRC 9"</string>
    <string name="mediasize_chinese_prc_10" msgid="7847982299391851899">"PRC 10"</string>
    <string name="mediasize_chinese_prc_16k" msgid="262793383539980677">"PRC 16K"</string>
    <string name="mediasize_chinese_om_pa_kai" msgid="5256815579447959814">"Pa Kai"</string>
    <string name="mediasize_chinese_om_dai_pa_kai" msgid="7336412963441354407">"Dai Pa Kai"</string>
    <string name="mediasize_chinese_om_jurro_ku_kai" msgid="6324465444100490742">"Jurro Ku Kai"</string>
    <string name="mediasize_japanese_jis_b10" msgid="1787262845627694376">"JIS B10"</string>
    <string name="mediasize_japanese_jis_b9" msgid="3336035783663287470">"JIS B9"</string>
    <string name="mediasize_japanese_jis_b8" msgid="6195398299104345731">"JIS B8"</string>
    <string name="mediasize_japanese_jis_b7" msgid="1674621886902828884">"JIS B7"</string>
    <string name="mediasize_japanese_jis_b6" msgid="4170576286062657435">"JIS B6"</string>
    <string name="mediasize_japanese_jis_b5" msgid="4899297958100032533">"JIS B5"</string>
    <string name="mediasize_japanese_jis_b4" msgid="4213158129126666847">"JIS B4"</string>
    <string name="mediasize_japanese_jis_b3" msgid="8513715307410310696">"JIS B3"</string>
    <string name="mediasize_japanese_jis_b2" msgid="4777690211897131190">"JIS B2"</string>
    <string name="mediasize_japanese_jis_b1" msgid="4608142385457034603">"JIS B1"</string>
    <string name="mediasize_japanese_jis_b0" msgid="7587108366572243991">"JIS B0"</string>
    <string name="mediasize_japanese_jis_exec" msgid="5244075432263649068">"JIS Exec"</string>
    <string name="mediasize_japanese_chou4" msgid="4941652015032631361">"Chou4"</string>
    <string name="mediasize_japanese_chou3" msgid="6387319169263957010">"Chou3"</string>
    <string name="mediasize_japanese_chou2" msgid="1299112025415343982">"Chou2"</string>
    <string name="mediasize_japanese_hagaki" msgid="8070115620644254565">"Hagaki"</string>
    <string name="mediasize_japanese_oufuku" msgid="6049065587307896564">"Oufuku"</string>
    <string name="mediasize_japanese_kahu" msgid="6872696027560065173">"Kahu"</string>
    <string name="mediasize_japanese_kaku2" msgid="2359077233775455405">"Kaku2"</string>
    <string name="mediasize_japanese_you4" msgid="2091777168747058008">"You4"</string>
    <string name="mediasize_unknown_portrait" msgid="3088043641616409762">"Nezināma izmēra portrets"</string>
    <string name="mediasize_unknown_landscape" msgid="4876995327029361552">"Nezināma izmēra ainava"</string>
    <string name="write_fail_reason_cancelled" msgid="7091258378121627624">"Atcelts"</string>
    <string name="write_fail_reason_cannot_write" msgid="8132505417935337724">"Rakstot saturu, radās kļūda."</string>
    <string name="reason_unknown" msgid="6048913880184628119">"nezināms"</string>
    <string name="reason_service_unavailable" msgid="7824008732243903268">"Drukas pakalpojums nav iespējots."</string>
    <string name="print_service_installed_title" msgid="2246317169444081628">"Instalēts pakalpojums <xliff:g id="NAME">%s</xliff:g>"</string>
    <string name="print_service_installed_message" msgid="5897362931070459152">"Pieskarieties, lai iespējotu"</string>
    <string name="restr_pin_enter_admin_pin" msgid="8641662909467236832">"Administratora PIN ievadīšana"</string>
    <string name="restr_pin_enter_pin" msgid="3395953421368476103">"Ievadiet PIN."</string>
    <string name="restr_pin_incorrect" msgid="8571512003955077924">"Nepareizs"</string>
    <string name="restr_pin_enter_old_pin" msgid="1462206225512910757">"Pašreizējais PIN"</string>
    <string name="restr_pin_enter_new_pin" msgid="5959606691619959184">"Jaunais PIN"</string>
    <string name="restr_pin_confirm_pin" msgid="8501523829633146239">"Apstipriniet jauno PIN."</string>
    <string name="restr_pin_create_pin" msgid="8017600000263450337">"Izveidojiet PIN, lai mainītu ierobežojumus."</string>
    <string name="restr_pin_error_doesnt_match" msgid="2224214190906994548">"Ievadītie PIN neatbilst. Mēģiniet vēlreiz."</string>
    <string name="restr_pin_error_too_short" msgid="8173982756265777792">"PIN ir pārāk īss. Tam ir jābūt vismaz 4 ciparus garam."</string>
    <plurals name="restr_pin_countdown" formatted="false" msgid="9061246974881224688">
      <item quantity="zero">Mēģiniet vēlreiz pēc <xliff:g id="COUNT">%d</xliff:g> sekundēm</item>
      <item quantity="one">Mēģiniet vēlreiz pēc <xliff:g id="COUNT">%d</xliff:g> sekundes</item>
      <item quantity="other">Mēģiniet vēlreiz pēc <xliff:g id="COUNT">%d</xliff:g> sekundēm</item>
    </plurals>
    <string name="restr_pin_try_later" msgid="973144472490532377">"Vēlāk mēģiniet vēlreiz."</string>
    <string name="immersive_cling_title" msgid="8394201622932303336">"Skatīšanās pilnekrāna režīmā"</string>
    <string name="immersive_cling_description" msgid="3482371193207536040">"Lai izietu, no augšdaļas velciet lejup."</string>
    <string name="immersive_cling_positive" msgid="5016839404568297683">"Labi"</string>
    <string name="done_label" msgid="2093726099505892398">"Gatavs"</string>
    <string name="hour_picker_description" msgid="6698199186859736512">"Stundu apļveida slīdnis"</string>
    <string name="minute_picker_description" msgid="8606010966873791190">"Minūšu apļveida slīdnis"</string>
    <string name="select_hours" msgid="6043079511766008245">"Atlasiet stundas."</string>
    <string name="select_minutes" msgid="3974345615920336087">"Atlasiet minūtes."</string>
    <string name="select_day" msgid="7774759604701773332">"Atlasiet mēnesi un dienu."</string>
    <string name="select_year" msgid="7952052866994196170">"Atlasiet gadu."</string>
    <string name="deleted_key" msgid="7659477886625566590">"<xliff:g id="KEY">%1$s</xliff:g> tika dzēsts."</string>
    <string name="managed_profile_label_badge" msgid="2355652472854327647">"Darbā: <xliff:g id="LABEL">%1$s</xliff:g>"</string>
    <string name="managed_profile_label_badge_2" msgid="5048136430082124036">"2. darba profils: <xliff:g id="LABEL">%1$s</xliff:g>"</string>
    <string name="managed_profile_label_badge_3" msgid="2808305070321719040">"3. darba profils: <xliff:g id="LABEL">%1$s</xliff:g>"</string>
    <string name="lock_to_app_unlock_pin" msgid="2552556656504331634">"Prasīt PIN kodu pirms atspraušanas"</string>
    <string name="lock_to_app_unlock_pattern" msgid="4182192144797225137">"Pirms atspraušanas pieprasīt grafisko atsl."</string>
    <string name="lock_to_app_unlock_password" msgid="6380979775916974414">"Pirms atspraušanas pieprasīt paroli"</string>
    <string name="package_installed_device_owner" msgid="6875717669960212648">"Instalēja administrators"</string>
    <string name="package_updated_device_owner" msgid="1847154566357862089">"Atjaunināja administrators"</string>
    <string name="package_deleted_device_owner" msgid="2307122077550236438">"Dzēsa administrators"</string>
    <string name="battery_saver_description_with_learn_more" msgid="6323937147992667707">"Lai pagarinātu akumulatora darbības ilgumu, akumulatora jaudas taupīšanas režīmā tiek izslēgtas dažas ierīces funkcijas un ierobežota lietotņu darbība. "<annotation id="url">"Uzziniet vairāk"</annotation>"."</string>
    <string name="battery_saver_description" msgid="769989536172631582">"Lai pagarinātu akumulatora darbības ilgumu, akumulatora jaudas taupīšanas režīmā tiek izslēgtas dažas ierīces funkcijas un ierobežota lietotņu darbība."</string>
    <string name="data_saver_description" msgid="6015391409098303235">"Lai samazinātu datu lietojumu, datu lietojuma samazinātājs neļauj dažām lietotnēm fonā nosūtīt vai saņemt datus. Lietotne, kuru pašlaik izmantojat, var piekļūt datiem, bet, iespējams, piekļūs tiem retāk (piemēram, attēli tiks parādīti tikai tad, kad tiem pieskarsieties)."</string>
    <string name="data_saver_enable_title" msgid="4674073932722787417">"Vai ieslēgt datu lietojuma samazinātāju?"</string>
    <string name="data_saver_enable_button" msgid="7147735965247211818">"Ieslēgt"</string>
    <plurals name="zen_mode_duration_minutes_summary" formatted="false" msgid="4367877408072000848">
      <item quantity="zero">%1$d minūtes (līdz <xliff:g id="FORMATTEDTIME_1">%2$s</xliff:g>)</item>
      <item quantity="one">%1$d minūti (līdz <xliff:g id="FORMATTEDTIME_1">%2$s</xliff:g>)</item>
      <item quantity="other">%1$d minūtes (līdz <xliff:g id="FORMATTEDTIME_1">%2$s</xliff:g>)</item>
    </plurals>
    <plurals name="zen_mode_duration_minutes_summary_short" formatted="false" msgid="6830154222366042597">
      <item quantity="zero">%1$d min (līdz <xliff:g id="FORMATTEDTIME_1">%2$s</xliff:g>)</item>
      <item quantity="one">%1$d min (līdz <xliff:g id="FORMATTEDTIME_1">%2$s</xliff:g>)</item>
      <item quantity="other">%1$d min (līdz <xliff:g id="FORMATTEDTIME_1">%2$s</xliff:g>)</item>
    </plurals>
    <plurals name="zen_mode_duration_hours_summary" formatted="false" msgid="736789408293052283">
      <item quantity="zero">%1$d stundas (līdz plkst. <xliff:g id="FORMATTEDTIME_1">%2$s</xliff:g>)</item>
      <item quantity="one">%1$d stundu (līdz plkst. <xliff:g id="FORMATTEDTIME_1">%2$s</xliff:g>)</item>
      <item quantity="other">%1$d stundas (līdz plkst. <xliff:g id="FORMATTEDTIME_1">%2$s</xliff:g>)</item>
    </plurals>
    <plurals name="zen_mode_duration_hours_summary_short" formatted="false" msgid="4787552595253082371">
      <item quantity="zero">%1$d h (līdz <xliff:g id="FORMATTEDTIME_1">%2$s</xliff:g>)</item>
      <item quantity="one">%1$d h (līdz <xliff:g id="FORMATTEDTIME_1">%2$s</xliff:g>)</item>
      <item quantity="other">%1$d h (līdz <xliff:g id="FORMATTEDTIME_1">%2$s</xliff:g>)</item>
    </plurals>
    <plurals name="zen_mode_duration_minutes" formatted="false" msgid="5127407202506485571">
      <item quantity="zero">%d minūtes</item>
      <item quantity="one">%d minūti</item>
      <item quantity="other">%d minūtes</item>
    </plurals>
    <plurals name="zen_mode_duration_minutes_short" formatted="false" msgid="2199350154433426128">
      <item quantity="zero">%d min</item>
      <item quantity="one">%d min</item>
      <item quantity="other">%d min</item>
    </plurals>
    <plurals name="zen_mode_duration_hours" formatted="false" msgid="6571961796799076730">
      <item quantity="zero">%d stundas</item>
      <item quantity="one">%d stundu</item>
      <item quantity="other">%d stundas</item>
    </plurals>
    <plurals name="zen_mode_duration_hours_short" formatted="false" msgid="6748277774662434217">
      <item quantity="zero">%d h</item>
      <item quantity="one">%d h</item>
      <item quantity="other">%d h</item>
    </plurals>
    <string name="zen_mode_until" msgid="7336308492289875088">"Līdz <xliff:g id="FORMATTEDTIME">%1$s</xliff:g>"</string>
    <string name="zen_mode_alarm" msgid="9128205721301330797">"Līdz plkst. <xliff:g id="FORMATTEDTIME">%1$s</xliff:g> (nākamais signāls)"</string>
    <string name="zen_mode_forever" msgid="931849471004038757">"Līdz brīdim, kad izslēgsiet"</string>
    <string name="zen_mode_forever_dnd" msgid="3792132696572189081">"Līdz izslēgsiet statusu “Netraucēt”"</string>
    <string name="zen_mode_rule_name_combination" msgid="191109939968076477">"<xliff:g id="FIRST">%1$s</xliff:g>/<xliff:g id="REST">%2$s</xliff:g>"</string>
    <string name="toolbar_collapse_description" msgid="2821479483960330739">"Sakļaut"</string>
    <string name="zen_mode_feature_name" msgid="5254089399895895004">"Netraucēt"</string>
    <string name="zen_mode_downtime_feature_name" msgid="2626974636779860146">"Dīkstāve"</string>
    <string name="zen_mode_default_weeknights_name" msgid="3081318299464998143">"Darbadienas vakarā"</string>
    <string name="zen_mode_default_weekends_name" msgid="2786495801019345244">"Nedēļas nogalē"</string>
    <string name="zen_mode_default_events_name" msgid="8158334939013085363">"Pasākums"</string>
    <string name="zen_mode_default_every_night_name" msgid="3012363838882944175">"Gulēšana"</string>
    <string name="muted_by" msgid="5942954724562097128">"<xliff:g id="THIRD_PARTY">%1$s</xliff:g> izslēdz noteiktas skaņas"</string>
    <string name="system_error_wipe_data" msgid="6608165524785354962">"Jūsu ierīcē ir radusies iekšēja problēma, un ierīce var darboties nestabili. Lai to labotu, veiciet rūpnīcas datu atiestatīšanu."</string>
    <string name="system_error_manufacturer" msgid="8086872414744210668">"Jūsu ierīcē ir radusies iekšēja problēma. Lai iegūtu plašāku informāciju, lūdzu, sazinieties ar ražotāju."</string>
    <string name="stk_cc_ussd_to_dial" msgid="5214333646366591205">"USSD pieprasījums mainīts uz parastu zvanu"</string>
    <string name="stk_cc_ussd_to_ss" msgid="4884994189414782605">"USSD pieprasījums mainīts uz SS pieprasījumu"</string>
    <string name="stk_cc_ussd_to_ussd" msgid="5728637484565449312">"Mainīts uz jaunu USSD pieprasījumu"</string>
    <string name="stk_cc_ussd_to_dial_video" msgid="4134455726513175559">"USSD pieprasījums mainīts uz videozvanu"</string>
    <string name="stk_cc_ss_to_dial" msgid="1360775164651754978">"SS pieprasījums mainīts uz parastu zvanu"</string>
    <string name="stk_cc_ss_to_dial_video" msgid="6577956662913194947">"SS pieprasījums mainīts uz videozvanu"</string>
    <string name="stk_cc_ss_to_ussd" msgid="5614626512855868785">"SS pieprasījums mainīts uz USSD pieprasījumu"</string>
    <string name="stk_cc_ss_to_ss" msgid="7716729801537709054">"Mainīts uz jaunu SS pieprasījumu"</string>
    <string name="notification_work_profile_content_description" msgid="4600554564103770764">"Darba profils"</string>
    <string name="notification_alerted_content_description" msgid="1296617716556420585">"Brīdināts"</string>
    <string name="expand_button_content_description_collapsed" msgid="3609784019345534652">"Izvērst"</string>
    <string name="expand_button_content_description_expanded" msgid="8520652707158554895">"Sakļaut"</string>
    <string name="expand_action_accessibility" msgid="5307730695723718254">"izvērst/sakļaut"</string>
    <string name="usb_midi_peripheral_name" msgid="7221113987741003817">"Android USB perifērijas ports"</string>
    <string name="usb_midi_peripheral_manufacturer_name" msgid="7176526170008970168">"Android"</string>
    <string name="usb_midi_peripheral_product_name" msgid="4971827859165280403">"USB perifērijas ports"</string>
    <string name="floating_toolbar_open_overflow_description" msgid="4797287862999444631">"Citas opcijas"</string>
    <string name="floating_toolbar_close_overflow_description" msgid="559796923090723804">"Aizvērt pārpildes izvēlni"</string>
    <string name="maximize_button_text" msgid="7543285286182446254">"Maksimizēt"</string>
    <string name="close_button_text" msgid="3937902162644062866">"Aizvērt"</string>
    <string name="notification_messaging_title_template" msgid="3452480118762691020">"<xliff:g id="CONVERSATION_TITLE">%1$s</xliff:g>: <xliff:g id="SENDER_NAME">%2$s</xliff:g>"</string>
    <plurals name="selected_count" formatted="false" msgid="7187339492915744615">
      <item quantity="zero"><xliff:g id="COUNT_1">%1$d</xliff:g> atlasīti</item>
      <item quantity="one"><xliff:g id="COUNT_1">%1$d</xliff:g> atlasīts</item>
      <item quantity="other"><xliff:g id="COUNT_1">%1$d</xliff:g> atlasīti</item>
    </plurals>
    <string name="default_notification_channel_label" msgid="5929663562028088222">"Nav kategorijas"</string>
    <string name="importance_from_user" msgid="7318955817386549931">"Jūs iestatījāt šo paziņojumu svarīguma līmeni."</string>
    <string name="importance_from_person" msgid="9160133597262938296">"Tas ir svarīgi iesaistīto personu dēļ."</string>
    <string name="user_creation_account_exists" msgid="1942606193570143289">"Vai atļaut lietotnei <xliff:g id="APP">%1$s</xliff:g> izveidot jaunu lietotāju, izmantojot e-pasta adresi <xliff:g id="ACCOUNT">%2$s</xliff:g>?"</string>
    <string name="user_creation_adding" msgid="4482658054622099197">"Vai atļaut lietotnei <xliff:g id="APP">%1$s</xliff:g> izveidot jaunu lietotāju, izmantojot e-pasta adresi <xliff:g id="ACCOUNT">%2$s</xliff:g> (lietotājs ar šādu kontu jau pastāv)?"</string>
    <string name="language_selection_title" msgid="2680677278159281088">"Pievienot valodu"</string>
    <string name="country_selection_title" msgid="2954859441620215513">"Reģiona preference"</string>
    <string name="search_language_hint" msgid="7042102592055108574">"Ierakstiet valodas nosaukumu"</string>
    <string name="language_picker_section_suggested" msgid="8414489646861640885">"Ieteiktās"</string>
    <string name="language_picker_section_all" msgid="3097279199511617537">"Visas valodas"</string>
    <string name="region_picker_section_all" msgid="8966316787153001779">"Visi reģioni"</string>
    <string name="locale_search_menu" msgid="2560710726687249178">"Meklēt"</string>
    <string name="app_suspended_title" msgid="2075071241147969611">"Lietotne nav pieejama"</string>
    <string name="app_suspended_default_message" msgid="123166680425711887">"<xliff:g id="APP_NAME_0">%1$s</xliff:g> pašlaik nav pieejama. Šo darbību pārvalda <xliff:g id="APP_NAME_1">%2$s</xliff:g>."</string>
    <string name="app_suspended_more_details" msgid="1131804827776778187">"Uzzināt vairāk"</string>
    <string name="work_mode_off_title" msgid="1118691887588435530">"Vai ieslēgt darba profilu?"</string>
    <string name="work_mode_off_message" msgid="5130856710614337649">"Tiks ieslēgtas jūsu darba lietotnes, paziņojumi, dati un citas darba profila funkcijas."</string>
    <string name="work_mode_turn_on" msgid="2062544985670564875">"Ieslēgt"</string>
    <string name="deprecated_target_sdk_message" msgid="1449696506742572767">"Šī lietotne tika izstrādāta vecākai Android versijai un var nedarboties pareizi. Meklējiet atjauninājumus vai sazinieties ar izstrādātāju."</string>
    <string name="deprecated_target_sdk_app_store" msgid="5032340500368495077">"Meklēt atjauninājumu"</string>
    <string name="new_sms_notification_title" msgid="8442817549127555977">"Jums ir jaunas īsziņas."</string>
    <string name="new_sms_notification_content" msgid="7002938807812083463">"Lai skatītu, atveriet īsziņu lietotni."</string>
    <string name="user_encrypted_title" msgid="9054897468831672082">"Funkcijas var būt ierobežotas"</string>
    <string name="user_encrypted_message" msgid="4923292604515744267">"Pieskarieties, lai atbloķētu."</string>
    <string name="user_encrypted_detail" msgid="5708447464349420392">"Lietotāja dati ir bloķēti."</string>
    <string name="profile_encrypted_detail" msgid="3700965619978314974">"Darba profils ir bloķēts."</string>
    <string name="profile_encrypted_message" msgid="6964994232310195874">"Pieskarieties, lai atbloķētu."</string>
    <string name="usb_mtp_launch_notification_title" msgid="8359219638312208932">"Izveidots savienojums ar: <xliff:g id="PRODUCT_NAME">%1$s</xliff:g>"</string>
    <string name="usb_mtp_launch_notification_description" msgid="8541876176425411358">"Pieskarieties, lai skatītu failus."</string>
    <string name="pin_target" msgid="3052256031352291362">"Piespraust"</string>
    <string name="unpin_target" msgid="3556545602439143442">"Atspraust"</string>
    <string name="app_info" msgid="6856026610594615344">"Lietotnes informācija"</string>
    <string name="negative_duration" msgid="5688706061127375131">"−<xliff:g id="TIME">%1$s</xliff:g>"</string>
    <string name="demo_starting_message" msgid="5268556852031489931">"Notiek demonstrācijas palaišana..."</string>
    <string name="demo_restarting_message" msgid="952118052531642451">"Notiek ierīces atiestatīšana..."</string>
    <string name="suspended_widget_accessibility" msgid="6712143096475264190">"<xliff:g id="LABEL">%1$s</xliff:g> atspējots"</string>
    <string name="conference_call" msgid="3751093130790472426">"Konferences zvans"</string>
    <string name="tooltip_popup_title" msgid="5253721848739260181">"Rīka padoms"</string>
    <string name="app_category_game" msgid="5431836943981492993">"Spēles"</string>
    <string name="app_category_audio" msgid="1659853108734301647">"Mūzika un audio"</string>
    <string name="app_category_video" msgid="2728726078629384196">"Filmas un video"</string>
    <string name="app_category_image" msgid="4867854544519846048">"Fotoattēli un attēli"</string>
    <string name="app_category_social" msgid="5842783057834965912">"Sociālie tīkli un saziņa"</string>
    <string name="app_category_news" msgid="7496506240743986873">"Ziņas un žurnāli"</string>
    <string name="app_category_maps" msgid="5878491404538024367">"Kartes un navigācija"</string>
    <string name="app_category_productivity" msgid="3742083261781538852">"Produktivitāte"</string>
    <string name="device_storage_monitor_notification_channel" msgid="3295871267414816228">"Ierīces krātuve"</string>
    <string name="adb_debugging_notification_channel_tv" msgid="5537766997350092316">"USB atkļūdošana"</string>
    <string name="time_picker_hour_label" msgid="2979075098868106450">"stunda"</string>
    <string name="time_picker_minute_label" msgid="5168864173796598399">"minūte"</string>
    <string name="time_picker_header_text" msgid="143536825321922567">"Laika iestatīšana"</string>
    <string name="time_picker_input_error" msgid="7574999942502513765">"Ievadiet derīgu laiku."</string>
    <string name="time_picker_prompt_label" msgid="7588093983899966783">"Ierakstiet laiku"</string>
    <string name="time_picker_text_input_mode_description" msgid="4148166758173708199">"Lai ievadītu laiku, ieslēdziet teksta ievades režīmu."</string>
    <string name="time_picker_radial_mode_description" msgid="4953403779779557198">"Lai ievadītu laiku, ieslēdziet pulksteņa režīmu."</string>
    <string name="autofill_picker_accessibility_title" msgid="8469043291648711535">"Automātiskās aizpildes opcijas"</string>
    <string name="autofill_save_accessibility_title" msgid="7244365268417107822">"Saglabāt automātiskajai aizpildei"</string>
    <string name="autofill_error_cannot_autofill" msgid="7402758580060110371">"Saturu nevar automātiski aizpildīt."</string>
    <string name="autofill_picker_no_suggestions" msgid="3908514303773350735">"Nav automātiskās aizpildes ieteikumu"</string>
    <plurals name="autofill_picker_some_suggestions" formatted="false" msgid="5506565809835815274">
      <item quantity="zero"><xliff:g id="COUNT">%1$s</xliff:g> automātiskās aizpildes ieteikumu</item>
      <item quantity="one"><xliff:g id="COUNT">%1$s</xliff:g> automātiskās aizpildes ieteikums</item>
      <item quantity="other"><xliff:g id="COUNT">%1$s</xliff:g> automātiskās aizpildes ieteikumi</item>
    </plurals>
    <string name="autofill_save_title" msgid="327541108460384555">"Vai saglabāt pakalpojumā "<b>"<xliff:g id="LABEL">%1$s</xliff:g>"</b>"?"</string>
    <string name="autofill_save_title_with_type" msgid="2339135393607143594">"Vai saglabāt informāciju <xliff:g id="TYPE">%1$s</xliff:g> pakalpojumā "<b>"<xliff:g id="LABEL">%2$s</xliff:g>"</b>"?"</string>
    <string name="autofill_save_title_with_2types" msgid="87616102361154432">"Vai saglabāt informāciju <xliff:g id="TYPE_0">%1$s</xliff:g> un <xliff:g id="TYPE_1">%2$s</xliff:g> pakalpojumā "<b>"<xliff:g id="LABEL">%3$s</xliff:g>"</b>"?"</string>
    <string name="autofill_save_title_with_3types" msgid="4108978552969604555">"Vai saglabāt informāciju <xliff:g id="TYPE_0">%1$s</xliff:g>, <xliff:g id="TYPE_1">%2$s</xliff:g> un <xliff:g id="TYPE_2">%3$s</xliff:g> pakalpojumā "<b>"<xliff:g id="LABEL">%4$s</xliff:g>"</b>"?"</string>
    <string name="autofill_update_title" msgid="5305781141104585279">"Vai atjaunināt informāciju pakalpojumā "<b>"<xliff:g id="LABEL">%1$s</xliff:g>"</b>"?"</string>
    <string name="autofill_update_title_with_type" msgid="4624181147422762233">"Vai atjaunināt informāciju <xliff:g id="TYPE">%1$s</xliff:g> pakalpojumā "<b>"<xliff:g id="LABEL">%2$s</xliff:g>"</b>"?"</string>
    <string name="autofill_update_title_with_2types" msgid="2300113827053626484">"Vai atjaunināt informāciju <xliff:g id="TYPE_0">%1$s</xliff:g> un <xliff:g id="TYPE_1">%2$s</xliff:g> pakalpojumā "<b>"<xliff:g id="LABEL">%3$s</xliff:g>"</b>"?"</string>
    <string name="autofill_update_title_with_3types" msgid="9089824354296211922">"Vai atjaunināt šos vienumus pakalpojumā "<b>"<xliff:g id="LABEL">%4$s</xliff:g>"</b>": <xliff:g id="TYPE_0">%1$s</xliff:g>, <xliff:g id="TYPE_1">%2$s</xliff:g> un <xliff:g id="TYPE_2">%3$s</xliff:g>?"</string>
    <string name="autofill_save_yes" msgid="6398026094049005921">"Saglabāt"</string>
    <string name="autofill_save_no" msgid="2625132258725581787">"Nē, paldies"</string>
    <string name="autofill_update_yes" msgid="310358413273276958">"Atjaunināt"</string>
    <string name="autofill_save_type_password" msgid="5288448918465971568">"paroli"</string>
    <string name="autofill_save_type_address" msgid="4936707762193009542">"adresi"</string>
    <string name="autofill_save_type_credit_card" msgid="7127694776265563071">"kredītkartes informāciju"</string>
    <string name="autofill_save_type_username" msgid="239040540379769562">"lietotājvārds"</string>
    <string name="autofill_save_type_email_address" msgid="5752949432129262174">"e-pasta adrese"</string>
    <string name="etws_primary_default_message_earthquake" msgid="5541962250262769193">"Saglabājiet mieru un meklējiet tuvumā patvērumu."</string>
    <string name="etws_primary_default_message_tsunami" msgid="1887685943498368548">"Nekavējoties pametiet piekrastes un upju zonas un dodieties uz drošākām (piemēram, augstākām) vietām."</string>
    <string name="etws_primary_default_message_earthquake_and_tsunami" msgid="998797956848445862">"Saglabājiet mieru un meklējiet tuvumā patvērumu."</string>
    <string name="etws_primary_default_message_test" msgid="2709597093560037455">"Ārkārtas ziņojuma pārbaude"</string>
    <string name="notification_reply_button_accessibility" msgid="3621714652387814344">"Atbildēt"</string>
    <string name="etws_primary_default_message_others" msgid="6293148756130398971"></string>
    <string name="mmcc_authentication_reject" msgid="5767701075994754356">"SIM karti nav atļauts izmantot balss zvaniem"</string>
    <string name="mmcc_imsi_unknown_in_hlr" msgid="5316658473301462825">"SIM kartē netiek nodrošināti balss zvani"</string>
    <string name="mmcc_illegal_ms" msgid="807334478177362062">"SIM karti nav atļauts izmantot balss zvaniem"</string>
    <string name="mmcc_illegal_me" msgid="1950705155760872972">"Tālruni nav atļauts izmantot balss zvaniem"</string>
    <string name="mmcc_authentication_reject_msim_template" msgid="1217031195834766479">"SIM karti <xliff:g id="SIMNUMBER">%d</xliff:g> nav atļauts izmantot"</string>
    <string name="mmcc_imsi_unknown_in_hlr_msim_template" msgid="5636464607596778986">"SIM karte <xliff:g id="SIMNUMBER">%d</xliff:g> netiek nodrošināta"</string>
    <string name="mmcc_illegal_ms_msim_template" msgid="5994323296399913454">"SIM karti <xliff:g id="SIMNUMBER">%d</xliff:g> nav atļauts izmantot"</string>
    <string name="mmcc_illegal_me_msim_template" msgid="5550259730350571826">"SIM karti <xliff:g id="SIMNUMBER">%d</xliff:g> nav atļauts izmantot"</string>
    <string name="popup_window_default_title" msgid="4874318849712115433">"Uznirstošais logs"</string>
    <string name="slice_more_content" msgid="8504342889413274608">"Vēl <xliff:g id="NUMBER">%1$d</xliff:g>"</string>
    <string name="shortcut_restored_on_lower_version" msgid="4860853725206702336">"Ir notikusi atkāpšanās uz vecāku lietotnes versiju, vai lietotne nav saderīga ar šo saīsni."</string>
    <string name="shortcut_restore_not_supported" msgid="5028808567940014190">"Nevarēja atjaunot saīsni, jo lietotnē netiek atbalstīta dublēšana un atjaunošana."</string>
    <string name="shortcut_restore_signature_mismatch" msgid="2406209324521327518">"Saīsni nevarēja atjaunot lietotnes paraksta neatbilstības dēļ."</string>
    <string name="shortcut_restore_unknown_issue" msgid="8703738064603262597">"Nevarēja atjaunot saīsni."</string>
    <string name="shortcut_disabled_reason_unknown" msgid="5276016910284687075">"Saīsne ir atspējota."</string>
    <string name="harmful_app_warning_uninstall" msgid="4837672735619532931">"ATINSTALĒT"</string>
    <string name="harmful_app_warning_open_anyway" msgid="596432803680914321">"TIK UN TĀ ATVĒRT"</string>
    <string name="harmful_app_warning_title" msgid="8982527462829423432">"Konstatēta kaitīga lietotne"</string>
    <string name="slices_permission_request" msgid="8484943441501672932">"Lietotne <xliff:g id="APP_0">%1$s</xliff:g> vēlas rādīt lietotnes <xliff:g id="APP_2">%2$s</xliff:g> sadaļas"</string>
    <string name="screenshot_edit" msgid="7867478911006447565">"Rediģēt"</string>
    <string name="volume_dialog_ringer_guidance_vibrate" msgid="8902050240801159042">"Zvaniem un paziņojumiem tiks aktivizēta vibrācija."</string>
    <string name="volume_dialog_ringer_guidance_silent" msgid="2128975224280276122">"Zvanu un paziņojumu signāla skaņa būs izslēgta."</string>
    <string name="notification_channel_system_changes" msgid="5072715579030948646">"Sistēmas izmaiņas"</string>
    <string name="notification_channel_do_not_disturb" msgid="6766940333105743037">"Netraucēt"</string>
    <string name="zen_upgrade_notification_visd_title" msgid="3288313883409759733">"Jaunums: režīmā “Netraucēt” paziņojumi tiek paslēpti"</string>
    <string name="zen_upgrade_notification_visd_content" msgid="5533674060311631165">"Pieskarieties, lai uzzinātu vairāk un veiktu izmaiņas."</string>
    <string name="zen_upgrade_notification_title" msgid="3799603322910377294">"Režīms “Netraucēt” ir mainīts"</string>
    <string name="zen_upgrade_notification_content" msgid="1794994264692424562">"Pieskarieties, lai uzzinātu, kas tiek bloķēts."</string>
    <string name="notification_app_name_system" msgid="4205032194610042794">"Sistēma"</string>
    <string name="notification_app_name_settings" msgid="7751445616365753381">"Iestatījumi"</string>
    <string name="notification_appops_camera_active" msgid="5050283058419699771">"Kamera"</string>
    <string name="notification_appops_microphone_active" msgid="4335305527588191730">"Mikrofons"</string>
    <string name="notification_appops_overlay_active" msgid="633813008357934729">"rāda pāri citām lietotnēm jūsu ekrānā"</string>
    <string name="dynamic_mode_notification_channel_name" msgid="2348803891571320452">"Informatīvs paziņojums par akumulatoru"</string>
    <string name="dynamic_mode_notification_title" msgid="508815255807182035">"Akumulators var izlādēties pirms parastā uzlādes laika"</string>
    <string name="dynamic_mode_notification_summary" msgid="2541166298550402690">"Aktivizēts akumulatora jaudas taupīšanas režīms, lai palielinātu akumulatora darbības ilgumu"</string>
    <string name="mime_type_folder" msgid="7111951698626315204">"Mape"</string>
    <string name="mime_type_apk" msgid="5518003630972506900">"Android lietojumprogramma"</string>
    <string name="mime_type_generic" msgid="6833871596845900027">"Fails"</string>
    <string name="mime_type_generic_ext" msgid="8450275970061657174">"<xliff:g id="EXTENSION">%1$s</xliff:g> fails"</string>
    <string name="mime_type_audio" msgid="6289777657172050926">"Audio"</string>
    <string name="mime_type_audio_ext" msgid="3270880987725816210">"<xliff:g id="EXTENSION">%1$s</xliff:g> audio"</string>
    <string name="mime_type_video" msgid="4093025777317307426">"Video"</string>
    <string name="mime_type_video_ext" msgid="5643771615714173159">"<xliff:g id="EXTENSION">%1$s</xliff:g> video"</string>
    <string name="mime_type_image" msgid="3144284451605236371">"Attēls"</string>
    <string name="mime_type_image_ext" msgid="1514613218742736590">"<xliff:g id="EXTENSION">%1$s</xliff:g> attēls"</string>
    <string name="mime_type_compressed" msgid="1645486037074943257">"Arhīvs"</string>
    <string name="mime_type_compressed_ext" msgid="4232293058067801528">"<xliff:g id="EXTENSION">%1$s</xliff:g> arhīvs"</string>
    <string name="mime_type_document" msgid="1596838147256375966">"Dokuments"</string>
    <string name="mime_type_document_ext" msgid="6327266601345501281">"<xliff:g id="EXTENSION">%1$s</xliff:g> dokuments"</string>
    <string name="mime_type_spreadsheet" msgid="2639138255207123557">"Izklājlapa"</string>
    <string name="mime_type_spreadsheet_ext" msgid="5508653032786106725">"<xliff:g id="EXTENSION">%1$s</xliff:g> izklājlapa"</string>
    <string name="mime_type_presentation" msgid="6145604688774787357">"Prezentācija"</string>
    <string name="mime_type_presentation_ext" msgid="2982650207774823437">"<xliff:g id="EXTENSION">%1$s</xliff:g> prezentācija"</string>
    <string name="car_loading_profile" msgid="3545132581795684027">"Ielāde"</string>
    <plurals name="file_count" formatted="false" msgid="1628600959752419449">
      <item quantity="zero"><xliff:g id="FILE_NAME_2">%s</xliff:g> un <xliff:g id="COUNT_3">%d</xliff:g> failu</item>
      <item quantity="one"><xliff:g id="FILE_NAME_2">%s</xliff:g> un <xliff:g id="COUNT_3">%d</xliff:g> fails</item>
      <item quantity="other"><xliff:g id="FILE_NAME_2">%s</xliff:g> un <xliff:g id="COUNT_3">%d</xliff:g> faili</item>
    </plurals>
<<<<<<< HEAD
=======
    <!-- no translation found for chooser_no_direct_share_targets (997970693708458895) -->
    <skip />
>>>>>>> 825827da
</resources><|MERGE_RESOLUTION|>--- conflicted
+++ resolved
@@ -311,28 +311,15 @@
     <string name="permgrouplab_phone" msgid="5229115638567440675">"Tālrunis"</string>
     <string name="permgroupdesc_phone" msgid="6234224354060641055">"veikt un pārvaldīt tālruņa zvanus"</string>
     <string name="permgrouprequest_phone" msgid="9166979577750581037">"Vai atļaut lietotnei &lt;b&gt;<xliff:g id="APP_NAME">%1$s</xliff:g>&lt;/b&gt; veikt un pārvaldīt tālruņa zvanus?"</string>
-<<<<<<< HEAD
-    <!-- no translation found for permgrouplab_sensors (4838614103153567532) -->
-    <skip />
-=======
     <string name="permgrouplab_sensors" msgid="4838614103153567532">"Ķermeņa sensori"</string>
->>>>>>> 825827da
     <string name="permgroupdesc_sensors" msgid="7147968539346634043">"piekļūt sensoru datiem par jūsu veselības rādījumiem"</string>
     <string name="permgrouprequest_sensors" msgid="6349806962814556786">"Vai atļaut lietotnei &lt;b&gt;<xliff:g id="APP_NAME">%1$s</xliff:g>&lt;/b&gt; piekļūt sensoru uztvertajiem veselības rādījumiem?"</string>
     <string name="permgrouplab_aural" msgid="965607064083134896">"Mūzika"</string>
     <string name="permgroupdesc_aural" msgid="4870189506255958055">"Piekļūt jūsu mūzikai"</string>
     <string name="permgrouprequest_aural" msgid="6787926123071735620">"Vai atļaut lietotnei &lt;b&gt;<xliff:g id="APP_NAME">%1$s</xliff:g>&lt;/b&gt; piekļūt jūsu mūzikai?"</string>
-<<<<<<< HEAD
-    <!-- no translation found for permgrouplab_visual (6477382108771145134) -->
-    <skip />
-    <string name="permgroupdesc_visual" msgid="3415827902566663546">"Piekļūt jūsu fotoattēliem un videoklipiem"</string>
-    <!-- no translation found for permgrouprequest_visual (3043752127595243314) -->
-    <skip />
-=======
     <string name="permgrouplab_visual" msgid="6477382108771145134">"Fotoattēli un videoklipi"</string>
     <string name="permgroupdesc_visual" msgid="3415827902566663546">"Piekļūt jūsu fotoattēliem un videoklipiem"</string>
     <string name="permgrouprequest_visual" msgid="3043752127595243314">"Vai atļaut lietotnei &lt;b&gt;<xliff:g id="APP_NAME">%1$s</xliff:g>&lt;/b&gt; piekļūt jūsu fotoattēliem, videoklipiem, tostarp atzīmētajām atrašanās vietām?"</string>
->>>>>>> 825827da
     <string name="capability_title_canRetrieveWindowContent" msgid="3901717936930170320">"Izgūt loga saturu."</string>
     <string name="capability_desc_canRetrieveWindowContent" msgid="3772225008605310672">"Skatīt tā loga saturu, ar kuru mijiedarbojaties."</string>
     <string name="capability_title_canRequestTouchExploration" msgid="3108723364676667320">"Aktivizēt funkciju “Pārlūkot pieskaroties”."</string>
@@ -2069,9 +2056,6 @@
       <item quantity="one"><xliff:g id="FILE_NAME_2">%s</xliff:g> un <xliff:g id="COUNT_3">%d</xliff:g> fails</item>
       <item quantity="other"><xliff:g id="FILE_NAME_2">%s</xliff:g> un <xliff:g id="COUNT_3">%d</xliff:g> faili</item>
     </plurals>
-<<<<<<< HEAD
-=======
     <!-- no translation found for chooser_no_direct_share_targets (997970693708458895) -->
     <skip />
->>>>>>> 825827da
 </resources>