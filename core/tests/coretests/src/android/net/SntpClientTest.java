/*
 * Copyright (C) 2015 The Android Open Source Project
 *
 * Licensed under the Apache License, Version 2.0 (the "License");
 * you may not use this file except in compliance with the License.
 * You may obtain a copy of the License at
 *
 *      http://www.apache.org/licenses/LICENSE-2.0
 *
 * Unless required by applicable law or agreed to in writing, software
 * distributed under the License is distributed on an "AS IS" BASIS,
 * WITHOUT WARRANTIES OR CONDITIONS OF ANY KIND, either express or implied.
 * See the License for the specific language governing permissions and
 * limitations under the License.
 */

package android.net;

<<<<<<< HEAD
import android.content.Context;
import android.test.AndroidTestCase;
=======
import static junit.framework.Assert.assertEquals;
import static junit.framework.Assert.assertFalse;
import static junit.framework.Assert.assertTrue;

import android.support.test.runner.AndroidJUnit4;
>>>>>>> f121c090
import android.util.Log;

import libcore.util.HexEncoding;

import org.junit.Before;
import org.junit.Test;
import org.junit.runner.RunWith;

import java.io.IOException;
import java.net.DatagramPacket;
import java.net.DatagramSocket;
import java.net.InetAddress;
import java.net.SocketException;
import java.util.Arrays;

<<<<<<< HEAD

public class SntpClientTest extends AndroidTestCase {
=======
@RunWith(AndroidJUnit4.class)
public class SntpClientTest {
>>>>>>> f121c090
    private static final String TAG = "SntpClientTest";

    private static final int ORIGINATE_TIME_OFFSET = 24;
    private static final int TRANSMIT_TIME_OFFSET = 40;

    private static final int NTP_MODE_SERVER = 4;
    private static final int NTP_MODE_BROADCAST = 5;

    // From tcpdump (admittedly, an NTPv4 packet):
    //
    // Server, Leap indicator:  (0), Stratum 2 (secondary reference), poll 6 (64s), precision -20
    // Root Delay: 0.005447, Root dispersion: 0.002716, Reference-ID: 221.253.71.41
    //   Reference Timestamp:  3653932102.507969856 (2015/10/15 14:08:22)
    //   Originator Timestamp: 3653932113.576327741 (2015/10/15 14:08:33)
    //   Receive Timestamp:    3653932113.581012725 (2015/10/15 14:08:33)
    //   Transmit Timestamp:   3653932113.581012725 (2015/10/15 14:08:33)
    //     Originator - Receive Timestamp:  +0.004684958
    //     Originator - Transmit Timestamp: +0.004684958
    private static final String WORKING_VERSION4 =
            "240206ec" +
            "00000165" +
            "000000b2" +
            "ddfd4729" +
            "d9ca9446820a5000" +
            "d9ca9451938a3771" +
            "d9ca945194bd3fff" +
            "d9ca945194bd4001";

    private SntpTestServer mServer;
    private SntpClient mClient;
    private Network mNetwork;

    @Before
    public void setUp() throws Exception {
        // NETID_UNSET allows the test to run, with a loopback server, even w/o external networking
        mNetwork = new Network(ConnectivityManager.NETID_UNSET);
        mServer = new SntpTestServer();
        mClient = new SntpClient();
    }

<<<<<<< HEAD
    private Network mNetwork;

    @Override
    protected void setUp() throws Exception {
        super.setUp();
        ConnectivityManager mCM = getContext().getSystemService(ConnectivityManager.class);
        mNetwork = mCM.getActiveNetwork();
    }

=======
    @Test
>>>>>>> f121c090
    public void testBasicWorkingSntpClientQuery() throws Exception {
        mServer.setServerReply(HexEncoding.decode(WORKING_VERSION4.toCharArray(), false));
        assertTrue(mClient.requestTime(mServer.getAddress(), mServer.getPort(), 500, mNetwork));
        assertEquals(1, mServer.numRequestsReceived());
        assertEquals(1, mServer.numRepliesSent());
    }

    @Test
    public void testDnsResolutionFailure() throws Exception {
        assertFalse(mClient.requestTime("ntp.server.doesnotexist.example", 5000, mNetwork));
    }

    @Test
    public void testTimeoutFailure() throws Exception {
        mServer.clearServerReply();
        assertFalse(mClient.requestTime(mServer.getAddress(), mServer.getPort(), 500, mNetwork));
        assertEquals(1, mServer.numRequestsReceived());
        assertEquals(0, mServer.numRepliesSent());
    }

    @Test
    public void testIgnoreLeapNoSync() throws Exception {
        final byte[] reply = HexEncoding.decode(WORKING_VERSION4.toCharArray(), false);
        reply[0] |= (byte) 0xc0;
        mServer.setServerReply(reply);
        assertFalse(mClient.requestTime(mServer.getAddress(), mServer.getPort(), 500, mNetwork));
        assertEquals(1, mServer.numRequestsReceived());
        assertEquals(1, mServer.numRepliesSent());
    }

    @Test
    public void testAcceptOnlyServerAndBroadcastModes() throws Exception {
        final byte[] reply = HexEncoding.decode(WORKING_VERSION4.toCharArray(), false);
        for (int i = 0; i <= 7; i++) {
            final String logMsg = "mode: " + i;
            reply[0] &= (byte) 0xf8;
            reply[0] |= (byte) i;
            mServer.setServerReply(reply);
            final boolean rval = mClient.requestTime(mServer.getAddress(), mServer.getPort(), 500,
                    mNetwork);
            switch (i) {
                case NTP_MODE_SERVER:
                case NTP_MODE_BROADCAST:
                    assertTrue(logMsg, rval);
                    break;
                default:
                    assertFalse(logMsg, rval);
                    break;
            }
            assertEquals(logMsg, 1, mServer.numRequestsReceived());
            assertEquals(logMsg, 1, mServer.numRepliesSent());
        }
    }

    @Test
    public void testAcceptableStrataOnly() throws Exception {
        final int STRATUM_MIN = 1;
        final int STRATUM_MAX = 15;

        final byte[] reply = HexEncoding.decode(WORKING_VERSION4.toCharArray(), false);
        for (int i = 0; i < 256; i++) {
            final String logMsg = "stratum: " + i;
            reply[1] = (byte) i;
            mServer.setServerReply(reply);
            final boolean rval = mClient.requestTime(mServer.getAddress(), mServer.getPort(), 500,
                    mNetwork);
            if (STRATUM_MIN <= i && i <= STRATUM_MAX) {
                assertTrue(logMsg, rval);
            } else {
                assertFalse(logMsg, rval);
            }
            assertEquals(logMsg, 1, mServer.numRequestsReceived());
            assertEquals(logMsg, 1, mServer.numRepliesSent());
        }
    }

    @Test
    public void testZeroTransmitTime() throws Exception {
        final byte[] reply = HexEncoding.decode(WORKING_VERSION4.toCharArray(), false);
        Arrays.fill(reply, TRANSMIT_TIME_OFFSET, TRANSMIT_TIME_OFFSET + 8, (byte) 0x00);
        mServer.setServerReply(reply);
        assertFalse(mClient.requestTime(mServer.getAddress(), mServer.getPort(), 500, mNetwork));
        assertEquals(1, mServer.numRequestsReceived());
        assertEquals(1, mServer.numRepliesSent());
    }


    private static class SntpTestServer {
        private final Object mLock = new Object();
        private final DatagramSocket mSocket;
        private final InetAddress mAddress;
        private final int mPort;
        private byte[] mReply;
        private int mRcvd;
        private int mSent;
        private Thread mListeningThread;

        public SntpTestServer() {
            mSocket = makeSocket();
            mAddress = mSocket.getLocalAddress();
            mPort = mSocket.getLocalPort();
            Log.d(TAG, "testing server listening on (" + mAddress + ", " + mPort + ")");

            mListeningThread = new Thread() {
                public void run() {
                    while (true) {
                        byte[] buffer = new byte[512];
                        DatagramPacket ntpMsg = new DatagramPacket(buffer, buffer.length);
                        try {
                            mSocket.receive(ntpMsg);
                        } catch (IOException e) {
                            Log.e(TAG, "datagram receive error: " + e);
                            break;
                        }
                        synchronized (mLock) {
                            mRcvd++;
                            if (mReply == null) { continue; }
                            // Copy transmit timestamp into originate timestamp.
                            // TODO: bounds checking.
                            System.arraycopy(ntpMsg.getData(), TRANSMIT_TIME_OFFSET,
                                             mReply, ORIGINATE_TIME_OFFSET, 8);
                            ntpMsg.setData(mReply);
                            ntpMsg.setLength(mReply.length);
                            try {
                                mSocket.send(ntpMsg);
                            } catch (IOException e) {
                                Log.e(TAG, "datagram send error: " + e);
                                break;
                            }
                            mSent++;
                        }
                    }
                    mSocket.close();
                }
            };
            mListeningThread.start();
        }

        private DatagramSocket makeSocket() {
            DatagramSocket socket;
            try {
                socket = new DatagramSocket(0, InetAddress.getLoopbackAddress());
            } catch (SocketException e) {
                Log.e(TAG, "Failed to create test server socket: " + e);
                return null;
            }
            return socket;
        }

        public void clearServerReply() {
            setServerReply(null);
        }

        public void setServerReply(byte[] reply) {
            synchronized (mLock) {
                mReply = reply;
                mRcvd = 0;
                mSent = 0;
            }
        }

        public InetAddress getAddress() { return mAddress; }
        public int getPort() { return mPort; }
        public int numRequestsReceived() { synchronized (mLock) { return mRcvd; } }
        public int numRepliesSent() { synchronized (mLock) { return mSent; } }
    }
}<|MERGE_RESOLUTION|>--- conflicted
+++ resolved
@@ -16,16 +16,11 @@
 
 package android.net;
 
-<<<<<<< HEAD
-import android.content.Context;
-import android.test.AndroidTestCase;
-=======
 import static junit.framework.Assert.assertEquals;
 import static junit.framework.Assert.assertFalse;
 import static junit.framework.Assert.assertTrue;
 
 import android.support.test.runner.AndroidJUnit4;
->>>>>>> f121c090
 import android.util.Log;
 
 import libcore.util.HexEncoding;
@@ -41,13 +36,8 @@
 import java.net.SocketException;
 import java.util.Arrays;
 
-<<<<<<< HEAD
-
-public class SntpClientTest extends AndroidTestCase {
-=======
 @RunWith(AndroidJUnit4.class)
 public class SntpClientTest {
->>>>>>> f121c090
     private static final String TAG = "SntpClientTest";
 
     private static final int ORIGINATE_TIME_OFFSET = 24;
@@ -88,19 +78,7 @@
         mClient = new SntpClient();
     }
 
-<<<<<<< HEAD
-    private Network mNetwork;
-
-    @Override
-    protected void setUp() throws Exception {
-        super.setUp();
-        ConnectivityManager mCM = getContext().getSystemService(ConnectivityManager.class);
-        mNetwork = mCM.getActiveNetwork();
-    }
-
-=======
-    @Test
->>>>>>> f121c090
+    @Test
     public void testBasicWorkingSntpClientQuery() throws Exception {
         mServer.setServerReply(HexEncoding.decode(WORKING_VERSION4.toCharArray(), false));
         assertTrue(mClient.requestTime(mServer.getAddress(), mServer.getPort(), 500, mNetwork));
