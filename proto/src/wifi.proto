/*
 * Copyright (C) 2016 The Android Open Source Project
 *
 * Licensed under the Apache License, Version 2.0 (the "License");
 * you may not use this file except in compliance with the License.
 * You may obtain a copy of the License at
 *
 *      http://www.apache.org/licenses/LICENSE-2.0
 *
 * Unless required by applicable law or agreed to in writing, software
 * distributed under the License is distributed on an "AS IS" BASIS,
 * WITHOUT WARRANTIES OR CONDITIONS OF ANY KIND, either express or implied.
 * See the License for the specific language governing permissions and
 * limitations under the License.
 */

syntax = "proto2";

package clearcut.connectivity;

option java_package = "com.android.server.wifi";
option java_outer_classname = "WifiMetricsProto";

// The information about the Wifi events.
message WifiLog {

  // Session information that gets logged for every Wifi connection.
  repeated ConnectionEvent connection_event = 1;

  // Number of saved networks in the user profile.
  optional int32 num_saved_networks = 2;

  // Number of open networks in the saved networks.
  optional int32 num_open_networks = 3;

  // Number of legacy personal networks.
  optional int32 num_legacy_personal_networks = 4;

  // Number of legacy enterprise networks.
  optional int32 num_legacy_enterprise_networks = 5;

  // Does the user have location setting enabled.
  optional bool is_location_enabled = 6;

  // Does the user have scanning enabled.
  optional bool is_scanning_always_enabled = 7;

  // Number of times user toggled wifi using the settings menu.
  optional int32 num_wifi_toggled_via_settings = 8;

  // Number of times user toggled wifi using the airplane menu.
  optional int32 num_wifi_toggled_via_airplane = 9;

  // Number of networks added by the user.
  optional int32 num_networks_added_by_user = 10;

  // Number of networks added by applications.
  optional int32 num_networks_added_by_apps = 11;

  // Number scans that returned empty results.
  optional int32 num_empty_scan_results = 12;

  // Number scans that returned at least one result.
  optional int32 num_non_empty_scan_results = 13;

  // Number of single scans requests.
  optional int32 num_oneshot_scans = 14;

  // Number of repeated background scans that were scheduled to the chip.
  optional int32 num_background_scans = 15;

  // Error codes that a scan can result in.
  enum ScanReturnCode {

    // Return Code is unknown.
    SCAN_UNKNOWN = 0;

    // Scan was successful.
    SCAN_SUCCESS = 1;

    // Scan was successfully started, but was interrupted.
    SCAN_FAILURE_INTERRUPTED = 2;

    //  Scan failed to start because of invalid configuration
    //  (bad channel, etc).
    SCAN_FAILURE_INVALID_CONFIGURATION = 3;

    // Could not start a scan because wifi is disabled.
    FAILURE_WIFI_DISABLED = 4;

  }

  // Mapping of error codes to the number of times that scans resulted
  // in that error.
  repeated ScanReturnEntry scan_return_entries = 16;

  message ScanReturnEntry {

    // Return code of the scan.
    optional ScanReturnCode scan_return_code = 1;

    // Number of entries that were found in the scan.
    optional int32 scan_results_count = 2;
  }

  // State of the Wifi.
  enum WifiState {

    // State is unknown.
    WIFI_UNKNOWN = 0;

    // Wifi is disabled.
    WIFI_DISABLED = 1;

    // Wifi is enabled.
    WIFI_DISCONNECTED = 2;

    // Wifi is enabled and associated with an AP.
    WIFI_ASSOCIATED = 3;
  }

  // Mapping of system state to the number of times that scans were requested in
  // that state
  repeated WifiSystemStateEntry wifi_system_state_entries = 17;

  message WifiSystemStateEntry {

    // Current WiFi state.
    optional WifiState wifi_state = 1;

    // Count of scans in state.
    optional int32 wifi_state_count = 2;

    // Is screen on.
    optional bool is_screen_on = 3;
  }

  // Mapping of Error/Success codes to the number of background scans that resulted in it
  repeated ScanReturnEntry background_scan_return_entries = 18;

  // Mapping of system state to the number of times that Background scans were requested in that
  // state
  repeated WifiSystemStateEntry background_scan_request_state = 19;

  // Total number of times the Watchdog of Last Resort triggered, resetting the wifi stack
  optional int32 num_last_resort_watchdog_triggers = 20;

  // Total number of networks over bad association threshold when watchdog triggered
  optional int32 num_last_resort_watchdog_bad_association_networks_total = 21;

  // Total number of networks over bad authentication threshold when watchdog triggered
  optional int32 num_last_resort_watchdog_bad_authentication_networks_total = 22;

  // Total number of networks over bad dhcp threshold when watchdog triggered
  optional int32 num_last_resort_watchdog_bad_dhcp_networks_total = 23;

  // Total number of networks over bad other threshold when watchdog triggered
  optional int32 num_last_resort_watchdog_bad_other_networks_total = 24;

  // Total count of networks seen when watchdog triggered
  optional int32 num_last_resort_watchdog_available_networks_total = 25;

  // Total count of triggers with atleast one bad association network
  optional int32 num_last_resort_watchdog_triggers_with_bad_association = 26;

  // Total count of triggers with atleast one bad authentication network
  optional int32 num_last_resort_watchdog_triggers_with_bad_authentication = 27;

  // Total count of triggers with atleast one bad dhcp network
  optional int32 num_last_resort_watchdog_triggers_with_bad_dhcp = 28;

  // Total count of triggers with atleast one bad other network
  optional int32 num_last_resort_watchdog_triggers_with_bad_other = 29;

  // Count of times connectivity watchdog confirmed pno is working
  optional int32 num_connectivity_watchdog_pno_good = 30;

  // Count of times connectivity watchdog found pno not working
  optional int32 num_connectivity_watchdog_pno_bad = 31;

  // Count of times connectivity watchdog confirmed background scan is working
  optional int32 num_connectivity_watchdog_background_good = 32;

  // Count of times connectivity watchdog found background scan not working
  optional int32 num_connectivity_watchdog_background_bad = 33;

  // The time duration represented by this wifi log, from start to end of capture
  optional int32 record_duration_sec = 34;

  // Counts the occurrences of each individual RSSI poll level
  repeated RssiPollCount rssi_poll_rssi_count = 35;

  // Total number of times WiFi connected immediately after a Last Resort Watchdog trigger,
  // without new networks becoming available.
  optional int32 num_last_resort_watchdog_successes = 36;

  // Total number of saved hidden networks
  optional int32 num_hidden_networks = 37;

  // Total number of saved passpoint / hotspot 2.0 networks
  optional int32 num_passpoint_networks = 38;

  // Total number of scan results
  optional int32 num_total_scan_results = 39;

  // Total number of scan results for open networks
  optional int32 num_open_network_scan_results = 40;

  // Total number of scan results for legacy personal networks
  optional int32 num_legacy_personal_network_scan_results = 41;

  // Total number of scan results for legacy enterprise networks
  optional int32 num_legacy_enterprise_network_scan_results = 42;

  // Total number of scan results for hidden networks
  optional int32 num_hidden_network_scan_results = 43;

  // Total number of scan results for hotspot 2.0 r1 networks
  optional int32 num_hotspot2_r1_network_scan_results = 44;

  // Total number of scan results for hotspot 2.0 r2 networks
  optional int32 num_hotspot2_r2_network_scan_results = 45;

  // Total number of scans handled by framework (oneshot or otherwise)
  optional int32 num_scans = 46;

  // Counts the occurrences of each alert reason.
  repeated AlertReasonCount alert_reason_count = 47;

  // Counts the occurrences of each Wifi score
  repeated WifiScoreCount wifi_score_count = 48;

  // Histogram of Soft AP Durations
  repeated SoftApDurationBucket soft_ap_duration = 49;

  // Histogram of Soft AP ReturnCode
  repeated SoftApReturnCodeCount soft_ap_return_code = 50;

  // Histogram of the delta between scan result RSSI and RSSI polls
  repeated RssiPollCount rssi_poll_delta_count = 51;

  // List of events
  repeated StaEvent sta_event_list = 52;

  // Total number of times WiFi HAL crashed.
  optional int32 num_hal_crashes = 53;

  // Total number of times WiFicond crashed.
  optional int32 num_wificond_crashes = 54;

  // Indicates the number of times an error was encountered in
  // Wifi HAL on |WifiNative.setupInterfaceForClientMode|.
  optional int32 num_setup_client_interface_failure_due_to_hal = 55;

  // Indicates the number of times an error was encountered in
  // Wificond on |WifiNative.setupInterfaceForClientMode|.
  optional int32 num_setup_client_interface_failure_due_to_wificond = 56;

  // Wi-Fi Aware metrics
  optional WifiAwareLog wifi_aware_log = 57;

  // Number of saved Passpoint providers in user profile.
  optional int32 num_passpoint_providers = 58;

  // Count of times Passpoint provider being installed.
  optional int32 num_passpoint_provider_installation = 59;

  // Count of times Passpoint provivider is installed successfully.
  optional int32 num_passpoint_provider_install_success = 60;

  // Count of times Passpoint provider is being uninstalled.
  optional int32 num_passpoint_provider_uninstallation = 61;

  // Count of times Passpoint provider is uninstalled successfully.
  optional int32 num_passpoint_provider_uninstall_success = 62;

  // Count of saved Passpoint providers device has ever connected to.
  optional int32 num_passpoint_providers_successfully_connected = 63;

  // Histogram counting instances of scans with N many ScanResults with unique ssids
  repeated NumConnectableNetworksBucket total_ssids_in_scan_histogram = 64;

  // Histogram counting instances of scans with N many ScanResults/bssids
  repeated NumConnectableNetworksBucket total_bssids_in_scan_histogram = 65;

  // Histogram counting instances of scans with N many unique open ssids
  repeated NumConnectableNetworksBucket available_open_ssids_in_scan_histogram = 66;

  // Histogram counting instances of scans with N many bssids for open networks
  repeated NumConnectableNetworksBucket available_open_bssids_in_scan_histogram = 67;

  // Histogram counting instances of scans with N many unique ssids for saved networks
  repeated NumConnectableNetworksBucket available_saved_ssids_in_scan_histogram = 68;

  // Histogram counting instances of scans with N many bssids for saved networks
  repeated NumConnectableNetworksBucket available_saved_bssids_in_scan_histogram = 69;

  // Histogram counting instances of scans with N many unique SSIDs for open or saved networks
  repeated NumConnectableNetworksBucket available_open_or_saved_ssids_in_scan_histogram = 70;

  // Histogram counting instances of scans with N many BSSIDs for open or saved networks
  repeated NumConnectableNetworksBucket available_open_or_saved_bssids_in_scan_histogram = 71;

  // Histogram counting instances of scans with N many ScanResults matching unique saved passpoint providers
  repeated NumConnectableNetworksBucket available_saved_passpoint_provider_profiles_in_scan_histogram = 72;

  // Histogram counting instances of scans with N many ScanResults BSSIDs matching a saved passpoint provider
  repeated NumConnectableNetworksBucket available_saved_passpoint_provider_bssids_in_scan_histogram = 73;

  // Counts the number of AllSingleScanLister.onResult calls with a full band scan result
  optional int32 full_band_all_single_scan_listener_results = 74;

  // Counts the number of AllSingleScanLister.onResult calls with a partial (channels) scan result
  optional int32 partial_all_single_scan_listener_results = 75;

  // Pno scan metrics
  optional PnoScanMetrics pno_scan_metrics = 76;

  // Histogram of "Connect to Network" notifications.
  // The notification Action should be unset.
  repeated ConnectToNetworkNotificationAndActionCount connect_to_network_notification_count = 77;

  // Histogram of "Connect to Network" notification user actions.
  repeated ConnectToNetworkNotificationAndActionCount connect_to_network_notification_action_count = 78;

  // The number of SSIDs blacklisted from recommendation by the open network
  // notification recommender
  optional int32 open_network_recommender_blacklist_size = 79;

  // Is the available network notification feature turned on
  optional bool is_wifi_networks_available_notification_on = 80;

  // Count of recommendation updates made by the open network notification
  // recommender
  optional int32 num_open_network_recommendation_updates = 81;

  // Count of connection attempts that were initiated unsuccessfully
  optional int32 num_open_network_connect_message_failed_to_send = 82;

  // Histogram counting instances of scans with N many HotSpot 2.0 R1 APs
  repeated NumConnectableNetworksBucket observed_hotspot_r1_aps_in_scan_histogram = 83;

  // Histogram counting instances of scans with N many HotSpot 2.0 R2 APs
  repeated NumConnectableNetworksBucket observed_hotspot_r2_aps_in_scan_histogram = 84;

  // Histogram counting instances of scans with N many unique HotSpot 2.0 R1 ESS.
  // Where ESS is defined as the (HESSID, ANQP Domain ID), (SSID, ANQP Domain ID) or
  // (SSID, BSSID) tuple depending on AP configuration (in the above priority
  // order).
  repeated NumConnectableNetworksBucket observed_hotspot_r1_ess_in_scan_histogram = 85;

  // Histogram counting instances of scans with N many unique HotSpot 2.0 R2 ESS.
  // Where ESS is defined as the (HESSID, ANQP Domain ID), (SSID, ANQP Domain ID) or
  // (SSID, BSSID) tuple depending on AP configuration (in the above priority
  // order).
  repeated NumConnectableNetworksBucket observed_hotspot_r2_ess_in_scan_histogram = 86;

  // Histogram counting number of HotSpot 2.0 R1 APs per observed ESS in a scan
  // (one value added per unique ESS - potentially multiple counts per single
  // scan!)
  repeated NumConnectableNetworksBucket observed_hotspot_r1_aps_per_ess_in_scan_histogram = 87;

  // Histogram counting number of HotSpot 2.0 R2 APs per observed ESS in a scan
  // (one value added per unique ESS - potentially multiple counts per single
  // scan!)
  repeated NumConnectableNetworksBucket observed_hotspot_r2_aps_per_ess_in_scan_histogram = 88;

  // SoftAP event list tracking sessions and client counts in tethered mode
  repeated SoftApConnectedClientsEvent soft_ap_connected_clients_events_tethered = 89;

  // SoftAP event list tracking sessions and client counts in local only mode
  repeated SoftApConnectedClientsEvent soft_ap_connected_clients_events_local_only = 90;

  // Wps connection metrics
  optional WpsMetrics wps_metrics = 91;

  // Wifi power statistics
  optional WifiPowerStats wifi_power_stats = 92;

  // Number of connectivity single scan requests.
  optional int32 num_connectivity_oneshot_scans = 93;

  // WifiWake statistics
  optional WifiWakeStats wifi_wake_stats = 94;

  // Histogram counting instances of scans with N many 802.11mc (RTT) supporting APs
  repeated NumConnectableNetworksBucket observed_80211mc_supporting_aps_in_scan_histogram = 95;

  // Total number of times supplicant crashed.
  optional int32 num_supplicant_crashes = 96;

  // Total number of times hostapd crashed.
  optional int32 num_hostapd_crashes = 97;

  // Indicates the number of times an error was encountered in
  // supplicant on |WifiNative.setupInterfaceForClientMode|.
  optional int32 num_setup_client_interface_failure_due_to_supplicant = 98;

  // Indicates the number of times an error was encountered in
  // Wifi HAL on |WifiNative.setupInterfaceForSoftApMode|.
  optional int32 num_setup_soft_ap_interface_failure_due_to_hal = 99;

  // Indicates the number of times an error was encountered in
  // Wifi HAL on |WifiNative.setupInterfaceForSoftApMode|.
  optional int32 num_setup_soft_ap_interface_failure_due_to_wificond = 100;

  // Indicates the number of times an error was encountered in
  // Wifi HAL on |WifiNative.setupInterfaceForSoftApMode|.
  optional int32 num_setup_soft_ap_interface_failure_due_to_hostapd = 101;

  // Indicates the number of times we got an interface down in client mode.
  optional int32 num_client_interface_down = 102;

  // Indicates the number of times we got an interface down in softap mode.
  optional int32 num_soft_ap_interface_down = 103;

  // Indicates the number of scan requests from external apps.
  optional int32 num_external_app_oneshot_scan_requests = 104;

  // Indicates the number of times a scan request from an external foreground app was throttled.
  optional int32 num_external_foreground_app_oneshot_scan_requests_throttled = 105;

  // Indicates the number of times a scan request from an external background app was throttled.
  optional int32 num_external_background_app_oneshot_scan_requests_throttled = 106;

  // WifiLastResortWatchdog time milliseconds delta between trigger and first connection success
  optional int64 watchdog_trigger_to_connection_success_duration_ms = 107 [default = -1];

  // The number of times wifi experienced failures after watchdog has already been triggered and is
  // waiting for a connection success
  optional int64 watchdog_total_connection_failure_count_after_trigger = 108;

  // Number of times DFS channel scans are requested in single scan requests.
  optional int32 num_oneshot_has_dfs_channel_scans = 109;

  // Wi-Fi RTT metrics
  optional WifiRttLog wifi_rtt_log = 110;

  // Flag which indicates if Connected MAC Randomization is enabled
  optional bool is_mac_randomization_on = 111 [default = false];

  // Number of radio mode changes to MCC (Multi channel concurrency).
  optional int32 num_radio_mode_change_to_mcc = 112;

  // Number of radio mode changes to SCC (Single channel concurrency).
  optional int32 num_radio_mode_change_to_scc = 113;

  // Number of radio mode changes to SBS (Single band simultaneous).
  optional int32 num_radio_mode_change_to_sbs = 114;

  // Number of radio mode changes to DBS (Dual band simultaneous).
  optional int32 num_radio_mode_change_to_dbs = 115;

  // Number of times the firmware picked a SoftAp channel not satisfying user band preference.
  optional int32 num_soft_ap_user_band_preference_unsatisfied = 116;

  // Identifier for experimental scoring parameter settings.
  optional string score_experiment_id = 117;

  // Data on wifi radio usage
  optional WifiRadioUsage wifi_radio_usage = 118;

  // Stores settings values used for metrics testing.
  optional ExperimentValues experiment_values = 119;

  // List of WifiIsUnusableEvents which get logged when we notice that WiFi is unusable.
  // Collected only when WIFI_IS_UNUSABLE_EVENT_METRICS_ENABLED Settings is enabled.
  repeated WifiIsUnusableEvent wifi_is_unusable_event_list = 120;

  // Counts the occurrences of each link speed (Mbps) level
  // with rssi (dBm) and rssi^2 sums (dBm^2)
  repeated LinkSpeedCount link_speed_counts = 121;

  // Number of times the SarManager failed to register SAR sensor listener
  optional int32 num_sar_sensor_registration_failures = 122;

  // Histogram of the EAP method type of all installed Passpoint profiles
  repeated PasspointProfileTypeCount installed_passpoint_profile_type = 123;

  // Hardware revision (EVT, DVT, PVT etc.)
  optional string hardware_revision = 124;

  // Total wifi link layer usage data over the logging duration in ms.
  optional WifiLinkLayerUsageStats wifi_link_layer_usage_stats = 125;

  // Multiple lists of timestamped link layer stats with labels to represent whether wifi is usable
  repeated WifiUsabilityStats wifi_usability_stats_list = 126;

  // Counts the occurrences of each Wifi usability score provided by external app
  repeated WifiUsabilityScoreCount wifi_usability_score_count = 127;

  // List of PNO scan stats, one element for each mobility state
  repeated DeviceMobilityStatePnoScanStats mobility_state_pno_stats_list = 128;

  // Wifi p2p statistics
  optional WifiP2pStats wifi_p2p_stats = 129;

  // Easy Connect (DPP) metrics
  optional WifiDppLog wifi_dpp_log = 130;

  // Number of Enhanced Open (OWE) networks in the saved networks.
  optional int32 num_enhanced_open_networks = 131;

  // Number of WPA3-Personal networks.
  optional int32 num_wpa3_personal_networks = 132;

  // Number of WPA3-Enterprise networks.
  optional int32 num_wpa3_enterprise_networks = 133;

  // Total number of scan results for Enhanced open networks
  optional int32 num_enhanced_open_network_scan_results = 134;

  // Total number of scan results for WPA3-Personal networks
  optional int32 num_wpa3_personal_network_scan_results = 135;

  // Total number of scan results for WPA3-Enterprise networks
  optional int32 num_wpa3_enterprise_network_scan_results = 136;

  // WifiConfigStore read/write metrics.
  optional WifiConfigStoreIO wifi_config_store_io = 137;

  // Total number of saved networks with mac randomization enabled.
  optional int32 num_saved_networks_with_mac_randomization = 138;

  // Link Probe metrics
  optional LinkProbeStats link_probe_stats = 139;

  // List of NetworkSelectionExperimentDecisions stats for each experiment
  repeated NetworkSelectionExperimentDecisions network_selection_experiment_decisions_list = 140;

  // Network Request API surface metrics.
  optional WifiNetworkRequestApiLog wifi_network_request_api_log = 141;

  // Network Suggestion API surface metrics.
  optional WifiNetworkSuggestionApiLog wifi_network_suggestion_api_log = 142;
}

// Information that gets logged for every WiFi connection.
message RouterFingerPrint {

  enum RoamType {

    // Type is unknown.
    ROAM_TYPE_UNKNOWN = 0;

    // No roaming - usually happens on a single band (2.4 GHz) router.
    ROAM_TYPE_NONE = 1;

    // Enterprise router.
    ROAM_TYPE_ENTERPRISE = 2;

    // DBDC => Dual Band Dual Concurrent essentially a router that
    // supports both 2.4 GHz and 5 GHz bands.
    ROAM_TYPE_DBDC = 3;
  }

  enum Auth {

    // Auth is unknown.
    AUTH_UNKNOWN = 0;

    // No authentication.
    AUTH_OPEN = 1;

    // If the router uses a personal authentication.
    AUTH_PERSONAL = 2;

    // If the router is setup for enterprise authentication.
    AUTH_ENTERPRISE = 3;
  }

  enum RouterTechnology {

    // Router is unknown.
    ROUTER_TECH_UNKNOWN = 0;

    // Router Channel A.
    ROUTER_TECH_A = 1;

    // Router Channel B.
    ROUTER_TECH_B = 2;

    // Router Channel G.
    ROUTER_TECH_G = 3;

    // Router Channel N.
    ROUTER_TECH_N = 4;

    // Router Channel AC.
    ROUTER_TECH_AC = 5;

    // When the channel is not one of the above.
    ROUTER_TECH_OTHER = 6;
  }

  optional RoamType roam_type = 1;

  // Channel on which the connection takes place.
  optional int32 channel_info = 2;

  // DTIM setting of the router.
  optional int32 dtim = 3;

  // Authentication scheme of the router.
  optional Auth authentication = 4;

  // If the router is hidden.
  optional bool hidden = 5;

  // Channel information.
  optional RouterTechnology router_technology = 6;

  // whether ipv6 is supported.
  optional bool supports_ipv6 = 7;

  // If the router is a passpoint / hotspot 2.0 network
  optional bool passpoint = 8;
}

message ConnectionEvent {

  // Roam Type.
  enum RoamType {

    // Type is unknown.
    ROAM_UNKNOWN = 0;

    // No roaming.
    ROAM_NONE = 1;

    // DBDC roaming.
    ROAM_DBDC = 2;

    // Enterprise roaming.
    ROAM_ENTERPRISE = 3;

    // User selected roaming.
    ROAM_USER_SELECTED = 4;

    // Unrelated.
    ROAM_UNRELATED = 5;
  }

  // Connectivity Level Failure.
  enum ConnectivityLevelFailure {

    // Failure is unknown.
    HLF_UNKNOWN = 0;

    // No failure.
    HLF_NONE = 1;

    // DHCP failure.
    HLF_DHCP = 2;

    // No internet connection.
    HLF_NO_INTERNET = 3;

    // No internet connection.
    HLF_UNWANTED = 4;
  }

  // Level 2 failure reason.
  enum Level2FailureReason {

    // Unknown default
    FAILURE_REASON_UNKNOWN = 0;

    // The reason code if there is no error during authentication. It could
    // also imply that there no authentication in progress.
    AUTH_FAILURE_NONE = 1;

    // The reason code if there was a timeout authenticating.
    AUTH_FAILURE_TIMEOUT = 2;

    // The reason code if there was a wrong password while authenticating.
    AUTH_FAILURE_WRONG_PSWD = 3;

    // The reason code if there was EAP failure while authenticating.
    AUTH_FAILURE_EAP_FAILURE = 4;
  }

  // Entity that recommended connecting to this network.
  enum ConnectionNominator {
    // Unknown nominator
    NOMINATOR_UNKNOWN = 0;

    // User selected network manually
    NOMINATOR_MANUAL = 1;

    // Saved network
    NOMINATOR_SAVED = 2;

    // Suggestion API
    NOMINATOR_SUGGESTION = 3;

    // Passpoint
    NOMINATOR_PASSPOINT = 4;

    // Carrier suggestion
    NOMINATOR_CARRIER = 5;

    // External scorer
    NOMINATOR_EXTERNAL_SCORED = 6;

    // Netrec
    NOMINATOR_NETREC = 7;

    // User connected choice override
    NOMINATOR_SAVED_USER_CONNECT_CHOICE = 8;

    // Open Network Available Pop-up
    NOMINATOR_OPEN_NETWORK_AVAILABLE = 9;
  }

  // Start time of the connection.
  optional int64 start_time_millis = 1;// [(datapol.semantic_type) = ST_TIMESTAMP];

  // Duration to connect.
  optional int32 duration_taken_to_connect_millis = 2;

  // Router information.
  optional RouterFingerPrint router_fingerprint = 3;

  // RSSI at the start of the connection.
  optional int32 signal_strength = 4;

  // Roam Type.
  optional RoamType roam_type = 5;

  // Result of the connection.
  optional int32 connection_result = 6;

  // Reasons for level 2 failure (needs to be coordinated with wpa-supplicant).
  optional int32 level_2_failure_code = 7;

  // Failures that happen at the connectivity layer.
  optional ConnectivityLevelFailure connectivity_level_failure_code = 8;

  // Has bug report been taken.
  optional bool automatic_bug_report_taken = 9;

  // Connection is using locally generated random MAC address.
  optional bool use_randomized_mac = 10 [default = false];

  // Who chose to connect.
  optional ConnectionNominator connection_nominator = 11;

  // The currently running network selector when this connection event occurred.
  optional int32 network_selector_experiment_id = 12;

  // Breakdown of level_2_failure_code with more detailed reason.
  optional Level2FailureReason level_2_failure_reason = 13
          [default = FAILURE_REASON_UNKNOWN];
}

// Number of occurrences of a specific RSSI poll rssi value
message RssiPollCount {
  // RSSI
  optional int32 rssi = 1;

  // Number of RSSI polls with 'rssi'
  optional int32 count = 2;

  // Beacon frequency of the channel in MHz
  optional int32 frequency = 3;
}

// Number of occurrences of a specific alert reason value
message AlertReasonCount {
  // Alert reason
  optional int32 reason = 1;

  // Number of alerts with |reason|.
  optional int32 count = 2;
}

// Counts the number of instances of a specific Wifi Score calculated by WifiScoreReport
message WifiScoreCount {
  // Wifi Score
  optional int32 score = 1;

  // Number of Wifi score reports with this score
  optional int32 count = 2;
}

// Counts the number of instances of a specific Wifi Usability Score
message WifiUsabilityScoreCount {
  // Wifi Usability Score
  optional int32 score = 1;

  // Number of Wifi score reports with this score
  optional int32 count = 2;
}

// Number of occurrences of a specific link speed (Mbps)
// and sum of rssi (dBm) and rssi^2 (dBm^2)
message LinkSpeedCount {
  // Link speed (Mbps)
  optional int32 link_speed_mbps = 1;

  // Number of RSSI polls with link_speed
  optional int32 count = 2;

  // Sum of absolute values of rssi values (dBm)
  optional int32 rssi_sum_dbm = 3;

  // Sum of squares of rssi values (dBm^2)
  optional int64 rssi_sum_of_squares_dbm_sq = 4;
}

// Number of occurrences of Soft AP session durations
message SoftApDurationBucket {
  // Bucket covers duration : [duration_sec, duration_sec + bucket_size_sec)
  // The (inclusive) lower bound of Soft AP session duration represented by this bucket
  optional int32 duration_sec = 1;

  // The size of this bucket
  optional int32 bucket_size_sec = 2;

  // Number of soft AP session durations that fit into this bucket
  optional int32 count = 3;
}

// Number of occurrences of a soft AP session return code
message SoftApReturnCodeCount {

  enum SoftApStartResult {

    // SoftApManager return code unknown
    SOFT_AP_RETURN_CODE_UNKNOWN = 0;

    // SoftAp started successfully
    SOFT_AP_STARTED_SUCCESSFULLY = 1;

    // Catch all for failures with no specific failure reason
    SOFT_AP_FAILED_GENERAL_ERROR = 2;

    // SoftAp failed to start due to NO_CHANNEL error
    SOFT_AP_FAILED_NO_CHANNEL = 3;
  }

  // Historical, no longer used for writing as of 01/2017.
  optional int32 return_code = 1 [deprecated = true];

  // Occurrences of this soft AP return code
  optional int32 count = 2;

  // Result of attempt to start SoftAp
  optional SoftApStartResult start_result = 3;
}

message StaEvent {
  message ConfigInfo {
    // The set of key management protocols supported by this configuration.
    optional uint32 allowed_key_management = 1 [default = 0];

    // The set of security protocols supported by this configuration.
    optional uint32 allowed_protocols = 2 [default = 0];

    // The set of authentication protocols supported by this configuration.
    optional uint32 allowed_auth_algorithms = 3 [default = 0];

    // The set of pairwise ciphers for WPA supported by this configuration.
    optional uint32 allowed_pairwise_ciphers = 4 [default = 0];

    // The set of group ciphers supported by this configuration.
    optional uint32 allowed_group_ciphers = 5;

    // Is this a 'hidden network'
    optional bool hidden_ssid = 6;

    // Is this a Hotspot 2.0 / passpoint network
    optional bool is_passpoint = 7;

    // Is this an 'ephemeral' network (Not in saved network list, recommended externally)
    optional bool is_ephemeral = 8;

    // Has a successful connection ever been established using this WifiConfiguration
    optional bool has_ever_connected = 9;

    // RSSI of the scan result candidate associated with this WifiConfiguration
    optional int32 scan_rssi = 10 [default = -127];

    // Frequency of the scan result candidate associated with this WifiConfiguration
    optional int32 scan_freq = 11 [default = -1];
  }

  enum EventType {
    // Default/Invalid event
    TYPE_UNKNOWN = 0;

    // Supplicant Association Rejection event. Code contains the 802.11
    TYPE_ASSOCIATION_REJECTION_EVENT = 1;

    // Supplicant L2 event,
    TYPE_AUTHENTICATION_FAILURE_EVENT = 2;

    // Supplicant L2 event
    TYPE_NETWORK_CONNECTION_EVENT = 3;

    // Supplicant L2 event
    TYPE_NETWORK_DISCONNECTION_EVENT = 4;

    // Supplicant L2 event
    TYPE_SUPPLICANT_STATE_CHANGE_EVENT = 5;

    // Supplicant L2 event
    TYPE_CMD_ASSOCIATED_BSSID = 6;

    // IP Manager successfully completed IP Provisioning
    TYPE_CMD_IP_CONFIGURATION_SUCCESSFUL = 7;

    // IP Manager failed to complete IP Provisioning
    TYPE_CMD_IP_CONFIGURATION_LOST = 8;

    // IP Manager lost reachability to network neighbors
    TYPE_CMD_IP_REACHABILITY_LOST = 9;

    // Indicator that Supplicant is targeting a BSSID for roam/connection
    TYPE_CMD_TARGET_BSSID = 10;

    // Wifi framework is initiating a connection attempt
    TYPE_CMD_START_CONNECT = 11;

    // Wifi framework is initiating a roaming connection attempt
    TYPE_CMD_START_ROAM = 12;

    // SystemAPI connect() command, Settings App
    TYPE_CONNECT_NETWORK = 13;

    // Network Agent has validated the internet connection (Captive Portal Check success, or user
    // validation)
    TYPE_NETWORK_AGENT_VALID_NETWORK = 14;

    // Framework initiated disconnect. Sometimes generated to give an extra reason for a disconnect
    // Should typically be followed by a NETWORK_DISCONNECTION_EVENT with a local_gen = true
    TYPE_FRAMEWORK_DISCONNECT = 15;

    // The NetworkAgent score for wifi has changed in a way that may impact
    // connectivity
    TYPE_SCORE_BREACH = 16;

    // Framework changed Sta interface MAC address
    TYPE_MAC_CHANGE = 17;

    // Wifi is turned on
    TYPE_WIFI_ENABLED = 18;

    // Wifi is turned off
    TYPE_WIFI_DISABLED = 19;

    // The NetworkAgent Wifi usability score has changed in a way that may
    // impact connectivity
    TYPE_WIFI_USABILITY_SCORE_BREACH = 20;
  }

  enum FrameworkDisconnectReason {
    // default/none/unknown value
    DISCONNECT_UNKNOWN = 0;

    // API DISCONNECT
    DISCONNECT_API = 1;

    // Some framework internal reason (generic)
    DISCONNECT_GENERIC = 2;

    // Network Agent network validation failed, user signaled network unwanted
    DISCONNECT_UNWANTED = 3;

    // Roaming timed out
    DISCONNECT_ROAM_WATCHDOG_TIMER = 4;

    // P2P service requested wifi disconnect
    DISCONNECT_P2P_DISCONNECT_WIFI_REQUEST = 5;

    // SIM was removed while using a SIM config
    DISCONNECT_RESET_SIM_NETWORKS = 6;
  }

  // Authentication Failure reasons as reported through the API.
  enum AuthFailureReason {
    // Unknown default
    AUTH_FAILURE_UNKNOWN = 0;

    // The reason code if there is no error during authentication. It could also imply that there no
    // authentication in progress,
    AUTH_FAILURE_NONE = 1;

    // The reason code if there was a timeout authenticating.
    AUTH_FAILURE_TIMEOUT = 2;

    // The reason code if there was a wrong password while authenticating.
    AUTH_FAILURE_WRONG_PSWD = 3;

    // The reason code if there was EAP failure while authenticating.
    AUTH_FAILURE_EAP_FAILURE = 4;
  }

  // What event was this
  optional EventType type = 1;

  // 80211 death reason code, relevant to NETWORK_DISCONNECTION_EVENTs
  optional int32 reason = 2 [default = -1];

  // 80211 Association Status code, relevant to ASSOCIATION_REJECTION_EVENTs
  optional int32 status = 3 [default = -1];

  // Designates whether a NETWORK_DISCONNECT_EVENT was by the STA or AP
  optional bool local_gen = 4 [default = false];

  // Network information from the WifiConfiguration of a framework initiated connection attempt
  optional ConfigInfo config_info = 5;

  // RSSI from the last rssi poll (Only valid for active connections)
  optional int32 last_rssi = 6 [default = -127];

  // Link speed from the last rssi poll (Only valid for active connections)
  optional int32 last_link_speed = 7 [default = -1];

  // Frequency from the last rssi poll (Only valid for active connections)
  optional int32 last_freq = 8 [default = -1];

  // Enum used to define bit positions in the supplicant_state_change_bitmask
  // See {@code frameworks/base/wifi/java/android/net/wifi/SupplicantState.java} for documentation
  enum SupplicantState {
    STATE_DISCONNECTED = 0;

    STATE_INTERFACE_DISABLED = 1;

    STATE_INACTIVE = 2;

    STATE_SCANNING = 3;

    STATE_AUTHENTICATING = 4;

    STATE_ASSOCIATING = 5;

    STATE_ASSOCIATED = 6;

    STATE_FOUR_WAY_HANDSHAKE = 7;

    STATE_GROUP_HANDSHAKE = 8;

    STATE_COMPLETED = 9;

    STATE_DORMANT = 10;

    STATE_UNINITIALIZED = 11;

    STATE_INVALID = 12;
  }

  // Bit mask of all supplicant state changes that occurred since the last event
  optional uint32 supplicant_state_changes_bitmask = 9 [default = 0];

  // The number of milliseconds that have elapsed since the device booted
  optional int64 start_time_millis = 10 [default = 0];

  optional FrameworkDisconnectReason framework_disconnect_reason = 11 [default = DISCONNECT_UNKNOWN];

  // Flag which indicates if an association rejection event occurred due to a timeout
  optional bool association_timed_out = 12 [default = false];

  // Authentication failure reason, as reported by WifiManager (calculated from state & deauth code)
  optional AuthFailureReason auth_failure_reason = 13 [default = AUTH_FAILURE_UNKNOWN];

  // NetworkAgent score of connected wifi
  optional int32 last_score = 14 [default = -1];

  // NetworkAgent Wifi usability score of connected wifi
  optional int32 last_wifi_usability_score = 15 [default = -1];

  // Prediction horizon (in second) of Wifi usability score provided by external
  // system app
  optional int32 last_prediction_horizon_sec = 16 [default = -1];
}

// Wi-Fi Aware metrics
message WifiAwareLog {
  // total number of unique apps that used Aware (measured on attach)
  optional int32 num_apps = 1;

  // total number of unique apps that used an identity callback when attaching
  optional int32 num_apps_using_identity_callback = 2;

  // maximum number of attaches for an app
  optional int32 max_concurrent_attach_sessions_in_app = 3;

  // histogram of attach request results
  repeated NanStatusHistogramBucket histogram_attach_session_status = 4;

  // maximum number of concurrent publish sessions in a single app
  optional int32 max_concurrent_publish_in_app = 5;

  // maximum number of concurrent subscribe sessions in a single app
  optional int32 max_concurrent_subscribe_in_app = 6;

  // maximum number of concurrent discovery (publish+subscribe) sessions in a single app
  optional int32 max_concurrent_discovery_sessions_in_app = 7;

  // maximum number of concurrent publish sessions in the system
  optional int32 max_concurrent_publish_in_system = 8;

  // maximum number of concurrent subscribe sessions in the system
  optional int32 max_concurrent_subscribe_in_system = 9;

  // maximum number of concurrent discovery (publish+subscribe) sessions in the system
  optional int32 max_concurrent_discovery_sessions_in_system = 10;

  // histogram of publish request results
  repeated NanStatusHistogramBucket histogram_publish_status = 11;

  // histogram of subscribe request results
  repeated NanStatusHistogramBucket histogram_subscribe_status = 12;

  // number of unique apps which experienced a discovery session creation failure due to lack of
  // resources
  optional int32 num_apps_with_discovery_session_failure_out_of_resources = 13;

  // histogram of create ndp request results
  repeated NanStatusHistogramBucket histogram_request_ndp_status = 14;

  // histogram of create ndp out-of-band (OOB) request results
  repeated NanStatusHistogramBucket histogram_request_ndp_oob_status = 15;

  // maximum number of concurrent active data-interfaces (NDI) in a single app
  optional int32 max_concurrent_ndi_in_app = 19;

  // maximum number of concurrent active data-interfaces (NDI) in the system
  optional int32 max_concurrent_ndi_in_system = 20;

  // maximum number of concurrent data-paths (NDP) in a single app
  optional int32 max_concurrent_ndp_in_app = 21;

  // maximum number of concurrent data-paths (NDP) in the system
  optional int32 max_concurrent_ndp_in_system = 22;

  // maximum number of concurrent secure data-paths (NDP) in a single app
  optional int32 max_concurrent_secure_ndp_in_app = 23;

  // maximum number of concurrent secure data-paths (NDP) in the system
  optional int32 max_concurrent_secure_ndp_in_system = 24;

  // maximum number of concurrent data-paths (NDP) per data-interface (NDI)
  optional int32 max_concurrent_ndp_per_ndi = 25;

  // histogram of durations of Aware being available
  repeated HistogramBucket histogram_aware_available_duration_ms = 26;

  // histogram of durations of Aware being enabled
  repeated HistogramBucket histogram_aware_enabled_duration_ms = 27;

  // histogram of duration (in ms) of attach sessions
  repeated HistogramBucket histogram_attach_duration_ms = 28;

  // histogram of duration (in ms) of publish sessions
  repeated HistogramBucket histogram_publish_session_duration_ms = 29;

  // histogram of duration (in ms) of subscribe sessions
  repeated HistogramBucket histogram_subscribe_session_duration_ms = 30;

  // histogram of duration (in ms) of data-paths (NDP)
  repeated HistogramBucket histogram_ndp_session_duration_ms = 31;

  // histogram of usage (in MB) of data-paths (NDP)
  repeated HistogramBucket histogram_ndp_session_data_usage_mb = 32;

  // histogram of usage (in MB) of data-path creation time (in ms) measured as request -> confirm
  repeated HistogramBucket histogram_ndp_creation_time_ms = 33;

  // statistics for data-path (NDP) creation time (in ms) measured as request -> confirm: minimum
  optional int64 ndp_creation_time_ms_min = 34;

  // statistics for data-path (NDP) creation time (in ms) measured as request -> confirm: maximum
  optional int64 ndp_creation_time_ms_max = 35;

  // statistics for data-path (NDP) creation time (in ms) measured as request -> confirm: sum
  optional int64 ndp_creation_time_ms_sum = 36;

  // statistics for data-path (NDP) creation time (in ms) measured as request -> confirm: sum of sq
  optional int64 ndp_creation_time_ms_sum_of_sq = 37;

  // statistics for data-path (NDP) creation time (in ms) measured as request -> confirm: number of
  // samples
  optional int64 ndp_creation_time_ms_num_samples = 38;

  // total time within the logging window that aware was available
  optional int64 available_time_ms = 39;

  // total time within the logging window that aware was enabled
  optional int64 enabled_time_ms = 40;

  // maximum number of concurrent publish sessions enabling ranging in a single app
  optional int32 max_concurrent_publish_with_ranging_in_app = 41;

  // maximum number of concurrent subscribe sessions specifying a geofence in a single app
  optional int32 max_concurrent_subscribe_with_ranging_in_app = 42;

  // maximum number of concurrent publish sessions enabling ranging in the system
  optional int32 max_concurrent_publish_with_ranging_in_system = 43;

  // maximum number of concurrent subscribe sessions specifying a geofence in the system
  optional int32 max_concurrent_subscribe_with_ranging_in_system = 44;

  // histogram of subscribe session geofence minimum (only when specified)
  repeated HistogramBucket histogram_subscribe_geofence_min = 45;

  // histogram of subscribe session geofence maximum (only when specified)
  repeated HistogramBucket histogram_subscribe_geofence_max = 46;

  // total number of subscribe sessions which enabled ranging
  optional int32 num_subscribes_with_ranging = 47;

  // total number of matches (service discovery indication) with ranging provided
  optional int32 num_matches_with_ranging = 48;

  // total number of matches (service discovery indication) for service discovery with ranging
  // enabled which did not trigger ranging
  optional int32 num_matches_without_ranging_for_ranging_enabled_subscribes = 49;

  // Histogram bucket for Wi-Fi Aware logs. Range is [start, end)
  message HistogramBucket {
    // lower range of the bucket (inclusive)
    optional int64 start = 1;

    // upper range of the bucket (exclusive)
    optional int64 end = 2;

    // number of samples in the bucket
    optional int32 count = 3;
  }

  // Status of various NAN operations
  enum NanStatusTypeEnum {
    // constant to be used by proto
    UNKNOWN = 0;

    // NAN operation succeeded
    SUCCESS = 1;

    // NAN Discovery Engine/Host driver failures
    INTERNAL_FAILURE = 2;

    // NAN OTA failures
    PROTOCOL_FAILURE = 3;

    // The publish/subscribe discovery session id is invalid
    INVALID_SESSION_ID = 4;

    // Out of resources to fufill request
    NO_RESOURCES_AVAILABLE = 5;

    // Invalid arguments passed
    INVALID_ARGS = 6;

    // Invalid peer id
    INVALID_PEER_ID = 7;

    // Invalid NAN data-path (ndp) id
    INVALID_NDP_ID = 8;

    // Attempting to enable NAN when not available, e.g. wifi is disabled
    NAN_NOT_ALLOWED = 9;

    // Over the air ACK not received
    NO_OTA_ACK = 10;

    // Attempting to enable NAN when already enabled
    ALREADY_ENABLED = 11;

    // Can't queue tx followup message foor transmission
    FOLLOWUP_TX_QUEUE_FULL = 12;

    // Unsupported concurrency of NAN and another feature - NAN disabled
    UNSUPPORTED_CONCURRENCY_NAN_DISABLED = 13;

    // Unknown NanStatusType
    UNKNOWN_HAL_STATUS = 14;
  }

  // Histogram bucket for Wi-Fi Aware (NAN) status.
  message NanStatusHistogramBucket {
    // status type defining the bucket
    optional NanStatusTypeEnum nan_status_type = 1;

    // number of samples in the bucket
    optional int32 count = 2;
  }
}

// Data point used to build 'Number of Connectable Network' histograms
message NumConnectableNetworksBucket {
  // Number of connectable networks seen in a scan result
  optional int32 num_connectable_networks = 1 [default = 0];

  // Number of scan results with num_connectable_networks
  optional int32 count = 2 [default = 0];
}

// Pno scan metrics
// Here "Pno Scan" refers to the session of offloaded scans, these metrics count the result of a
// single session, and not the individual scans within that session.
message PnoScanMetrics {
  // Total number of attempts to offload pno scans
  optional int32 num_pno_scan_attempts = 1;

  // Total number of pno scans failed
  optional int32 num_pno_scan_failed = 2;

  // Number of pno scans started successfully over offload
  optional int32 num_pno_scan_started_over_offload = 3;

  // Number of pno scans failed over offload
  optional int32 num_pno_scan_failed_over_offload = 4;

  // Total number of pno scans that found any network
  optional int32 num_pno_found_network_events = 5;
}

// Number of occurrences for a particular "Connect to Network" Notification or
// notification Action.
message ConnectToNetworkNotificationAndActionCount {

  // "Connect to Network" notifications
  enum Notification {

    // Default
    NOTIFICATION_UNKNOWN = 0;

    // Initial notification with a recommended network.
    NOTIFICATION_RECOMMEND_NETWORK = 1;

    // Notification when connecting to the recommended network.
    NOTIFICATION_CONNECTING_TO_NETWORK = 2;

    // Notification when successfully connected to the network.
    NOTIFICATION_CONNECTED_TO_NETWORK = 3;

    // Notification when failed to connect to network.
    NOTIFICATION_FAILED_TO_CONNECT = 4;
  }

  // "Connect to Network" notification actions
  enum Action {

    // Default
    ACTION_UNKNOWN = 0;

    // User dismissed the "Connect to Network" notification.
    ACTION_USER_DISMISSED_NOTIFICATION = 1;

    // User tapped action button to connect to recommended network.
    ACTION_CONNECT_TO_NETWORK = 2;

    // User tapped action button to open Wi-Fi Settings.
    ACTION_PICK_WIFI_NETWORK = 3;

    // User tapped "Failed to connect" notification to open Wi-Fi Settings.
    ACTION_PICK_WIFI_NETWORK_AFTER_CONNECT_FAILURE = 4;
  }

  // Recommenders of the "Connect to Network" notification
  enum Recommender {

    // Default.
    RECOMMENDER_UNKNOWN = 0;

    // Open Network Available recommender.
    RECOMMENDER_OPEN = 1;
  }

  // Notification Type.
  optional Notification notification = 1;

  // Action Type.
  optional Action action = 2;

  // Recommender Type.
  optional Recommender recommender = 3;

  // Occurrences of this action.
  optional int32 count = 4;
}

// SoftAP event tracking sessions and client counts
message SoftApConnectedClientsEvent {

  // Soft AP event Types
  enum SoftApEventType {

    // Soft AP is Up and ready for use
    SOFT_AP_UP = 0;

    // Soft AP is Down
    SOFT_AP_DOWN = 1;

    // Number of connected soft AP clients has changed
    NUM_CLIENTS_CHANGED = 2;
  }

  // Soft AP channel bandwidth types
  enum ChannelBandwidth {

    BANDWIDTH_INVALID = 0;

    BANDWIDTH_20_NOHT = 1;

    BANDWIDTH_20 = 2;

    BANDWIDTH_40 = 3;

    BANDWIDTH_80 = 4;

    BANDWIDTH_80P80 = 5;

    BANDWIDTH_160 = 6;
  }

  // Type of event being recorded
  optional SoftApEventType event_type = 1;

  // Time passed since last boot in milliseconds
  optional int64 time_stamp_millis = 2;

  // Number of connected clients if event_type is NUM_CLIENTS_CHANGED, otherwise zero.
  optional int32 num_connected_clients = 3;

  // Channel frequency used for Soft AP
  optional int32 channel_frequency = 4;

  // Channel bandwidth used for Soft AP
  optional ChannelBandwidth channel_bandwidth = 5;
}

// Wps connection metrics
// Keeps track of Wi-Fi Protected Setup usage
message WpsMetrics {
  // Total number of wps connection attempts
  optional int32 num_wps_attempts = 1;

  // Total number of wps connection successes
  optional int32 num_wps_success = 2;

  // Total number of wps failures on start
  optional int32 num_wps_start_failure = 3;

  // Total number of wps overlap failure
  optional int32 num_wps_overlap_failure = 4;

  // Total number of wps timeout failure
  optional int32 num_wps_timeout_failure = 5;

  // Total number of other wps failure during connection
  optional int32 num_wps_other_connection_failure = 6;

  // Total number of supplicant failure after wps
  optional int32 num_wps_supplicant_failure = 7;

  // Total number of wps cancellation
  optional int32 num_wps_cancellation = 8;
}

// Power stats for Wifi
message WifiPowerStats {

  // Duration of log (ms)
  optional int64 logging_duration_ms = 1;

  // Energy consumed by wifi (mAh)
  optional double energy_consumed_mah = 2;

  // Amount of time wifi is in idle (ms)
  optional int64 idle_time_ms = 3;

  // Amount of time wifi is in rx (ms)
  optional int64 rx_time_ms = 4;

  // Amount of time wifi is in tx (ms)
  optional int64 tx_time_ms = 5;

  // Amount of time kernel is active because of wifi data (ms)
  optional int64 wifi_kernel_active_time_ms = 6;

  // Number of packets sent (tx)
  optional int64 num_packets_tx = 7;

  // Number of bytes sent (tx)
  optional int64 num_bytes_tx = 8;

  // Number of packets received (rx)
  optional int64 num_packets_rx = 9;

  // Number of bytes sent (rx)
  optional int64 num_bytes_rx = 10;

  // Amount of time wifi is in sleep (ms)
  optional int64 sleep_time_ms = 11;

  // Amount of time wifi is scanning (ms)
  optional int64 scan_time_ms = 12;

  // Actual monitored rail energy consumed by wifi (mAh)
  optional double monitored_rail_energy_consumed_mah = 13;
}

// Metrics for Wifi Wake
message WifiWakeStats {
  // An individual session for Wifi Wake
  message Session {
    // A Wifi Wake lifecycle event
    message Event {
      // Elapsed time in milliseconds since start of session.
      optional int64 elapsed_time_millis = 1;

      // Number of scans that have occurred since start of session.
      optional int32 elapsed_scans = 2;
    }

    // Start time of session in milliseconds.
    optional int64 start_time_millis = 1;

    // The number of networks the lock was provided with at start.
    optional int32 locked_networks_at_start = 2;

    // The number of networks in the lock at the time of the initialize event. Only valid if
    // initialize_event is recorded.
    optional int32 locked_networks_at_initialize = 6;

    // Event for fully initializing the WakeupLock (i.e. WakeupLock is "locked").
    optional Event initialize_event = 7;

    // Event for unlocking the WakeupLock. Does not occur if lock was initialized with 0 networks.
    optional Event unlock_event = 3;

    // Event for triggering wakeup.
    optional Event wakeup_event = 4;

    // Event for WifiWake reset event. This event marks the end of a session.
    optional Event reset_event = 5;
  }

  // Total number of sessions for Wifi Wake.
  optional int32 num_sessions = 1;

  // Session information for every Wifi Wake session (up to a maximum of 10).
  repeated Session sessions = 2;

  // Number of ignored calls to start (due to WakeupController already being active).
  optional int32 num_ignored_starts = 3;

  // Number of Wifi Wake sessions that have recorded wakeup events.
  optional int32 num_wakeups = 4;
}

// Metrics for Wi-Fi RTT
message WifiRttLog {
  // Number of RTT request API calls
  optional int32 num_requests = 1;

  // Histogram of RTT operation overall status
  repeated RttOverallStatusHistogramBucket histogram_overall_status = 2;

  // RTT to Access Points metrics
  optional RttToPeerLog rtt_to_ap = 3;

  // RTT to Wi-Fi Aware peers metrics
  optional RttToPeerLog rtt_to_aware = 4;

  // Metrics for a RTT to Peer (peer = AP or Wi-Fi Aware)
  message RttToPeerLog {
    // Total number of API calls
    optional int32 num_requests = 1;

    // Total number of individual requests
    optional int32 num_individual_requests = 2;

    // Total number of apps which requested RTT
    optional int32 num_apps = 3;

    // Histogram of total number of RTT requests by an app (WifiRttManager#startRanging)
    repeated HistogramBucket histogram_num_requests_per_app = 4;

    // Histogram of number of peers in a single RTT request (RangingRequest entries)
    repeated HistogramBucket histogram_num_peers_per_request = 5;

    // Histogram of status of individual RTT operations (RangingResult entries)
    repeated RttIndividualStatusHistogramBucket histogram_individual_status = 6;

    // Histogram of measured distances (RangingResult entries)
    repeated HistogramBucket histogram_distance = 7;

    // Histogram of interval of RTT requests by an app (WifiRttManager#startRanging)
    repeated HistogramBucket histogram_request_interval_ms = 8;
  }

  // Histogram bucket for Wi-Fi RTT logs. Range is [start, end)
  message HistogramBucket {
    // lower range of the bucket (inclusive)
    optional int64 start = 1;

    // upper range of the bucket (exclusive)
    optional int64 end = 2;

    // number of samples in the bucket
    optional int32 count = 3;
  }

  // Status codes for overall RTT operation
  enum RttOverallStatusTypeEnum {
    // constant to be used by proto
    OVERALL_UNKNOWN = 0;

    // RTT operation succeeded (individual results may still fail)
    OVERALL_SUCCESS = 1;

    // RTT operation failed (unspecified reason)
    OVERALL_FAIL = 2;

    // RTT operation failed since RTT was not available (e.g. Airplane mode)
    OVERALL_RTT_NOT_AVAILABLE = 3;

    // RTT operation timed-out: didn't receive response from HAL in expected time
    OVERALL_TIMEOUT = 4;

    // RTT operation aborted since the app is spamming the service
    OVERALL_THROTTLE = 5;

    // RTT request to HAL received immediate failure
    OVERALL_HAL_FAILURE = 6;

    // RTT to Wi-Fi Aware peer using PeerHandle failed to get a MAC address translation
    OVERALL_AWARE_TRANSLATION_FAILURE = 7;

    // RTT operation failed due to missing Location permission (post execution)
    OVERALL_LOCATION_PERMISSION_MISSING = 8;
  }

  // Status codes for individual RTT operation
  enum RttIndividualStatusTypeEnum {
    // constant to be used by proto
    UNKNOWN = 0;

    // RTT operation succeeded
    SUCCESS = 1;

    // RTT failure: generic reason (no further information)
    FAILURE = 2;

    // Target STA does not respond to request
    FAIL_NO_RSP = 3;

    // Request rejected. Applies to 2-sided RTT only
    FAIL_REJECTED = 4;

    // Operation not scheduled
    FAIL_NOT_SCHEDULED_YET = 5;

    // Timing measurement times out
    FAIL_TM_TIMEOUT = 6;

    // Target on different channel, cannot range
    FAIL_AP_ON_DIFF_CHANNEL = 7;

    // Ranging not supported
    FAIL_NO_CAPABILITY = 8;

    // Request aborted for unknown reason
    ABORTED = 9;

    // Invalid T1-T4 timestamp
    FAIL_INVALID_TS = 10;

    // 11mc protocol failed
    FAIL_PROTOCOL = 11;

    // Request could not be scheduled
    FAIL_SCHEDULE = 12;

    // Responder cannot collaborate at time of request
    FAIL_BUSY_TRY_LATER = 13;

    // Bad request args
    INVALID_REQ = 14;

    // WiFi not enabled
    NO_WIFI = 15;

    // Responder overrides param info, cannot range with new params
    FAIL_FTM_PARAM_OVERRIDE = 16;

    // HAL did not provide a result to a framework request
    MISSING_RESULT = 17;
  }

  // Histogram bucket for Wi-Fi RTT overall operation status
  message RttOverallStatusHistogramBucket {
    // status type defining the bucket
    optional RttOverallStatusTypeEnum status_type = 1;

    // number of samples in the bucket
    optional int32 count = 2;
  }

  // Histogram bucket for Wi-Fi RTT individual operation status
  message RttIndividualStatusHistogramBucket {
    // status type defining the bucket
    optional RttIndividualStatusTypeEnum status_type = 1;

    // number of samples in the bucket
    optional int32 count = 2;
  }
}

// Usage data for the wifi radio while device is running on battery.
message WifiRadioUsage {
  // Duration of log (ms)
  optional int64 logging_duration_ms = 1;

  // Total time for which the radio is awake due to scan.
  optional int64 scan_time_ms = 2;
}

message ExperimentValues {
  // Indicates if we are logging WifiIsUnusableEvent in metrics
  optional bool wifi_is_unusable_logging_enabled = 1;

  // Minimum number of txBad to trigger a data stall
  optional int32 wifi_data_stall_min_tx_bad = 2;

  // Minimum number of txSuccess to trigger a data stall
  // when rxSuccess is 0
  optional int32 wifi_data_stall_min_tx_success_without_rx = 3;

  // Indicates if we are logging LinkSpeedCount in metrics
  optional bool link_speed_counts_logging_enabled = 4;
}

message WifiIsUnusableEvent {
  enum TriggerType {
    // Default/Invalid event
    TYPE_UNKNOWN = 0;

    // There is a data stall from tx failures
    TYPE_DATA_STALL_BAD_TX = 1;

    // There is a data stall from rx failures
    TYPE_DATA_STALL_TX_WITHOUT_RX = 2;

    // There is a data stall from both tx and rx failures
    TYPE_DATA_STALL_BOTH = 3;

    // Firmware generated an alert
    TYPE_FIRMWARE_ALERT = 4;
  }

  // What event triggered WifiIsUnusableEvent.
  optional TriggerType type = 1;

  // The timestamp at which this event occurred.
  // Measured in milliseconds that have elapsed since the device booted.
  optional int64 start_time_millis = 2;

  // NetworkAgent score of connected wifi.
  // Defaults to -1 if the score was never set.
  optional int32 last_score = 3 [default = -1];

  // Delta of successfully transmitted (ACKed) unicast data packets
  // between the last two WifiLinkLayerStats.
  optional int64 tx_success_delta = 4;

  // Delta of transmitted unicast data retry packets
  // between the last two WifiLinkLayerStats.
  optional int64 tx_retries_delta = 5;

  // Delta of lost (not ACKed) transmitted unicast data packets
  // between the last two WifiLinkLayerStats.
  optional int64 tx_bad_delta = 6;

  // Delta of received unicast data packets
  // between the last two WifiLinkLayerStats.
  optional int64 rx_success_delta = 7;

  // Time in millisecond between the last two WifiLinkLayerStats.
  optional int64 packet_update_time_delta = 8;

  // The timestamp at which the last WifiLinkLayerStats was updated.
  // Measured in milliseconds that have elapsed since the device booted.
  optional int64 last_link_layer_stats_update_time = 9;

  // Firmware alert code. Only valid when the event was triggered by a firmware alert, otherwise -1.
  optional int32 firmware_alert_code = 10 [default = -1];

  // NetworkAgent wifi usability score of connected wifi.
  // Defaults to -1 if the score was never set.
  optional int32 last_wifi_usability_score = 11 [default = -1];

  // Prediction horizon (in second) of Wifi usability score provided by external
  // system app
  optional int32 last_prediction_horizon_sec = 12 [default = -1];
<<<<<<< HEAD
=======

  // Whether screen status is on when WifiIsUnusableEvent happens.
  optional bool screen_on = 13 [default = false];
>>>>>>> 825827da
}

message PasspointProfileTypeCount {
  enum EapMethod {
    // Unknown Type
    TYPE_UNKNOWN = 0;

    // EAP_TLS (13)
    TYPE_EAP_TLS = 1;

    // EAP_TTLS (21)
    TYPE_EAP_TTLS = 2;

    // EAP_SIM (18)
    TYPE_EAP_SIM = 3;

    // EAP_AKA (23)
    TYPE_EAP_AKA = 4;

    // EAP_AKA_PRIME (50)
    TYPE_EAP_AKA_PRIME = 5;
  }

  // Eap method type set in Passpoint profile
  optional EapMethod eap_method_type = 1;

  // Num of installed Passpoint profile with same eap method
  optional int32 count = 2;
}

message WifiLinkLayerUsageStats {
  // Total logging duration in ms.
  optional int64 logging_duration_ms = 1;

  // Total time the wifi radio is on in ms over the logging duration.
  optional int64 radio_on_time_ms = 2;

  // Total time the wifi radio is doing tx in ms over the logging duration.
  optional int64 radio_tx_time_ms = 3;

  // Total time the wifi radio is doing rx in ms over the logging duration.
  optional int64 radio_rx_time_ms = 4;

  // Total time the wifi radio is scanning in ms over the logging duration.
  optional int64 radio_scan_time_ms = 5;

  // Total time the wifi radio spent doing nan scans in ms over the logging duration.
  optional int64 radio_nan_scan_time_ms = 6;

  // Total time the wifi radio spent doing background scans in ms over the logging duration.
  optional int64 radio_background_scan_time_ms = 7;

  // Total time the wifi radio spent doing roam scans in ms over the logging duration.
  optional int64 radio_roam_scan_time_ms = 8;

  // Total time the wifi radio spent doing pno scans in ms over the logging duration.
  optional int64 radio_pno_scan_time_ms = 9;

  // Total time the wifi radio spent doing hotspot 2.0 scans and GAS exchange
  // in ms over the logging duration.
  optional int64 radio_hs20_scan_time_ms = 10;
}

message WifiUsabilityStatsEntry {
  // Status codes for link probe status
  enum LinkProbeStatus {
    // Link probe status is unknown
    PROBE_STATUS_UNKNOWN = 0;

    // Link probe is not triggered
    PROBE_STATUS_NO_PROBE = 1;

    // Link probe is triggered and the result is success
    PROBE_STATUS_SUCCESS = 2;

    // Link probe is triggered and the result is failure
    PROBE_STATUS_FAILURE = 3;
  }

<<<<<<< HEAD
=======
  // Codes for cellular data network type
  enum CellularDataNetworkType {
    // Unknown network
    NETWORK_TYPE_UNKNOWN = 0;

    // GSM network
    NETWORK_TYPE_GSM = 1;

    // CDMA network
    NETWORK_TYPE_CDMA = 2;

    // CDMA EVDO network
    NETWORK_TYPE_EVDO_0 = 3;

    // WCDMA network
    NETWORK_TYPE_UMTS = 4;

    // TDSCDMA network
    NETWORK_TYPE_TD_SCDMA = 5;

    // LTE network
    NETWORK_TYPE_LTE = 6;

    // NR network
    NETWORK_TYPE_NR = 7;
  }

>>>>>>> 825827da
  // Absolute milliseconds from device boot when these stats were sampled
  optional int64 time_stamp_ms = 1;

  // The RSSI at the sample time
  optional int32 rssi = 2;

  // Link speed at the sample time in Mbps
  optional int32 link_speed_mbps = 3;

  // The total number of tx success counted from the last radio chip reset
  optional int64 total_tx_success = 4;

  // The total number of MPDU data packet retries counted from the last radio chip reset
  optional int64 total_tx_retries = 5;

  // The total number of tx bad counted from the last radio chip reset
  optional int64 total_tx_bad = 6;

  // The total number of rx success counted from the last radio chip reset
  optional int64 total_rx_success = 7;

  // The total time the wifi radio is on in ms counted from the last radio chip reset
  optional int64 total_radio_on_time_ms = 8;

  // The total time the wifi radio is doing tx in ms counted from the last radio chip reset
  optional int64 total_radio_tx_time_ms = 9;

  // The total time the wifi radio is doing rx in ms counted from the last radio chip reset
  optional int64 total_radio_rx_time_ms = 10;

  // The total time spent on all types of scans in ms counted from the last radio chip reset
  optional int64 total_scan_time_ms = 11;

  // The total time spent on nan scans in ms counted from the last radio chip reset
  optional int64 total_nan_scan_time_ms = 12;

  // The total time spent on background scans in ms counted from the last radio chip reset
  optional int64 total_background_scan_time_ms = 13;

  // The total time spent on roam scans in ms counted from the last radio chip reset
  optional int64 total_roam_scan_time_ms = 14;

  // The total time spent on pno scans in ms counted from the last radio chip reset
  optional int64 total_pno_scan_time_ms = 15;

  // The total time spent on hotspot2.0 scans and GAS exchange in ms counted from the last radio
  // chip reset
  optional int64 total_hotspot_2_scan_time_ms = 16;

  // Internal framework Wifi score
  optional int32 wifi_score = 17;

  // Wifi usability score provided by external system app
  optional int32 wifi_usability_score = 18;

  // Sequence number from external system app to framework
  optional int32 seq_num_to_framework = 19;

  // The total time CCA is on busy status on the current frequency in ms
  // counted from the last radio chip reset
  optional int64 total_cca_busy_freq_time_ms = 20;

  // The total radio on time of the current frequency from the last radio
  // chip reset
  optional int64 total_radio_on_freq_time_ms = 21;

  // The total number of beacons received from the last radio chip reset
  optional int64 total_beacon_rx = 22;

  // Prediction horizon (in second) of Wifi usability score provided by external
  // system app
  optional int32 prediction_horizon_sec = 23;

  // The link probe status since last stats update
  optional LinkProbeStatus probe_status_since_last_update = 24;

  // The elapsed time of the most recent link probe since last stats update;
<<<<<<< HEAD
  optional int32 probe_elapsed_time_ms_since_last_update = 25;
=======
  optional int32 probe_elapsed_time_since_last_update_ms = 25;
>>>>>>> 825827da

  // The MCS rate of the most recent link probe since last stats update
  optional int32 probe_mcs_rate_since_last_update = 26;

  // Rx link speed at the sample time in Mbps
  optional int32 rx_link_speed_mbps = 27;

  // Sequence number generated by framework
  optional int32 seq_num_inside_framework = 28;

  // Whether current entry is for the same BSSID on the same frequency compared
  // to last entry
  optional bool is_same_bssid_and_freq = 29;
<<<<<<< HEAD
=======

  // Cellular data network type currently in use on the device for data transmission
  optional CellularDataNetworkType cellular_data_network_type = 30;

  // Cellular signal strength in dBm, NR: CsiRsrp, LTE: Rsrp, WCDMA/TDSCDMA: Rscp,
  // CDMA: Rssi, EVDO: Rssi, GSM: Rssi
  optional int32 cellular_signal_strength_dbm = 31;

  // Cellular signal strength in dB, NR: CsiSinr, LTE: Rsrq, WCDMA: EcNo, TDSCDMA: invalid,
  // CDMA: Ecio, EVDO: SNR, GSM: invalid */
  optional int32 cellular_signal_strength_db = 32;

  // Whether the primary registered cell of current entry is same as that of previous entry
  optional bool is_same_registered_cell = 33;
>>>>>>> 825827da
}

message WifiUsabilityStats {
  enum Label {
    // Default label
    LABEL_UNKNOWN = 0;

    // Wifi is usable
    LABEL_GOOD = 1;

    // Wifi is unusable
    LABEL_BAD = 2;
  }

  enum UsabilityStatsTriggerType {
    // Default/Invalid event
    TYPE_UNKNOWN = 0;

    // There is a data stall from tx failures
    TYPE_DATA_STALL_BAD_TX = 1;

    // There is a data stall from rx failures
    TYPE_DATA_STALL_TX_WITHOUT_RX = 2;

    // There is a data stall from both tx and rx failures
    TYPE_DATA_STALL_BOTH = 3;

    // Firmware generated an alert
    TYPE_FIRMWARE_ALERT = 4;
  }

  // The current wifi usability state
  optional Label label = 1;

  // The list of timestamped wifi usability stats
  repeated WifiUsabilityStatsEntry stats = 2;

  // What event triggered WifiUsabilityStats.
  optional UsabilityStatsTriggerType trigger_type = 3;
}

message DeviceMobilityStatePnoScanStats {
  // see WifiManager.DEVICE_MOBILITY_STATE_* constants
  enum DeviceMobilityState {
    // Unknown mobility
    UNKNOWN = 0;

    // High movement
    HIGH_MVMT = 1;

    // Low movement
    LOW_MVMT = 2;

    // Stationary
    STATIONARY = 3;
  }

  // The device mobility state
  optional DeviceMobilityState device_mobility_state = 1;

  // The number of times that this state was entered
  optional int32 num_times_entered_state = 2;

  // The total duration elapsed while in this mobility state, in ms
  optional int64 total_duration_ms = 3;

  // the total duration elapsed while in this mobility state with PNO scans running, in ms
  optional int64 pno_duration_ms = 4;
}

// The information about the Wifi P2p events.
message WifiP2pStats {

  // Group event list tracking sessions and client counts in tethered mode.
  repeated GroupEvent group_event = 1;

  // Session information that gets logged for every Wifi P2p connection.
  repeated P2pConnectionEvent connection_event = 2;

  // Number of persistent group in the user profile.
  optional int32 num_persistent_group = 3;

  // Number of peer scan.
  optional int32 num_total_peer_scans = 4;

  // Number of service scan.
  optional int32 num_total_service_scans = 5;
}

message P2pConnectionEvent {

  enum ConnectionType {

    // fresh new connection.
    CONNECTION_FRESH = 0;

    // reinvoke a group.
    CONNECTION_REINVOKE = 1;

    // create a group with the current device as the group owner locally.
    CONNECTION_LOCAL = 2;

    // create a group or join a group with config.
    CONNECTION_FAST = 3;
  }

  enum ConnectivityLevelFailure {

    // Failure is unknown.
    CLF_UNKNOWN = 0;

    // No failure.
    CLF_NONE = 1;

    // Timeout for current connecting request.
    CLF_TIMEOUT = 2;

    // The connecting request is canceled by the user.
    CLF_CANCEL = 3;

    // Provision discovery failure, e.g. no pin code, timeout, rejected by the peer.
    CLF_PROV_DISC_FAIL = 4;

    // Invitation failure, e.g. rejected by the peer.
    CLF_INVITATION_FAIL = 5;

    // Incoming request is rejected by the user.
    CLF_USER_REJECT = 6;

    // New connection request is issued before ending previous connecting request.
    CLF_NEW_CONNECTION_ATTEMPT = 7;
  }

  // WPS method.
  enum WpsMethod {
    // WPS is skipped for Group Reinvoke.
    WPS_NA = -1;

    // Push button configuration.
    WPS_PBC = 0;

    // Display pin method configuration - pin is generated and displayed on device.
    WPS_DISPLAY = 1;

    // Keypad pin method configuration - pin is entered on device.
    WPS_KEYPAD = 2;

    // Label pin method configuration - pin is labelled on device.
    WPS_LABEL = 3;
  }

  // Start time of the connection.
  optional int64 start_time_millis = 1;

  // Type of the connection.
  optional ConnectionType connection_type = 2;

  // WPS method.
  optional WpsMethod wps_method = 3 [default = WPS_NA];

  // Duration to connect.
  optional int32 duration_taken_to_connect_millis = 4;

  // Failures that happen at the connectivity layer.
  optional ConnectivityLevelFailure connectivity_level_failure_code = 5;
}

// GroupEvent tracking group information from GroupStarted to GroupRemoved.
message GroupEvent {

  enum GroupRole {

    GROUP_OWNER = 0;

    GROUP_CLIENT = 1;
  }

  // The ID of network in supplicant for this group.
  optional int32 net_id = 1;

  // Start time of the group.
  optional int64 start_time_millis = 2;

  // Channel frequency used for Group.
  optional int32 channel_frequency = 3;

  // Is group owner or group client.
  optional GroupRole group_role = 5;

  // Number of connected clients.
  optional int32 num_connected_clients = 6;

  // Cumulative number of connected clients.
  optional int32 num_cumulative_clients = 7;

  // The session duration.
  optional int32 session_duration_millis = 8;

  // The idle duration. A group without any client is in idle.
  optional int32 idle_duration_millis = 9;
}

// Easy Connect (DPP)
message WifiDppLog {
  reserved 6;

  // Number of Configurator-Initiator requests
  optional int32 num_dpp_configurator_initiator_requests = 1;

  // Number of Enrollee-Initiator requests
  optional int32 num_dpp_enrollee_initiator_requests = 2;

  // Easy Connect (DPP) Enrollee success
  optional int32 num_dpp_enrollee_success = 3;

  // Easy Connect (DPP) Configurator success code bucket
  repeated DppConfiguratorSuccessStatusHistogramBucket dpp_configurator_success_code = 4;

  // Easy Connect (DPP) failure code bucket
  repeated DppFailureStatusHistogramBucket dpp_failure_code = 5;

  // Easy Connect (DPP) operation time bucket
  repeated HistogramBucketInt32 dpp_operation_time = 7;

  // Histogram bucket for Wi-Fi DPP configurator success
  message DppConfiguratorSuccessStatusHistogramBucket {
    // status type defining the bucket
    optional DppConfiguratorSuccessCode dpp_status_type = 1;

    // number of samples in the bucket
    optional int32 count = 2;
  }

  // Histogram bucket for Wi-Fi DPP failures
  message DppFailureStatusHistogramBucket {
    // status type defining the bucket
    optional DppFailureCode dpp_status_type = 1;

    // number of samples in the bucket
    optional int32 count = 2;
  }

  enum DppConfiguratorSuccessCode {
    // Unknown success code
    EASY_CONNECT_EVENT_SUCCESS_UNKNOWN = 0;

    // Easy Connect Configurator success event: Configuration sent to enrollee
    EASY_CONNECT_EVENT_SUCCESS_CONFIGURATION_SENT = 1;
  }

  enum DppFailureCode {
    // Unknown failure
    EASY_CONNECT_EVENT_FAILURE_UNKNOWN = 0;

    // Easy Connect Failure event: Scanned QR code is either not a Easy Connect URI, or the Easy
    // Connect URI has errors.
    EASY_CONNECT_EVENT_FAILURE_INVALID_URI = 1;

    // Easy Connect Failure event: Bootstrapping/Authentication initialization process failure.
    EASY_CONNECT_EVENT_FAILURE_AUTHENTICATION = 2;

    // Easy Connect Failure event: Both devices are implementing the same role and are
    // incompatible.
    EASY_CONNECT_EVENT_FAILURE_NOT_COMPATIBLE = 3;

    // Easy Connect Failure event: Configuration process has failed due to malformed message.
    EASY_CONNECT_EVENT_FAILURE_CONFIGURATION = 4;

    // Easy Connect Failure event: Easy Connect request while in another Easy Connect exchange.
    EASY_CONNECT_EVENT_FAILURE_BUSY = 5;

    // Easy Connect Failure event: No response from the peer.
    EASY_CONNECT_EVENT_FAILURE_TIMEOUT = 6;

    // Easy Connect Failure event: General protocol failure.
    EASY_CONNECT_EVENT_FAILURE_GENERIC = 7;

    // Easy Connect Failure event: Feature or option is not supported.
    EASY_CONNECT_EVENT_FAILURE_NOT_SUPPORTED = 8;

    // Easy Connect Failure event: Invalid network provided to Easy Connect configurator.
    // Network must either be WPA3-Personal (SAE) or WPA2-Personal (PSK).
    EASY_CONNECT_EVENT_FAILURE_INVALID_NETWORK = 9;
  }
}

// WifiConfigStore read/write metrics.
message WifiConfigStoreIO {
  // Histogram of config store read durations.
  repeated DurationBucket read_durations = 1;

  // Histogram of config store write durations.
  repeated DurationBucket write_durations = 2;

  // Total Number of instances of write/read duration in this duration bucket.
  message DurationBucket {
    // Bucket covers duration : [range_start_ms, range_end_ms)
    // The (inclusive) lower bound of read/write duration represented by this bucket
    optional int32 range_start_ms = 1;

    // The (exclusive) upper bound of read/write duration represented by this bucket
    optional int32 range_end_ms = 2;

    // Number of read/write durations that fit into this bucket
    optional int32 count = 3;
  }
}

// Histogram bucket counting with int32. Range is [start, end)
message HistogramBucketInt32 {
  // lower range of the bucket (inclusive)
  optional int32 start = 1;

  // upper range of the bucket (exclusive)
  optional int32 end = 2;

  // number of samples in the bucket
  optional int32 count = 3;
}

<<<<<<< HEAD
// Single entry in a map from int32 => int32
message MapEntryInt32Int32 {
  // the key
  optional int32 key = 1;

  // the value
  optional int32 value = 2;
=======
// Counts occurrences of a int32 key
message Int32Count {
  // the key
  optional int32 key = 1;

  // the count
  optional int32 count = 2;
>>>>>>> 825827da
}

message LinkProbeStats {
  enum LinkProbeFailureReason {
    // unknown reason
    LINK_PROBE_FAILURE_REASON_UNKNOWN = 0;

    // Specified MCS rate when it is unsupported by the driver.
    LINK_PROBE_FAILURE_REASON_MCS_UNSUPPORTED = 1;

    // Driver reported that no ACK was received for the transmitted probe.
    LINK_PROBE_FAILURE_REASON_NO_ACK = 2;

    // Driver failed to report on the status of the transmitted probe within the timeout.
    LINK_PROBE_FAILURE_REASON_TIMEOUT = 3;

    // An existing link probe is in progress.
    LINK_PROBE_FAILURE_REASON_ALREADY_STARTED = 4;
  }

  // Counts the number of failures for each failure reason.
  message LinkProbeFailureReasonCount {
    // The failure reason.
    optional LinkProbeFailureReason failure_reason = 1;

    // The number of occurrences for this failure reason.
    optional int32 count = 2;
  }

  // Counts the occurrences of RSSI values when a link probe succeeds.
<<<<<<< HEAD
  repeated MapEntryInt32Int32 success_rssi_counts = 1;

  // Counts the occurrences of RSSI values when a link probe fails.
  repeated MapEntryInt32Int32 failure_rssi_counts = 2;

  // Counts the occurrences of Link Speed values when a link probe succeeds.
  repeated MapEntryInt32Int32 success_link_speed_counts = 3;

  // Counts the occurrences of Link Speed values when a link probe fails.
  repeated MapEntryInt32Int32 failure_link_speed_counts = 4;
=======
  repeated Int32Count success_rssi_counts = 1;

  // Counts the occurrences of RSSI values when a link probe fails.
  repeated Int32Count failure_rssi_counts = 2;

  // Counts the occurrences of Link Speed values when a link probe succeeds.
  repeated Int32Count success_link_speed_counts = 3;

  // Counts the occurrences of Link Speed values when a link probe fails.
  repeated Int32Count failure_link_speed_counts = 4;
>>>>>>> 825827da

  // Histogram for the number of seconds since the last TX success when a link probe succeeds.
  repeated HistogramBucketInt32 success_seconds_since_last_tx_success_histogram = 5;

  // Histogram for the number of seconds since the last TX success when a link probe fails.
  repeated HistogramBucketInt32 failure_seconds_since_last_tx_success_histogram = 6;

  // Histogram for the elapsed time of successful link probes, in ms.
  repeated HistogramBucketInt32 success_elapsed_time_ms_histogram = 7;

  // Counts the occurrences of error codes for failed link probes.
  repeated LinkProbeFailureReasonCount failure_reason_counts = 8;
}

// Stores the decisions that were made by a experiment when compared against another experiment
message NetworkSelectionExperimentDecisions {
  // the id of one experiment
  optional int32 experiment1_id = 1;

  // the id of the other experiment
  optional int32 experiment2_id = 2;

  // Counts occurrences of the number of network choices there were when experiment1 makes the
  // same network selection as experiment2.
  // The keys are the number of network choices, and the values are the number of occurrences of
  // this number of network choices when exp1 and exp2 make the same network selection.
<<<<<<< HEAD
  repeated MapEntryInt32Int32 same_selection_num_choices_counter = 3;
=======
  repeated Int32Count same_selection_num_choices_counter = 3;
>>>>>>> 825827da

  // Counts occurrences of the number of network choices there were when experiment1 makes the
  // same network selection as experiment2.
  // The keys are the number of network choices, and the values are the number of occurrences of
  // this number of network choices when exp1 and exp2 make different network selections.
  // Note that it is possible for the network selection to be different even when there only exists
  // a single network choice, since choosing not to connect to that network is a valid choice.
<<<<<<< HEAD
  repeated MapEntryInt32Int32 different_selection_num_choices_counter = 4;
=======
  repeated Int32Count different_selection_num_choices_counter = 4;
>>>>>>> 825827da
}

// NetworkRequest API metrics.
message WifiNetworkRequestApiLog {
  // Number of requests via this API surface.
  optional int32 num_request = 1;

  // Histogram of requests via this API surface to number of networks matched in scan results.
  repeated HistogramBucketInt32 network_match_size_histogram = 2;

  // Number of successful network connection from this API.
  optional int32 num_connect_success = 3;

  // Number of requests via this API surface that bypassed user approval.
  optional int32 num_user_approval_bypass = 4;

  // Number of requests via this API surface that was rejected by the user.
  optional int32 num_user_reject = 5;

  // Number of unique apps using this API surface.
  optional int32 num_apps = 6;
}

// NetworkSuggestion API metrics.
message WifiNetworkSuggestionApiLog {
  // Number of modifications to their suggestions by apps.
  optional int32 num_modification = 1;

  // Number of successful network connection from app suggestions.
  optional int32 num_connect_success = 2;

  // Number of network connection failures from app suggestions.
  optional int32 num_connect_failure = 3;

  // Histogram for size of the network lists provided by various apps on the device.
  repeated HistogramBucketInt32 network_list_size_histogram = 4;
}<|MERGE_RESOLUTION|>--- conflicted
+++ resolved
@@ -1798,12 +1798,9 @@
   // Prediction horizon (in second) of Wifi usability score provided by external
   // system app
   optional int32 last_prediction_horizon_sec = 12 [default = -1];
-<<<<<<< HEAD
-=======
 
   // Whether screen status is on when WifiIsUnusableEvent happens.
   optional bool screen_on = 13 [default = false];
->>>>>>> 825827da
 }
 
 message PasspointProfileTypeCount {
@@ -1883,8 +1880,6 @@
     PROBE_STATUS_FAILURE = 3;
   }
 
-<<<<<<< HEAD
-=======
   // Codes for cellular data network type
   enum CellularDataNetworkType {
     // Unknown network
@@ -1912,7 +1907,6 @@
     NETWORK_TYPE_NR = 7;
   }
 
->>>>>>> 825827da
   // Absolute milliseconds from device boot when these stats were sampled
   optional int64 time_stamp_ms = 1;
 
@@ -1990,11 +1984,7 @@
   optional LinkProbeStatus probe_status_since_last_update = 24;
 
   // The elapsed time of the most recent link probe since last stats update;
-<<<<<<< HEAD
-  optional int32 probe_elapsed_time_ms_since_last_update = 25;
-=======
   optional int32 probe_elapsed_time_since_last_update_ms = 25;
->>>>>>> 825827da
 
   // The MCS rate of the most recent link probe since last stats update
   optional int32 probe_mcs_rate_since_last_update = 26;
@@ -2008,8 +1998,6 @@
   // Whether current entry is for the same BSSID on the same frequency compared
   // to last entry
   optional bool is_same_bssid_and_freq = 29;
-<<<<<<< HEAD
-=======
 
   // Cellular data network type currently in use on the device for data transmission
   optional CellularDataNetworkType cellular_data_network_type = 30;
@@ -2024,7 +2012,6 @@
 
   // Whether the primary registered cell of current entry is same as that of previous entry
   optional bool is_same_registered_cell = 33;
->>>>>>> 825827da
 }
 
 message WifiUsabilityStats {
@@ -2345,15 +2332,6 @@
   optional int32 count = 3;
 }
 
-<<<<<<< HEAD
-// Single entry in a map from int32 => int32
-message MapEntryInt32Int32 {
-  // the key
-  optional int32 key = 1;
-
-  // the value
-  optional int32 value = 2;
-=======
 // Counts occurrences of a int32 key
 message Int32Count {
   // the key
@@ -2361,7 +2339,6 @@
 
   // the count
   optional int32 count = 2;
->>>>>>> 825827da
 }
 
 message LinkProbeStats {
@@ -2392,18 +2369,6 @@
   }
 
   // Counts the occurrences of RSSI values when a link probe succeeds.
-<<<<<<< HEAD
-  repeated MapEntryInt32Int32 success_rssi_counts = 1;
-
-  // Counts the occurrences of RSSI values when a link probe fails.
-  repeated MapEntryInt32Int32 failure_rssi_counts = 2;
-
-  // Counts the occurrences of Link Speed values when a link probe succeeds.
-  repeated MapEntryInt32Int32 success_link_speed_counts = 3;
-
-  // Counts the occurrences of Link Speed values when a link probe fails.
-  repeated MapEntryInt32Int32 failure_link_speed_counts = 4;
-=======
   repeated Int32Count success_rssi_counts = 1;
 
   // Counts the occurrences of RSSI values when a link probe fails.
@@ -2414,7 +2379,6 @@
 
   // Counts the occurrences of Link Speed values when a link probe fails.
   repeated Int32Count failure_link_speed_counts = 4;
->>>>>>> 825827da
 
   // Histogram for the number of seconds since the last TX success when a link probe succeeds.
   repeated HistogramBucketInt32 success_seconds_since_last_tx_success_histogram = 5;
@@ -2441,11 +2405,7 @@
   // same network selection as experiment2.
   // The keys are the number of network choices, and the values are the number of occurrences of
   // this number of network choices when exp1 and exp2 make the same network selection.
-<<<<<<< HEAD
-  repeated MapEntryInt32Int32 same_selection_num_choices_counter = 3;
-=======
   repeated Int32Count same_selection_num_choices_counter = 3;
->>>>>>> 825827da
 
   // Counts occurrences of the number of network choices there were when experiment1 makes the
   // same network selection as experiment2.
@@ -2453,11 +2413,7 @@
   // this number of network choices when exp1 and exp2 make different network selections.
   // Note that it is possible for the network selection to be different even when there only exists
   // a single network choice, since choosing not to connect to that network is a valid choice.
-<<<<<<< HEAD
-  repeated MapEntryInt32Int32 different_selection_num_choices_counter = 4;
-=======
   repeated Int32Count different_selection_num_choices_counter = 4;
->>>>>>> 825827da
 }
 
 // NetworkRequest API metrics.
