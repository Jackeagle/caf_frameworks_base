--- conflicted
+++ resolved
@@ -401,11 +401,8 @@
         optional int64 average_pull_delay_nanos = 7;
         optional int64 max_pull_delay_nanos = 8;
         optional int64 data_error = 9;
-<<<<<<< HEAD
-=======
         optional int64 pull_timeout = 10;
         optional int64 pull_exceed_max_delay = 11;
->>>>>>> de843449
     }
     repeated PulledAtomStats pulled_atom_stats = 10;
 
