--- conflicted
+++ resolved
@@ -221,12 +221,9 @@
         AppDowngraded app_downgraded = 128;
         AppOptimizedAfterDowngraded app_optimized_after_downgraded = 129;
         LowStorageStateChanged low_storage_state_changed = 130;
-<<<<<<< HEAD
-=======
         GnssNfwNotificationReported gnss_nfw_notification_reported = 131;
         GnssConfigurationReported gnss_configuration_reported = 132;
         UsbPortOverheatEvent usb_port_overheat_event_reported = 133;
->>>>>>> bca28ead
         NfcErrorOccurred nfc_error_occurred = 134;
         NfcStateChanged nfc_state_changed = 135;
         NfcBeamOccurred nfc_beam_occurred = 136;
@@ -267,8 +264,6 @@
             170 [(log_from_module) = "permissioncontroller"];
         BluetoothSocketConnectionStateChanged bluetooth_socket_connection_state_changed = 171;
         DeviceIdentifierAccessDenied device_identifier_access_denied = 172;
-<<<<<<< HEAD
-=======
         BubbleDeveloperErrorReported bubble_developer_error_reported = 173;
         AssistGestureStageReported assist_gesture_stage_reported = 174;
         AssistGestureFeedbackReported assist_gesture_feedback_reported = 175;
@@ -279,7 +274,6 @@
         PrivacyIndicatorsInteracted privacy_indicators_interacted =
             180 [(log_from_module) = "permissioncontroller"];
         AppInstallOnExternalStorageReported app_install_on_external_storage_reported = 181;
->>>>>>> bca28ead
         NetworkStackReported network_stack_reported = 182 [(log_from_module) = "network_stack"];
         AppMovedStorageReported app_moved_storage_reported = 183;
         BiometricEnrolled biometric_enrolled = 184;
@@ -2680,50 +2674,6 @@
 
 /**
  * Logs when a volume entered low Storage state.
-<<<<<<< HEAD
- * Logged from:
- *      frameworks/base/services/core/java/com/android/server/storage/DeviceStorageMonitorService.java
- */
-message LowStorageStateChanged {
-    // Volume that ran out of storage.
-    optional string volume_description = 1;
-
-    enum State {
-        UNKNOWN = 0;
-        OFF = 1;
-        ON = 2;
-    }
-    optional State state = 2;
-}
-
-/**
- * Logs when an app is downgraded.
- * Logged from:
- *      frameworks/base/services/core/java/com/android/server/pm/BackgroundDexOptService.java
- */
-message AppDowngraded {
-    optional string package_name = 1;
-    // Size of the package (all data) before being downgraded.
-    optional int64 size_in_bytes_before = 2;
-    // Size of the package (all data) after being downgraded.
-    optional int64 size_in_bytes_after = 3;
-
-    optional bool aggressive = 4;
-}
-
-/**
- * Logs when an app is optimized after being downgraded.
- * Logged from:
- *      frameworks/base/services/core/java/com/android/server/pm/BackgroundDexOptService.java
- */
-message AppOptimizedAfterDowngraded {
-    optional string package_name = 1;
-}
-
-/**
- * Logs when an app crashes.
-=======
->>>>>>> bca28ead
  * Logged from:
  *      frameworks/base/services/core/java/com/android/server/storage/DeviceStorageMonitorService.java
  */
@@ -6456,25 +6406,6 @@
 }
 
 /**
-<<<<<<< HEAD
- * Logs when a package is denied access to a device identifier based on the new access requirements.
- *
- * Logged from:
- *     frameworks/base/telephony/java/com/android/internal/telephony/TelephonyPermissions.java
- */
-message DeviceIdentifierAccessDenied {
-    // The name of the package denied access to the requested device identifier.
-    optional string package_name = 1;
-
-    // The name of the device identifier method the package attempted to invoke.
-    optional string method_name = 2;
-
-    // True if the package is preinstalled.
-    optional bool is_preinstalled = 3;
-
-    // True if the package is privileged.
-    optional bool is_priv_app = 4;
-=======
  * Logs the apps that are installed on the external storage.
  * Pulled from:
  *   StatsCompanionService
@@ -6844,5 +6775,4 @@
         DENIED = 3;
     }
     optional Category category = 6;
->>>>>>> bca28ead
 }