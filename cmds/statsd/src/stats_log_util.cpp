--- conflicted
+++ resolved
@@ -64,11 +64,8 @@
 const int FIELD_ID_AVERAGE_PULL_DELAY_NANOS = 7;
 const int FIELD_ID_MAX_PULL_DELAY_NANOS = 8;
 const int FIELD_ID_DATA_ERROR = 9;
-<<<<<<< HEAD
-=======
 const int FIELD_ID_PULL_TIMEOUT = 10;
 const int FIELD_ID_PULL_EXCEED_MAX_DELAY = 11;
->>>>>>> de843449
 
 namespace {
 
@@ -455,13 +452,10 @@
     protoOutput->write(FIELD_TYPE_INT64 | FIELD_ID_MAX_PULL_DELAY_NANOS,
                        (long long)pair.second.maxPullDelayNs);
     protoOutput->write(FIELD_TYPE_INT64 | FIELD_ID_DATA_ERROR, (long long)pair.second.dataError);
-<<<<<<< HEAD
-=======
     protoOutput->write(FIELD_TYPE_INT64 | FIELD_ID_PULL_TIMEOUT,
                        (long long)pair.second.pullTimeout);
     protoOutput->write(FIELD_TYPE_INT64 | FIELD_ID_PULL_EXCEED_MAX_DELAY,
                        (long long)pair.second.pullExceedMaxDelay);
->>>>>>> de843449
     protoOutput->end(token);
 }
 
