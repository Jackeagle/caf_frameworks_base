/*
 * Copyright (C) 2009 The Android Open Source Project
 *
 * Licensed under the Apache License, Version 2.0 (the "License");
 * you may not use this file except in compliance with the License.
 * You may obtain a copy of the License at
 *
 *      http://www.apache.org/licenses/LICENSE-2.0
 *
 * Unless required by applicable law or agreed to in writing, software
 * distributed under the License is distributed on an "AS IS" BASIS,
 * WITHOUT WARRANTIES OR CONDITIONS OF ANY KIND, either express or implied.
 * See the License for the specific language governing permissions and
 * limitations under the License.
 */

package com.android.commands.bmgr;

import android.annotation.IntDef;
import android.annotation.UserIdInt;
import android.app.backup.BackupManager;
import android.app.backup.BackupManagerMonitor;
import android.app.backup.BackupProgress;
import android.app.backup.BackupTransport;
import android.app.backup.IBackupManager;
import android.app.backup.IBackupManagerMonitor;
import android.app.backup.IBackupObserver;
import android.app.backup.IRestoreObserver;
import android.app.backup.IRestoreSession;
import android.app.backup.ISelectBackupTransportCallback;
import android.app.backup.RestoreSet;
import android.content.ComponentName;
import android.content.Context;
import android.content.pm.IPackageManager;
import android.content.pm.PackageInfo;
import android.os.Bundle;
import android.os.RemoteException;
import android.os.ServiceManager;
import android.os.SystemClock;
import android.os.UserHandle;
import android.util.ArraySet;
import android.util.Slog;

import com.android.internal.annotations.GuardedBy;
import com.android.internal.annotations.VisibleForTesting;

import java.lang.annotation.Retention;
import java.lang.annotation.RetentionPolicy;
import java.util.ArrayList;
import java.util.Arrays;
import java.util.HashSet;
import java.util.List;
import java.util.Set;
import java.util.concurrent.CountDownLatch;

/**
 * Adb shell command for {@link android.app.backup.IBackupManager}.
 */
public class Bmgr {
    public static final String TAG = "Bmgr";

    private final IBackupManager mBmgr;
    private IRestoreSession mRestore;

    private static final String BMGR_NOT_RUNNING_ERR =
            "Error: Could not access the Backup Manager.  Is the system running?";
    private static final String TRANSPORT_NOT_RUNNING_ERR =
            "Error: Could not access the backup transport.  Is the system running?";
    private static final String PM_NOT_RUNNING_ERR =
            "Error: Could not access the Package Manager.  Is the system running?";

    private String[] mArgs;
    private int mNextArg;

    @VisibleForTesting
    Bmgr(IBackupManager bmgr) {
        mBmgr = bmgr;
    }

    Bmgr() {
        mBmgr = IBackupManager.Stub.asInterface(ServiceManager.getService(Context.BACKUP_SERVICE));
    }

    public static void main(String[] args) {
        try {
            new Bmgr().run(args);
        } catch (Exception e) {
            System.err.println("Exception caught:");
            e.printStackTrace();
        }
    }

    public void run(String[] args) {
        if (args.length < 1) {
            showUsage();
            return;
        }

        mArgs = args;
        mNextArg = 0;
        int userId = parseUserId();
        String op = nextArg();
        Slog.v(TAG, "Running " + op + " for user:" + userId);

        if (!isBmgrActive(userId)) {
            return;
        }

        if ("enabled".equals(op)) {
            doEnabled(userId);
            return;
        }

        if ("enable".equals(op)) {
            doEnable(userId);
            return;
        }

        if ("run".equals(op)) {
            doRun(userId);
            return;
        }

        if ("backup".equals(op)) {
            doBackup(userId);
            return;
        }

        if ("init".equals(op)) {
            doInit(userId);
            return;
        }

        if ("list".equals(op)) {
            doList(userId);
            return;
        }

        if ("restore".equals(op)) {
            doRestore(userId);
            return;
        }

        if ("transport".equals(op)) {
            doTransport(userId);
            return;
        }

        if ("wipe".equals(op)) {
            doWipe(userId);
            return;
        }

        if ("fullbackup".equals(op)) {
            doFullTransportBackup(userId);
            return;
        }

        if ("backupnow".equals(op)) {
            doBackupNow(userId);
            return;
        }

        if ("cancel".equals(op)) {
            doCancel(userId);
            return;
        }

        if ("whitelist".equals(op)) {
            doPrintWhitelist();
            return;
        }

        System.err.println("Unknown command");
        showUsage();
    }

    boolean isBmgrActive(@UserIdInt int userId) {
        if (mBmgr == null) {
            System.err.println(BMGR_NOT_RUNNING_ERR);
            return false;
        }

        try {
            if (!mBmgr.isBackupServiceActive(userId)) {
                System.err.println(BMGR_NOT_RUNNING_ERR);
                return false;
            }
        } catch (RemoteException e) {
            System.err.println(e.toString());
            System.err.println(BMGR_NOT_RUNNING_ERR);
            return false;
        }

        return true;
    }

    private String enableToString(boolean enabled) {
        return enabled ? "enabled" : "disabled";
    }

    private void doEnabled(@UserIdInt int userId) {
        try {
            boolean isEnabled = mBmgr.isBackupEnabledForUser(userId);
            System.out.println("Backup Manager currently "
                    + enableToString(isEnabled));
        } catch (RemoteException e) {
            System.err.println(e.toString());
            System.err.println(BMGR_NOT_RUNNING_ERR);
        }
    }

    private void doEnable(@UserIdInt int userId) {
        String arg = nextArg();
        if (arg == null) {
            showUsage();
            return;
        }

        try {
            boolean enable = Boolean.parseBoolean(arg);
            mBmgr.setBackupEnabledForUser(userId, enable);
            System.out.println("Backup Manager now " + enableToString(enable));
        } catch (NumberFormatException e) {
            showUsage();
            return;
        } catch (RemoteException e) {
            System.err.println(e.toString());
            System.err.println(BMGR_NOT_RUNNING_ERR);
        }
    }

    void doRun(@UserIdInt int userId) {
        try {
            mBmgr.backupNowForUser(userId);
        } catch (RemoteException e) {
            System.err.println(e.toString());
            System.err.println(BMGR_NOT_RUNNING_ERR);
        }
    }

    private void doBackup(@UserIdInt int userId) {
        String pkg = nextArg();
        if (pkg == null) {
            showUsage();
            return;
        }

        try {
            mBmgr.dataChangedForUser(userId, pkg);
        } catch (RemoteException e) {
            System.err.println(e.toString());
            System.err.println(BMGR_NOT_RUNNING_ERR);
        }
    }

    private void doFullTransportBackup(@UserIdInt int userId) {
        System.out.println("Performing full transport backup");

        String pkg;
        ArraySet<String> allPkgs = new ArraySet<String>();
        while ((pkg = nextArg()) != null) {
            allPkgs.add(pkg);
        }
        if (allPkgs.size() > 0) {
            try {
                mBmgr.fullTransportBackupForUser(
                        userId, allPkgs.toArray(new String[allPkgs.size()]));
            } catch (RemoteException e) {
                System.err.println(e.toString());
                System.err.println(BMGR_NOT_RUNNING_ERR);
            }
        }
    }

    // IBackupObserver generically usable for any backup/init operation
    private static abstract class Observer extends IBackupObserver.Stub {
        private final Object trigger = new Object();

        @GuardedBy("trigger")
        private volatile boolean done = false;

        @Override
        public void onUpdate(String currentPackage, BackupProgress backupProgress) {
        }

        @Override
        public void onResult(String currentPackage, int status) {
        }

        @Override
        public void backupFinished(int status) {
            synchronized (trigger) {
                done = true;
                trigger.notify();
            }
        }

        public boolean done() {
            return this.done;
        }

        // Wait forever
        public void waitForCompletion() {
            waitForCompletion(0);
        }

        // Wait for a given time and then give up
        public void waitForCompletion(long timeout) {
            // The backupFinished() callback will throw the 'done' flag; we
            // just sit and wait on that notification.
            final long targetTime = SystemClock.elapsedRealtime() + timeout;
            synchronized (trigger) {
                // Wait until either we're done, or we've reached a stated positive timeout
                while (!done && (timeout <= 0 || SystemClock.elapsedRealtime() < targetTime)) {
                    try {
                        trigger.wait(1000L);
                    } catch (InterruptedException ex) {
                    }
                }
            }
        }
    }

    private static class BackupObserver extends Observer {
        @Override
        public void onUpdate(String currentPackage, BackupProgress backupProgress) {
            super.onUpdate(currentPackage, backupProgress);
            System.out.println(
                "Package " + currentPackage + " with progress: " + backupProgress.bytesTransferred
                    + "/" + backupProgress.bytesExpected);
        }

        @Override
        public void onResult(String currentPackage, int status) {
            super.onResult(currentPackage, status);
            System.out.println("Package " + currentPackage + " with result: "
                    + convertBackupStatusToString(status));
        }

        @Override
        public void backupFinished(int status) {
            super.backupFinished(status);
            System.out.println("Backup finished with result: "
                    + convertBackupStatusToString(status));
            if (status == BackupManager.ERROR_BACKUP_CANCELLED) {
                System.out.println("Backups can be cancelled if a backup is already running, check "
                                + "backup dumpsys");
            }
        }
    }

    private static String convertBackupStatusToString(int errorCode) {
        switch (errorCode) {
            case BackupManager.SUCCESS:
                return "Success";
            case BackupManager.ERROR_BACKUP_NOT_ALLOWED:
                return "Backup is not allowed";
            case BackupManager.ERROR_PACKAGE_NOT_FOUND:
                return "Package not found";
            case BackupManager.ERROR_TRANSPORT_ABORTED:
                return "Transport error";
            case BackupManager.ERROR_TRANSPORT_PACKAGE_REJECTED:
                return "Transport rejected package because it wasn't able to process it"
                        + " at the time";
            case BackupManager.ERROR_AGENT_FAILURE:
                return "Agent error";
            case BackupManager.ERROR_TRANSPORT_QUOTA_EXCEEDED:
                return "Size quota exceeded";
            case BackupManager.ERROR_BACKUP_CANCELLED:
                return "Backup cancelled";
            default:
                return "Unknown error";
        }
    }

    private void backupNowAllPackages(@UserIdInt int userId, boolean nonIncrementalBackup,
            @Monitor int monitorState) {
        IPackageManager mPm =
                IPackageManager.Stub.asInterface(ServiceManager.getService("package"));
        if (mPm == null) {
            System.err.println(PM_NOT_RUNNING_ERR);
            return;
        }
        List<PackageInfo> installedPackages = null;
        try {
            installedPackages =  mPm.getInstalledPackages(0, userId).getList();
        } catch (RemoteException e) {
            System.err.println(e.toString());
            System.err.println(PM_NOT_RUNNING_ERR);
        }
        if (installedPackages != null) {
            String[] packages =
                    installedPackages.stream().map(p -> p.packageName).toArray(String[]::new);
            String[] filteredPackages = {};
            try {
                filteredPackages = mBmgr.filterAppsEligibleForBackupForUser(userId, packages);
            } catch (RemoteException e) {
                System.err.println(e.toString());
                System.err.println(BMGR_NOT_RUNNING_ERR);
            }
            backupNowPackages(userId, Arrays.asList(filteredPackages), nonIncrementalBackup,
                    monitorState);
        }
    }

    private void backupNowPackages(
            @UserIdInt int userId,
            List<String> packages, boolean nonIncrementalBackup, @Monitor int monitorState) {
        int flags = 0;
        if (nonIncrementalBackup) {
            flags |= BackupManager.FLAG_NON_INCREMENTAL_BACKUP;
        }
        try {
            BackupObserver observer = new BackupObserver();
            BackupMonitor monitor =
                    (monitorState != Monitor.OFF)
                            ? new BackupMonitor(monitorState == Monitor.VERBOSE)
                            : null;
<<<<<<< HEAD
            int err = mBmgr.requestBackup(
=======
            int err = mBmgr.requestBackupForUser(
                    userId,
>>>>>>> de843449
                    packages.toArray(new String[packages.size()]),
                    observer,
                    monitor,
                    flags);
            if (err == 0) {
                // Off and running -- wait for the backup to complete
                observer.waitForCompletion();
            } else {
                System.err.println("Unable to run backup");
            }
        } catch (RemoteException e) {
            System.err.println(e.toString());
            System.err.println(BMGR_NOT_RUNNING_ERR);
        }
    }

    private void doBackupNow(@UserIdInt int userId) {
        String pkg;
        boolean backupAll = false;
        boolean nonIncrementalBackup = false;
        @Monitor int monitor = Monitor.OFF;
        ArrayList<String> allPkgs = new ArrayList<String>();
        while ((pkg = nextArg()) != null) {
            if (pkg.equals("--all")) {
                backupAll = true;
            } else if (pkg.equals("--non-incremental")) {
                nonIncrementalBackup = true;
            } else if (pkg.equals("--incremental")) {
                nonIncrementalBackup = false;
            } else if (pkg.equals("--monitor")) {
                monitor = Monitor.NORMAL;
            } else if (pkg.equals("--monitor-verbose")) {
                monitor = Monitor.VERBOSE;
            } else {
                if (!allPkgs.contains(pkg)) {
                    allPkgs.add(pkg);
                }
            }
        }
        if (backupAll) {
            if (allPkgs.size() == 0) {
                System.out.println("Running " + (nonIncrementalBackup ? "non-" : "") +
                        "incremental backup for all packages.");
                backupNowAllPackages(userId, nonIncrementalBackup, monitor);
            } else {
                System.err.println("Provide only '--all' flag or list of packages.");
            }
        } else if (allPkgs.size() > 0) {
            System.out.println("Running " + (nonIncrementalBackup ? "non-" : "") +
                    "incremental backup for " + allPkgs.size() +" requested packages.");
            backupNowPackages(userId, allPkgs, nonIncrementalBackup, monitor);
        } else {
            System.err.println("Provide '--all' flag or list of packages.");
        }
    }

    private void doCancel(@UserIdInt int userId) {
        String arg = nextArg();
        if ("backups".equals(arg)) {
            try {
                mBmgr.cancelBackupsForUser(userId);
            } catch (RemoteException e) {
                System.err.println(e.toString());
                System.err.println(BMGR_NOT_RUNNING_ERR);
            }
            return;
        }

        System.err.println("Unknown command.");
    }

    private void doTransport(@UserIdInt int userId) {
        try {
            String which = nextArg();
            if (which == null) {
                showUsage();
                return;
            }

            if ("-c".equals(which)) {
                doTransportByComponent(userId);
                return;
            }

            String old = mBmgr.selectBackupTransportForUser(userId, which);
            if (old == null) {
                System.out.println("Unknown transport '" + which
                        + "' specified; no changes made.");
            } else {
                System.out.println("Selected transport " + which + " (formerly " + old + ")");
            }

        } catch (RemoteException e) {
            System.err.println(e.toString());
            System.err.println(BMGR_NOT_RUNNING_ERR);
        }
    }

    private void doTransportByComponent(@UserIdInt int userId) {
        String which = nextArg();
        if (which == null) {
            showUsage();
            return;
        }

        final CountDownLatch latch = new CountDownLatch(1);

        try {
            mBmgr.selectBackupTransportAsyncForUser(
                    userId,
                    ComponentName.unflattenFromString(which),
                    new ISelectBackupTransportCallback.Stub() {
                        @Override
                        public void onSuccess(String transportName) {
                            System.out.println("Success. Selected transport: " + transportName);
                            latch.countDown();
                        }

                        @Override
                        public void onFailure(int reason) {
                            System.err.println("Failure. error=" + reason);
                            latch.countDown();
                        }
                    });
        } catch (RemoteException e) {
            System.err.println(e.toString());
            System.err.println(BMGR_NOT_RUNNING_ERR);
            return;
        }

        try {
            latch.await();
        } catch (InterruptedException e) {
            System.err.println("Operation interrupted.");
        }
    }

    private void doWipe(@UserIdInt int userId) {
        String transport = nextArg();
        if (transport == null) {
            showUsage();
            return;
        }

        String pkg = nextArg();
        if (pkg == null) {
            showUsage();
            return;
        }

        try {
            mBmgr.clearBackupDataForUser(userId, transport, pkg);
            System.out.println("Wiped backup data for " + pkg + " on " + transport);
        } catch (RemoteException e) {
            System.err.println(e.toString());
            System.err.println(BMGR_NOT_RUNNING_ERR);
        }
    }

    class InitObserver extends Observer {
        public int result = BackupTransport.TRANSPORT_ERROR;

        @Override
        public void backupFinished(int status) {
            super.backupFinished(status);
            result = status;
        }
    }

    private void doInit(@UserIdInt int userId) {
        ArraySet<String> transports = new ArraySet<>();
        String transport;
        while ((transport = nextArg()) != null) {
            transports.add(transport);
        }
        if (transports.size() == 0) {
            showUsage();
            return;
        }

        InitObserver observer = new InitObserver();
        try {
            System.out.println("Initializing transports: " + transports);
            mBmgr.initializeTransportsForUser(
                    userId, transports.toArray(new String[transports.size()]), observer);
            observer.waitForCompletion(30*1000L);
            System.out.println("Initialization result: " + observer.result);
        } catch (RemoteException e) {
            System.err.println(e.toString());
            System.err.println(BMGR_NOT_RUNNING_ERR);
        }
    }

    private void doList(@UserIdInt int userId) {
        String arg = nextArg();     // sets, transports, packages set#
        if ("transports".equals(arg)) {
            doListTransports(userId);
            return;
        }

        // The rest of the 'list' options work with a restore session on the current transport
        try {
            mRestore = mBmgr.beginRestoreSessionForUser(userId, null, null);
            if (mRestore == null) {
                System.err.println(BMGR_NOT_RUNNING_ERR);
                return;
            }

            if ("sets".equals(arg)) {
                doListRestoreSets();
            }

            mRestore.endRestoreSession();
        } catch (RemoteException e) {
            System.err.println(e.toString());
            System.err.println(BMGR_NOT_RUNNING_ERR);
        }
    }

    private void doListTransports(@UserIdInt int userId) {
        String arg = nextArg();

        try {
            if ("-c".equals(arg)) {
                for (ComponentName transport : mBmgr.listAllTransportComponentsForUser(userId)) {
                    System.out.println(transport.flattenToShortString());
                }
                return;
            }

            String current = mBmgr.getCurrentTransportForUser(userId);
            String[] transports = mBmgr.listAllTransportsForUser(userId);
            if (transports == null || transports.length == 0) {
                System.out.println("No transports available.");
                return;
            }

            for (String t : transports) {
                String pad = (t.equals(current)) ? "  * " : "    ";
                System.out.println(pad + t);
            }
        } catch (RemoteException e) {
            System.err.println(e.toString());
            System.err.println(BMGR_NOT_RUNNING_ERR);
        }
    }

    private void doListRestoreSets() {
        try {
            RestoreObserver observer = new RestoreObserver();
            // TODO implement monitor here
            int err = mRestore.getAvailableRestoreSets(observer, null);
            if (err != 0) {
                System.out.println("Unable to request restore sets");
            } else {
                observer.waitForCompletion();
                printRestoreSets(observer.sets);
            }
        } catch (RemoteException e) {
            System.err.println(e.toString());
            System.err.println(TRANSPORT_NOT_RUNNING_ERR);
        }
    }

    private void printRestoreSets(RestoreSet[] sets) {
        if (sets == null || sets.length == 0) {
            System.out.println("No restore sets");
            return;
        }
        for (RestoreSet s : sets) {
            System.out.println("  " + Long.toHexString(s.token) + " : " + s.name);
        }
    }

    class RestoreObserver extends IRestoreObserver.Stub {
        boolean done;
        RestoreSet[] sets = null;

        public void restoreSetsAvailable(RestoreSet[] result) {
            synchronized (this) {
                sets = result;
                done = true;
                this.notify();
            }
        }

        public void restoreStarting(int numPackages) {
            System.out.println("restoreStarting: " + numPackages + " packages");
        }

        public void onUpdate(int nowBeingRestored, String currentPackage) {
            System.out.println("onUpdate: " + nowBeingRestored + " = " + currentPackage);
        }

        public void restoreFinished(int error) {
            System.out.println("restoreFinished: " + error);
            synchronized (this) {
                done = true;
                this.notify();
            }
        }

        /**
         * Wait until either {@link #restoreFinished} or {@link #restoreStarting} is called.
         * Once one is called, it clears the internal flag again, so that the same observer intance
         * can be reused for a next operation.
         */
        public void waitForCompletion() {
            // The restoreFinished() callback will throw the 'done' flag; we
            // just sit and wait on that notification.
            synchronized (this) {
                while (!this.done) {
                    try {
                        this.wait();
                    } catch (InterruptedException ex) {
                    }
                }
                done = false;
            }
        }
    }

    private void doRestore(@UserIdInt int userId) {
        String arg = nextArg();
        if (arg == null) {
            showUsage();
            return;
        }

        if (arg.indexOf('.') >= 0 || arg.equals("android")) {
            // it's a package name
            doRestorePackage(arg);
        } else {
            try {
                long token = Long.parseLong(arg, 16);
                HashSet<String> filter = null;
                while ((arg = nextArg()) != null) {
                    if (filter == null) filter = new HashSet<String>();
                    filter.add(arg);
                }

                doRestoreAll(userId, token, filter);
            } catch (NumberFormatException e) {
                showUsage();
                return;
            }
        }
    }

    private void doRestorePackage(String pkg) {
        System.err.println("The syntax 'restore <package>' is no longer supported, please use ");
        System.err.println("'restore <token> <package>'.");
    }

    private void doRestoreAll(@UserIdInt int userId, long token, HashSet<String> filter) {
        RestoreObserver observer = new RestoreObserver();

        try {
            boolean didRestore = false;
            mRestore = mBmgr.beginRestoreSessionForUser(userId, null, null);
            if (mRestore == null) {
                System.err.println(BMGR_NOT_RUNNING_ERR);
                return;
            }
            RestoreSet[] sets = null;
            // TODO implement monitor here
            int err = mRestore.getAvailableRestoreSets(observer, null);
            if (err == 0) {
                observer.waitForCompletion();
                sets = observer.sets;
                if (sets != null) {
                    for (RestoreSet s : sets) {
                        if (s.token == token) {
                            System.out.println("Scheduling restore: " + s.name);
                            if (filter == null) {
                                didRestore = (mRestore.restoreAll(token, observer, null) == 0);
                            } else {
                                String[] names = new String[filter.size()];
                                filter.toArray(names);
                                didRestore = (mRestore.restoreSome(token, observer,
                                        null, names) == 0);
                            }
                            break;
                        }
                    }
                }
            }
            if (!didRestore) {
                if (sets == null || sets.length == 0) {
                    System.out.println("No available restore sets; no restore performed");
                } else {
                    System.out.println("No matching restore set token.  Available sets:");
                    printRestoreSets(sets);
                }
            }

            // if we kicked off a restore successfully, we have to wait for it
            // to complete before we can shut down the restore session safely
            if (didRestore) {
                observer.waitForCompletion();
            }

            // once the restore has finished, close down the session and we're done
            mRestore.endRestoreSession();

            System.out.println("done");
        } catch (RemoteException e) {
            System.err.println(e.toString());
            System.err.println(BMGR_NOT_RUNNING_ERR);
        }
    }

    private void doPrintWhitelist() {
        try {
            final String[] whitelist = mBmgr.getTransportWhitelist();
            if (whitelist != null) {
                for (String transport : whitelist) {
                    System.out.println(transport);
                }
            }
        } catch (RemoteException e) {
            System.err.println(e.toString());
            System.err.println(BMGR_NOT_RUNNING_ERR);
        }
    }

    private String nextArg() {
        if (mNextArg >= mArgs.length) {
            return null;
        }
        String arg = mArgs[mNextArg];
        mNextArg++;
        return arg;
    }

    private int parseUserId() {
        String arg = nextArg();
        if ("--user".equals(arg)) {
            return UserHandle.parseUserArg(nextArg());
        } else {
            mNextArg--;
            return UserHandle.USER_SYSTEM;
        }
    }

    private static void showUsage() {
        System.err.println("usage: bmgr [--user <userId>] [backup|restore|list|transport|run]");
        System.err.println("       bmgr backup PACKAGE");
        System.err.println("       bmgr enable BOOL");
        System.err.println("       bmgr enabled");
        System.err.println("       bmgr list transports [-c]");
        System.err.println("       bmgr list sets");
        System.err.println("       bmgr transport WHICH|-c WHICH_COMPONENT");
        System.err.println("       bmgr restore TOKEN");
        System.err.println("       bmgr restore TOKEN PACKAGE...");
        System.err.println("       bmgr run");
        System.err.println("       bmgr wipe TRANSPORT PACKAGE");
        System.err.println("       bmgr fullbackup PACKAGE...");
        System.err.println("       bmgr backupnow [--monitor|--monitor-verbose] --all|PACKAGE...");
        System.err.println("       bmgr cancel backups");
        System.err.println("       bmgr init TRANSPORT...");
        System.err.println("");
        System.err.println("The '--user' option specifies the user on which the operation is run.");
        System.err.println("It must be the first argument before the operation.");
        System.err.println("The default value is 0 which is the system user.");
        System.err.println("");
        System.err.println("The 'backup' command schedules a backup pass for the named package.");
        System.err.println("Note that the backup pass will effectively be a no-op if the package");
        System.err.println("does not actually have changed data to store.");
        System.err.println("");
        System.err.println("The 'enable' command enables or disables the entire backup mechanism.");
        System.err.println("If the argument is 'true' it will be enabled, otherwise it will be");
        System.err.println("disabled.  When disabled, neither backup or restore operations will");
        System.err.println("be performed.");
        System.err.println("");
        System.err.println("The 'enabled' command reports the current enabled/disabled state of");
        System.err.println("the backup mechanism.");
        System.err.println("");
        System.err.println("The 'list transports' command reports the names of the backup transports");
        System.err.println("BackupManager is currently bound to. These names can be passed as arguments");
        System.err.println("to the 'transport' and 'wipe' commands.  The currently active transport");
        System.err.println("is indicated with a '*' character. If -c flag is used, all available");
        System.err.println("transport components on the device are listed. These can be used with");
        System.err.println("the component variant of 'transport' command.");
        System.err.println("");
        System.err.println("The 'list sets' command reports the token and name of each restore set");
        System.err.println("available to the device via the currently active transport.");
        System.err.println("");
        System.err.println("The 'transport' command designates the named transport as the currently");
        System.err.println("active one.  This setting is persistent across reboots. If -c flag is");
        System.err.println("specified, the following string is treated as a component name.");
        System.err.println("");
        System.err.println("The 'restore' command when given just a restore token initiates a full-system");
        System.err.println("restore operation from the currently active transport.  It will deliver");
        System.err.println("the restore set designated by the TOKEN argument to each application");
        System.err.println("that had contributed data to that restore set.");
        System.err.println("");
        System.err.println("The 'restore' command when given a token and one or more package names");
        System.err.println("initiates a restore operation of just those given packages from the restore");
        System.err.println("set designated by the TOKEN argument.  It is effectively the same as the");
        System.err.println("'restore' operation supplying only a token, but applies a filter to the");
        System.err.println("set of applications to be restored.");
        System.err.println("");
        System.err.println("The 'run' command causes any scheduled backup operation to be initiated");
        System.err.println("immediately, without the usual waiting period for batching together");
        System.err.println("data changes.");
        System.err.println("");
        System.err.println("The 'wipe' command causes all backed-up data for the given package to be");
        System.err.println("erased from the given transport's storage.  The next backup operation");
        System.err.println("that the given application performs will rewrite its entire data set.");
        System.err.println("Transport names to use here are those reported by 'list transports'.");
        System.err.println("");
        System.err.println("The 'fullbackup' command induces a full-data stream backup for one or more");
        System.err.println("packages.  The data is sent via the currently active transport.");
        System.err.println("");
        System.err.println("The 'backupnow' command runs an immediate backup for one or more packages.");
        System.err.println("    --all flag runs backup for all eligible packages.");
        System.err.println("    --monitor flag prints monitor events.");
        System.err.println("    --monitor-verbose flag prints monitor events with all keys.");
        System.err.println("For each package it will run key/value or full data backup ");
        System.err.println("depending on the package's manifest declarations.");
        System.err.println("The data is sent via the currently active transport.");
        System.err.println("");
        System.err.println("The 'cancel backups' command cancels all running backups.");
        System.err.println("");
        System.err.println("The 'init' command initializes the given transports, wiping all data");
        System.err.println("from their backing data stores.");
    }

    private static class BackupMonitor extends IBackupManagerMonitor.Stub {
        private final boolean mVerbose;

        private BackupMonitor(boolean verbose) {
            mVerbose = verbose;
        }

        @Override
        public void onEvent(Bundle event) throws RemoteException {
            StringBuilder out = new StringBuilder();
            int id = event.getInt(BackupManagerMonitor.EXTRA_LOG_EVENT_ID);
            int category = event.getInt(BackupManagerMonitor.EXTRA_LOG_EVENT_CATEGORY);
            out.append("=> Event{").append(eventCategoryToString(category));
            out.append(" / ").append(eventIdToString(id));
            String packageName = event.getString(BackupManagerMonitor.EXTRA_LOG_EVENT_PACKAGE_NAME);
            if (packageName != null) {
                out.append(" : package = ").append(packageName);
                if (event.containsKey(BackupManagerMonitor.EXTRA_LOG_EVENT_PACKAGE_LONG_VERSION)) {
                    long version =
                            event.getLong(
                                    BackupManagerMonitor.EXTRA_LOG_EVENT_PACKAGE_LONG_VERSION);
                    out.append("(v").append(version).append(")");
                }
            }
            if (mVerbose) {
                Set<String> remainingKeys = new ArraySet<>(event.keySet());
                remainingKeys.remove(BackupManagerMonitor.EXTRA_LOG_EVENT_ID);
                remainingKeys.remove(BackupManagerMonitor.EXTRA_LOG_EVENT_CATEGORY);
                remainingKeys.remove(BackupManagerMonitor.EXTRA_LOG_EVENT_PACKAGE_NAME);
                remainingKeys.remove(BackupManagerMonitor.EXTRA_LOG_EVENT_PACKAGE_LONG_VERSION);
                remainingKeys.remove(BackupManagerMonitor.EXTRA_LOG_EVENT_PACKAGE_VERSION);
                if (!remainingKeys.isEmpty()) {
                    out.append(", other keys =");
                    for (String key : remainingKeys) {
                        out.append(" ").append(key);
                    }
                }
            }
            out.append("}");
            System.out.println(out.toString());
        }
    }

    private static String eventCategoryToString(int eventCategory) {
        switch (eventCategory) {
            case BackupManagerMonitor.LOG_EVENT_CATEGORY_TRANSPORT:
                return "TRANSPORT";
            case BackupManagerMonitor.LOG_EVENT_CATEGORY_AGENT:
                return "AGENT";
            case BackupManagerMonitor.LOG_EVENT_CATEGORY_BACKUP_MANAGER_POLICY:
                return "BACKUP_MANAGER_POLICY";
            default:
                return "UNKNOWN_CATEGORY";
        }
    }

    private static String eventIdToString(int eventId) {
        switch (eventId) {
            case BackupManagerMonitor.LOG_EVENT_ID_FULL_BACKUP_CANCEL:
                return "FULL_BACKUP_CANCEL";
            case BackupManagerMonitor.LOG_EVENT_ID_ILLEGAL_KEY:
                return "ILLEGAL_KEY";
            case BackupManagerMonitor.LOG_EVENT_ID_NO_DATA_TO_SEND:
                return "NO_DATA_TO_SEND";
            case BackupManagerMonitor.LOG_EVENT_ID_PACKAGE_INELIGIBLE:
                return "PACKAGE_INELIGIBLE";
            case BackupManagerMonitor.LOG_EVENT_ID_PACKAGE_KEY_VALUE_PARTICIPANT:
                return "PACKAGE_KEY_VALUE_PARTICIPANT";
            case BackupManagerMonitor.LOG_EVENT_ID_PACKAGE_STOPPED:
                return "PACKAGE_STOPPED";
            case BackupManagerMonitor.LOG_EVENT_ID_PACKAGE_NOT_FOUND:
                return "PACKAGE_NOT_FOUND";
            case BackupManagerMonitor.LOG_EVENT_ID_BACKUP_DISABLED:
                return "BACKUP_DISABLED";
            case BackupManagerMonitor.LOG_EVENT_ID_DEVICE_NOT_PROVISIONED:
                return "DEVICE_NOT_PROVISIONED";
            case BackupManagerMonitor.LOG_EVENT_ID_PACKAGE_TRANSPORT_NOT_PRESENT:
                return "PACKAGE_TRANSPORT_NOT_PRESENT";
            case BackupManagerMonitor.LOG_EVENT_ID_ERROR_PREFLIGHT:
                return "ERROR_PREFLIGHT";
            case BackupManagerMonitor.LOG_EVENT_ID_QUOTA_HIT_PREFLIGHT:
                return "QUOTA_HIT_PREFLIGHT";
            case BackupManagerMonitor.LOG_EVENT_ID_EXCEPTION_FULL_BACKUP:
                return "EXCEPTION_FULL_BACKUP";
            case BackupManagerMonitor.LOG_EVENT_ID_KEY_VALUE_BACKUP_CANCEL:
                return "KEY_VALUE_BACKUP_CANCEL";
            case BackupManagerMonitor.LOG_EVENT_ID_NO_RESTORE_METADATA_AVAILABLE:
                return "NO_RESTORE_METADATA_AVAILABLE";
            case BackupManagerMonitor.LOG_EVENT_ID_NO_PM_METADATA_RECEIVED:
                return "NO_PM_METADATA_RECEIVED";
            case BackupManagerMonitor.LOG_EVENT_ID_PM_AGENT_HAS_NO_METADATA:
                return "PM_AGENT_HAS_NO_METADATA";
            case BackupManagerMonitor.LOG_EVENT_ID_LOST_TRANSPORT:
                return "LOST_TRANSPORT";
            case BackupManagerMonitor.LOG_EVENT_ID_PACKAGE_NOT_PRESENT:
                return "PACKAGE_NOT_PRESENT";
            case BackupManagerMonitor.LOG_EVENT_ID_RESTORE_VERSION_HIGHER:
                return "RESTORE_VERSION_HIGHER";
            case BackupManagerMonitor.LOG_EVENT_ID_APP_HAS_NO_AGENT:
                return "APP_HAS_NO_AGENT";
            case BackupManagerMonitor.LOG_EVENT_ID_SIGNATURE_MISMATCH:
                return "SIGNATURE_MISMATCH";
            case BackupManagerMonitor.LOG_EVENT_ID_CANT_FIND_AGENT:
                return "CANT_FIND_AGENT";
            case BackupManagerMonitor.LOG_EVENT_ID_KEY_VALUE_RESTORE_TIMEOUT:
                return "KEY_VALUE_RESTORE_TIMEOUT";
            case BackupManagerMonitor.LOG_EVENT_ID_RESTORE_ANY_VERSION:
                return "RESTORE_ANY_VERSION";
            case BackupManagerMonitor.LOG_EVENT_ID_VERSIONS_MATCH:
                return "VERSIONS_MATCH";
            case BackupManagerMonitor.LOG_EVENT_ID_VERSION_OF_BACKUP_OLDER:
                return "VERSION_OF_BACKUP_OLDER";
            case BackupManagerMonitor.LOG_EVENT_ID_FULL_RESTORE_SIGNATURE_MISMATCH:
                return "FULL_RESTORE_SIGNATURE_MISMATCH";
            case BackupManagerMonitor.LOG_EVENT_ID_SYSTEM_APP_NO_AGENT:
                return "SYSTEM_APP_NO_AGENT";
            case BackupManagerMonitor.LOG_EVENT_ID_FULL_RESTORE_ALLOW_BACKUP_FALSE:
                return "FULL_RESTORE_ALLOW_BACKUP_FALSE";
            case BackupManagerMonitor.LOG_EVENT_ID_APK_NOT_INSTALLED:
                return "APK_NOT_INSTALLED";
            case BackupManagerMonitor.LOG_EVENT_ID_CANNOT_RESTORE_WITHOUT_APK:
                return "CANNOT_RESTORE_WITHOUT_APK";
            case BackupManagerMonitor.LOG_EVENT_ID_MISSING_SIGNATURE:
                return "MISSING_SIGNATURE";
            case BackupManagerMonitor.LOG_EVENT_ID_EXPECTED_DIFFERENT_PACKAGE:
                return "EXPECTED_DIFFERENT_PACKAGE";
            case BackupManagerMonitor.LOG_EVENT_ID_UNKNOWN_VERSION:
                return "UNKNOWN_VERSION";
            case BackupManagerMonitor.LOG_EVENT_ID_FULL_RESTORE_TIMEOUT:
                return "FULL_RESTORE_TIMEOUT";
            case BackupManagerMonitor.LOG_EVENT_ID_CORRUPT_MANIFEST:
                return "CORRUPT_MANIFEST";
            case BackupManagerMonitor.LOG_EVENT_ID_WIDGET_METADATA_MISMATCH:
                return "WIDGET_METADATA_MISMATCH";
            case BackupManagerMonitor.LOG_EVENT_ID_WIDGET_UNKNOWN_VERSION:
                return "WIDGET_UNKNOWN_VERSION";
            case BackupManagerMonitor.LOG_EVENT_ID_NO_PACKAGES:
                return "NO_PACKAGES";
            case BackupManagerMonitor.LOG_EVENT_ID_TRANSPORT_IS_NULL:
                return "TRANSPORT_IS_NULL";
            default:
                return "UNKNOWN_ID";
        }
    }

    @IntDef({Monitor.OFF, Monitor.NORMAL, Monitor.VERBOSE})
    @Retention(RetentionPolicy.SOURCE)
    private @interface Monitor {
        int OFF = 0;
        int NORMAL = 1;
        int VERBOSE = 2;
    }
}<|MERGE_RESOLUTION|>--- conflicted
+++ resolved
@@ -417,12 +417,8 @@
                     (monitorState != Monitor.OFF)
                             ? new BackupMonitor(monitorState == Monitor.VERBOSE)
                             : null;
-<<<<<<< HEAD
-            int err = mBmgr.requestBackup(
-=======
             int err = mBmgr.requestBackupForUser(
                     userId,
->>>>>>> de843449
                     packages.toArray(new String[packages.size()]),
                     observer,
                     monitor,
