--- conflicted
+++ resolved
@@ -30,11 +30,7 @@
  *
  */
 public final class Insets implements Parcelable {
-<<<<<<< HEAD
-    public static final Insets NONE = new Insets(0, 0, 0, 0);
-=======
     public static final @NonNull Insets NONE = new Insets(0, 0, 0, 0);
->>>>>>> 825827da
 
     public final int left;
     public final int top;
