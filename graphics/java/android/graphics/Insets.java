--- conflicted
+++ resolved
@@ -93,8 +93,6 @@
     }
 
     /**
-<<<<<<< HEAD
-=======
      * Subtract two Insets.
      *
      * @param a The minuend.
@@ -130,7 +128,6 @@
     }
 
     /**
->>>>>>> de843449
      * Two Insets instances are equal iff they belong to the same class and their fields are
      * pairwise equal.
      *
