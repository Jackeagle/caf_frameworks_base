--- conflicted
+++ resolved
@@ -2015,13 +2015,8 @@
      * @param paint The paint used to draw the double roundRect
      */
     @Override
-<<<<<<< HEAD
-    public void drawDoubleRoundRect(@NonNull RectF outer, float[] outerRadii,
-            @NonNull RectF inner, float[] innerRadii, @NonNull Paint paint) {
-=======
     public void drawDoubleRoundRect(@NonNull RectF outer, @NonNull float[] outerRadii,
             @NonNull RectF inner, @NonNull float[] innerRadii, @NonNull Paint paint) {
->>>>>>> 825827da
         super.drawDoubleRoundRect(outer, outerRadii, inner, innerRadii, paint);
     }
 
