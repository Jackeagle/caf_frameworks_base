/*
 * Copyright (C) 2006 The Android Open Source Project
 *
 * Licensed under the Apache License, Version 2.0 (the "License");
 * you may not use this file except in compliance with the License.
 * You may obtain a copy of the License at
 *
 *      http://www.apache.org/licenses/LICENSE-2.0
 *
 * Unless required by applicable law or agreed to in writing, software
 * distributed under the License is distributed on an "AS IS" BASIS,
 * WITHOUT WARRANTIES OR CONDITIONS OF ANY KIND, either express or implied.
 * See the License for the specific language governing permissions and
 * limitations under the License.
 */

package android.graphics;

import android.annotation.ColorInt;
import android.annotation.IntDef;
import android.annotation.IntRange;
import android.annotation.NonNull;
import android.annotation.Nullable;
import android.annotation.Px;
import android.annotation.Size;
import android.annotation.UnsupportedAppUsage;
import android.graphics.fonts.FontVariationAxis;
import android.os.Build;
import android.os.LocaleList;
import android.text.GraphicsOperations;
import android.text.SpannableString;
import android.text.SpannedString;
import android.text.TextUtils;

import com.android.internal.annotations.GuardedBy;

import dalvik.annotation.optimization.CriticalNative;
import dalvik.annotation.optimization.FastNative;

import libcore.util.NativeAllocationRegistry;

import java.lang.annotation.Retention;
import java.lang.annotation.RetentionPolicy;
import java.util.ArrayList;
import java.util.Collections;
import java.util.HashMap;
import java.util.Locale;

/**
 * The Paint class holds the style and color information about how to draw
 * geometries, text and bitmaps.
 */
public class Paint {

    @UnsupportedAppUsage
    private long mNativePaint;
    private long mNativeShader;
    private long mNativeColorFilter;

    // The approximate size of a native paint object.
    private static final long NATIVE_PAINT_SIZE = 98;

    // Use a Holder to allow static initialization of Paint in the boot image.
    private static class NoImagePreloadHolder {
        public static final NativeAllocationRegistry sRegistry = new NativeAllocationRegistry(
                Paint.class.getClassLoader(), nGetNativeFinalizer(), NATIVE_PAINT_SIZE);
    }

    private ColorFilter mColorFilter;
    private MaskFilter  mMaskFilter;
    private PathEffect  mPathEffect;
    private Shader      mShader;
<<<<<<< HEAD
    @UnsupportedAppUsage
=======
    @UnsupportedAppUsage(maxTargetSdk = Build.VERSION_CODES.P, trackingBug = 115609023)
>>>>>>> de843449
    private Typeface    mTypeface;
    private Xfermode    mXfermode;

    private boolean     mHasCompatScaling;
    private float       mCompatScaling;
    private float       mInvCompatScaling;

    private LocaleList  mLocales;
    private String      mFontFeatureSettings;
    private String      mFontVariationSettings;

    private float mShadowLayerRadius;
    private float mShadowLayerDx;
    private float mShadowLayerDy;
    private int mShadowLayerColor;

    private static final Object sCacheLock = new Object();

    /**
     * Cache for the Minikin language list ID.
     *
     * A map from a string representation of the LocaleList to Minikin's language list ID.
     */
    @GuardedBy("sCacheLock")
    private static final HashMap<String, Integer> sMinikinLocaleListIdCache = new HashMap<>();

    /**
     * @hide
     */
    public  int         mBidiFlags = BIDI_DEFAULT_LTR;

    static final Style[] sStyleArray = {
        Style.FILL, Style.STROKE, Style.FILL_AND_STROKE
    };
    static final Cap[] sCapArray = {
        Cap.BUTT, Cap.ROUND, Cap.SQUARE
    };
    static final Join[] sJoinArray = {
        Join.MITER, Join.ROUND, Join.BEVEL
    };
    static final Align[] sAlignArray = {
        Align.LEFT, Align.CENTER, Align.RIGHT
    };

    /**
     * Paint flag that enables antialiasing when drawing.
     *
     * <p>Enabling this flag will cause all draw operations that support
     * antialiasing to use it.</p>
     *
     * @see #Paint(int)
     * @see #setFlags(int)
     */
    public static final int ANTI_ALIAS_FLAG     = 0x01;
    /**
     * Paint flag that enables bilinear sampling on scaled bitmaps.
     *
     * <p>If cleared, scaled bitmaps will be drawn with nearest neighbor
     * sampling, likely resulting in artifacts. This should generally be on
     * when drawing bitmaps, unless performance-bound (rendering to software
     * canvas) or preferring pixelation artifacts to blurriness when scaling
     * significantly.</p>
     *
     * <p>If bitmaps are scaled for device density at creation time (as
     * resource bitmaps often are) the filtering will already have been
     * done.</p>
     *
     * @see #Paint(int)
     * @see #setFlags(int)
     */
    public static final int FILTER_BITMAP_FLAG  = 0x02;
    /**
     * Paint flag that enables dithering when blitting.
     *
     * <p>Enabling this flag applies a dither to any blit operation where the
     * target's colour space is more constrained than the source.
     *
     * @see #Paint(int)
     * @see #setFlags(int)
     */
    public static final int DITHER_FLAG         = 0x04;
    /**
     * Paint flag that applies an underline decoration to drawn text.
     *
     * @see #Paint(int)
     * @see #setFlags(int)
     */
    public static final int UNDERLINE_TEXT_FLAG = 0x08;
    /**
     * Paint flag that applies a strike-through decoration to drawn text.
     *
     * @see #Paint(int)
     * @see #setFlags(int)
     */
    public static final int STRIKE_THRU_TEXT_FLAG = 0x10;
    /**
     * Paint flag that applies a synthetic bolding effect to drawn text.
     *
     * <p>Enabling this flag will cause text draw operations to apply a
     * simulated bold effect when drawing a {@link Typeface} that is not
     * already bold.</p>
     *
     * @see #Paint(int)
     * @see #setFlags(int)
     */
    public static final int FAKE_BOLD_TEXT_FLAG = 0x20;
    /**
     * Paint flag that enables smooth linear scaling of text.
     *
     * <p>Enabling this flag does not actually scale text, but rather adjusts
     * text draw operations to deal gracefully with smooth adjustment of scale.
     * When this flag is enabled, font hinting is disabled to prevent shape
     * deformation between scale factors, and glyph caching is disabled due to
     * the large number of glyph images that will be generated.</p>
     *
     * <p>{@link #SUBPIXEL_TEXT_FLAG} should be used in conjunction with this
     * flag to prevent glyph positions from snapping to whole pixel values as
     * scale factor is adjusted.</p>
     *
     * @see #Paint(int)
     * @see #setFlags(int)
     */
    public static final int LINEAR_TEXT_FLAG    = 0x40;
    /**
     * Paint flag that enables subpixel positioning of text.
     *
     * <p>Enabling this flag causes glyph advances to be computed with subpixel
     * accuracy.</p>
     *
     * <p>This can be used with {@link #LINEAR_TEXT_FLAG} to prevent text from
     * jittering during smooth scale transitions.</p>
     *
     * @see #Paint(int)
     * @see #setFlags(int)
     */
    public static final int SUBPIXEL_TEXT_FLAG  = 0x80;
    /** Legacy Paint flag, no longer used. */
    public static final int DEV_KERN_TEXT_FLAG  = 0x100;
    /** @hide bit mask for the flag enabling subpixel glyph rendering for text */
    public static final int LCD_RENDER_TEXT_FLAG = 0x200;
    /**
     * Paint flag that enables the use of bitmap fonts when drawing text.
     *
     * <p>Disabling this flag will prevent text draw operations from using
     * embedded bitmap strikes in fonts, causing fonts with both scalable
     * outlines and bitmap strikes to draw only the scalable outlines, and
     * fonts with only bitmap strikes to not draw at all.</p>
     *
     * @see #Paint(int)
     * @see #setFlags(int)
     */
    public static final int EMBEDDED_BITMAP_TEXT_FLAG = 0x400;
    /** @hide bit mask for the flag forcing freetype's autohinter on for text */
    public static final int AUTO_HINTING_TEXT_FLAG = 0x800;
    /** @hide bit mask for the flag enabling vertical rendering for text */
    public static final int VERTICAL_TEXT_FLAG = 0x1000;

    // These flags are always set on a new/reset paint, even if flags 0 is passed.
    static final int HIDDEN_DEFAULT_PAINT_FLAGS = DEV_KERN_TEXT_FLAG | EMBEDDED_BITMAP_TEXT_FLAG;

    /**
     * Font hinter option that disables font hinting.
     *
     * @see #setHinting(int)
     */
    public static final int HINTING_OFF = 0x0;

    /**
     * Font hinter option that enables font hinting.
     *
     * @see #setHinting(int)
     */
    public static final int HINTING_ON = 0x1;

    /**
     * Bidi flag to set LTR paragraph direction.
     *
     * @hide
     */
    public static final int BIDI_LTR = 0x0;

    /**
     * Bidi flag to set RTL paragraph direction.
     *
     * @hide
     */
    public static final int BIDI_RTL = 0x1;

    /**
     * Bidi flag to detect paragraph direction via heuristics, defaulting to
     * LTR.
     *
     * @hide
     */
    public static final int BIDI_DEFAULT_LTR = 0x2;

    /**
     * Bidi flag to detect paragraph direction via heuristics, defaulting to
     * RTL.
     *
     * @hide
     */
    public static final int BIDI_DEFAULT_RTL = 0x3;

    /**
     * Bidi flag to override direction to all LTR (ignore bidi).
     *
     * @hide
     */
    public static final int BIDI_FORCE_LTR = 0x4;

    /**
     * Bidi flag to override direction to all RTL (ignore bidi).
     *
     * @hide
     */
    public static final int BIDI_FORCE_RTL = 0x5;

    /**
     * Maximum Bidi flag value.
     * @hide
     */
    private static final int BIDI_MAX_FLAG_VALUE = BIDI_FORCE_RTL;

    /**
     * Mask for bidi flags.
     * @hide
     */
    private static final int BIDI_FLAG_MASK = 0x7;

    /**
     * Flag for getTextRunAdvances indicating left-to-right run direction.
     * @hide
     */
    public static final int DIRECTION_LTR = 0;

    /**
     * Flag for getTextRunAdvances indicating right-to-left run direction.
     * @hide
     */
    public static final int DIRECTION_RTL = 1;

    /** @hide */
    @IntDef(prefix = { "CURSOR_" }, value = {
        CURSOR_AFTER, CURSOR_AT_OR_AFTER, CURSOR_BEFORE, CURSOR_AT_OR_BEFORE
    })
    @Retention(RetentionPolicy.SOURCE)
    public @interface CursorOption {}

    /**
     * Option for getTextRunCursor.
     *
     * Compute the valid cursor after offset or the limit of the context, whichever is less.
     */
    public static final int CURSOR_AFTER = 0;

    /**
     * Option for getTextRunCursor.
     *
     * Compute the valid cursor at or after the offset or the limit of the context, whichever is
     * less.
     */
    public static final int CURSOR_AT_OR_AFTER = 1;

     /**
     * Option for getTextRunCursor.
     *
     * Compute the valid cursor before offset or the start of the context, whichever is greater.
     */
    public static final int CURSOR_BEFORE = 2;

   /**
     * Option for getTextRunCursor.
     *
     * Compute the valid cursor at or before offset or the start of the context, whichever is
     * greater.
     */
    public static final int CURSOR_AT_OR_BEFORE = 3;

    /**
     * Option for getTextRunCursor.
     *
     * Return offset if the cursor at offset is valid, or -1 if it isn't.
     */
    public static final int CURSOR_AT = 4;

    /**
     * Maximum cursor option value.
     */
    private static final int CURSOR_OPT_MAX_VALUE = CURSOR_AT;

    /**
     * Mask for hyphen edits that happen at the end of a line. Keep in sync with the definition in
     * Minikin's Hyphenator.h.
     * @hide
     */
    public static final int HYPHENEDIT_MASK_END_OF_LINE = 0x07;

    /**
     * Mask for hyphen edits that happen at the start of a line. Keep in sync with the definition in
     * Minikin's Hyphenator.h.
     * @hide
     */
    public static final int HYPHENEDIT_MASK_START_OF_LINE = 0x03 << 3;

    /**
     * The Style specifies if the primitive being drawn is filled, stroked, or
     * both (in the same color). The default is FILL.
     */
    public enum Style {
        /**
         * Geometry and text drawn with this style will be filled, ignoring all
         * stroke-related settings in the paint.
         */
        FILL            (0),
        /**
         * Geometry and text drawn with this style will be stroked, respecting
         * the stroke-related fields on the paint.
         */
        STROKE          (1),
        /**
         * Geometry and text drawn with this style will be both filled and
         * stroked at the same time, respecting the stroke-related fields on
         * the paint. This mode can give unexpected results if the geometry
         * is oriented counter-clockwise. This restriction does not apply to
         * either FILL or STROKE.
         */
        FILL_AND_STROKE (2);

        Style(int nativeInt) {
            this.nativeInt = nativeInt;
        }
        final int nativeInt;
    }

    /**
     * The Cap specifies the treatment for the beginning and ending of
     * stroked lines and paths. The default is BUTT.
     */
    public enum Cap {
        /**
         * The stroke ends with the path, and does not project beyond it.
         */
        BUTT    (0),
        /**
         * The stroke projects out as a semicircle, with the center at the
         * end of the path.
         */
        ROUND   (1),
        /**
         * The stroke projects out as a square, with the center at the end
         * of the path.
         */
        SQUARE  (2);

        private Cap(int nativeInt) {
            this.nativeInt = nativeInt;
        }
        final int nativeInt;
    }

    /**
     * The Join specifies the treatment where lines and curve segments
     * join on a stroked path. The default is MITER.
     */
    public enum Join {
        /**
         * The outer edges of a join meet at a sharp angle
         */
        MITER   (0),
        /**
         * The outer edges of a join meet in a circular arc.
         */
        ROUND   (1),
        /**
         * The outer edges of a join meet with a straight line
         */
        BEVEL   (2);

        private Join(int nativeInt) {
            this.nativeInt = nativeInt;
        }
        final int nativeInt;
    }

    /**
     * Align specifies how drawText aligns its text relative to the
     * [x,y] coordinates. The default is LEFT.
     */
    public enum Align {
        /**
         * The text is drawn to the right of the x,y origin
         */
        LEFT    (0),
        /**
         * The text is drawn centered horizontally on the x,y origin
         */
        CENTER  (1),
        /**
         * The text is drawn to the left of the x,y origin
         */
        RIGHT   (2);

        private Align(int nativeInt) {
            this.nativeInt = nativeInt;
        }
        final int nativeInt;
    }

    /**
     * Create a new paint with default settings.
     */
    public Paint() {
        this(0);
    }

    /**
     * Create a new paint with the specified flags. Use setFlags() to change
     * these after the paint is created.
     *
     * @param flags initial flag bits, as if they were passed via setFlags().
     */
    public Paint(int flags) {
        mNativePaint = nInit();
        NoImagePreloadHolder.sRegistry.registerNativeAllocation(this, mNativePaint);
        setFlags(flags | HIDDEN_DEFAULT_PAINT_FLAGS);
        // TODO: Turning off hinting has undesirable side effects, we need to
        //       revisit hinting once we add support for subpixel positioning
        // setHinting(DisplayMetrics.DENSITY_DEVICE >= DisplayMetrics.DENSITY_TV
        //        ? HINTING_OFF : HINTING_ON);
        mCompatScaling = mInvCompatScaling = 1;
        setTextLocales(LocaleList.getAdjustedDefault());
    }

    /**
     * Create a new paint, initialized with the attributes in the specified
     * paint parameter.
     *
     * @param paint Existing paint used to initialized the attributes of the
     *              new paint.
     */
    public Paint(Paint paint) {
        mNativePaint = nInitWithPaint(paint.getNativeInstance());
        NoImagePreloadHolder.sRegistry.registerNativeAllocation(this, mNativePaint);
        setClassVariablesFrom(paint);
    }

    /** Restores the paint to its default settings. */
    public void reset() {
        nReset(mNativePaint);
        setFlags(HIDDEN_DEFAULT_PAINT_FLAGS);

        // TODO: Turning off hinting has undesirable side effects, we need to
        //       revisit hinting once we add support for subpixel positioning
        // setHinting(DisplayMetrics.DENSITY_DEVICE >= DisplayMetrics.DENSITY_TV
        //        ? HINTING_OFF : HINTING_ON);

        mColorFilter = null;
        mMaskFilter = null;
        mPathEffect = null;
        mShader = null;
        mNativeShader = 0;
        mTypeface = null;
        mXfermode = null;

        mHasCompatScaling = false;
        mCompatScaling = 1;
        mInvCompatScaling = 1;

        mBidiFlags = BIDI_DEFAULT_LTR;
        setTextLocales(LocaleList.getAdjustedDefault());
        setElegantTextHeight(false);
        mFontFeatureSettings = null;
        mFontVariationSettings = null;

        mShadowLayerRadius = 0.0f;
        mShadowLayerDx = 0.0f;
        mShadowLayerDy = 0.0f;
        mShadowLayerColor = 0;
    }

    /**
     * Copy the fields from src into this paint. This is equivalent to calling
     * get() on all of the src fields, and calling the corresponding set()
     * methods on this.
     */
    public void set(Paint src) {
        if (this != src) {
            // copy over the native settings
            nSet(mNativePaint, src.mNativePaint);
            setClassVariablesFrom(src);
        }
    }

    /**
     * Set all class variables using current values from the given
     * {@link Paint}.
     */
    private void setClassVariablesFrom(Paint paint) {
        mColorFilter = paint.mColorFilter;
        mMaskFilter = paint.mMaskFilter;
        mPathEffect = paint.mPathEffect;
        mShader = paint.mShader;
        mNativeShader = paint.mNativeShader;
        mTypeface = paint.mTypeface;
        mXfermode = paint.mXfermode;

        mHasCompatScaling = paint.mHasCompatScaling;
        mCompatScaling = paint.mCompatScaling;
        mInvCompatScaling = paint.mInvCompatScaling;

        mBidiFlags = paint.mBidiFlags;
        mLocales = paint.mLocales;
        mFontFeatureSettings = paint.mFontFeatureSettings;
        mFontVariationSettings = paint.mFontVariationSettings;

        mShadowLayerRadius = paint.mShadowLayerRadius;
        mShadowLayerDx = paint.mShadowLayerDx;
        mShadowLayerDy = paint.mShadowLayerDy;
        mShadowLayerColor = paint.mShadowLayerColor;
    }

    /** @hide */
    @UnsupportedAppUsage
    public void setCompatibilityScaling(float factor) {
        if (factor == 1.0) {
            mHasCompatScaling = false;
            mCompatScaling = mInvCompatScaling = 1.0f;
        } else {
            mHasCompatScaling = true;
            mCompatScaling = factor;
            mInvCompatScaling = 1.0f/factor;
        }
    }

    /**
     * Return the pointer to the native object while ensuring that any
     * mutable objects that are attached to the paint are also up-to-date.
     *
     * @hide
     */
    @UnsupportedAppUsage
    public long getNativeInstance() {
        long newNativeShader = mShader == null ? 0 : mShader.getNativeInstance();
        if (newNativeShader != mNativeShader) {
            mNativeShader = newNativeShader;
            nSetShader(mNativePaint, mNativeShader);
        }
        long newNativeColorFilter = mColorFilter == null ? 0 : mColorFilter.getNativeInstance();
        if (newNativeColorFilter != mNativeColorFilter) {
            mNativeColorFilter = newNativeColorFilter;
            nSetColorFilter(mNativePaint, mNativeColorFilter);
        }
        return mNativePaint;
    }

    /**
     * Return the bidi flags on the paint.
     *
     * @return the bidi flags on the paint
     * @hide
     */
    public int getBidiFlags() {
        return mBidiFlags;
    }

    /**
     * Set the bidi flags on the paint.
     * @hide
     */
    public void setBidiFlags(int flags) {
        // only flag value is the 3-bit BIDI control setting
        flags &= BIDI_FLAG_MASK;
        if (flags > BIDI_MAX_FLAG_VALUE) {
            throw new IllegalArgumentException("unknown bidi flag: " + flags);
        }
        mBidiFlags = flags;
    }

    /**
     * Return the paint's flags. Use the Flag enum to test flag values.
     *
     * @return the paint's flags (see enums ending in _Flag for bit masks)
     */
    public int getFlags() {
        return nGetFlags(mNativePaint);
    }

    /**
     * Set the paint's flags. Use the Flag enum to specific flag values.
     *
     * @param flags The new flag bits for the paint
     */
    public void setFlags(int flags) {
        nSetFlags(mNativePaint, flags);
    }

    /**
     * Return the paint's hinting mode.  Returns either
     * {@link #HINTING_OFF} or {@link #HINTING_ON}.
     */
    public int getHinting() {
        return nGetHinting(mNativePaint);
    }

    /**
     * Set the paint's hinting mode.  May be either
     * {@link #HINTING_OFF} or {@link #HINTING_ON}.
     */
    public void setHinting(int mode) {
        nSetHinting(mNativePaint, mode);
    }

    /**
     * Helper for getFlags(), returning true if ANTI_ALIAS_FLAG bit is set
     * AntiAliasing smooths out the edges of what is being drawn, but is has
     * no impact on the interior of the shape. See setDither() and
     * setFilterBitmap() to affect how colors are treated.
     *
     * @return true if the antialias bit is set in the paint's flags.
     */
    public final boolean isAntiAlias() {
        return (getFlags() & ANTI_ALIAS_FLAG) != 0;
    }

    /**
     * Helper for setFlags(), setting or clearing the ANTI_ALIAS_FLAG bit
     * AntiAliasing smooths out the edges of what is being drawn, but is has
     * no impact on the interior of the shape. See setDither() and
     * setFilterBitmap() to affect how colors are treated.
     *
     * @param aa true to set the antialias bit in the flags, false to clear it
     */
    public void setAntiAlias(boolean aa) {
        nSetAntiAlias(mNativePaint, aa);
    }

    /**
     * Helper for getFlags(), returning true if DITHER_FLAG bit is set
     * Dithering affects how colors that are higher precision than the device
     * are down-sampled. No dithering is generally faster, but higher precision
     * colors are just truncated down (e.g. 8888 -> 565). Dithering tries to
     * distribute the error inherent in this process, to reduce the visual
     * artifacts.
     *
     * @return true if the dithering bit is set in the paint's flags.
     */
    public final boolean isDither() {
        return (getFlags() & DITHER_FLAG) != 0;
    }

    /**
     * Helper for setFlags(), setting or clearing the DITHER_FLAG bit
     * Dithering affects how colors that are higher precision than the device
     * are down-sampled. No dithering is generally faster, but higher precision
     * colors are just truncated down (e.g. 8888 -> 565). Dithering tries to
     * distribute the error inherent in this process, to reduce the visual
     * artifacts.
     *
     * @param dither true to set the dithering bit in flags, false to clear it
     */
    public void setDither(boolean dither) {
        nSetDither(mNativePaint, dither);
    }

    /**
     * Helper for getFlags(), returning true if LINEAR_TEXT_FLAG bit is set
     *
     * @return true if the lineartext bit is set in the paint's flags
     */
    public final boolean isLinearText() {
        return (getFlags() & LINEAR_TEXT_FLAG) != 0;
    }

    /**
     * Helper for setFlags(), setting or clearing the LINEAR_TEXT_FLAG bit
     *
     * @param linearText true to set the linearText bit in the paint's flags,
     *                   false to clear it.
     */
    public void setLinearText(boolean linearText) {
        nSetLinearText(mNativePaint, linearText);
    }

    /**
     * Helper for getFlags(), returning true if SUBPIXEL_TEXT_FLAG bit is set
     *
     * @return true if the subpixel bit is set in the paint's flags
     */
    public final boolean isSubpixelText() {
        return (getFlags() & SUBPIXEL_TEXT_FLAG) != 0;
    }

    /**
     * Helper for setFlags(), setting or clearing the SUBPIXEL_TEXT_FLAG bit
     *
     * @param subpixelText true to set the subpixelText bit in the paint's
     *                     flags, false to clear it.
     */
    public void setSubpixelText(boolean subpixelText) {
        nSetSubpixelText(mNativePaint, subpixelText);
    }

    /**
     * Helper for getFlags(), returning true if UNDERLINE_TEXT_FLAG bit is set
     *
     * @return true if the underlineText bit is set in the paint's flags.
     * @see #getUnderlinePosition()
     * @see #getUnderlineThickness()
     * @see #setUnderlineText(boolean)
     */
    public final boolean isUnderlineText() {
        return (getFlags() & UNDERLINE_TEXT_FLAG) != 0;
    }

    /**
     * Returns the distance from top of the underline to the baseline in pixels.
     *
     * The result is positive for positions that are below the baseline.
     * This method returns where the underline should be drawn independent of if the {@link
     * #UNDERLINE_TEXT_FLAG} bit is set.
     *
     * @return the position of the underline in pixels
     * @see #isUnderlineText()
     * @see #getUnderlineThickness()
     * @see #setUnderlineText(boolean)
     */
    public @Px float getUnderlinePosition() {
        return nGetUnderlinePosition(mNativePaint);
    }

    /**
     * Returns the thickness of the underline in pixels.
     *
     * @return the thickness of the underline in pixels
     * @see #isUnderlineText()
     * @see #getUnderlinePosition()
     * @see #setUnderlineText(boolean)
     */
    public @Px float getUnderlineThickness() {
        return nGetUnderlineThickness(mNativePaint);
    }

    /**
     * Helper for setFlags(), setting or clearing the UNDERLINE_TEXT_FLAG bit
     *
     * @param underlineText true to set the underlineText bit in the paint's
     *                      flags, false to clear it.
     * @see #isUnderlineText()
     * @see #getUnderlinePosition()
     * @see #getUnderlineThickness()
     */
    public void setUnderlineText(boolean underlineText) {
        nSetUnderlineText(mNativePaint, underlineText);
    }

    /**
     * Helper for getFlags(), returning true if STRIKE_THRU_TEXT_FLAG bit is set
     *
     * @return true if the {@link #STRIKE_THRU_TEXT_FLAG} bit is set in the paint's flags.
     * @see #getStrikeThruPosition()
     * @see #getStrikeThruThickness()
     * @see #setStrikeThruText(boolean)
     */
    public final boolean isStrikeThruText() {
        return (getFlags() & STRIKE_THRU_TEXT_FLAG) != 0;
    }

    /**
     * Distance from top of the strike-through line to the baseline in pixels.
     *
     * The result is negative for positions that are above the baseline.
     * This method returns where the strike-through line should be drawn independent of if the
     * {@link #STRIKE_THRU_TEXT_FLAG} bit is set.
     *
     * @return the position of the strike-through line in pixels
     * @see #getStrikeThruThickness()
     * @see #setStrikeThruText(boolean)
     * @see #isStrikeThruText()
     */
    public @Px float getStrikeThruPosition() {
        return nGetStrikeThruPosition(mNativePaint);
    }

    /**
     * Returns the thickness of the strike-through line in pixels.
     *
     * @return the position of the strike-through line in pixels
     * @see #getStrikeThruPosition()
     * @see #setStrikeThruText(boolean)
     * @see #isStrikeThruText()
     */
    public @Px float getStrikeThruThickness() {
        return nGetStrikeThruThickness(mNativePaint);
    }

    /**
     * Helper for setFlags(), setting or clearing the STRIKE_THRU_TEXT_FLAG bit
     *
     * @param strikeThruText true to set the strikeThruText bit in the paint's
     *                       flags, false to clear it.
     * @see #getStrikeThruPosition()
     * @see #getStrikeThruThickness()
     * @see #isStrikeThruText()
     */
    public void setStrikeThruText(boolean strikeThruText) {
        nSetStrikeThruText(mNativePaint, strikeThruText);
    }

    /**
     * Helper for getFlags(), returning true if FAKE_BOLD_TEXT_FLAG bit is set
     *
     * @return true if the fakeBoldText bit is set in the paint's flags.
     */
    public final boolean isFakeBoldText() {
        return (getFlags() & FAKE_BOLD_TEXT_FLAG) != 0;
    }

    /**
     * Helper for setFlags(), setting or clearing the FAKE_BOLD_TEXT_FLAG bit
     *
     * @param fakeBoldText true to set the fakeBoldText bit in the paint's
     *                     flags, false to clear it.
     */
    public void setFakeBoldText(boolean fakeBoldText) {
        nSetFakeBoldText(mNativePaint, fakeBoldText);
    }

    /**
     * Whether or not the bitmap filter is activated.
     * Filtering affects the sampling of bitmaps when they are transformed.
     * Filtering does not affect how the colors in the bitmap are converted into
     * device pixels. That is dependent on dithering and xfermodes.
     *
     * @see #setFilterBitmap(boolean) setFilterBitmap()
     */
    public final boolean isFilterBitmap() {
        return (getFlags() & FILTER_BITMAP_FLAG) != 0;
    }

    /**
     * Helper for setFlags(), setting or clearing the FILTER_BITMAP_FLAG bit.
     * Filtering affects the sampling of bitmaps when they are transformed.
     * Filtering does not affect how the colors in the bitmap are converted into
     * device pixels. That is dependent on dithering and xfermodes.
     *
     * @param filter true to set the FILTER_BITMAP_FLAG bit in the paint's
     *               flags, false to clear it.
     */
    public void setFilterBitmap(boolean filter) {
        nSetFilterBitmap(mNativePaint, filter);
    }

    /**
     * Return the paint's style, used for controlling how primitives'
     * geometries are interpreted (except for drawBitmap, which always assumes
     * FILL_STYLE).
     *
     * @return the paint's style setting (Fill, Stroke, StrokeAndFill)
     */
    public Style getStyle() {
        return sStyleArray[nGetStyle(mNativePaint)];
    }

    /**
     * Set the paint's style, used for controlling how primitives'
     * geometries are interpreted (except for drawBitmap, which always assumes
     * Fill).
     *
     * @param style The new style to set in the paint
     */
    public void setStyle(Style style) {
        nSetStyle(mNativePaint, style.nativeInt);
    }

    /**
     * Return the paint's color. Note that the color is a 32bit value
     * containing alpha as well as r,g,b. This 32bit value is not premultiplied,
     * meaning that its alpha can be any value, regardless of the values of
     * r,g,b. See the Color class for more details.
     *
     * @return the paint's color (and alpha).
     */
    @ColorInt
    public int getColor() {
        return nGetColor(mNativePaint);
    }

    /**
     * Set the paint's color. Note that the color is an int containing alpha
     * as well as r,g,b. This 32bit value is not premultiplied, meaning that
     * its alpha can be any value, regardless of the values of r,g,b.
     * See the Color class for more details.
     *
     * @param color The new color (including alpha) to set in the paint.
     */
    public void setColor(@ColorInt int color) {
        nSetColor(mNativePaint, color);
    }

    /**
     * Helper to getColor() that just returns the color's alpha value. This is
     * the same as calling getColor() >>> 24. It always returns a value between
     * 0 (completely transparent) and 255 (completely opaque).
     *
     * @return the alpha component of the paint's color.
     */
    public int getAlpha() {
        return nGetAlpha(mNativePaint);
    }

    /**
     * Helper to setColor(), that only assigns the color's alpha value,
     * leaving its r,g,b values unchanged. Results are undefined if the alpha
     * value is outside of the range [0..255]
     *
     * @param a set the alpha component [0..255] of the paint's color.
     */
    public void setAlpha(int a) {
        nSetAlpha(mNativePaint, a);
    }

    /**
     * Helper to setColor(), that takes a,r,g,b and constructs the color int
     *
     * @param a The new alpha component (0..255) of the paint's color.
     * @param r The new red component (0..255) of the paint's color.
     * @param g The new green component (0..255) of the paint's color.
     * @param b The new blue component (0..255) of the paint's color.
     */
    public void setARGB(int a, int r, int g, int b) {
        setColor((a << 24) | (r << 16) | (g << 8) | b);
    }

    /**
     * Return the width for stroking.
     * <p />
     * A value of 0 strokes in hairline mode.
     * Hairlines always draws a single pixel independent of the canva's matrix.
     *
     * @return the paint's stroke width, used whenever the paint's style is
     *         Stroke or StrokeAndFill.
     */
    public float getStrokeWidth() {
        return nGetStrokeWidth(mNativePaint);
    }

    /**
     * Set the width for stroking.
     * Pass 0 to stroke in hairline mode.
     * Hairlines always draws a single pixel independent of the canva's matrix.
     *
     * @param width set the paint's stroke width, used whenever the paint's
     *              style is Stroke or StrokeAndFill.
     */
    public void setStrokeWidth(float width) {
        nSetStrokeWidth(mNativePaint, width);
    }

    /**
     * Return the paint's stroke miter value. Used to control the behavior
     * of miter joins when the joins angle is sharp.
     *
     * @return the paint's miter limit, used whenever the paint's style is
     *         Stroke or StrokeAndFill.
     */
    public float getStrokeMiter() {
        return nGetStrokeMiter(mNativePaint);
    }

    /**
     * Set the paint's stroke miter value. This is used to control the behavior
     * of miter joins when the joins angle is sharp. This value must be >= 0.
     *
     * @param miter set the miter limit on the paint, used whenever the paint's
     *              style is Stroke or StrokeAndFill.
     */
    public void setStrokeMiter(float miter) {
        nSetStrokeMiter(mNativePaint, miter);
    }

    /**
     * Return the paint's Cap, controlling how the start and end of stroked
     * lines and paths are treated.
     *
     * @return the line cap style for the paint, used whenever the paint's
     *         style is Stroke or StrokeAndFill.
     */
    public Cap getStrokeCap() {
        return sCapArray[nGetStrokeCap(mNativePaint)];
    }

    /**
     * Set the paint's Cap.
     *
     * @param cap set the paint's line cap style, used whenever the paint's
     *            style is Stroke or StrokeAndFill.
     */
    public void setStrokeCap(Cap cap) {
        nSetStrokeCap(mNativePaint, cap.nativeInt);
    }

    /**
     * Return the paint's stroke join type.
     *
     * @return the paint's Join.
     */
    public Join getStrokeJoin() {
        return sJoinArray[nGetStrokeJoin(mNativePaint)];
    }

    /**
     * Set the paint's Join.
     *
     * @param join set the paint's Join, used whenever the paint's style is
     *             Stroke or StrokeAndFill.
     */
    public void setStrokeJoin(Join join) {
        nSetStrokeJoin(mNativePaint, join.nativeInt);
    }

    /**
     * Applies any/all effects (patheffect, stroking) to src, returning the
     * result in dst. The result is that drawing src with this paint will be
     * the same as drawing dst with a default paint (at least from the
     * geometric perspective).
     *
     * @param src input path
     * @param dst output path (may be the same as src)
     * @return    true if the path should be filled, or false if it should be
     *                 drawn with a hairline (width == 0)
     */
    public boolean getFillPath(Path src, Path dst) {
        return nGetFillPath(mNativePaint, src.readOnlyNI(), dst.mutateNI());
    }

    /**
     * Get the paint's shader object.
     *
     * @return the paint's shader (or null)
     */
    public Shader getShader() {
        return mShader;
    }

    /**
     * Set or clear the shader object.
     * <p />
     * Pass null to clear any previous shader.
     * As a convenience, the parameter passed is also returned.
     *
     * @param shader May be null. the new shader to be installed in the paint
     * @return       shader
     */
    public Shader setShader(Shader shader) {
        // If mShader changes, cached value of native shader aren't valid, since
        // old shader's pointer may be reused by another shader allocation later
        if (mShader != shader) {
            mNativeShader = -1;
            // Release any native references to the old shader content
            nSetShader(mNativePaint, 0);
        }
        // Defer setting the shader natively until getNativeInstance() is called
        mShader = shader;
        return shader;
    }

    /**
     * Get the paint's colorfilter (maybe be null).
     *
     * @return the paint's colorfilter (maybe be null)
     */
    public ColorFilter getColorFilter() {
        return mColorFilter;
    }

    /**
     * Set or clear the paint's colorfilter, returning the parameter.
     *
     * @param filter May be null. The new filter to be installed in the paint
     * @return       filter
     */
    public ColorFilter setColorFilter(ColorFilter filter) {
        // If mColorFilter changes, cached value of native shader aren't valid, since
        // old shader's pointer may be reused by another shader allocation later
        if (mColorFilter != filter) {
            mNativeColorFilter = -1;
        }

        // Defer setting the filter natively until getNativeInstance() is called
        mColorFilter = filter;
        return filter;
    }

    /**
     * Get the paint's transfer mode object.
     *
     * @return the paint's transfer mode (or null)
     *
     * @deprecated use {@link #getBlendMode()} instead
     */
    @Deprecated
    public Xfermode getXfermode() {
        return mXfermode;
    }

    /**
     * Get the paint's blend mode object.
     *
     * @return the paint's blend mode (or null)
     */
    @Nullable
    public BlendMode getBlendMode() {
        if (mXfermode == null) {
            return null;
        } else {
            return BlendMode.fromValue(mXfermode.porterDuffMode);
        }
    }

    /**
     * Set or clear the transfer mode object. A transfer mode defines how
     * source pixels (generate by a drawing command) are composited with
     * the destination pixels (content of the render target).
     * <p />
     * Pass null to clear any previous transfer mode.
     * As a convenience, the parameter passed is also returned.
     * <p />
     * {@link PorterDuffXfermode} is the most common transfer mode.
     *
     * @param xfermode May be null. The xfermode to be installed in the paint
     * @return         xfermode
     *
     * @deprecated Use {@link #setBlendMode} to apply a Xfermode directly
     * through usage of {@link BlendMode}
     */
    @Deprecated
    public Xfermode setXfermode(Xfermode xfermode) {
        return installXfermode(xfermode);
    }

    @Nullable
    private Xfermode installXfermode(Xfermode xfermode) {
        int newMode = xfermode != null ? xfermode.porterDuffMode : Xfermode.DEFAULT;
        int curMode = mXfermode != null ? mXfermode.porterDuffMode : Xfermode.DEFAULT;
        if (newMode != curMode) {
            nSetXfermode(mNativePaint, newMode);
        }
        mXfermode = xfermode;
        return xfermode;
    }

    /**
     * Set or clear the blend mode. A blend mode defines how source pixels
     * (generated by a drawing command) are composited with the destination pixels
     * (content of the render target).
     * <p />
     * Pass null to clear any previous blend mode.
     * As a convenience, the parameter passed is also returned.
     * <p />
     *
     * @see BlendMode
     *
     * @param blendmode May be null. The blend mode to be installed in the paint
     */
    public void setBlendMode(@Nullable BlendMode blendmode) {
        installXfermode(blendmode != null ? blendmode.getXfermode() : null);
    }

    /**
     * Get the paint's patheffect object.
     *
     * @return the paint's patheffect (or null)
     */
    public PathEffect getPathEffect() {
        return mPathEffect;
    }

    /**
     * Set or clear the patheffect object.
     * <p />
     * Pass null to clear any previous patheffect.
     * As a convenience, the parameter passed is also returned.
     *
     * @param effect May be null. The patheffect to be installed in the paint
     * @return       effect
     */
    public PathEffect setPathEffect(PathEffect effect) {
        long effectNative = 0;
        if (effect != null) {
            effectNative = effect.native_instance;
        }
        nSetPathEffect(mNativePaint, effectNative);
        mPathEffect = effect;
        return effect;
    }

    /**
     * Get the paint's maskfilter object.
     *
     * @return the paint's maskfilter (or null)
     */
    public MaskFilter getMaskFilter() {
        return mMaskFilter;
    }

    /**
     * Set or clear the maskfilter object.
     * <p />
     * Pass null to clear any previous maskfilter.
     * As a convenience, the parameter passed is also returned.
     *
     * @param maskfilter May be null. The maskfilter to be installed in the
     *                   paint
     * @return           maskfilter
     */
    public MaskFilter setMaskFilter(MaskFilter maskfilter) {
        long maskfilterNative = 0;
        if (maskfilter != null) {
            maskfilterNative = maskfilter.native_instance;
        }
        nSetMaskFilter(mNativePaint, maskfilterNative);
        mMaskFilter = maskfilter;
        return maskfilter;
    }

    /**
     * Get the paint's typeface object.
     * <p />
     * The typeface object identifies which font to use when drawing or
     * measuring text.
     *
     * @return the paint's typeface (or null)
     */
    public Typeface getTypeface() {
        return mTypeface;
    }

    /**
     * Set or clear the typeface object.
     * <p />
     * Pass null to clear any previous typeface.
     * As a convenience, the parameter passed is also returned.
     *
     * @param typeface May be null. The typeface to be installed in the paint
     * @return         typeface
     */
    public Typeface setTypeface(Typeface typeface) {
        final long typefaceNative = typeface == null ? 0 : typeface.native_instance;
        nSetTypeface(mNativePaint, typefaceNative);
        mTypeface = typeface;
        return typeface;
    }

    /**
     * Get the paint's rasterizer (or null).
     * <p />
     * The raster controls/modifies how paths/text are turned into alpha masks.
     *
     * @return         the paint's rasterizer (or null)
     *
     * @deprecated Rasterizer is not supported by either the HW or PDF backends.
     * @removed
     */
    @Deprecated
    public Rasterizer getRasterizer() {
        return null;
    }

    /**
     * Set or clear the rasterizer object.
     * <p />
     * Pass null to clear any previous rasterizer.
     * As a convenience, the parameter passed is also returned.
     *
     * @param rasterizer May be null. The new rasterizer to be installed in
     *                   the paint.
     * @return           rasterizer
     *
     * @deprecated Rasterizer is not supported by either the HW or PDF backends.
     * @removed
     */
    @Deprecated
    public Rasterizer setRasterizer(Rasterizer rasterizer) {
        return rasterizer;
    }

    /**
     * This draws a shadow layer below the main layer, with the specified
     * offset and color, and blur radius. If radius is 0, then the shadow
     * layer is removed.
     * <p>
     * Can be used to create a blurred shadow underneath text. Support for use
     * with other drawing operations is constrained to the software rendering
     * pipeline.
     * <p>
     * The alpha of the shadow will be the paint's alpha if the shadow color is
     * opaque, or the alpha from the shadow color if not.
     */
    public void setShadowLayer(float radius, float dx, float dy, int shadowColor) {
      mShadowLayerRadius = radius;
      mShadowLayerDx = dx;
      mShadowLayerDy = dy;
      mShadowLayerColor = shadowColor;
      nSetShadowLayer(mNativePaint, radius, dx, dy, shadowColor);
    }

    /**
     * Clear the shadow layer.
     */
    public void clearShadowLayer() {
        setShadowLayer(0, 0, 0, 0);
    }

    /**
     * Checks if the paint has a shadow layer attached
     *
     * @return true if the paint has a shadow layer attached and false otherwise
     * @hide
     */
    public boolean hasShadowLayer() {
        return nHasShadowLayer(mNativePaint);
    }

    /**
     * Returns the blur radius of the shadow layer.
     * @see #setShadowLayer(float,float,float,int)
     */
    public float getShadowLayerRadius() {
        return mShadowLayerRadius;
    }

    /**
     * Returns the x offset of the shadow layer.
     * @see #setShadowLayer(float,float,float,int)
     */
    public float getShadowLayerDx() {
        return mShadowLayerDx;
    }

    /**
     * Returns the y offset of the shadow layer.
     * @see #setShadowLayer(float,float,float,int)
     */
    public float getShadowLayerDy() {
        return mShadowLayerDy;
    }

    /**
     * Returns the color of the shadow layer.
     * @see #setShadowLayer(float,float,float,int)
     */
    public @ColorInt int getShadowLayerColor() {
        return mShadowLayerColor;
    }

    /**
     * Return the paint's Align value for drawing text. This controls how the
     * text is positioned relative to its origin. LEFT align means that all of
     * the text will be drawn to the right of its origin (i.e. the origin
     * specifieds the LEFT edge of the text) and so on.
     *
     * @return the paint's Align value for drawing text.
     */
    public Align getTextAlign() {
        return sAlignArray[nGetTextAlign(mNativePaint)];
    }

    /**
     * Set the paint's text alignment. This controls how the
     * text is positioned relative to its origin. LEFT align means that all of
     * the text will be drawn to the right of its origin (i.e. the origin
     * specifieds the LEFT edge of the text) and so on.
     *
     * @param align set the paint's Align value for drawing text.
     */
    public void setTextAlign(Align align) {
        nSetTextAlign(mNativePaint, align.nativeInt);
    }

    /**
     * Get the text's primary Locale. Note that this is not all of the locale-related information
     * Paint has. Use {@link #getTextLocales()} to get the complete list.
     *
     * @return the paint's primary Locale used for drawing text, never null.
     */
    @NonNull
    public Locale getTextLocale() {
        return mLocales.get(0);
    }

    /**
     * Get the text locale list.
     *
     * @return the paint's LocaleList used for drawing text, never null or empty.
     */
    @NonNull @Size(min=1)
    public LocaleList getTextLocales() {
        return mLocales;
    }

    /**
     * Set the text locale list to a one-member list consisting of just the locale.
     *
     * See {@link #setTextLocales(LocaleList)} for how the locale list affects
     * the way the text is drawn for some languages.
     *
     * @param locale the paint's locale value for drawing text, must not be null.
     */
    public void setTextLocale(@NonNull Locale locale) {
        if (locale == null) {
            throw new IllegalArgumentException("locale cannot be null");
        }
        if (mLocales != null && mLocales.size() == 1 && locale.equals(mLocales.get(0))) {
            return;
        }
        mLocales = new LocaleList(locale);
        syncTextLocalesWithMinikin();
    }

    /**
     * Set the text locale list.
     *
     * The text locale list affects how the text is drawn for some languages.
     *
     * For example, if the locale list contains {@link Locale#CHINESE} or {@link Locale#CHINA},
     * then the text renderer will prefer to draw text using a Chinese font. Likewise,
     * if the locale list contains {@link Locale#JAPANESE} or {@link Locale#JAPAN}, then the text
     * renderer will prefer to draw text using a Japanese font. If the locale list contains both,
     * the order those locales appear in the list is considered for deciding the font.
     *
     * This distinction is important because Chinese and Japanese text both use many
     * of the same Unicode code points but their appearance is subtly different for
     * each language.
     *
     * By default, the text locale list is initialized to a one-member list just containing the
     * system locales. This assumes that the text to be rendered will most likely be in the user's
     * preferred language.
     *
     * If the actual language or languages of the text is/are known, then they can be provided to
     * the text renderer using this method. The text renderer may attempt to guess the
     * language script based on the contents of the text to be drawn independent of
     * the text locale here. Specifying the text locales just helps it do a better
     * job in certain ambiguous cases.
     *
     * @param locales the paint's locale list for drawing text, must not be null or empty.
     */
    public void setTextLocales(@NonNull @Size(min=1) LocaleList locales) {
        if (locales == null || locales.isEmpty()) {
            throw new IllegalArgumentException("locales cannot be null or empty");
        }
        if (locales.equals(mLocales)) return;
        mLocales = locales;
        syncTextLocalesWithMinikin();
    }

    private void syncTextLocalesWithMinikin() {
        final String languageTags = mLocales.toLanguageTags();
        final Integer minikinLocaleListId;
        synchronized (sCacheLock) {
            minikinLocaleListId = sMinikinLocaleListIdCache.get(languageTags);
            if (minikinLocaleListId == null) {
                final int newID = nSetTextLocales(mNativePaint, languageTags);
                sMinikinLocaleListIdCache.put(languageTags, newID);
                return;
            }
        }
        nSetTextLocalesByMinikinLocaleListId(mNativePaint, minikinLocaleListId.intValue());
    }

    /**
     * Get the elegant metrics flag.
     *
     * @return true if elegant metrics are enabled for text drawing.
     */
    public boolean isElegantTextHeight() {
        return nIsElegantTextHeight(mNativePaint);
    }

    /**
     * Set the paint's elegant height metrics flag. This setting selects font
     * variants that have not been compacted to fit Latin-based vertical
     * metrics, and also increases top and bottom bounds to provide more space.
     *
     * @param elegant set the paint's elegant metrics flag for drawing text.
     */
    public void setElegantTextHeight(boolean elegant) {
        nSetElegantTextHeight(mNativePaint, elegant);
    }

    /**
     * Return the paint's text size.
     *
     * @return the paint's text size in pixel units.
     */
    public float getTextSize() {
        return nGetTextSize(mNativePaint);
    }

    /**
     * Set the paint's text size. This value must be > 0
     *
     * @param textSize set the paint's text size in pixel units.
     */
    public void setTextSize(float textSize) {
        nSetTextSize(mNativePaint, textSize);
    }

    /**
     * Return the paint's horizontal scale factor for text. The default value
     * is 1.0.
     *
     * @return the paint's scale factor in X for drawing/measuring text
     */
    public float getTextScaleX() {
        return nGetTextScaleX(mNativePaint);
    }

    /**
     * Set the paint's horizontal scale factor for text. The default value
     * is 1.0. Values > 1.0 will stretch the text wider. Values < 1.0 will
     * stretch the text narrower.
     *
     * @param scaleX set the paint's scale in X for drawing/measuring text.
     */
    public void setTextScaleX(float scaleX) {
        nSetTextScaleX(mNativePaint, scaleX);
    }

    /**
     * Return the paint's horizontal skew factor for text. The default value
     * is 0.
     *
     * @return         the paint's skew factor in X for drawing text.
     */
    public float getTextSkewX() {
        return nGetTextSkewX(mNativePaint);
    }

    /**
     * Set the paint's horizontal skew factor for text. The default value
     * is 0. For approximating oblique text, use values around -0.25.
     *
     * @param skewX set the paint's skew factor in X for drawing text.
     */
    public void setTextSkewX(float skewX) {
        nSetTextSkewX(mNativePaint, skewX);
    }

    /**
     * Return the paint's letter-spacing for text. The default value
     * is 0.
     *
     * @return         the paint's letter-spacing for drawing text.
     */
    public float getLetterSpacing() {
        return nGetLetterSpacing(mNativePaint);
    }

    /**
     * Set the paint's letter-spacing for text. The default value
     * is 0.  The value is in 'EM' units.  Typical values for slight
     * expansion will be around 0.05.  Negative values tighten text.
     *
     * @param letterSpacing set the paint's letter-spacing for drawing text.
     */
    public void setLetterSpacing(float letterSpacing) {
        nSetLetterSpacing(mNativePaint, letterSpacing);
    }

    /**
     * Return the paint's extra word-spacing for text.
     *
     * The default value is 0.
     *
     * @return the paint's extra word-spacing for drawing text in pixels.
     * @see #setWordSpacing(float)
     */
    public float getWordSpacing() {
        return nGetWordSpacing(mNativePaint);
    }

    /**
     * Set the paint's extra word-spacing for text.
     *
     * Increases the white space width between words with the given amount of pixels.
     * The default value is 0.
     *
     * @param wordSpacing set the paint's extra word-spacing for drawing text in pixels.
     * @see #getWordSpacing()
     */
    public void setWordSpacing(float wordSpacing) {
        nSetWordSpacing(mNativePaint, wordSpacing);
    }

    /**
     * Returns the font feature settings. The format is the same as the CSS
     * font-feature-settings attribute:
     * <a href="https://www.w3.org/TR/css-fonts-3/#font-feature-settings-prop">
     *     https://www.w3.org/TR/css-fonts-3/#font-feature-settings-prop</a>
     *
     * @return the paint's currently set font feature settings. Default is null.
     *
     * @see #setFontFeatureSettings(String)
     */
    public String getFontFeatureSettings() {
        return mFontFeatureSettings;
    }

    /**
     * Set font feature settings.
     *
     * The format is the same as the CSS font-feature-settings attribute:
     * <a href="https://www.w3.org/TR/css-fonts-3/#font-feature-settings-prop">
     *     https://www.w3.org/TR/css-fonts-3/#font-feature-settings-prop</a>
     *
     * @see #getFontFeatureSettings()
     *
     * @param settings the font feature settings string to use, may be null.
     */
    public void setFontFeatureSettings(String settings) {
        if (settings != null && settings.equals("")) {
            settings = null;
        }
        if ((settings == null && mFontFeatureSettings == null)
                || (settings != null && settings.equals(mFontFeatureSettings))) {
            return;
        }
        mFontFeatureSettings = settings;
        nSetFontFeatureSettings(mNativePaint, settings);
    }

    /**
     * Returns the font variation settings.
     *
     * @return the paint's currently set font variation settings. Default is null.
     *
     * @see #setFontVariationSettings(String)
     */
    public String getFontVariationSettings() {
        return mFontVariationSettings;
    }

    /**
     * Sets TrueType or OpenType font variation settings. The settings string is constructed from
     * multiple pairs of axis tag and style values. The axis tag must contain four ASCII characters
     * and must be wrapped with single quotes (U+0027) or double quotes (U+0022). Axis strings that
     * are longer or shorter than four characters, or contain characters outside of U+0020..U+007E
     * are invalid. If a specified axis name is not defined in the font, the settings will be
     * ignored.
     *
     * Examples,
     * <ul>
     * <li>Set font width to 150.
     * <pre>
     * <code>
     *   Paint paint = new Paint();
     *   paint.setFontVariationSettings("'wdth' 150");
     * </code>
     * </pre>
     * </li>
     *
     * <li>Set the font slant to 20 degrees and ask for italic style.
     * <pre>
     * <code>
     *   Paint paint = new Paint();
     *   paint.setFontVariationSettings("'slnt' 20, 'ital' 1");
     * </code>
     * </pre>
     * </li>
     * </ul>
     *
     * @param fontVariationSettings font variation settings. You can pass null or empty string as
     *                              no variation settings.
     *
     * @return true if the given settings is effective to at least one font file underlying this
     *         typeface. This function also returns true for empty settings string. Otherwise
     *         returns false
     *
     * @throws IllegalArgumentException If given string is not a valid font variation settings
     *                                  format
     *
     * @see #getFontVariationSettings()
     * @see FontVariationAxis
     */
    public boolean setFontVariationSettings(String fontVariationSettings) {
        final String settings = TextUtils.nullIfEmpty(fontVariationSettings);
        if (settings == mFontVariationSettings
                || (settings != null && settings.equals(mFontVariationSettings))) {
            return true;
        }

        if (settings == null || settings.length() == 0) {
            mFontVariationSettings = null;
            setTypeface(Typeface.createFromTypefaceWithVariation(mTypeface,
                      Collections.emptyList()));
            return true;
        }

        // The null typeface is valid and it is equivalent to Typeface.DEFAULT.
        // To call isSupportedAxes method, use Typeface.DEFAULT instance.
        Typeface targetTypeface = mTypeface == null ? Typeface.DEFAULT : mTypeface;
        FontVariationAxis[] axes = FontVariationAxis.fromFontVariationSettings(settings);
        final ArrayList<FontVariationAxis> filteredAxes = new ArrayList<FontVariationAxis>();
        for (final FontVariationAxis axis : axes) {
            if (targetTypeface.isSupportedAxes(axis.getOpenTypeTagValue())) {
                filteredAxes.add(axis);
            }
        }
        if (filteredAxes.isEmpty()) {
            return false;
        }
        mFontVariationSettings = settings;
        setTypeface(Typeface.createFromTypefaceWithVariation(targetTypeface, filteredAxes));
        return true;
    }

    /**
     * Get the current value of packed hyphen edit.
     *
     * You can extract start hyphen edit and end hyphen edit by using
     * {@link android.text.Hyphenator#unpackStartHyphenEdit(int)} and
     * {@link android.text.Hyphenator#unpackEndHyphenEdit(int)}.
     *
     * The default value is 0 which is equivalent to packed value of
     * {@link android.text.Hyphenator#START_HYPHEN_EDIT_NO_EDIT} and
     * {@link android.text.Hyphenator#END_HYPHEN_EDIT_NO_EDIT}.
     *
     * @return the current hyphen edit value
     * @see #setHyphenEdit(int)
     */
    public int getHyphenEdit() {
        return nGetHyphenEdit(mNativePaint);
    }

    /**
     * Set a packed hyphen edit on the paint.
     *
     * By setting hyphen edit, the measurement and drawing is performed with modifying hyphenation
     * at the start of line and end of line. For example, by passing
     * {@link android.text.Hyphenator#END_HYPHEN_EDIT_INSERT_HYPHEN} like as follows, HYPHEN(U+2010)
     * character is appended at the end of line.
     *
     * <pre>
     * <code>
     *   Paint paint = new Paint();
     *   paint.setHyphenEdit(Hyphenator.packHyphenEdit(
     *       Hyphenator.START_HYPHEN_EDIT_NO_EDIT,
     *       Hyphenator.END_HYPHEN_EDIT_INSERT_HYPHEN));
     *   paint.measureText("abc", 0, 3);  // Returns the width of "abc‐"
     *   Canvas.drawText("abc", 0, 3, 0f, 0f, paint);  // Draws "abc‐"
     * </code>
     * </pre>
     *
     * You can pack start hyphen edit and end hyphen edit by
     * {@link android.text.Hyphenator#packHyphenEdit(int,int)}
     *
     * The default value is 0 which is equivalent to packed value of
     * {@link android.text.Hyphenator#START_HYPHEN_EDIT_NO_EDIT} and
     * {@link android.text.Hyphenator#END_HYPHEN_EDIT_NO_EDIT}.
     *
     * @param hyphen a packed hyphen edit value.
     * @see #getHyphenEdit()
     */
    public void setHyphenEdit(int hyphen) {
        nSetHyphenEdit(mNativePaint, hyphen);
    }

    /**
     * Return the distance above (negative) the baseline (ascent) based on the
     * current typeface and text size.
     *
     * <p>Note that this is the ascent of the main typeface, and actual text rendered may need a
     * larger ascent because fallback fonts may get used in rendering the text.
     *
     * @return the distance above (negative) the baseline (ascent) based on the
     *         current typeface and text size.
     */
    public float ascent() {
        return nAscent(mNativePaint);
    }

    /**
     * Return the distance below (positive) the baseline (descent) based on the
     * current typeface and text size.
     *
     * <p>Note that this is the descent of the main typeface, and actual text rendered may need a
     * larger descent because fallback fonts may get used in rendering the text.
     *
     * @return the distance below (positive) the baseline (descent) based on
     *         the current typeface and text size.
     */
    public float descent() {
        return nDescent(mNativePaint);
    }

    /**
     * Class that describes the various metrics for a font at a given text size.
     * Remember, Y values increase going down, so those values will be positive,
     * and values that measure distances going up will be negative. This class
     * is returned by getFontMetrics().
     */
    public static class FontMetrics {
        /**
         * The maximum distance above the baseline for the tallest glyph in
         * the font at a given text size.
         */
        public float   top;
        /**
         * The recommended distance above the baseline for singled spaced text.
         */
        public float   ascent;
        /**
         * The recommended distance below the baseline for singled spaced text.
         */
        public float   descent;
        /**
         * The maximum distance below the baseline for the lowest glyph in
         * the font at a given text size.
         */
        public float   bottom;
        /**
         * The recommended additional space to add between lines of text.
         */
        public float   leading;
    }

    /**
     * Return the font's recommended interline spacing, given the Paint's
     * settings for typeface, textSize, etc. If metrics is not null, return the
     * fontmetric values in it.
     *
     * <p>Note that these are the values for the main typeface, and actual text rendered may need a
     * larger set of values because fallback fonts may get used in rendering the text.
     *
     * @param metrics If this object is not null, its fields are filled with
     *                the appropriate values given the paint's text attributes.
     * @return the font's recommended interline spacing.
     */
    public float getFontMetrics(FontMetrics metrics) {
        return nGetFontMetrics(mNativePaint, metrics);
    }

    /**
     * Allocates a new FontMetrics object, and then calls getFontMetrics(fm)
     * with it, returning the object.
     */
    public FontMetrics getFontMetrics() {
        FontMetrics fm = new FontMetrics();
        getFontMetrics(fm);
        return fm;
    }

    /**
     * Convenience method for callers that want to have FontMetrics values as
     * integers.
     */
    public static class FontMetricsInt {
        /**
         * The maximum distance above the baseline for the tallest glyph in
         * the font at a given text size.
         */
        public int   top;
        /**
         * The recommended distance above the baseline for singled spaced text.
         */
        public int   ascent;
        /**
         * The recommended distance below the baseline for singled spaced text.
         */
        public int   descent;
        /**
         * The maximum distance below the baseline for the lowest glyph in
         * the font at a given text size.
         */
        public int   bottom;
        /**
         * The recommended additional space to add between lines of text.
         */
        public int   leading;

        @Override public String toString() {
            return "FontMetricsInt: top=" + top + " ascent=" + ascent +
                    " descent=" + descent + " bottom=" + bottom +
                    " leading=" + leading;
        }
    }

    /**
     * Return the font's interline spacing, given the Paint's settings for
     * typeface, textSize, etc. If metrics is not null, return the fontmetric
     * values in it. Note: all values have been converted to integers from
     * floats, in such a way has to make the answers useful for both spacing
     * and clipping. If you want more control over the rounding, call
     * getFontMetrics().
     *
     * <p>Note that these are the values for the main typeface, and actual text rendered may need a
     * larger set of values because fallback fonts may get used in rendering the text.
     *
     * @return the font's interline spacing.
     */
    public int getFontMetricsInt(FontMetricsInt fmi) {
        return nGetFontMetricsInt(mNativePaint, fmi);
    }

    public FontMetricsInt getFontMetricsInt() {
        FontMetricsInt fm = new FontMetricsInt();
        getFontMetricsInt(fm);
        return fm;
    }

    /**
     * Return the recommend line spacing based on the current typeface and
     * text size.
     *
     * <p>Note that this is the value for the main typeface, and actual text rendered may need a
     * larger value because fallback fonts may get used in rendering the text.
     *
     * @return  recommend line spacing based on the current typeface and
     *          text size.
     */
    public float getFontSpacing() {
        return getFontMetrics(null);
    }

    /**
     * Return the width of the text.
     *
     * @param text  The text to measure. Cannot be null.
     * @param index The index of the first character to start measuring
     * @param count THe number of characters to measure, beginning with start
     * @return      The width of the text
     */
    public float measureText(char[] text, int index, int count) {
        if (text == null) {
            throw new IllegalArgumentException("text cannot be null");
        }
        if ((index | count) < 0 || index + count > text.length) {
            throw new ArrayIndexOutOfBoundsException();
        }

        if (text.length == 0 || count == 0) {
            return 0f;
        }
        if (!mHasCompatScaling) {
            return (float) Math.ceil(nGetTextAdvances(mNativePaint, text,
                    index, count, index, count, mBidiFlags, null, 0));
        }

        final float oldSize = getTextSize();
        setTextSize(oldSize * mCompatScaling);
        final float w = nGetTextAdvances(mNativePaint, text, index, count, index, count,
                mBidiFlags, null, 0);
        setTextSize(oldSize);
        return (float) Math.ceil(w*mInvCompatScaling);
    }

    /**
     * Return the width of the text.
     *
     * @param text  The text to measure. Cannot be null.
     * @param start The index of the first character to start measuring
     * @param end   1 beyond the index of the last character to measure
     * @return      The width of the text
     */
    public float measureText(String text, int start, int end) {
        if (text == null) {
            throw new IllegalArgumentException("text cannot be null");
        }
        if ((start | end | (end - start) | (text.length() - end)) < 0) {
            throw new IndexOutOfBoundsException();
        }

        if (text.length() == 0 || start == end) {
            return 0f;
        }
        if (!mHasCompatScaling) {
            return (float) Math.ceil(nGetTextAdvances(mNativePaint, text,
                    start, end, start, end, mBidiFlags, null, 0));
        }
        final float oldSize = getTextSize();
        setTextSize(oldSize * mCompatScaling);
        final float w = nGetTextAdvances(mNativePaint, text, start, end, start, end, mBidiFlags,
                null, 0);
        setTextSize(oldSize);
        return (float) Math.ceil(w * mInvCompatScaling);
    }

    /**
     * Return the width of the text.
     *
     * @param text  The text to measure. Cannot be null.
     * @return      The width of the text
     */
    public float measureText(String text) {
        if (text == null) {
            throw new IllegalArgumentException("text cannot be null");
        }
        return measureText(text, 0, text.length());
    }

    /**
     * Return the width of the text.
     *
     * @param text  The text to measure
     * @param start The index of the first character to start measuring
     * @param end   1 beyond the index of the last character to measure
     * @return      The width of the text
     */
    public float measureText(CharSequence text, int start, int end) {
        if (text == null) {
            throw new IllegalArgumentException("text cannot be null");
        }
        if ((start | end | (end - start) | (text.length() - end)) < 0) {
            throw new IndexOutOfBoundsException();
        }

        if (text.length() == 0 || start == end) {
            return 0f;
        }
        if (text instanceof String) {
            return measureText((String)text, start, end);
        }
        if (text instanceof SpannedString ||
            text instanceof SpannableString) {
            return measureText(text.toString(), start, end);
        }
        if (text instanceof GraphicsOperations) {
            return ((GraphicsOperations)text).measureText(start, end, this);
        }

        char[] buf = TemporaryBuffer.obtain(end - start);
        TextUtils.getChars(text, start, end, buf, 0);
        float result = measureText(buf, 0, end - start);
        TemporaryBuffer.recycle(buf);
        return result;
    }

    /**
     * Measure the text, stopping early if the measured width exceeds maxWidth.
     * Return the number of chars that were measured, and if measuredWidth is
     * not null, return in it the actual width measured.
     *
     * @param text  The text to measure. Cannot be null.
     * @param index The offset into text to begin measuring at
     * @param count The number of maximum number of entries to measure. If count
     *              is negative, then the characters are measured in reverse order.
     * @param maxWidth The maximum width to accumulate.
     * @param measuredWidth Optional. If not null, returns the actual width
     *                     measured.
     * @return The number of chars that were measured. Will always be <=
     *         abs(count).
     */
    public int breakText(char[] text, int index, int count,
                                float maxWidth, float[] measuredWidth) {
        if (text == null) {
            throw new IllegalArgumentException("text cannot be null");
        }
        if (index < 0 || text.length - index < Math.abs(count)) {
            throw new ArrayIndexOutOfBoundsException();
        }

        if (text.length == 0 || count == 0) {
            return 0;
        }
        if (!mHasCompatScaling) {
            return nBreakText(mNativePaint, text, index, count, maxWidth, mBidiFlags,
                    measuredWidth);
        }

        final float oldSize = getTextSize();
        setTextSize(oldSize * mCompatScaling);
        final int res = nBreakText(mNativePaint, text, index, count, maxWidth * mCompatScaling,
                mBidiFlags, measuredWidth);
        setTextSize(oldSize);
        if (measuredWidth != null) measuredWidth[0] *= mInvCompatScaling;
        return res;
    }

    /**
     * Measure the text, stopping early if the measured width exceeds maxWidth.
     * Return the number of chars that were measured, and if measuredWidth is
     * not null, return in it the actual width measured.
     *
     * @param text  The text to measure. Cannot be null.
     * @param start The offset into text to begin measuring at
     * @param end   The end of the text slice to measure.
     * @param measureForwards If true, measure forwards, starting at start.
     *                        Otherwise, measure backwards, starting with end.
     * @param maxWidth The maximum width to accumulate.
     * @param measuredWidth Optional. If not null, returns the actual width
     *                     measured.
     * @return The number of chars that were measured. Will always be <=
     *         abs(end - start).
     */
    public int breakText(CharSequence text, int start, int end,
                         boolean measureForwards,
                         float maxWidth, float[] measuredWidth) {
        if (text == null) {
            throw new IllegalArgumentException("text cannot be null");
        }
        if ((start | end | (end - start) | (text.length() - end)) < 0) {
            throw new IndexOutOfBoundsException();
        }

        if (text.length() == 0 || start == end) {
            return 0;
        }
        if (start == 0 && text instanceof String && end == text.length()) {
            return breakText((String) text, measureForwards, maxWidth,
                             measuredWidth);
        }

        char[] buf = TemporaryBuffer.obtain(end - start);
        int result;

        TextUtils.getChars(text, start, end, buf, 0);

        if (measureForwards) {
            result = breakText(buf, 0, end - start, maxWidth, measuredWidth);
        } else {
            result = breakText(buf, 0, -(end - start), maxWidth, measuredWidth);
        }

        TemporaryBuffer.recycle(buf);
        return result;
    }

    /**
     * Measure the text, stopping early if the measured width exceeds maxWidth.
     * Return the number of chars that were measured, and if measuredWidth is
     * not null, return in it the actual width measured.
     *
     * @param text  The text to measure. Cannot be null.
     * @param measureForwards If true, measure forwards, starting with the
     *                        first character in the string. Otherwise,
     *                        measure backwards, starting with the
     *                        last character in the string.
     * @param maxWidth The maximum width to accumulate.
     * @param measuredWidth Optional. If not null, returns the actual width
     *                     measured.
     * @return The number of chars that were measured. Will always be <=
     *         abs(count).
     */
    public int breakText(String text, boolean measureForwards,
                                float maxWidth, float[] measuredWidth) {
        if (text == null) {
            throw new IllegalArgumentException("text cannot be null");
        }

        if (text.length() == 0) {
            return 0;
        }
        if (!mHasCompatScaling) {
            return nBreakText(mNativePaint, text, measureForwards,
                    maxWidth, mBidiFlags, measuredWidth);
        }

        final float oldSize = getTextSize();
        setTextSize(oldSize*mCompatScaling);
        final int res = nBreakText(mNativePaint, text, measureForwards, maxWidth*mCompatScaling,
                mBidiFlags, measuredWidth);
        setTextSize(oldSize);
        if (measuredWidth != null) measuredWidth[0] *= mInvCompatScaling;
        return res;
    }

    /**
     * Return the advance widths for the characters in the string.
     *
     * @param text     The text to measure. Cannot be null.
     * @param index    The index of the first char to to measure
     * @param count    The number of chars starting with index to measure
     * @param widths   array to receive the advance widths of the characters.
     *                 Must be at least a large as count.
     * @return         the actual number of widths returned.
     */
    public int getTextWidths(char[] text, int index, int count,
                             float[] widths) {
        if (text == null) {
            throw new IllegalArgumentException("text cannot be null");
        }
        if ((index | count) < 0 || index + count > text.length
                || count > widths.length) {
            throw new ArrayIndexOutOfBoundsException();
        }

        if (text.length == 0 || count == 0) {
            return 0;
        }
        if (!mHasCompatScaling) {
            nGetTextAdvances(mNativePaint, text, index, count, index, count, mBidiFlags, widths, 0);
            return count;
        }

        final float oldSize = getTextSize();
        setTextSize(oldSize * mCompatScaling);
        nGetTextAdvances(mNativePaint, text, index, count, index, count, mBidiFlags, widths, 0);
        setTextSize(oldSize);
        for (int i = 0; i < count; i++) {
            widths[i] *= mInvCompatScaling;
        }
        return count;
    }

    /**
     * Return the advance widths for the characters in the string.
     *
     * @param text     The text to measure. Cannot be null.
     * @param start    The index of the first char to to measure
     * @param end      The end of the text slice to measure
     * @param widths   array to receive the advance widths of the characters.
     *                 Must be at least a large as (end - start).
     * @return         the actual number of widths returned.
     */
    public int getTextWidths(CharSequence text, int start, int end,
                             float[] widths) {
        if (text == null) {
            throw new IllegalArgumentException("text cannot be null");
        }
        if ((start | end | (end - start) | (text.length() - end)) < 0) {
            throw new IndexOutOfBoundsException();
        }
        if (end - start > widths.length) {
            throw new ArrayIndexOutOfBoundsException();
        }

        if (text.length() == 0 || start == end) {
            return 0;
        }
        if (text instanceof String) {
            return getTextWidths((String) text, start, end, widths);
        }
        if (text instanceof SpannedString ||
            text instanceof SpannableString) {
            return getTextWidths(text.toString(), start, end, widths);
        }
        if (text instanceof GraphicsOperations) {
            return ((GraphicsOperations) text).getTextWidths(start, end,
                                                                 widths, this);
        }

        char[] buf = TemporaryBuffer.obtain(end - start);
        TextUtils.getChars(text, start, end, buf, 0);
        int result = getTextWidths(buf, 0, end - start, widths);
        TemporaryBuffer.recycle(buf);
        return result;
    }

    /**
     * Return the advance widths for the characters in the string.
     *
     * @param text   The text to measure. Cannot be null.
     * @param start  The index of the first char to to measure
     * @param end    The end of the text slice to measure
     * @param widths array to receive the advance widths of the characters.
     *               Must be at least a large as the text.
     * @return       the number of code units in the specified text.
     */
    public int getTextWidths(String text, int start, int end, float[] widths) {
        if (text == null) {
            throw new IllegalArgumentException("text cannot be null");
        }
        if ((start | end | (end - start) | (text.length() - end)) < 0) {
            throw new IndexOutOfBoundsException();
        }
        if (end - start > widths.length) {
            throw new ArrayIndexOutOfBoundsException();
        }

        if (text.length() == 0 || start == end) {
            return 0;
        }
        if (!mHasCompatScaling) {
            nGetTextAdvances(mNativePaint, text, start, end, start, end, mBidiFlags, widths, 0);
            return end - start;
        }

        final float oldSize = getTextSize();
        setTextSize(oldSize * mCompatScaling);
        nGetTextAdvances(mNativePaint, text, start, end, start, end, mBidiFlags, widths, 0);
        setTextSize(oldSize);
        for (int i = 0; i < end - start; i++) {
            widths[i] *= mInvCompatScaling;
        }
        return end - start;
    }

    /**
     * Return the advance widths for the characters in the string.
     *
     * @param text   The text to measure
     * @param widths array to receive the advance widths of the characters.
     *               Must be at least a large as the text.
     * @return       the number of code units in the specified text.
     */
    public int getTextWidths(String text, float[] widths) {
        return getTextWidths(text, 0, text.length(), widths);
    }

    /**
     * Retrieve the character advances of the text.
     *
     * Returns the total advance width for the characters in the run from {@code index} for
     * {@code count} of chars, and if {@code advances} is not null, the advance assigned to each of
     * these characters (java chars).
     *
     * <p>
     * The trailing surrogate in a valid surrogate pair is assigned an advance of 0.  Thus the
     * number of returned advances is always equal to count, not to the number of unicode codepoints
     * represented by the run.
     * </p>
     *
     * <p>
     * In the case of conjuncts or combining marks, the total advance is assigned to the first
     * logical character, and the following characters are assigned an advance of 0.
     * </p>
     *
     * <p>
     * This generates the sum of the advances of glyphs for characters in a reordered cluster as the
     * width of the first logical character in the cluster, and 0 for the widths of all other
     * characters in the cluster.  In effect, such clusters are treated like conjuncts.
     * </p>
     *
     * <p>
     * The shaping bounds limit the amount of context available outside start and end that can be
     * used for shaping analysis.  These bounds typically reflect changes in bidi level or font
     * metrics across which shaping does not occur.
     * </p>
     *
     * @param chars the text to measure.
     * @param index the index of the first character to measure
     * @param count the number of characters to measure
     * @param contextIndex the index of the first character to use for shaping context.
     *                     Context must cover the measureing target.
     * @param contextCount the number of character to use for shaping context.
     *                     Context must cover the measureing target.
     * @param isRtl whether the run is in RTL direction
     * @param advances array to receive the advances, must have room for all advances.
     *                 This can be null if only total advance is needed
     * @param advancesIndex the position in advances at which to put the advance corresponding to
     *                      the character at start
     * @return the total advance in pixels
     */
    public float getTextRunAdvances(@NonNull char[] chars, @IntRange(from = 0) int index,
            @IntRange(from = 0) int count, @IntRange(from = 0) int contextIndex,
            @IntRange(from = 0) int contextCount, boolean isRtl, @Nullable float[] advances,
            @IntRange(from = 0) int advancesIndex) {
        if (chars == null) {
            throw new IllegalArgumentException("text cannot be null");
        }
        if ((index | count | contextIndex | contextCount | advancesIndex
                | (index - contextIndex) | (contextCount - count)
                | ((contextIndex + contextCount) - (index + count))
                | (chars.length - (contextIndex + contextCount))
                | (advances == null ? 0 :
                    (advances.length - (advancesIndex + count)))) < 0) {
            throw new IndexOutOfBoundsException();
        }

        if (chars.length == 0 || count == 0){
            return 0f;
        }
        if (!mHasCompatScaling) {
            return nGetTextAdvances(mNativePaint, chars, index, count, contextIndex, contextCount,
                    isRtl ? BIDI_FORCE_RTL : BIDI_FORCE_LTR, advances,
                    advancesIndex);
        }

        final float oldSize = getTextSize();
        setTextSize(oldSize * mCompatScaling);
        final float res = nGetTextAdvances(mNativePaint, chars, index, count, contextIndex,
                contextCount, isRtl ? BIDI_FORCE_RTL : BIDI_FORCE_LTR, advances, advancesIndex);
        setTextSize(oldSize);

        if (advances != null) {
            for (int i = advancesIndex, e = i + count; i < e; i++) {
                advances[i] *= mInvCompatScaling;
            }
        }
        return res * mInvCompatScaling; // assume errors are not significant
    }

    /**
     * Returns the next cursor position in the run.
     *
     * This avoids placing the cursor between surrogates, between characters that form conjuncts,
     * between base characters and combining marks, or within a reordering cluster.
     *
     * <p>
     * ContextStart and offset are relative to the start of text.
     * The context is the shaping context for cursor movement, generally the bounds of the metric
     * span enclosing the cursor in the direction of movement.
     *
     * <p>
     * If cursorOpt is {@link #CURSOR_AT} and the offset is not a valid cursor position, this
     * returns -1.  Otherwise this will never return a value before contextStart or after
     * contextStart + contextLength.
     *
     * @param text the text
     * @param contextStart the start of the context
     * @param contextLength the length of the context
     * @param isRtl true if the paragraph context is RTL, otherwise false
     * @param offset the cursor position to move from
     * @param cursorOpt how to move the cursor
     * @return the offset of the next position, or -1
     */
    public int getTextRunCursor(@NonNull char[] text, @IntRange(from = 0) int contextStart,
            @IntRange(from = 0) int contextLength, boolean isRtl, @IntRange(from = 0) int offset,
            @CursorOption int cursorOpt) {
        int contextEnd = contextStart + contextLength;
        if (((contextStart | contextEnd | offset | (contextEnd - contextStart)
                | (offset - contextStart) | (contextEnd - offset)
                | (text.length - contextEnd) | cursorOpt) < 0)
                || cursorOpt > CURSOR_OPT_MAX_VALUE) {
            throw new IndexOutOfBoundsException();
        }

        return nGetTextRunCursor(mNativePaint, text, contextStart, contextLength,
                isRtl ? DIRECTION_RTL : DIRECTION_LTR, offset, cursorOpt);
    }

    /**
     * Returns the next cursor position in the run.
     *
     * This avoids placing the cursor between surrogates, between characters that form conjuncts,
     * between base characters and combining marks, or within a reordering cluster.
     *
     * <p>
     * ContextStart, contextEnd, and offset are relative to the start of
     * text.  The context is the shaping context for cursor movement, generally
     * the bounds of the metric span enclosing the cursor in the direction of
     * movement.
     *
     * <p>
     * If cursorOpt is {@link #CURSOR_AT} and the offset is not a valid cursor position, this
     * returns -1.  Otherwise this will never return a value before contextStart or after
     * contextEnd.
     *
     * @param text the text
     * @param contextStart the start of the context
     * @param contextEnd the end of the context
     * @param isRtl true if the paragraph context is RTL, otherwise false
     * @param offset the cursor position to move from
     * @param cursorOpt how to move the cursor
     * @return the offset of the next position, or -1
     */
    public int getTextRunCursor(@NonNull CharSequence text, @IntRange(from = 0) int contextStart,
            @IntRange(from = 0) int contextEnd, boolean isRtl, @IntRange(from = 0) int offset,
            @CursorOption int cursorOpt) {

        if (text instanceof String || text instanceof SpannedString ||
                text instanceof SpannableString) {
            return getTextRunCursor(text.toString(), contextStart, contextEnd,
                    isRtl, offset, cursorOpt);
        }
        if (text instanceof GraphicsOperations) {
            return ((GraphicsOperations) text).getTextRunCursor(
                    contextStart, contextEnd, isRtl, offset, cursorOpt, this);
        }

        int contextLen = contextEnd - contextStart;
        char[] buf = TemporaryBuffer.obtain(contextLen);
        TextUtils.getChars(text, contextStart, contextEnd, buf, 0);
        int relPos = getTextRunCursor(buf, 0, contextLen, isRtl, offset - contextStart, cursorOpt);
        TemporaryBuffer.recycle(buf);
        return (relPos == -1) ? -1 : relPos + contextStart;
    }

    /**
     * Returns the next cursor position in the run.
     *
     * This avoids placing the cursor between surrogates, between characters that form conjuncts,
     * between base characters and combining marks, or within a reordering cluster.
     *
     * <p>
     * ContextStart, contextEnd, and offset are relative to the start of text.  The context is the
     * shaping context for cursor movement, generally the bounds of the metric span enclosing the
     * cursor in the direction of movement.
     * </p>
     *
     * <p>
     * If cursorOpt is {@link #CURSOR_AT} and the offset is not a valid cursor position, this
     * returns -1.  Otherwise this will never return a value before contextStart or after
     * contextEnd.
     * </p>
     *
     * @param text the text
     * @param contextStart the start of the context
     * @param contextEnd the end of the context
     * @param isRtl true if the paragraph context is RTL, otherwise false.
     * @param offset the cursor position to move from
     * @param cursorOpt how to move the cursor
     * @return the offset of the next position, or -1
     * @hide
     */
    public int getTextRunCursor(@NonNull String text, @IntRange(from = 0) int contextStart,
            @IntRange(from = 0) int contextEnd, boolean isRtl, @IntRange(from = 0) int offset,
            @CursorOption int cursorOpt) {
        if (((contextStart | contextEnd | offset | (contextEnd - contextStart)
                | (offset - contextStart) | (contextEnd - offset)
                | (text.length() - contextEnd) | cursorOpt) < 0)
                || cursorOpt > CURSOR_OPT_MAX_VALUE) {
            throw new IndexOutOfBoundsException();
        }

        return nGetTextRunCursor(mNativePaint, text, contextStart, contextEnd,
                isRtl ? DIRECTION_RTL : DIRECTION_LTR, offset, cursorOpt);
    }

    /**
     * Return the path (outline) for the specified text.
     * Note: just like Canvas.drawText, this will respect the Align setting in
     * the paint.
     *
     * @param text the text to retrieve the path from
     * @param index the index of the first character in text
     * @param count the number of characters starting with index
     * @param x the x coordinate of the text's origin
     * @param y the y coordinate of the text's origin
     * @param path the path to receive the data describing the text. Must be allocated by the caller
     */
    public void getTextPath(char[] text, int index, int count,
                            float x, float y, Path path) {
        if ((index | count) < 0 || index + count > text.length) {
            throw new ArrayIndexOutOfBoundsException();
        }
        nGetTextPath(mNativePaint, mBidiFlags, text, index, count, x, y, path.mutateNI());
    }

    /**
     * Return the path (outline) for the specified text.
     * Note: just like Canvas.drawText, this will respect the Align setting
     * in the paint.
     *
     * @param text the text to retrieve the path from
     * @param start the first character in the text
     * @param end 1 past the last character in the text
     * @param x the x coordinate of the text's origin
     * @param y the y coordinate of the text's origin
     * @param path the path to receive the data describing the text. Must be allocated by the caller
     */
    public void getTextPath(String text, int start, int end,
                            float x, float y, Path path) {
        if ((start | end | (end - start) | (text.length() - end)) < 0) {
            throw new IndexOutOfBoundsException();
        }
        nGetTextPath(mNativePaint, mBidiFlags, text, start, end, x, y, path.mutateNI());
    }

    /**
     * Return in bounds (allocated by the caller) the smallest rectangle that
     * encloses all of the characters, with an implied origin at (0,0).
     *
     * @param text string to measure and return its bounds
     * @param start index of the first char in the string to measure
     * @param end 1 past the last char in the string to measure
     * @param bounds returns the unioned bounds of all the text. Must be allocated by the caller
     */
    public void getTextBounds(String text, int start, int end, Rect bounds) {
        if ((start | end | (end - start) | (text.length() - end)) < 0) {
            throw new IndexOutOfBoundsException();
        }
        if (bounds == null) {
            throw new NullPointerException("need bounds Rect");
        }
        nGetStringBounds(mNativePaint, text, start, end, mBidiFlags, bounds);
    }

    /**
     * Return in bounds (allocated by the caller) the smallest rectangle that
     * encloses all of the characters, with an implied origin at (0,0).
     *
     * Note that styles are ignored even if you pass {@link android.text.Spanned} instance.
     * Use {@link android.text.StaticLayout} for measuring bounds of {@link android.text.Spanned}.
     *
     * @param text text to measure and return its bounds
     * @param start index of the first char in the text to measure
     * @param end 1 past the last char in the text to measure
     * @param bounds returns the unioned bounds of all the text. Must be allocated by the caller
     */
    public void getTextBounds(CharSequence text, int start, int end, Rect bounds) {
        if ((start | end | (end - start) | (text.length() - end)) < 0) {
            throw new IndexOutOfBoundsException();
        }
        if (bounds == null) {
            throw new NullPointerException("need bounds Rect");
        }
        char[] buf = TemporaryBuffer.obtain(end - start);
        TextUtils.getChars(text, start, end, buf, 0);
        getTextBounds(buf, 0, end - start, bounds);
        TemporaryBuffer.recycle(buf);
    }

    /**
     * Return in bounds (allocated by the caller) the smallest rectangle that
     * encloses all of the characters, with an implied origin at (0,0).
     *
     * @param text  array of chars to measure and return their unioned bounds
     * @param index index of the first char in the array to measure
     * @param count the number of chars, beginning at index, to measure
     * @param bounds returns the unioned bounds of all the text. Must be allocated by the caller
     */
    public void getTextBounds(char[] text, int index, int count, Rect bounds) {
        if ((index | count) < 0 || index + count > text.length) {
            throw new ArrayIndexOutOfBoundsException();
        }
        if (bounds == null) {
            throw new NullPointerException("need bounds Rect");
        }
        nGetCharArrayBounds(mNativePaint, text, index, count, mBidiFlags,
            bounds);
    }

    /**
     * Determine whether the typeface set on the paint has a glyph supporting the string. The
     * simplest case is when the string contains a single character, in which this method
     * determines whether the font has the character. In the case of multiple characters, the
     * method returns true if there is a single glyph representing the ligature. For example, if
     * the input is a pair of regional indicator symbols, determine whether there is an emoji flag
     * for the pair.
     *
     * <p>Finally, if the string contains a variation selector, the method only returns true if
     * the fonts contains a glyph specific to that variation.
     *
     * <p>Checking is done on the entire fallback chain, not just the immediate font referenced.
     *
     * @param string the string to test whether there is glyph support
     * @return true if the typeface has a glyph for the string
     */
    public boolean hasGlyph(String string) {
        return nHasGlyph(mNativePaint, mBidiFlags, string);
    }

    /**
     * Measure cursor position within a run of text.
     *
     * <p>The run of text includes the characters from {@code start} to {@code end} in the text. In
     * addition, the range {@code contextStart} to {@code contextEnd} is used as context for the
     * purpose of complex text shaping, such as Arabic text potentially shaped differently based on
     * the text next to it.
     *
     * <p>All text outside the range {@code contextStart..contextEnd} is ignored. The text between
     * {@code start} and {@code end} will be laid out to be measured.
     *
     * <p>The returned width measurement is the advance from {@code start} to {@code offset}. It is
     * generally a positive value, no matter the direction of the run. If {@code offset == end},
     * the return value is simply the width of the whole run from {@code start} to {@code end}.
     *
     * <p>Ligatures are formed for characters in the range {@code start..end} (but not for
     * {@code start..contextStart} or {@code end..contextEnd}). If {@code offset} points to a
     * character in the middle of such a formed ligature, but at a grapheme cluster boundary, the
     * return value will also reflect an advance in the middle of the ligature. See
     * {@link #getOffsetForAdvance} for more discussion of grapheme cluster boundaries.
     *
     * <p>The direction of the run is explicitly specified by {@code isRtl}. Thus, this method is
     * suitable only for runs of a single direction.
     *
     * <p>All indices are relative to the start of {@code text}. Further, {@code 0 <= contextStart
     * <= start <= offset <= end <= contextEnd <= text.length} must hold on entry.
     *
     * @param text the text to measure. Cannot be null.
     * @param start the index of the start of the range to measure
     * @param end the index + 1 of the end of the range to measure
     * @param contextStart the index of the start of the shaping context
     * @param contextEnd the index + 1 of the end of the shaping context
     * @param isRtl whether the run is in RTL direction
     * @param offset index of caret position
     * @return width measurement between start and offset
     */
    public float getRunAdvance(char[] text, int start, int end, int contextStart, int contextEnd,
            boolean isRtl, int offset) {
        if (text == null) {
            throw new IllegalArgumentException("text cannot be null");
        }
        if ((contextStart | start | offset | end | contextEnd
                | start - contextStart | offset - start | end - offset
                | contextEnd - end | text.length - contextEnd) < 0) {
            throw new IndexOutOfBoundsException();
        }
        if (end == start) {
            return 0.0f;
        }
        // TODO: take mCompatScaling into account (or eliminate compat scaling)?
        return nGetRunAdvance(mNativePaint, text, start, end, contextStart, contextEnd, isRtl,
                offset);
    }

    /**
     * @see #getRunAdvance(char[], int, int, int, int, boolean, int)
     *
     * @param text the text to measure. Cannot be null.
     * @param start the index of the start of the range to measure
     * @param end the index + 1 of the end of the range to measure
     * @param contextStart the index of the start of the shaping context
     * @param contextEnd the index + 1 of the end of the shaping context
     * @param isRtl whether the run is in RTL direction
     * @param offset index of caret position
     * @return width measurement between start and offset
     */
    public float getRunAdvance(CharSequence text, int start, int end, int contextStart,
            int contextEnd, boolean isRtl, int offset) {
        if (text == null) {
            throw new IllegalArgumentException("text cannot be null");
        }
        if ((contextStart | start | offset | end | contextEnd
                | start - contextStart | offset - start | end - offset
                | contextEnd - end | text.length() - contextEnd) < 0) {
            throw new IndexOutOfBoundsException();
        }
        if (end == start) {
            return 0.0f;
        }
        // TODO performance: specialized alternatives to avoid buffer copy, if win is significant
        char[] buf = TemporaryBuffer.obtain(contextEnd - contextStart);
        TextUtils.getChars(text, contextStart, contextEnd, buf, 0);
        float result = getRunAdvance(buf, start - contextStart, end - contextStart, 0,
                contextEnd - contextStart, isRtl, offset - contextStart);
        TemporaryBuffer.recycle(buf);
        return result;
    }

    /**
     * Get the character offset within the string whose position is closest to the specified
     * horizontal position.
     *
     * <p>The returned value is generally the value of {@code offset} for which
     * {@link #getRunAdvance} yields a result most closely approximating {@code advance},
     * and which is also on a grapheme cluster boundary. As such, it is the preferred method
     * for positioning a cursor in response to a touch or pointer event. The grapheme cluster
     * boundaries are based on
     * <a href="http://unicode.org/reports/tr29/">Unicode Standard Annex #29</a> but with some
     * tailoring for better user experience.
     *
     * <p>Note that {@code advance} is a (generally positive) width measurement relative to the start
     * of the run. Thus, for RTL runs it the distance from the point to the right edge.
     *
     * <p>All indices are relative to the start of {@code text}. Further, {@code 0 <= contextStart
     * <= start <= end <= contextEnd <= text.length} must hold on entry, and {@code start <= result
     * <= end} will hold on return.
     *
     * @param text the text to measure. Cannot be null.
     * @param start the index of the start of the range to measure
     * @param end the index + 1 of the end of the range to measure
     * @param contextStart the index of the start of the shaping context
     * @param contextEnd the index + 1 of the end of the range to measure
     * @param isRtl whether the run is in RTL direction
     * @param advance width relative to start of run
     * @return index of offset
     */
    public int getOffsetForAdvance(char[] text, int start, int end, int contextStart,
            int contextEnd, boolean isRtl, float advance) {
        if (text == null) {
            throw new IllegalArgumentException("text cannot be null");
        }
        if ((contextStart | start | end | contextEnd
                | start - contextStart | end - start | contextEnd - end
                | text.length - contextEnd) < 0) {
            throw new IndexOutOfBoundsException();
        }
        // TODO: take mCompatScaling into account (or eliminate compat scaling)?
        return nGetOffsetForAdvance(mNativePaint, text, start, end, contextStart, contextEnd,
                isRtl, advance);
    }

    /**
     * @see #getOffsetForAdvance(char[], int, int, int, int, boolean, float)
     *
     * @param text the text to measure. Cannot be null.
     * @param start the index of the start of the range to measure
     * @param end the index + 1 of the end of the range to measure
     * @param contextStart the index of the start of the shaping context
     * @param contextEnd the index + 1 of the end of the range to measure
     * @param isRtl whether the run is in RTL direction
     * @param advance width relative to start of run
     * @return index of offset
     */
    public int getOffsetForAdvance(CharSequence text, int start, int end, int contextStart,
            int contextEnd, boolean isRtl, float advance) {
        if (text == null) {
            throw new IllegalArgumentException("text cannot be null");
        }
        if ((contextStart | start | end | contextEnd
                | start - contextStart | end - start | contextEnd - end
                | text.length() - contextEnd) < 0) {
            throw new IndexOutOfBoundsException();
        }
        // TODO performance: specialized alternatives to avoid buffer copy, if win is significant
        char[] buf = TemporaryBuffer.obtain(contextEnd - contextStart);
        TextUtils.getChars(text, contextStart, contextEnd, buf, 0);
        int result = getOffsetForAdvance(buf, start - contextStart, end - contextStart, 0,
                contextEnd - contextStart, isRtl, advance) + contextStart;
        TemporaryBuffer.recycle(buf);
        return result;
    }

    /**
     * Returns true of the passed {@link Paint} will have the same effect on text measurement
     *
     * @param other A {@link Paint} object.
     * @return true if the other {@link Paint} has the same effect on text measurement.
     */
    public boolean equalsForTextMeasurement(@NonNull Paint other) {
        return nEqualsForTextMeasurement(mNativePaint, other.mNativePaint);
    }

    // regular JNI
    private static native long nGetNativeFinalizer();
    private static native long nInit();
    private static native long nInitWithPaint(long paint);
    private static native int nBreakText(long nObject, char[] text, int index, int count,
            float maxWidth, int bidiFlags, float[] measuredWidth);
    private static native int nBreakText(long nObject, String text, boolean measureForwards,
            float maxWidth, int bidiFlags, float[] measuredWidth);
    private static native float nGetTextAdvances(long paintPtr, char[] text, int index, int count,
            int contextIndex, int contextCount, int bidiFlags, float[] advances, int advancesIndex);
    private static native float nGetTextAdvances(long paintPtr, String text, int start, int end,
            int contextStart, int contextEnd, int bidiFlags, float[] advances, int advancesIndex);
    private native int nGetTextRunCursor(long paintPtr, char[] text, int contextStart,
            int contextLength, int dir, int offset, int cursorOpt);
    private native int nGetTextRunCursor(long paintPtr, String text, int contextStart,
            int contextEnd, int dir, int offset, int cursorOpt);
    private static native void nGetTextPath(long paintPtr, int bidiFlags, char[] text, int index,
            int count, float x, float y, long path);
    private static native void nGetTextPath(long paintPtr, int bidiFlags, String text, int start,
            int end, float x, float y, long path);
    private static native void nGetStringBounds(long nativePaint, String text, int start, int end,
            int bidiFlags, Rect bounds);
    private static native void nGetCharArrayBounds(long nativePaint, char[] text, int index,
            int count, int bidiFlags, Rect bounds);
    private static native boolean nHasGlyph(long paintPtr, int bidiFlags, String string);
    private static native float nGetRunAdvance(long paintPtr, char[] text, int start, int end,
            int contextStart, int contextEnd, boolean isRtl, int offset);
    private static native int nGetOffsetForAdvance(long paintPtr, char[] text, int start, int end,
            int contextStart, int contextEnd, boolean isRtl, float advance);


    // ---------------- @FastNative ------------------------

    @FastNative
    private static native int nSetTextLocales(long paintPtr, String locales);
    @FastNative
    private static native void nSetFontFeatureSettings(long paintPtr, String settings);
    @FastNative
    private static native float nGetFontMetrics(long paintPtr, FontMetrics metrics);
    @FastNative
    private static native int nGetFontMetricsInt(long paintPtr, FontMetricsInt fmi);


    // ---------------- @CriticalNative ------------------------

    @CriticalNative
    private static native void nReset(long paintPtr);
    @CriticalNative
    private static native void nSet(long paintPtrDest, long paintPtrSrc);
    @CriticalNative
    private static native int nGetStyle(long paintPtr);
    @CriticalNative
    private static native void nSetStyle(long paintPtr, int style);
    @CriticalNative
    private static native int nGetStrokeCap(long paintPtr);
    @CriticalNative
    private static native void nSetStrokeCap(long paintPtr, int cap);
    @CriticalNative
    private static native int nGetStrokeJoin(long paintPtr);
    @CriticalNative
    private static native void nSetStrokeJoin(long paintPtr, int join);
    @CriticalNative
    private static native boolean nGetFillPath(long paintPtr, long src, long dst);
    @CriticalNative
    private static native long nSetShader(long paintPtr, long shader);
    @CriticalNative
    private static native long nSetColorFilter(long paintPtr, long filter);
    @CriticalNative
    private static native void nSetXfermode(long paintPtr, int xfermode);
    @CriticalNative
    private static native long nSetPathEffect(long paintPtr, long effect);
    @CriticalNative
    private static native long nSetMaskFilter(long paintPtr, long maskfilter);
    @CriticalNative
    private static native void nSetTypeface(long paintPtr, long typeface);
    @CriticalNative
    private static native int nGetTextAlign(long paintPtr);
    @CriticalNative
    private static native void nSetTextAlign(long paintPtr, int align);
    @CriticalNative
    private static native void nSetTextLocalesByMinikinLocaleListId(long paintPtr,
            int mMinikinLocaleListId);
    @CriticalNative
    private static native void nSetShadowLayer(long paintPtr,
            float radius, float dx, float dy, int color);
    @CriticalNative
    private static native boolean nHasShadowLayer(long paintPtr);
    @CriticalNative
    private static native float nGetLetterSpacing(long paintPtr);
    @CriticalNative
    private static native void nSetLetterSpacing(long paintPtr, float letterSpacing);
    @CriticalNative
    private static native float nGetWordSpacing(long paintPtr);
    @CriticalNative
    private static native void nSetWordSpacing(long paintPtr, float wordSpacing);
    @CriticalNative
    private static native int nGetHyphenEdit(long paintPtr);
    @CriticalNative
    private static native void nSetHyphenEdit(long paintPtr, int hyphen);
    @CriticalNative
    private static native void nSetStrokeMiter(long paintPtr, float miter);
    @CriticalNative
    private static native float nGetStrokeMiter(long paintPtr);
    @CriticalNative
    private static native void nSetStrokeWidth(long paintPtr, float width);
    @CriticalNative
    private static native float nGetStrokeWidth(long paintPtr);
    @CriticalNative
    private static native void nSetAlpha(long paintPtr, int a);
    @CriticalNative
    private static native void nSetDither(long paintPtr, boolean dither);
    @CriticalNative
    private static native int nGetFlags(long paintPtr);
    @CriticalNative
    private static native void nSetFlags(long paintPtr, int flags);
    @CriticalNative
    private static native int nGetHinting(long paintPtr);
    @CriticalNative
    private static native void nSetHinting(long paintPtr, int mode);
    @CriticalNative
    private static native void nSetAntiAlias(long paintPtr, boolean aa);
    @CriticalNative
    private static native void nSetLinearText(long paintPtr, boolean linearText);
    @CriticalNative
    private static native void nSetSubpixelText(long paintPtr, boolean subpixelText);
    @CriticalNative
    private static native void nSetUnderlineText(long paintPtr, boolean underlineText);
    @CriticalNative
    private static native void nSetFakeBoldText(long paintPtr, boolean fakeBoldText);
    @CriticalNative
    private static native void nSetFilterBitmap(long paintPtr, boolean filter);
    @CriticalNative
    private static native int nGetColor(long paintPtr);
    @CriticalNative
    private static native void nSetColor(long paintPtr, @ColorInt int color);
    @CriticalNative
    private static native int nGetAlpha(long paintPtr);
    @CriticalNative
    private static native void nSetStrikeThruText(long paintPtr, boolean strikeThruText);
    @CriticalNative
    private static native boolean nIsElegantTextHeight(long paintPtr);
    @CriticalNative
    private static native void nSetElegantTextHeight(long paintPtr, boolean elegant);
    @CriticalNative
    private static native float nGetTextSize(long paintPtr);
    @CriticalNative
    private static native float nGetTextScaleX(long paintPtr);
    @CriticalNative
    private static native void nSetTextScaleX(long paintPtr, float scaleX);
    @CriticalNative
    private static native float nGetTextSkewX(long paintPtr);
    @CriticalNative
    private static native void nSetTextSkewX(long paintPtr, float skewX);
    @CriticalNative
    private static native float nAscent(long paintPtr);
    @CriticalNative
    private static native float nDescent(long paintPtr);
    @CriticalNative
    private static native float nGetUnderlinePosition(long paintPtr);
    @CriticalNative
    private static native float nGetUnderlineThickness(long paintPtr);
    @CriticalNative
    private static native float nGetStrikeThruPosition(long paintPtr);
    @CriticalNative
    private static native float nGetStrikeThruThickness(long paintPtr);
    @CriticalNative
    private static native void nSetTextSize(long paintPtr, float textSize);
    @CriticalNative
    private static native boolean nEqualsForTextMeasurement(long leftPaintPtr, long rightPaintPtr);
}<|MERGE_RESOLUTION|>--- conflicted
+++ resolved
@@ -70,11 +70,7 @@
     private MaskFilter  mMaskFilter;
     private PathEffect  mPathEffect;
     private Shader      mShader;
-<<<<<<< HEAD
-    @UnsupportedAppUsage
-=======
     @UnsupportedAppUsage(maxTargetSdk = Build.VERSION_CODES.P, trackingBug = 115609023)
->>>>>>> de843449
     private Typeface    mTypeface;
     private Xfermode    mXfermode;
 
