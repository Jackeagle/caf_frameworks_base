/*
 * Copyright (C) 2015 The Android Open Source Project
 *
 * Licensed under the Apache License, Version 2.0 (the "License");
 * you may not use this file except in compliance with the License.
 * You may obtain a copy of the License at
 *
 *      http://www.apache.org/licenses/LICENSE-2.0
 *
 * Unless required by applicable law or agreed to in writing, software
 * distributed under the License is distributed on an "AS IS" BASIS,
 * WITHOUT WARRANTIES OR CONDITIONS OF ANY KIND, either express or implied.
 * See the License for the specific language governing permissions and
 * limitations under the License.
 */

package android.net.netlink;

import static android.net.util.SocketUtils.makeNetlinkSocketAddress;
import static android.system.OsConstants.AF_NETLINK;
import static android.system.OsConstants.EIO;
import static android.system.OsConstants.EPROTO;
import static android.system.OsConstants.ETIMEDOUT;
import static android.system.OsConstants.SOCK_DGRAM;
import static android.system.OsConstants.SOL_SOCKET;
import static android.system.OsConstants.SO_RCVBUF;
import static android.system.OsConstants.SO_RCVTIMEO;
import static android.system.OsConstants.SO_SNDTIMEO;

import android.net.util.SocketUtils;
import android.system.ErrnoException;
import android.system.Os;
import android.util.Log;

import java.io.FileDescriptor;
import java.io.IOException;
import java.io.InterruptedIOException;
import java.net.SocketException;
import java.nio.ByteBuffer;
import java.nio.ByteOrder;


/**
 * NetlinkSocket
 *
 * A small static class to assist with AF_NETLINK socket operations.
 *
 * @hide
 */
public class NetlinkSocket {
    private static final String TAG = "NetlinkSocket";

    public static final int DEFAULT_RECV_BUFSIZE = 8 * 1024;
    public static final int SOCKET_RECV_BUFSIZE = 64 * 1024;

    public static void sendOneShotKernelMessage(int nlProto, byte[] msg) throws ErrnoException {
        final String errPrefix = "Error in NetlinkSocket.sendOneShotKernelMessage";
        final long IO_TIMEOUT = 300L;

        final FileDescriptor fd = forProto(nlProto);

        try {
            connectToKernel(fd);
            sendMessage(fd, msg, 0, msg.length, IO_TIMEOUT);
            final ByteBuffer bytes = recvMessage(fd, DEFAULT_RECV_BUFSIZE, IO_TIMEOUT);
            // recvMessage() guaranteed to not return null if it did not throw.
            final NetlinkMessage response = NetlinkMessage.parse(bytes);
            if (response != null && response instanceof NetlinkErrorMessage &&
                    (((NetlinkErrorMessage) response).getNlMsgError() != null)) {
                final int errno = ((NetlinkErrorMessage) response).getNlMsgError().error;
                if (errno != 0) {
                    // TODO: consider ignoring EINVAL (-22), which appears to be
                    // normal when probing a neighbor for which the kernel does
                    // not already have / no longer has a link layer address.
                    Log.e(TAG, errPrefix + ", errmsg=" + response.toString());
                    // Note: convert kernel errnos (negative) into userspace errnos (positive).
                    throw new ErrnoException(response.toString(), Math.abs(errno));
                }
            } else {
                final String errmsg;
                if (response == null) {
                    bytes.position(0);
                    errmsg = "raw bytes: " + NetlinkConstants.hexify(bytes);
                } else {
                    errmsg = response.toString();
                }
                Log.e(TAG, errPrefix + ", errmsg=" + errmsg);
                throw new ErrnoException(errmsg, EPROTO);
            }
        } catch (InterruptedIOException e) {
            Log.e(TAG, errPrefix, e);
            throw new ErrnoException(errPrefix, ETIMEDOUT, e);
        } catch (SocketException e) {
            Log.e(TAG, errPrefix, e);
            throw new ErrnoException(errPrefix, EIO, e);
        } finally {
            try {
                SocketUtils.closeSocket(fd);
            } catch (IOException e) {
                // Nothing we can do here
            }
        }
    }

    public static FileDescriptor forProto(int nlProto) throws ErrnoException {
        final FileDescriptor fd = Os.socket(AF_NETLINK, SOCK_DGRAM, nlProto);
        Os.setsockoptInt(fd, SOL_SOCKET, SO_RCVBUF, SOCKET_RECV_BUFSIZE);
        return fd;
    }

    public static void connectToKernel(FileDescriptor fd) throws ErrnoException, SocketException {
<<<<<<< HEAD
        SocketUtils.connectSocket(fd, makeNetlinkSocketAddress(0, 0));
=======
        Os.connect(fd, makeNetlinkSocketAddress(0, 0));
>>>>>>> 825827da
    }

    private static void checkTimeout(long timeoutMs) {
        if (timeoutMs < 0) {
            throw new IllegalArgumentException("Negative timeouts not permitted");
        }
    }

    /**
     * Wait up to |timeoutMs| (or until underlying socket error) for a
     * netlink message of at most |bufsize| size.
     *
     * Multi-threaded calls with different timeouts will cause unexpected results.
     */
    public static ByteBuffer recvMessage(FileDescriptor fd, int bufsize, long timeoutMs)
            throws ErrnoException, IllegalArgumentException, InterruptedIOException {
        checkTimeout(timeoutMs);

        SocketUtils.setSocketTimeValueOption(fd, SOL_SOCKET, SO_RCVTIMEO, timeoutMs);

        ByteBuffer byteBuffer = ByteBuffer.allocate(bufsize);
        int length = Os.read(fd, byteBuffer);
        if (length == bufsize) {
            Log.w(TAG, "maximum read");
        }
        byteBuffer.position(0);
        byteBuffer.limit(length);
        byteBuffer.order(ByteOrder.nativeOrder());
        return byteBuffer;
    }

    /**
     * Send a message to a peer to which this socket has previously connected,
     * waiting at most |timeoutMs| milliseconds for the send to complete.
     *
     * Multi-threaded calls with different timeouts will cause unexpected results.
     */
    public static int sendMessage(
            FileDescriptor fd, byte[] bytes, int offset, int count, long timeoutMs)
            throws ErrnoException, IllegalArgumentException, InterruptedIOException {
        checkTimeout(timeoutMs);
        SocketUtils.setSocketTimeValueOption(fd, SOL_SOCKET, SO_SNDTIMEO, timeoutMs);
        return Os.write(fd, bytes, offset, count);
    }
}<|MERGE_RESOLUTION|>--- conflicted
+++ resolved
@@ -109,11 +109,7 @@
     }
 
     public static void connectToKernel(FileDescriptor fd) throws ErrnoException, SocketException {
-<<<<<<< HEAD
-        SocketUtils.connectSocket(fd, makeNetlinkSocketAddress(0, 0));
-=======
         Os.connect(fd, makeNetlinkSocketAddress(0, 0));
->>>>>>> 825827da
     }
 
     private static void checkTimeout(long timeoutMs) {
