--- conflicted
+++ resolved
@@ -18,19 +18,6 @@
 
 import static com.android.server.pm.dex.PackageDexUsage.DexUseInfo;
 import static com.android.server.pm.dex.PackageDexUsage.PackageUseInfo;
-<<<<<<< HEAD
-
-import static org.junit.Assert.assertEquals;
-import static org.junit.Assert.assertFalse;
-import static org.junit.Assert.assertNotNull;
-import static org.junit.Assert.assertTrue;
-import static org.mockito.ArgumentMatchers.any;
-import static org.mockito.ArgumentMatchers.anyInt;
-import static org.mockito.ArgumentMatchers.anyString;
-import static org.mockito.Mockito.times;
-import static org.mockito.Mockito.verify;
-import static org.mockito.Mockito.when;
-=======
 import static com.android.server.pm.dex.PackageDynamicCodeLoading.DynamicCodeFile;
 import static com.android.server.pm.dex.PackageDynamicCodeLoading.PackageDynamicCode;
 
@@ -40,7 +27,6 @@
 import static org.junit.Assert.assertNotNull;
 import static org.junit.Assert.assertNull;
 import static org.junit.Assert.assertTrue;
->>>>>>> de843449
 
 import android.content.pm.ApplicationInfo;
 import android.content.pm.IPackageManager;
@@ -52,6 +38,10 @@
 import androidx.test.runner.AndroidJUnit4;
 
 import com.android.server.pm.Installer;
+
+import dalvik.system.DelegateLastClassLoader;
+import dalvik.system.PathClassLoader;
+import dalvik.system.VMRuntime;
 
 import org.junit.Before;
 import org.junit.Rule;
@@ -62,22 +52,6 @@
 import org.mockito.junit.MockitoRule;
 import org.mockito.quality.Strictness;
 
-import dalvik.system.DelegateLastClassLoader;
-import dalvik.system.PathClassLoader;
-import dalvik.system.VMRuntime;
-
-<<<<<<< HEAD
-=======
-import org.junit.Before;
-import org.junit.Rule;
-import org.junit.Test;
-import org.junit.runner.RunWith;
-import org.mockito.Mock;
-import org.mockito.junit.MockitoJUnit;
-import org.mockito.junit.MockitoRule;
-import org.mockito.quality.Strictness;
-
->>>>>>> de843449
 import java.io.File;
 import java.util.ArrayList;
 import java.util.Arrays;
@@ -458,16 +432,12 @@
         List<String> secondaries = mBarUser0UnsupportedClassLoader.getSecondaryDexPaths();
         notifyDexLoad(mBarUser0UnsupportedClassLoader, secondaries, mUser0);
 
-<<<<<<< HEAD
-        assertNoUseInfo(mBarUser0UnsupportedClassLoader);
-=======
         // We don't record the dex usage
         assertNoUseInfo(mBarUser0UnsupportedClassLoader);
 
         // But we do record this as an intance of dynamic code loading
         assertHasDclInfo(
                 mBarUser0UnsupportedClassLoader, mBarUser0UnsupportedClassLoader, secondaries);
->>>>>>> de843449
     }
 
     @Test
@@ -479,11 +449,8 @@
         notifyDexLoad(mBarUser0, classLoaders, classPaths, mUser0);
 
         assertNoUseInfo(mBarUser0);
-<<<<<<< HEAD
-=======
 
         assertHasDclInfo(mBarUser0, mBarUser0, mBarUser0.getSecondaryDexPaths());
->>>>>>> de843449
     }
 
     @Test
@@ -491,10 +458,7 @@
         notifyDexLoad(mBarUser0, null, mUser0);
 
         assertNoUseInfo(mBarUser0);
-<<<<<<< HEAD
-=======
         assertNoDclInfo(mBarUser0);
->>>>>>> de843449
     }
 
     @Test
@@ -525,28 +489,6 @@
     @Test
     public void testNotifyUnsupportedClassLoaderDoesNotChangeExisting() {
         List<String> secondaries = mBarUser0.getSecondaryDexPaths();
-<<<<<<< HEAD
-
-        notifyDexLoad(mBarUser0, secondaries, mUser0);
-        PackageUseInfo pui = getPackageUseInfo(mBarUser0);
-        assertSecondaryUse(mBarUser0, pui, secondaries, /*isUsedByOtherApps*/false, mUser0);
-
-        // Record bar secondaries again with an unsupported class loader. This should not change the
-        // context.
-        notifyDexLoad(mBarUser0UnsupportedClassLoader, secondaries, mUser0);
-        pui = getPackageUseInfo(mBarUser0);
-        assertSecondaryUse(mBarUser0, pui, secondaries, /*isUsedByOtherApps*/false, mUser0);
-    }
-
-    @Test
-    public void testReconcileSecondaryDexFiles_invokesListener() throws Exception {
-        List<String> fooSecondaries = mFooUser0.getSecondaryDexPathsFromProtectedDirs();
-        notifyDexLoad(mFooUser0, fooSecondaries, mUser0);
-
-        when(mPM.getPackageInfo(mFooUser0.getPackageName(), 0, 0))
-                .thenReturn(mFooUser0.mPackageInfo);
-=======
->>>>>>> de843449
 
         notifyDexLoad(mBarUser0, secondaries, mUser0);
         PackageUseInfo pui = getPackageUseInfo(mBarUser0);
