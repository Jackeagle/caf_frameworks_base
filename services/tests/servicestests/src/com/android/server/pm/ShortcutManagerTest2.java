--- conflicted
+++ resolved
@@ -251,11 +251,7 @@
                 .setCategories(set(ShortcutInfo.SHORTCUT_CATEGORY_CONVERSATION, "xyz"))
                 .setRank(123)
                 .setPerson(makePerson("person", "personKey", "personUri"))
-<<<<<<< HEAD
-                .setLongLived()
-=======
                 .setLongLived(true)
->>>>>>> 825827da
                 .setExtras(pb)
                 .build();
         si.addFlags(ShortcutInfo.FLAG_PINNED);
@@ -357,11 +353,7 @@
                 .setIntent(makeIntent("action", ShortcutActivity.class, "key", "val"))
                 .setRank(123)
                 .setPerson(makePerson("person", "personKey", "personUri"))
-<<<<<<< HEAD
-                .setLongLived()
-=======
                 .setLongLived(true)
->>>>>>> 825827da
                 .setExtras(pb)
                 .build();
         sorig.addFlags(ShortcutInfo.FLAG_PINNED);
@@ -971,10 +963,7 @@
         assertEquals(1, si.getRank());
         assertEquals(2, si.getPersons().length);
         assertEquals("personUri2", si.getPersons()[1].getUri());
-<<<<<<< HEAD
-=======
         assertEquals("6.7.8.9", si.getLocusId().getId());
->>>>>>> 825827da
 
         dumpUserFile(USER_10);
     }
