/*
 * Copyright (C) 2017 The Android Open Source Project
 *
 * Licensed under the Apache License, Version 2.0 (the "License");
 * you may not use this file except in compliance with the License.
 * You may obtain a copy of the License at
 *
 *      http://www.apache.org/licenses/LICENSE-2.0
 *
 * Unless required by applicable law or agreed to in writing, software
 * distributed under the License is distributed on an "AS IS" BASIS,
 * WITHOUT WARRANTIES OR CONDITIONS OF ANY KIND, either express or implied.
 * See the License for the specific language governing permissions and
 * limitations under the License
 */

package com.android.server.locksettings;

import static android.app.admin.DevicePolicyManager.PASSWORD_QUALITY_ALPHABETIC;
import static android.app.admin.DevicePolicyManager.PASSWORD_QUALITY_SOMETHING;
import static android.app.admin.DevicePolicyManager.PASSWORD_QUALITY_UNSPECIFIED;

import static com.android.internal.widget.LockPatternUtils.CREDENTIAL_TYPE_PASSWORD;
import static com.android.internal.widget.LockPatternUtils.SYNTHETIC_PASSWORD_ENABLED_KEY;
import static com.android.internal.widget.LockPatternUtils.SYNTHETIC_PASSWORD_HANDLE_KEY;

import static org.mockito.Mockito.any;
import static org.mockito.Mockito.atLeastOnce;
import static org.mockito.Mockito.never;
import static org.mockito.Mockito.reset;
import static org.mockito.Mockito.verify;

import android.app.admin.PasswordMetrics;
import android.os.RemoteException;
import android.os.UserHandle;

import com.android.internal.widget.LockPatternUtils;
import com.android.internal.widget.VerifyCredentialResponse;
import com.android.server.locksettings.SyntheticPasswordManager.AuthenticationResult;
import com.android.server.locksettings.SyntheticPasswordManager.AuthenticationToken;
import com.android.server.locksettings.SyntheticPasswordManager.PasswordData;

import org.mockito.ArgumentCaptor;

import java.util.ArrayList;


/**
 * runtest frameworks-services -c com.android.server.locksettings.SyntheticPasswordTests
 */
public class SyntheticPasswordTests extends BaseLockSettingsServiceTests {

    public static final byte[] PAYLOAD = new byte[] {1, 2, -1, -2, 55};
    public static final byte[] PAYLOAD2 = new byte[] {2, 3, -2, -3, 44, 1};

    @Override
    protected void setUp() throws Exception {
        super.setUp();
    }

    @Override
    protected void tearDown() throws Exception {
        super.tearDown();
    }

    public void testPasswordBasedSyntheticPassword() throws RemoteException {
        final int USER_ID = 10;
        final byte[] password = "user-password".getBytes();
        final byte[] badPassword = "bad-password".getBytes();
        MockSyntheticPasswordManager manager = new MockSyntheticPasswordManager(mContext, mStorage,
                mGateKeeperService, mUserManager, mPasswordSlotManager);
        AuthenticationToken authToken = manager.newSyntheticPasswordAndSid(mGateKeeperService, null,
                null, USER_ID);
        long handle = manager.createPasswordBasedSyntheticPassword(mGateKeeperService,
                password, LockPatternUtils.CREDENTIAL_TYPE_PASSWORD, authToken,
                PASSWORD_QUALITY_ALPHABETIC, USER_ID);

        AuthenticationResult result = manager.unwrapPasswordBasedSyntheticPassword(
                mGateKeeperService, handle, password, USER_ID, null);
        assertArrayEquals(result.authToken.deriveKeyStorePassword(),
                authToken.deriveKeyStorePassword());

        result = manager.unwrapPasswordBasedSyntheticPassword(mGateKeeperService, handle,
                badPassword, USER_ID, null);
        assertNull(result.authToken);
    }

    private void disableSyntheticPassword() throws RemoteException {
        mService.setLong(SYNTHETIC_PASSWORD_ENABLED_KEY, 0, UserHandle.USER_SYSTEM);
    }

    private void enableSyntheticPassword() throws RemoteException {
        mService.setLong(SYNTHETIC_PASSWORD_ENABLED_KEY, 1, UserHandle.USER_SYSTEM);
    }

    private boolean hasSyntheticPassword(int userId) throws RemoteException {
        return mService.getLong(SYNTHETIC_PASSWORD_HANDLE_KEY, 0, userId) != 0;
    }

    public void testPasswordMigration() throws RemoteException {
        final byte[] password = "testPasswordMigration-password".getBytes();

        disableSyntheticPassword();
        mService.setLockCredential(password, LockPatternUtils.CREDENTIAL_TYPE_PASSWORD, null,
<<<<<<< HEAD
                PASSWORD_QUALITY_ALPHABETIC, PRIMARY_USER_ID);
=======
                PASSWORD_QUALITY_ALPHABETIC, PRIMARY_USER_ID, false);
>>>>>>> 825827da
        long sid = mGateKeeperService.getSecureUserId(PRIMARY_USER_ID);
        final byte[] primaryStorageKey = mStorageManager.getUserUnlockToken(PRIMARY_USER_ID);
        enableSyntheticPassword();
        // Performs migration
        assertEquals(VerifyCredentialResponse.RESPONSE_OK, mService.verifyCredential(
                password, LockPatternUtils.CREDENTIAL_TYPE_PASSWORD, 0, PRIMARY_USER_ID)
                    .getResponseCode());
        assertEquals(sid, mGateKeeperService.getSecureUserId(PRIMARY_USER_ID));
        assertTrue(hasSyntheticPassword(PRIMARY_USER_ID));

        // SP-based verification
        assertEquals(VerifyCredentialResponse.RESPONSE_OK, mService.verifyCredential(password,
                LockPatternUtils.CREDENTIAL_TYPE_PASSWORD, 0, PRIMARY_USER_ID)
                        .getResponseCode());
        assertArrayNotEquals(primaryStorageKey,
                mStorageManager.getUserUnlockToken(PRIMARY_USER_ID));
    }

    protected void initializeCredentialUnderSP(byte[] password, int userId) throws RemoteException {
        enableSyntheticPassword();
        int quality = password != null ? PASSWORD_QUALITY_ALPHABETIC
                : PASSWORD_QUALITY_UNSPECIFIED;
        int type = password != null ? LockPatternUtils.CREDENTIAL_TYPE_PASSWORD
                : LockPatternUtils.CREDENTIAL_TYPE_NONE;
        mService.setLockCredential(password, type, null, quality, userId, false);
    }

    public void testSyntheticPasswordChangeCredential() throws RemoteException {
        final byte[] password = "testSyntheticPasswordChangeCredential-password".getBytes();
        final byte[] newPassword = "testSyntheticPasswordChangeCredential-newpassword".getBytes();

        initializeCredentialUnderSP(password, PRIMARY_USER_ID);
        long sid = mGateKeeperService.getSecureUserId(PRIMARY_USER_ID);
        mService.setLockCredential(newPassword, LockPatternUtils.CREDENTIAL_TYPE_PASSWORD, password,
<<<<<<< HEAD
                PASSWORD_QUALITY_ALPHABETIC, PRIMARY_USER_ID);
=======
                PASSWORD_QUALITY_ALPHABETIC, PRIMARY_USER_ID, false);
>>>>>>> 825827da
        assertEquals(VerifyCredentialResponse.RESPONSE_OK, mService.verifyCredential(
                newPassword, LockPatternUtils.CREDENTIAL_TYPE_PASSWORD, 0, PRIMARY_USER_ID)
                        .getResponseCode());
        assertEquals(sid, mGateKeeperService.getSecureUserId(PRIMARY_USER_ID));
    }

    public void testSyntheticPasswordVerifyCredential() throws RemoteException {
        final byte[] password = "testSyntheticPasswordVerifyCredential-password".getBytes();
        final byte[] badPassword = "testSyntheticPasswordVerifyCredential-badpassword".getBytes();

        initializeCredentialUnderSP(password, PRIMARY_USER_ID);
        assertEquals(VerifyCredentialResponse.RESPONSE_OK, mService.verifyCredential(
                password, LockPatternUtils.CREDENTIAL_TYPE_PASSWORD, 0, PRIMARY_USER_ID)
                        .getResponseCode());

        assertEquals(VerifyCredentialResponse.RESPONSE_ERROR, mService.verifyCredential(
                badPassword, LockPatternUtils.CREDENTIAL_TYPE_PASSWORD, 0, PRIMARY_USER_ID)
                        .getResponseCode());
    }

    public void testSyntheticPasswordClearCredential() throws RemoteException {
        final byte[] password = "testSyntheticPasswordClearCredential-password".getBytes();
        final byte[] badPassword = "testSyntheticPasswordClearCredential-newpassword".getBytes();

        initializeCredentialUnderSP(password, PRIMARY_USER_ID);
        long sid = mGateKeeperService.getSecureUserId(PRIMARY_USER_ID);
        // clear password
        mService.setLockCredential(null, LockPatternUtils.CREDENTIAL_TYPE_NONE, password,
<<<<<<< HEAD
                PASSWORD_QUALITY_UNSPECIFIED, PRIMARY_USER_ID);
=======
                PASSWORD_QUALITY_UNSPECIFIED, PRIMARY_USER_ID, false);
>>>>>>> 825827da
        assertEquals(0 ,mGateKeeperService.getSecureUserId(PRIMARY_USER_ID));

        // set a new password
        mService.setLockCredential(badPassword, LockPatternUtils.CREDENTIAL_TYPE_PASSWORD, null,
<<<<<<< HEAD
                PASSWORD_QUALITY_ALPHABETIC, PRIMARY_USER_ID);
=======
                PASSWORD_QUALITY_ALPHABETIC, PRIMARY_USER_ID, false);
>>>>>>> 825827da
        assertEquals(VerifyCredentialResponse.RESPONSE_OK, mService.verifyCredential(
                badPassword, LockPatternUtils.CREDENTIAL_TYPE_PASSWORD, 0, PRIMARY_USER_ID)
                        .getResponseCode());
        assertNotEquals(sid, mGateKeeperService.getSecureUserId(PRIMARY_USER_ID));
    }

    public void testSyntheticPasswordChangeCredentialKeepsAuthSecret() throws RemoteException {
        final byte[] password =
                "testSyntheticPasswordChangeCredentialKeepsAuthSecret-password".getBytes();
        final byte[] badPassword =
                "testSyntheticPasswordChangeCredentialKeepsAuthSecret-new".getBytes();

        initializeCredentialUnderSP(password, PRIMARY_USER_ID);
        mService.setLockCredential(badPassword, LockPatternUtils.CREDENTIAL_TYPE_PASSWORD, password,
<<<<<<< HEAD
                PASSWORD_QUALITY_ALPHABETIC, PRIMARY_USER_ID);
=======
                PASSWORD_QUALITY_ALPHABETIC, PRIMARY_USER_ID, false);
>>>>>>> 825827da
        assertEquals(VerifyCredentialResponse.RESPONSE_OK, mService.verifyCredential(
                badPassword, LockPatternUtils.CREDENTIAL_TYPE_PASSWORD, 0, PRIMARY_USER_ID)
                        .getResponseCode());

        // Check the same secret was passed each time
        ArgumentCaptor<ArrayList<Byte>> secret = ArgumentCaptor.forClass(ArrayList.class);
        verify(mAuthSecretService, atLeastOnce()).primaryUserCredential(secret.capture());
        assertEquals(1, secret.getAllValues().stream().distinct().count());
    }

    public void testSyntheticPasswordVerifyPassesPrimaryUserAuthSecret() throws RemoteException {
        final byte[] password =
                "testSyntheticPasswordVerifyPassesPrimaryUserAuthSecret-password".getBytes();
        final byte[] newPassword =
                "testSyntheticPasswordVerifyPassesPrimaryUserAuthSecret-new".getBytes();

        initializeCredentialUnderSP(password, PRIMARY_USER_ID);
        reset(mAuthSecretService);
        assertEquals(VerifyCredentialResponse.RESPONSE_OK, mService.verifyCredential(password,
                LockPatternUtils.CREDENTIAL_TYPE_PASSWORD, 0, PRIMARY_USER_ID)
                        .getResponseCode());
        verify(mAuthSecretService).primaryUserCredential(any(ArrayList.class));
    }

    public void testSecondaryUserDoesNotPassAuthSecret() throws RemoteException {
        final byte[] password = "testSecondaryUserDoesNotPassAuthSecret-password".getBytes();

        initializeCredentialUnderSP(password, SECONDARY_USER_ID);
        assertEquals(VerifyCredentialResponse.RESPONSE_OK, mService.verifyCredential(
                password, LockPatternUtils.CREDENTIAL_TYPE_PASSWORD, 0, SECONDARY_USER_ID)
                        .getResponseCode());
        verify(mAuthSecretService, never()).primaryUserCredential(any(ArrayList.class));
    }

    public void testNoSyntheticPasswordOrCredentialDoesNotPassAuthSecret() throws RemoteException {
        // Setting null doesn't create a synthetic password
        initializeCredentialUnderSP(null, PRIMARY_USER_ID);

        reset(mAuthSecretService);
        mService.onUnlockUser(PRIMARY_USER_ID);
        mService.mHandler.runWithScissors(() -> {}, 0 /*now*/); // Flush runnables on handler
        verify(mAuthSecretService, never()).primaryUserCredential(any(ArrayList.class));
    }

    public void testSyntheticPasswordAndCredentialDoesNotPassAuthSecret() throws RemoteException {
        final byte[] password = "passwordForASyntheticPassword".getBytes();
        initializeCredentialUnderSP(password, PRIMARY_USER_ID);

        reset(mAuthSecretService);
        mService.onUnlockUser(PRIMARY_USER_ID);
        mService.mHandler.runWithScissors(() -> {}, 0 /*now*/); // Flush runnables on handler
        verify(mAuthSecretService, never()).primaryUserCredential(any(ArrayList.class));
    }

    public void testSyntheticPasswordButNoCredentialPassesAuthSecret() throws RemoteException {
        final byte[] password = "getASyntheticPassword".getBytes();
        initializeCredentialUnderSP(password, PRIMARY_USER_ID);
        mService.setLockCredential(null, LockPatternUtils.CREDENTIAL_TYPE_NONE, password,
<<<<<<< HEAD
                PASSWORD_QUALITY_UNSPECIFIED, PRIMARY_USER_ID);
=======
                PASSWORD_QUALITY_UNSPECIFIED, PRIMARY_USER_ID, false);
>>>>>>> 825827da

        reset(mAuthSecretService);
        mService.onUnlockUser(PRIMARY_USER_ID);
        mService.mHandler.runWithScissors(() -> {}, 0 /*now*/); // Flush runnables on handler
        verify(mAuthSecretService).primaryUserCredential(any(ArrayList.class));
    }

    public void testManagedProfileUnifiedChallengeMigration() throws RemoteException {
        final byte[] UnifiedPassword = "testManagedProfileUnifiedChallengeMigration-pwd".getBytes();
        disableSyntheticPassword();
        mService.setLockCredential(UnifiedPassword, LockPatternUtils.CREDENTIAL_TYPE_PASSWORD, null,
                PASSWORD_QUALITY_ALPHABETIC, PRIMARY_USER_ID, false);
        mService.setSeparateProfileChallengeEnabled(MANAGED_PROFILE_USER_ID, false, null);
        final long primarySid = mGateKeeperService.getSecureUserId(PRIMARY_USER_ID);
        final long profileSid = mGateKeeperService.getSecureUserId(MANAGED_PROFILE_USER_ID);
        final byte[] primaryStorageKey = mStorageManager.getUserUnlockToken(PRIMARY_USER_ID);
        final byte[] profileStorageKey = mStorageManager.getUserUnlockToken(MANAGED_PROFILE_USER_ID);
        assertTrue(primarySid != 0);
        assertTrue(profileSid != 0);
        assertTrue(profileSid != primarySid);

        // do migration
        enableSyntheticPassword();
        assertEquals(VerifyCredentialResponse.RESPONSE_OK, mService.verifyCredential(
                UnifiedPassword, LockPatternUtils.CREDENTIAL_TYPE_PASSWORD, 0, PRIMARY_USER_ID)
                        .getResponseCode());

        // verify
        assertEquals(VerifyCredentialResponse.RESPONSE_OK, mService.verifyCredential(
                UnifiedPassword, LockPatternUtils.CREDENTIAL_TYPE_PASSWORD, 0, PRIMARY_USER_ID)
                        .getResponseCode());
        assertEquals(primarySid, mGateKeeperService.getSecureUserId(PRIMARY_USER_ID));
        assertEquals(profileSid, mGateKeeperService.getSecureUserId(MANAGED_PROFILE_USER_ID));
        assertArrayNotEquals(primaryStorageKey,
                mStorageManager.getUserUnlockToken(PRIMARY_USER_ID));
        assertArrayNotEquals(profileStorageKey,
                mStorageManager.getUserUnlockToken(MANAGED_PROFILE_USER_ID));
        assertTrue(hasSyntheticPassword(PRIMARY_USER_ID));
        assertTrue(hasSyntheticPassword(MANAGED_PROFILE_USER_ID));
    }

    public void testManagedProfileSeparateChallengeMigration() throws RemoteException {
        final byte[] primaryPassword =
                "testManagedProfileSeparateChallengeMigration-primary".getBytes();
        final byte[] profilePassword =
                "testManagedProfileSeparateChallengeMigration-profile".getBytes();
        disableSyntheticPassword();
        mService.setLockCredential(primaryPassword, LockPatternUtils.CREDENTIAL_TYPE_PASSWORD, null,
                PASSWORD_QUALITY_ALPHABETIC, PRIMARY_USER_ID, false);
        mService.setLockCredential(profilePassword, LockPatternUtils.CREDENTIAL_TYPE_PASSWORD, null,
                PASSWORD_QUALITY_ALPHABETIC, MANAGED_PROFILE_USER_ID, false);
        final long primarySid = mGateKeeperService.getSecureUserId(PRIMARY_USER_ID);
        final long profileSid = mGateKeeperService.getSecureUserId(MANAGED_PROFILE_USER_ID);
        final byte[] primaryStorageKey = mStorageManager.getUserUnlockToken(PRIMARY_USER_ID);
        final byte[] profileStorageKey = mStorageManager.getUserUnlockToken(MANAGED_PROFILE_USER_ID);
        assertTrue(primarySid != 0);
        assertTrue(profileSid != 0);
        assertTrue(profileSid != primarySid);

        // do migration
        enableSyntheticPassword();
        assertEquals(VerifyCredentialResponse.RESPONSE_OK, mService.verifyCredential(
                primaryPassword, LockPatternUtils.CREDENTIAL_TYPE_PASSWORD, 0, PRIMARY_USER_ID)
                        .getResponseCode());
        assertEquals(VerifyCredentialResponse.RESPONSE_OK, mService.verifyCredential(
                profilePassword, LockPatternUtils.CREDENTIAL_TYPE_PASSWORD,
                0, MANAGED_PROFILE_USER_ID).getResponseCode());

        // verify
        assertEquals(VerifyCredentialResponse.RESPONSE_OK, mService.verifyCredential(
                primaryPassword, LockPatternUtils.CREDENTIAL_TYPE_PASSWORD, 0, PRIMARY_USER_ID)
                        .getResponseCode());
        assertEquals(VerifyCredentialResponse.RESPONSE_OK, mService.verifyCredential(
                profilePassword, LockPatternUtils.CREDENTIAL_TYPE_PASSWORD,
                0, MANAGED_PROFILE_USER_ID).getResponseCode());
        assertEquals(primarySid, mGateKeeperService.getSecureUserId(PRIMARY_USER_ID));
        assertEquals(profileSid, mGateKeeperService.getSecureUserId(MANAGED_PROFILE_USER_ID));
        assertArrayNotEquals(primaryStorageKey,
                mStorageManager.getUserUnlockToken(PRIMARY_USER_ID));
        assertArrayNotEquals(profileStorageKey,
                mStorageManager.getUserUnlockToken(MANAGED_PROFILE_USER_ID));
        assertTrue(hasSyntheticPassword(PRIMARY_USER_ID));
        assertTrue(hasSyntheticPassword(MANAGED_PROFILE_USER_ID));
    }

    public void testTokenBasedResetPassword() throws RemoteException {
        final byte[] password = "password".getBytes();
        final byte[] pattern = "123654".getBytes();
        final byte[] token = "some-high-entropy-secure-token".getBytes();
        initializeCredentialUnderSP(password, PRIMARY_USER_ID);
        final byte[] storageKey = mStorageManager.getUserUnlockToken(PRIMARY_USER_ID);

<<<<<<< HEAD
        long handle = mLocalService.addEscrowToken(token, PRIMARY_USER_ID);
=======
        assertFalse(mService.hasPendingEscrowToken(PRIMARY_USER_ID));
        long handle = mLocalService.addEscrowToken(token, PRIMARY_USER_ID, null);
>>>>>>> 825827da
        assertFalse(mLocalService.isEscrowTokenActive(handle, PRIMARY_USER_ID));
        assertTrue(mService.hasPendingEscrowToken(PRIMARY_USER_ID));

        mService.verifyCredential(password, LockPatternUtils.CREDENTIAL_TYPE_PASSWORD, 0,
                PRIMARY_USER_ID).getResponseCode();
        assertTrue(mLocalService.isEscrowTokenActive(handle, PRIMARY_USER_ID));
        assertFalse(mService.hasPendingEscrowToken(PRIMARY_USER_ID));

        mLocalService.setLockCredentialWithToken(pattern, LockPatternUtils.CREDENTIAL_TYPE_PATTERN,
                handle, token, PASSWORD_QUALITY_SOMETHING, PRIMARY_USER_ID);

        // Verify DPM gets notified about new device lock
        mService.mHandler.runWithScissors(() -> {}, 0 /*now*/); // Flush runnables on handler
        PasswordMetrics metric = PasswordMetrics.computeForPassword(pattern);
        metric.quality = PASSWORD_QUALITY_SOMETHING;
        verify(mDevicePolicyManager).setActivePasswordState(metric, PRIMARY_USER_ID);

        assertEquals(VerifyCredentialResponse.RESPONSE_OK, mService.verifyCredential(
                pattern, LockPatternUtils.CREDENTIAL_TYPE_PATTERN, 0, PRIMARY_USER_ID)
                    .getResponseCode());
        assertArrayEquals(storageKey, mStorageManager.getUserUnlockToken(PRIMARY_USER_ID));
    }

    public void testTokenBasedClearPassword() throws RemoteException {
        final byte[] password = "password".getBytes();
        final byte[] pattern = "123654".getBytes();
        final byte[] token = "some-high-entropy-secure-token".getBytes();
        initializeCredentialUnderSP(password, PRIMARY_USER_ID);
        final byte[] storageKey = mStorageManager.getUserUnlockToken(PRIMARY_USER_ID);

<<<<<<< HEAD
        long handle = mLocalService.addEscrowToken(token, PRIMARY_USER_ID);
=======
        long handle = mLocalService.addEscrowToken(token, PRIMARY_USER_ID, null);
>>>>>>> 825827da
        assertFalse(mLocalService.isEscrowTokenActive(handle, PRIMARY_USER_ID));

        mService.verifyCredential(password, LockPatternUtils.CREDENTIAL_TYPE_PASSWORD,
                0, PRIMARY_USER_ID).getResponseCode();
        assertTrue(mLocalService.isEscrowTokenActive(handle, PRIMARY_USER_ID));

        mLocalService.setLockCredentialWithToken(null, LockPatternUtils.CREDENTIAL_TYPE_NONE,
                handle, token, PASSWORD_QUALITY_UNSPECIFIED, PRIMARY_USER_ID);
        mLocalService.setLockCredentialWithToken(pattern, LockPatternUtils.CREDENTIAL_TYPE_PATTERN,
                handle, token, PASSWORD_QUALITY_SOMETHING, PRIMARY_USER_ID);

        assertEquals(VerifyCredentialResponse.RESPONSE_OK, mService.verifyCredential(
                pattern, LockPatternUtils.CREDENTIAL_TYPE_PATTERN, 0, PRIMARY_USER_ID)
                        .getResponseCode());
        assertArrayEquals(storageKey, mStorageManager.getUserUnlockToken(PRIMARY_USER_ID));
    }

    public void testTokenBasedResetPasswordAfterCredentialChanges() throws RemoteException {
        final byte[] password = "password".getBytes();
        final byte[] pattern = "123654".getBytes();
        final byte[] newPassword = "password".getBytes();
        final byte[] token = "some-high-entropy-secure-token".getBytes();
        initializeCredentialUnderSP(password, PRIMARY_USER_ID);
        final byte[] storageKey = mStorageManager.getUserUnlockToken(PRIMARY_USER_ID);

<<<<<<< HEAD
        long handle = mLocalService.addEscrowToken(token, PRIMARY_USER_ID);
=======
        long handle = mLocalService.addEscrowToken(token, PRIMARY_USER_ID, null);
>>>>>>> 825827da
        assertFalse(mLocalService.isEscrowTokenActive(handle, PRIMARY_USER_ID));

        mService.verifyCredential(password, LockPatternUtils.CREDENTIAL_TYPE_PASSWORD,
                0, PRIMARY_USER_ID).getResponseCode();
        assertTrue(mLocalService.isEscrowTokenActive(handle, PRIMARY_USER_ID));

        mService.setLockCredential(pattern, LockPatternUtils.CREDENTIAL_TYPE_PATTERN, password,
<<<<<<< HEAD
                PASSWORD_QUALITY_SOMETHING, PRIMARY_USER_ID);
=======
                PASSWORD_QUALITY_SOMETHING, PRIMARY_USER_ID, false);
>>>>>>> 825827da

        mLocalService.setLockCredentialWithToken(newPassword,
                LockPatternUtils.CREDENTIAL_TYPE_PASSWORD, handle, token,
                PASSWORD_QUALITY_ALPHABETIC, PRIMARY_USER_ID);

        assertEquals(VerifyCredentialResponse.RESPONSE_OK, mService.verifyCredential(
                newPassword, LockPatternUtils.CREDENTIAL_TYPE_PASSWORD, 0, PRIMARY_USER_ID)
                    .getResponseCode());
        assertArrayEquals(storageKey, mStorageManager.getUserUnlockToken(PRIMARY_USER_ID));
    }

    public void testEscrowTokenActivatedImmediatelyIfNoUserPasswordNeedsMigration()
            throws RemoteException {
        final String token = "some-high-entropy-secure-token";
        enableSyntheticPassword();
<<<<<<< HEAD
        long handle = mLocalService.addEscrowToken(token.getBytes(), PRIMARY_USER_ID);
=======
        long handle = mLocalService.addEscrowToken(token.getBytes(), PRIMARY_USER_ID, null);
>>>>>>> 825827da
        assertTrue(mLocalService.isEscrowTokenActive(handle, PRIMARY_USER_ID));
        assertEquals(0, mGateKeeperService.getSecureUserId(PRIMARY_USER_ID));
        assertTrue(hasSyntheticPassword(PRIMARY_USER_ID));
    }

    public void testEscrowTokenActivatedImmediatelyIfNoUserPasswordNoMigration()
            throws RemoteException {
        final String token = "some-high-entropy-secure-token";
        initializeCredentialUnderSP(null, PRIMARY_USER_ID);
<<<<<<< HEAD
        long handle = mLocalService.addEscrowToken(token.getBytes(), PRIMARY_USER_ID);
=======
        long handle = mLocalService.addEscrowToken(token.getBytes(), PRIMARY_USER_ID, null);
>>>>>>> 825827da
        assertTrue(mLocalService.isEscrowTokenActive(handle, PRIMARY_USER_ID));
        assertEquals(0, mGateKeeperService.getSecureUserId(PRIMARY_USER_ID));
        assertTrue(hasSyntheticPassword(PRIMARY_USER_ID));
    }

    public void testEscrowTokenActivatedLaterWithUserPasswordNeedsMigration()
            throws RemoteException {
        final byte[] token = "some-high-entropy-secure-token".getBytes();
        final byte[] password = "password".getBytes();
        // Set up pre-SP user password
        disableSyntheticPassword();
        mService.setLockCredential(password, LockPatternUtils.CREDENTIAL_TYPE_PASSWORD, null,
<<<<<<< HEAD
                PASSWORD_QUALITY_ALPHABETIC, PRIMARY_USER_ID);
        enableSyntheticPassword();

        long handle = mLocalService.addEscrowToken(token, PRIMARY_USER_ID);
=======
                PASSWORD_QUALITY_ALPHABETIC, PRIMARY_USER_ID, false);
        enableSyntheticPassword();

        long handle = mLocalService.addEscrowToken(token, PRIMARY_USER_ID, null);
>>>>>>> 825827da
        // Token not activated immediately since user password exists
        assertFalse(mLocalService.isEscrowTokenActive(handle, PRIMARY_USER_ID));
        // Activate token (password gets migrated to SP at the same time)
        assertEquals(VerifyCredentialResponse.RESPONSE_OK, mService.verifyCredential(
                password, LockPatternUtils.CREDENTIAL_TYPE_PASSWORD, 0, PRIMARY_USER_ID)
                    .getResponseCode());
        // Verify token is activated
        assertTrue(mLocalService.isEscrowTokenActive(handle, PRIMARY_USER_ID));
    }

    public void testSetLockCredentialWithTokenFailsWithoutLockScreen() throws Exception {
        final byte[] password = "password".getBytes();
        final byte[] pattern = "123654".getBytes();
        final byte[] token = "some-high-entropy-secure-token".getBytes();

        mHasSecureLockScreen = false;
        enableSyntheticPassword();
<<<<<<< HEAD
        long handle = mLocalService.addEscrowToken(token, PRIMARY_USER_ID);
=======
        long handle = mLocalService.addEscrowToken(token, PRIMARY_USER_ID, null);
>>>>>>> 825827da
        assertTrue(mLocalService.isEscrowTokenActive(handle, PRIMARY_USER_ID));

        try {
            mLocalService.setLockCredentialWithToken(password,
                    LockPatternUtils.CREDENTIAL_TYPE_PASSWORD, handle, token,
                    PASSWORD_QUALITY_ALPHABETIC, PRIMARY_USER_ID);
            fail("An exception should have been thrown.");
        } catch (UnsupportedOperationException e) {
            // Success - the exception was expected.
        }
        assertFalse(mService.havePassword(PRIMARY_USER_ID));

        try {
            mLocalService.setLockCredentialWithToken(pattern,
                    LockPatternUtils.CREDENTIAL_TYPE_PATTERN, handle, token,
                    PASSWORD_QUALITY_ALPHABETIC, PRIMARY_USER_ID);
            fail("An exception should have been thrown.");
        } catch (UnsupportedOperationException e) {
            // Success - the exception was expected.
        }
        assertFalse(mService.havePattern(PRIMARY_USER_ID));
    }

    public void testgetHashFactorPrimaryUser() throws RemoteException {
        final byte[] password = "password".getBytes();
        mService.setLockCredential(password, LockPatternUtils.CREDENTIAL_TYPE_PASSWORD, null,
                PASSWORD_QUALITY_ALPHABETIC, PRIMARY_USER_ID, false);
        final byte[] hashFactor = mService.getHashFactor(password, PRIMARY_USER_ID);
        assertNotNull(hashFactor);

        mService.setLockCredential(null, LockPatternUtils.CREDENTIAL_TYPE_NONE,
<<<<<<< HEAD
                password, PASSWORD_QUALITY_UNSPECIFIED, PRIMARY_USER_ID);
=======
                password, PASSWORD_QUALITY_UNSPECIFIED, PRIMARY_USER_ID, false);
>>>>>>> 825827da
        final byte[] newHashFactor = mService.getHashFactor(null, PRIMARY_USER_ID);
        assertNotNull(newHashFactor);
        // Hash factor should never change after password change/removal
        assertArrayEquals(hashFactor, newHashFactor);
    }

    public void testgetHashFactorManagedProfileUnifiedChallenge() throws RemoteException {
        final byte[] pattern = "1236".getBytes();
        mService.setLockCredential(pattern, LockPatternUtils.CREDENTIAL_TYPE_PATTERN,
<<<<<<< HEAD
                null, PASSWORD_QUALITY_SOMETHING, PRIMARY_USER_ID);
=======
                null, PASSWORD_QUALITY_SOMETHING, PRIMARY_USER_ID, false);
>>>>>>> 825827da
        mService.setSeparateProfileChallengeEnabled(MANAGED_PROFILE_USER_ID, false, null);
        assertNotNull(mService.getHashFactor(null, MANAGED_PROFILE_USER_ID));
    }

    public void testgetHashFactorManagedProfileSeparateChallenge() throws RemoteException {
        final byte[] primaryPassword = "primary".getBytes();
        final byte[] profilePassword = "profile".getBytes();
        mService.setLockCredential(primaryPassword, LockPatternUtils.CREDENTIAL_TYPE_PASSWORD, null,
                PASSWORD_QUALITY_ALPHABETIC, PRIMARY_USER_ID, false);
        mService.setLockCredential(profilePassword, LockPatternUtils.CREDENTIAL_TYPE_PASSWORD, null,
                PASSWORD_QUALITY_ALPHABETIC, MANAGED_PROFILE_USER_ID, false);
        assertNotNull(mService.getHashFactor(profilePassword, MANAGED_PROFILE_USER_ID));
    }

    public void testPasswordData_serializeDeserialize() {
        PasswordData data = new PasswordData();
        data.scryptN = 11;
        data.scryptR = 22;
        data.scryptP = 33;
        data.passwordType = CREDENTIAL_TYPE_PASSWORD;
        data.salt = PAYLOAD;
        data.passwordHandle = PAYLOAD2;

        PasswordData deserialized = PasswordData.fromBytes(data.toBytes());

        assertEquals(11, deserialized.scryptN);
        assertEquals(22, deserialized.scryptR);
        assertEquals(33, deserialized.scryptP);
        assertEquals(CREDENTIAL_TYPE_PASSWORD, deserialized.passwordType);
        assertArrayEquals(PAYLOAD, deserialized.salt);
        assertArrayEquals(PAYLOAD2, deserialized.passwordHandle);
    }

    public void testPasswordData_deserialize() {
        // Test that we can deserialize existing PasswordData and don't inadvertently change the
        // wire format.
        byte[] serialized = new byte[] {
                0, 0, 0, 2, /* CREDENTIAL_TYPE_PASSWORD */
                11, /* scryptN */
                22, /* scryptR */
                33, /* scryptP */
                0, 0, 0, 5, /* salt.length */
                1, 2, -1, -2, 55, /* salt */
                0, 0, 0, 6, /* passwordHandle.length */
                2, 3, -2, -3, 44, 1, /* passwordHandle */
        };
        PasswordData deserialized = PasswordData.fromBytes(serialized);

        assertEquals(11, deserialized.scryptN);
        assertEquals(22, deserialized.scryptR);
        assertEquals(33, deserialized.scryptP);
        assertEquals(CREDENTIAL_TYPE_PASSWORD, deserialized.passwordType);
        assertArrayEquals(PAYLOAD, deserialized.salt);
        assertArrayEquals(PAYLOAD2, deserialized.passwordHandle);
    }

    public void testGsiDisablesAuthSecret() throws RemoteException {
        mGsiService.setIsGsiRunning(true);

        final byte[] password = "testGsiDisablesAuthSecret-password".getBytes();

        initializeCredentialUnderSP(password, PRIMARY_USER_ID);
        assertEquals(VerifyCredentialResponse.RESPONSE_OK, mService.verifyCredential(
                password, LockPatternUtils.CREDENTIAL_TYPE_PASSWORD, 0, PRIMARY_USER_ID)
                        .getResponseCode());
        verify(mAuthSecretService, never()).primaryUserCredential(any(ArrayList.class));
    }

    // b/62213311
    //TODO: add non-migration work profile case, and unify/un-unify transition.
    //TODO: test token after user resets password
    //TODO: test token based reset after unified work challenge
    //TODO: test clear password after unified work challenge
}<|MERGE_RESOLUTION|>--- conflicted
+++ resolved
@@ -102,11 +102,7 @@
 
         disableSyntheticPassword();
         mService.setLockCredential(password, LockPatternUtils.CREDENTIAL_TYPE_PASSWORD, null,
-<<<<<<< HEAD
-                PASSWORD_QUALITY_ALPHABETIC, PRIMARY_USER_ID);
-=======
-                PASSWORD_QUALITY_ALPHABETIC, PRIMARY_USER_ID, false);
->>>>>>> 825827da
+                PASSWORD_QUALITY_ALPHABETIC, PRIMARY_USER_ID, false);
         long sid = mGateKeeperService.getSecureUserId(PRIMARY_USER_ID);
         final byte[] primaryStorageKey = mStorageManager.getUserUnlockToken(PRIMARY_USER_ID);
         enableSyntheticPassword();
@@ -141,11 +137,7 @@
         initializeCredentialUnderSP(password, PRIMARY_USER_ID);
         long sid = mGateKeeperService.getSecureUserId(PRIMARY_USER_ID);
         mService.setLockCredential(newPassword, LockPatternUtils.CREDENTIAL_TYPE_PASSWORD, password,
-<<<<<<< HEAD
-                PASSWORD_QUALITY_ALPHABETIC, PRIMARY_USER_ID);
-=======
-                PASSWORD_QUALITY_ALPHABETIC, PRIMARY_USER_ID, false);
->>>>>>> 825827da
+                PASSWORD_QUALITY_ALPHABETIC, PRIMARY_USER_ID, false);
         assertEquals(VerifyCredentialResponse.RESPONSE_OK, mService.verifyCredential(
                 newPassword, LockPatternUtils.CREDENTIAL_TYPE_PASSWORD, 0, PRIMARY_USER_ID)
                         .getResponseCode());
@@ -174,20 +166,12 @@
         long sid = mGateKeeperService.getSecureUserId(PRIMARY_USER_ID);
         // clear password
         mService.setLockCredential(null, LockPatternUtils.CREDENTIAL_TYPE_NONE, password,
-<<<<<<< HEAD
-                PASSWORD_QUALITY_UNSPECIFIED, PRIMARY_USER_ID);
-=======
                 PASSWORD_QUALITY_UNSPECIFIED, PRIMARY_USER_ID, false);
->>>>>>> 825827da
         assertEquals(0 ,mGateKeeperService.getSecureUserId(PRIMARY_USER_ID));
 
         // set a new password
         mService.setLockCredential(badPassword, LockPatternUtils.CREDENTIAL_TYPE_PASSWORD, null,
-<<<<<<< HEAD
-                PASSWORD_QUALITY_ALPHABETIC, PRIMARY_USER_ID);
-=======
-                PASSWORD_QUALITY_ALPHABETIC, PRIMARY_USER_ID, false);
->>>>>>> 825827da
+                PASSWORD_QUALITY_ALPHABETIC, PRIMARY_USER_ID, false);
         assertEquals(VerifyCredentialResponse.RESPONSE_OK, mService.verifyCredential(
                 badPassword, LockPatternUtils.CREDENTIAL_TYPE_PASSWORD, 0, PRIMARY_USER_ID)
                         .getResponseCode());
@@ -202,11 +186,7 @@
 
         initializeCredentialUnderSP(password, PRIMARY_USER_ID);
         mService.setLockCredential(badPassword, LockPatternUtils.CREDENTIAL_TYPE_PASSWORD, password,
-<<<<<<< HEAD
-                PASSWORD_QUALITY_ALPHABETIC, PRIMARY_USER_ID);
-=======
-                PASSWORD_QUALITY_ALPHABETIC, PRIMARY_USER_ID, false);
->>>>>>> 825827da
+                PASSWORD_QUALITY_ALPHABETIC, PRIMARY_USER_ID, false);
         assertEquals(VerifyCredentialResponse.RESPONSE_OK, mService.verifyCredential(
                 badPassword, LockPatternUtils.CREDENTIAL_TYPE_PASSWORD, 0, PRIMARY_USER_ID)
                         .getResponseCode());
@@ -265,11 +245,7 @@
         final byte[] password = "getASyntheticPassword".getBytes();
         initializeCredentialUnderSP(password, PRIMARY_USER_ID);
         mService.setLockCredential(null, LockPatternUtils.CREDENTIAL_TYPE_NONE, password,
-<<<<<<< HEAD
-                PASSWORD_QUALITY_UNSPECIFIED, PRIMARY_USER_ID);
-=======
                 PASSWORD_QUALITY_UNSPECIFIED, PRIMARY_USER_ID, false);
->>>>>>> 825827da
 
         reset(mAuthSecretService);
         mService.onUnlockUser(PRIMARY_USER_ID);
@@ -362,12 +338,8 @@
         initializeCredentialUnderSP(password, PRIMARY_USER_ID);
         final byte[] storageKey = mStorageManager.getUserUnlockToken(PRIMARY_USER_ID);
 
-<<<<<<< HEAD
-        long handle = mLocalService.addEscrowToken(token, PRIMARY_USER_ID);
-=======
         assertFalse(mService.hasPendingEscrowToken(PRIMARY_USER_ID));
         long handle = mLocalService.addEscrowToken(token, PRIMARY_USER_ID, null);
->>>>>>> 825827da
         assertFalse(mLocalService.isEscrowTokenActive(handle, PRIMARY_USER_ID));
         assertTrue(mService.hasPendingEscrowToken(PRIMARY_USER_ID));
 
@@ -398,11 +370,7 @@
         initializeCredentialUnderSP(password, PRIMARY_USER_ID);
         final byte[] storageKey = mStorageManager.getUserUnlockToken(PRIMARY_USER_ID);
 
-<<<<<<< HEAD
-        long handle = mLocalService.addEscrowToken(token, PRIMARY_USER_ID);
-=======
         long handle = mLocalService.addEscrowToken(token, PRIMARY_USER_ID, null);
->>>>>>> 825827da
         assertFalse(mLocalService.isEscrowTokenActive(handle, PRIMARY_USER_ID));
 
         mService.verifyCredential(password, LockPatternUtils.CREDENTIAL_TYPE_PASSWORD,
@@ -428,11 +396,7 @@
         initializeCredentialUnderSP(password, PRIMARY_USER_ID);
         final byte[] storageKey = mStorageManager.getUserUnlockToken(PRIMARY_USER_ID);
 
-<<<<<<< HEAD
-        long handle = mLocalService.addEscrowToken(token, PRIMARY_USER_ID);
-=======
         long handle = mLocalService.addEscrowToken(token, PRIMARY_USER_ID, null);
->>>>>>> 825827da
         assertFalse(mLocalService.isEscrowTokenActive(handle, PRIMARY_USER_ID));
 
         mService.verifyCredential(password, LockPatternUtils.CREDENTIAL_TYPE_PASSWORD,
@@ -440,11 +404,7 @@
         assertTrue(mLocalService.isEscrowTokenActive(handle, PRIMARY_USER_ID));
 
         mService.setLockCredential(pattern, LockPatternUtils.CREDENTIAL_TYPE_PATTERN, password,
-<<<<<<< HEAD
-                PASSWORD_QUALITY_SOMETHING, PRIMARY_USER_ID);
-=======
                 PASSWORD_QUALITY_SOMETHING, PRIMARY_USER_ID, false);
->>>>>>> 825827da
 
         mLocalService.setLockCredentialWithToken(newPassword,
                 LockPatternUtils.CREDENTIAL_TYPE_PASSWORD, handle, token,
@@ -460,11 +420,7 @@
             throws RemoteException {
         final String token = "some-high-entropy-secure-token";
         enableSyntheticPassword();
-<<<<<<< HEAD
-        long handle = mLocalService.addEscrowToken(token.getBytes(), PRIMARY_USER_ID);
-=======
         long handle = mLocalService.addEscrowToken(token.getBytes(), PRIMARY_USER_ID, null);
->>>>>>> 825827da
         assertTrue(mLocalService.isEscrowTokenActive(handle, PRIMARY_USER_ID));
         assertEquals(0, mGateKeeperService.getSecureUserId(PRIMARY_USER_ID));
         assertTrue(hasSyntheticPassword(PRIMARY_USER_ID));
@@ -474,11 +430,7 @@
             throws RemoteException {
         final String token = "some-high-entropy-secure-token";
         initializeCredentialUnderSP(null, PRIMARY_USER_ID);
-<<<<<<< HEAD
-        long handle = mLocalService.addEscrowToken(token.getBytes(), PRIMARY_USER_ID);
-=======
         long handle = mLocalService.addEscrowToken(token.getBytes(), PRIMARY_USER_ID, null);
->>>>>>> 825827da
         assertTrue(mLocalService.isEscrowTokenActive(handle, PRIMARY_USER_ID));
         assertEquals(0, mGateKeeperService.getSecureUserId(PRIMARY_USER_ID));
         assertTrue(hasSyntheticPassword(PRIMARY_USER_ID));
@@ -491,17 +443,10 @@
         // Set up pre-SP user password
         disableSyntheticPassword();
         mService.setLockCredential(password, LockPatternUtils.CREDENTIAL_TYPE_PASSWORD, null,
-<<<<<<< HEAD
-                PASSWORD_QUALITY_ALPHABETIC, PRIMARY_USER_ID);
-        enableSyntheticPassword();
-
-        long handle = mLocalService.addEscrowToken(token, PRIMARY_USER_ID);
-=======
                 PASSWORD_QUALITY_ALPHABETIC, PRIMARY_USER_ID, false);
         enableSyntheticPassword();
 
         long handle = mLocalService.addEscrowToken(token, PRIMARY_USER_ID, null);
->>>>>>> 825827da
         // Token not activated immediately since user password exists
         assertFalse(mLocalService.isEscrowTokenActive(handle, PRIMARY_USER_ID));
         // Activate token (password gets migrated to SP at the same time)
@@ -519,11 +464,7 @@
 
         mHasSecureLockScreen = false;
         enableSyntheticPassword();
-<<<<<<< HEAD
-        long handle = mLocalService.addEscrowToken(token, PRIMARY_USER_ID);
-=======
         long handle = mLocalService.addEscrowToken(token, PRIMARY_USER_ID, null);
->>>>>>> 825827da
         assertTrue(mLocalService.isEscrowTokenActive(handle, PRIMARY_USER_ID));
 
         try {
@@ -555,11 +496,7 @@
         assertNotNull(hashFactor);
 
         mService.setLockCredential(null, LockPatternUtils.CREDENTIAL_TYPE_NONE,
-<<<<<<< HEAD
-                password, PASSWORD_QUALITY_UNSPECIFIED, PRIMARY_USER_ID);
-=======
                 password, PASSWORD_QUALITY_UNSPECIFIED, PRIMARY_USER_ID, false);
->>>>>>> 825827da
         final byte[] newHashFactor = mService.getHashFactor(null, PRIMARY_USER_ID);
         assertNotNull(newHashFactor);
         // Hash factor should never change after password change/removal
@@ -569,11 +506,7 @@
     public void testgetHashFactorManagedProfileUnifiedChallenge() throws RemoteException {
         final byte[] pattern = "1236".getBytes();
         mService.setLockCredential(pattern, LockPatternUtils.CREDENTIAL_TYPE_PATTERN,
-<<<<<<< HEAD
-                null, PASSWORD_QUALITY_SOMETHING, PRIMARY_USER_ID);
-=======
                 null, PASSWORD_QUALITY_SOMETHING, PRIMARY_USER_ID, false);
->>>>>>> 825827da
         mService.setSeparateProfileChallengeEnabled(MANAGED_PROFILE_USER_ID, false, null);
         assertNotNull(mService.getHashFactor(null, MANAGED_PROFILE_USER_ID));
     }
