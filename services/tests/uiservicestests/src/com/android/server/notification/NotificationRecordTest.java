--- conflicted
+++ resolved
@@ -19,18 +19,9 @@
 import static android.app.NotificationManager.IMPORTANCE_DEFAULT;
 import static android.app.NotificationManager.IMPORTANCE_HIGH;
 import static android.app.NotificationManager.IMPORTANCE_LOW;
-<<<<<<< HEAD
-import static android.service.notification.NotificationListenerService.Ranking
-        .USER_SENTIMENT_NEGATIVE;
-import static android.service.notification.NotificationListenerService.Ranking
-        .USER_SENTIMENT_NEUTRAL;
-import static android.service.notification.NotificationListenerService.Ranking
-        .USER_SENTIMENT_POSITIVE;
-=======
 import static android.service.notification.NotificationListenerService.Ranking.USER_SENTIMENT_NEGATIVE;
 import static android.service.notification.NotificationListenerService.Ranking.USER_SENTIMENT_NEUTRAL;
 import static android.service.notification.NotificationListenerService.Ranking.USER_SENTIMENT_POSITIVE;
->>>>>>> de843449
 
 import static junit.framework.Assert.assertEquals;
 import static junit.framework.Assert.assertFalse;
@@ -766,10 +757,7 @@
         NotificationRecord record = new NotificationRecord(mMockContext, sbn, channel);
 
         record.setAssistantImportance(IMPORTANCE_LOW);
-<<<<<<< HEAD
-=======
         record.calculateImportance();
->>>>>>> de843449
         assertEquals(IMPORTANCE_LOW, record.getImportance());
 
         // assistant ignored if user expressed preference
@@ -777,10 +765,7 @@
         channel.lockFields(USER_LOCKED_IMPORTANCE);
 
         record.setAssistantImportance(IMPORTANCE_LOW);
-<<<<<<< HEAD
-=======
         record.calculateImportance();
->>>>>>> de843449
         assertEquals(channel.getImportance(), record.getImportance());
     }
 
@@ -793,10 +778,7 @@
         NotificationRecord record = new NotificationRecord(mMockContext, sbn, channel);
 
         record.setAssistantImportance(IMPORTANCE_LOW);
-<<<<<<< HEAD
-=======
         record.calculateImportance();
->>>>>>> de843449
         assertEquals(IMPORTANCE_LOW, record.getImportance());
 
         record.updateNotificationChannel(
@@ -821,8 +803,6 @@
     }
 
     @Test
-<<<<<<< HEAD
-=======
     public void testSetDidNotAudiblyAlert() {
         StatusBarNotification sbn = getNotification(PKG_O, true /* noisy */,
                 true /* defaultSound */, false /* buzzy */, false /* defaultBuzz */,
@@ -835,7 +815,6 @@
     }
 
     @Test
->>>>>>> de843449
     public void testSetAudiblyAlerted() {
         StatusBarNotification sbn = getNotification(PKG_O, true /* noisy */,
                 true /* defaultSound */, false /* buzzy */, false /* defaultBuzz */,
@@ -844,10 +823,6 @@
 
         record.setAudiblyAlerted(true);
 
-<<<<<<< HEAD
-        assertTrue(record.getAudiblyAlerted());
-=======
         assertNotEquals(-1, record.getLastAudiblyAlertedMs());
->>>>>>> de843449
     }
 }