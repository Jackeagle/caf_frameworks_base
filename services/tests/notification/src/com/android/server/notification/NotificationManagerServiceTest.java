--- conflicted
+++ resolved
@@ -178,7 +178,6 @@
         // write to a test file; the system file isn't readable from tests
         mFile = new File(mContext.getCacheDir(), "test.xml");
         mFile.createNewFile();
-<<<<<<< HEAD
         final String preupgradeXml = "<notification-policy></notification-policy>";
         mPolicyFile = new AtomicFile(mFile);
         FileOutputStream fos = mPolicyFile.startWrite();
@@ -188,7 +187,7 @@
 
         // Setup managed services
         mListener = mListeners.new ManagedServiceInfo(
-                null, new ComponentName(PKG, "test_class"), uid, true, null, 0);
+                null, new ComponentName(PKG, "test_class"), mUid, true, null, 0);
         when(mListeners.checkServiceTokenLocked(any())).thenReturn(mListener);
         ManagedServices.Config listenerConfig = new ManagedServices.Config();
         listenerConfig.xmlTag = NotificationListeners.TAG_ENABLED_NOTIFICATION_LISTENERS;
@@ -200,14 +199,6 @@
         dndConfig.xmlTag = ConditionProviders.TAG_ENABLED_DND_APPS;
         when(mConditionProviders.getConfig()).thenReturn(dndConfig);
 
-=======
-        when(mPolicyFile.openRead()).thenReturn(new FileInputStream(mFile));
-        when(mPolicyFile.startWrite()).thenReturn(new FileOutputStream(mFile));
-
-        mListener = mNotificationListeners.new ManagedServiceInfo(
-                null, new ComponentName(PKG, "test_class"), mUid, true, null, 0);
-        when(mNotificationListeners.checkServiceTokenLocked(any())).thenReturn(mListener);
->>>>>>> 180f4ee7
         try {
             mNotificationManagerService.init(mTestableLooper.getLooper(),
                     mPackageManager, mPackageManagerClient, mockLightsManager,
