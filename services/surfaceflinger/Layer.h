/*
 * Copyright (C) 2007 The Android Open Source Project
 *
 * Licensed under the Apache License, Version 2.0 (the "License");
 * you may not use this file except in compliance with the License.
 * You may obtain a copy of the License at
 *
 *      http://www.apache.org/licenses/LICENSE-2.0
 *
 * Unless required by applicable law or agreed to in writing, software
 * distributed under the License is distributed on an "AS IS" BASIS,
 * WITHOUT WARRANTIES OR CONDITIONS OF ANY KIND, either express or implied.
 * See the License for the specific language governing permissions and
 * limitations under the License.
 */

#ifndef ANDROID_LAYER_H
#define ANDROID_LAYER_H

#include <stdint.h>
#include <sys/types.h>

#include <ui/GraphicBuffer.h>
#include <ui/PixelFormat.h>
#include <pixelflinger/pixelflinger.h>

#include <EGL/egl.h>
#include <EGL/eglext.h>
#include <GLES/gl.h>
#include <GLES/glext.h>

#include "LayerBase.h"
#include "Transform.h"
#include "TextureManager.h"

namespace android {

// ---------------------------------------------------------------------------

class FreezeLock;
class Client;
class GLExtensions;
class UserClient;

// ---------------------------------------------------------------------------

class Layer : public LayerBaseClient
{
public:
            Layer(SurfaceFlinger* flinger, DisplayID display,
                    const sp<Client>& client);

    virtual ~Layer();

    virtual const char* getTypeId() const { return "Layer"; }

    // the this layer's size and format
    status_t setBuffers(uint32_t w, uint32_t h, 
            PixelFormat format, uint32_t flags=0);

    // associate a UserClient to this Layer
    status_t setToken(const sp<UserClient>& uc, SharedClient* sc, int32_t idx);
    int32_t getToken() const;
    sp<UserClient> getClient() const;

    // Set this Layer's buffers size
    void setBufferSize(uint32_t w, uint32_t h);
    bool isFixedSize() const;

    // LayerBase interface
    virtual void drawForSreenShot() const;
    virtual status_t drawWithOverlay(const Region& clip,
                        bool hdmiConnected, bool ignoreFB = true) const;
    virtual status_t setBufferInUse() const;
    virtual status_t freeBypassBuffers() const;
    virtual void onDraw(const Region& clip) const;
    virtual uint32_t doTransaction(uint32_t transactionFlags);
    virtual void lockPageFlip(bool& recomputeVisibleRegions);
    virtual void unlockPageFlip(const Transform& planeTransform, Region& outDirtyRegion);
    virtual bool needsBlending() const      { return mNeedsBlending; }
    virtual bool needsDithering() const     { return mNeedsDithering; }
    virtual bool needsFiltering() const;
    virtual bool isSecure() const           { return mSecure; }
    virtual bool isNothingToUpdate() const  { return mNothingToUpdate; }
    virtual sp<Surface> createSurface() const;
    virtual status_t ditch();
    virtual void onRemoved();
    virtual bool setBypass(bool enable);

    void updateBuffersOrientation();

    inline sp<GraphicBuffer> getBypassBuffer() const {
        return mBufferManager.getActiveBuffer(); }

    // only for debugging
    inline sp<GraphicBuffer> getBuffer(int i) const {
        return mBufferManager.getBuffer(i); }
    // only for debugging
    inline const sp<FreezeLock>&  getFreezeLock() const {
        return mFreezeLock; }

protected:
    virtual void dump(String8& result, char* scratch, size_t size) const;

private:
    void reloadTexture(const Region& dirty);
    uint32_t getEffectiveUsage(uint32_t usage) const;
    sp<GraphicBuffer> requestBuffer(int bufferIdx,
            uint32_t w, uint32_t h, uint32_t format, uint32_t usage);
    status_t setBufferCount(int bufferCount);

    // -----------------------------------------------------------------------

    class SurfaceLayer : public LayerBaseClient::Surface {
    public:
        SurfaceLayer(const sp<SurfaceFlinger>& flinger, const sp<Layer>& owner);
        ~SurfaceLayer();
    private:
        virtual sp<GraphicBuffer> requestBuffer(int bufferIdx,
                uint32_t w, uint32_t h, uint32_t format, uint32_t usage);
        virtual status_t setStereoscopic3DFormat(int format);
        virtual status_t setBufferCount(int bufferCount);
        sp<Layer> getOwner() const {
            return static_cast<Layer*>(Surface::getOwner().get());
        }
    };
    friend class SurfaceLayer;

    // -----------------------------------------------------------------------

    class ClientRef {
        ClientRef(const ClientRef& rhs);
        ClientRef& operator = (const ClientRef& rhs);
        mutable Mutex mLock;
        // binder thread, page-flip thread
        sp<SharedBufferServer> mControlBlock;
        wp<UserClient> mUserClient;
        int32_t mToken;
    public:
        ClientRef();
        ~ClientRef();
        int32_t getToken() const;
        sp<UserClient> getClient() const;
        status_t setToken(const sp<UserClient>& uc,
                const sp<SharedBufferServer>& sharedClient, int32_t token);
        sp<UserClient> getUserClientUnsafe() const;
        class Access {
            Access(const Access& rhs);
            Access& operator = (const Access& rhs);
            sp<UserClient> mUserClientStrongRef;
            sp<SharedBufferServer> mControlBlock;
        public:
            Access(const ClientRef& ref);
            ~Access();
            inline SharedBufferServer* get() const { return mControlBlock.get(); }
        };
        friend class Access;
    };

    // -----------------------------------------------------------------------

    class BufferManager {
        static const size_t NUM_BUFFERS = 2;
        struct BufferData {
            sp<GraphicBuffer>   buffer;
            Image               texture;
        };
        // this lock protect mBufferData[].buffer but since there
        // is very little contention, we have only one like for
        // the whole array, we also use it to protect mNumBuffers.
        mutable Mutex mLock;
        BufferData          mBufferData[SharedBufferStack::NUM_BUFFER_MAX];
        size_t              mNumBuffers;
        Texture             mFailoverTexture;
        TextureManager&     mTextureManager;
        ssize_t             mActiveBuffer;
        bool                mFailover;
        static status_t destroyTexture(Image* tex, EGLDisplay dpy);

    public:
        static size_t getDefaultBufferCount() { return NUM_BUFFERS; }
        size_t getNumBuffers() const { return mNumBuffers; }
        BufferManager(TextureManager& tm);
        ~BufferManager();

        // detach/attach buffer from/to given index
        sp<GraphicBuffer> detachBuffer(size_t index);
        status_t attachBuffer(size_t index, const sp<GraphicBuffer>& buffer);
        // resize the number of active buffers
        status_t resize(size_t size);

        // ----------------------------------------------
        // must be called from GL thread

        // set/get active buffer index
        status_t setActiveBufferIndex(size_t index);
        size_t getActiveBufferIndex() const;
        // return the active buffer
        sp<GraphicBuffer> getActiveBuffer() const;
        // return the active texture (or fail-over)
        Texture getActiveTexture() const;
        // frees resources associated with all buffers
        status_t destroy(EGLDisplay dpy);
        // load bitmap data into the active buffer
        status_t loadTexture(const Region& dirty, const GGLSurface& t);
        // make active buffer an EGLImage if needed
        status_t initEglImage(EGLDisplay dpy,
                const sp<GraphicBuffer>& buffer);

        // ----------------------------------------------
        // only for debugging
        sp<GraphicBuffer> getBuffer(size_t index) const;
    };

    // -----------------------------------------------------------------------

    // thread-safe
    ClientRef mUserClientRef;

    // constants
    sp<Surface> mSurface;
    PixelFormat mFormat;
    const GLExtensions& mGLExtensions;
    bool mNeedsBlending;
    bool mNeedsDithering;
    bool mNothingToUpdate;
    // page-flip thread (currently main thread)
    bool mSecure;
    Region mPostedDirtyRegion;

    // page-flip thread and transaction thread (currently main thread)
    sp<FreezeLock>  mFreezeLock;

    // see threading usage in declaration
    TextureManager mTextureManager;
    BufferManager mBufferManager;

    // binder thread, transaction thread
    mutable Mutex mLock;
    uint32_t mWidth;
    uint32_t mHeight;
    uint32_t mReqWidth;
    uint32_t mReqHeight;
    uint32_t mReqFormat;
    bool mNeedsScaling;
    bool mFixedSize;
<<<<<<< HEAD
    mutable bool mOverlay;
=======
    bool mBypassState;
>>>>>>> b4173374
};

// ---------------------------------------------------------------------------

}; // namespace android

#endif // ANDROID_LAYER_H<|MERGE_RESOLUTION|>--- conflicted
+++ resolved
@@ -244,11 +244,8 @@
     uint32_t mReqFormat;
     bool mNeedsScaling;
     bool mFixedSize;
-<<<<<<< HEAD
     mutable bool mOverlay;
-=======
     bool mBypassState;
->>>>>>> b4173374
 };
 
 // ---------------------------------------------------------------------------
