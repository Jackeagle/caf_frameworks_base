/*
 * Copyright (C) 2007 The Android Open Source Project
 *
 * Licensed under the Apache License, Version 2.0 (the "License");
 * you may not use this file except in compliance with the License.
 * You may obtain a copy of the License at
 *
 *      http://www.apache.org/licenses/LICENSE-2.0
 *
 * Unless required by applicable law or agreed to in writing, software
 * distributed under the License is distributed on an "AS IS" BASIS,
 * WITHOUT WARRANTIES OR CONDITIONS OF ANY KIND, either express or implied.
 * See the License for the specific language governing permissions and
 * limitations under the License.
 */

#include <stdlib.h>
#include <stdio.h>
#include <stdint.h>
#include <unistd.h>
#include <fcntl.h>
#include <errno.h>
#include <math.h>
#include <limits.h>
#include <sys/types.h>
#include <sys/stat.h>
#include <sys/ioctl.h>

#include <cutils/log.h>
#include <cutils/properties.h>

#include <binder/IPCThreadState.h>
#include <binder/IServiceManager.h>
#include <binder/MemoryHeapBase.h>

#include <utils/String8.h>
#include <utils/String16.h>
#include <utils/StopWatch.h>

#include <ui/GraphicBufferAllocator.h>
#include <ui/GraphicLog.h>
#include <ui/PixelFormat.h>

#include <pixelflinger/pixelflinger.h>
#include <GLES/gl.h>

#include "clz.h"
#include "GLExtensions.h"
#include "Layer.h"
#include "LayerBlur.h"
#include "LayerBuffer.h"
#include "LayerDim.h"
#include "SurfaceFlinger.h"

#include "DisplayHardware/DisplayHardware.h"

/* ideally AID_GRAPHICS would be in a semi-public header
 * or there would be a way to map a user/group name to its id
 */
#ifndef AID_GRAPHICS
#define AID_GRAPHICS 1003
#endif

#ifdef USE_COMPOSITION_BYPASS
#warning "using COMPOSITION_BYPASS"
#endif

#define DISPLAY_COUNT       1

namespace android {
// ---------------------------------------------------------------------------

SurfaceFlinger::SurfaceFlinger()
    :   BnSurfaceComposer(), Thread(false),
        mTransactionFlags(0),
        mTransactionCount(0),
        mResizeTransationPending(false),
        mLayersRemoved(false),
        mBootTime(systemTime()),
        mHardwareTest("android.permission.HARDWARE_TEST"),
        mAccessSurfaceFlinger("android.permission.ACCESS_SURFACE_FLINGER"),
        mReadFramebuffer("android.permission.READ_FRAME_BUFFER"),
        mDump("android.permission.DUMP"),
        mVisibleRegionsDirty(false),
        mDeferReleaseConsole(false),
        mFreezeDisplay(false),
        mElectronBeamAnimationMode(0),
        mFreezeCount(0),
        mFreezeDisplayTime(0),
        mOrientationChanged(false),
        mDebugRegion(0),
        mDebugBackground(0),
        mDebugInSwapBuffers(0),
        mLastSwapBufferTime(0),
        mDebugInTransaction(0),
        mLastTransactionTime(0),
        mBootFinished(false),
        mConsoleSignals(0),
        mHDMIOutput(false),
        mSecureFrameBuffer(0),
#if defined(TARGET_USES_OVERLAY)
        mOverlayOpt(true),
#else
        mOverlayOpt(false),
#endif
        mLastCompCount(-1),
        mFullScreen(false),
        mOverlayUsed(false),
        mOverlayUseChanged(false)
{
    init();
}

void SurfaceFlinger::init()
{
    LOGI("SurfaceFlinger is starting");

    // debugging stuff...
    char value[PROPERTY_VALUE_MAX];
    property_get("debug.sf.showupdates", value, "0");
    mDebugRegion = atoi(value);
    property_get("debug.sf.showbackground", value, "0");
    mDebugBackground = atoi(value);

    LOGI_IF(mDebugRegion,       "showupdates enabled");
    LOGI_IF(mDebugBackground,   "showbackground enabled");
}

SurfaceFlinger::~SurfaceFlinger()
{
    glDeleteTextures(1, &mWormholeTexName);
}

overlay_control_device_t* SurfaceFlinger::getOverlayEngine() const
{
    return graphicPlane(0).displayHardware().getOverlayEngine();
}

sp<IMemoryHeap> SurfaceFlinger::getCblk() const
{
    return mServerHeap;
}

sp<ISurfaceComposerClient> SurfaceFlinger::createConnection()
{
    sp<ISurfaceComposerClient> bclient;
    sp<Client> client(new Client(this));
    status_t err = client->initCheck();
    if (err == NO_ERROR) {
        bclient = client;
    }
    return bclient;
}

sp<ISurfaceComposerClient> SurfaceFlinger::createClientConnection()
{
    sp<ISurfaceComposerClient> bclient;
    sp<UserClient> client(new UserClient(this));
    status_t err = client->initCheck();
    if (err == NO_ERROR) {
        bclient = client;
    }
    return bclient;
}


const GraphicPlane& SurfaceFlinger::graphicPlane(int dpy) const
{
    LOGE_IF(uint32_t(dpy) >= DISPLAY_COUNT, "Invalid DisplayID %d", dpy);
    const GraphicPlane& plane(mGraphicPlanes[dpy]);
    return plane;
}

GraphicPlane& SurfaceFlinger::graphicPlane(int dpy)
{
    return const_cast<GraphicPlane&>(
        const_cast<SurfaceFlinger const *>(this)->graphicPlane(dpy));
}

void SurfaceFlinger::bootFinished()
{
    const nsecs_t now = systemTime();
    const nsecs_t duration = now - mBootTime;
    LOGI("Boot is finished (%ld ms)", long(ns2ms(duration)) );  
    mBootFinished = true;
    property_set("ctl.stop", "bootanim");
}

void SurfaceFlinger::onFirstRef()
{
    run("SurfaceFlinger", PRIORITY_URGENT_DISPLAY);

    // Wait for the main thread to be done with its initialization
    mReadyToRunBarrier.wait();
}

static inline uint16_t pack565(int r, int g, int b) {
    return (r<<11)|(g<<5)|b;
}

status_t SurfaceFlinger::readyToRun()
{
    LOGI(   "SurfaceFlinger's main thread ready to run. "
            "Initializing graphics H/W...");

    // we only support one display currently
    int dpy = 0;

    {
        // initialize the main display
        GraphicPlane& plane(graphicPlane(dpy));
        DisplayHardware* const hw = new DisplayHardware(this, dpy);
        plane.setDisplayHardware(hw);
    }

    // create the shared control-block
    mServerHeap = new MemoryHeapBase(4096,
            MemoryHeapBase::READ_ONLY, "SurfaceFlinger read-only heap");
    LOGE_IF(mServerHeap==0, "can't create shared memory dealer");
    
    mServerCblk = static_cast<surface_flinger_cblk_t*>(mServerHeap->getBase());
    LOGE_IF(mServerCblk==0, "can't get to shared control block's address");
    
    new(mServerCblk) surface_flinger_cblk_t;

    // initialize primary screen
    // (other display should be initialized in the same manner, but
    // asynchronously, as they could come and go. None of this is supported
    // yet).
    const GraphicPlane& plane(graphicPlane(dpy));
    const DisplayHardware& hw = plane.displayHardware();
    const uint32_t w = hw.getWidth();
    const uint32_t h = hw.getHeight();
    const uint32_t f = hw.getFormat();
    hw.makeCurrent();

    // initialize the shared control block
    mServerCblk->connected |= 1<<dpy;
    display_cblk_t* dcblk = mServerCblk->displays + dpy;
    memset(dcblk, 0, sizeof(display_cblk_t));
    dcblk->w            = plane.getWidth();
    dcblk->h            = plane.getHeight();
    dcblk->format       = f;
    dcblk->orientation  = ISurfaceComposer::eOrientationDefault;
    dcblk->xdpi         = hw.getDpiX();
    dcblk->ydpi         = hw.getDpiY();
    dcblk->fps          = hw.getRefreshRate();
    dcblk->density      = hw.getDensity();

    // Initialize OpenGL|ES
    glPixelStorei(GL_UNPACK_ALIGNMENT, 4);
    glPixelStorei(GL_PACK_ALIGNMENT, 4); 
    glEnableClientState(GL_VERTEX_ARRAY);
    glEnable(GL_SCISSOR_TEST);
    glShadeModel(GL_FLAT);
    glDisable(GL_DITHER);
    glDisable(GL_CULL_FACE);

    const uint16_t g0 = pack565(0x0F,0x1F,0x0F);
    const uint16_t g1 = pack565(0x17,0x2f,0x17);
    const uint16_t textureData[4] = { g0, g1, g1, g0 };
    glGenTextures(1, &mWormholeTexName);
    glBindTexture(GL_TEXTURE_2D, mWormholeTexName);
    glTexParameterx(GL_TEXTURE_2D, GL_TEXTURE_MAG_FILTER, GL_NEAREST);
    glTexParameterx(GL_TEXTURE_2D, GL_TEXTURE_MIN_FILTER, GL_NEAREST);
    glTexParameterx(GL_TEXTURE_2D, GL_TEXTURE_WRAP_S, GL_REPEAT);
    glTexParameterx(GL_TEXTURE_2D, GL_TEXTURE_WRAP_T, GL_REPEAT);
    glTexImage2D(GL_TEXTURE_2D, 0, GL_RGB, 2, 2, 0,
            GL_RGB, GL_UNSIGNED_SHORT_5_6_5, textureData);

    glViewport(0, 0, w, h);
    glMatrixMode(GL_PROJECTION);
    glLoadIdentity();
    glOrthof(0, w, h, 0, 0, 1);

   LayerDim::initDimmer(this, w, h);

    mReadyToRunBarrier.open();

    /*
     *  We're now ready to accept clients...
     */

    // start boot animation
    property_set("ctl.start", "bootanim");
    
    return NO_ERROR;
}

// ----------------------------------------------------------------------------
#if 0
#pragma mark -
#pragma mark Events Handler
#endif

void SurfaceFlinger::waitForEvent()
{
    while (true) {
        nsecs_t timeout = -1;
        const nsecs_t freezeDisplayTimeout = ms2ns(5000);
        if (UNLIKELY(isFrozen())) {
            // wait 5 seconds
            const nsecs_t now = systemTime();
            if (mFreezeDisplayTime == 0) {
                mFreezeDisplayTime = now;
            }
            nsecs_t waitTime = freezeDisplayTimeout - (now - mFreezeDisplayTime);
            timeout = waitTime>0 ? waitTime : 0;
        }

        sp<MessageBase> msg = mEventQueue.waitMessage(timeout);

        // see if we timed out
        if (isFrozen()) {
            const nsecs_t now = systemTime();
            nsecs_t frozenTime = (now - mFreezeDisplayTime);
            if (frozenTime >= freezeDisplayTimeout) {
                // we timed out and are still frozen
                LOGW("timeout expired mFreezeDisplay=%d, mFreezeCount=%d",
                        mFreezeDisplay, mFreezeCount);
                mFreezeDisplayTime = 0;
                mFreezeCount = 0;
                mFreezeDisplay = false;
            }
        }

        if (msg != 0) {
            switch (msg->what) {
                case MessageQueue::INVALIDATE:
                    // invalidate message, just return to the main loop
                    return;
            }
        }
    }
}

void SurfaceFlinger::signalEvent() {
    mEventQueue.invalidate();
}

void SurfaceFlinger::signal() const {
    // this is the IPC call
    const_cast<SurfaceFlinger*>(this)->signalEvent();
}

status_t SurfaceFlinger::postMessageAsync(const sp<MessageBase>& msg,
        nsecs_t reltime, uint32_t flags)
{
    return mEventQueue.postMessage(msg, reltime, flags);
}

status_t SurfaceFlinger::postMessageSync(const sp<MessageBase>& msg,
        nsecs_t reltime, uint32_t flags)
{
    status_t res = mEventQueue.postMessage(msg, reltime, flags);
    if (res == NO_ERROR) {
        msg->wait();
    }
    return res;
}

// ----------------------------------------------------------------------------
#if 0
#pragma mark -
#pragma mark Main loop
#endif

bool SurfaceFlinger::threadLoop()
{
    waitForEvent();

    // check for transactions
    if (UNLIKELY(mConsoleSignals)) {
        handleConsoleEvents();
    }

    if (LIKELY(mTransactionCount == 0)) {
        // if we're in a global transaction, don't do anything.
        const uint32_t mask = eTransactionNeeded | eTraversalNeeded;
        uint32_t transactionFlags = getTransactionFlags(mask);
        if (LIKELY(transactionFlags)) {
            handleTransaction(transactionFlags);
        }
    }
    mFullScreen = false;

    // post surfaces (if needed)
    handlePageFlip();

    const DisplayHardware& hw(graphicPlane(0).displayHardware());
    if (LIKELY(hw.canDraw() && !isFrozen())) {

#ifdef USE_COMPOSITION_BYPASS
        if (handleBypassLayer()) {
            unlockClients();
            return true;
        }
#endif

        // repaint the framebuffer (if needed)
        const int index = hw.getCurrentBufferIndex();
        GraphicLog& logger(GraphicLog::getInstance());

        logger.log(GraphicLog::SF_REPAINT, index);
        handleRepaint();

        // inform the h/w that we're done compositing
        logger.log(GraphicLog::SF_COMPOSITION_COMPLETE, index);
        if (!mFullScreen)
            hw.compositionComplete();

<<<<<<< HEAD
        // release the clients before we flip ('cause flip might block)
        logger.log(GraphicLog::SF_UNLOCK_CLIENTS, index);
        if (!mOverlayUseChanged)
            unlockClients();

=======
>>>>>>> b4173374
        logger.log(GraphicLog::SF_SWAP_BUFFERS, index);
        if (!mFullScreen) {
            postFramebuffer();
            if (mOverlayOpt && mOverlayUseChanged) {
                enableOverlayOpt(false);
                enableOverlayOpt(true);
                mOverlayUseChanged = false;
                unlockClients();
                freeBypassBuffers();
            }
        }
        ditchOverlayLayers();

        logger.log(GraphicLog::SF_REPAINT_DONE, index);
    } else {
        if ((mHDMIOutput || mOverlayOpt) && !(hw.canDraw())) {
            enableOverlayOpt(false);
            enableOverlayOpt(true);
            const DisplayHardware& hw(graphicPlane(0).displayHardware());
            if (mHDMIOutput)
                hw.videoOverlayStarted(false);
        }
        // pretend we did the post
        hw.compositionComplete();
        usleep(16667); // 60 fps period
    }
    return true;
}

bool SurfaceFlinger::handleBypassLayer()
{
    sp<Layer> bypassLayer(mBypassLayer.promote());
    if (bypassLayer != 0) {
        sp<GraphicBuffer> buffer(bypassLayer->getBypassBuffer());
        if (buffer!=0 && (buffer->usage & GRALLOC_USAGE_HW_FB)) {
            const DisplayHardware& hw(graphicPlane(0).displayHardware());
            hw.postBypassBuffer(buffer->handle);
            return true;
        }
    }
    return false;
}

void SurfaceFlinger::postFramebuffer()
{
    if (!mInvalidRegion.isEmpty()) {
        const DisplayHardware& hw(graphicPlane(0).displayHardware());
        const nsecs_t now = systemTime();
        const GraphicPlane& plane(graphicPlane(0));
        const Transform& planeTransform(plane.transform());
        mDebugInSwapBuffers = now;
        //If orientation has changed, inform gralloc for HDMI mirroring
        if(mOrientationChanged) {
             mOrientationChanged = false;
             hw.orientationChanged(planeTransform.getOrientation());
        }
        hw.flip(mInvalidRegion);
        mLastSwapBufferTime = systemTime() - now;
        mDebugInSwapBuffers = 0;
        mInvalidRegion.clear();
    }
}

void SurfaceFlinger::handleConsoleEvents()
{
    // something to do with the console
    const DisplayHardware& hw = graphicPlane(0).displayHardware();

    int what = android_atomic_and(0, &mConsoleSignals);
    if (what & eConsoleAcquired) {
        hw.acquireScreen();
        hw.enableHDMIOutput(mHDMIOutput);
        // this is a temporary work-around, eventually this should be called
        // by the power-manager
        SurfaceFlinger::turnElectronBeamOn(mElectronBeamAnimationMode);
    }

    if (mDeferReleaseConsole && hw.isScreenAcquired()) {
        // We got the release signal before the acquire signal
        mDeferReleaseConsole = false;
        hw.releaseScreen();
        hw.enableHDMIOutput(false);
    }

    if (what & eConsoleReleased) {
        if (hw.isScreenAcquired()) {
            hw.releaseScreen();
            hw.enableHDMIOutput(false);
        } else {
            mDeferReleaseConsole = true;
        }
    }

    mDirtyRegion.set(hw.bounds());
}

void SurfaceFlinger::ditchOverlayLayers()
{
#ifdef SF_BYPASS
    const size_t count = mOverlayDitchedLayers.size();
    for (size_t i=0 ; i<count ; i++)
        mOverlayDitchedLayers[i]->ditch();
    mOverlayDitchedLayers.clear();
#endif
}

void SurfaceFlinger::handleTransaction(uint32_t transactionFlags)
{
    Vector< sp<LayerBase> > ditchedLayers;

    /*
     * Perform and commit the transaction
     */

    { // scope for the lock
        Mutex::Autolock _l(mStateLock);
        const nsecs_t now = systemTime();
        mDebugInTransaction = now;
        handleTransactionLocked(transactionFlags, ditchedLayers);
        mLastTransactionTime = systemTime() - now;
        mDebugInTransaction = 0;
        // here the transaction has been committed
    }

    /*
     * Clean-up all layers that went away
     * (do this without the lock held)
     */
    const size_t count = ditchedLayers.size();
    for (size_t i=0 ; i<count ; i++) {
        if (ditchedLayers[i] != 0) {
#ifdef SF_BYPASS
            if (ditchedLayers[i]->isOverlayUsed())
                mOverlayDitchedLayers.add(ditchedLayers[i]);
            else
#endif
                ditchedLayers[i]->ditch();
        }
    }
}

void SurfaceFlinger::handleTransactionLocked(
        uint32_t transactionFlags, Vector< sp<LayerBase> >& ditchedLayers)
{
    const LayerVector& currentLayers(mCurrentState.layersSortedByZ);
    const size_t count = currentLayers.size();

    /*
     * Traversal of the children
     * (perform the transaction for each of them if needed)
     */

    const bool layersNeedTransaction = transactionFlags & eTraversalNeeded;
    if (layersNeedTransaction) {
        for (size_t i=0 ; i<count ; i++) {
            const sp<LayerBase>& layer = currentLayers[i];
            uint32_t trFlags = layer->getTransactionFlags(eTransactionNeeded);
            if (!trFlags) continue;

            const uint32_t flags = layer->doTransaction(0);
            if (flags & Layer::eVisibleRegion)
                mVisibleRegionsDirty = true;
        }
    }

    /*
     * Perform our own transaction if needed
     */

    if (transactionFlags & eTransactionNeeded) {
        if (mCurrentState.orientation != mDrawingState.orientation) {
            // the orientation has changed, recompute all visible regions
            // and invalidate everything.

            const int dpy = 0;
            const int orientation = mCurrentState.orientation;
            const uint32_t type = mCurrentState.orientationType;
            GraphicPlane& plane(graphicPlane(dpy));
            plane.setOrientation(orientation);
            mOrientationChanged = true;

            // update the shared control block
            const DisplayHardware& hw(plane.displayHardware());
            volatile display_cblk_t* dcblk = mServerCblk->displays + dpy;
            dcblk->orientation = orientation;
            dcblk->w = plane.getWidth();
            dcblk->h = plane.getHeight();

            mVisibleRegionsDirty = true;
            mDirtyRegion.set(hw.bounds());
        }

        if (mCurrentState.freezeDisplay != mDrawingState.freezeDisplay) {
            // freezing or unfreezing the display -> trigger animation if needed
            mFreezeDisplay = mCurrentState.freezeDisplay;
            if (mFreezeDisplay)
                 mFreezeDisplayTime = 0;
        }

        if (currentLayers.size() > mDrawingState.layersSortedByZ.size()) {
            // layers have been added
            mVisibleRegionsDirty = true;
        }

        // some layers might have been removed, so
        // we need to update the regions they're exposing.
        if (mLayersRemoved) {
            mLayersRemoved = false;
            mVisibleRegionsDirty = true;
            const LayerVector& previousLayers(mDrawingState.layersSortedByZ);
            const size_t count = previousLayers.size();
            for (size_t i=0 ; i<count ; i++) {
                const sp<LayerBase>& layer(previousLayers[i]);
                if (currentLayers.indexOf( layer ) < 0) {
                    // this layer is not visible anymore
                    ditchedLayers.add(layer);
                    mDirtyRegionRemovedLayer.orSelf(layer->visibleRegionScreen);
                }
            }
        }
    }

    commitTransaction();
}

sp<FreezeLock> SurfaceFlinger::getFreezeLock() const
{
    return new FreezeLock(const_cast<SurfaceFlinger *>(this));
}

void SurfaceFlinger::computeVisibleRegions(
    LayerVector& currentLayers, Region& dirtyRegion, Region& opaqueRegion)
{
    const GraphicPlane& plane(graphicPlane(0));
    const Transform& planeTransform(plane.transform());
    const DisplayHardware& hw(plane.displayHardware());
    const Region screenRegion(hw.bounds());

    Region aboveOpaqueLayers;
    Region aboveCoveredLayers;
    Region dirty;

    bool secureFrameBuffer = false;

    size_t i = currentLayers.size();
    while (i--) {
        const sp<LayerBase>& layer = currentLayers[i];
        layer->validateVisibility(planeTransform);

        // start with the whole surface at its current location
        const Layer::State& s(layer->drawingState());

        /*
         * opaqueRegion: area of a surface that is fully opaque.
         */
        Region opaqueRegion;

        /*
         * visibleRegion: area of a surface that is visible on screen
         * and not fully transparent. This is essentially the layer's
         * footprint minus the opaque regions above it.
         * Areas covered by a translucent surface are considered visible.
         */
        Region visibleRegion;

        /*
         * coveredRegion: area of a surface that is covered by all
         * visible regions above it (which includes the translucent areas).
         */
        Region coveredRegion;


        // handle hidden surfaces by setting the visible region to empty
        if (LIKELY(!(s.flags & ISurfaceComposer::eLayerHidden) && s.alpha)) {
            const bool translucent = layer->needsBlending();
            const Rect bounds(layer->visibleBounds());
            visibleRegion.set(bounds);
            visibleRegion.andSelf(screenRegion);
            if (!visibleRegion.isEmpty()) {
                // Remove the transparent area from the visible region
                if (translucent) {
                    visibleRegion.subtractSelf(layer->transparentRegionScreen);
                }

                // compute the opaque region
                const int32_t layerOrientation = layer->getOrientation();
                if (s.alpha==255 && !translucent &&
                        ((layerOrientation & Transform::ROT_INVALID) == false)) {
                    // the opaque region is the layer's footprint
                    opaqueRegion = visibleRegion;
                }
            }
        }

        // Clip the covered region to the visible region
        coveredRegion = aboveCoveredLayers.intersect(visibleRegion);

        // Update aboveCoveredLayers for next (lower) layer
        aboveCoveredLayers.orSelf(visibleRegion);

        // subtract the opaque region covered by the layers above us
        visibleRegion.subtractSelf(aboveOpaqueLayers);

        // compute this layer's dirty region
        if (layer->contentDirty) {
            // we need to invalidate the whole region
            dirty = visibleRegion;
            // as well, as the old visible region
            dirty.orSelf(layer->visibleRegionScreen);
            layer->contentDirty = false;
        } else {
            /* compute the exposed region:
             *   the exposed region consists of two components:
             *   1) what's VISIBLE now and was COVERED before
             *   2) what's EXPOSED now less what was EXPOSED before
             *
             * note that (1) is conservative, we start with the whole
             * visible region but only keep what used to be covered by
             * something -- which mean it may have been exposed.
             *
             * (2) handles areas that were not covered by anything but got
             * exposed because of a resize.
             */
            const Region newExposed = visibleRegion - coveredRegion;
            const Region oldVisibleRegion = layer->visibleRegionScreen;
            const Region oldCoveredRegion = layer->coveredRegionScreen;
            const Region oldExposed = oldVisibleRegion - oldCoveredRegion;
            dirty = (visibleRegion&oldCoveredRegion) | (newExposed-oldExposed);
        }
        dirty.subtractSelf(aboveOpaqueLayers);

        // accumulate to the screen dirty region
        dirtyRegion.orSelf(dirty);

        // Update aboveOpaqueLayers for next (lower) layer
        aboveOpaqueLayers.orSelf(opaqueRegion);
        
        // Store the visible region is screen space
        layer->setVisibleRegion(visibleRegion);
        layer->setCoveredRegion(coveredRegion);

        // If a secure layer is partially visible, lock-down the screen!
        if (layer->isSecure() && !visibleRegion.isEmpty()) {
            secureFrameBuffer = true;
        }
    }

    // invalidate the areas where a layer was removed
    dirtyRegion.orSelf(mDirtyRegionRemovedLayer);
    mDirtyRegionRemovedLayer.clear();

    mSecureFrameBuffer = secureFrameBuffer;
    opaqueRegion = aboveOpaqueLayers;
}


void SurfaceFlinger::commitTransaction()
{
    mDrawingState = mCurrentState;
    mResizeTransationPending = false;
    mTransactionCV.broadcast();
}

void SurfaceFlinger::setBypassLayer(const sp<LayerBase>& layer)
{
    // if this layer is already the bypass layer, do nothing
    sp<Layer> cur(mBypassLayer.promote());
    if (mBypassLayer == layer) {
        if (cur != NULL) {
            cur->updateBuffersOrientation();
        }
        return;
    }

    // clear the current bypass layer
    mBypassLayer.clear();
    if (cur != 0) {
        cur->setBypass(false);
        cur.clear();
    }

    // set new bypass layer
    if (layer != 0) {
        if (layer->setBypass(true)) {
            mBypassLayer = static_cast<Layer*>(layer.get());
        }
    }
}

void SurfaceFlinger::handlePageFlip()
{
    bool visibleRegions = mVisibleRegionsDirty;
    LayerVector& currentLayers = const_cast<LayerVector&>(
            mDrawingState.layersSortedByZ);
    visibleRegions |= lockPageFlip(currentLayers);

        const DisplayHardware& hw = graphicPlane(0).displayHardware();
        const Region screenRegion(hw.bounds());
        if (visibleRegions) {
            Region opaqueRegion;
            computeVisibleRegions(currentLayers, mDirtyRegion, opaqueRegion);

            /*
             *  rebuild the visible layer list
             */
            mVisibleLayersSortedByZ.clear();
            const LayerVector& currentLayers(mDrawingState.layersSortedByZ);
            size_t count = currentLayers.size();
            mVisibleLayersSortedByZ.setCapacity(count);
            for (size_t i=0 ; i<count ; i++) {
                if (!currentLayers[i]->visibleRegionScreen.isEmpty())
                    mVisibleLayersSortedByZ.add(currentLayers[i]);
            }

#ifdef USE_COMPOSITION_BYPASS
            sp<LayerBase> bypassLayer;
            const size_t numVisibleLayers = mVisibleLayersSortedByZ.size();
            if (numVisibleLayers == 1) {
                const sp<LayerBase>& candidate(mVisibleLayersSortedByZ[0]);
                const Region& visibleRegion(candidate->visibleRegionScreen);
                const Region reminder(screenRegion.subtract(visibleRegion));
                if (reminder.isEmpty()) {
                    // fullscreen candidate!
                    bypassLayer = candidate;
                }
            }
            setBypassLayer(bypassLayer);
#endif

            mWormholeRegion = screenRegion.subtract(opaqueRegion);
            mVisibleRegionsDirty = false;
        }

    unlockPageFlip(currentLayers);
    mDirtyRegion.andSelf(screenRegion);
}

bool SurfaceFlinger::lockPageFlip(const LayerVector& currentLayers)
{
    bool recomputeVisibleRegions = false;
    size_t count = currentLayers.size();
    sp<LayerBase> const* layers = currentLayers.array();
    for (size_t i=0 ; i<count ; i++) {
        const sp<LayerBase>& layer(layers[i]);
        layer->lockPageFlip(recomputeVisibleRegions);
    }
    return recomputeVisibleRegions;
}

void SurfaceFlinger::unlockPageFlip(const LayerVector& currentLayers)
{
    const GraphicPlane& plane(graphicPlane(0));
    const Transform& planeTransform(plane.transform());
    size_t count = currentLayers.size();
    sp<LayerBase> const* layers = currentLayers.array();
    for (size_t i=0 ; i<count ; i++) {
        const sp<LayerBase>& layer(layers[i]);
        layer->unlockPageFlip(planeTransform, mDirtyRegion);
    }
}


void SurfaceFlinger::handleRepaint()
{
    // compute the invalid region
    mInvalidRegion.orSelf(mDirtyRegion);
    if (mInvalidRegion.isEmpty()) {
        // nothing to do
        return;
    }

    if (UNLIKELY(mDebugRegion)) {
        debugFlashRegions();
    }

    // set the frame buffer
    const DisplayHardware& hw(graphicPlane(0).displayHardware());
    glMatrixMode(GL_MODELVIEW);
    glLoadIdentity();

    uint32_t flags = hw.getFlags();
    if ((flags & DisplayHardware::SWAP_RECTANGLE && !mOverlayUsed) ||
        (flags & DisplayHardware::BUFFER_PRESERVED)) 
    {
        // we can redraw only what's dirty, but since SWAP_RECTANGLE only
        // takes a rectangle, we must make sure to update that whole
        // rectangle in that case
        if (flags & DisplayHardware::SWAP_RECTANGLE) {
            // TODO: we really should be able to pass a region to
            // SWAP_RECTANGLE so that we don't have to redraw all this.
            mDirtyRegion.set(mInvalidRegion.bounds());
        } else {
            // in the BUFFER_PRESERVED case, obviously, we can update only
            // what's needed and nothing more.
            // NOTE: this is NOT a common case, as preserving the backbuffer
            // is costly and usually involves copying the whole update back.
        }
    } else {
        if (flags & DisplayHardware::PARTIAL_UPDATES) {
            // We need to redraw the rectangle that will be updated
            // (pushed to the framebuffer).
            // This is needed because PARTIAL_UPDATES only takes one
            // rectangle instead of a region (see DisplayHardware::flip())
            mDirtyRegion.set(mInvalidRegion.bounds());
        } else {
            // we need to redraw everything (the whole screen)
            mDirtyRegion.set(hw.bounds());
            mInvalidRegion = mDirtyRegion;
        }
    }

    // compose all surfaces
    composeSurfaces(mDirtyRegion);

    // clear the dirty regions
    mDirtyRegion.clear();
}

void SurfaceFlinger::freeBypassBuffers()
{
#ifdef SF_BYPASS
    const LayerVector& drawingLayers(mDrawingState.layersSortedByZ);
    const size_t count = drawingLayers.size();
    sp<LayerBase> const* const layers = drawingLayers.array();
    for (size_t i=0 ; i<count ; ++i) {
        const sp<LayerBase>& layer(layers[i]);
        layer->freeBypassBuffers();
    }
#endif
}

void SurfaceFlinger::composeSurfaces(const Region& dirty)
{
    if (UNLIKELY(!mWormholeRegion.isEmpty())) {
        // should never happen unless the window manager has a bug
        // draw something...
        drawWormhole();
    }
    const Vector< sp<LayerBase> >& layers(mVisibleLayersSortedByZ);
    const size_t count = layers.size();
    int compcount = 0, ovLayerIndex = -1,
               layerbuffercount = 0,   layerbufferIndex = -1;
    int layersNotUpdatingCount = 0, drawLayerIndex = -1;
    bool compositionStateChanged = false;
    Region prevClip;
    Region layerBufferClip;
    Region drawClip;
    bool canUseOverlayToDraw = false;
    int s3dLayerCount = 0;

#if defined(TARGET_USES_OVERLAY)
    for (size_t i = 0; ((i < count)  &&
          (compcount <= 1 || layerbuffercount <= 1 || s3dLayerCount <= 1)); ++i) {
        const sp<LayerBase>& layer = layers[i];
        const Region& visibleRegion(layer->visibleRegionScreen);
        if (!visibleRegion.isEmpty()) {
            const Region clip(dirty.intersect(visibleRegion));
            if (!clip.isEmpty()) {
                compcount++;
                prevClip = clip;
                ovLayerIndex = i;

                if(layer->isNothingToUpdate()) {
                    layersNotUpdatingCount++;
                }

                if (layer->getLayerInitFlags() & ePushBuffers) {
                    layerbuffercount++;
                    layerbufferIndex = i;
                    layerBufferClip = clip;
                }
                if (layer->getStereoscopic3DFormat()) {
                    s3dLayerCount++;
                }
            }
        }
    }
#endif

    if (mOverlayOpt || (layerbuffercount == 1)) {
        if(layerbuffercount == 1) {
            if (compcount != mLastCompCount)
                compositionStateChanged = true;
            mLastCompCount = compcount;
        }
        else
            mLastCompCount = -1;

        const DisplayHardware& hw(graphicPlane(0).displayHardware());
        if(getOverlayEngine()) {
            if(layerbuffercount == 1) {
                if ((compcount == 1 && !compositionStateChanged)
                     || (((compcount - 1) == layersNotUpdatingCount)
                          && !compositionStateChanged)) {
                   canUseOverlayToDraw = true;
                }
                drawClip = layerBufferClip;
                drawLayerIndex = layerbufferIndex;
            }
#ifdef SF_BYPASS
            else if(hw.isOverlayUIEnabled() && compcount == 1) {
                canUseOverlayToDraw = true;
                drawClip = prevClip;
                drawLayerIndex = ovLayerIndex;
            }
#endif
        }

        if (canUseOverlayToDraw && (ovLayerIndex != -1)) {
            Region::const_iterator it = prevClip.begin();
            const Rect& r = *it++;
            if (((r.right - r.left) == hw.getWidth() && (r.bottom - r.top) == hw.getHeight()) ||
                          layerbuffercount) {
                const sp<LayerBase>& layer = layers[drawLayerIndex];
                status_t err = NO_ERROR;
                if ((err = layer->drawWithOverlay(drawClip, mHDMIOutput))
                            == NO_ERROR) {
                    mFullScreen = true;
                    mOverlayUsed = true;
                    layer->setBufferInUse();
                    return;
                }
                else if (err != NO_INIT) {
                    if (!mOverlayUsed) {
                        enableOverlayOpt(false);
                        enableOverlayOpt(true);
                    }
                }
            }
        }
    }

    mFullScreen = false;
    if (mOverlayUsed && !s3dLayerCount && layerbuffercount != 1) {
        mOverlayUsed = false;
        mOverlayUseChanged = true;
    }

    for (size_t i=0 ; i<count ; ++i) {
        const sp<LayerBase>& layer(layers[i]);
        const Region clip(dirty.intersect(layer->visibleRegionScreen));
        if (!clip.isEmpty()) {
                if ((getOverlayEngine() != NULL) && layer->getStereoscopic3DFormat()) {
                    layer->drawWithOverlay(clip, mHDMIOutput, false);
                    mOverlayUsed = true;
                } else if ((getOverlayEngine() != NULL) && (layer->getLayerInitFlags() & ePushBuffers) && layerbuffercount == 1) {
                    if (layer->drawWithOverlay(clip, mHDMIOutput, false) != NO_ERROR) {
                        layer->draw(clip);
                        mOverlayUseChanged = true;
                    }
                    else
                        mOverlayUsed = true;
                }
                else
                    layer->draw(clip);
        }
    }
}

void SurfaceFlinger::debugFlashRegions()
{
    const DisplayHardware& hw(graphicPlane(0).displayHardware());
    const uint32_t flags = hw.getFlags();

    if (!((flags & DisplayHardware::SWAP_RECTANGLE) ||
            (flags & DisplayHardware::BUFFER_PRESERVED))) {
        const Region repaint((flags & DisplayHardware::PARTIAL_UPDATES) ?
                mDirtyRegion.bounds() : hw.bounds());
        composeSurfaces(repaint);
    }

    TextureManager::deactivateTextures();

    glDisable(GL_BLEND);
    glDisable(GL_DITHER);
    glDisable(GL_SCISSOR_TEST);

    static int toggle = 0;
    toggle = 1 - toggle;
    if (toggle) {
        glColor4f(1, 0, 1, 1);
    } else {
        glColor4f(1, 1, 0, 1);
    }

    Region::const_iterator it = mDirtyRegion.begin();
    Region::const_iterator const end = mDirtyRegion.end();
    while (it != end) {
        const Rect& r = *it++;
        GLfloat vertices[][2] = {
                { r.left,  r.top },
                { r.left,  r.bottom },
                { r.right, r.bottom },
                { r.right, r.top }
        };
        glVertexPointer(2, GL_FLOAT, 0, vertices);
        glDrawArrays(GL_TRIANGLE_FAN, 0, 4);
    }

    if (mInvalidRegion.isEmpty()) {
        mDirtyRegion.dump("mDirtyRegion");
        mInvalidRegion.dump("mInvalidRegion");
    }
    hw.flip(mInvalidRegion);

    if (mDebugRegion > 1)
        usleep(mDebugRegion * 1000);

    glEnable(GL_SCISSOR_TEST);
    //mDirtyRegion.dump("mDirtyRegion");
}

void SurfaceFlinger::drawWormhole() const
{
    const Region region(mWormholeRegion.intersect(mDirtyRegion));
    if (region.isEmpty())
        return;

    const DisplayHardware& hw(graphicPlane(0).displayHardware());
    const int32_t width = hw.getWidth();
    const int32_t height = hw.getHeight();

    glDisable(GL_BLEND);
    glDisable(GL_DITHER);

    if (LIKELY(!mDebugBackground)) {
        glClearColor(0,0,0,0);
        Region::const_iterator it = region.begin();
        Region::const_iterator const end = region.end();
        while (it != end) {
            const Rect& r = *it++;
            const GLint sy = height - (r.top + r.height());
            glScissor(r.left, sy, r.width(), r.height());
            glClear(GL_COLOR_BUFFER_BIT);
        }
    } else {
        const GLshort vertices[][2] = { { 0, 0 }, { width, 0 },
                { width, height }, { 0, height }  };
        const GLshort tcoords[][2] = { { 0, 0 }, { 1, 0 },  { 1, 1 }, { 0, 1 } };
        glVertexPointer(2, GL_SHORT, 0, vertices);
        glTexCoordPointer(2, GL_SHORT, 0, tcoords);
        glEnableClientState(GL_TEXTURE_COORD_ARRAY);
#if defined(GL_OES_EGL_image_external)
        if (GLExtensions::getInstance().haveTextureExternal()) {
            glDisable(GL_TEXTURE_EXTERNAL_OES);
        }
#endif
        glEnable(GL_TEXTURE_2D);
        glBindTexture(GL_TEXTURE_2D, mWormholeTexName);
        glTexEnvx(GL_TEXTURE_ENV, GL_TEXTURE_ENV_MODE, GL_REPLACE);
        glMatrixMode(GL_TEXTURE);
        glLoadIdentity();
        glScalef(width*(1.0f/32.0f), height*(1.0f/32.0f), 1);
        Region::const_iterator it = region.begin();
        Region::const_iterator const end = region.end();
        while (it != end) {
            const Rect& r = *it++;
            const GLint sy = height - (r.top + r.height());
            glScissor(r.left, sy, r.width(), r.height());
            glDrawArrays(GL_TRIANGLE_FAN, 0, 4);
        }
        glDisableClientState(GL_TEXTURE_COORD_ARRAY);
    }
}

void SurfaceFlinger::debugShowFPS() const
{
    static int mFrameCount;
    static int mLastFrameCount = 0;
    static nsecs_t mLastFpsTime = 0;
    static float mFps = 0;
    mFrameCount++;
    nsecs_t now = systemTime();
    nsecs_t diff = now - mLastFpsTime;
    if (diff > ms2ns(250)) {
        mFps =  ((mFrameCount - mLastFrameCount) * float(s2ns(1))) / diff;
        mLastFpsTime = now;
        mLastFrameCount = mFrameCount;
    }
    // XXX: mFPS has the value we want
 }

status_t SurfaceFlinger::addLayer(const sp<LayerBase>& layer)
{
    Mutex::Autolock _l(mStateLock);
    addLayer_l(layer);
    setTransactionFlags(eTransactionNeeded|eTraversalNeeded);
    return NO_ERROR;
}

status_t SurfaceFlinger::addLayer_l(const sp<LayerBase>& layer)
{
    ssize_t i = mCurrentState.layersSortedByZ.add(layer);
    return (i < 0) ? status_t(i) : status_t(NO_ERROR);
}

ssize_t SurfaceFlinger::addClientLayer(const sp<Client>& client,
        const sp<LayerBaseClient>& lbc)
{
    Mutex::Autolock _l(mStateLock);

    // attach this layer to the client
    ssize_t name = client->attachLayer(lbc);

    // add this layer to the current state list
    addLayer_l(lbc);

    return name;
}

status_t SurfaceFlinger::removeLayer(const sp<LayerBase>& layer)
{
    Mutex::Autolock _l(mStateLock);
    status_t err = purgatorizeLayer_l(layer);
    if (err == NO_ERROR)
        setTransactionFlags(eTransactionNeeded);
    return err;
}

status_t SurfaceFlinger::removeLayer_l(const sp<LayerBase>& layerBase)
{
    sp<LayerBaseClient> lbc(layerBase->getLayerBaseClient());
    if (lbc != 0) {
        mLayerMap.removeItem( lbc->getSurface()->asBinder() );
    }
    ssize_t index = mCurrentState.layersSortedByZ.remove(layerBase);
    if (index >= 0) {
        mLayersRemoved = true;
        return NO_ERROR;
    }
    return status_t(index);
}

status_t SurfaceFlinger::purgatorizeLayer_l(const sp<LayerBase>& layerBase)
{
    // First add the layer to the purgatory list, which makes sure it won't
    // go away, then remove it from the main list (through a transaction).
    ssize_t err = removeLayer_l(layerBase);
    if (err >= 0) {
        mLayerPurgatory.add(layerBase);
    }

    layerBase->onRemoved();

    // it's possible that we don't find a layer, because it might
    // have been destroyed already -- this is not technically an error
    // from the user because there is a race between Client::destroySurface(),
    // ~Client() and ~ISurface().
    return (err == NAME_NOT_FOUND) ? status_t(NO_ERROR) : err;
}

status_t SurfaceFlinger::invalidateLayerVisibility(const sp<LayerBase>& layer)
{
    layer->forceVisibilityTransaction();
    setTransactionFlags(eTraversalNeeded);
    return NO_ERROR;
}

uint32_t SurfaceFlinger::getTransactionFlags(uint32_t flags)
{
    return android_atomic_and(~flags, &mTransactionFlags) & flags;
}

uint32_t SurfaceFlinger::setTransactionFlags(uint32_t flags)
{
    uint32_t old = android_atomic_or(flags, &mTransactionFlags);
    if ((old & flags)==0) { // wake the server up
        signalEvent();
    }
    return old;
}

void SurfaceFlinger::openGlobalTransaction()
{
    android_atomic_inc(&mTransactionCount);
}

void SurfaceFlinger::closeGlobalTransaction()
{
    if (android_atomic_dec(&mTransactionCount) == 1) {
        signalEvent();

        // if there is a transaction with a resize, wait for it to 
        // take effect before returning.
        Mutex::Autolock _l(mStateLock);
        while (mResizeTransationPending) {
            status_t err = mTransactionCV.waitRelative(mStateLock, s2ns(5));
            if (CC_UNLIKELY(err != NO_ERROR)) {
                // just in case something goes wrong in SF, return to the
                // called after a few seconds.
                LOGW_IF(err == TIMED_OUT, "closeGlobalTransaction timed out!");
                mResizeTransationPending = false;
                break;
            }
        }
    }
}

status_t SurfaceFlinger::freezeDisplay(DisplayID dpy, uint32_t flags)
{
    if (UNLIKELY(uint32_t(dpy) >= DISPLAY_COUNT))
        return BAD_VALUE;

    Mutex::Autolock _l(mStateLock);
    mCurrentState.freezeDisplay = 1;
    setTransactionFlags(eTransactionNeeded);

    // flags is intended to communicate some sort of animation behavior
    // (for instance fading)
    return NO_ERROR;
}

status_t SurfaceFlinger::unfreezeDisplay(DisplayID dpy, uint32_t flags)
{
    if (UNLIKELY(uint32_t(dpy) >= DISPLAY_COUNT))
        return BAD_VALUE;

    Mutex::Autolock _l(mStateLock);
    mCurrentState.freezeDisplay = 0;
    setTransactionFlags(eTransactionNeeded);

    // flags is intended to communicate some sort of animation behavior
    // (for instance fading)
    return NO_ERROR;
}

int SurfaceFlinger::setOrientation(DisplayID dpy, 
        int orientation, uint32_t flags)
{
    if (UNLIKELY(uint32_t(dpy) >= DISPLAY_COUNT))
        return BAD_VALUE;

    Mutex::Autolock _l(mStateLock);
    if (mCurrentState.orientation != orientation) {
        if (uint32_t(orientation)<=eOrientation270 || orientation==42) {
            mCurrentState.orientationType = flags;
            mCurrentState.orientation = orientation;
            setTransactionFlags(eTransactionNeeded);
            mTransactionCV.wait(mStateLock);
        } else {
            orientation = BAD_VALUE;
        }
    }
    return orientation;
}

void SurfaceFlinger::enableHDMIOutput(int enable)
{
#if defined(TARGET_USES_OVERLAY)
    const DisplayHardware& hw(graphicPlane(0).displayHardware());
    switch(enable) {
        case HDMIFB_OPEN:
        case HDMIHPD_ON:
            hw.setOverlayUIEnabled(false);
        break;
        case HDMIHPD_OFF:
            hw.setOverlayUIEnabled(true);
        break;
        case HDMIOUT_ENABLE:
        case HDMIOUT_DISABLE:
        {
            mHDMIOutput = enable;
            enableOverlayOpt(!enable);
            hw.setOverlayUIEnabled(!enable);
            hw.enableHDMIOutput(enable);
        }
    }
    signalEvent();
#endif
}

void SurfaceFlinger::setActionSafeWidthRatio(float asWidthRatio){
    const DisplayHardware& hw(graphicPlane(0).displayHardware());
    hw.setActionSafeWidthRatio(asWidthRatio);
}

void SurfaceFlinger::setActionSafeHeightRatio(float asHeightRatio){
    const DisplayHardware& hw(graphicPlane(0).displayHardware());
    hw.setActionSafeHeightRatio(asHeightRatio);
}

sp<ISurface> SurfaceFlinger::createSurface(const sp<Client>& client, int pid,
        const String8& name, ISurfaceComposerClient::surface_data_t* params,
        DisplayID d, uint32_t w, uint32_t h, PixelFormat format,
        uint32_t flags)
{
    sp<LayerBaseClient> layer;
    sp<LayerBaseClient::Surface> surfaceHandle;

    if (int32_t(w|h) < 0) {
        LOGE("createSurface() failed, w or h is negative (w=%d, h=%d)",
                int(w), int(h));
        return surfaceHandle;
    }
    
    //LOGD("createSurface for pid %d (%d x %d)", pid, w, h);
    sp<Layer> normalLayer;
    switch (flags & eFXSurfaceMask) {
        case eFXSurfaceNormal:
            if (UNLIKELY(flags & ePushBuffers)) {
                layer = createPushBuffersSurface(client, d, w, h, flags);
            } else {
                normalLayer = createNormalSurface(client, d, w, h, flags, format);
                layer = normalLayer;
            }
            break;
        case eFXSurfaceBlur:
            layer = createBlurSurface(client, d, w, h, flags);
            break;
        case eFXSurfaceDim:
            layer = createDimSurface(client, d, w, h, flags);
            break;
    }

    if (layer != 0) {
        layer->initStates(w, h, flags);
        layer->setName(name);
        ssize_t token = addClientLayer(client, layer);

        surfaceHandle = layer->getSurface();
        if (surfaceHandle != 0) { 
            params->token = token;
            params->identity = surfaceHandle->getIdentity();
            params->width = w;
            params->height = h;
            params->format = format;
            if (normalLayer != 0) {
                Mutex::Autolock _l(mStateLock);
                mLayerMap.add(surfaceHandle->asBinder(), normalLayer);
            }
        }

        setTransactionFlags(eTransactionNeeded);
    }

    return surfaceHandle;
}

sp<Layer> SurfaceFlinger::createNormalSurface(
        const sp<Client>& client, DisplayID display,
        uint32_t w, uint32_t h, uint32_t flags,
        PixelFormat& format)
{
    // initialize the surfaces
    switch (format) { // TODO: take h/w into account
    case PIXEL_FORMAT_TRANSPARENT:
    case PIXEL_FORMAT_TRANSLUCENT:
        format = PIXEL_FORMAT_RGBA_8888;
        break;
    case PIXEL_FORMAT_OPAQUE:
#ifdef USE_16BPPSURFACE_FOR_OPAQUE
        format = PIXEL_FORMAT_RGB_565;
#else /* USE_16BPPSURFACE_FOR_OPAQUE */

#ifdef NO_RGBX_8888
        format = PIXEL_FORMAT_RGB_565;
#else
        format = PIXEL_FORMAT_RGBX_8888;
#endif

#endif /* USE_16BPPSURFACE_FOR_OPAQUE */
        break;
    }

#ifdef NO_RGBX_8888
    if (format == PIXEL_FORMAT_RGBX_8888)
        format = PIXEL_FORMAT_RGBA_8888;
#endif

    sp<Layer> layer = new Layer(this, display, client);
    status_t err = layer->setBuffers(w, h, format, flags);
    if (LIKELY(err != NO_ERROR)) {
        LOGE("createNormalSurfaceLocked() failed (%s)", strerror(-err));
        layer.clear();
    }
    return layer;
}

sp<LayerBlur> SurfaceFlinger::createBlurSurface(
        const sp<Client>& client, DisplayID display,
        uint32_t w, uint32_t h, uint32_t flags)
{
    sp<LayerBlur> layer = new LayerBlur(this, display, client);
    layer->initStates(w, h, flags);
    return layer;
}

sp<LayerDim> SurfaceFlinger::createDimSurface(
        const sp<Client>& client, DisplayID display,
        uint32_t w, uint32_t h, uint32_t flags)
{
    sp<LayerDim> layer = new LayerDim(this, display, client);
    layer->initStates(w, h, flags);
    return layer;
}

sp<LayerBuffer> SurfaceFlinger::createPushBuffersSurface(
        const sp<Client>& client, DisplayID display,
        uint32_t w, uint32_t h, uint32_t flags)
{
    sp<LayerBuffer> layer = new LayerBuffer(this, display, client);
    layer->initStates(w, h, flags);
    return layer;
}

status_t SurfaceFlinger::removeSurface(const sp<Client>& client, SurfaceID sid)
{
    /*
     * called by the window manager, when a surface should be marked for
     * destruction.
     * 
     * The surface is removed from the current and drawing lists, but placed
     * in the purgatory queue, so it's not destroyed right-away (we need
     * to wait for all client's references to go away first).
     */

    status_t err = NAME_NOT_FOUND;
    Mutex::Autolock _l(mStateLock);
    sp<LayerBaseClient> layer = client->getLayerUser(sid);
    if (layer != 0) {
        err = purgatorizeLayer_l(layer);
        if (err == NO_ERROR) {
            setTransactionFlags(eTransactionNeeded);
        }
    }
    return err;
}

status_t SurfaceFlinger::destroySurface(const sp<LayerBaseClient>& layer)
{
    // called by ~ISurface() when all references are gone
    
    class MessageDestroySurface : public MessageBase {
        SurfaceFlinger* flinger;
        sp<LayerBaseClient> layer;
    public:
        MessageDestroySurface(
                SurfaceFlinger* flinger, const sp<LayerBaseClient>& layer)
            : flinger(flinger), layer(layer) { }
        virtual bool handler() {
            sp<LayerBaseClient> l(layer);
            layer.clear(); // clear it outside of the lock;
            Mutex::Autolock _l(flinger->mStateLock);
            /*
             * remove the layer from the current list -- chances are that it's 
             * not in the list anyway, because it should have been removed 
             * already upon request of the client (eg: window manager). 
             * However, a buggy client could have not done that.
             * Since we know we don't have any more clients, we don't need
             * to use the purgatory.
             */
            status_t err = flinger->removeLayer_l(l);
            if (err == NAME_NOT_FOUND) {
                // The surface wasn't in the current list, which means it was
                // removed already, which means it is in the purgatory,
                // and need to be removed from there.
                // This needs to happen from the main thread since its dtor
                // must run from there (b/c of OpenGL ES). Additionally, we
                // can't really acquire our internal lock from
                // destroySurface() -- see postMessage() below.
                ssize_t idx = flinger->mLayerPurgatory.remove(l);
                LOGE_IF(idx < 0,
                        "layer=%p is not in the purgatory list", l.get());
            }

            LOGE_IF(err<0 && err != NAME_NOT_FOUND,
                    "error removing layer=%p (%s)", l.get(), strerror(-err));
            return true;
        }
    };

    postMessageAsync( new MessageDestroySurface(this, layer) );
    return NO_ERROR;
}

status_t SurfaceFlinger::setClientState(
        const sp<Client>& client,
        int32_t count,
        const layer_state_t* states)
{
    Mutex::Autolock _l(mStateLock);
    uint32_t flags = 0;
    for (int i=0 ; i<count ; i++) {
        const layer_state_t& s(states[i]);
        sp<LayerBaseClient> layer(client->getLayerUser(s.surface));
        if (layer != 0) {
            const uint32_t what = s.what;
            if (what & ePositionChanged) {
                if (layer->setPosition(s.x, s.y))
                    flags |= eTraversalNeeded;
            }
            if (what & eLayerChanged) {
                ssize_t idx = mCurrentState.layersSortedByZ.indexOf(layer);
                if (layer->setLayer(s.z)) {
                    mCurrentState.layersSortedByZ.removeAt(idx);
                    mCurrentState.layersSortedByZ.add(layer);
                    // we need traversal (state changed)
                    // AND transaction (list changed)
                    flags |= eTransactionNeeded|eTraversalNeeded;
                }
            }
            if (what & eSizeChanged) {
                if (layer->setSize(s.w, s.h)) {
                    flags |= eTraversalNeeded;
                    mResizeTransationPending = true;
                }
            }
            if (what & eAlphaChanged) {
                if (layer->setAlpha(uint8_t(255.0f*s.alpha+0.5f)))
                    flags |= eTraversalNeeded;
            }
            if (what & eMatrixChanged) {
                if (layer->setMatrix(s.matrix))
                    flags |= eTraversalNeeded;
            }
            if (what & eTransparentRegionChanged) {
                if (layer->setTransparentRegionHint(s.transparentRegion))
                    flags |= eTraversalNeeded;
            }
            if (what & eVisibilityChanged) {
                if (layer->setFlags(s.flags, s.mask))
                    flags |= eTraversalNeeded;
            }
        }
    }
    if (flags) {
        setTransactionFlags(flags);
    }
    return NO_ERROR;
}

void SurfaceFlinger::screenReleased(int dpy)
{
    // this may be called by a signal handler, we can't do too much in here
    android_atomic_or(eConsoleReleased, &mConsoleSignals);
    signalEvent();
}

void SurfaceFlinger::screenAcquired(int dpy)
{
    // this may be called by a signal handler, we can't do too much in here
    android_atomic_or(eConsoleAcquired, &mConsoleSignals);
    signalEvent();
}

status_t SurfaceFlinger::dump(int fd, const Vector<String16>& args)
{
    const size_t SIZE = 1024;
    char buffer[SIZE];
    String8 result;
    if (!mDump.checkCalling()) {
        snprintf(buffer, SIZE, "Permission Denial: "
                "can't dump SurfaceFlinger from pid=%d, uid=%d\n",
                IPCThreadState::self()->getCallingPid(),
                IPCThreadState::self()->getCallingUid());
        result.append(buffer);
    } else {

        // figure out if we're stuck somewhere
        const nsecs_t now = systemTime();
        const nsecs_t inSwapBuffers(mDebugInSwapBuffers);
        const nsecs_t inTransaction(mDebugInTransaction);
        nsecs_t inSwapBuffersDuration = (inSwapBuffers) ? now-inSwapBuffers : 0;
        nsecs_t inTransactionDuration = (inTransaction) ? now-inTransaction : 0;

        // Try to get the main lock, but don't insist if we can't
        // (this would indicate SF is stuck, but we want to be able to
        // print something in dumpsys).
        int retry = 3;
        while (mStateLock.tryLock()<0 && --retry>=0) {
            usleep(1000000);
        }
        const bool locked(retry >= 0);
        if (!locked) {
            snprintf(buffer, SIZE, 
                    "SurfaceFlinger appears to be unresponsive, "
                    "dumping anyways (no locks held)\n");
            result.append(buffer);
        }

        /*
         * Dump the visible layer list
         */
        const LayerVector& currentLayers = mCurrentState.layersSortedByZ;
        const size_t count = currentLayers.size();
        snprintf(buffer, SIZE, "Visible layers (count = %d)\n", count);
        result.append(buffer);
        for (size_t i=0 ; i<count ; i++) {
            const sp<LayerBase>& layer(currentLayers[i]);
            layer->dump(result, buffer, SIZE);
            const Layer::State& s(layer->drawingState());
            s.transparentRegion.dump(result, "transparentRegion");
            layer->transparentRegionScreen.dump(result, "transparentRegionScreen");
            layer->visibleRegionScreen.dump(result, "visibleRegionScreen");
        }

        /*
         * Dump the layers in the purgatory
         */

        const size_t purgatorySize =  mLayerPurgatory.size();
        snprintf(buffer, SIZE, "Purgatory state (%d entries)\n", purgatorySize);
        result.append(buffer);
        for (size_t i=0 ; i<purgatorySize ; i++) {
            const sp<LayerBase>& layer(mLayerPurgatory.itemAt(i));
            layer->shortDump(result, buffer, SIZE);
        }

        /*
         * Dump SurfaceFlinger global state
         */

        snprintf(buffer, SIZE, "SurfaceFlinger global state\n");
        result.append(buffer);
        mWormholeRegion.dump(result, "WormholeRegion");
        const DisplayHardware& hw(graphicPlane(0).displayHardware());
        snprintf(buffer, SIZE,
                "  display frozen: %s, freezeCount=%d, orientation=%d, bypass=%p, canDraw=%d\n",
                mFreezeDisplay?"yes":"no", mFreezeCount,
                mCurrentState.orientation, mBypassLayer.unsafe_get(), hw.canDraw());
        result.append(buffer);
        snprintf(buffer, SIZE,
                "  last eglSwapBuffers() time: %f us\n"
                "  last transaction time     : %f us\n",
                mLastSwapBufferTime/1000.0, mLastTransactionTime/1000.0);
        result.append(buffer);

        if (inSwapBuffersDuration || !locked) {
            snprintf(buffer, SIZE, "  eglSwapBuffers time: %f us\n",
                    inSwapBuffersDuration/1000.0);
            result.append(buffer);
        }

        if (inTransactionDuration || !locked) {
            snprintf(buffer, SIZE, "  transaction time: %f us\n",
                    inTransactionDuration/1000.0);
            result.append(buffer);
        }

        /*
         * Dump gralloc state
         */
        const GraphicBufferAllocator& alloc(GraphicBufferAllocator::get());
        alloc.dump(result);

        if (locked) {
            mStateLock.unlock();
        }
    }
    write(fd, result.string(), result.size());
    return NO_ERROR;
}

status_t SurfaceFlinger::onTransact(
    uint32_t code, const Parcel& data, Parcel* reply, uint32_t flags)
{
    switch (code) {
        case CREATE_CONNECTION:
        case OPEN_GLOBAL_TRANSACTION:
        case CLOSE_GLOBAL_TRANSACTION:
        case SET_ORIENTATION:
        case FREEZE_DISPLAY:
        case UNFREEZE_DISPLAY:
        case BOOT_FINISHED:
        case TURN_ELECTRON_BEAM_OFF:
        case TURN_ELECTRON_BEAM_ON:
        {
            // codes that require permission check
            IPCThreadState* ipc = IPCThreadState::self();
            const int pid = ipc->getCallingPid();
            const int uid = ipc->getCallingUid();
            if ((uid != AID_GRAPHICS) && !mAccessSurfaceFlinger.check(pid, uid)) {
                LOGE("Permission Denial: "
                        "can't access SurfaceFlinger pid=%d, uid=%d", pid, uid);
                return PERMISSION_DENIED;
            }
            break;
        }
        case CAPTURE_SCREEN:
        {
            // codes that require permission check
            IPCThreadState* ipc = IPCThreadState::self();
            const int pid = ipc->getCallingPid();
            const int uid = ipc->getCallingUid();
            if ((uid != AID_GRAPHICS) && !mReadFramebuffer.check(pid, uid)) {
                LOGE("Permission Denial: "
                        "can't read framebuffer pid=%d, uid=%d", pid, uid);
                return PERMISSION_DENIED;
            }
            break;
        }
    }

    status_t err = BnSurfaceComposer::onTransact(code, data, reply, flags);
    if (err == UNKNOWN_TRANSACTION || err == PERMISSION_DENIED) {
        CHECK_INTERFACE(ISurfaceComposer, data, reply);
        if (UNLIKELY(!mHardwareTest.checkCalling())) {
            IPCThreadState* ipc = IPCThreadState::self();
            const int pid = ipc->getCallingPid();
            const int uid = ipc->getCallingUid();
            LOGE("Permission Denial: "
                    "can't access SurfaceFlinger pid=%d, uid=%d", pid, uid);
            return PERMISSION_DENIED;
        }
        int n;
        switch (code) {
            case 1000: // SHOW_CPU, NOT SUPPORTED ANYMORE
            case 1001: // SHOW_FPS, NOT SUPPORTED ANYMORE
                return NO_ERROR;
            case 1002:  // SHOW_UPDATES
                n = data.readInt32();
                mDebugRegion = n ? n : (mDebugRegion ? 0 : 1);
                return NO_ERROR;
            case 1003:  // SHOW_BACKGROUND
                n = data.readInt32();
                mDebugBackground = n ? 1 : 0;
                return NO_ERROR;
            case 1004:{ // repaint everything
                Mutex::Autolock _l(mStateLock);
                const DisplayHardware& hw(graphicPlane(0).displayHardware());
                mDirtyRegion.set(hw.bounds()); // careful that's not thread-safe
                signalEvent();
                return NO_ERROR;
            }
            case 1005:{ // force transaction
                setTransactionFlags(eTransactionNeeded|eTraversalNeeded);
                return NO_ERROR;
            }
            case 1006:{ // enable/disable GraphicLog
                int enabled = data.readInt32();
                GraphicLog::getInstance().setEnabled(enabled);
                return NO_ERROR;
            }
            case 1007: // set mFreezeCount
                mFreezeCount = data.readInt32();
                mFreezeDisplayTime = 0;
                return NO_ERROR;
            case 1010:  // interrogate.
                reply->writeInt32(0);
                reply->writeInt32(0);
                reply->writeInt32(mDebugRegion);
                reply->writeInt32(mDebugBackground);
                return NO_ERROR;
            case 1013: {
                Mutex::Autolock _l(mStateLock);
                const DisplayHardware& hw(graphicPlane(0).displayHardware());
                reply->writeInt32(hw.getPageFlipCount());
            }
            return NO_ERROR;
        }
    }
    return err;
}

// ---------------------------------------------------------------------------

status_t SurfaceFlinger::renderScreenToTextureLocked(DisplayID dpy,
        GLuint* textureName, GLfloat* uOut, GLfloat* vOut)
{
    if (!GLExtensions::getInstance().haveFramebufferObject())
        return INVALID_OPERATION;

    // get screen geometry
    const DisplayHardware& hw(graphicPlane(dpy).displayHardware());
    const uint32_t hw_w = hw.getWidth();
    const uint32_t hw_h = hw.getHeight();
    GLfloat u = 1;
    GLfloat v = 1;

    // make sure to clear all GL error flags
    while ( glGetError() != GL_NO_ERROR ) ;

    // create a FBO
    GLuint name, tname;
    glGenTextures(1, &tname);
    glBindTexture(GL_TEXTURE_2D, tname);
    glTexImage2D(GL_TEXTURE_2D, 0, GL_RGB,
            hw_w, hw_h, 0, GL_RGB, GL_UNSIGNED_BYTE, 0);
    if (glGetError() != GL_NO_ERROR) {
        while ( glGetError() != GL_NO_ERROR ) ;
        GLint tw = (2 << (31 - clz(hw_w)));
        GLint th = (2 << (31 - clz(hw_h)));
        glTexImage2D(GL_TEXTURE_2D, 0, GL_RGB,
                tw, th, 0, GL_RGB, GL_UNSIGNED_BYTE, 0);
        u = GLfloat(hw_w) / tw;
        v = GLfloat(hw_h) / th;
    }
    glGenFramebuffersOES(1, &name);
    glBindFramebufferOES(GL_FRAMEBUFFER_OES, name);
    glFramebufferTexture2DOES(GL_FRAMEBUFFER_OES,
            GL_COLOR_ATTACHMENT0_OES, GL_TEXTURE_2D, tname, 0);

    // redraw the screen entirely...
    glClearColor(0,0,0,1);
    glClear(GL_COLOR_BUFFER_BIT);
    const Vector< sp<LayerBase> >& layers(mVisibleLayersSortedByZ);
    const size_t count = layers.size();
    for (size_t i=0 ; i<count ; ++i) {
        const sp<LayerBase>& layer(layers[i]);
        layer->drawForSreenShot();
    }

    // back to main framebuffer
    glBindFramebufferOES(GL_FRAMEBUFFER_OES, 0);
    glDisable(GL_SCISSOR_TEST);
    glDeleteFramebuffersOES(1, &name);

    *textureName = tname;
    *uOut = u;
    *vOut = v;
    return NO_ERROR;
}

void SurfaceFlinger::enableOverlayOpt(bool start) const
{
#if defined(TARGET_USES_OVERLAY)
    if (mHDMIOutput || (!start)) {
        const DisplayHardware& hw(graphicPlane(0).displayHardware());
        overlay::Overlay* temp = hw.getOverlayObject();
        temp->closeChannel();
    }
    if (mHDMIOutput)
        mOverlayOpt = false;
    else
        mOverlayOpt = start;
#endif
}

// ---------------------------------------------------------------------------

status_t SurfaceFlinger::electronBeamOffAnimationImplLocked()
{
    status_t result = PERMISSION_DENIED;

    if (!GLExtensions::getInstance().haveFramebufferObject())
        return INVALID_OPERATION;

    // get screen geometry
    const DisplayHardware& hw(graphicPlane(0).displayHardware());
    const uint32_t hw_w = hw.getWidth();
    const uint32_t hw_h = hw.getHeight();
    const Region screenBounds(hw.bounds());

    GLfloat u, v;
    GLuint tname;
    result = renderScreenToTextureLocked(0, &tname, &u, &v);
    if (result != NO_ERROR) {
        return result;
    }

    GLfloat vtx[8];
    const GLfloat texCoords[4][2] = { {0,v}, {0,0}, {u,0}, {u,v} };
    glEnable(GL_TEXTURE_2D);
    glBindTexture(GL_TEXTURE_2D, tname);
    glTexEnvx(GL_TEXTURE_ENV, GL_TEXTURE_ENV_MODE, GL_REPLACE);
    glTexParameterx(GL_TEXTURE_2D, GL_TEXTURE_MAG_FILTER, GL_LINEAR);
    glTexParameterx(GL_TEXTURE_2D, GL_TEXTURE_MIN_FILTER, GL_LINEAR);
    glTexCoordPointer(2, GL_FLOAT, 0, texCoords);
    glEnableClientState(GL_TEXTURE_COORD_ARRAY);
    glVertexPointer(2, GL_FLOAT, 0, vtx);

    class s_curve_interpolator {
        const float nbFrames, s, v;
    public:
        s_curve_interpolator(int nbFrames, float s)
        : nbFrames(1.0f / (nbFrames-1)), s(s),
          v(1.0f + expf(-s + 0.5f*s)) {
        }
        float operator()(int f) {
            const float x = f * nbFrames;
            return ((1.0f/(1.0f + expf(-x*s + 0.5f*s))) - 0.5f) * v + 0.5f;
        }
    };

    class v_stretch {
        const GLfloat hw_w, hw_h;
    public:
        v_stretch(uint32_t hw_w, uint32_t hw_h)
        : hw_w(hw_w), hw_h(hw_h) {
        }
        void operator()(GLfloat* vtx, float v) {
            const GLfloat w = hw_w + (hw_w * v);
            const GLfloat h = hw_h - (hw_h * v);
            const GLfloat x = (hw_w - w) * 0.5f;
            const GLfloat y = (hw_h - h) * 0.5f;
            vtx[0] = x;         vtx[1] = y;
            vtx[2] = x;         vtx[3] = y + h;
            vtx[4] = x + w;     vtx[5] = y + h;
            vtx[6] = x + w;     vtx[7] = y;
        }
    };

    class h_stretch {
        const GLfloat hw_w, hw_h;
    public:
        h_stretch(uint32_t hw_w, uint32_t hw_h)
        : hw_w(hw_w), hw_h(hw_h) {
        }
        void operator()(GLfloat* vtx, float v) {
            const GLfloat w = hw_w - (hw_w * v);
            const GLfloat h = 1.0f;
            const GLfloat x = (hw_w - w) * 0.5f;
            const GLfloat y = (hw_h - h) * 0.5f;
            vtx[0] = x;         vtx[1] = y;
            vtx[2] = x;         vtx[3] = y + h;
            vtx[4] = x + w;     vtx[5] = y + h;
            vtx[6] = x + w;     vtx[7] = y;
        }
    };

    // the full animation is 24 frames
    const int nbFrames = 12;
    s_curve_interpolator itr(nbFrames, 7.5f);
    s_curve_interpolator itg(nbFrames, 8.0f);
    s_curve_interpolator itb(nbFrames, 8.5f);

    v_stretch vverts(hw_w, hw_h);
    glEnable(GL_BLEND);
    glBlendFunc(GL_ONE, GL_ONE);
    for (int i=0 ; i<nbFrames ; i++) {
        float x, y, w, h;
        const float vr = itr(i);
        const float vg = itg(i);
        const float vb = itb(i);

        // clear screen
        glColorMask(1,1,1,1);
        glClear(GL_COLOR_BUFFER_BIT);
        glEnable(GL_TEXTURE_2D);

        // draw the red plane
        vverts(vtx, vr);
        glColorMask(1,0,0,1);
        glDrawArrays(GL_TRIANGLE_FAN, 0, 4);

        // draw the green plane
        vverts(vtx, vg);
        glColorMask(0,1,0,1);
        glDrawArrays(GL_TRIANGLE_FAN, 0, 4);

        // draw the blue plane
        vverts(vtx, vb);
        glColorMask(0,0,1,1);
        glDrawArrays(GL_TRIANGLE_FAN, 0, 4);

        // draw the white highlight (we use the last vertices)
        glDisable(GL_TEXTURE_2D);
        glColorMask(1,1,1,1);
        glColor4f(vg, vg, vg, 1);
        glDrawArrays(GL_TRIANGLE_FAN, 0, 4);
        hw.flip(screenBounds);
    }

    h_stretch hverts(hw_w, hw_h);
    glDisable(GL_BLEND);
    glDisable(GL_TEXTURE_2D);
    glColorMask(1,1,1,1);
    for (int i=0 ; i<nbFrames ; i++) {
        const float v = itg(i);
        hverts(vtx, v);
        glClear(GL_COLOR_BUFFER_BIT);
        glColor4f(1-v, 1-v, 1-v, 1);
        glDrawArrays(GL_TRIANGLE_FAN, 0, 4);
        hw.flip(screenBounds);
    }

    glColorMask(1,1,1,1);
    glEnable(GL_SCISSOR_TEST);
    glDisableClientState(GL_TEXTURE_COORD_ARRAY);
    glDeleteTextures(1, &tname);
    return NO_ERROR;
}

status_t SurfaceFlinger::electronBeamOnAnimationImplLocked()
{
    status_t result = PERMISSION_DENIED;

    if (!GLExtensions::getInstance().haveFramebufferObject())
        return INVALID_OPERATION;


    // get screen geometry
    const DisplayHardware& hw(graphicPlane(0).displayHardware());
    const uint32_t hw_w = hw.getWidth();
    const uint32_t hw_h = hw.getHeight();
    const Region screenBounds(hw.bounds());

    GLfloat u, v;
    GLuint tname;
    result = renderScreenToTextureLocked(0, &tname, &u, &v);
    if (result != NO_ERROR) {
        return result;
    }

    // back to main framebuffer
    glBindFramebufferOES(GL_FRAMEBUFFER_OES, 0);
    glDisable(GL_SCISSOR_TEST);

    GLfloat vtx[8];
    const GLfloat texCoords[4][2] = { {0,v}, {0,0}, {u,0}, {u,v} };
    glEnable(GL_TEXTURE_2D);
    glBindTexture(GL_TEXTURE_2D, tname);
    glTexEnvx(GL_TEXTURE_ENV, GL_TEXTURE_ENV_MODE, GL_MODULATE);
    glTexParameterx(GL_TEXTURE_2D, GL_TEXTURE_MAG_FILTER, GL_LINEAR);
    glTexParameterx(GL_TEXTURE_2D, GL_TEXTURE_MIN_FILTER, GL_LINEAR);
    glTexCoordPointer(2, GL_FLOAT, 0, texCoords);
    glEnableClientState(GL_TEXTURE_COORD_ARRAY);
    glVertexPointer(2, GL_FLOAT, 0, vtx);

    class s_curve_interpolator {
        const float nbFrames, s, v;
    public:
        s_curve_interpolator(int nbFrames, float s)
        : nbFrames(1.0f / (nbFrames-1)), s(s),
          v(1.0f + expf(-s + 0.5f*s)) {
        }
        float operator()(int f) {
            const float x = f * nbFrames;
            return ((1.0f/(1.0f + expf(-x*s + 0.5f*s))) - 0.5f) * v + 0.5f;
        }
    };

    class v_stretch {
        const GLfloat hw_w, hw_h;
    public:
        v_stretch(uint32_t hw_w, uint32_t hw_h)
        : hw_w(hw_w), hw_h(hw_h) {
        }
        void operator()(GLfloat* vtx, float v) {
            const GLfloat w = hw_w + (hw_w * v);
            const GLfloat h = hw_h - (hw_h * v);
            const GLfloat x = (hw_w - w) * 0.5f;
            const GLfloat y = (hw_h - h) * 0.5f;
            vtx[0] = x;         vtx[1] = y;
            vtx[2] = x;         vtx[3] = y + h;
            vtx[4] = x + w;     vtx[5] = y + h;
            vtx[6] = x + w;     vtx[7] = y;
        }
    };

    class h_stretch {
        const GLfloat hw_w, hw_h;
    public:
        h_stretch(uint32_t hw_w, uint32_t hw_h)
        : hw_w(hw_w), hw_h(hw_h) {
        }
        void operator()(GLfloat* vtx, float v) {
            const GLfloat w = hw_w - (hw_w * v);
            const GLfloat h = 1.0f;
            const GLfloat x = (hw_w - w) * 0.5f;
            const GLfloat y = (hw_h - h) * 0.5f;
            vtx[0] = x;         vtx[1] = y;
            vtx[2] = x;         vtx[3] = y + h;
            vtx[4] = x + w;     vtx[5] = y + h;
            vtx[6] = x + w;     vtx[7] = y;
        }
    };

    // the full animation is 12 frames
    int nbFrames = 8;
    s_curve_interpolator itr(nbFrames, 7.5f);
    s_curve_interpolator itg(nbFrames, 8.0f);
    s_curve_interpolator itb(nbFrames, 8.5f);

    h_stretch hverts(hw_w, hw_h);
    glDisable(GL_BLEND);
    glDisable(GL_TEXTURE_2D);
    glColorMask(1,1,1,1);
    for (int i=nbFrames-1 ; i>=0 ; i--) {
        const float v = itg(i);
        hverts(vtx, v);
        glClear(GL_COLOR_BUFFER_BIT);
        glColor4f(1-v, 1-v, 1-v, 1);
        glDrawArrays(GL_TRIANGLE_FAN, 0, 4);
        hw.flip(screenBounds);
    }

    nbFrames = 4;
    v_stretch vverts(hw_w, hw_h);
    glEnable(GL_BLEND);
    glBlendFunc(GL_ONE, GL_ONE);
    for (int i=nbFrames-1 ; i>=0 ; i--) {
        float x, y, w, h;
        const float vr = itr(i);
        const float vg = itg(i);
        const float vb = itb(i);

        // clear screen
        glColorMask(1,1,1,1);
        glClear(GL_COLOR_BUFFER_BIT);
        glEnable(GL_TEXTURE_2D);

        // draw the red plane
        vverts(vtx, vr);
        glColorMask(1,0,0,1);
        glDrawArrays(GL_TRIANGLE_FAN, 0, 4);

        // draw the green plane
        vverts(vtx, vg);
        glColorMask(0,1,0,1);
        glDrawArrays(GL_TRIANGLE_FAN, 0, 4);

        // draw the blue plane
        vverts(vtx, vb);
        glColorMask(0,0,1,1);
        glDrawArrays(GL_TRIANGLE_FAN, 0, 4);

        hw.flip(screenBounds);
    }

    glColorMask(1,1,1,1);
    glEnable(GL_SCISSOR_TEST);
    glDisableClientState(GL_TEXTURE_COORD_ARRAY);
    glDeleteTextures(1, &tname);

    return NO_ERROR;
}

// ---------------------------------------------------------------------------

status_t SurfaceFlinger::turnElectronBeamOffImplLocked(int32_t mode)
{
    DisplayHardware& hw(graphicPlane(0).editDisplayHardware());
    if (!hw.canDraw()) {
        // we're already off
        return NO_ERROR;
    }
    if (mode & ISurfaceComposer::eElectronBeamAnimationOff) {
        electronBeamOffAnimationImplLocked();
    }

    // always clear the whole screen at the end of the animation
    glClearColor(0,0,0,1);
    glDisable(GL_SCISSOR_TEST);
    glClear(GL_COLOR_BUFFER_BIT);
    glEnable(GL_SCISSOR_TEST);
    hw.flip( Region(hw.bounds()) );

    hw.setCanDraw(false);
    return NO_ERROR;
}

status_t SurfaceFlinger::turnElectronBeamOff(int32_t mode)
{
    class MessageTurnElectronBeamOff : public MessageBase {
        SurfaceFlinger* flinger;
        int32_t mode;
        status_t result;
    public:
        MessageTurnElectronBeamOff(SurfaceFlinger* flinger, int32_t mode)
            : flinger(flinger), mode(mode), result(PERMISSION_DENIED) {
        }
        status_t getResult() const {
            return result;
        }
        virtual bool handler() {
            Mutex::Autolock _l(flinger->mStateLock);
            result = flinger->turnElectronBeamOffImplLocked(mode);
            return true;
        }
    };

    sp<MessageBase> msg = new MessageTurnElectronBeamOff(this, mode);
    status_t res = postMessageSync(msg);
    if (res == NO_ERROR) {
        res = static_cast<MessageTurnElectronBeamOff*>( msg.get() )->getResult();

        // work-around: when the power-manager calls us we activate the
        // animation. eventually, the "on" animation will be called
        // by the power-manager itself
        mElectronBeamAnimationMode = mode;
    }
    return res;
}

// ---------------------------------------------------------------------------

status_t SurfaceFlinger::turnElectronBeamOnImplLocked(int32_t mode)
{
    DisplayHardware& hw(graphicPlane(0).editDisplayHardware());
    if (hw.canDraw()) {
        // we're already on
        return NO_ERROR;
    }
    if (mode & ISurfaceComposer::eElectronBeamAnimationOn) {
        electronBeamOnAnimationImplLocked();
    }
    hw.setCanDraw(true);

    // make sure to redraw the whole screen when the animation is done
    mDirtyRegion.set(hw.bounds());
    signalEvent();

    return NO_ERROR;
}

status_t SurfaceFlinger::turnElectronBeamOn(int32_t mode)
{
    class MessageTurnElectronBeamOn : public MessageBase {
        SurfaceFlinger* flinger;
        int32_t mode;
        status_t result;
    public:
        MessageTurnElectronBeamOn(SurfaceFlinger* flinger, int32_t mode)
            : flinger(flinger), mode(mode), result(PERMISSION_DENIED) {
        }
        status_t getResult() const {
            return result;
        }
        virtual bool handler() {
            Mutex::Autolock _l(flinger->mStateLock);
            result = flinger->turnElectronBeamOnImplLocked(mode);
            return true;
        }
    };

    postMessageAsync( new MessageTurnElectronBeamOn(this, mode) );
    return NO_ERROR;
}

// ---------------------------------------------------------------------------

status_t SurfaceFlinger::captureScreenImplLocked(DisplayID dpy,
        sp<IMemoryHeap>* heap,
        uint32_t* w, uint32_t* h, PixelFormat* f,
        uint32_t sw, uint32_t sh)
{
    status_t result = PERMISSION_DENIED;

    // only one display supported for now
    if (UNLIKELY(uint32_t(dpy) >= DISPLAY_COUNT))
        return BAD_VALUE;

    if (!GLExtensions::getInstance().haveFramebufferObject())
        return INVALID_OPERATION;

    // get screen geometry
    const DisplayHardware& hw(graphicPlane(dpy).displayHardware());
    const uint32_t hw_w = hw.getWidth();
    const uint32_t hw_h = hw.getHeight();

    if ((sw > hw_w) || (sh > hw_h))
        return BAD_VALUE;

    sw = (!sw) ? hw_w : sw;
    sh = (!sh) ? hw_h : sh;
    const size_t size = sw * sh * 4;

    // make sure to clear all GL error flags
    while ( glGetError() != GL_NO_ERROR ) ;

    // create a FBO
    GLuint name, tname;
    glGenRenderbuffersOES(1, &tname);
    glBindRenderbufferOES(GL_RENDERBUFFER_OES, tname);
    glRenderbufferStorageOES(GL_RENDERBUFFER_OES, GL_RGBA8_OES, sw, sh);
    glGenFramebuffersOES(1, &name);
    glBindFramebufferOES(GL_FRAMEBUFFER_OES, name);
    glFramebufferRenderbufferOES(GL_FRAMEBUFFER_OES,
            GL_COLOR_ATTACHMENT0_OES, GL_RENDERBUFFER_OES, tname);

    GLenum status = glCheckFramebufferStatusOES(GL_FRAMEBUFFER_OES);
    if (status == GL_FRAMEBUFFER_COMPLETE_OES) {

        // invert everything, b/c glReadPixel() below will invert the FB
        glViewport(0, 0, sw, sh);
        glScissor(0, 0, sw, sh);
        glMatrixMode(GL_PROJECTION);
        glPushMatrix();
        glLoadIdentity();
        glOrthof(0, hw_w, 0, hw_h, 0, 1);
        glMatrixMode(GL_MODELVIEW);

        // redraw the screen entirely...
        glClearColor(0,0,0,1);
        glClear(GL_COLOR_BUFFER_BIT);

        const Vector< sp<LayerBase> >& layers(mVisibleLayersSortedByZ);
        const size_t count = layers.size();
        for (size_t i=0 ; i<count ; ++i) {
            const sp<LayerBase>& layer(layers[i]);
            layer->drawForSreenShot();
        }

        // XXX: this is needed on tegra
        glScissor(0, 0, sw, sh);

        // check for errors and return screen capture
        if (glGetError() != GL_NO_ERROR) {
            // error while rendering
            result = INVALID_OPERATION;
        } else {
            // allocate shared memory large enough to hold the
            // screen capture
            sp<MemoryHeapBase> base(
                    new MemoryHeapBase(size, 0, "screen-capture") );
            void* const ptr = base->getBase();
            if (ptr) {
                // capture the screen with glReadPixels()
                glReadPixels(0, 0, sw, sh, GL_RGBA, GL_UNSIGNED_BYTE, ptr);
                if (glGetError() == GL_NO_ERROR) {
                    *heap = base;
                    *w = sw;
                    *h = sh;
                    *f = PIXEL_FORMAT_RGBA_8888;
                    result = NO_ERROR;
                }
            } else {
                result = NO_MEMORY;
            }
        }
        glEnable(GL_SCISSOR_TEST);
        glViewport(0, 0, hw_w, hw_h);
        glMatrixMode(GL_PROJECTION);
        glPopMatrix();
        glMatrixMode(GL_MODELVIEW);


    } else {
        result = BAD_VALUE;
    }

    // release FBO resources
    glBindFramebufferOES(GL_FRAMEBUFFER_OES, 0);
    glDeleteRenderbuffersOES(1, &tname);
    glDeleteFramebuffersOES(1, &name);

    hw.compositionComplete();

    return result;
}


status_t SurfaceFlinger::captureScreen(DisplayID dpy,
        sp<IMemoryHeap>* heap,
        uint32_t* width, uint32_t* height, PixelFormat* format,
        uint32_t sw, uint32_t sh)
{
    // only one display supported for now
    if (UNLIKELY(uint32_t(dpy) >= DISPLAY_COUNT))
        return BAD_VALUE;

    if (!GLExtensions::getInstance().haveFramebufferObject())
        return INVALID_OPERATION;

    class MessageCaptureScreen : public MessageBase {
        SurfaceFlinger* flinger;
        DisplayID dpy;
        sp<IMemoryHeap>* heap;
        uint32_t* w;
        uint32_t* h;
        PixelFormat* f;
        uint32_t sw;
        uint32_t sh;
        status_t result;
    public:
        MessageCaptureScreen(SurfaceFlinger* flinger, DisplayID dpy,
                sp<IMemoryHeap>* heap, uint32_t* w, uint32_t* h, PixelFormat* f,
                uint32_t sw, uint32_t sh)
            : flinger(flinger), dpy(dpy),
              heap(heap), w(w), h(h), f(f), sw(sw), sh(sh), result(PERMISSION_DENIED)
        {
        }
        status_t getResult() const {
            return result;
        }
        virtual bool handler() {
            Mutex::Autolock _l(flinger->mStateLock);

            // if we have secure windows, never allow the screen capture
            if (flinger->mSecureFrameBuffer)
                return true;

            result = flinger->captureScreenImplLocked(dpy,
                    heap, w, h, f, sw, sh);

            return true;
        }
    };

    sp<MessageBase> msg = new MessageCaptureScreen(this,
            dpy, heap, width, height, format, sw, sh);
    status_t res = postMessageSync(msg);
    if (res == NO_ERROR) {
        res = static_cast<MessageCaptureScreen*>( msg.get() )->getResult();
    }
    return res;
}

// ---------------------------------------------------------------------------

sp<Layer> SurfaceFlinger::getLayer(const sp<ISurface>& sur) const
{
    sp<Layer> result;
    Mutex::Autolock _l(mStateLock);
    result = mLayerMap.valueFor( sur->asBinder() ).promote();
    return result;
}

// ---------------------------------------------------------------------------

Client::Client(const sp<SurfaceFlinger>& flinger)
    : mFlinger(flinger), mNameGenerator(1)
{
}

Client::~Client()
{
    const size_t count = mLayers.size();
    for (size_t i=0 ; i<count ; i++) {
        sp<LayerBaseClient> layer(mLayers.valueAt(i).promote());
        if (layer != 0) {
            mFlinger->removeLayer(layer);
        }
    }
}

status_t Client::initCheck() const {
    return NO_ERROR;
}

ssize_t Client::attachLayer(const sp<LayerBaseClient>& layer)
{
    int32_t name = android_atomic_inc(&mNameGenerator);
    mLayers.add(name, layer);
    return name;
}

void Client::detachLayer(const LayerBaseClient* layer)
{
    // we do a linear search here, because this doesn't happen often
    const size_t count = mLayers.size();
    for (size_t i=0 ; i<count ; i++) {
        if (mLayers.valueAt(i) == layer) {
            mLayers.removeItemsAt(i, 1);
            break;
        }
    }
}
sp<LayerBaseClient> Client::getLayerUser(int32_t i) const {
    sp<LayerBaseClient> lbc;
    const wp<LayerBaseClient>& layer(mLayers.valueFor(i));
    if (layer != 0) {
        lbc = layer.promote();
        LOGE_IF(lbc==0, "getLayerUser(name=%d) is dead", int(i));
    }
    return lbc;
}

sp<IMemoryHeap> Client::getControlBlock() const {
    return 0;
}
ssize_t Client::getTokenForSurface(const sp<ISurface>& sur) const {
    return -1;
}
sp<ISurface> Client::createSurface(
        ISurfaceComposerClient::surface_data_t* params, int pid,
        const String8& name,
        DisplayID display, uint32_t w, uint32_t h, PixelFormat format,
        uint32_t flags)
{
    return mFlinger->createSurface(this, pid, name, params,
            display, w, h, format, flags);
}
status_t Client::destroySurface(SurfaceID sid) {
    return mFlinger->removeSurface(this, sid);
}
status_t Client::setState(int32_t count, const layer_state_t* states) {
    return mFlinger->setClientState(this, count, states);
}

// ---------------------------------------------------------------------------

UserClient::UserClient(const sp<SurfaceFlinger>& flinger)
    : ctrlblk(0), mBitmap(0), mFlinger(flinger)
{
    const int pgsize = getpagesize();
    const int cblksize = ((sizeof(SharedClient)+(pgsize-1))&~(pgsize-1));

    mCblkHeap = new MemoryHeapBase(cblksize, 0,
            "SurfaceFlinger Client control-block");

    ctrlblk = static_cast<SharedClient *>(mCblkHeap->getBase());
    if (ctrlblk) { // construct the shared structure in-place.
        new(ctrlblk) SharedClient;
    }
}

UserClient::~UserClient()
{
    if (ctrlblk) {
        ctrlblk->~SharedClient();  // destroy our shared-structure.
    }

    /*
     * When a UserClient dies, it's unclear what to do exactly.
     * We could go ahead and destroy all surfaces linked to that client
     * however, it wouldn't be fair to the main Client
     * (usually the the window-manager), which might want to re-target
     * the layer to another UserClient.
     * I think the best is to do nothing, or not much; in most cases the
     * WM itself will go ahead and clean things up when it detects a client of
     * his has died.
     * The remaining question is what to display? currently we keep
     * just keep the current buffer.
     */
}

status_t UserClient::initCheck() const {
    return ctrlblk == 0 ? NO_INIT : NO_ERROR;
}

void UserClient::detachLayer(const Layer* layer)
{
    int32_t name = layer->getToken();
    if (name >= 0) {
        int32_t mask = 1LU<<name;
        if ((android_atomic_and(~mask, &mBitmap) & mask) == 0) {
            LOGW("token %d wasn't marked as used %08x", name, int(mBitmap));
        }
    }
}

sp<IMemoryHeap> UserClient::getControlBlock() const {
    return mCblkHeap;
}

ssize_t UserClient::getTokenForSurface(const sp<ISurface>& sur) const
{
    int32_t name = NAME_NOT_FOUND;
    sp<Layer> layer(mFlinger->getLayer(sur));
    if (layer == 0) return name;

    // if this layer already has a token, just return it
    name = layer->getToken();
    if ((name >= 0) && (layer->getClient() == this))
        return name;

    name = 0;
    do {
        int32_t mask = 1LU<<name;
        if ((android_atomic_or(mask, &mBitmap) & mask) == 0) {
            // we found and locked that name
            status_t err = layer->setToken(
                    const_cast<UserClient*>(this), ctrlblk, name);
            if (err != NO_ERROR) {
                // free the name
                android_atomic_and(~mask, &mBitmap);
                name = err;
            }
            break;
        }
        if (++name > 31)
            name = NO_MEMORY;
    } while(name >= 0);

    //LOGD("getTokenForSurface(%p) => %d (client=%p, bitmap=%08lx)",
    //        sur->asBinder().get(), name, this, mBitmap);
    return name;
}

sp<ISurface> UserClient::createSurface(
        ISurfaceComposerClient::surface_data_t* params, int pid,
        const String8& name,
        DisplayID display, uint32_t w, uint32_t h, PixelFormat format,
        uint32_t flags) {
    return 0;
}
status_t UserClient::destroySurface(SurfaceID sid) {
    return INVALID_OPERATION;
}
status_t UserClient::setState(int32_t count, const layer_state_t* states) {
    return INVALID_OPERATION;
}

// ---------------------------------------------------------------------------

GraphicPlane::GraphicPlane()
    : mHw(0)
{
}

GraphicPlane::~GraphicPlane() {
    delete mHw;
}

bool GraphicPlane::initialized() const {
    return mHw ? true : false;
}

int GraphicPlane::getWidth() const {
    return mWidth;
}

int GraphicPlane::getHeight() const {
    return mHeight;
}

void GraphicPlane::setDisplayHardware(DisplayHardware *hw)
{
    mHw = hw;

    // initialize the display orientation transform.
    // it's a constant that should come from the display driver.
    int displayOrientation = ISurfaceComposer::eOrientationDefault;
    char property[PROPERTY_VALUE_MAX];
    if (property_get("ro.sf.hwrotation", property, NULL) > 0) {
        //displayOrientation
        switch (atoi(property)) {
        case 90:
            displayOrientation = ISurfaceComposer::eOrientation90;
            break;
        case 270:
            displayOrientation = ISurfaceComposer::eOrientation270;
            break;
        }
    }

    const float w = hw->getWidth();
    const float h = hw->getHeight();
    GraphicPlane::orientationToTransfrom(displayOrientation, w, h,
            &mDisplayTransform);
    if (displayOrientation & ISurfaceComposer::eOrientationSwapMask) {
        mDisplayWidth = h;
        mDisplayHeight = w;
    } else {
        mDisplayWidth = w;
        mDisplayHeight = h;
    }

    setOrientation(ISurfaceComposer::eOrientationDefault);
}

status_t GraphicPlane::orientationToTransfrom(
        int orientation, int w, int h, Transform* tr)
{
    uint32_t flags = 0;
    switch (orientation) {
    case ISurfaceComposer::eOrientationDefault:
        flags = Transform::ROT_0;
        break;
    case ISurfaceComposer::eOrientation90:
        flags = Transform::ROT_90;
        break;
    case ISurfaceComposer::eOrientation180:
        flags = Transform::ROT_180;
        break;
    case ISurfaceComposer::eOrientation270:
        flags = Transform::ROT_270;
        break;
    default:
        return BAD_VALUE;
    }
    tr->set(flags, w, h);
    return NO_ERROR;
}

status_t GraphicPlane::setOrientation(int orientation)
{
    // If the rotation can be handled in hardware, this is where
    // the magic should happen.

    const DisplayHardware& hw(displayHardware());
    const float w = mDisplayWidth;
    const float h = mDisplayHeight;
    mWidth = int(w);
    mHeight = int(h);

    Transform orientationTransform;
    GraphicPlane::orientationToTransfrom(orientation, w, h,
            &orientationTransform);
    if (orientation & ISurfaceComposer::eOrientationSwapMask) {
        mWidth = int(h);
        mHeight = int(w);
    }

    mOrientation = orientation;
    mGlobalTransform = mDisplayTransform * orientationTransform;
    return NO_ERROR;
}

const DisplayHardware& GraphicPlane::displayHardware() const {
    return *mHw;
}

DisplayHardware& GraphicPlane::editDisplayHardware() {
    return *mHw;
}

const Transform& GraphicPlane::transform() const {
    return mGlobalTransform;
}

EGLDisplay GraphicPlane::getEGLDisplay() const {
    return mHw->getEGLDisplay();
}

// ---------------------------------------------------------------------------

}; // namespace android<|MERGE_RESOLUTION|>--- conflicted
+++ resolved
@@ -409,14 +409,14 @@
         if (!mFullScreen)
             hw.compositionComplete();
 
-<<<<<<< HEAD
         // release the clients before we flip ('cause flip might block)
         logger.log(GraphicLog::SF_UNLOCK_CLIENTS, index);
+
+#ifdef SF_BYPASS
         if (!mOverlayUseChanged)
             unlockClients();
-
-=======
->>>>>>> b4173374
+#endif
+
         logger.log(GraphicLog::SF_SWAP_BUFFERS, index);
         if (!mFullScreen) {
             postFramebuffer();
@@ -424,7 +424,10 @@
                 enableOverlayOpt(false);
                 enableOverlayOpt(true);
                 mOverlayUseChanged = false;
+
+#ifdef SF_BYPASS
                 unlockClients();
+#endif
                 freeBypassBuffers();
             }
         }
