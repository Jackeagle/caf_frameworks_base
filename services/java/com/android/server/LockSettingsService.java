--- conflicted
+++ resolved
@@ -141,16 +141,8 @@
         mContext.checkCallingOrSelfPermission(PERMISSION);
     }
 
-<<<<<<< HEAD
     private final void checkPasswordReadPermission(int userId) {
         mContext.checkCallingOrSelfPermission(PERMISSION);
-=======
-    private static final void checkPasswordReadPermission(int userId) {
-        final int callingUid = Binder.getCallingUid();
-        if (UserHandle.getAppId(callingUid) != android.os.Process.SYSTEM_UID) {
-            throw new SecurityException("uid=" + callingUid
-                    + " not authorized to read lock password");
-        }
     }
 
     private final void checkReadPermission(String requestedKey, int userId) {
@@ -164,7 +156,6 @@
                         + requestedKey + " for user " + userId);
             }
         }
->>>>>>> 6825c478
     }
 
     @Override
