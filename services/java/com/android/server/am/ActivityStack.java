/*
 * Copyright (C) 2010 The Android Open Source Project
 *
 * Licensed under the Apache License, Version 2.0 (the "License");
 * you may not use this file except in compliance with the License.
 * You may obtain a copy of the License at
 *
 *      http://www.apache.org/licenses/LICENSE-2.0
 *
 * Unless required by applicable law or agreed to in writing, software
 * distributed under the License is distributed on an "AS IS" BASIS,
 * WITHOUT WARRANTIES OR CONDITIONS OF ANY KIND, either express or implied.
 * See the License for the specific language governing permissions and
 * limitations under the License.
 */

package com.android.server.am;

import static com.android.server.am.ActivityManagerService.TAG;
import static com.android.server.am.ActivityManagerService.localLOGV;
import static com.android.server.am.ActivityManagerService.DEBUG_CLEANUP;
import static com.android.server.am.ActivityManagerService.DEBUG_CONFIGURATION;
import static com.android.server.am.ActivityManagerService.DEBUG_PAUSE;
import static com.android.server.am.ActivityManagerService.DEBUG_RESULTS;
import static com.android.server.am.ActivityManagerService.DEBUG_STACK;
import static com.android.server.am.ActivityManagerService.DEBUG_SWITCH;
import static com.android.server.am.ActivityManagerService.DEBUG_TASKS;
import static com.android.server.am.ActivityManagerService.DEBUG_TRANSITION;
import static com.android.server.am.ActivityManagerService.DEBUG_USER_LEAVING;
import static com.android.server.am.ActivityManagerService.DEBUG_VISBILITY;
import static com.android.server.am.ActivityManagerService.VALIDATE_TOKENS;

import static com.android.server.am.ActivityStackSupervisor.DEBUG_ADD_REMOVE;
import static com.android.server.am.ActivityStackSupervisor.DEBUG_APP;
import static com.android.server.am.ActivityStackSupervisor.DEBUG_SAVED_STATE;
import static com.android.server.am.ActivityStackSupervisor.DEBUG_STATES;
import static com.android.server.am.ActivityStackSupervisor.HOME_STACK_ID;

import com.android.internal.os.BatteryStatsImpl;
import com.android.internal.util.Objects;
import com.android.server.Watchdog;
import com.android.server.am.ActivityManagerService.ItemMatcher;
import com.android.server.wm.AppTransition;
import com.android.server.wm.TaskGroup;
import com.android.server.wm.WindowManagerService;

import android.app.Activity;
import android.app.ActivityManager;
import android.app.ActivityOptions;
import android.app.AppGlobals;
import android.app.IActivityController;
import android.app.IThumbnailReceiver;
import android.app.AppOpsManager;
import android.app.ResultInfo;
import android.app.ActivityManager.RunningTaskInfo;
import android.content.ComponentName;
import android.content.Context;
import android.content.Intent;
import android.content.pm.ActivityInfo;
import android.content.pm.PackageManager;
import android.content.res.Configuration;
import android.content.res.Resources;
import android.graphics.Bitmap;
import android.net.Uri;
import android.os.Binder;
import android.os.Bundle;
import android.os.Debug;
import android.os.Handler;
import android.os.IBinder;
import android.os.Looper;
import android.os.Message;
import android.os.RemoteException;
import android.os.SystemClock;
<<<<<<< HEAD
import android.os.SystemProperties;
=======
import android.os.Trace;
>>>>>>> feef9887
import android.os.UserHandle;
import android.text.TextUtils;
import android.util.EventLog;
import android.util.Slog;
import android.view.Display;
import com.android.internal.app.ActivityTrigger;

import java.io.FileDescriptor;
import java.io.PrintWriter;
import java.lang.ref.WeakReference;
import java.util.ArrayList;
import java.util.Iterator;
import java.util.List;

/**
 * State and management of a single stack of activities.
 */
final class ActivityStack {

    // Ticks during which we check progress while waiting for an app to launch.
    static final int LAUNCH_TICK = 500;

    // How long we wait until giving up on the last activity to pause.  This
    // is short because it directly impacts the responsiveness of starting the
    // next activity.
    static final int PAUSE_TIMEOUT = 500;

    // How long we wait for the activity to tell us it has stopped before
    // giving up.  This is a good amount of time because we really need this
    // from the application in order to get its saved state.
    static final int STOP_TIMEOUT = 10*1000;

    // How long we wait until giving up on an activity telling us it has
    // finished destroying itself.
    static final int DESTROY_TIMEOUT = 10*1000;

    // How long until we reset a task when the user returns to it.  Currently
    // disabled.
    static final long ACTIVITY_INACTIVE_RESET_TIME = 0;

    // How long between activity launches that we consider safe to not warn
    // the user about an unexpected activity being launched on top.
    static final long START_WARN_TIME = 5*1000;

    // Set to false to disable the preview that is shown while a new activity
    // is being started.
    static final boolean SHOW_APP_STARTING_PREVIEW = true;

    // How long to wait for all background Activities to redraw following a call to
    // convertToTranslucent().
    static final long TRANSLUCENT_CONVERSION_TIMEOUT = 2000;

    static final boolean SCREENSHOT_FORCE_565 = ActivityManager
            .isLowRamDeviceStatic() ? true : false;

    enum ActivityState {
        INITIALIZING,
        RESUMED,
        PAUSING,
        PAUSED,
        STOPPING,
        STOPPED,
        FINISHING,
        DESTROYING,
        DESTROYED
    }

    final ActivityManagerService mService;
    final WindowManagerService mWindowManager;

    final Context mContext;

    /**
     * The back history of all previous (and possibly still
     * running) activities.  It contains #TaskRecord objects.
     */
    private ArrayList<TaskRecord> mTaskHistory = new ArrayList<TaskRecord>();

    /**
     * Used for validating app tokens with window manager.
     */
    final ArrayList<TaskGroup> mValidateAppTokens = new ArrayList<TaskGroup>();

    /**
     * List of running activities, sorted by recent usage.
     * The first entry in the list is the least recently used.
     * It contains HistoryRecord objects.
     */
    final ArrayList<ActivityRecord> mLRUActivities = new ArrayList<ActivityRecord>();

    /**
     * Animations that for the current transition have requested not to
     * be considered for the transition animation.
     */
    final ArrayList<ActivityRecord> mNoAnimActivities = new ArrayList<ActivityRecord>();

    /**
     * When we are in the process of pausing an activity, before starting the
     * next one, this variable holds the activity that is currently being paused.
     */
    ActivityRecord mPausingActivity = null;

    /**
     * This is the last activity that we put into the paused state.  This is
     * used to determine if we need to do an activity transition while sleeping,
     * when we normally hold the top activity paused.
     */
    ActivityRecord mLastPausedActivity = null;

    /**
     * Activities that specify No History must be removed once the user navigates away from them.
     * If the device goes to sleep with such an activity in the paused state then we save it here
     * and finish it later if another activity replaces it on wakeup.
     */
    ActivityRecord mLastNoHistoryActivity = null;

    /**
     * Current activity that is resumed, or null if there is none.
     */
    ActivityRecord mResumedActivity = null;

    /**
     * This is the last activity that has been started.  It is only used to
     * identify when multiple activities are started at once so that the user
     * can be warned they may not be in the activity they think they are.
     */
    ActivityRecord mLastStartedActivity = null;

    // The topmost Activity passed to convertToTranslucent(). When non-null it means we are
    // waiting for all Activities in mUndrawnActivitiesBelowTopTranslucent to be removed as they
    // are drawn. When the last member of mUndrawnActivitiesBelowTopTranslucent is removed the
    // Activity in mTranslucentActivityWaiting is notified via
    // Activity.onTranslucentConversionComplete(false). If a timeout occurs prior to the last
    // background activity being drawn then the same call will be made with a true value.
    ActivityRecord mTranslucentActivityWaiting = null;
    ArrayList<ActivityRecord> mUndrawnActivitiesBelowTopTranslucent =
            new ArrayList<ActivityRecord>();

    /**
     * Set when we know we are going to be calling updateConfiguration()
     * soon, so want to skip intermediate config checks.
     */
    boolean mConfigWillChange;

    long mLaunchStartTime = 0;
    long mFullyDrawnStartTime = 0;

    /**
     * Is the privacy guard currently enabled?
     */
    String mPrivacyGuardPackageName = null;

    /**
     * Save the most recent screenshot for reuse. This keeps Recents from taking two identical
     * screenshots, one for the Recents thumbnail and one for the pauseActivity thumbnail.
     */
    private ActivityRecord mLastScreenshotActivity = null;
    private Bitmap mLastScreenshotBitmap = null;

    int mThumbnailWidth = -1;
    int mThumbnailHeight = -1;

    int mCurrentUser;

    final int mStackId;

    /** Run all ActivityStacks through this */
    final ActivityStackSupervisor mStackSupervisor;

    static final int PAUSE_TIMEOUT_MSG = ActivityManagerService.FIRST_ACTIVITY_STACK_MSG + 1;
    static final int DESTROY_TIMEOUT_MSG = ActivityManagerService.FIRST_ACTIVITY_STACK_MSG + 2;
    static final int LAUNCH_TICK_MSG = ActivityManagerService.FIRST_ACTIVITY_STACK_MSG + 3;
    static final int STOP_TIMEOUT_MSG = ActivityManagerService.FIRST_ACTIVITY_STACK_MSG + 4;
    static final int DESTROY_ACTIVITIES_MSG = ActivityManagerService.FIRST_ACTIVITY_STACK_MSG + 5;
    static final int TRANSLUCENT_TIMEOUT_MSG = ActivityManagerService.FIRST_ACTIVITY_STACK_MSG + 6;

    static class ScheduleDestroyArgs {
        final ProcessRecord mOwner;
        final boolean mOomAdj;
        final String mReason;
        ScheduleDestroyArgs(ProcessRecord owner, boolean oomAdj, String reason) {
            mOwner = owner;
            mOomAdj = oomAdj;
            mReason = reason;
        }
    }

    final Handler mHandler;

    static final ActivityTrigger mActivityTrigger;

    static {
        if (!TextUtils.isEmpty(SystemProperties.get("ro.vendor.extension_library"))) {
            mActivityTrigger = new ActivityTrigger();
        } else {
            mActivityTrigger = null;
        }
    }

    final class ActivityStackHandler extends Handler {

        //public Handler() {
        //    if (localLOGV) Slog.v(TAG, "Handler started!");
        //}
        ActivityStackHandler(Looper looper) {
            super(looper);
        }

        @Override
        public void handleMessage(Message msg) {
            switch (msg.what) {
                case PAUSE_TIMEOUT_MSG: {
                    ActivityRecord r = (ActivityRecord)msg.obj;
                    // We don't at this point know if the activity is fullscreen,
                    // so we need to be conservative and assume it isn't.
                    Slog.w(TAG, "Activity pause timeout for " + r);
                    synchronized (mService) {
                        if (r.app != null) {
                            mService.logAppTooSlow(r.app, r.pauseTime, "pausing " + r);
                        }
                        activityPausedLocked(r.appToken, true);
                    }
                } break;
                case LAUNCH_TICK_MSG: {
                    ActivityRecord r = (ActivityRecord)msg.obj;
                    synchronized (mService) {
                        if (r.continueLaunchTickingLocked()) {
                            mService.logAppTooSlow(r.app, r.launchTickTime, "launching " + r);
                        }
                    }
                } break;
                case DESTROY_TIMEOUT_MSG: {
                    ActivityRecord r = (ActivityRecord)msg.obj;
                    // We don't at this point know if the activity is fullscreen,
                    // so we need to be conservative and assume it isn't.
                    Slog.w(TAG, "Activity destroy timeout for " + r);
                    synchronized (mService) {
                        activityDestroyedLocked(r != null ? r.appToken : null);
                    }
                } break;
                case STOP_TIMEOUT_MSG: {
                    ActivityRecord r = (ActivityRecord)msg.obj;
                    // We don't at this point know if the activity is fullscreen,
                    // so we need to be conservative and assume it isn't.
                    Slog.w(TAG, "Activity stop timeout for " + r);
                    synchronized (mService) {
                        if (r.isInHistory()) {
                            activityStoppedLocked(r, null, null, null);
                        }
                    }
                } break;
                case DESTROY_ACTIVITIES_MSG: {
                    ScheduleDestroyArgs args = (ScheduleDestroyArgs)msg.obj;
                    synchronized (mService) {
                        destroyActivitiesLocked(args.mOwner, args.mOomAdj, args.mReason);
                    }
                } break;
                case TRANSLUCENT_TIMEOUT_MSG: {
                    synchronized (mService) {
                        notifyActivityDrawnLocked(null);
                    }
                } break;
            }
        }
    }

    private int numActivities() {
        int count = 0;
        for (int taskNdx = mTaskHistory.size() - 1; taskNdx >= 0; --taskNdx) {
            count += mTaskHistory.get(taskNdx).mActivities.size();
        }
        return count;
    }

    ActivityStack(ActivityManagerService service, Context context, Looper looper, int stackId) {
        mHandler = new ActivityStackHandler(looper);
        mService = service;
        mWindowManager = service.mWindowManager;
        mStackSupervisor = service.mStackSupervisor;
        mContext = context;
        mStackId = stackId;
        mCurrentUser = service.mCurrentUserId;
    }

    boolean okToShow(ActivityRecord r) {
        return r.userId == mCurrentUser
                || (r.info.flags & ActivityInfo.FLAG_SHOW_ON_LOCK_SCREEN) != 0;
    }

    final ActivityRecord topRunningActivityLocked(ActivityRecord notTop) {
        for (int taskNdx = mTaskHistory.size() - 1; taskNdx >= 0; --taskNdx) {
            ActivityRecord r = mTaskHistory.get(taskNdx).topRunningActivityLocked(notTop);
            if (r != null) {
                return r;
            }
        }
        return null;
    }

    final ActivityRecord topRunningNonDelayedActivityLocked(ActivityRecord notTop) {
        for (int taskNdx = mTaskHistory.size() - 1; taskNdx >= 0; --taskNdx) {
            final TaskRecord task = mTaskHistory.get(taskNdx);
            final ArrayList<ActivityRecord> activities = task.mActivities;
            for (int activityNdx = activities.size() - 1; activityNdx >= 0; --activityNdx) {
                ActivityRecord r = activities.get(activityNdx);
                if (!r.finishing && !r.delayedResume && r != notTop && okToShow(r)) {
                    return r;
                }
            }
        }
        return null;
    }

    /**
     * This is a simplified version of topRunningActivityLocked that provides a number of
     * optional skip-over modes.  It is intended for use with the ActivityController hook only.
     *
     * @param token If non-null, any history records matching this token will be skipped.
     * @param taskId If non-zero, we'll attempt to skip over records with the same task ID.
     *
     * @return Returns the HistoryRecord of the next activity on the stack.
     */
    final ActivityRecord topRunningActivityLocked(IBinder token, int taskId) {
        for (int taskNdx = mTaskHistory.size() - 1; taskNdx >= 0; --taskNdx) {
            TaskRecord task = mTaskHistory.get(taskNdx);
            if (task.taskId == taskId) {
                continue;
            }
            ArrayList<ActivityRecord> activities = task.mActivities;
            for (int i = activities.size() - 1; i >= 0; --i) {
                final ActivityRecord r = activities.get(i);
                // Note: the taskId check depends on real taskId fields being non-zero
                if (!r.finishing && (token != r.appToken) && okToShow(r)) {
                    return r;
                }
            }
        }
        return null;
    }

    final ActivityRecord topActivity() {
        // Iterate to find the first non-empty task stack. Note that this code can
        // be simplified once we stop storing tasks with empty mActivities lists.
        for (int taskNdx = mTaskHistory.size() - 1; taskNdx >= 0; --taskNdx) {
            ArrayList<ActivityRecord> activities = mTaskHistory.get(taskNdx).mActivities;
            for (int activityNdx = activities.size() - 1; activityNdx >= 0; --activityNdx) {
                return activities.get(activityNdx);
            }
        }
        return null;
    }

    final TaskRecord topTask() {
        final int size = mTaskHistory.size();
        if (size > 0) {
            return mTaskHistory.get(size - 1);
        }
        return null;
    }

    TaskRecord taskForIdLocked(int id) {
        for (int taskNdx = mTaskHistory.size() - 1; taskNdx >= 0; --taskNdx) {
            final TaskRecord task = mTaskHistory.get(taskNdx);
            if (task.taskId == id) {
                return task;
            }
        }
        return null;
    }

    ActivityRecord isInStackLocked(IBinder token) {
        final ActivityRecord r = ActivityRecord.forToken(token);
        if (r != null) {
            final TaskRecord task = r.task;
            if (task.mActivities.contains(r) && mTaskHistory.contains(task)) {
                if (task.stack != this) Slog.w(TAG,
                    "Illegal state! task does not point to stack it is in.");
                return r;
            }
        }
        return null;
    }

    boolean containsApp(ProcessRecord app) {
        if (app == null) {
            return false;
        }
        for (int taskNdx = mTaskHistory.size() - 1; taskNdx >= 0; --taskNdx) {
            final ArrayList<ActivityRecord> activities = mTaskHistory.get(taskNdx).mActivities;
            for (int activityNdx = activities.size() - 1; activityNdx >= 0; --activityNdx) {
                final ActivityRecord r = activities.get(activityNdx);
                if (r.finishing) {
                    continue;
                }
                if (r.app == app) {
                    return true;
                }
            }
        }
        return false;
    }

    final boolean updateLRUListLocked(ActivityRecord r) {
        final boolean hadit = mLRUActivities.remove(r);
        mLRUActivities.add(r);
        return hadit;
    }

    final boolean isHomeStack() {
        return mStackId == HOME_STACK_ID;
    }

    /**
     * Returns the top activity in any existing task matching the given
     * Intent.  Returns null if no such task is found.
     */
    ActivityRecord findTaskLocked(ActivityRecord target) {
        Intent intent = target.intent;
        ActivityInfo info = target.info;
        ComponentName cls = intent.getComponent();
        if (info.targetActivity != null) {
            cls = new ComponentName(info.packageName, info.targetActivity);
        }
        final int userId = UserHandle.getUserId(info.applicationInfo.uid);

        if (DEBUG_TASKS) Slog.d(TAG, "Looking for task of " + target + " in " + this);
        for (int taskNdx = mTaskHistory.size() - 1; taskNdx >= 0; --taskNdx) {
            final TaskRecord task = mTaskHistory.get(taskNdx);
            if (task.userId != userId) {
                // Looking for a different task.
                if (DEBUG_TASKS) Slog.d(TAG, "Skipping " + task + ": different user");
                continue;
            }
            final ActivityRecord r = task.getTopActivity();
            if (r == null || r.finishing || r.userId != userId ||
                    r.launchMode == ActivityInfo.LAUNCH_SINGLE_INSTANCE) {
                if (DEBUG_TASKS) Slog.d(TAG, "Skipping " + task + ": mismatch root " + r);
                continue;
            }

            if (DEBUG_TASKS) Slog.d(TAG, "Comparing existing cls="
                    + r.task.intent.getComponent().flattenToShortString()
                    + "/aff=" + r.task.affinity + " to new cls="
                    + intent.getComponent().flattenToShortString() + "/aff=" + info.taskAffinity);
            if (task.affinity != null) {
                if (task.affinity.equals(info.taskAffinity)) {
                    if (DEBUG_TASKS) Slog.d(TAG, "Found matching affinity!");
                    return r;
                }
            } else if (task.intent != null && task.intent.getComponent().equals(cls)) {
                if (DEBUG_TASKS) Slog.d(TAG, "Found matching class!");
                //dump();
                if (DEBUG_TASKS) Slog.d(TAG, "For Intent " + intent + " bringing to top: "
                        + r.intent);
                return r;
            } else if (task.affinityIntent != null
                    && task.affinityIntent.getComponent().equals(cls)) {
                if (DEBUG_TASKS) Slog.d(TAG, "Found matching class!");
                //dump();
                if (DEBUG_TASKS) Slog.d(TAG, "For Intent " + intent + " bringing to top: "
                        + r.intent);
                return r;
            } else if (DEBUG_TASKS) {
                Slog.d(TAG, "Not a match: " + task);
            }
        }

        return null;
    }

    /**
     * Returns the first activity (starting from the top of the stack) that
     * is the same as the given activity.  Returns null if no such activity
     * is found.
     */
    ActivityRecord findActivityLocked(Intent intent, ActivityInfo info) {
        ComponentName cls = intent.getComponent();
        if (info.targetActivity != null) {
            cls = new ComponentName(info.packageName, info.targetActivity);
        }
        final int userId = UserHandle.getUserId(info.applicationInfo.uid);

        for (int taskNdx = mTaskHistory.size() - 1; taskNdx >= 0; --taskNdx) {
            TaskRecord task = mTaskHistory.get(taskNdx);
            if (task.userId != mCurrentUser) {
                return null;
            }
            final ArrayList<ActivityRecord> activities = task.mActivities;
            for (int activityNdx = activities.size() - 1; activityNdx >= 0; --activityNdx) {
                ActivityRecord r = activities.get(activityNdx);
                if (!r.finishing && r.intent.getComponent().equals(cls) && r.userId == userId) {
                    //Slog.i(TAG, "Found matching class!");
                    //dump();
                    //Slog.i(TAG, "For Intent " + intent + " bringing to top: " + r.intent);
                    return r;
                }
            }
        }

        return null;
    }

    /*
     * Move the activities around in the stack to bring a user to the foreground.
     */
    final void switchUserLocked(int userId) {
        if (mCurrentUser == userId) {
            return;
        }
        mCurrentUser = userId;

        // Move userId's tasks to the top.
        int index = mTaskHistory.size();
        for (int i = 0; i < index; ) {
            TaskRecord task = mTaskHistory.get(i);
            if (task.userId == userId) {
                if (DEBUG_TASKS) Slog.d(TAG, "switchUserLocked: stack=" + getStackId() +
                        " moving " + task + " to top");
                mTaskHistory.remove(i);
                mTaskHistory.add(task);
                --index;
                // Use same value for i.
            } else {
                ++i;
            }
        }
        if (VALIDATE_TOKENS) {
            validateAppTokensLocked();
        }
    }

    void minimalResumeActivityLocked(ActivityRecord r) {
        r.state = ActivityState.RESUMED;
        if (DEBUG_STATES) Slog.v(TAG, "Moving to RESUMED: " + r
                + " (starting new instance)");
        r.stopped = false;
        mResumedActivity = r;
        r.task.touchActiveTime();
        mService.addRecentTaskLocked(r.task);
        completeResumeLocked(r);
        mStackSupervisor.checkReadyForSleepLocked();
        setLaunchTime(r);
        if (DEBUG_SAVED_STATE) Slog.i(TAG, "Launch completed; removing icicle of " + r.icicle);
    }

    private void startLaunchTraces() {
        if (mFullyDrawnStartTime != 0)  {
            Trace.asyncTraceEnd(Trace.TRACE_TAG_ACTIVITY_MANAGER, "drawing", 0);
        }
        Trace.asyncTraceBegin(Trace.TRACE_TAG_ACTIVITY_MANAGER, "launching", 0);
        Trace.asyncTraceBegin(Trace.TRACE_TAG_ACTIVITY_MANAGER, "drawing", 0);
    }

    private void stopFullyDrawnTraceIfNeeded() {
        if (mFullyDrawnStartTime != 0 && mLaunchStartTime == 0) {
            Trace.asyncTraceEnd(Trace.TRACE_TAG_ACTIVITY_MANAGER, "drawing", 0);
            mFullyDrawnStartTime = 0;
        }
    }

    void setLaunchTime(ActivityRecord r) {
        if (r.displayStartTime == 0) {
            r.fullyDrawnStartTime = r.displayStartTime = SystemClock.uptimeMillis();
            if (mLaunchStartTime == 0) {
                startLaunchTraces();
                mLaunchStartTime = mFullyDrawnStartTime = r.displayStartTime;
            }
        } else if (mLaunchStartTime == 0) {
            startLaunchTraces();
            mLaunchStartTime = mFullyDrawnStartTime = SystemClock.uptimeMillis();
        }
    }

    void clearLaunchTime(ActivityRecord r) {
        // Make sure that there is no activity waiting for this to launch.
        if (mStackSupervisor.mWaitingActivityLaunched.isEmpty()) {
            r.displayStartTime = r.fullyDrawnStartTime = 0;
        } else {
            mStackSupervisor.removeTimeoutsForActivityLocked(r);
            mStackSupervisor.scheduleIdleTimeoutLocked(r);
        }
    }

    void awakeFromSleepingLocked() {
        // Ensure activities are no longer sleeping.
        for (int taskNdx = mTaskHistory.size() - 1; taskNdx >= 0; --taskNdx) {
            final ArrayList<ActivityRecord> activities = mTaskHistory.get(taskNdx).mActivities;
            for (int activityNdx = activities.size() - 1; activityNdx >= 0; --activityNdx) {
                activities.get(activityNdx).setSleeping(false);
            }
        }
    }

    /**
     * @return true if something must be done before going to sleep.
     */
    boolean checkReadyForSleepLocked() {
        if (mResumedActivity != null) {
            // Still have something resumed; can't sleep until it is paused.
            if (DEBUG_PAUSE) Slog.v(TAG, "Sleep needs to pause " + mResumedActivity);
            if (DEBUG_USER_LEAVING) Slog.v(TAG, "Sleep => pause with userLeaving=false");
            startPausingLocked(false, true);
            return true;
        }
        if (mPausingActivity != null) {
            // Still waiting for something to pause; can't sleep yet.
            if (DEBUG_PAUSE) Slog.v(TAG, "Sleep still waiting to pause " + mPausingActivity);
            return true;
        }

        return false;
    }

    void goToSleep() {
        ensureActivitiesVisibleLocked(null, 0);

        // Make sure any stopped but visible activities are now sleeping.
        // This ensures that the activity's onStop() is called.
        for (int taskNdx = mTaskHistory.size() - 1; taskNdx >= 0; --taskNdx) {
            final ArrayList<ActivityRecord> activities = mTaskHistory.get(taskNdx).mActivities;
            for (int activityNdx = activities.size() - 1; activityNdx >= 0; --activityNdx) {
                final ActivityRecord r = activities.get(activityNdx);
                if (r.state == ActivityState.STOPPING || r.state == ActivityState.STOPPED) {
                    r.setSleeping(true);
                }
            }
        }
    }

    public final Bitmap screenshotActivities(ActivityRecord who) {
        if (who.noDisplay) {
            return null;
        }

        TaskRecord tr = who.task;
        if (mService.getMostRecentTask() != tr && tr.intent != null &&
                (tr.intent.getFlags() & Intent.FLAG_ACTIVITY_EXCLUDE_FROM_RECENTS) != 0) {
            // If this task is being excluded from recents, we don't want to take
            // the expense of capturing a thumbnail, since we will never show it.
            return null;
        }

        Resources res = mService.mContext.getResources();
        int w = mThumbnailWidth;
        int h = mThumbnailHeight;
        if (w < 0) {
            mThumbnailWidth = w =
                res.getDimensionPixelSize(com.android.internal.R.dimen.thumbnail_width);
            mThumbnailHeight = h =
                res.getDimensionPixelSize(com.android.internal.R.dimen.thumbnail_height);
        }

        if (w > 0) {
            if (who != mLastScreenshotActivity || mLastScreenshotBitmap == null
                    || mLastScreenshotActivity.state == ActivityState.RESUMED
                    || mLastScreenshotBitmap.getWidth() != w
                    || mLastScreenshotBitmap.getHeight() != h) {
                mLastScreenshotActivity = who;
                mLastScreenshotBitmap = mWindowManager.screenshotApplications(
                        who.appToken, Display.DEFAULT_DISPLAY, w, h, SCREENSHOT_FORCE_565);
            }
            if (mLastScreenshotBitmap != null) {
                return mLastScreenshotBitmap.copy(mLastScreenshotBitmap.getConfig(), true);
            }
        }
        return null;
    }

    final void startPausingLocked(boolean userLeaving, boolean uiSleeping) {
        if (mPausingActivity != null) {
            Slog.e(TAG, "Trying to pause when pause is already pending for "
                  + mPausingActivity, new RuntimeException("here").fillInStackTrace());
        }
        ActivityRecord prev = mResumedActivity;
        if (prev == null) {
            Slog.e(TAG, "Trying to pause when nothing is resumed",
                    new RuntimeException("here").fillInStackTrace());
            mStackSupervisor.resumeTopActivitiesLocked();
            return;
        }
        if (DEBUG_STATES) Slog.v(TAG, "Moving to PAUSING: " + prev);
        else if (DEBUG_PAUSE) Slog.v(TAG, "Start pausing: " + prev);
        mResumedActivity = null;
        mPausingActivity = prev;
        mLastPausedActivity = prev;
        mLastNoHistoryActivity = (prev.intent.getFlags() & Intent.FLAG_ACTIVITY_NO_HISTORY) != 0
                || (prev.info.flags & ActivityInfo.FLAG_NO_HISTORY) != 0 ? prev : null;
        prev.state = ActivityState.PAUSING;
        prev.task.touchActiveTime();
        clearLaunchTime(prev);
<<<<<<< HEAD
	if (!prev.isHomeActivity()) {
            prev.updateThumbnail(screenshotActivities(prev), null);
	}
=======
        final ActivityRecord next = mStackSupervisor.topRunningActivityLocked();
        if (next == null || next.task != prev.task) {
            prev.updateThumbnail(screenshotActivities(prev), null);
        }
>>>>>>> feef9887
        stopFullyDrawnTraceIfNeeded();

        mService.updateCpuStats();

        if (prev.app != null && prev.app.thread != null) {
            if (DEBUG_PAUSE) Slog.v(TAG, "Enqueueing pending pause: " + prev);
            try {
                EventLog.writeEvent(EventLogTags.AM_PAUSE_ACTIVITY,
                        prev.userId, System.identityHashCode(prev),
                        prev.shortComponentName);
                mService.updateUsageStats(prev, false);
                prev.app.thread.schedulePauseActivity(prev.appToken, prev.finishing,
                        userLeaving, prev.configChangeFlags);
            } catch (Exception e) {
                // Ignore exception, if process died other code will cleanup.
                Slog.w(TAG, "Exception thrown during pause", e);
                mPausingActivity = null;
                mLastPausedActivity = null;
                mLastNoHistoryActivity = null;
            }
        } else {
            mPausingActivity = null;
            mLastPausedActivity = null;
            mLastNoHistoryActivity = null;
        }

        // If we are not going to sleep, we want to ensure the device is
        // awake until the next activity is started.
        if (!mService.isSleepingOrShuttingDown()) {
            mStackSupervisor.acquireLaunchWakelock();
        }

        if (mPausingActivity != null) {
            // Have the window manager pause its key dispatching until the new
            // activity has started.  If we're pausing the activity just because
            // the screen is being turned off and the UI is sleeping, don't interrupt
            // key dispatch; the same activity will pick it up again on wakeup.
            if (!uiSleeping) {
                prev.pauseKeyDispatchingLocked();
            } else {
                if (DEBUG_PAUSE) Slog.v(TAG, "Key dispatch not paused for screen off");
            }

            // Schedule a pause timeout in case the app doesn't respond.
            // We don't give it much time because this directly impacts the
            // responsiveness seen by the user.
            Message msg = mHandler.obtainMessage(PAUSE_TIMEOUT_MSG);
            msg.obj = prev;
            prev.pauseTime = SystemClock.uptimeMillis();
            mHandler.sendMessageDelayed(msg, PAUSE_TIMEOUT);
            if (DEBUG_PAUSE) Slog.v(TAG, "Waiting for pause to complete...");
        } else {
            // This activity failed to schedule the
            // pause, so just treat it as being paused now.
            if (DEBUG_PAUSE) Slog.v(TAG, "Activity not running, resuming next.");
            mStackSupervisor.getFocusedStack().resumeTopActivityLocked(null);
        }
    }

    final void activityPausedLocked(IBinder token, boolean timeout) {
        if (DEBUG_PAUSE) Slog.v(
            TAG, "Activity paused: token=" + token + ", timeout=" + timeout);

        final ActivityRecord r = isInStackLocked(token);
        if (r != null) {
            mHandler.removeMessages(PAUSE_TIMEOUT_MSG, r);
            if (mPausingActivity == r) {
                if (DEBUG_STATES) Slog.v(TAG, "Moving to PAUSED: " + r
                        + (timeout ? " (due to timeout)" : " (pause complete)"));
                r.state = ActivityState.PAUSED;
                completePauseLocked();
            } else {
                EventLog.writeEvent(EventLogTags.AM_FAILED_TO_PAUSE,
                        r.userId, System.identityHashCode(r), r.shortComponentName,
                        mPausingActivity != null
                            ? mPausingActivity.shortComponentName : "(none)");
            }
        }
    }

    final void activityStoppedLocked(ActivityRecord r, Bundle icicle, Bitmap thumbnail,
            CharSequence description) {
        if (r.state != ActivityState.STOPPING) {
            Slog.i(TAG, "Activity reported stop, but no longer stopping: " + r);
            mHandler.removeMessages(STOP_TIMEOUT_MSG, r);
            return;
        }
        if (DEBUG_SAVED_STATE) Slog.i(TAG, "Saving icicle of " + r + ": " + icicle);
        if (icicle != null) {
            // If icicle is null, this is happening due to a timeout, so we
            // haven't really saved the state.
            r.icicle = icicle;
            r.haveState = true;
            r.launchCount = 0;
            r.updateThumbnail(thumbnail, description);
        }
        if (!r.stopped) {
            if (DEBUG_STATES) Slog.v(TAG, "Moving to STOPPED: " + r + " (stop complete)");
            mHandler.removeMessages(STOP_TIMEOUT_MSG, r);
            r.stopped = true;
            r.state = ActivityState.STOPPED;
            if (r.finishing) {
                r.clearOptionsLocked();
            } else {
                if (r.configDestroy) {
                    destroyActivityLocked(r, true, false, "stop-config");
                    mStackSupervisor.resumeTopActivitiesLocked();
                } else {
                    mStackSupervisor.updatePreviousProcessLocked(r);
                }
            }
        }
    }

    private void completePauseLocked() {
        ActivityRecord prev = mPausingActivity;
        if (DEBUG_PAUSE) Slog.v(TAG, "Complete pause: " + prev);

        if (prev != null) {
            if (prev.finishing) {
                if (DEBUG_PAUSE) Slog.v(TAG, "Executing finish of activity: " + prev);
                prev = finishCurrentActivityLocked(prev, FINISH_AFTER_VISIBLE, false);
            } else if (prev.app != null) {
                if (DEBUG_PAUSE) Slog.v(TAG, "Enqueueing pending stop: " + prev);
                if (prev.waitingVisible) {
                    prev.waitingVisible = false;
                    mStackSupervisor.mWaitingVisibleActivities.remove(prev);
                    if (DEBUG_SWITCH || DEBUG_PAUSE) Slog.v(
                            TAG, "Complete pause, no longer waiting: " + prev);
                }
                if (prev.configDestroy) {
                    // The previous is being paused because the configuration
                    // is changing, which means it is actually stopping...
                    // To juggle the fact that we are also starting a new
                    // instance right now, we need to first completely stop
                    // the current instance before starting the new one.
                    if (DEBUG_PAUSE) Slog.v(TAG, "Destroying after pause: " + prev);
                    destroyActivityLocked(prev, true, false, "pause-config");
                } else {
                    mStackSupervisor.mStoppingActivities.add(prev);
                    if (mStackSupervisor.mStoppingActivities.size() > 3 ||
                            prev.frontOfTask && mTaskHistory.size() <= 1) {
                        // If we already have a few activities waiting to stop,
                        // then give up on things going idle and start clearing
                        // them out. Or if r is the last of activity of the last task the stack
                        // will be empty and must be cleared immediately.
                        if (DEBUG_PAUSE) Slog.v(TAG, "To many pending stops, forcing idle");
                        mStackSupervisor.scheduleIdleLocked();
                    } else {
                        mStackSupervisor.checkReadyForSleepLocked();
                    }
                }
            } else {
                if (DEBUG_PAUSE) Slog.v(TAG, "App died during pause, not stopping: " + prev);
                prev = null;
            }
            mPausingActivity = null;
        }

        final ActivityStack topStack = mStackSupervisor.getFocusedStack();
        if (!mService.isSleepingOrShuttingDown()) {
            mStackSupervisor.resumeTopActivitiesLocked(topStack, prev, null);
        } else {
            mStackSupervisor.checkReadyForSleepLocked();
            ActivityRecord top = topStack.topRunningActivityLocked(null);
            if (top == null || (prev != null && top != prev)) {
                // If there are no more activities available to run,
                // do resume anyway to start something.  Also if the top
                // activity on the stack is not the just paused activity,
                // we need to go ahead and resume it to ensure we complete
                // an in-flight app switch.
                mStackSupervisor.resumeTopActivitiesLocked(topStack, null, null);
            }
        }

        if (prev != null) {
            prev.resumeKeyDispatchingLocked();

            if (prev.app != null && prev.cpuTimeAtResume > 0
                    && mService.mBatteryStatsService.isOnBattery()) {
                long diff;
                synchronized (mService.mProcessCpuThread) {
                    diff = mService.mProcessCpuTracker.getCpuTimeForPid(prev.app.pid)
                            - prev.cpuTimeAtResume;
                }
                if (diff > 0) {
                    BatteryStatsImpl bsi = mService.mBatteryStatsService.getActiveStatistics();
                    synchronized (bsi) {
                        BatteryStatsImpl.Uid.Proc ps =
                                bsi.getProcessStatsLocked(prev.info.applicationInfo.uid,
                                        prev.info.packageName);
                        if (ps != null) {
                            ps.addForegroundTimeLocked(diff);
                        }
                    }
                }
            }
            prev.cpuTimeAtResume = 0; // reset it
        }
    }

    /**
     * Once we know that we have asked an application to put an activity in
     * the resumed state (either by launching it or explicitly telling it),
     * this function updates the rest of our state to match that fact.
     */
    private void completeResumeLocked(ActivityRecord next) {
        next.idle = false;
        next.results = null;
        next.newIntents = null;
        if (next.nowVisible) {
            // We won't get a call to reportActivityVisibleLocked() so dismiss lockscreen now.
            mStackSupervisor.dismissKeyguard();
        }

        // schedule an idle timeout in case the app doesn't do it for us.
        mStackSupervisor.scheduleIdleTimeoutLocked(next);

        mStackSupervisor.reportResumedActivityLocked(next);

        next.resumeKeyDispatchingLocked();
        mNoAnimActivities.clear();

        // Mark the point when the activity is resuming
        // TODO: To be more accurate, the mark should be before the onCreate,
        //       not after the onResume. But for subsequent starts, onResume is fine.
        if (next.app != null) {
            synchronized (mService.mProcessCpuThread) {
                next.cpuTimeAtResume = mService.mProcessCpuTracker.getCpuTimeForPid(next.app.pid);
            }
        } else {
            next.cpuTimeAtResume = 0; // Couldn't get the cpu time of process
        }
        updatePrivacyGuardNotificationLocked(next);
    }

    /**
     * Determine if home should be visible below the passed record.
     * @param record activity we are querying for.
     * @return true if home is visible below the passed activity, false otherwise.
     */
    boolean isActivityOverHome(ActivityRecord record) {
        // Start at record and go down, look for either home or a visible fullscreen activity.
        final TaskRecord recordTask = record.task;
        for (int taskNdx = mTaskHistory.indexOf(recordTask); taskNdx >= 0; --taskNdx) {
            TaskRecord task = mTaskHistory.get(taskNdx);
            final ArrayList<ActivityRecord> activities = task.mActivities;
            final int startNdx =
                    task == recordTask ? activities.indexOf(record) : activities.size() - 1;
            for (int activityNdx = startNdx; activityNdx >= 0; --activityNdx) {
                final ActivityRecord r = activities.get(activityNdx);
                if (r.isHomeActivity()) {
                    return true;
                }
                if (!r.finishing && r.fullscreen) {
                    // Passed activity is over a fullscreen activity.
                    return false;
                }
            }
            if (task.mOnTopOfHome) {
                // Got to the bottom of a task on top of home without finding a visible fullscreen
                // activity. Home is visible.
                return true;
            }
        }
        // Got to the bottom of this stack and still don't know. If this is over the home stack
        // then record is over home. May not work if we ever get more than two layers.
        return mStackSupervisor.isFrontStack(this);
    }

    /**
     * Version of ensureActivitiesVisible that can easily be called anywhere.
     */
    final boolean ensureActivitiesVisibleLocked(ActivityRecord starting, int configChanges) {
        return ensureActivitiesVisibleLocked(starting, configChanges, false);
    }

    final boolean ensureActivitiesVisibleLocked(ActivityRecord starting, int configChanges,
            boolean forceHomeShown) {
        ActivityRecord r = topRunningActivityLocked(null);
        return r != null &&
                ensureActivitiesVisibleLocked(r, starting, null, configChanges, forceHomeShown);
    }

    /**
     * Make sure that all activities that need to be visible (that is, they
     * currently can be seen by the user) actually are.
     */
    final boolean ensureActivitiesVisibleLocked(ActivityRecord top, ActivityRecord starting,
            String onlyThisProcess, int configChanges, boolean forceHomeShown) {
        if (DEBUG_VISBILITY) Slog.v(
                TAG, "ensureActivitiesVisible behind " + top
                + " configChanges=0x" + Integer.toHexString(configChanges));

        if (mTranslucentActivityWaiting != top) {
            mUndrawnActivitiesBelowTopTranslucent.clear();
            if (mTranslucentActivityWaiting != null) {
                // Call the callback with a timeout indication.
                notifyActivityDrawnLocked(null);
                mTranslucentActivityWaiting = null;
            }
            mHandler.removeMessages(TRANSLUCENT_TIMEOUT_MSG);
        }

        // If the top activity is not fullscreen, then we need to
        // make sure any activities under it are now visible.
        boolean aboveTop = true;
        boolean showHomeBehindStack = false;
        boolean behindFullscreen = !mStackSupervisor.isFrontStack(this) &&
                !(forceHomeShown && isHomeStack());
        for (int taskNdx = mTaskHistory.size() - 1; taskNdx >= 0; --taskNdx) {
            final TaskRecord task = mTaskHistory.get(taskNdx);
            final ArrayList<ActivityRecord> activities = task.mActivities;
            for (int activityNdx = activities.size() - 1; activityNdx >= 0; --activityNdx) {
                final ActivityRecord r = activities.get(activityNdx);
                if (r.finishing) {
                    continue;
                }
                if (aboveTop && r != top) {
                    continue;
                }
                aboveTop = false;
                if (!behindFullscreen) {
                    if (DEBUG_VISBILITY) Slog.v(
                            TAG, "Make visible? " + r + " finishing=" + r.finishing
                            + " state=" + r.state);

                    final boolean doThisProcess = onlyThisProcess == null
                            || onlyThisProcess.equals(r.processName);

                    // First: if this is not the current activity being started, make
                    // sure it matches the current configuration.
                    if (r != starting && doThisProcess) {
                        ensureActivityConfigurationLocked(r, 0);
                    }

                    if (r.app == null || r.app.thread == null) {
                        if (onlyThisProcess == null || onlyThisProcess.equals(r.processName)) {
                            // This activity needs to be visible, but isn't even
                            // running...  get it started, but don't resume it
                            // at this point.
                            if (DEBUG_VISBILITY) Slog.v(TAG, "Start and freeze screen for " + r);
                            if (r != starting) {
                                r.startFreezingScreenLocked(r.app, configChanges);
                            }
                            if (!r.visible) {
                                if (DEBUG_VISBILITY) Slog.v(
                                        TAG, "Starting and making visible: " + r);
                                mWindowManager.setAppVisibility(r.appToken, true);
                            }
                            if (r != starting) {
                                mStackSupervisor.startSpecificActivityLocked(r, false, false);
                            }
                        }

                    } else if (r.visible) {
                        // If this activity is already visible, then there is nothing
                        // else to do here.
                        if (DEBUG_VISBILITY) Slog.v(TAG, "Skipping: already visible at " + r);
                        r.stopFreezingScreenLocked(false);

                    } else if (onlyThisProcess == null) {
                        // This activity is not currently visible, but is running.
                        // Tell it to become visible.
                        r.visible = true;
                        if (r.state != ActivityState.RESUMED && r != starting) {
                            // If this activity is paused, tell it
                            // to now show its window.
                            if (DEBUG_VISBILITY) Slog.v(
                                    TAG, "Making visible and scheduling visibility: " + r);
                            try {
                                if (mTranslucentActivityWaiting != null) {
                                    mUndrawnActivitiesBelowTopTranslucent.add(r);
                                }
                                mWindowManager.setAppVisibility(r.appToken, true);
                                r.sleeping = false;
                                r.app.pendingUiClean = true;
                                r.app.thread.scheduleWindowVisibility(r.appToken, true);
                                r.stopFreezingScreenLocked(false);
                            } catch (Exception e) {
                                // Just skip on any failure; we'll make it
                                // visible when it next restarts.
                                Slog.w(TAG, "Exception thrown making visibile: "
                                        + r.intent.getComponent(), e);
                            }
                        }
                    }

                    // Aggregate current change flags.
                    configChanges |= r.configChangeFlags;

                    if (r.fullscreen) {
                        // At this point, nothing else needs to be shown
                        if (DEBUG_VISBILITY) Slog.v(TAG, "Fullscreen: at " + r);
                        behindFullscreen = true;
                    } else if (isActivityOverHome(r)) {
                        if (DEBUG_VISBILITY) Slog.v(TAG, "Showing home: at " + r);
                        showHomeBehindStack = true;
                        behindFullscreen = !isHomeStack();
                    }
                } else {
                    if (DEBUG_VISBILITY) Slog.v(
                        TAG, "Make invisible? " + r + " finishing=" + r.finishing
                        + " state=" + r.state
                        + " behindFullscreen=" + behindFullscreen);
                    // Now for any activities that aren't visible to the user, make
                    // sure they no longer are keeping the screen frozen.
                    if (r.visible) {
                        if (DEBUG_VISBILITY) Slog.v(TAG, "Making invisible: " + r);
                        r.visible = false;
                        try {
                            mWindowManager.setAppVisibility(r.appToken, false);
                            switch (r.state) {
                                case STOPPING:
                                case STOPPED:
                                    if (r.app != null && r.app.thread != null) {
                                        if (DEBUG_VISBILITY) Slog.v(
                                                TAG, "Scheduling invisibility: " + r);
                                        r.app.thread.scheduleWindowVisibility(r.appToken, false);
                                    }
                                    break;

                                case INITIALIZING:
                                case RESUMED:
                                case PAUSING:
                                case PAUSED:
                                    // This case created for transitioning activities from
                                    // translucent to opaque {@link Activity#convertToOpaque}.
                                    if (!mStackSupervisor.mStoppingActivities.contains(r)) {
                                        mStackSupervisor.mStoppingActivities.add(r);
                                    }
                                    mStackSupervisor.scheduleIdleLocked();
                                    break;

                                default:
                                    break;
                            }
                        } catch (Exception e) {
                            // Just skip on any failure; we'll make it
                            // visible when it next restarts.
                            Slog.w(TAG, "Exception thrown making hidden: "
                                    + r.intent.getComponent(), e);
                        }
                    } else {
                        if (DEBUG_VISBILITY) Slog.v(TAG, "Already invisible: " + r);
                    }
                }
            }
        }
        return showHomeBehindStack;
    }

    void convertToTranslucent(ActivityRecord r) {
        mTranslucentActivityWaiting = r;
        mUndrawnActivitiesBelowTopTranslucent.clear();
        mHandler.sendEmptyMessageDelayed(TRANSLUCENT_TIMEOUT_MSG, TRANSLUCENT_CONVERSION_TIMEOUT);
    }

    /**
     * Called as activities below the top translucent activity are redrawn. When the last one is
     * redrawn notify the top activity by calling
     * {@link Activity#onTranslucentConversionComplete}.
     *
     * @param r The most recent background activity to be drawn. Or, if r is null then a timeout
     * occurred and the activity will be notified immediately.
     */
    void notifyActivityDrawnLocked(ActivityRecord r) {
        if ((r == null)
                || (mUndrawnActivitiesBelowTopTranslucent.remove(r) &&
                        mUndrawnActivitiesBelowTopTranslucent.isEmpty())) {
            // The last undrawn activity below the top has just been drawn. If there is an
            // opaque activity at the top, notify it that it can become translucent safely now.
            final ActivityRecord waitingActivity = mTranslucentActivityWaiting;
            mTranslucentActivityWaiting = null;
            mUndrawnActivitiesBelowTopTranslucent.clear();
            mHandler.removeMessages(TRANSLUCENT_TIMEOUT_MSG);

            if (waitingActivity != null && waitingActivity.app != null &&
                    waitingActivity.app.thread != null) {
                try {
                    waitingActivity.app.thread.scheduleTranslucentConversionComplete(
                            waitingActivity.appToken, r != null);
                } catch (RemoteException e) {
                }
            }
        }
    }

    /**
     * Ensure that the top activity in the stack is resumed.
     *
     * @param prev The previously resumed activity, for when in the process
     * of pausing; can be null to call from elsewhere.
     *
     * @return Returns true if something is being resumed, or false if
     * nothing happened.
     */
    final boolean resumeTopActivityLocked(ActivityRecord prev) {
        return resumeTopActivityLocked(prev, null);
    }

    final boolean resumeTopActivityLocked(ActivityRecord prev, Bundle options) {
        if (ActivityManagerService.DEBUG_LOCKSCREEN) mService.logLockScreen("");

        // Find the first activity that is not finishing.
        ActivityRecord next = topRunningActivityLocked(null);

        // Remember how we'll process this pause/resume situation, and ensure
        // that the state is reset however we wind up proceeding.
        final boolean userLeaving = mStackSupervisor.mUserLeaving;
        mStackSupervisor.mUserLeaving = false;

        if (next == null) {
            // There are no more activities!  Let's just start up the
            // Launcher...
            ActivityOptions.abort(options);
            if (DEBUG_STATES) Slog.d(TAG, "resumeTopActivityLocked: No more activities go home");
            if (DEBUG_STACK) mStackSupervisor.validateTopActivitiesLocked();
            return mStackSupervisor.resumeHomeActivity(prev);
        }

        next.delayedResume = false;

        // If the top activity is the resumed one, nothing to do.
        if (mResumedActivity == next && next.state == ActivityState.RESUMED &&
                    mStackSupervisor.allResumedActivitiesComplete()) {
            // Make sure we have executed any pending transitions, since there
            // should be nothing left to do at this point.
            mWindowManager.executeAppTransition();
            mNoAnimActivities.clear();
            ActivityOptions.abort(options);
            if (DEBUG_STATES) Slog.d(TAG, "resumeTopActivityLocked: Top activity resumed " + next);
            if (DEBUG_STACK) mStackSupervisor.validateTopActivitiesLocked();
            return false;
        }

        final TaskRecord nextTask = next.task;
        final TaskRecord prevTask = prev != null ? prev.task : null;
        if (prevTask != null && prevTask.mOnTopOfHome && prev.finishing && prev.frontOfTask) {
            if (DEBUG_STACK)  mStackSupervisor.validateTopActivitiesLocked();
            if (prevTask == nextTask) {
                ArrayList<ActivityRecord> activities = prevTask.mActivities;
                final int numActivities = activities.size();
                for (int activityNdx = 0; activityNdx < numActivities; ++activityNdx) {
                    final ActivityRecord r = activities.get(activityNdx);
                    // r is usually the same as next, but what if two activities were launched
                    // before prev finished?
                    if (!r.finishing) {
                        r.frontOfTask = true;
                        break;
                    }
                }
            } else if (prevTask != topTask()) {
                // This task is going away but it was supposed to return to the home task.
                // Now the task above it has to return to the home task instead.
                final int taskNdx = mTaskHistory.indexOf(prevTask) + 1;
                mTaskHistory.get(taskNdx).mOnTopOfHome = true;
            } else {
                if (DEBUG_STATES) Slog.d(TAG, "resumeTopActivityLocked: Launching home next");
                return mStackSupervisor.resumeHomeActivity(prev);
            }
        }

        // If we are sleeping, and there is no resumed activity, and the top
        // activity is paused, well that is the state we want.
        if (mService.isSleepingOrShuttingDown()
                && mLastPausedActivity == next
                && mStackSupervisor.allPausedActivitiesComplete()) {
            // Make sure we have executed any pending transitions, since there
            // should be nothing left to do at this point.
            mWindowManager.executeAppTransition();
            mNoAnimActivities.clear();
            ActivityOptions.abort(options);
            if (DEBUG_STATES) Slog.d(TAG, "resumeTopActivityLocked: Going to sleep and all paused");
            if (DEBUG_STACK) mStackSupervisor.validateTopActivitiesLocked();
            return false;
        }

        // Make sure that the user who owns this activity is started.  If not,
        // we will just leave it as is because someone should be bringing
        // another user's activities to the top of the stack.
        if (mService.mStartedUsers.get(next.userId) == null) {
            Slog.w(TAG, "Skipping resume of top activity " + next
                    + ": user " + next.userId + " is stopped");
            if (DEBUG_STACK) mStackSupervisor.validateTopActivitiesLocked();
            return false;
        }

        // The activity may be waiting for stop, but that is no longer
        // appropriate for it.
        mStackSupervisor.mStoppingActivities.remove(next);
        mStackSupervisor.mGoingToSleepActivities.remove(next);
        next.sleeping = false;
        mStackSupervisor.mWaitingVisibleActivities.remove(next);

        next.updateOptionsLocked(options);

        if (DEBUG_SWITCH) Slog.v(TAG, "Resuming " + next);

        if (mActivityTrigger != null) {
            mActivityTrigger.activityResumeTrigger(next.intent);
        }

        // If we are currently pausing an activity, then don't do anything
        // until that is done.
        if (!mStackSupervisor.allPausedActivitiesComplete()) {
            if (DEBUG_SWITCH || DEBUG_PAUSE || DEBUG_STATES) Slog.v(TAG,
                    "resumeTopActivityLocked: Skip resume: some activity pausing.");
            if (DEBUG_STACK) mStackSupervisor.validateTopActivitiesLocked();
            return false;
        }

        // Okay we are now going to start a switch, to 'next'.  We may first
        // have to pause the current activity, but this is an important point
        // where we have decided to go to 'next' so keep track of that.
        // XXX "App Redirected" dialog is getting too many false positives
        // at this point, so turn off for now.
        if (false) {
            if (mLastStartedActivity != null && !mLastStartedActivity.finishing) {
                long now = SystemClock.uptimeMillis();
                final boolean inTime = mLastStartedActivity.startTime != 0
                        && (mLastStartedActivity.startTime + START_WARN_TIME) >= now;
                final int lastUid = mLastStartedActivity.info.applicationInfo.uid;
                final int nextUid = next.info.applicationInfo.uid;
                if (inTime && lastUid != nextUid
                        && lastUid != next.launchedFromUid
                        && mService.checkPermission(
                                android.Manifest.permission.STOP_APP_SWITCHES,
                                -1, next.launchedFromUid)
                        != PackageManager.PERMISSION_GRANTED) {
                    mService.showLaunchWarningLocked(mLastStartedActivity, next);
                } else {
                    next.startTime = now;
                    mLastStartedActivity = next;
                }
            } else {
                next.startTime = SystemClock.uptimeMillis();
                mLastStartedActivity = next;
            }
        }

        // We need to start pausing the current activity so the top one
        // can be resumed...
        boolean pausing = mStackSupervisor.pauseBackStacks(userLeaving);
        if (mResumedActivity != null) {
            pausing = true;
            startPausingLocked(userLeaving, false);
            if (DEBUG_STATES) Slog.d(TAG, "resumeTopActivityLocked: Pausing " + mResumedActivity);
        }
        if (pausing) {
            if (DEBUG_SWITCH || DEBUG_STATES) Slog.v(TAG,
                    "resumeTopActivityLocked: Skip resume: need to start pausing");
            // At this point we want to put the upcoming activity's process
            // at the top of the LRU list, since we know we will be needing it
            // very soon and it would be a waste to let it get killed if it
            // happens to be sitting towards the end.
            if (next.app != null && next.app.thread != null) {
                // No reason to do full oom adj update here; we'll let that
                // happen whenever it needs to later.
                mService.updateLruProcessLocked(next.app, true, null);
            }
            if (DEBUG_STACK) mStackSupervisor.validateTopActivitiesLocked();
            return true;
        }

        // If the most recent activity was noHistory but was only stopped rather
        // than stopped+finished because the device went to sleep, we need to make
        // sure to finish it as we're making a new activity topmost.
        if (mService.mSleeping && mLastNoHistoryActivity != null &&
                !mLastNoHistoryActivity.finishing) {
            if (DEBUG_STATES) Slog.d(TAG, "no-history finish of " + mLastNoHistoryActivity +
                    " on new resume");
            requestFinishActivityLocked(mLastNoHistoryActivity.appToken, Activity.RESULT_CANCELED,
                    null, "no-history", false);
            mLastNoHistoryActivity = null;
        }

        if (prev != null && prev != next) {
            if (!prev.waitingVisible && next != null && !next.nowVisible) {
                prev.waitingVisible = true;
                mStackSupervisor.mWaitingVisibleActivities.add(prev);
                if (DEBUG_SWITCH) Slog.v(
                        TAG, "Resuming top, waiting visible to hide: " + prev);
            } else {
                // The next activity is already visible, so hide the previous
                // activity's windows right now so we can show the new one ASAP.
                // We only do this if the previous is finishing, which should mean
                // it is on top of the one being resumed so hiding it quickly
                // is good.  Otherwise, we want to do the normal route of allowing
                // the resumed activity to be shown so we can decide if the
                // previous should actually be hidden depending on whether the
                // new one is found to be full-screen or not.
                if (prev.finishing) {
                    mWindowManager.setAppVisibility(prev.appToken, false);
                    if (DEBUG_SWITCH) Slog.v(TAG, "Not waiting for visible to hide: "
                            + prev + ", waitingVisible="
                            + (prev != null ? prev.waitingVisible : null)
                            + ", nowVisible=" + next.nowVisible);
                } else {
                    if (DEBUG_SWITCH) Slog.v(TAG, "Previous already visible but still waiting to hide: "
                        + prev + ", waitingVisible="
                        + (prev != null ? prev.waitingVisible : null)
                        + ", nowVisible=" + next.nowVisible);
                }
            }
        }

        // Launching this app's activity, make sure the app is no longer
        // considered stopped.
        try {
            AppGlobals.getPackageManager().setPackageStoppedState(
                    next.packageName, false, next.userId); /* TODO: Verify if correct userid */
        } catch (RemoteException e1) {
        } catch (IllegalArgumentException e) {
            Slog.w(TAG, "Failed trying to unstop package "
                    + next.packageName + ": " + e);
        }

        // We are starting up the next activity, so tell the window manager
        // that the previous one will be hidden soon.  This way it can know
        // to ignore it when computing the desired screen orientation.
        boolean anim = true;
        if (prev != null) {
            if (prev.finishing) {
                if (DEBUG_TRANSITION) Slog.v(TAG,
                        "Prepare close transition: prev=" + prev);
                if (mNoAnimActivities.contains(prev)) {
                    anim = false;
                    mWindowManager.prepareAppTransition(AppTransition.TRANSIT_NONE, false);
                } else {
                    mWindowManager.prepareAppTransition(prev.task == next.task
                            ? AppTransition.TRANSIT_ACTIVITY_CLOSE
                            : AppTransition.TRANSIT_TASK_CLOSE, false);
                }
                mWindowManager.setAppWillBeHidden(prev.appToken);
                mWindowManager.setAppVisibility(prev.appToken, false);
            } else {
                if (DEBUG_TRANSITION) Slog.v(TAG, "Prepare open transition: prev=" + prev);
                if (mNoAnimActivities.contains(next)) {
                    anim = false;
                    mWindowManager.prepareAppTransition(AppTransition.TRANSIT_NONE, false);
                } else {
                    mWindowManager.prepareAppTransition(prev.task == next.task
                            ? AppTransition.TRANSIT_ACTIVITY_OPEN
                            : AppTransition.TRANSIT_TASK_OPEN, false);
                }
            }
            if (false) {
                mWindowManager.setAppWillBeHidden(prev.appToken);
                mWindowManager.setAppVisibility(prev.appToken, false);
            }
        } else {
            if (DEBUG_TRANSITION) Slog.v(TAG, "Prepare open transition: no previous");
            if (mNoAnimActivities.contains(next)) {
                anim = false;
                mWindowManager.prepareAppTransition(AppTransition.TRANSIT_NONE, false);
            } else {
                mWindowManager.prepareAppTransition(AppTransition.TRANSIT_ACTIVITY_OPEN, false);
            }
        }
        if (anim) {
            next.applyOptionsLocked();
        } else {
            next.clearOptionsLocked();
        }

        ActivityStack lastStack = mStackSupervisor.getLastStack();
        if (next.app != null && next.app.thread != null) {
            if (DEBUG_SWITCH) Slog.v(TAG, "Resume running: " + next);

            // This activity is now becoming visible.
            mWindowManager.setAppVisibility(next.appToken, true);

            // schedule launch ticks to collect information about slow apps.
            next.startLaunchTickingLocked();

            ActivityRecord lastResumedActivity =
                    lastStack == null ? null :lastStack.mResumedActivity;
            ActivityState lastState = next.state;

            mService.updateCpuStats();

            if (DEBUG_STATES) Slog.v(TAG, "Moving to RESUMED: " + next + " (in existing)");
            next.state = ActivityState.RESUMED;
            mResumedActivity = next;
            next.task.touchActiveTime();
            mService.addRecentTaskLocked(next.task);
            mService.updateLruProcessLocked(next.app, true, null);
            updateLRUListLocked(next);
            mService.updateOomAdjLocked();

            // Have the window manager re-evaluate the orientation of
            // the screen based on the new activity order.
            boolean notUpdated = true;
            if (mStackSupervisor.isFrontStack(this)) {
                Configuration config = mWindowManager.updateOrientationFromAppTokens(
                        mService.mConfiguration,
                        next.mayFreezeScreenLocked(next.app) ? next.appToken : null);
                if (config != null) {
                    next.frozenBeforeDestroy = true;
                }
                notUpdated = !mService.updateConfigurationLocked(config, next, false, false);
            }

            if (notUpdated) {
                // The configuration update wasn't able to keep the existing
                // instance of the activity, and instead started a new one.
                // We should be all done, but let's just make sure our activity
                // is still at the top and schedule another run if something
                // weird happened.
                ActivityRecord nextNext = topRunningActivityLocked(null);
                if (DEBUG_SWITCH || DEBUG_STATES) Slog.i(TAG,
                        "Activity config changed during resume: " + next
                        + ", new next: " + nextNext);
                if (nextNext != next) {
                    // Do over!
                    mStackSupervisor.scheduleResumeTopActivities();
                }
                if (mStackSupervisor.reportResumedActivityLocked(next)) {
                    mNoAnimActivities.clear();
                    if (DEBUG_STACK) mStackSupervisor.validateTopActivitiesLocked();
                    return true;
                }
                if (DEBUG_STACK) mStackSupervisor.validateTopActivitiesLocked();
                return false;
            }

            try {
                // Deliver all pending results.
                ArrayList<ResultInfo> a = next.results;
                if (a != null) {
                    final int N = a.size();
                    if (!next.finishing && N > 0) {
                        if (DEBUG_RESULTS) Slog.v(
                                TAG, "Delivering results to " + next
                                + ": " + a);
                        next.app.thread.scheduleSendResult(next.appToken, a);
                    }
                }

                if (next.newIntents != null) {
                    next.app.thread.scheduleNewIntent(next.newIntents, next.appToken);
                }

                EventLog.writeEvent(EventLogTags.AM_RESUME_ACTIVITY,
                        next.userId, System.identityHashCode(next),
                        next.task.taskId, next.shortComponentName);

                next.sleeping = false;
                mService.showAskCompatModeDialogLocked(next);
                next.app.pendingUiClean = true;
                next.app.forceProcessStateUpTo(ActivityManager.PROCESS_STATE_TOP);
                next.app.thread.scheduleResumeActivity(next.appToken, next.app.repProcState,
                        mService.isNextTransitionForward());

                mStackSupervisor.checkReadyForSleepLocked();

                if (DEBUG_STATES) Slog.d(TAG, "resumeTopActivityLocked: Resumed " + next);
            } catch (Exception e) {
                // Whoops, need to restart this activity!
                if (DEBUG_STATES) Slog.v(TAG, "Resume failed; resetting state to "
                        + lastState + ": " + next);
                next.state = lastState;
                if (lastStack != null) {
                    lastStack.mResumedActivity = lastResumedActivity;
                }
                Slog.i(TAG, "Restarting because process died: " + next);
                if (!next.hasBeenLaunched) {
                    next.hasBeenLaunched = true;
                } else  if (SHOW_APP_STARTING_PREVIEW && lastStack != null &&
                        mStackSupervisor.isFrontStack(lastStack)) {
                    mWindowManager.setAppStartingWindow(
                            next.appToken, next.packageName, next.theme,
                            mService.compatibilityInfoForPackageLocked(next.info.applicationInfo),
                            next.nonLocalizedLabel, next.labelRes, next.icon, next.logo,
                            next.windowFlags, null, true);
                }
                mStackSupervisor.startSpecificActivityLocked(next, true, false);
                if (DEBUG_STACK) mStackSupervisor.validateTopActivitiesLocked();
                return true;
            }

            // From this point on, if something goes wrong there is no way
            // to recover the activity.
            try {
                next.visible = true;
                completeResumeLocked(next);
            } catch (Exception e) {
                // If any exception gets thrown, toss away this
                // activity and try the next one.
                Slog.w(TAG, "Exception thrown during resume of " + next, e);
                requestFinishActivityLocked(next.appToken, Activity.RESULT_CANCELED, null,
                        "resume-exception", true);
                if (DEBUG_STACK) mStackSupervisor.validateTopActivitiesLocked();
                return true;
            }
            next.stopped = false;

        } else {
            // Whoops, need to restart this activity!
            if (!next.hasBeenLaunched) {
                next.hasBeenLaunched = true;
            } else {
                if (SHOW_APP_STARTING_PREVIEW) {
                    mWindowManager.setAppStartingWindow(
                            next.appToken, next.packageName, next.theme,
                            mService.compatibilityInfoForPackageLocked(
                                    next.info.applicationInfo),
                            next.nonLocalizedLabel,
                            next.labelRes, next.icon, next.logo, next.windowFlags,
                            null, true);
                }
                if (DEBUG_SWITCH) Slog.v(TAG, "Restarting: " + next);
            }
            if (DEBUG_STATES) Slog.d(TAG, "resumeTopActivityLocked: Restarting " + next);
            mStackSupervisor.startSpecificActivityLocked(next, true, true);
        }

        if (DEBUG_STACK) mStackSupervisor.validateTopActivitiesLocked();
        return true;
    }

    private void insertTaskAtTop(TaskRecord task) {
        // If this is being moved to the top by another activity or being launched from the home
        // activity, set mOnTopOfHome accordingly.
        ActivityStack lastStack = mStackSupervisor.getLastStack();
        final boolean fromHome = lastStack == null ? true : lastStack.isHomeStack();
        if (!isHomeStack() && (fromHome || topTask() != task)) {
            task.mOnTopOfHome = fromHome;
        }

        mTaskHistory.remove(task);
        // Now put task at top.
        int stackNdx = mTaskHistory.size();
        if (task.userId != mCurrentUser) {
            // Put non-current user tasks below current user tasks.
            while (--stackNdx >= 0) {
                if (mTaskHistory.get(stackNdx).userId != mCurrentUser) {
                    break;
                }
            }
            ++stackNdx;
        }
        mTaskHistory.add(stackNdx, task);
    }

    private final void updatePrivacyGuardNotificationLocked(ActivityRecord next) {

        if (mPrivacyGuardPackageName != null && mPrivacyGuardPackageName.equals(next.packageName)) {
            return;
        }

        boolean privacy = mService.mAppOpsService.getPrivacyGuardSettingForPackage(
                next.app.uid, next.packageName);

        if (mPrivacyGuardPackageName != null && !privacy) {
            Message msg = mService.mHandler.obtainMessage(
                    ActivityManagerService.CANCEL_PRIVACY_NOTIFICATION_MSG, next.userId);
            msg.sendToTarget();
            mPrivacyGuardPackageName = null;
        } else if (privacy) {
            Message msg = mService.mHandler.obtainMessage(
                    ActivityManagerService.POST_PRIVACY_NOTIFICATION_MSG, next);
            msg.sendToTarget();
            mPrivacyGuardPackageName = next.packageName;
        }
    }

    final void startActivityLocked(ActivityRecord r, boolean newTask,
            boolean doResume, boolean keepCurTransition, Bundle options) {
        TaskRecord rTask = r.task;
        final int taskId = rTask.taskId;
        if (taskForIdLocked(taskId) == null || newTask) {
            // Last activity in task had been removed or ActivityManagerService is reusing task.
            // Insert or replace.
            // Might not even be in.
            insertTaskAtTop(rTask);
            mWindowManager.moveTaskToTop(taskId);
        }
        TaskRecord task = null;
        if (!newTask) {
            // If starting in an existing task, find where that is...
            boolean startIt = true;
            for (int taskNdx = mTaskHistory.size() - 1; taskNdx >= 0; --taskNdx) {
                task = mTaskHistory.get(taskNdx);
                if (task == r.task) {
                    // Here it is!  Now, if this is not yet visible to the
                    // user, then just add it without starting; it will
                    // get started when the user navigates back to it.
                    if (!startIt) {
                        if (DEBUG_ADD_REMOVE) Slog.i(TAG, "Adding activity " + r + " to task "
                                + task, new RuntimeException("here").fillInStackTrace());
                        task.addActivityToTop(r);
                        r.putInHistory();
                        mWindowManager.addAppToken(task.mActivities.indexOf(r), r.appToken,
                                r.task.taskId, mStackId, r.info.screenOrientation, r.fullscreen,
                                (r.info.flags & ActivityInfo.FLAG_SHOW_ON_LOCK_SCREEN) != 0,
                                r.userId, r.info.configChanges);
                        if (VALIDATE_TOKENS) {
                            validateAppTokensLocked();
                        }
                        ActivityOptions.abort(options);
                        return;
                    }
                    break;
                } else if (task.numFullscreen > 0) {
                    startIt = false;
                }
            }
        }

        // Place a new activity at top of stack, so it is next to interact
        // with the user.

        // If we are not placing the new activity frontmost, we do not want
        // to deliver the onUserLeaving callback to the actual frontmost
        // activity
        if (task == r.task && mTaskHistory.indexOf(task) != (mTaskHistory.size() - 1)) {
            mStackSupervisor.mUserLeaving = false;
            if (DEBUG_USER_LEAVING) Slog.v(TAG,
                    "startActivity() behind front, mUserLeaving=false");
        }

        task = r.task;

        // Slot the activity into the history stack and proceed
        if (DEBUG_ADD_REMOVE) Slog.i(TAG, "Adding activity " + r + " to stack to task " + task,
                new RuntimeException("here").fillInStackTrace());
        task.addActivityToTop(r);

        r.putInHistory();
        r.frontOfTask = newTask;
        if (mActivityTrigger != null) {
            mActivityTrigger.activityStartTrigger(r.intent);
        }
        if (!isHomeStack() || numActivities() > 0) {
            // We want to show the starting preview window if we are
            // switching to a new task, or the next activity's process is
            // not currently running.
            boolean showStartingIcon = newTask;
            ProcessRecord proc = r.app;
            if (proc == null) {
                proc = mService.mProcessNames.get(r.processName, r.info.applicationInfo.uid);
            }
            if (proc == null || proc.thread == null) {
                showStartingIcon = true;
            }
            if (DEBUG_TRANSITION) Slog.v(TAG,
                    "Prepare open transition: starting " + r);
            if ((r.intent.getFlags()&Intent.FLAG_ACTIVITY_NO_ANIMATION) != 0) {
                mWindowManager.prepareAppTransition(AppTransition.TRANSIT_NONE, keepCurTransition);
                mNoAnimActivities.add(r);
            } else {
                mWindowManager.prepareAppTransition(newTask
                        ? AppTransition.TRANSIT_TASK_OPEN
                        : AppTransition.TRANSIT_ACTIVITY_OPEN, keepCurTransition);
                mNoAnimActivities.remove(r);
            }
            r.updateOptionsLocked(options);
            mWindowManager.addAppToken(task.mActivities.indexOf(r),
                    r.appToken, r.task.taskId, mStackId, r.info.screenOrientation, r.fullscreen,
                    (r.info.flags & ActivityInfo.FLAG_SHOW_ON_LOCK_SCREEN) != 0, r.userId,
                    r.info.configChanges);
            boolean doShow = true;
            if (newTask) {
                // Even though this activity is starting fresh, we still need
                // to reset it to make sure we apply affinities to move any
                // existing activities from other tasks in to it.
                // If the caller has requested that the target task be
                // reset, then do so.
                if ((r.intent.getFlags()
                        &Intent.FLAG_ACTIVITY_RESET_TASK_IF_NEEDED) != 0) {
                    resetTaskIfNeededLocked(r, r);
                    doShow = topRunningNonDelayedActivityLocked(null) == r;
                }
            }
            if (SHOW_APP_STARTING_PREVIEW && doShow) {
                // Figure out if we are transitioning from another activity that is
                // "has the same starting icon" as the next one.  This allows the
                // window manager to keep the previous window it had previously
                // created, if it still had one.
                ActivityRecord prev = mResumedActivity;
                if (prev != null) {
                    // We don't want to reuse the previous starting preview if:
                    // (1) The current activity is in a different task.
                    if (prev.task != r.task) {
                        prev = null;
                    }
                    // (2) The current activity is already displayed.
                    else if (prev.nowVisible) {
                        prev = null;
                    }
                }
                mWindowManager.setAppStartingWindow(
                        r.appToken, r.packageName, r.theme,
                        mService.compatibilityInfoForPackageLocked(
                                r.info.applicationInfo), r.nonLocalizedLabel,
                        r.labelRes, r.icon, r.logo, r.windowFlags,
                        prev != null ? prev.appToken : null, showStartingIcon);
            }
        } else {
            // If this is the first activity, don't do any fancy animations,
            // because there is nothing for it to animate on top of.
            mWindowManager.addAppToken(task.mActivities.indexOf(r), r.appToken,
                    r.task.taskId, mStackId, r.info.screenOrientation, r.fullscreen,
                    (r.info.flags & ActivityInfo.FLAG_SHOW_ON_LOCK_SCREEN) != 0, r.userId,
                    r.info.configChanges);
            ActivityOptions.abort(options);
        }
        if (VALIDATE_TOKENS) {
            validateAppTokensLocked();
        }

        if (doResume) {
            mStackSupervisor.resumeTopActivitiesLocked();
        }
    }

    final void validateAppTokensLocked() {
        mValidateAppTokens.clear();
        mValidateAppTokens.ensureCapacity(numActivities());
        final int numTasks = mTaskHistory.size();
        for (int taskNdx = 0; taskNdx < numTasks; ++taskNdx) {
            TaskRecord task = mTaskHistory.get(taskNdx);
            final ArrayList<ActivityRecord> activities = task.mActivities;
            if (activities.isEmpty()) {
                continue;
            }
            TaskGroup group = new TaskGroup();
            group.taskId = task.taskId;
            mValidateAppTokens.add(group);
            final int numActivities = activities.size();
            for (int activityNdx = 0; activityNdx < numActivities; ++activityNdx) {
                final ActivityRecord r = activities.get(activityNdx);
                group.tokens.add(r.appToken);
            }
        }
        mWindowManager.validateAppTokens(mStackId, mValidateAppTokens);
    }

    /**
     * Perform a reset of the given task, if needed as part of launching it.
     * Returns the new HistoryRecord at the top of the task.
     */
    /**
     * Helper method for #resetTaskIfNeededLocked.
     * We are inside of the task being reset...  we'll either finish this activity, push it out
     * for another task, or leave it as-is.
     * @param task The task containing the Activity (taskTop) that might be reset.
     * @param forceReset
     * @return An ActivityOptions that needs to be processed.
     */
    final ActivityOptions resetTargetTaskIfNeededLocked(TaskRecord task, boolean forceReset) {
        ActivityOptions topOptions = null;

        int replyChainEnd = -1;
        boolean canMoveOptions = true;

        // We only do this for activities that are not the root of the task (since if we finish
        // the root, we may no longer have the task!).
        final ArrayList<ActivityRecord> activities = task.mActivities;
        final int numActivities = activities.size();
        for (int i = numActivities - 1; i > 0; --i ) {
            ActivityRecord target = activities.get(i);

            final int flags = target.info.flags;
            final boolean finishOnTaskLaunch =
                    (flags & ActivityInfo.FLAG_FINISH_ON_TASK_LAUNCH) != 0;
            final boolean allowTaskReparenting =
                    (flags & ActivityInfo.FLAG_ALLOW_TASK_REPARENTING) != 0;
            final boolean clearWhenTaskReset =
                    (target.intent.getFlags() & Intent.FLAG_ACTIVITY_CLEAR_WHEN_TASK_RESET) != 0;

            if (!finishOnTaskLaunch
                    && !clearWhenTaskReset
                    && target.resultTo != null) {
                // If this activity is sending a reply to a previous
                // activity, we can't do anything with it now until
                // we reach the start of the reply chain.
                // XXX note that we are assuming the result is always
                // to the previous activity, which is almost always
                // the case but we really shouldn't count on.
                if (replyChainEnd < 0) {
                    replyChainEnd = i;
                }
            } else if (!finishOnTaskLaunch
                    && !clearWhenTaskReset
                    && allowTaskReparenting
                    && target.taskAffinity != null
                    && !target.taskAffinity.equals(task.affinity)) {
                // If this activity has an affinity for another
                // task, then we need to move it out of here.  We will
                // move it as far out of the way as possible, to the
                // bottom of the activity stack.  This also keeps it
                // correctly ordered with any activities we previously
                // moved.
                final ThumbnailHolder newThumbHolder;
                final TaskRecord targetTask;
                final ActivityRecord bottom =
                        !mTaskHistory.isEmpty() && !mTaskHistory.get(0).mActivities.isEmpty() ?
                                mTaskHistory.get(0).mActivities.get(0) : null;
                if (bottom != null && target.taskAffinity != null
                        && target.taskAffinity.equals(bottom.task.affinity)) {
                    // If the activity currently at the bottom has the
                    // same task affinity as the one we are moving,
                    // then merge it into the same task.
                    targetTask = bottom.task;
                    newThumbHolder = bottom.thumbHolder == null ? targetTask : bottom.thumbHolder;
                    if (DEBUG_TASKS) Slog.v(TAG, "Start pushing activity " + target
                            + " out to bottom task " + bottom.task);
                } else {
                    targetTask = createTaskRecord(mStackSupervisor.getNextTaskId(), target.info,
                            null, false);
                    newThumbHolder = targetTask;
                    targetTask.affinityIntent = target.intent;
                    if (DEBUG_TASKS) Slog.v(TAG, "Start pushing activity " + target
                            + " out to new task " + target.task);
                }

                if (clearWhenTaskReset) {
                    // This is the start of a new sub-task.
                    if (target.thumbHolder == null) {
                        target.thumbHolder = new ThumbnailHolder();
                    }
                } else {
                    target.thumbHolder = newThumbHolder;
                }

                final int targetTaskId = targetTask.taskId;
                mWindowManager.setAppGroupId(target.appToken, targetTaskId);

                boolean noOptions = canMoveOptions;
                final int start = replyChainEnd < 0 ? i : replyChainEnd;
                for (int srcPos = start; srcPos >= i; --srcPos) {
                    final ActivityRecord p = activities.get(srcPos);
                    if (p.finishing) {
                        continue;
                    }

                    ThumbnailHolder curThumbHolder = p.thumbHolder;
                    canMoveOptions = false;
                    if (noOptions && topOptions == null) {
                        topOptions = p.takeOptionsLocked();
                        if (topOptions != null) {
                            noOptions = false;
                        }
                    }
                    if (DEBUG_ADD_REMOVE) Slog.i(TAG, "Removing activity " + p + " from task="
                            + task + " adding to task=" + targetTask
                            + " Callers=" + Debug.getCallers(4));
                    if (DEBUG_TASKS) Slog.v(TAG, "Pushing next activity " + p
                            + " out to target's task " + target.task);
                    p.setTask(targetTask, curThumbHolder, false);
                    targetTask.addActivityAtBottom(p);

                    mWindowManager.setAppGroupId(p.appToken, targetTaskId);
                }

                mWindowManager.moveTaskToBottom(targetTaskId);
                if (VALIDATE_TOKENS) {
                    validateAppTokensLocked();
                }

                replyChainEnd = -1;
            } else if (forceReset || finishOnTaskLaunch || clearWhenTaskReset) {
                // If the activity should just be removed -- either
                // because it asks for it, or the task should be
                // cleared -- then finish it and anything that is
                // part of its reply chain.
                int end;
                if (clearWhenTaskReset) {
                    // In this case, we want to finish this activity
                    // and everything above it, so be sneaky and pretend
                    // like these are all in the reply chain.
                    end = numActivities - 1;
                } else if (replyChainEnd < 0) {
                    end = i;
                } else {
                    end = replyChainEnd;
                }
                boolean noOptions = canMoveOptions;
                for (int srcPos = i; srcPos <= end; srcPos++) {
                    ActivityRecord p = activities.get(srcPos);
                    if (p.finishing) {
                        continue;
                    }
                    canMoveOptions = false;
                    if (noOptions && topOptions == null) {
                        topOptions = p.takeOptionsLocked();
                        if (topOptions != null) {
                            noOptions = false;
                        }
                    }
                    if (DEBUG_TASKS) Slog.w(TAG,
                            "resetTaskIntendedTask: calling finishActivity on " + p);
                    if (finishActivityLocked(p, Activity.RESULT_CANCELED, null, "reset", false)) {
                        end--;
                        srcPos--;
                    }
                }
                replyChainEnd = -1;
            } else {
                // If we were in the middle of a chain, well the
                // activity that started it all doesn't want anything
                // special, so leave it all as-is.
                replyChainEnd = -1;
            }
        }

        return topOptions;
    }

    /**
     * Helper method for #resetTaskIfNeededLocked. Processes all of the activities in a given
     * TaskRecord looking for an affinity with the task of resetTaskIfNeededLocked.taskTop.
     * @param affinityTask The task we are looking for an affinity to.
     * @param task Task that resetTaskIfNeededLocked.taskTop belongs to.
     * @param topTaskIsHigher True if #task has already been processed by resetTaskIfNeededLocked.
     * @param forceReset Flag passed in to resetTaskIfNeededLocked.
     */
    private int resetAffinityTaskIfNeededLocked(TaskRecord affinityTask, TaskRecord task,
            boolean topTaskIsHigher, boolean forceReset, int taskInsertionPoint) {
        int replyChainEnd = -1;
        final int taskId = task.taskId;
        final String taskAffinity = task.affinity;

        final ArrayList<ActivityRecord> activities = affinityTask.mActivities;
        final int numActivities = activities.size();
        // Do not operate on the root Activity.
        for (int i = numActivities - 1; i > 0; --i) {
            ActivityRecord target = activities.get(i);

            final int flags = target.info.flags;
            boolean finishOnTaskLaunch = (flags & ActivityInfo.FLAG_FINISH_ON_TASK_LAUNCH) != 0;
            boolean allowTaskReparenting = (flags & ActivityInfo.FLAG_ALLOW_TASK_REPARENTING) != 0;

            if (target.resultTo != null) {
                // If this activity is sending a reply to a previous
                // activity, we can't do anything with it now until
                // we reach the start of the reply chain.
                // XXX note that we are assuming the result is always
                // to the previous activity, which is almost always
                // the case but we really shouldn't count on.
                if (replyChainEnd < 0) {
                    replyChainEnd = i;
                }
            } else if (topTaskIsHigher
                    && allowTaskReparenting
                    && taskAffinity != null
                    && taskAffinity.equals(target.taskAffinity)) {
                // This activity has an affinity for our task. Either remove it if we are
                // clearing or move it over to our task.  Note that
                // we currently punt on the case where we are resetting a
                // task that is not at the top but who has activities above
                // with an affinity to it...  this is really not a normal
                // case, and we will need to later pull that task to the front
                // and usually at that point we will do the reset and pick
                // up those remaining activities.  (This only happens if
                // someone starts an activity in a new task from an activity
                // in a task that is not currently on top.)
                if (forceReset || finishOnTaskLaunch) {
                    final int start = replyChainEnd >= 0 ? replyChainEnd : i;
                    if (DEBUG_TASKS) Slog.v(TAG, "Finishing task at index " + start + " to " + i);
                    for (int srcPos = start; srcPos >= i; --srcPos) {
                        final ActivityRecord p = activities.get(srcPos);
                        if (p.finishing) {
                            continue;
                        }
                        finishActivityLocked(p, Activity.RESULT_CANCELED, null, "reset", false);
                    }
                } else {
                    if (taskInsertionPoint < 0) {
                        taskInsertionPoint = task.mActivities.size();

                    }

                    final int start = replyChainEnd >= 0 ? replyChainEnd : i;
                    if (DEBUG_TASKS) Slog.v(TAG, "Reparenting from task=" + affinityTask + ":"
                            + start + "-" + i + " to task=" + task + ":" + taskInsertionPoint);
                    for (int srcPos = start; srcPos >= i; --srcPos) {
                        final ActivityRecord p = activities.get(srcPos);
                        p.setTask(task, null, false);
                        task.addActivityAtIndex(taskInsertionPoint, p);

                        if (DEBUG_ADD_REMOVE) Slog.i(TAG, "Removing and adding activity " + p
                                + " to stack at " + task,
                                new RuntimeException("here").fillInStackTrace());
                        if (DEBUG_TASKS) Slog.v(TAG, "Pulling activity " + p + " from " + srcPos
                                + " in to resetting task " + task);
                        mWindowManager.setAppGroupId(p.appToken, taskId);
                    }
                    mWindowManager.moveTaskToTop(taskId);
                    if (VALIDATE_TOKENS) {
                        validateAppTokensLocked();
                    }

                    // Now we've moved it in to place...  but what if this is
                    // a singleTop activity and we have put it on top of another
                    // instance of the same activity?  Then we drop the instance
                    // below so it remains singleTop.
                    if (target.info.launchMode == ActivityInfo.LAUNCH_SINGLE_TOP) {
                        ArrayList<ActivityRecord> taskActivities = task.mActivities;
                        int targetNdx = taskActivities.indexOf(target);
                        if (targetNdx > 0) {
                            ActivityRecord p = taskActivities.get(targetNdx - 1);
                            if (p.intent.getComponent().equals(target.intent.getComponent())) {
                                finishActivityLocked(p, Activity.RESULT_CANCELED, null, "replace",
                                        false);
                            }
                        }
                    }
                }

                replyChainEnd = -1;
            }
        }
        return taskInsertionPoint;
    }

    final ActivityRecord resetTaskIfNeededLocked(ActivityRecord taskTop,
            ActivityRecord newActivity) {
        boolean forceReset =
                (newActivity.info.flags & ActivityInfo.FLAG_CLEAR_TASK_ON_LAUNCH) != 0;
        if (ACTIVITY_INACTIVE_RESET_TIME > 0
                && taskTop.task.getInactiveDuration() > ACTIVITY_INACTIVE_RESET_TIME) {
            if ((newActivity.info.flags & ActivityInfo.FLAG_ALWAYS_RETAIN_TASK_STATE) == 0) {
                forceReset = true;
            }
        }

        final TaskRecord task = taskTop.task;

        /** False until we evaluate the TaskRecord associated with taskTop. Switches to true
         * for remaining tasks. Used for later tasks to reparent to task. */
        boolean taskFound = false;

        /** If ActivityOptions are moved out and need to be aborted or moved to taskTop. */
        ActivityOptions topOptions = null;

        // Preserve the location for reparenting in the new task.
        int reparentInsertionPoint = -1;

        for (int i = mTaskHistory.size() - 1; i >= 0; --i) {
            final TaskRecord targetTask = mTaskHistory.get(i);

            if (targetTask == task) {
                topOptions = resetTargetTaskIfNeededLocked(task, forceReset);
                taskFound = true;
            } else {
                reparentInsertionPoint = resetAffinityTaskIfNeededLocked(targetTask, task,
                        taskFound, forceReset, reparentInsertionPoint);
            }
        }

        int taskNdx = mTaskHistory.indexOf(task);
        do {
            taskTop = mTaskHistory.get(taskNdx--).getTopActivity();
        } while (taskTop == null && taskNdx >= 0);

        if (topOptions != null) {
            // If we got some ActivityOptions from an activity on top that
            // was removed from the task, propagate them to the new real top.
            if (taskTop != null) {
                taskTop.updateOptionsLocked(topOptions);
            } else {
                topOptions.abort();
            }
        }

        return taskTop;
    }

    void sendActivityResultLocked(int callingUid, ActivityRecord r,
            String resultWho, int requestCode, int resultCode, Intent data) {

        if (callingUid > 0) {
            mService.grantUriPermissionFromIntentLocked(callingUid, r.packageName,
                    data, r.getUriPermissionsLocked());
        }

        if (DEBUG_RESULTS) Slog.v(TAG, "Send activity result to " + r
                + " : who=" + resultWho + " req=" + requestCode
                + " res=" + resultCode + " data=" + data);
        if (mResumedActivity == r && r.app != null && r.app.thread != null) {
            try {
                ArrayList<ResultInfo> list = new ArrayList<ResultInfo>();
                list.add(new ResultInfo(resultWho, requestCode,
                        resultCode, data));
                r.app.thread.scheduleSendResult(r.appToken, list);
                return;
            } catch (Exception e) {
                Slog.w(TAG, "Exception thrown sending result to " + r, e);
            }
        }

        r.addResultLocked(null, resultWho, requestCode, resultCode, data);
    }

    private void adjustFocusedActivityLocked(ActivityRecord r) {
        if (mStackSupervisor.isFrontStack(this) && mService.mFocusedActivity == r) {
            ActivityRecord next = topRunningActivityLocked(null);
            if (next != r) {
                final TaskRecord task = r.task;
                if (r.frontOfTask && task == topTask() && task.mOnTopOfHome) {
                    mStackSupervisor.moveHomeToTop();
                }
            }
            mService.setFocusedActivityLocked(mStackSupervisor.topRunningActivityLocked());
        }
    }

    final void stopActivityLocked(ActivityRecord r) {
        if (DEBUG_SWITCH) Slog.d(TAG, "Stopping: " + r);
        if ((r.intent.getFlags()&Intent.FLAG_ACTIVITY_NO_HISTORY) != 0
                || (r.info.flags&ActivityInfo.FLAG_NO_HISTORY) != 0) {
            if (!r.finishing) {
                if (!mService.mSleeping) {
                    if (DEBUG_STATES) {
                        Slog.d(TAG, "no-history finish of " + r);
                    }
                    requestFinishActivityLocked(r.appToken, Activity.RESULT_CANCELED, null,
                            "no-history", false);
                } else {
                    if (DEBUG_STATES) Slog.d(TAG, "Not finishing noHistory " + r
                            + " on stop because we're just sleeping");
                }
            }
        }

        if (r.app != null && r.app.thread != null) {
            adjustFocusedActivityLocked(r);
            r.resumeKeyDispatchingLocked();
            try {
                r.stopped = false;
                if (DEBUG_STATES) Slog.v(TAG, "Moving to STOPPING: " + r
                        + " (stop requested)");
                r.state = ActivityState.STOPPING;
                if (DEBUG_VISBILITY) Slog.v(
                        TAG, "Stopping visible=" + r.visible + " for " + r);
                if (!r.visible) {
                    mWindowManager.setAppVisibility(r.appToken, false);
                }
                r.app.thread.scheduleStopActivity(r.appToken, r.visible, r.configChangeFlags);
                if (mService.isSleepingOrShuttingDown()) {
                    r.setSleeping(true);
                }
                Message msg = mHandler.obtainMessage(STOP_TIMEOUT_MSG, r);
                mHandler.sendMessageDelayed(msg, STOP_TIMEOUT);
            } catch (Exception e) {
                // Maybe just ignore exceptions here...  if the process
                // has crashed, our death notification will clean things
                // up.
                Slog.w(TAG, "Exception thrown during pause", e);
                // Just in case, assume it to be stopped.
                r.stopped = true;
                if (DEBUG_STATES) Slog.v(TAG, "Stop failed; moving to STOPPED: " + r);
                r.state = ActivityState.STOPPED;
                if (r.configDestroy) {
                    destroyActivityLocked(r, true, false, "stop-except");
                }
            }
        }
    }

    /**
     * @return Returns true if the activity is being finished, false if for
     * some reason it is being left as-is.
     */
    final boolean requestFinishActivityLocked(IBinder token, int resultCode,
            Intent resultData, String reason, boolean oomAdj) {
        ActivityRecord r = isInStackLocked(token);
        if (DEBUG_RESULTS || DEBUG_STATES) Slog.v(
                TAG, "Finishing activity token=" + token + " r="
                + ", result=" + resultCode + ", data=" + resultData
                + ", reason=" + reason);
        if (r == null) {
            return false;
        }

        finishActivityLocked(r, resultCode, resultData, reason, oomAdj);
        return true;
    }

    final void finishSubActivityLocked(ActivityRecord self, String resultWho, int requestCode) {
        for (int taskNdx = mTaskHistory.size() - 1; taskNdx >= 0; --taskNdx) {
            ArrayList<ActivityRecord> activities = mTaskHistory.get(taskNdx).mActivities;
            for (int activityNdx = activities.size() - 1; activityNdx >= 0; --activityNdx) {
                ActivityRecord r = activities.get(activityNdx);
                if (r.resultTo == self && r.requestCode == requestCode) {
                    if ((r.resultWho == null && resultWho == null) ||
                        (r.resultWho != null && r.resultWho.equals(resultWho))) {
                        finishActivityLocked(r, Activity.RESULT_CANCELED, null, "request-sub",
                                false);
                    }
                }
            }
        }
        mService.updateOomAdjLocked();
    }

    final void finishTopRunningActivityLocked(ProcessRecord app) {
        ActivityRecord r = topRunningActivityLocked(null);
        if (r != null && r.app == app) {
            // If the top running activity is from this crashing
            // process, then terminate it to avoid getting in a loop.
            Slog.w(TAG, "  Force finishing activity "
                    + r.intent.getComponent().flattenToShortString());
            int taskNdx = mTaskHistory.indexOf(r.task);
            int activityNdx = r.task.mActivities.indexOf(r);
            finishActivityLocked(r, Activity.RESULT_CANCELED, null, "crashed", false);
            // Also terminate any activities below it that aren't yet
            // stopped, to avoid a situation where one will get
            // re-start our crashing activity once it gets resumed again.
            --activityNdx;
            if (activityNdx < 0) {
                do {
                    --taskNdx;
                    if (taskNdx < 0) {
                        break;
                    }
                    activityNdx = mTaskHistory.get(taskNdx).mActivities.size() - 1;
                } while (activityNdx < 0);
            }
            if (activityNdx >= 0) {
                r = mTaskHistory.get(taskNdx).mActivities.get(activityNdx);
                if (r.state == ActivityState.RESUMED
                        || r.state == ActivityState.PAUSING
                        || r.state == ActivityState.PAUSED) {
                    if (!r.isHomeActivity() || mService.mHomeProcess != r.app) {
                        Slog.w(TAG, "  Force finishing activity "
                                + r.intent.getComponent().flattenToShortString());
                        finishActivityLocked(r, Activity.RESULT_CANCELED, null, "crashed", false);
                    }
                }
            }
        }
    }

    final boolean finishActivityAffinityLocked(ActivityRecord r) {
        ArrayList<ActivityRecord> activities = r.task.mActivities;
        for (int index = activities.indexOf(r); index >= 0; --index) {
            ActivityRecord cur = activities.get(index);
            if (!Objects.equal(cur.taskAffinity, r.taskAffinity)) {
                break;
            }
            finishActivityLocked(cur, Activity.RESULT_CANCELED, null, "request-affinity", true);
        }
        return true;
    }

    final void finishActivityResultsLocked(ActivityRecord r, int resultCode, Intent resultData) {
        // send the result
        ActivityRecord resultTo = r.resultTo;
        if (resultTo != null) {
            if (DEBUG_RESULTS) Slog.v(TAG, "Adding result to " + resultTo
                    + " who=" + r.resultWho + " req=" + r.requestCode
                    + " res=" + resultCode + " data=" + resultData);
            if (r.info.applicationInfo.uid > 0) {
                mService.grantUriPermissionFromIntentLocked(r.info.applicationInfo.uid,
                        resultTo.packageName, resultData,
                        resultTo.getUriPermissionsLocked());
            }
            resultTo.addResultLocked(r, r.resultWho, r.requestCode, resultCode,
                                     resultData);
            r.resultTo = null;
        }
        else if (DEBUG_RESULTS) Slog.v(TAG, "No result destination from " + r);

        // Make sure this HistoryRecord is not holding on to other resources,
        // because clients have remote IPC references to this object so we
        // can't assume that will go away and want to avoid circular IPC refs.
        r.results = null;
        r.pendingResults = null;
        r.newIntents = null;
        r.icicle = null;
    }

    /**
     * @return Returns true if this activity has been removed from the history
     * list, or false if it is still in the list and will be removed later.
     */
    final boolean finishActivityLocked(ActivityRecord r, int resultCode, Intent resultData,
            String reason, boolean oomAdj) {
        if (r.finishing) {
            Slog.w(TAG, "Duplicate finish request for " + r);
            return false;
        }

        r.makeFinishing();
        EventLog.writeEvent(EventLogTags.AM_FINISH_ACTIVITY,
                r.userId, System.identityHashCode(r),
                r.task.taskId, r.shortComponentName, reason);
        final ArrayList<ActivityRecord> activities = r.task.mActivities;
        final int index = activities.indexOf(r);
        if (index < (activities.size() - 1)) {
            ActivityRecord next = activities.get(index+1);
            if (r.frontOfTask) {
                // The next activity is now the front of the task.
                next.frontOfTask = true;
            }
            if ((r.intent.getFlags()&Intent.FLAG_ACTIVITY_CLEAR_WHEN_TASK_RESET) != 0) {
                // If the caller asked that this activity (and all above it)
                // be cleared when the task is reset, don't lose that information,
                // but propagate it up to the next activity.
                next.intent.addFlags(Intent.FLAG_ACTIVITY_CLEAR_WHEN_TASK_RESET);
            }
        }

        r.pauseKeyDispatchingLocked();

        adjustFocusedActivityLocked(r);

        finishActivityResultsLocked(r, resultCode, resultData);

        if (!mService.mPendingThumbnails.isEmpty()) {
            // There are clients waiting to receive thumbnails so, in case
            // this is an activity that someone is waiting for, add it
            // to the pending list so we can correctly update the clients.
            mStackSupervisor.mCancelledThumbnails.add(r);
        }

        if (mResumedActivity == r) {
            boolean endTask = index <= 0;
            if (DEBUG_VISBILITY || DEBUG_TRANSITION) Slog.v(TAG,
                    "Prepare close transition: finishing " + r);
            mWindowManager.prepareAppTransition(endTask
                    ? AppTransition.TRANSIT_TASK_CLOSE
                    : AppTransition.TRANSIT_ACTIVITY_CLOSE, false);

            // Tell window manager to prepare for this one to be removed.
            mWindowManager.setAppVisibility(r.appToken, false);

            if (mPausingActivity == null) {
                if (DEBUG_PAUSE) Slog.v(TAG, "Finish needs to pause: " + r);
                if (DEBUG_USER_LEAVING) Slog.v(TAG, "finish() => pause with userLeaving=false");
                startPausingLocked(false, false);
            }

        } else if (r.state != ActivityState.PAUSING) {
            // If the activity is PAUSING, we will complete the finish once
            // it is done pausing; else we can just directly finish it here.
            if (DEBUG_PAUSE) Slog.v(TAG, "Finish not pausing: " + r);
            return finishCurrentActivityLocked(r, FINISH_AFTER_PAUSE, oomAdj) == null;
        } else {
            if (DEBUG_PAUSE) Slog.v(TAG, "Finish waiting for pause of: " + r);
        }

        return false;
    }

    static final int FINISH_IMMEDIATELY = 0;
    static final int FINISH_AFTER_PAUSE = 1;
    static final int FINISH_AFTER_VISIBLE = 2;

    final ActivityRecord finishCurrentActivityLocked(ActivityRecord r, int mode, boolean oomAdj) {
        // First things first: if this activity is currently visible,
        // and the resumed activity is not yet visible, then hold off on
        // finishing until the resumed one becomes visible.
        if (mode == FINISH_AFTER_VISIBLE && r.nowVisible) {
            if (!mStackSupervisor.mStoppingActivities.contains(r)) {
                mStackSupervisor.mStoppingActivities.add(r);
                if (mStackSupervisor.mStoppingActivities.size() > 3
                        || r.frontOfTask && mTaskHistory.size() <= 1) {
                    // If we already have a few activities waiting to stop,
                    // then give up on things going idle and start clearing
                    // them out. Or if r is the last of activity of the last task the stack
                    // will be empty and must be cleared immediately.
                    mStackSupervisor.scheduleIdleLocked();
                } else {
                    mStackSupervisor.checkReadyForSleepLocked();
                }
            }
            if (DEBUG_STATES) Slog.v(TAG, "Moving to STOPPING: " + r
                    + " (finish requested)");
            r.state = ActivityState.STOPPING;
            if (oomAdj) {
                mService.updateOomAdjLocked();
            }
            return r;
        }

        // make sure the record is cleaned out of other places.
        mStackSupervisor.mStoppingActivities.remove(r);
        mStackSupervisor.mGoingToSleepActivities.remove(r);
        mStackSupervisor.mWaitingVisibleActivities.remove(r);
        if (mResumedActivity == r) {
            mResumedActivity = null;
        }
        final ActivityState prevState = r.state;
        if (DEBUG_STATES) Slog.v(TAG, "Moving to FINISHING: " + r);
        r.state = ActivityState.FINISHING;

        if (mode == FINISH_IMMEDIATELY
                || prevState == ActivityState.STOPPED
                || prevState == ActivityState.INITIALIZING) {
            // If this activity is already stopped, we can just finish
            // it right now.
            boolean activityRemoved = destroyActivityLocked(r, true,
                    oomAdj, "finish-imm");
            if (activityRemoved) {
                mStackSupervisor.resumeTopActivitiesLocked();
            }
            return activityRemoved ? null : r;
        }

        // Need to go through the full pause cycle to get this
        // activity into the stopped state and then finish it.
        if (localLOGV) Slog.v(TAG, "Enqueueing pending finish: " + r);
        mStackSupervisor.mFinishingActivities.add(r);
        mStackSupervisor.getFocusedStack().resumeTopActivityLocked(null);
        return r;
    }

    final boolean navigateUpToLocked(IBinder token, Intent destIntent, int resultCode,
            Intent resultData) {
        final ActivityRecord srec = ActivityRecord.forToken(token);
        final TaskRecord task = srec.task;
        final ArrayList<ActivityRecord> activities = task.mActivities;
        final int start = activities.indexOf(srec);
        if (!mTaskHistory.contains(task) || (start < 0)) {
            return false;
        }
        int finishTo = start - 1;
        ActivityRecord parent = finishTo < 0 ? null : activities.get(finishTo);
        boolean foundParentInTask = false;
        final ComponentName dest = destIntent.getComponent();
        if (start > 0 && dest != null) {
            for (int i = finishTo; i >= 0; i--) {
                ActivityRecord r = activities.get(i);
                if (r.info.packageName.equals(dest.getPackageName()) &&
                        r.info.name.equals(dest.getClassName())) {
                    finishTo = i;
                    parent = r;
                    foundParentInTask = true;
                    break;
                }
            }
        }

        IActivityController controller = mService.mController;
        if (controller != null) {
            ActivityRecord next = topRunningActivityLocked(srec.appToken, 0);
            if (next != null) {
                // ask watcher if this is allowed
                boolean resumeOK = true;
                try {
                    resumeOK = controller.activityResuming(next.packageName);
                } catch (RemoteException e) {
                    mService.mController = null;
                    Watchdog.getInstance().setActivityController(null);
                }

                if (!resumeOK) {
                    return false;
                }
            }
        }
        final long origId = Binder.clearCallingIdentity();
        for (int i = start; i > finishTo; i--) {
            ActivityRecord r = activities.get(i);
            requestFinishActivityLocked(r.appToken, resultCode, resultData, "navigate-up", true);
            // Only return the supplied result for the first activity finished
            resultCode = Activity.RESULT_CANCELED;
            resultData = null;
        }

        if (parent != null && foundParentInTask) {
            final int parentLaunchMode = parent.info.launchMode;
            final int destIntentFlags = destIntent.getFlags();
            if (parentLaunchMode == ActivityInfo.LAUNCH_SINGLE_INSTANCE ||
                    parentLaunchMode == ActivityInfo.LAUNCH_SINGLE_TASK ||
                    parentLaunchMode == ActivityInfo.LAUNCH_SINGLE_TOP ||
                    (destIntentFlags & Intent.FLAG_ACTIVITY_CLEAR_TOP) != 0) {
                parent.deliverNewIntentLocked(srec.info.applicationInfo.uid, destIntent);
            } else {
                try {
                    ActivityInfo aInfo = AppGlobals.getPackageManager().getActivityInfo(
                            destIntent.getComponent(), 0, srec.userId);
                    int res = mStackSupervisor.startActivityLocked(srec.app.thread, destIntent,
                            null, aInfo, parent.appToken, null,
                            0, -1, parent.launchedFromUid, parent.launchedFromPackage,
                            0, null, true, null);
                    foundParentInTask = res == ActivityManager.START_SUCCESS;
                } catch (RemoteException e) {
                    foundParentInTask = false;
                }
                requestFinishActivityLocked(parent.appToken, resultCode,
                        resultData, "navigate-up", true);
            }
        }
        Binder.restoreCallingIdentity(origId);
        return foundParentInTask;
    }
    /**
     * Perform the common clean-up of an activity record.  This is called both
     * as part of destroyActivityLocked() (when destroying the client-side
     * representation) and cleaning things up as a result of its hosting
     * processing going away, in which case there is no remaining client-side
     * state to destroy so only the cleanup here is needed.
     */
    final void cleanUpActivityLocked(ActivityRecord r, boolean cleanServices,
            boolean setState) {
        if (mResumedActivity == r) {
            mResumedActivity = null;
        }
        if (mService.mFocusedActivity == r) {
            mService.mFocusedActivity = null;
        }

        r.configDestroy = false;
        r.frozenBeforeDestroy = false;

        if (setState) {
            if (DEBUG_STATES) Slog.v(TAG, "Moving to DESTROYED: " + r + " (cleaning up)");
            r.state = ActivityState.DESTROYED;
            if (DEBUG_APP) Slog.v(TAG, "Clearing app during cleanUp for activity " + r);
            r.app = null;
        }

        // Make sure this record is no longer in the pending finishes list.
        // This could happen, for example, if we are trimming activities
        // down to the max limit while they are still waiting to finish.
        mStackSupervisor.mFinishingActivities.remove(r);
        mStackSupervisor.mWaitingVisibleActivities.remove(r);

        // Remove any pending results.
        if (r.finishing && r.pendingResults != null) {
            for (WeakReference<PendingIntentRecord> apr : r.pendingResults) {
                PendingIntentRecord rec = apr.get();
                if (rec != null) {
                    mService.cancelIntentSenderLocked(rec, false);
                }
            }
            r.pendingResults = null;
        }

        if (cleanServices) {
            cleanUpActivityServicesLocked(r);
        }

        if (!mService.mPendingThumbnails.isEmpty()) {
            // There are clients waiting to receive thumbnails so, in case
            // this is an activity that someone is waiting for, add it
            // to the pending list so we can correctly update the clients.
            mStackSupervisor.mCancelledThumbnails.add(r);
        }

        // Get rid of any pending idle timeouts.
        removeTimeoutsForActivityLocked(r);
    }

    private void removeTimeoutsForActivityLocked(ActivityRecord r) {
        mStackSupervisor.removeTimeoutsForActivityLocked(r);
        mHandler.removeMessages(PAUSE_TIMEOUT_MSG, r);
        mHandler.removeMessages(STOP_TIMEOUT_MSG, r);
        mHandler.removeMessages(DESTROY_TIMEOUT_MSG, r);
        r.finishLaunchTickingLocked();
    }

    final void removeActivityFromHistoryLocked(ActivityRecord r) {
        finishActivityResultsLocked(r, Activity.RESULT_CANCELED, null);
        r.makeFinishing();
        if (DEBUG_ADD_REMOVE) {
            RuntimeException here = new RuntimeException("here");
            here.fillInStackTrace();
            Slog.i(TAG, "Removing activity " + r + " from stack");
        }
        final TaskRecord task = r.task;
        if (task != null && task.removeActivity(r)) {
            if (DEBUG_STACK) Slog.i(TAG,
                    "removeActivityFromHistoryLocked: last activity removed from " + this);
            if (mStackSupervisor.isFrontStack(this) && task == topTask() && task.mOnTopOfHome) {
                mStackSupervisor.moveHomeToTop();
            }
            mStackSupervisor.removeTask(task);
        }
        r.takeFromHistory();
        removeTimeoutsForActivityLocked(r);
        if (DEBUG_STATES) Slog.v(TAG, "Moving to DESTROYED: " + r + " (removed from history)");
        r.state = ActivityState.DESTROYED;
        if (DEBUG_APP) Slog.v(TAG, "Clearing app during remove for activity " + r);
        r.app = null;
        mWindowManager.removeAppToken(r.appToken);
        if (VALIDATE_TOKENS) {
            validateAppTokensLocked();
        }
        cleanUpActivityServicesLocked(r);
        r.removeUriPermissionsLocked();
    }

    /**
     * Perform clean-up of service connections in an activity record.
     */
    final void cleanUpActivityServicesLocked(ActivityRecord r) {
        // Throw away any services that have been bound by this activity.
        if (r.connections != null) {
            Iterator<ConnectionRecord> it = r.connections.iterator();
            while (it.hasNext()) {
                ConnectionRecord c = it.next();
                mService.mServices.removeConnectionLocked(c, null, r);
            }
            r.connections = null;
        }
    }

    final void scheduleDestroyActivities(ProcessRecord owner, boolean oomAdj, String reason) {
        Message msg = mHandler.obtainMessage(DESTROY_ACTIVITIES_MSG);
        msg.obj = new ScheduleDestroyArgs(owner, oomAdj, reason);
        mHandler.sendMessage(msg);
    }

    final void destroyActivitiesLocked(ProcessRecord owner, boolean oomAdj, String reason) {
        boolean lastIsOpaque = false;
        boolean activityRemoved = false;
        for (int taskNdx = mTaskHistory.size() - 1; taskNdx >= 0; --taskNdx) {
            final ArrayList<ActivityRecord> activities = mTaskHistory.get(taskNdx).mActivities;
            for (int activityNdx = activities.size() - 1; activityNdx >= 0; --activityNdx) {
                final ActivityRecord r = activities.get(activityNdx);
                if (r.finishing) {
                    continue;
                }
                if (r.fullscreen) {
                    lastIsOpaque = true;
                }
                if (owner != null && r.app != owner) {
                    continue;
                }
                if (!lastIsOpaque) {
                    continue;
                }
                // We can destroy this one if we have its icicle saved and
                // it is not in the process of pausing/stopping/finishing.
                if (r.app != null && r != mResumedActivity && r != mPausingActivity
                        && r.haveState && !r.visible && r.stopped
                        && r.state != ActivityState.DESTROYING
                        && r.state != ActivityState.DESTROYED) {
                    if (DEBUG_SWITCH) Slog.v(TAG, "Destroying " + r + " in state " + r.state
                            + " resumed=" + mResumedActivity
                            + " pausing=" + mPausingActivity);
                    if (destroyActivityLocked(r, true, oomAdj, reason)) {
                        activityRemoved = true;
                    }
                }
            }
        }
        if (activityRemoved) {
            mStackSupervisor.resumeTopActivitiesLocked();

        }
    }

    /**
     * Destroy the current CLIENT SIDE instance of an activity.  This may be
     * called both when actually finishing an activity, or when performing
     * a configuration switch where we destroy the current client-side object
     * but then create a new client-side object for this same HistoryRecord.
     */
    final boolean destroyActivityLocked(ActivityRecord r,
            boolean removeFromApp, boolean oomAdj, String reason) {
        if (DEBUG_SWITCH || DEBUG_CLEANUP) Slog.v(
            TAG, "Removing activity from " + reason + ": token=" + r
              + ", app=" + (r.app != null ? r.app.processName : "(null)"));
        EventLog.writeEvent(EventLogTags.AM_DESTROY_ACTIVITY,
                r.userId, System.identityHashCode(r),
                r.task.taskId, r.shortComponentName, reason);

        boolean removedFromHistory = false;

        cleanUpActivityLocked(r, false, false);

        final boolean hadApp = r.app != null;

        if (hadApp) {
            if (removeFromApp) {
                r.app.activities.remove(r);
                if (mService.mHeavyWeightProcess == r.app && r.app.activities.size() <= 0) {
                    mService.mHeavyWeightProcess = null;
                    mService.mHandler.sendEmptyMessage(
                            ActivityManagerService.CANCEL_HEAVY_NOTIFICATION_MSG);
                }
                if (r.app.activities.isEmpty()) {
                    // No longer have activities, so update LRU list and oom adj.
                    mService.updateLruProcessLocked(r.app, false, null);
                    mService.updateOomAdjLocked();
                }
            }

            boolean skipDestroy = false;

            try {
                if (DEBUG_SWITCH) Slog.i(TAG, "Destroying: " + r);
                r.app.thread.scheduleDestroyActivity(r.appToken, r.finishing,
                        r.configChangeFlags);
            } catch (Exception e) {
                // We can just ignore exceptions here...  if the process
                // has crashed, our death notification will clean things
                // up.
                //Slog.w(TAG, "Exception thrown during finish", e);
                if (r.finishing) {
                    removeActivityFromHistoryLocked(r);
                    removedFromHistory = true;
                    skipDestroy = true;
                }
            }

            r.nowVisible = false;

            // If the activity is finishing, we need to wait on removing it
            // from the list to give it a chance to do its cleanup.  During
            // that time it may make calls back with its token so we need to
            // be able to find it on the list and so we don't want to remove
            // it from the list yet.  Otherwise, we can just immediately put
            // it in the destroyed state since we are not removing it from the
            // list.
            if (r.finishing && !skipDestroy) {
                if (DEBUG_STATES) Slog.v(TAG, "Moving to DESTROYING: " + r
                        + " (destroy requested)");
                r.state = ActivityState.DESTROYING;
                Message msg = mHandler.obtainMessage(DESTROY_TIMEOUT_MSG, r);
                mHandler.sendMessageDelayed(msg, DESTROY_TIMEOUT);
            } else {
                if (DEBUG_STATES) Slog.v(TAG, "Moving to DESTROYED: " + r + " (destroy skipped)");
                r.state = ActivityState.DESTROYED;
                if (DEBUG_APP) Slog.v(TAG, "Clearing app during destroy for activity " + r);
                r.app = null;
            }
        } else {
            // remove this record from the history.
            if (r.finishing) {
                removeActivityFromHistoryLocked(r);
                removedFromHistory = true;
            } else {
                if (DEBUG_STATES) Slog.v(TAG, "Moving to DESTROYED: " + r + " (no app)");
                r.state = ActivityState.DESTROYED;
                if (DEBUG_APP) Slog.v(TAG, "Clearing app during destroy for activity " + r);
                r.app = null;
            }
        }

        r.configChangeFlags = 0;

        if (!mLRUActivities.remove(r) && hadApp) {
            Slog.w(TAG, "Activity " + r + " being finished, but not in LRU list");
        }

        return removedFromHistory;
    }

    final void activityDestroyedLocked(IBinder token) {
        final long origId = Binder.clearCallingIdentity();
        try {
            ActivityRecord r = ActivityRecord.forToken(token);
            if (r != null) {
                mHandler.removeMessages(DESTROY_TIMEOUT_MSG, r);
            }

            if (isInStackLocked(token) != null) {
                if (r.state == ActivityState.DESTROYING) {
                    cleanUpActivityLocked(r, true, false);
                    removeActivityFromHistoryLocked(r);
                }
            }
            mStackSupervisor.resumeTopActivitiesLocked();
        } finally {
            Binder.restoreCallingIdentity(origId);
        }
    }

    private void removeHistoryRecordsForAppLocked(ArrayList<ActivityRecord> list,
            ProcessRecord app, String listName) {
        int i = list.size();
        if (DEBUG_CLEANUP) Slog.v(
            TAG, "Removing app " + app + " from list " + listName
            + " with " + i + " entries");
        while (i > 0) {
            i--;
            ActivityRecord r = list.get(i);
            if (DEBUG_CLEANUP) Slog.v(TAG, "Record #" + i + " " + r);
            if (r.app == app) {
                if (DEBUG_CLEANUP) Slog.v(TAG, "---> REMOVING this entry!");
                list.remove(i);
                removeTimeoutsForActivityLocked(r);
            }
        }
    }

    boolean removeHistoryRecordsForAppLocked(ProcessRecord app) {
        removeHistoryRecordsForAppLocked(mLRUActivities, app, "mLRUActivities");
        removeHistoryRecordsForAppLocked(mStackSupervisor.mStoppingActivities, app,
                "mStoppingActivities");
        removeHistoryRecordsForAppLocked(mStackSupervisor.mGoingToSleepActivities, app,
                "mGoingToSleepActivities");
        removeHistoryRecordsForAppLocked(mStackSupervisor.mWaitingVisibleActivities, app,
                "mWaitingVisibleActivities");
        removeHistoryRecordsForAppLocked(mStackSupervisor.mFinishingActivities, app,
                "mFinishingActivities");

        boolean hasVisibleActivities = false;

        // Clean out the history list.
        int i = numActivities();
        if (DEBUG_CLEANUP) Slog.v(
            TAG, "Removing app " + app + " from history with " + i + " entries");
        for (int taskNdx = mTaskHistory.size() - 1; taskNdx >= 0; --taskNdx) {
            final ArrayList<ActivityRecord> activities = mTaskHistory.get(taskNdx).mActivities;
            for (int activityNdx = activities.size() - 1; activityNdx >= 0; --activityNdx) {
                final ActivityRecord r = activities.get(activityNdx);
                --i;
                if (DEBUG_CLEANUP) Slog.v(
                    TAG, "Record #" + i + " " + r + ": app=" + r.app);
                if (r.app == app) {
                    boolean remove;
                    if ((!r.haveState && !r.stateNotNeeded) || r.finishing) {
                        // Don't currently have state for the activity, or
                        // it is finishing -- always remove it.
                        remove = true;
                    } else if (r.launchCount > 2 &&
                            r.lastLaunchTime > (SystemClock.uptimeMillis()-60000)) {
                        // We have launched this activity too many times since it was
                        // able to run, so give up and remove it.
                        remove = true;
                    } else {
                        // The process may be gone, but the activity lives on!
                        remove = false;
                    }
                    if (remove) {
                        if (DEBUG_ADD_REMOVE || DEBUG_CLEANUP) {
                            RuntimeException here = new RuntimeException("here");
                            here.fillInStackTrace();
                            Slog.i(TAG, "Removing activity " + r + " from stack at " + i
                                    + ": haveState=" + r.haveState
                                    + " stateNotNeeded=" + r.stateNotNeeded
                                    + " finishing=" + r.finishing
                                    + " state=" + r.state, here);
                        }
                        if (!r.finishing) {
                            Slog.w(TAG, "Force removing " + r + ": app died, no saved state");
                            EventLog.writeEvent(EventLogTags.AM_FINISH_ACTIVITY,
                                    r.userId, System.identityHashCode(r),
                                    r.task.taskId, r.shortComponentName,
                                    "proc died without state saved");
                            if (r.state == ActivityState.RESUMED) {
                                mService.updateUsageStats(r, false);
                            }
                        }
                        removeActivityFromHistoryLocked(r);

                    } else {
                        // We have the current state for this activity, so
                        // it can be restarted later when needed.
                        if (localLOGV) Slog.v(
                            TAG, "Keeping entry, setting app to null");
                        if (r.visible) {
                            hasVisibleActivities = true;
                        }
                        if (DEBUG_APP) Slog.v(TAG, "Clearing app during removeHistory for activity "
                                + r);
                        r.app = null;
                        r.nowVisible = false;
                        if (!r.haveState) {
                            if (DEBUG_SAVED_STATE) Slog.i(TAG,
                                    "App died, clearing saved state of " + r);
                            r.icicle = null;
                        }
                    }

                    cleanUpActivityLocked(r, true, true);
                }
            }
        }

        return hasVisibleActivities;
    }

    final void updateTransitLocked(int transit, Bundle options) {
        if (options != null) {
            ActivityRecord r = topRunningActivityLocked(null);
            if (r != null && r.state != ActivityState.RESUMED) {
                r.updateOptionsLocked(options);
            } else {
                ActivityOptions.abort(options);
            }
        }
        mWindowManager.prepareAppTransition(transit, false);
    }

    void moveHomeTaskToTop() {
        final int top = mTaskHistory.size() - 1;
        for (int taskNdx = top; taskNdx >= 0; --taskNdx) {
            final TaskRecord task = mTaskHistory.get(taskNdx);
            if (task.isHomeTask()) {
                if (DEBUG_TASKS || DEBUG_STACK) Slog.d(TAG, "moveHomeTaskToTop: moving " + task);
                mTaskHistory.remove(taskNdx);
                mTaskHistory.add(top, task);
                mWindowManager.moveTaskToTop(task.taskId);
                return;
            }
        }
    }

    final boolean findTaskToMoveToFrontLocked(int taskId, int flags, Bundle options) {
        final TaskRecord task = taskForIdLocked(taskId);
        if (task != null) {
            if ((flags & ActivityManager.MOVE_TASK_NO_USER_ACTION) == 0) {
                mStackSupervisor.mUserLeaving = true;
            }
            if ((flags & ActivityManager.MOVE_TASK_WITH_HOME) != 0) {
                // Caller wants the home activity moved with it.  To accomplish this,
                // we'll just indicate that this task returns to the home task.
                task.mOnTopOfHome = true;
            }
            moveTaskToFrontLocked(task, null, options);
            return true;
        }
        return false;
    }

    final void moveTaskToFrontLocked(TaskRecord tr, ActivityRecord reason, Bundle options) {
        if (DEBUG_SWITCH) Slog.v(TAG, "moveTaskToFront: " + tr);

        final int numTasks = mTaskHistory.size();
        final int index = mTaskHistory.indexOf(tr);
        if (numTasks == 0 || index < 0)  {
            // nothing to do!
            if (reason != null &&
                    (reason.intent.getFlags()&Intent.FLAG_ACTIVITY_NO_ANIMATION) != 0) {
                ActivityOptions.abort(options);
            } else {
                updateTransitLocked(AppTransition.TRANSIT_TASK_TO_FRONT, options);
            }
            return;
        }

        mStackSupervisor.moveHomeStack(isHomeStack());

        // Shift all activities with this task up to the top
        // of the stack, keeping them in the same internal order.
        insertTaskAtTop(tr);

        if (DEBUG_TRANSITION) Slog.v(TAG, "Prepare to front transition: task=" + tr);
        if (reason != null &&
                (reason.intent.getFlags()&Intent.FLAG_ACTIVITY_NO_ANIMATION) != 0) {
            mWindowManager.prepareAppTransition(AppTransition.TRANSIT_NONE, false);
            ActivityRecord r = topRunningActivityLocked(null);
            if (r != null) {
                mNoAnimActivities.add(r);
            }
            ActivityOptions.abort(options);
        } else {
            updateTransitLocked(AppTransition.TRANSIT_TASK_TO_FRONT, options);
        }

        mWindowManager.moveTaskToTop(tr.taskId);

        mStackSupervisor.resumeTopActivitiesLocked();
        EventLog.writeEvent(EventLogTags.AM_TASK_TO_FRONT, tr.userId, tr.taskId);

        if (VALIDATE_TOKENS) {
            validateAppTokensLocked();
        }
    }

    /**
     * Worker method for rearranging history stack. Implements the function of moving all
     * activities for a specific task (gathering them if disjoint) into a single group at the
     * bottom of the stack.
     *
     * If a watcher is installed, the action is preflighted and the watcher has an opportunity
     * to premeptively cancel the move.
     *
     * @param taskId The taskId to collect and move to the bottom.
     * @return Returns true if the move completed, false if not.
     */
    final boolean moveTaskToBackLocked(int taskId, ActivityRecord reason) {
        Slog.i(TAG, "moveTaskToBack: " + taskId);

        // If we have a watcher, preflight the move before committing to it.  First check
        // for *other* available tasks, but if none are available, then try again allowing the
        // current task to be selected.
        if (mStackSupervisor.isFrontStack(this) && mService.mController != null) {
            ActivityRecord next = topRunningActivityLocked(null, taskId);
            if (next == null) {
                next = topRunningActivityLocked(null, 0);
            }
            if (next != null) {
                // ask watcher if this is allowed
                boolean moveOK = true;
                try {
                    moveOK = mService.mController.activityResuming(next.packageName);
                } catch (RemoteException e) {
                    mService.mController = null;
                    Watchdog.getInstance().setActivityController(null);
                }
                if (!moveOK) {
                    return false;
                }
            }
        }

        if (DEBUG_TRANSITION) Slog.v(TAG,
                "Prepare to back transition: task=" + taskId);

        final TaskRecord tr = taskForIdLocked(taskId);
        if (tr == null) {
            return false;
        }

        mTaskHistory.remove(tr);
        mTaskHistory.add(0, tr);

        // There is an assumption that moving a task to the back moves it behind the home activity.
        // We make sure here that some activity in the stack will launch home.
        ActivityRecord lastActivity = null;
        int numTasks = mTaskHistory.size();
        for (int taskNdx = numTasks - 1; taskNdx >= 1; --taskNdx) {
            final TaskRecord task = mTaskHistory.get(taskNdx);
            if (task.mOnTopOfHome) {
                break;
            }
            if (taskNdx == 1) {
                // Set the last task before tr to go to home.
                task.mOnTopOfHome = true;
            }
        }

        if (reason != null &&
                (reason.intent.getFlags() & Intent.FLAG_ACTIVITY_NO_ANIMATION) != 0) {
            mWindowManager.prepareAppTransition(AppTransition.TRANSIT_NONE, false);
            ActivityRecord r = topRunningActivityLocked(null);
            if (r != null) {
                mNoAnimActivities.add(r);
            }
        } else {
            mWindowManager.prepareAppTransition(AppTransition.TRANSIT_TASK_TO_BACK, false);
        }
        mWindowManager.moveTaskToBottom(taskId);

        if (VALIDATE_TOKENS) {
            validateAppTokensLocked();
        }

        final TaskRecord task = mResumedActivity != null ? mResumedActivity.task : null;
        if (task == tr && task.mOnTopOfHome || numTasks <= 1) {
            if (task != null) {
                task.mOnTopOfHome = false;
            }
            return mStackSupervisor.resumeHomeActivity(null);
        }

        mStackSupervisor.resumeTopActivitiesLocked();
        return true;
    }

    static final void logStartActivity(int tag, ActivityRecord r,
            TaskRecord task) {
        final Uri data = r.intent.getData();
        final String strData = data != null ? data.toSafeString() : null;

        EventLog.writeEvent(tag,
                r.userId, System.identityHashCode(r), task.taskId,
                r.shortComponentName, r.intent.getAction(),
                r.intent.getType(), strData, r.intent.getFlags());
    }

    /**
     * Make sure the given activity matches the current configuration.  Returns
     * false if the activity had to be destroyed.  Returns true if the
     * configuration is the same, or the activity will remain running as-is
     * for whatever reason.  Ensures the HistoryRecord is updated with the
     * correct configuration and all other bookkeeping is handled.
     */
    final boolean ensureActivityConfigurationLocked(ActivityRecord r,
            int globalChanges) {
        if (mConfigWillChange) {
            if (DEBUG_SWITCH || DEBUG_CONFIGURATION) Slog.v(TAG,
                    "Skipping config check (will change): " + r);
            return true;
        }

        if (DEBUG_SWITCH || DEBUG_CONFIGURATION) Slog.v(TAG,
                "Ensuring correct configuration: " + r);

        // Short circuit: if the two configurations are the exact same
        // object (the common case), then there is nothing to do.
        Configuration newConfig = mService.mConfiguration;
        if (r.configuration == newConfig && !r.forceNewConfig) {
            if (DEBUG_SWITCH || DEBUG_CONFIGURATION) Slog.v(TAG,
                    "Configuration unchanged in " + r);
            return true;
        }

        // We don't worry about activities that are finishing.
        if (r.finishing) {
            if (DEBUG_SWITCH || DEBUG_CONFIGURATION) Slog.v(TAG,
                    "Configuration doesn't matter in finishing " + r);
            r.stopFreezingScreenLocked(false);
            return true;
        }

        // Okay we now are going to make this activity have the new config.
        // But then we need to figure out how it needs to deal with that.
        Configuration oldConfig = r.configuration;
        r.configuration = newConfig;

        // Determine what has changed.  May be nothing, if this is a config
        // that has come back from the app after going idle.  In that case
        // we just want to leave the official config object now in the
        // activity and do nothing else.
        final int changes = oldConfig.diff(newConfig);
        if (changes == 0 && !r.forceNewConfig) {
            if (DEBUG_SWITCH || DEBUG_CONFIGURATION) Slog.v(TAG,
                    "Configuration no differences in " + r);
            return true;
        }

        // If the activity isn't currently running, just leave the new
        // configuration and it will pick that up next time it starts.
        if (r.app == null || r.app.thread == null) {
            if (DEBUG_SWITCH || DEBUG_CONFIGURATION) Slog.v(TAG,
                    "Configuration doesn't matter not running " + r);
            r.stopFreezingScreenLocked(false);
            r.forceNewConfig = false;
            return true;
        }

        // Figure out how to handle the changes between the configurations.
        if (DEBUG_SWITCH || DEBUG_CONFIGURATION) {
            Slog.v(TAG, "Checking to restart " + r.info.name + ": changed=0x"
                    + Integer.toHexString(changes) + ", handles=0x"
                    + Integer.toHexString(r.info.getRealConfigChanged())
                    + ", newConfig=" + newConfig);
        }
        if ((changes&(~r.info.getRealConfigChanged())) != 0 || r.forceNewConfig) {
            // Aha, the activity isn't handling the change, so DIE DIE DIE.
            r.configChangeFlags |= changes;
            r.startFreezingScreenLocked(r.app, globalChanges);
            r.forceNewConfig = false;
            if (r.app == null || r.app.thread == null) {
                if (DEBUG_SWITCH || DEBUG_CONFIGURATION) Slog.v(TAG,
                        "Config is destroying non-running " + r);
                destroyActivityLocked(r, true, false, "config");
            } else if (r.state == ActivityState.PAUSING) {
                // A little annoying: we are waiting for this activity to
                // finish pausing.  Let's not do anything now, but just
                // flag that it needs to be restarted when done pausing.
                if (DEBUG_SWITCH || DEBUG_CONFIGURATION) Slog.v(TAG,
                        "Config is skipping already pausing " + r);
                r.configDestroy = true;
                return true;
            } else if (r.state == ActivityState.RESUMED) {
                // Try to optimize this case: the configuration is changing
                // and we need to restart the top, resumed activity.
                // Instead of doing the normal handshaking, just say
                // "restart!".
                if (DEBUG_SWITCH || DEBUG_CONFIGURATION) Slog.v(TAG,
                        "Config is relaunching resumed " + r);
                relaunchActivityLocked(r, r.configChangeFlags, true);
                r.configChangeFlags = 0;
            } else {
                if (DEBUG_SWITCH || DEBUG_CONFIGURATION) Slog.v(TAG,
                        "Config is relaunching non-resumed " + r);
                relaunchActivityLocked(r, r.configChangeFlags, false);
                r.configChangeFlags = 0;
            }

            // All done...  tell the caller we weren't able to keep this
            // activity around.
            return false;
        }

        // Default case: the activity can handle this new configuration, so
        // hand it over.  Note that we don't need to give it the new
        // configuration, since we always send configuration changes to all
        // process when they happen so it can just use whatever configuration
        // it last got.
        if (r.app != null && r.app.thread != null) {
            try {
                if (DEBUG_CONFIGURATION) Slog.v(TAG, "Sending new config to " + r);
                r.app.thread.scheduleActivityConfigurationChanged(r.appToken);
            } catch (RemoteException e) {
                // If process died, whatever.
            }
        }
        r.stopFreezingScreenLocked(false);

        return true;
    }

    private boolean relaunchActivityLocked(ActivityRecord r,
            int changes, boolean andResume) {
        List<ResultInfo> results = null;
        List<Intent> newIntents = null;
        if (andResume) {
            results = r.results;
            newIntents = r.newIntents;
        }
        if (DEBUG_SWITCH) Slog.v(TAG, "Relaunching: " + r
                + " with results=" + results + " newIntents=" + newIntents
                + " andResume=" + andResume);
        EventLog.writeEvent(andResume ? EventLogTags.AM_RELAUNCH_RESUME_ACTIVITY
                : EventLogTags.AM_RELAUNCH_ACTIVITY, r.userId, System.identityHashCode(r),
                r.task.taskId, r.shortComponentName);

        r.startFreezingScreenLocked(r.app, 0);

        try {
            if (DEBUG_SWITCH || DEBUG_STATES) Slog.i(TAG,
                    (andResume ? "Relaunching to RESUMED " : "Relaunching to PAUSED ")
                    + r);
            r.forceNewConfig = false;
            r.app.thread.scheduleRelaunchActivity(r.appToken, results, newIntents,
                    changes, !andResume, new Configuration(mService.mConfiguration));
            // Note: don't need to call pauseIfSleepingLocked() here, because
            // the caller will only pass in 'andResume' if this activity is
            // currently resumed, which implies we aren't sleeping.
        } catch (RemoteException e) {
            if (DEBUG_SWITCH || DEBUG_STATES) Slog.i(TAG, "Relaunch failed", e);
        }

        if (andResume) {
            r.results = null;
            r.newIntents = null;
            r.state = ActivityState.RESUMED;
        } else {
            mHandler.removeMessages(PAUSE_TIMEOUT_MSG, r);
            r.state = ActivityState.PAUSED;
        }

        return true;
    }

    boolean willActivityBeVisibleLocked(IBinder token) {
        for (int taskNdx = mTaskHistory.size() - 1; taskNdx >= 0; --taskNdx) {
            final ArrayList<ActivityRecord> activities = mTaskHistory.get(taskNdx).mActivities;
            for (int activityNdx = activities.size() - 1; activityNdx >= 0; --activityNdx) {
                final ActivityRecord r = activities.get(activityNdx);
                if (r.appToken == token) {
                        return true;
                }
                if (r.fullscreen && !r.finishing) {
                    return false;
                }
            }
        }
        return true;
    }

    void closeSystemDialogsLocked() {
        for (int taskNdx = mTaskHistory.size() - 1; taskNdx >= 0; --taskNdx) {
            final ArrayList<ActivityRecord> activities = mTaskHistory.get(taskNdx).mActivities;
            for (int activityNdx = activities.size() - 1; activityNdx >= 0; --activityNdx) {
                final ActivityRecord r = activities.get(activityNdx);
                if ((r.info.flags&ActivityInfo.FLAG_FINISH_ON_CLOSE_SYSTEM_DIALOGS) != 0) {
                    finishActivityLocked(r, Activity.RESULT_CANCELED, null, "close-sys", true);
                }
            }
        }
    }

    boolean forceStopPackageLocked(String name, boolean doit, boolean evenPersistent, int userId) {
        boolean didSomething = false;
        TaskRecord lastTask = null;
        for (int taskNdx = mTaskHistory.size() - 1; taskNdx >= 0; --taskNdx) {
            final ArrayList<ActivityRecord> activities = mTaskHistory.get(taskNdx).mActivities;
            int numActivities = activities.size();
            for (int activityNdx = 0; activityNdx < numActivities; ++activityNdx) {
                ActivityRecord r = activities.get(activityNdx);
                final boolean samePackage = r.packageName.equals(name)
                        || (name == null && r.userId == userId);
                if ((userId == UserHandle.USER_ALL || r.userId == userId)
                        && (samePackage || r.task == lastTask)
                        && (r.app == null || evenPersistent || !r.app.persistent)) {
                    if (!doit) {
                        if (r.finishing) {
                            // If this activity is just finishing, then it is not
                            // interesting as far as something to stop.
                            continue;
                        }
                        return true;
                    }
                    didSomething = true;
                    Slog.i(TAG, "  Force finishing activity " + r);
                    if (samePackage) {
                        if (r.app != null) {
                            r.app.removed = true;
                        }
                        r.app = null;
                    }
                    lastTask = r.task;
                    if (finishActivityLocked(r, Activity.RESULT_CANCELED, null, "force-stop",
                            true)) {
                        // r has been deleted from mActivities, accommodate.
                        --numActivities;
                        --activityNdx;
                    }
                }
            }
        }
        return didSomething;
    }

    ActivityRecord getTasksLocked(IThumbnailReceiver receiver,
            PendingThumbnailsRecord pending, List<RunningTaskInfo> list) {
        ActivityRecord topRecord = null;
        for (int taskNdx = mTaskHistory.size() - 1; taskNdx >= 0; --taskNdx) {
            final TaskRecord task = mTaskHistory.get(taskNdx);
            ActivityRecord r = null;
            ActivityRecord top = null;
            int numActivities = 0;
            int numRunning = 0;
            final ArrayList<ActivityRecord> activities = task.mActivities;
            if (activities.isEmpty()) {
                continue;
            }
            for (int activityNdx = activities.size() - 1; activityNdx >= 0; --activityNdx) {
                r = activities.get(activityNdx);

                // Initialize state for next task if needed.
                if (top == null || (top.state == ActivityState.INITIALIZING)) {
                    top = r;
                    numActivities = numRunning = 0;
                }

                // Add 'r' into the current task.
                numActivities++;
                if (r.app != null && r.app.thread != null) {
                    numRunning++;
                }

                if (localLOGV) Slog.v(
                    TAG, r.intent.getComponent().flattenToShortString()
                    + ": task=" + r.task);
            }

            RunningTaskInfo ci = new RunningTaskInfo();
            ci.id = task.taskId;
            ci.baseActivity = r.intent.getComponent();
            ci.topActivity = top.intent.getComponent();
            ci.lastActiveTime = task.lastActiveTime;

            if (top.thumbHolder != null) {
                ci.description = top.thumbHolder.lastDescription;
            }
            ci.numActivities = numActivities;
            ci.numRunning = numRunning;
            //System.out.println(
            //    "#" + maxNum + ": " + " descr=" + ci.description);
            if (receiver != null) {
                if (localLOGV) Slog.v(
                    TAG, "State=" + top.state + "Idle=" + top.idle
                    + " app=" + top.app
                    + " thr=" + (top.app != null ? top.app.thread : null));
                if (top.state == ActivityState.RESUMED || top.state == ActivityState.PAUSING) {
                    if (top.idle && top.app != null && top.app.thread != null) {
                        topRecord = top;
                    } else {
                        top.thumbnailNeeded = true;
                    }
                }
                pending.pendingRecords.add(top);
            }
            list.add(ci);
        }
        return topRecord;
    }

    public void unhandledBackLocked() {
        final int top = mTaskHistory.size() - 1;
        if (DEBUG_SWITCH) Slog.d(
            TAG, "Performing unhandledBack(): top activity at " + top);
        if (top >= 0) {
            final ArrayList<ActivityRecord> activities = mTaskHistory.get(top).mActivities;
            int activityTop = activities.size() - 1;
            if (activityTop > 0) {
                finishActivityLocked(activities.get(activityTop), Activity.RESULT_CANCELED, null,
                        "unhandled-back", true);
            }
        }
    }

    /**
     * Reset local parameters because an app's activity died.
     * @param app The app of the activity that died.
     * @return result from removeHistoryRecordsForAppLocked.
     */
    boolean handleAppDiedLocked(ProcessRecord app) {
        if (mPausingActivity != null && mPausingActivity.app == app) {
            if (DEBUG_PAUSE || DEBUG_CLEANUP) Slog.v(TAG,
                    "App died while pausing: " + mPausingActivity);
            mPausingActivity = null;
        }
        if (mLastPausedActivity != null && mLastPausedActivity.app == app) {
            mLastPausedActivity = null;
            mLastNoHistoryActivity = null;
        }

        return removeHistoryRecordsForAppLocked(app);
    }

    void handleAppCrashLocked(ProcessRecord app) {
        for (int taskNdx = mTaskHistory.size() - 1; taskNdx >= 0; --taskNdx) {
            final ArrayList<ActivityRecord> activities = mTaskHistory.get(taskNdx).mActivities;
            for (int activityNdx = activities.size() - 1; activityNdx >= 0; --activityNdx) {
                final ActivityRecord r = activities.get(activityNdx);
                if (r.app == app) {
                    Slog.w(TAG, "  Force finishing activity "
                            + r.intent.getComponent().flattenToShortString());
                    finishActivityLocked(r, Activity.RESULT_CANCELED, null, "crashed", false);
                }
            }
        }
    }

    boolean dumpActivitiesLocked(FileDescriptor fd, PrintWriter pw, boolean dumpAll,
            boolean dumpClient, String dumpPackage, boolean needSep, String header) {
        boolean printed = false;
        for (int taskNdx = mTaskHistory.size() - 1; taskNdx >= 0; --taskNdx) {
            final TaskRecord task = mTaskHistory.get(taskNdx);
            printed |= ActivityStackSupervisor.dumpHistoryList(fd, pw,
                    mTaskHistory.get(taskNdx).mActivities, "    ", "Hist", true, !dumpAll,
                    dumpClient, dumpPackage, needSep, header,
                    "    Task id #" + task.taskId);
            if (printed) {
                header = null;
            }
        }
        return printed;
    }

    ArrayList<ActivityRecord> getDumpActivitiesLocked(String name) {
        ArrayList<ActivityRecord> activities = new ArrayList<ActivityRecord>();

        if ("all".equals(name)) {
            for (int taskNdx = mTaskHistory.size() - 1; taskNdx >= 0; --taskNdx) {
                activities.addAll(mTaskHistory.get(taskNdx).mActivities);
            }
        } else if ("top".equals(name)) {
            final int top = mTaskHistory.size() - 1;
            if (top >= 0) {
                final ArrayList<ActivityRecord> list = mTaskHistory.get(top).mActivities;
                int listTop = list.size() - 1;
                if (listTop >= 0) {
                    activities.add(list.get(listTop));
                }
            }
        } else {
            ItemMatcher matcher = new ItemMatcher();
            matcher.build(name);

            for (int taskNdx = mTaskHistory.size() - 1; taskNdx >= 0; --taskNdx) {
                for (ActivityRecord r1 : mTaskHistory.get(taskNdx).mActivities) {
                    if (matcher.match(r1, r1.intent.getComponent())) {
                        activities.add(r1);
                    }
                }
            }
        }

        return activities;
    }

    ActivityRecord restartPackage(String packageName) {
        ActivityRecord starting = topRunningActivityLocked(null);

        // All activities that came from the package must be
        // restarted as if there was a config change.
        for (int taskNdx = mTaskHistory.size() - 1; taskNdx >= 0; --taskNdx) {
            final ArrayList<ActivityRecord> activities = mTaskHistory.get(taskNdx).mActivities;
            for (int activityNdx = activities.size() - 1; activityNdx >= 0; --activityNdx) {
                final ActivityRecord a = activities.get(activityNdx);
                if (a.info.packageName.equals(packageName)) {
                    a.forceNewConfig = true;
                    if (starting != null && a == starting && a.visible) {
                        a.startFreezingScreenLocked(starting.app,
                                ActivityInfo.CONFIG_SCREEN_LAYOUT);
                    }
                }
            }
        }

        return starting;
    }

    boolean removeTask(TaskRecord task) {
        final int taskNdx = mTaskHistory.indexOf(task);
        final int topTaskNdx = mTaskHistory.size() - 1;
        if (task.mOnTopOfHome && taskNdx < topTaskNdx) {
            mTaskHistory.get(taskNdx + 1).mOnTopOfHome = true;
        }
        mTaskHistory.remove(task);
        return mTaskHistory.isEmpty();
    }

    TaskRecord createTaskRecord(int taskId, ActivityInfo info, Intent intent, boolean toTop) {
        TaskRecord task = new TaskRecord(taskId, info, intent);
        addTask(task, toTop);
        return task;
    }

    ArrayList<TaskRecord> getAllTasks() {
        return new ArrayList<TaskRecord>(mTaskHistory);
    }

    void addTask(final TaskRecord task, final boolean toTop) {
        task.stack = this;
        if (toTop) {
            insertTaskAtTop(task);
        } else {
            mTaskHistory.add(0, task);
        }
    }

    public int getStackId() {
        return mStackId;
    }

    @Override
    public String toString() {
        return "ActivityStack{" + Integer.toHexString(System.identityHashCode(this))
                + " stackId=" + mStackId + ", " + mTaskHistory.size() + " tasks}";
    }
}<|MERGE_RESOLUTION|>--- conflicted
+++ resolved
@@ -71,11 +71,8 @@
 import android.os.Message;
 import android.os.RemoteException;
 import android.os.SystemClock;
-<<<<<<< HEAD
 import android.os.SystemProperties;
-=======
 import android.os.Trace;
->>>>>>> feef9887
 import android.os.UserHandle;
 import android.text.TextUtils;
 import android.util.EventLog;
@@ -766,16 +763,10 @@
         prev.state = ActivityState.PAUSING;
         prev.task.touchActiveTime();
         clearLaunchTime(prev);
-<<<<<<< HEAD
-	if (!prev.isHomeActivity()) {
-            prev.updateThumbnail(screenshotActivities(prev), null);
-	}
-=======
         final ActivityRecord next = mStackSupervisor.topRunningActivityLocked();
         if (next == null || next.task != prev.task) {
             prev.updateThumbnail(screenshotActivities(prev), null);
         }
->>>>>>> feef9887
         stopFullyDrawnTraceIfNeeded();
 
         mService.updateCpuStats();
