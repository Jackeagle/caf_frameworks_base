/*
 * Copyright (C) 2010 The Android Open Source Project
 * Copyright (c) 2010-2012 Code Aurora Forum. All rights reserved.
 *
 * Licensed under the Apache License, Version 2.0 (the "License");
 * you may not use this file except in compliance with the License.
 * You may obtain a copy of the License at
 *
 *      http://www.apache.org/licenses/LICENSE-2.0
 *
 * Unless required by applicable law or agreed to in writing, software
 * distributed under the License is distributed on an "AS IS" BASIS,
 * WITHOUT WARRANTIES OR CONDITIONS OF ANY KIND, either express or implied.
 * See the License for the specific language governing permissions and
 * limitations under the License.
 */

package com.android.server.connectivity;

import android.app.Notification;
import android.app.NotificationManager;
import android.app.PendingIntent;
import android.content.BroadcastReceiver;
import android.content.Context;
import android.content.Intent;
import android.content.IntentFilter;
import android.content.pm.PackageManager;
import android.content.res.Resources;
import android.hardware.usb.UsbManager;
import android.net.ConnectivityManager;
import android.net.IConnectivityManager;
import android.net.INetworkManagementEventObserver;
import android.net.INetworkStatsService;
import android.net.InterfaceConfiguration;
import android.net.LinkAddress;
import android.net.LinkProperties;
import android.net.NetworkInfo;
import android.net.NetworkUtils;
import android.net.RouteInfo;
import android.os.Binder;
import android.os.HandlerThread;
import android.os.IBinder;
import android.os.INetworkManagementService;
import android.os.Looper;
import android.os.Message;
import android.os.RemoteException;
import android.os.ServiceManager;
import android.provider.Settings;
import android.util.Log;

import com.android.internal.telephony.Phone;
import com.android.internal.util.IState;
import com.android.internal.util.State;
import com.android.internal.util.StateMachine;
import com.google.android.collect.Lists;

import java.io.FileDescriptor;
import java.io.PrintWriter;
import java.net.InetAddress;
<<<<<<< HEAD
import java.net.InterfaceAddress;
import java.net.NetworkInterface;
import java.net.SocketException;
=======
import java.net.Inet4Address;
>>>>>>> df331873
import java.util.ArrayList;
import java.util.Collection;
import java.util.HashMap;
import java.util.Iterator;
import java.util.Set;

/**
 * @hide
 *
 * Timeout
 *
 * TODO - look for parent classes and code sharing
 */
public class Tethering extends INetworkManagementEventObserver.Stub {

    private Context mContext;
    private final static String TAG = "Tethering";
    private final static boolean DBG = true;
    private final static boolean VDBG = true;

    // TODO - remove both of these - should be part of interface inspection/selection stuff
    private String[] mTetherableUsbRegexs;
    private String[] mTetherableWifiRegexs;
    private String[] mTetherableBluetoothRegexs;
    private Collection<Integer> mUpstreamIfaceTypes;

    // used to synchronize public access to members
    private Object mPublicSync;

    private static final Integer MOBILE_TYPE = new Integer(ConnectivityManager.TYPE_MOBILE);
    private static final Integer HIPRI_TYPE = new Integer(ConnectivityManager.TYPE_MOBILE_HIPRI);
    private static final Integer DUN_TYPE = new Integer(ConnectivityManager.TYPE_MOBILE_DUN);

    // if we have to connect to mobile, what APN type should we use?  Calculated by examining the
    // upstream type list and the DUN_REQUIRED secure-setting
    private int mPreferredUpstreamMobileApn = ConnectivityManager.TYPE_NONE;

    private final INetworkManagementService mNMService;
    private final INetworkStatsService mStatsService;
    private final IConnectivityManager mConnService;
    private Looper mLooper;
    private HandlerThread mThread;

    private HashMap<String, TetherInterfaceSM> mIfaces; // all tethered/tetherable ifaces

    private BroadcastReceiver mStateReceiver;

    private static final String USB_NEAR_IFACE_ADDR      = "192.168.42.129";
    private static final int USB_PREFIX_LENGTH        = 24;

    // USB is  192.168.42.1 and 255.255.255.0
    // Wifi is 192.168.43.1 and 255.255.255.0
    // BT is limited to max default of 5 connections. 192.168.44.1 to 192.168.48.1
    // with 255.255.255.0

    private String[] mDhcpRange;
    private static final String[] DHCP_DEFAULT_RANGE = {
        "192.168.42.2", "192.168.42.254", "192.168.43.2", "192.168.43.254",
        "192.168.44.2", "192.168.44.254", "192.168.45.2", "192.168.45.254",
        "192.168.46.2", "192.168.46.254", "192.168.47.2", "192.168.47.254",
        "192.168.48.2", "192.168.48.254",
    };

    private String[] mDefaultDnsServers;
    private static final String DNS_DEFAULT_SERVER1 = "8.8.8.8";
    private static final String DNS_DEFAULT_SERVER2 = "8.8.4.4";

    private StateMachine mTetherMasterSM;

    private Notification mTetheredNotification;

    private boolean mRndisEnabled;       // track the RNDIS function enabled state
    private boolean mUsbTetherRequested; // true if USB tethering should be started
                                         // when RNDIS is enabled

    public Tethering(Context context, INetworkManagementService nmService,
            INetworkStatsService statsService, IConnectivityManager connService, Looper looper) {
        mContext = context;
        mNMService = nmService;
        mStatsService = statsService;
        mConnService = connService;
        mLooper = looper;

        mPublicSync = new Object();

        mIfaces = new HashMap<String, TetherInterfaceSM>();

        // make our own thread so we don't anr the system
        mThread = new HandlerThread("Tethering");
        mThread.start();
        mLooper = mThread.getLooper();
        mTetherMasterSM = new TetherMasterSM("TetherMaster", mLooper);
        mTetherMasterSM.start();

        mStateReceiver = new StateReceiver();
        IntentFilter filter = new IntentFilter();
        filter.addAction(UsbManager.ACTION_USB_STATE);
        filter.addAction(ConnectivityManager.CONNECTIVITY_ACTION);
        mContext.registerReceiver(mStateReceiver, filter);

        filter = new IntentFilter();
        filter.addAction(Intent.ACTION_MEDIA_SHARED);
        filter.addAction(Intent.ACTION_MEDIA_UNSHARED);
        filter.addDataScheme("file");
        mContext.registerReceiver(mStateReceiver, filter);

        mDhcpRange = context.getResources().getStringArray(
                com.android.internal.R.array.config_tether_dhcp_range);
        if ((mDhcpRange.length == 0) || (mDhcpRange.length % 2 ==1)) {
            mDhcpRange = DHCP_DEFAULT_RANGE;
        }

        // load device config info
        updateConfiguration();

        // TODO - remove and rely on real notifications of the current iface
        mDefaultDnsServers = new String[2];
        mDefaultDnsServers[0] = DNS_DEFAULT_SERVER1;
        mDefaultDnsServers[1] = DNS_DEFAULT_SERVER2;
    }

    void updateConfiguration() {
        String[] tetherableUsbRegexs = mContext.getResources().getStringArray(
                com.android.internal.R.array.config_tether_usb_regexs);
        String[] tetherableWifiRegexs = mContext.getResources().getStringArray(
                com.android.internal.R.array.config_tether_wifi_regexs);
        String[] tetherableBluetoothRegexs = mContext.getResources().getStringArray(
                com.android.internal.R.array.config_tether_bluetooth_regexs);

        int ifaceTypes[] = mContext.getResources().getIntArray(
                com.android.internal.R.array.config_tether_upstream_types);
        Collection<Integer> upstreamIfaceTypes = new ArrayList();
        for (int i : ifaceTypes) {
            upstreamIfaceTypes.add(new Integer(i));
        }

        synchronized (mPublicSync) {
            mTetherableUsbRegexs = tetherableUsbRegexs;
            mTetherableWifiRegexs = tetherableWifiRegexs;
            mTetherableBluetoothRegexs = tetherableBluetoothRegexs;
            mUpstreamIfaceTypes = upstreamIfaceTypes;
        }

        // check if the upstream type list needs to be modified due to secure-settings
        checkDunRequired();
    }

    public void interfaceStatusChanged(String iface, boolean up) {
        if (VDBG) Log.d(TAG, "interfaceStatusChanged " + iface + ", " + up);
        boolean found = false;
        boolean usb = false;
        synchronized (mPublicSync) {
            if (isWifi(iface)) {
                found = true;
            } else if (isUsb(iface)) {
                found = true;
                usb = true;
            } else if (isBluetooth(iface)) {
                found = true;
            }
            if (found == false) return;

            TetherInterfaceSM sm = mIfaces.get(iface);
            if (up) {
                if (sm == null) {
                    sm = new TetherInterfaceSM(iface, mLooper, usb);
                    mIfaces.put(iface, sm);
                    sm.start();
                }
            } else {
                if (isUsb(iface)) {
                    // ignore usb0 down after enabling RNDIS
                    // we will handle disconnect in interfaceRemoved instead
                    if (VDBG) Log.d(TAG, "ignore interface down for " + iface);
                } else if (sm != null) {
                    sm.sendMessage(TetherInterfaceSM.CMD_INTERFACE_DOWN);
                    mIfaces.remove(iface);
                }
            }
        }
    }

    public void interfaceLinkStateChanged(String iface, boolean up) {
        if (VDBG) Log.d(TAG, "interfaceLinkStateChanged " + iface + ", " + up);
        interfaceStatusChanged(iface, up);
    }

    private boolean isUsb(String iface) {
        synchronized (mPublicSync) {
            for (String regex : mTetherableUsbRegexs) {
                if (iface.matches(regex)) return true;
            }
            return false;
        }
    }

    public boolean isWifi(String iface) {
        synchronized (mPublicSync) {
            for (String regex : mTetherableWifiRegexs) {
                if (iface.matches(regex)) return true;
            }
            return false;
        }
    }

    public boolean isBluetooth(String iface) {
        synchronized (mPublicSync) {
            for (String regex : mTetherableBluetoothRegexs) {
                if (iface.matches(regex)) return true;
            }
            return false;
        }
    }

    public void interfaceAdded(String iface) {
        if (VDBG) Log.d(TAG, "interfaceAdded " + iface);
        boolean found = false;
        boolean usb = false;
        synchronized (mPublicSync) {
            if (isWifi(iface)) {
                found = true;
            }
            if (isUsb(iface)) {
                found = true;
                usb = true;
            }
            if (isBluetooth(iface)) {
                found = true;
            }
            if (found == false) {
                if (VDBG) Log.d(TAG, iface + " is not a tetherable iface, ignoring");
                return;
            }

            TetherInterfaceSM sm = mIfaces.get(iface);
            if (sm != null) {
                if (VDBG) Log.d(TAG, "active iface (" + iface + ") reported as added, ignoring");
                return;
            }
            sm = new TetherInterfaceSM(iface, mLooper, usb);
            mIfaces.put(iface, sm);
            sm.start();
        }
    }

    public void interfaceRemoved(String iface) {
        if (VDBG) Log.d(TAG, "interfaceRemoved " + iface);
        synchronized (mPublicSync) {
            TetherInterfaceSM sm = mIfaces.get(iface);
            if (sm == null) {
                if (VDBG) {
                    Log.e(TAG, "attempting to remove unknown iface (" + iface + "), ignoring");
                }
                return;
            }
            sm.sendMessage(TetherInterfaceSM.CMD_INTERFACE_DOWN);
            mIfaces.remove(iface);
        }
    }

    public void limitReached(String limitName, String iface) {}

    public int tether(String iface) {
        if (DBG) Log.d(TAG, "Tethering " + iface);
        TetherInterfaceSM sm = null;
        synchronized (mPublicSync) {
            sm = mIfaces.get(iface);
        }
        if (sm == null) {
            Log.e(TAG, "Tried to Tether an unknown iface :" + iface + ", ignoring");
            return ConnectivityManager.TETHER_ERROR_UNKNOWN_IFACE;
        }
        if (!sm.isAvailable() && !sm.isErrored()) {
            Log.e(TAG, "Tried to Tether an unavailable iface :" + iface + ", ignoring");
            return ConnectivityManager.TETHER_ERROR_UNAVAIL_IFACE;
        }
        sm.sendMessage(TetherInterfaceSM.CMD_TETHER_REQUESTED);
        return ConnectivityManager.TETHER_ERROR_NO_ERROR;
    }

    public int untether(String iface) {
        if (DBG) Log.d(TAG, "Untethering " + iface);
        TetherInterfaceSM sm = null;
        synchronized (mPublicSync) {
            sm = mIfaces.get(iface);
        }
        if (sm == null) {
            Log.e(TAG, "Tried to Untether an unknown iface :" + iface + ", ignoring");
            return ConnectivityManager.TETHER_ERROR_UNKNOWN_IFACE;
        }
        if (sm.isErrored()) {
            Log.e(TAG, "Tried to Untethered an errored iface :" + iface + ", ignoring");
            return ConnectivityManager.TETHER_ERROR_UNAVAIL_IFACE;
        }
        sm.sendMessage(TetherInterfaceSM.CMD_TETHER_UNREQUESTED);
        return ConnectivityManager.TETHER_ERROR_NO_ERROR;
    }

    public int getLastTetherError(String iface) {
        TetherInterfaceSM sm = null;
        synchronized (mPublicSync) {
            sm = mIfaces.get(iface);
            if (sm == null) {
                Log.e(TAG, "Tried to getLastTetherError on an unknown iface :" + iface +
                        ", ignoring");
                return ConnectivityManager.TETHER_ERROR_UNKNOWN_IFACE;
            }
            return sm.getLastError();
        }
    }

    private LinkAddress[] getSubnetFromIface(String ifaceName)
            throws SocketException {
        ArrayList<LinkAddress> result = Lists.newArrayList();
        NetworkInterface internalNetworkInterface =
                NetworkInterface.getByName(ifaceName);
        if (internalNetworkInterface == null) {
            // do nothing here
            if (DBG)
                Log.d(TAG, "internalNetworkInterface is null");
        } else {
            Collection<InterfaceAddress> interfaceAddresses =
                    internalNetworkInterface.getInterfaceAddresses();
            for (InterfaceAddress ia : interfaceAddresses) {
                InetAddress addr = NetworkUtils.getNetworkPart(ia.getAddress(),
                        ia.getNetworkPrefixLength());
                result.add(new LinkAddress(addr, ia.getNetworkPrefixLength()));
            }
        }

        return result.toArray(new LinkAddress[result.size()]);
    }

    // TODO - move all private methods used only by the state machine into the state machine
    // to clarify what needs synchronized protection.
    private void sendTetherStateChangedBroadcast() {
        try {
            if (!mConnService.isTetheringSupported()) return;
        } catch (RemoteException e) {
            return;
        }

        ArrayList<String> availableList = new ArrayList<String>();
        ArrayList<String> activeList = new ArrayList<String>();
        ArrayList<String> erroredList = new ArrayList<String>();

        boolean wifiTethered = false;
        boolean usbTethered = false;
        boolean bluetoothTethered = false;

        synchronized (mPublicSync) {
            Set ifaces = mIfaces.keySet();
            for (Object iface : ifaces) {
                TetherInterfaceSM sm = mIfaces.get(iface);
                if (sm != null) {
                    if (sm.isErrored()) {
                        erroredList.add((String)iface);
                    } else if (sm.isAvailable()) {
                        availableList.add((String)iface);
                    } else if (sm.isTethered()) {
                        if (isUsb((String)iface)) {
                            usbTethered = true;
                        } else if (isWifi((String)iface)) {
                            wifiTethered = true;
                      } else if (isBluetooth((String)iface)) {
                            bluetoothTethered = true;
                        }
                        activeList.add((String)iface);
                    }
                }
            }
        }
        Intent broadcast = new Intent(ConnectivityManager.ACTION_TETHER_STATE_CHANGED);
        broadcast.addFlags(Intent.FLAG_RECEIVER_REPLACE_PENDING |
                Intent.FLAG_RECEIVER_REGISTERED_ONLY_BEFORE_BOOT);
        broadcast.putStringArrayListExtra(ConnectivityManager.EXTRA_AVAILABLE_TETHER,
                availableList);
        broadcast.putStringArrayListExtra(ConnectivityManager.EXTRA_ACTIVE_TETHER, activeList);
        broadcast.putStringArrayListExtra(ConnectivityManager.EXTRA_ERRORED_TETHER,
                erroredList);
        mContext.sendStickyBroadcast(broadcast);
        if (DBG) {
            Log.d(TAG, "sendTetherStateChangedBroadcast " + availableList.size() + ", " +
                    activeList.size() + ", " + erroredList.size());
        }

        if (usbTethered) {
            if (wifiTethered || bluetoothTethered) {
                showTetheredNotification(com.android.internal.R.drawable.stat_sys_tether_general);
            } else {
                showTetheredNotification(com.android.internal.R.drawable.stat_sys_tether_usb);
            }
        } else if (wifiTethered) {
            if (bluetoothTethered) {
                showTetheredNotification(com.android.internal.R.drawable.stat_sys_tether_general);
            } else {
                showTetheredNotification(com.android.internal.R.drawable.stat_sys_tether_wifi);
            }
        } else if (bluetoothTethered) {
            showTetheredNotification(com.android.internal.R.drawable.stat_sys_tether_bluetooth);
        } else {
            clearTetheredNotification();
        }
    }

    private void showTetheredNotification(int icon) {
        NotificationManager notificationManager =
                (NotificationManager)mContext.getSystemService(Context.NOTIFICATION_SERVICE);
        if (notificationManager == null) {
            return;
        }

        if (mTetheredNotification != null) {
            if (mTetheredNotification.icon == icon) {
                return;
            }
            notificationManager.cancel(mTetheredNotification.icon);
        }

        Intent intent = new Intent();
        intent.setClassName("com.android.settings", "com.android.settings.TetherSettings");
        intent.setFlags(Intent.FLAG_ACTIVITY_NO_HISTORY);

        PendingIntent pi = PendingIntent.getActivity(mContext, 0, intent, 0);

        Resources r = Resources.getSystem();
        CharSequence title = r.getText(com.android.internal.R.string.tethered_notification_title);
        CharSequence message = r.getText(com.android.internal.R.string.
                tethered_notification_message);

        if (mTetheredNotification == null) {
            mTetheredNotification = new Notification();
            mTetheredNotification.when = 0;
        }
        mTetheredNotification.icon = icon;
        mTetheredNotification.defaults &= ~Notification.DEFAULT_SOUND;
        mTetheredNotification.flags = Notification.FLAG_ONGOING_EVENT;
        mTetheredNotification.tickerText = title;
        mTetheredNotification.setLatestEventInfo(mContext, title, message, pi);

        notificationManager.notify(mTetheredNotification.icon, mTetheredNotification);
    }

    private void clearTetheredNotification() {
        NotificationManager notificationManager =
            (NotificationManager)mContext.getSystemService(Context.NOTIFICATION_SERVICE);
        if (notificationManager != null && mTetheredNotification != null) {
            notificationManager.cancel(mTetheredNotification.icon);
            mTetheredNotification = null;
        }
    }

    private class StateReceiver extends BroadcastReceiver {
        public void onReceive(Context content, Intent intent) {
            String action = intent.getAction();
            if (action.equals(UsbManager.ACTION_USB_STATE)) {
                synchronized (Tethering.this.mPublicSync) {
                    boolean usbConnected = intent.getBooleanExtra(UsbManager.USB_CONNECTED, false);
                    mRndisEnabled = intent.getBooleanExtra(UsbManager.USB_FUNCTION_RNDIS, false);
                    // start tethering if we have a request pending
                    if (usbConnected && mRndisEnabled && mUsbTetherRequested) {
                        tetherUsb(true);
                    }
                    mUsbTetherRequested = false;
                }
            } else if (action.equals(ConnectivityManager.CONNECTIVITY_ACTION)) {
                if (VDBG) Log.d(TAG, "Tethering got CONNECTIVITY_ACTION");
                NetworkInfo info = (NetworkInfo)
                        intent.getParcelableExtra(ConnectivityManager.EXTRA_NETWORK_INFO);
                mTetherMasterSM.sendMessage(TetherMasterSM.CMD_UPSTREAM_CHANGED, info);
            }
        }
    }

    private void tetherUsb(boolean enable) {
        if (VDBG) Log.d(TAG, "tetherUsb " + enable);

        String[] ifaces = new String[0];
        try {
            ifaces = mNMService.listInterfaces();
        } catch (Exception e) {
            Log.e(TAG, "Error listing Interfaces", e);
            return;
        }
        for (String iface : ifaces) {
            if (isUsb(iface)) {
                int result = (enable ? tether(iface) : untether(iface));
                if (result == ConnectivityManager.TETHER_ERROR_NO_ERROR) {
                    return;
                }
            }
        }
        Log.e(TAG, "unable start or stop USB tethering");
    }

    // configured when we start tethering and unconfig'd on error or conclusion
    private boolean configureUsbIface(boolean enabled) {
        if (VDBG) Log.d(TAG, "configureUsbIface(" + enabled + ")");

        // toggle the USB interfaces
        String[] ifaces = new String[0];
        try {
            ifaces = mNMService.listInterfaces();
        } catch (Exception e) {
            Log.e(TAG, "Error listing Interfaces", e);
            return false;
        }
        for (String iface : ifaces) {
            if (isUsb(iface)) {
                InterfaceConfiguration ifcg = null;
                try {
                    ifcg = mNMService.getInterfaceConfig(iface);
                    if (ifcg != null) {
                        InetAddress addr = NetworkUtils.numericToInetAddress(USB_NEAR_IFACE_ADDR);
                        ifcg.addr = new LinkAddress(addr, USB_PREFIX_LENGTH);
                        if (enabled) {
                            ifcg.interfaceFlags = ifcg.interfaceFlags.replace("down", "up");
                        } else {
                            ifcg.interfaceFlags = ifcg.interfaceFlags.replace("up", "down");
                        }
                        ifcg.interfaceFlags = ifcg.interfaceFlags.replace("running", "");
                        ifcg.interfaceFlags = ifcg.interfaceFlags.replace("  "," ");
                        mNMService.setInterfaceConfig(iface, ifcg);
                    }
                } catch (Exception e) {
                    Log.e(TAG, "Error configuring interface " + iface, e);
                    return false;
                }
            }
         }

        return true;
    }

    // TODO - return copies so people can't tamper
    public String[] getTetherableUsbRegexs() {
        return mTetherableUsbRegexs;
    }

    public String[] getTetherableWifiRegexs() {
        return mTetherableWifiRegexs;
    }

    public String[] getTetherableBluetoothRegexs() {
        return mTetherableBluetoothRegexs;
    }

    public int setUsbTethering(boolean enable) {
        if (VDBG) Log.d(TAG, "setUsbTethering(" + enable + ")");
        UsbManager usbManager = (UsbManager)mContext.getSystemService(Context.USB_SERVICE);

        synchronized (mPublicSync) {
            if (enable) {
                if (mRndisEnabled) {
                    tetherUsb(true);
                } else {
                    mUsbTetherRequested = true;
                    usbManager.setCurrentFunction(UsbManager.USB_FUNCTION_RNDIS, false);
                }
            } else {
                tetherUsb(false);
                if (mRndisEnabled) {
                    usbManager.setCurrentFunction(null, false);
                }
                mUsbTetherRequested = false;
            }
        }
        return ConnectivityManager.TETHER_ERROR_NO_ERROR;
    }

    public int[] getUpstreamIfaceTypes() {
        int values[];
        synchronized (mPublicSync) {
            updateConfiguration();
            values = new int[mUpstreamIfaceTypes.size()];
            Iterator<Integer> iterator = mUpstreamIfaceTypes.iterator();
            for (int i=0; i < mUpstreamIfaceTypes.size(); i++) {
                values[i] = iterator.next();
            }
        }
        return values;
    }

    public void checkDunRequired() {
        int secureSetting = Settings.Secure.getInt(mContext.getContentResolver(),
                Settings.Secure.TETHER_DUN_REQUIRED, 2);
        synchronized (mPublicSync) {
            // 2 = not set, 0 = DUN not required, 1 = DUN required
            if (secureSetting != 2) {
                int requiredApn = (secureSetting == 1 ?
                        ConnectivityManager.TYPE_MOBILE_DUN :
                        ConnectivityManager.TYPE_MOBILE_HIPRI);
                if (requiredApn == ConnectivityManager.TYPE_MOBILE_DUN) {
                    while (mUpstreamIfaceTypes.contains(MOBILE_TYPE)) {
                        mUpstreamIfaceTypes.remove(MOBILE_TYPE);
                    }
                    while (mUpstreamIfaceTypes.contains(HIPRI_TYPE)) {
                        mUpstreamIfaceTypes.remove(HIPRI_TYPE);
                    }
                    if (mUpstreamIfaceTypes.contains(DUN_TYPE) == false) {
                        mUpstreamIfaceTypes.add(DUN_TYPE);
                    }
                } else {
                    while (mUpstreamIfaceTypes.contains(DUN_TYPE)) {
                        mUpstreamIfaceTypes.remove(DUN_TYPE);
                    }
                    if (mUpstreamIfaceTypes.contains(MOBILE_TYPE) == false) {
                        mUpstreamIfaceTypes.add(MOBILE_TYPE);
                    }
                    if (mUpstreamIfaceTypes.contains(HIPRI_TYPE) == false) {
                        mUpstreamIfaceTypes.add(HIPRI_TYPE);
                    }
                }
            }
            if (mUpstreamIfaceTypes.contains(DUN_TYPE)) {
                mPreferredUpstreamMobileApn = ConnectivityManager.TYPE_MOBILE_DUN;
            } else {
                mPreferredUpstreamMobileApn = ConnectivityManager.TYPE_MOBILE_HIPRI;
            }
        }
    }

    // TODO review API - maybe return ArrayList<String> here and below?
    public String[] getTetheredIfaces() {
        ArrayList<String> list = new ArrayList<String>();
        synchronized (mPublicSync) {
            Set keys = mIfaces.keySet();
            for (Object key : keys) {
                TetherInterfaceSM sm = mIfaces.get(key);
                if (sm.isTethered()) {
                    list.add((String)key);
                }
            }
        }
        String[] retVal = new String[list.size()];
        for (int i=0; i < list.size(); i++) {
            retVal[i] = list.get(i);
        }
        return retVal;
    }

    public String[] getTetheredIfacePairs() {
        final ArrayList<String> list = Lists.newArrayList();
        synchronized (mPublicSync) {
            for (TetherInterfaceSM sm : mIfaces.values()) {
                if (sm.isTethered()) {
                    list.add(sm.mMyUpstreamIfaceName);
                    list.add(sm.mIfaceName);
                }
            }
        }
        return list.toArray(new String[list.size()]);
    }

    public String[] getTetherableIfaces() {
        ArrayList<String> list = new ArrayList<String>();
        synchronized (mPublicSync) {
            Set keys = mIfaces.keySet();
            for (Object key : keys) {
                TetherInterfaceSM sm = mIfaces.get(key);
                if (sm.isAvailable()) {
                    list.add((String)key);
                }
            }
        }
        String[] retVal = new String[list.size()];
        for (int i=0; i < list.size(); i++) {
            retVal[i] = list.get(i);
        }
        return retVal;
    }

    public String[] getErroredIfaces() {
        ArrayList<String> list = new ArrayList<String>();
        synchronized (mPublicSync) {
            Set keys = mIfaces.keySet();
            for (Object key : keys) {
                TetherInterfaceSM sm = mIfaces.get(key);
                if (sm.isErrored()) {
                    list.add((String)key);
                }
            }
        }
        String[] retVal = new String[list.size()];
        for (int i= 0; i< list.size(); i++) {
            retVal[i] = list.get(i);
        }
        return retVal;
    }

    //TODO: Temporary handling upstream change triggered without
    //      CONNECTIVITY_ACTION. Only to accomodate interface
    //      switch during HO.
    //      @see bug/4455071
    public void handleTetherIfaceChange() {
        mTetherMasterSM.sendMessage(TetherMasterSM.CMD_UPSTREAM_CHANGED);
    }

    class TetherInterfaceSM extends StateMachine {
        // notification from the master SM that it's not in tether mode
        static final int CMD_TETHER_MODE_DEAD            =  1;
        // request from the user that it wants to tether
        static final int CMD_TETHER_REQUESTED            =  2;
        // request from the user that it wants to untether
        static final int CMD_TETHER_UNREQUESTED          =  3;
        // notification that this interface is down
        static final int CMD_INTERFACE_DOWN              =  4;
        // notification that this interface is up
        static final int CMD_INTERFACE_UP                =  5;
        // notification from the master SM that it had an error turning on cellular dun
        static final int CMD_CELL_DUN_ERROR              =  6;
        // notification from the master SM that it had trouble enabling IP Forwarding
        static final int CMD_IP_FORWARDING_ENABLE_ERROR  =  7;
        // notification from the master SM that it had trouble disabling IP Forwarding
        static final int CMD_IP_FORWARDING_DISABLE_ERROR =  8;
        // notification from the master SM that it had trouble staring tethering
        static final int CMD_START_TETHERING_ERROR       =  9;
        // notification from the master SM that it had trouble stopping tethering
        static final int CMD_STOP_TETHERING_ERROR        = 10;
        // notification from the master SM that it had trouble setting the DNS forwarders
        static final int CMD_SET_DNS_FORWARDERS_ERROR    = 11;
        // the upstream connection has changed
        static final int CMD_TETHER_CONNECTION_CHANGED   = 12;

        private State mDefaultState;

        private State mInitialState;
        private State mStartingState;
        private State mTetheredState;

        private State mUnavailableState;

        private boolean mAvailable;
        private boolean mTethered;
        int mLastError;

        String mIfaceName;
        String mMyUpstreamIfaceName;  // may change over time

        boolean mUsb;

        LinkAddress[] mLinkAddrs;

        TetherInterfaceSM(String name, Looper looper, boolean usb) {
            super(name, looper);
            mIfaceName = name;
            mUsb = usb;
            setLastError(ConnectivityManager.TETHER_ERROR_NO_ERROR);

            mInitialState = new InitialState();
            addState(mInitialState);
            mStartingState = new StartingState();
            addState(mStartingState);
            mTetheredState = new TetheredState();
            addState(mTetheredState);
            mUnavailableState = new UnavailableState();
            addState(mUnavailableState);

            setInitialState(mInitialState);
        }

        public String toString() {
            String res = new String();
            res += mIfaceName + " - ";
            IState current = getCurrentState();
            if (current == mInitialState) res += "InitialState";
            if (current == mStartingState) res += "StartingState";
            if (current == mTetheredState) res += "TetheredState";
            if (current == mUnavailableState) res += "UnavailableState";
            if (mAvailable) res += " - Available";
            if (mTethered) res += " - Tethered";
            res += " - lastError =" + mLastError;
            return res;
        }

        public int getLastError() {
            synchronized (Tethering.this.mPublicSync) {
                return mLastError;
            }
        }

        private void setLastError(int error) {
            synchronized (Tethering.this.mPublicSync) {
                mLastError = error;

                if (isErrored()) {
                    if (mUsb) {
                        // note everything's been unwound by this point so nothing to do on
                        // further error..
                        Tethering.this.configureUsbIface(false);
                    }
                }
            }
        }

        public boolean isAvailable() {
            synchronized (Tethering.this.mPublicSync) {
                return mAvailable;
            }
        }

        private void setAvailable(boolean available) {
            synchronized (Tethering.this.mPublicSync) {
                mAvailable = available;
            }
        }

        public boolean isTethered() {
            synchronized (Tethering.this.mPublicSync) {
                return mTethered;
            }
        }

        private void setTethered(boolean tethered) {
            synchronized (Tethering.this.mPublicSync) {
                mTethered = tethered;
            }
        }

        public boolean isErrored() {
            synchronized (Tethering.this.mPublicSync) {
                return (mLastError != ConnectivityManager.TETHER_ERROR_NO_ERROR);
            }
        }

        class InitialState extends State {
            @Override
            public void enter() {
                setAvailable(true);
                setTethered(false);
                sendTetherStateChangedBroadcast();
            }

            @Override
            public boolean processMessage(Message message) {
                if (DBG) Log.d(TAG, "InitialState.processMessage what=" + message.what);
                boolean retValue = true;
                switch (message.what) {
                    case CMD_TETHER_REQUESTED:
                        setLastError(ConnectivityManager.TETHER_ERROR_NO_ERROR);
                        mTetherMasterSM.sendMessage(TetherMasterSM.CMD_TETHER_MODE_REQUESTED,
                                TetherInterfaceSM.this);
                        transitionTo(mStartingState);
                        break;
                    case CMD_INTERFACE_DOWN:
                        transitionTo(mUnavailableState);
                        break;
                    default:
                        retValue = false;
                        break;
                }
                return retValue;
            }
        }

        class StartingState extends State {
            @Override
            public void enter() {
                setAvailable(false);
                if (mUsb) {
                    if (!Tethering.this.configureUsbIface(true)) {
                        mTetherMasterSM.sendMessage(TetherMasterSM.CMD_TETHER_MODE_UNREQUESTED,
                                TetherInterfaceSM.this);
                        setLastError(ConnectivityManager.TETHER_ERROR_IFACE_CFG_ERROR);

                        transitionTo(mInitialState);
                        return;
                    }
                }
                sendTetherStateChangedBroadcast();

                // Skipping StartingState
                transitionTo(mTetheredState);
            }
            @Override
            public boolean processMessage(Message message) {
                if (DBG) Log.d(TAG, "StartingState.processMessage what=" + message.what);
                boolean retValue = true;
                switch (message.what) {
                    // maybe a parent class?
                    case CMD_TETHER_UNREQUESTED:
                        mTetherMasterSM.sendMessage(TetherMasterSM.CMD_TETHER_MODE_UNREQUESTED,
                                TetherInterfaceSM.this);
                        if (mUsb) {
                            if (!Tethering.this.configureUsbIface(false)) {
                                setLastErrorAndTransitionToInitialState(
                                    ConnectivityManager.TETHER_ERROR_IFACE_CFG_ERROR);
                                break;
                            }
                        }
                        transitionTo(mInitialState);
                        break;
                    case CMD_CELL_DUN_ERROR:
                    case CMD_IP_FORWARDING_ENABLE_ERROR:
                    case CMD_IP_FORWARDING_DISABLE_ERROR:
                    case CMD_START_TETHERING_ERROR:
                    case CMD_STOP_TETHERING_ERROR:
                    case CMD_SET_DNS_FORWARDERS_ERROR:
                        setLastErrorAndTransitionToInitialState(
                                ConnectivityManager.TETHER_ERROR_MASTER_ERROR);
                        break;
                    case CMD_INTERFACE_DOWN:
                        mTetherMasterSM.sendMessage(TetherMasterSM.CMD_TETHER_MODE_UNREQUESTED,
                                TetherInterfaceSM.this);
                        transitionTo(mUnavailableState);
                        break;
                    default:
                        retValue = false;
                }
                return retValue;
            }
        }

        class TetheredState extends State {
            @Override
            public void enter() {
                try {
                    mNMService.tetherInterface(mIfaceName);
                } catch (Exception e) {
                    Log.e(TAG, "Error Tethering: " + e.toString());
                    setLastError(ConnectivityManager.TETHER_ERROR_TETHER_IFACE_ERROR);

                    transitionTo(mInitialState);
                    return;
                }
                if (DBG) Log.d(TAG, "Tethered " + mIfaceName);
                setAvailable(false);
                setTethered(true);
                sendTetherStateChangedBroadcast();
            }

            private void cleanupUpstream() {
                if (mMyUpstreamIfaceName != null) {
                    // note that we don't care about errors here.
                    // sometimes interfaces are gone before we get
                    // to remove their rules, which generates errors.
                    // just do the best we can.
                    try {
                        // about to tear down NAT; gather remaining statistics
                        mStatsService.forceUpdate();
                    } catch (Exception e) {
                        if (VDBG) Log.e(TAG, "Exception in forceUpdate: " + e.toString());
                    }
                    try {
                        mNMService.disableNatBySubnet(mIfaceName, mMyUpstreamIfaceName, mLinkAddrs);
                    } catch (Exception e) {
                        if (VDBG) Log.e(TAG, "Exception in disableNat: " + e.toString());
                    }
                    mMyUpstreamIfaceName = null;
                }
                return;
            }

            @Override
            public boolean processMessage(Message message) {
                if (DBG) Log.d(TAG, "TetheredState.processMessage what=" + message.what);
                boolean retValue = true;
                boolean error = false;
                switch (message.what) {
                    case CMD_TETHER_UNREQUESTED:
                    case CMD_INTERFACE_DOWN:
                        cleanupUpstream();
                        try {
                            mNMService.untetherInterface(mIfaceName);
                        } catch (Exception e) {
                            setLastErrorAndTransitionToInitialState(
                                    ConnectivityManager.TETHER_ERROR_UNTETHER_IFACE_ERROR);
                            break;
                        }
                        mTetherMasterSM.sendMessage(TetherMasterSM.CMD_TETHER_MODE_UNREQUESTED,
                                TetherInterfaceSM.this);
                        if (message.what == CMD_TETHER_UNREQUESTED) {
                            if (mUsb) {
                                if (!Tethering.this.configureUsbIface(false)) {
                                    setLastError(
                                            ConnectivityManager.TETHER_ERROR_IFACE_CFG_ERROR);
                                }
                            }
                            transitionTo(mInitialState);
                        } else if (message.what == CMD_INTERFACE_DOWN) {
                            transitionTo(mUnavailableState);
                        }
                        if (DBG) Log.d(TAG, "Untethered " + mIfaceName);
                        break;
                    case CMD_TETHER_CONNECTION_CHANGED:
                        String newUpstreamIfaceName = (String)(message.obj);
                        if ((mMyUpstreamIfaceName == null && newUpstreamIfaceName == null) ||
                                (mMyUpstreamIfaceName != null &&
                                mMyUpstreamIfaceName.equals(newUpstreamIfaceName))) {
                            if (VDBG) Log.d(TAG, "Connection changed noop - dropping");
                            break;
                        }
                        cleanupUpstream();
                        if (newUpstreamIfaceName != null) {
                            try {
                                mLinkAddrs = getSubnetFromIface(mIfaceName);
                                mNMService.enableNatBySubnet(mIfaceName, newUpstreamIfaceName,
                                        mLinkAddrs);
                                // ConnectivityService is not aware of default dns servers, so
                                // add dns routes here via the upstream interface.
                                for (String server : mDnsServers) {
                                    if (server == null ||
                                            (!server.equals(DNS_DEFAULT_SERVER1) &&
                                                !server.equals(DNS_DEFAULT_SERVER2))) continue;
                                    RouteInfo r =
                                        RouteInfo.makeHostRoute(InetAddress.getByName(server));
                                    try {
                                        mNMService.addRoute(newUpstreamIfaceName, r);
                                    } catch (Exception e) {
                                        Log.e(TAG, "Exception while " +
                                                "adding tether dns route", e);
                                    }
                                }
                            } catch (Exception e) {
                                Log.e(TAG, "Exception enabling Nat: " + e.toString());
                                mLinkAddrs = null;
                                try {
                                    mNMService.untetherInterface(mIfaceName);
                                } catch (Exception ee) {
                                    Log.e(TAG, "Exception untetherInterface: ", ee);
                                }

                                setLastError(ConnectivityManager.TETHER_ERROR_ENABLE_NAT_ERROR);
                                transitionTo(mInitialState);
                                return true;
                            }
                        }
                        mMyUpstreamIfaceName = newUpstreamIfaceName;
                        break;
                    case CMD_CELL_DUN_ERROR:
                    case CMD_IP_FORWARDING_ENABLE_ERROR:
                    case CMD_IP_FORWARDING_DISABLE_ERROR:
                    case CMD_START_TETHERING_ERROR:
                    case CMD_STOP_TETHERING_ERROR:
                    case CMD_SET_DNS_FORWARDERS_ERROR:
                        error = true;
                        // fall through
                    case CMD_TETHER_MODE_DEAD:
                        cleanupUpstream();
                        try {
                            mNMService.untetherInterface(mIfaceName);
                        } catch (Exception e) {
                            setLastErrorAndTransitionToInitialState(
                                    ConnectivityManager.TETHER_ERROR_UNTETHER_IFACE_ERROR);
                            break;
                        }
                        if (error) {
                            setLastErrorAndTransitionToInitialState(
                                    ConnectivityManager.TETHER_ERROR_MASTER_ERROR);
                            break;
                        }
                        if (DBG) Log.d(TAG, "Tether lost upstream connection " + mIfaceName);
                        sendTetherStateChangedBroadcast();
                        if (mUsb) {
                            if (!Tethering.this.configureUsbIface(false)) {
                                setLastError(ConnectivityManager.TETHER_ERROR_IFACE_CFG_ERROR);
                            }
                        }
                        transitionTo(mInitialState);
                        break;
                    default:
                        retValue = false;
                        break;
                }
                return retValue;
            }
        }

        class UnavailableState extends State {
            @Override
            public void enter() {
                setAvailable(false);
                setLastError(ConnectivityManager.TETHER_ERROR_NO_ERROR);
                setTethered(false);
                sendTetherStateChangedBroadcast();
            }
            @Override
            public boolean processMessage(Message message) {
                boolean retValue = true;
                switch (message.what) {
                    case CMD_INTERFACE_UP:
                        transitionTo(mInitialState);
                        break;
                    default:
                        retValue = false;
                        break;
                }
                return retValue;
            }
        }

        void setLastErrorAndTransitionToInitialState(int error) {
            setLastError(error);
            transitionTo(mInitialState);
        }

    }

    class TetherMasterSM extends StateMachine {
        // an interface SM has requested Tethering
        static final int CMD_TETHER_MODE_REQUESTED   = 1;
        // an interface SM has unrequested Tethering
        static final int CMD_TETHER_MODE_UNREQUESTED = 2;
        // upstream connection change - do the right thing
        static final int CMD_UPSTREAM_CHANGED        = 3;
        // we received notice that the cellular DUN connection is up
        static final int CMD_CELL_CONNECTION_RENEW   = 4;
        // we don't have a valid upstream conn, check again after a delay
        static final int CMD_RETRY_UPSTREAM          = 5;

        // This indicates what a timeout event relates to.  A state that
        // sends itself a delayed timeout event and handles incoming timeout events
        // should inc this when it is entered and whenever it sends a new timeout event.
        // We do not flush the old ones.
        private int mSequenceNumber;

        private State mInitialState;
        private State mTetherModeAliveState;

        private State mSetIpForwardingEnabledErrorState;
        private State mSetIpForwardingDisabledErrorState;
        private State mStartTetheringErrorState;
        private State mStopTetheringErrorState;
        private State mSetDnsForwardersErrorState;

        private ArrayList mNotifyList;

        private int mCurrentConnectionSequence;
        private int mMobileApnReserved = ConnectivityManager.TYPE_NONE;

        private String mUpstreamIfaceName = null;

        private static final int UPSTREAM_SETTLE_TIME_MS     = 10000;
        private static final int CELL_CONNECTION_RENEW_MS    = 40000;

        TetherMasterSM(String name, Looper looper) {
            super(name, looper);

            //Add states
            mInitialState = new InitialState();
            addState(mInitialState);
            mTetherModeAliveState = new TetherModeAliveState();
            addState(mTetherModeAliveState);

            mSetIpForwardingEnabledErrorState = new SetIpForwardingEnabledErrorState();
            addState(mSetIpForwardingEnabledErrorState);
            mSetIpForwardingDisabledErrorState = new SetIpForwardingDisabledErrorState();
            addState(mSetIpForwardingDisabledErrorState);
            mStartTetheringErrorState = new StartTetheringErrorState();
            addState(mStartTetheringErrorState);
            mStopTetheringErrorState = new StopTetheringErrorState();
            addState(mStopTetheringErrorState);
            mSetDnsForwardersErrorState = new SetDnsForwardersErrorState();
            addState(mSetDnsForwardersErrorState);

            mNotifyList = new ArrayList();
            setInitialState(mInitialState);
        }

        class TetherMasterUtilState extends State {
            protected final static boolean TRY_TO_SETUP_MOBILE_CONNECTION = true;
            protected final static boolean WAIT_FOR_NETWORK_TO_SETTLE     = false;

            @Override
            public boolean processMessage(Message m) {
                return false;
            }
            protected String enableString(int apnType) {
                switch (apnType) {
                case ConnectivityManager.TYPE_MOBILE_DUN:
                    return Phone.FEATURE_ENABLE_DUN_ALWAYS;
                case ConnectivityManager.TYPE_MOBILE:
                case ConnectivityManager.TYPE_MOBILE_HIPRI:
                    return Phone.FEATURE_ENABLE_HIPRI;
                }
                return null;
            }
            protected boolean turnOnUpstreamMobileConnection(int apnType) {
                boolean retValue = true;
                if (apnType == ConnectivityManager.TYPE_NONE) return false;
                if (apnType != mMobileApnReserved) turnOffUpstreamMobileConnection();
                int result = Phone.APN_REQUEST_FAILED;
                String enableString = enableString(apnType);
                if (enableString == null) return false;
                try {
                    result = mConnService.startUsingNetworkFeature(ConnectivityManager.TYPE_MOBILE,
                            enableString, new Binder());
                } catch (Exception e) {
                }
                switch (result) {
                case Phone.APN_ALREADY_ACTIVE:
                case Phone.APN_REQUEST_STARTED:
                    mMobileApnReserved = apnType;
                    Message m = obtainMessage(CMD_CELL_CONNECTION_RENEW);
                    m.arg1 = ++mCurrentConnectionSequence;
                    sendMessageDelayed(m, CELL_CONNECTION_RENEW_MS);
                    break;
                case Phone.APN_REQUEST_FAILED:
                default:
                    retValue = false;
                    break;
                }

                return retValue;
            }
            protected boolean turnOffUpstreamMobileConnection() {
                if (mMobileApnReserved != ConnectivityManager.TYPE_NONE) {
                    try {
                        mConnService.stopUsingNetworkFeature(ConnectivityManager.TYPE_MOBILE,
                                enableString(mMobileApnReserved));
                    } catch (Exception e) {
                        return false;
                    }
                    mMobileApnReserved = ConnectivityManager.TYPE_NONE;
                }
                return true;
            }
            protected boolean turnOnMasterTetherSettings() {
                try {
                    mNMService.setIpForwardingEnabled(true);
                } catch (Exception e) {
                    transitionTo(mSetIpForwardingEnabledErrorState);
                    return false;
                }
                try {
                    mNMService.startTethering(mDhcpRange);
                } catch (Exception e) {
                    try {
                        mNMService.stopTethering();
                        mNMService.startTethering(mDhcpRange);
                    } catch (Exception ee) {
                        transitionTo(mStartTetheringErrorState);
                        return false;
                    }
                }
                try {
                    mNMService.setDnsForwarders(mDefaultDnsServers);
                } catch (Exception e) {
                    transitionTo(mSetDnsForwardersErrorState);
                    return false;
                }
                return true;
            }
            protected boolean turnOffMasterTetherSettings() {
                try {
                    mNMService.stopTethering();
                } catch (Exception e) {
                    transitionTo(mStopTetheringErrorState);
                    return false;
                }
                try {
                    mNMService.setIpForwardingEnabled(false);
                } catch (Exception e) {
                    transitionTo(mSetIpForwardingDisabledErrorState);
                    return false;
                }
                transitionTo(mInitialState);
                return true;
            }

            protected void addUpstreamV6Interface(String iface) {
                IBinder b = ServiceManager.getService(Context.NETWORKMANAGEMENT_SERVICE);
                INetworkManagementService service = INetworkManagementService.Stub.asInterface(b);

                Log.d(TAG, "adding v6 interface " + iface);
                try {
                    service.addUpstreamV6Interface(iface);
                } catch (RemoteException e) {
                    Log.e(TAG, "Unable to append v6 upstream interface");
                }
            }

            protected void removeUpstreamV6Interface(String iface) {
                IBinder b = ServiceManager.getService(Context.NETWORKMANAGEMENT_SERVICE);
                INetworkManagementService service = INetworkManagementService.Stub.asInterface(b);

                Log.d(TAG, "removing v6 interface " + iface);
                try {
                    service.removeUpstreamV6Interface(iface);
                } catch (RemoteException e) {
                    Log.e(TAG, "Unable to remove v6 upstream interface");
                }
            }


            boolean isIpv6Connected(IConnectivityManager cm, LinkProperties linkProps) {
                boolean ret = false;
                Collection <InetAddress> addresses = null;

                if (cm == null || linkProps == null) {
                    return false;
                }
                addresses = linkProps.getAddresses();
                for (InetAddress addr: addresses) {
                    if (addr instanceof java.net.Inet6Address) {
                        java.net.Inet6Address i6addr = (java.net.Inet6Address) addr;
                        if (!i6addr.isAnyLocalAddress() && !i6addr.isLinkLocalAddress() &&
                                !i6addr.isLoopbackAddress() && !i6addr.isMulticastAddress()) {
                            ret = true;
                            break;
                        }
                    }
                }
                return ret;
            }
            protected void chooseUpstreamType(boolean tryCell) {
                IBinder b = ServiceManager.getService(Context.CONNECTIVITY_SERVICE);
                IConnectivityManager cm = IConnectivityManager.Stub.asInterface(b);
                int upType = ConnectivityManager.TYPE_NONE;
                String iface = null;

                updateConfiguration();

                synchronized (mPublicSync) {
                    if (VDBG) {
                        Log.d(TAG, "chooseUpstreamType has upstream iface types:");
                        for (Integer netType : mUpstreamIfaceTypes) {
                            Log.d(TAG, " " + netType);
                        }
                    }


                    if (VDBG) {
                        Log.d(TAG, "chooseUpstreamType has upstream iface types:");
                        for (Integer netType : mUpstreamIfaceTypes) {
                            Log.d(TAG, " " + netType);
                        }
                    }

                    for (Integer netType : mUpstreamIfaceTypes) {
                        NetworkInfo info = null;
                        LinkProperties props = null;
                        boolean isV6Connected = false;
                        try {
                            info = cm.getNetworkInfo(netType.intValue());
                            props = cm.getLinkProperties(info.getType());
                            isV6Connected = isIpv6Connected(cm, props);
                        } catch (RemoteException e) { }
                        if ((info != null) && info.isConnected()) {
                            upType = netType.intValue();
                            if (isV6Connected) {
                                addUpstreamV6Interface(props.getInterfaceName());
                            }
                            break;
                        }
                    }
                }

                if (DBG) {
                    Log.d(TAG, "chooseUpstreamType(" + tryCell + "), preferredApn ="
                            + mPreferredUpstreamMobileApn + ", got type=" + upType);
                }

                // if we're on DUN, put our own grab on it
                if (upType == ConnectivityManager.TYPE_MOBILE_DUN ||
                        upType == ConnectivityManager.TYPE_MOBILE_HIPRI) {
                    turnOnUpstreamMobileConnection(upType);
                }

                if (upType == ConnectivityManager.TYPE_NONE) {
                    boolean tryAgainLater = true;
                    if ((tryCell == TRY_TO_SETUP_MOBILE_CONNECTION) &&
                            (turnOnUpstreamMobileConnection(mPreferredUpstreamMobileApn) == true)) {
                        // we think mobile should be coming up - don't set a retry
                        tryAgainLater = false;
                    }
                    if (tryAgainLater) {
                        sendMessageDelayed(CMD_RETRY_UPSTREAM, UPSTREAM_SETTLE_TIME_MS);
                    }
                } else {
                    LinkProperties linkProperties = null;
                    try {
                        linkProperties = mConnService.getLinkProperties(upType);
                    } catch (RemoteException e) { }
                    if (linkProperties != null) {
                        iface = linkProperties.getInterfaceName();
                        String[] dnsServers = mDefaultDnsServers;
                        Collection<InetAddress> dnses = linkProperties.getDnses();
                        if (dnses != null) {
                            // we currently only handle IPv4
                            ArrayList<InetAddress> v4Dnses =
                                    new ArrayList<InetAddress>(dnses.size());
                            for (InetAddress dnsAddress : dnses) {
                                if (dnsAddress instanceof Inet4Address) {
                                    v4Dnses.add(dnsAddress);
                                }
                            }
                            if (v4Dnses.size() > 0) {
                                dnsServers = NetworkUtils.makeStrings(v4Dnses);
                            }
                        }
                        try {
                            mNMService.setDnsForwarders(dnsServers);
                        } catch (Exception e) {
                            transitionTo(mSetDnsForwardersErrorState);
                        }
                    }
                }
                notifyTetheredOfNewUpstreamIface(iface);
            }

            protected void notifyTetheredOfNewUpstreamIface(String ifaceName) {
                if (DBG) Log.d(TAG, "notifying tethered with iface =" + ifaceName);
                mUpstreamIfaceName = ifaceName;
                for (Object o : mNotifyList) {
                    TetherInterfaceSM sm = (TetherInterfaceSM)o;
                    sm.sendMessage(TetherInterfaceSM.CMD_TETHER_CONNECTION_CHANGED,
                            ifaceName);
                }
            }
        }

        class InitialState extends TetherMasterUtilState {
            @Override
            public void enter() {
            }
            @Override
            public boolean processMessage(Message message) {
                if (DBG) Log.d(TAG, "MasterInitialState.processMessage what=" + message.what);
                boolean retValue = true;
                switch (message.what) {
                    case CMD_TETHER_MODE_REQUESTED:
                        TetherInterfaceSM who = (TetherInterfaceSM)message.obj;
                        if (VDBG) Log.d(TAG, "Tether Mode requested by " + who.toString());
                        mNotifyList.add(who);
                        transitionTo(mTetherModeAliveState);
                        break;
                    case CMD_TETHER_MODE_UNREQUESTED:
                        who = (TetherInterfaceSM)message.obj;
                        if (VDBG) Log.d(TAG, "Tether Mode unrequested by " + who.toString());
                        int index = mNotifyList.indexOf(who);
                        if (index != -1) {
                            mNotifyList.remove(who);
                        }
                        break;
                    default:
                        retValue = false;
                        break;
                }
                return retValue;
            }
        }

        class TetherModeAliveState extends TetherMasterUtilState {
            boolean mTryCell = !WAIT_FOR_NETWORK_TO_SETTLE;
            @Override
            public void enter() {
                turnOnMasterTetherSettings(); // may transition us out

                mTryCell = !WAIT_FOR_NETWORK_TO_SETTLE; // better try something first pass
                                                        // or crazy tests cases will fail
                chooseUpstreamType(mTryCell);
                mTryCell = !mTryCell;
            }
            @Override
            public void exit() {
                turnOffUpstreamMobileConnection();
                notifyTetheredOfNewUpstreamIface(null);
            }
            @Override
            public boolean processMessage(Message message) {
                if (DBG) Log.d(TAG, "TetherModeAliveState.processMessage what=" + message.what);
                boolean retValue = true;
                switch (message.what) {
                    case CMD_TETHER_MODE_REQUESTED:
                        TetherInterfaceSM who = (TetherInterfaceSM)message.obj;
                        mNotifyList.add(who);
                        who.sendMessage(TetherInterfaceSM.CMD_TETHER_CONNECTION_CHANGED,
                                mUpstreamIfaceName);
                        break;
                    case CMD_TETHER_MODE_UNREQUESTED:
                        who = (TetherInterfaceSM)message.obj;
                        int index = mNotifyList.indexOf(who);
                        if (index != -1) {
                            mNotifyList.remove(index);
                            if (mNotifyList.isEmpty()) {
                                turnOffMasterTetherSettings(); // transitions appropriately
                            }
                        }
                        break;
                    case CMD_UPSTREAM_CHANGED:
                        // need to try DUN immediately if Wifi goes down
                        NetworkInfo info = (NetworkInfo) message.obj;
                        mTryCell = !WAIT_FOR_NETWORK_TO_SETTLE;
                        chooseUpstreamType(mTryCell);
                        if (!info.isConnected()) {
                            IBinder b = ServiceManager.getService(Context.CONNECTIVITY_SERVICE);
                            IConnectivityManager cm = IConnectivityManager.Stub.asInterface(b);
                            try {
                                LinkProperties props = cm.getLinkProperties(info.getType());
                                removeUpstreamV6Interface(props.getInterfaceName());
                            } catch(RemoteException e) {
                                Log.e(TAG, "Exception querying ConnectivityManager", e);
                            }
                        }
                        mTryCell = !mTryCell;
                        break;
                    case CMD_CELL_CONNECTION_RENEW:
                        // make sure we're still using a requested connection - may have found
                        // wifi or something since then.
                        if (mCurrentConnectionSequence == message.arg1) {
                            if (VDBG) {
                                Log.d(TAG, "renewing mobile connection - requeuing for another " +
                                        CELL_CONNECTION_RENEW_MS + "ms");
                            }
                            turnOnUpstreamMobileConnection(mMobileApnReserved);
                        }
                        break;
                    case CMD_RETRY_UPSTREAM:
                        chooseUpstreamType(mTryCell);
                        mTryCell = !mTryCell;
                        break;
                    default:
                        retValue = false;
                        break;
                }
                return retValue;
            }
        }

        class ErrorState extends State {
            int mErrorNotification;
            @Override
            public boolean processMessage(Message message) {
                boolean retValue = true;
                switch (message.what) {
                    case CMD_TETHER_MODE_REQUESTED:
                        TetherInterfaceSM who = (TetherInterfaceSM)message.obj;
                        who.sendMessage(mErrorNotification);
                        break;
                    default:
                       retValue = false;
                }
                return retValue;
            }
            void notify(int msgType) {
                mErrorNotification = msgType;
                for (Object o : mNotifyList) {
                    TetherInterfaceSM sm = (TetherInterfaceSM)o;
                    sm.sendMessage(msgType);
                }
            }

        }
        class SetIpForwardingEnabledErrorState extends ErrorState {
            @Override
            public void enter() {
                Log.e(TAG, "Error in setIpForwardingEnabled");
                notify(TetherInterfaceSM.CMD_IP_FORWARDING_ENABLE_ERROR);
            }
        }

        class SetIpForwardingDisabledErrorState extends ErrorState {
            @Override
            public void enter() {
                Log.e(TAG, "Error in setIpForwardingDisabled");
                notify(TetherInterfaceSM.CMD_IP_FORWARDING_DISABLE_ERROR);
            }
        }

        class StartTetheringErrorState extends ErrorState {
            @Override
            public void enter() {
                Log.e(TAG, "Error in startTethering");
                notify(TetherInterfaceSM.CMD_START_TETHERING_ERROR);
                try {
                    mNMService.setIpForwardingEnabled(false);
                } catch (Exception e) {}
            }
        }

        class StopTetheringErrorState extends ErrorState {
            @Override
            public void enter() {
                Log.e(TAG, "Error in stopTethering");
                notify(TetherInterfaceSM.CMD_STOP_TETHERING_ERROR);
                try {
                    mNMService.setIpForwardingEnabled(false);
                } catch (Exception e) {}
            }
        }

        class SetDnsForwardersErrorState extends ErrorState {
            @Override
            public void enter() {
                Log.e(TAG, "Error in setDnsForwarders");
                notify(TetherInterfaceSM.CMD_SET_DNS_FORWARDERS_ERROR);
                try {
                    mNMService.stopTethering();
                } catch (Exception e) {}
                try {
                    mNMService.setIpForwardingEnabled(false);
                } catch (Exception e) {}
            }
        }
    }

    public void dump(FileDescriptor fd, PrintWriter pw, String[] args) {
        if (mContext.checkCallingOrSelfPermission(
                android.Manifest.permission.DUMP) != PackageManager.PERMISSION_GRANTED) {
            pw.println("Permission Denial: can't dump ConnectivityService.Tether " +
                    "from from pid=" + Binder.getCallingPid() + ", uid=" +
                    Binder.getCallingUid());
                    return;
        }

        synchronized (mPublicSync) {
            pw.println("mUpstreamIfaceTypes: ");
            for (Integer netType : mUpstreamIfaceTypes) {
                pw.println(" " + netType);
            }

            pw.println();
            pw.println("Tether state:");
            for (Object o : mIfaces.values()) {
                pw.println(" "+o.toString());
            }
        }
        pw.println();
        return;
    }
}<|MERGE_RESOLUTION|>--- conflicted
+++ resolved
@@ -57,13 +57,10 @@
 import java.io.FileDescriptor;
 import java.io.PrintWriter;
 import java.net.InetAddress;
-<<<<<<< HEAD
 import java.net.InterfaceAddress;
 import java.net.NetworkInterface;
 import java.net.SocketException;
-=======
 import java.net.Inet4Address;
->>>>>>> df331873
 import java.util.ArrayList;
 import java.util.Collection;
 import java.util.HashMap;
@@ -1064,7 +1061,7 @@
                                         mLinkAddrs);
                                 // ConnectivityService is not aware of default dns servers, so
                                 // add dns routes here via the upstream interface.
-                                for (String server : mDnsServers) {
+                                for (String server : mDefaultDnsServers) {
                                     if (server == null ||
                                             (!server.equals(DNS_DEFAULT_SERVER1) &&
                                                 !server.equals(DNS_DEFAULT_SERVER2))) continue;
