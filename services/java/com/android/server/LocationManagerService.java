--- conflicted
+++ resolved
@@ -1259,17 +1259,13 @@
     }
 
     public void requestLocationUpdates(String provider, Criteria criteria,
-<<<<<<< HEAD
-        long minTime, float minDistance, boolean singleShot, ILocationListener listener) {
+        long minTime, float minDistance, boolean singleShot, ILocationListener listener,
+        String packageName) {
         if (LOCAL_LOGV){
             Slog.v(TAG, "In requestLocationUpdates. provider "+provider+ "minTime: " + minTime + "single shot: " + singleShot
                    + " Listener: " + listener);
         }
-=======
-        long minTime, float minDistance, boolean singleShot, ILocationListener listener,
-        String packageName) {
         checkPackageName(Binder.getCallingUid(), packageName);
->>>>>>> 4873a480
         if (criteria != null) {
             if (LOCAL_LOGV)
                 Slog.v(TAG, "In requestLocationUpdates. Criteria not null. Cirteria.HorizAccuracy: " + criteria.getHorizontalAccuracy()
@@ -1290,11 +1286,7 @@
         try {
             synchronized (mLock) {
                 requestLocationUpdatesLocked(provider, minTime, minDistance, singleShot,
-<<<<<<< HEAD
-                        getReceiver(listener),criteria);
-=======
-                        getReceiver(listener, packageName));
->>>>>>> 4873a480
+                        getReceiver(listener, packageName),criteria);
             }
         } catch (SecurityException se) {
             throw se;
@@ -1324,7 +1316,7 @@
         validatePendingIntent(intent);
         if (LOCAL_LOGV){
             Slog.v(TAG, "In requestLocationUpdates. provider "+provider+ "minTime: " + minTime + "single shot: " + singleShot
-                   + " Receiver: " + getReceiver(intent));
+                   + " Receiver: " + getReceiver(intent, packageName));
         }
         if (criteria != null) {
             if (LOCAL_LOGV)
@@ -1346,11 +1338,7 @@
         try {
             synchronized (mLock) {
                 requestLocationUpdatesLocked(provider, minTime, minDistance, singleShot,
-<<<<<<< HEAD
-                        getReceiver(intent),criteria);
-=======
-                        getReceiver(intent, packageName));
->>>>>>> 4873a480
+                        getReceiver(intent, packageName),criteria);
             }
         } catch (SecurityException se) {
             throw se;
@@ -1583,25 +1571,12 @@
 
     class ProximityAlert extends GeoFenceParams{
         final Location mLocation;
-        final String mPackageName;
-
-<<<<<<< HEAD
+
         public ProximityAlert(double latitude, double longitude,
-            float radius, long expiration, PendingIntent intent) {
+            float radius, long expiration, PendingIntent intent, String packageName) {
             super(latitude, longitude, radius,
                   expiration != -1 ? expiration + System.currentTimeMillis() : expiration,
-                  intent);
-=======
-        public ProximityAlert(int uid, double latitude, double longitude,
-            float radius, long expiration, PendingIntent intent, String packageName) {
-            mUid = uid;
-            mLatitude = latitude;
-            mLongitude = longitude;
-            mRadius = radius;
-            mExpiration = expiration;
-            mIntent = intent;
-            mPackageName = packageName;
->>>>>>> 4873a480
+                  intent, packageName);
 
             mLocation = new Location("");
             mLocation.setLatitude(latitude);
@@ -1610,7 +1585,7 @@
 
         public ProximityAlert(GeoFenceParams geofence) {
             super(geofence.mUid, geofence.mLatitude, geofence.mLongitude,
-                  geofence.mRadius, geofence.mExpiration, geofence.mIntent);
+                  geofence.mRadius, geofence.mExpiration, geofence.mIntent, geofence.mPackageName);
 
             mLocation = new Location("");
             mLocation.setLatitude(geofence.mLatitude);
@@ -1645,9 +1620,10 @@
         @Override
         public void add(double latitude, double longitude,
                  float radius, long expiration,
-                 PendingIntent intent) {
+                 PendingIntent intent, String packageName) {
             super.add((GeoFenceParams)new ProximityAlert(latitude, longitude,
-                                                   radius, expiration, intent));
+                                                   radius, expiration, intent, 
+                                                   packageName));
         }
         @Override
         public void add(GeoFenceParams geofence) {
@@ -1658,7 +1634,7 @@
         protected boolean start(GeoFenceParams geoFence) {
             if (mProximityReceiver == null) {
                 mProximityListener = new ProximityListener();
-                mProximityReceiver = new Receiver(mProximityListener);
+                mProximityReceiver = new Receiver(mProximityListener, geoFence.mPackageName);
 
                 for (int i = mProviders.size() - 1; i >= 0; i--) {
                     LocationProviderInterface provider = mProviders.get(i);
@@ -1856,27 +1832,7 @@
             throw new SecurityException("Requires ACCESS_FINE_LOCATION permission");
         }
 
-<<<<<<< HEAD
-        mGeoFencer.add(latitude, longitude, radius, expiration, intent);
-=======
-        if (expiration != -1) {
-            expiration += System.currentTimeMillis();
-        }
-        ProximityAlert alert = new ProximityAlert(Binder.getCallingUid(),
-                latitude, longitude, radius, expiration, intent, packageName);
-        mProximityAlerts.put(intent, alert);
-
-        if (mProximityReceiver == null) {
-            mProximityListener = new ProximityListener();
-            mProximityReceiver = new Receiver(mProximityListener, packageName);
-
-            for (int i = mProviders.size() - 1; i >= 0; i--) {
-                LocationProviderInterface provider = mProviders.get(i);
-                requestLocationUpdatesLocked(provider.getName(), 1000L, 1.0f,
-                        false, mProximityReceiver);
-            }
-        }
->>>>>>> 4873a480
+        mGeoFencer.add(latitude, longitude, radius, expiration, intent, packageName);
     }
 
     public void removeProximityAlert(PendingIntent intent) {
