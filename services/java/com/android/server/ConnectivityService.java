/*
 * Copyright (C) 2008 The Android Open Source Project
 * Copyright (c) 2010-2011 Code Aurora Forum. All rights reserved.
 *
 * Licensed under the Apache License, Version 2.0 (the "License");
 * you may not use this file except in compliance with the License.
 * You may obtain a copy of the License at
 *
 *      http://www.apache.org/licenses/LICENSE-2.0
 *
 * Unless required by applicable law or agreed to in writing, software
 * distributed under the License is distributed on an "AS IS" BASIS,
 * WITHOUT WARRANTIES OR CONDITIONS OF ANY KIND, either express or implied.
 * See the License for the specific language governing permissions and
 * limitations under the License.
 */

package com.android.server;

import com.android.internal.net.IPVersion;
import com.android.internal.telephony.Phone;
import com.android.server.connectivity.Tethering;

import android.app.Notification;
import android.app.NotificationManager;
import android.content.Context;
import android.content.ContentResolver;
import android.content.ContextWrapper;
import android.content.Intent;
import android.content.pm.PackageManager;
import android.content.res.Resources;
import android.content.res.Resources.NotFoundException;
import android.net.ConnectivityManager;
import android.net.IConnectivityManager;
import android.net.LinkCapabilities;
import android.net.LinkInfo;
import android.net.MobileDataStateTracker;
import android.net.NetworkInfo;
import android.net.NetworkStateTracker;
import android.net.NetworkUtils;
import android.net.wifi.WifiStateTracker;
import android.net.wimax.WimaxManagerConstants;
import android.os.Binder;
import android.os.Handler;
import android.os.IBinder;
import android.os.Looper;
import android.os.Message;
import android.os.RemoteException;
import android.os.ServiceManager;
import android.os.SystemProperties;
import android.provider.Settings;
import android.text.TextUtils;
import android.util.EventLog;
import android.util.Slog;
<<<<<<< HEAD

import java.io.FileDescriptor;
import java.io.PrintWriter;
import java.net.InetAddress;
import java.net.UnknownHostException;
=======
import com.android.internal.telephony.Phone;
import com.android.server.connectivity.Tethering;
import dalvik.system.DexClassLoader;
import java.io.FileDescriptor;
import java.io.PrintWriter;
import java.lang.reflect.Constructor;
import java.lang.reflect.Method;
import java.lang.reflect.Modifier;
import java.lang.reflect.InvocationTargetException;
>>>>>>> 54d3e905
import java.util.ArrayList;
import java.util.GregorianCalendar;
import java.util.List;
import java.util.Map;



/**
 * @hide
 */
public class ConnectivityService extends IConnectivityManager.Stub {

    private static final boolean DBG = true;
    private static final String TAG = "ConnectivityService";

    // how long to wait before switching back to a radio's default network
    private static final int RESTORE_DEFAULT_NETWORK_DELAY = 1 * 60 * 1000;
    // system property that can override the above value
    private static final String NETWORK_RESTORE_DELAY_PROP_NAME =
            "android.telephony.apn-restore";


    private Tethering mTethering;
    private boolean mTetheringConfigValid = false;

    /**
     * Sometimes we want to refer to the individual network state
     * trackers separately, and sometimes we just want to treat them
     * abstractly.
     */
    private NetworkStateTracker mNetTrackers[];

    /**
     * A per Net list of the PID's that requested access to the net
     * used both as a refcount and for per-PID DNS selection
     */
    private List mNetRequestersPids[];

    // priority order of the nettrackers
    // (excluding dynamically set mNetworkPreference)
    // TODO - move mNetworkTypePreference into this
    private int[] mPriorityList;

    private Context mContext;
    private int mNetworkPreference;
    private int mActiveDefaultNetwork = -1;
    // 0 is full bad, 100 is full good
    private int mDefaultInetCondition = 0;
    private int mDefaultInetConditionPublished = 0;
    private boolean mInetConditionChangeInFlight = false;
    private int mDefaultConnectionSequence = 0;

    private int mNumDnsEntries;

    private boolean mTestMode;
    private static ConnectivityService sServiceInstance;
    private static final int ENABLED  = 1;
    private static final int DISABLED = 0;

    // Share the event space with NetworkStateTracker (which can't see this
    // internal class but sends us events).  If you change these, change
    // NetworkStateTracker.java too.
    private static final int MIN_NETWORK_STATE_TRACKER_EVENT = 1;
    private static final int MAX_NETWORK_STATE_TRACKER_EVENT = 100;

    /**
     * used internally as a delayed event to make us switch back to the
     * default network
     */
    private static final int EVENT_RESTORE_DEFAULT_NETWORK =
            MAX_NETWORK_STATE_TRACKER_EVENT + 1;

    /**
     * used internally to change our mobile data enabled flag
     */
    private static final int EVENT_CHANGE_MOBILE_DATA_ENABLED =
            MAX_NETWORK_STATE_TRACKER_EVENT + 2;

    /**
     * used internally to change our network preference setting
     * arg1 = networkType to prefer
     */
    private static final int EVENT_SET_NETWORK_PREFERENCE =
            MAX_NETWORK_STATE_TRACKER_EVENT + 3;

    /**
     * used internally to synchronize inet condition reports
     * arg1 = networkType
     * arg2 = condition (0 bad, 100 good)
     */
    private static final int EVENT_INET_CONDITION_CHANGE =
            MAX_NETWORK_STATE_TRACKER_EVENT + 4;

    /**
     * used internally to mark the end of inet condition hold periods
     * arg1 = networkType
     */
    private static final int EVENT_INET_CONDITION_HOLD_END =
            MAX_NETWORK_STATE_TRACKER_EVENT + 5;

    /**
     * used internally to set the background data preference
     * arg1 = TRUE for enabled, FALSE for disabled
     */
    private static final int EVENT_SET_BACKGROUND_DATA =
            MAX_NETWORK_STATE_TRACKER_EVENT + 6;

    /**
     * used internally to set enable/disable cellular data
     * arg1 = ENBALED or DISABLED
     */
    private static final int EVENT_SET_MOBILE_DATA =
            MAX_NETWORK_STATE_TRACKER_EVENT + 7;

    private Handler mHandler;

    private ILinkManager mLinkManager = null;
    private boolean mCneStarted = false;

    // list of DeathRecipients used to make sure features are turned off when
    // a process dies
    private List mFeatureUsers;

    private boolean mSystemReady;
    private Intent mInitialBroadcast;

    // used in DBG mode to track inet condition reports
    private static final int INET_CONDITION_LOG_MAX_SIZE = 15;
    private ArrayList mInetLog;

    private static class NetworkAttributes {
        /**
         * Class for holding settings read from resources.
         */
        public String mName;
        public int mType;
        public int mRadio;
        public int mPriority;
        public NetworkInfo.State mLastState;
        public NetworkAttributes(String init) {
            String fragments[] = init.split(",");
            mName = fragments[0].toLowerCase();
            mType = Integer.parseInt(fragments[1]);
            mRadio = Integer.parseInt(fragments[2]);
            mPriority = Integer.parseInt(fragments[3]);
            mLastState = NetworkInfo.State.UNKNOWN;
        }
        public boolean isDefault() {
            return (mType == mRadio);
        }
    }
    NetworkAttributes[] mNetAttributes;
    int mNetworksDefined;

    private static class RadioAttributes {
        public int mSimultaneity;
        public int mType;
        public RadioAttributes(String init) {
            String fragments[] = init.split(",");
            mType = Integer.parseInt(fragments[0]);
            mSimultaneity = Integer.parseInt(fragments[1]);
        }
    }
    RadioAttributes[] mRadioAttributes;

    private static class ConnectivityThread extends Thread {
        private Context mContext;

        private ConnectivityThread(Context context) {
            super("ConnectivityThread");
            mContext = context;
        }

        @Override
        public void run() {
            Looper.prepare();
            synchronized (this) {
                sServiceInstance = new ConnectivityService(mContext);
                notifyAll();
            }
            Looper.loop();
        }

        public static ConnectivityService getServiceInstance(Context context) {
            ConnectivityThread thread = new ConnectivityThread(context);
            thread.start();

            synchronized (thread) {
                while (sServiceInstance == null) {
                    try {
                        // Wait until sServiceInstance has been initialized.
                        thread.wait();
                    } catch (InterruptedException ignore) {
                        Slog.e(TAG,
                            "Unexpected InterruptedException while waiting"+
                            " for ConnectivityService thread");
                    }
                }
            }

            return sServiceInstance;
        }
    }

    public static ConnectivityService getInstance(Context context) {
        return ConnectivityThread.getServiceInstance(context);
    }

    private ConnectivityService(Context context) {
        if (DBG) Slog.v(TAG, "ConnectivityService starting up");

        // setup our unique device name
        String id = Settings.Secure.getString(context.getContentResolver(),
                Settings.Secure.ANDROID_ID);
        if (id != null && id.length() > 0) {
            String name = new String("android_").concat(id);
            SystemProperties.set("net.hostname", name);
        }

        mContext = context;
        mNetTrackers = new NetworkStateTracker[
                ConnectivityManager.MAX_NETWORK_TYPE+1];
        mHandler = new MyHandler();

        mNetworkPreference = getPersistedNetworkPreference();

        mRadioAttributes = new RadioAttributes[ConnectivityManager.MAX_RADIO_TYPE+1];
        mNetAttributes = new NetworkAttributes[ConnectivityManager.MAX_NETWORK_TYPE+1];

        // Load device network attributes from resources
        String[] raStrings = context.getResources().getStringArray(
                com.android.internal.R.array.radioAttributes);
        for (String raString : raStrings) {
            RadioAttributes r = new RadioAttributes(raString);
            if (r.mType > ConnectivityManager.MAX_RADIO_TYPE) {
                Slog.e(TAG, "Error in radioAttributes - ignoring attempt to define type " + r.mType);
                continue;
            }
            if (mRadioAttributes[r.mType] != null) {
                Slog.e(TAG, "Error in radioAttributes - ignoring attempt to redefine type " +
                        r.mType);
                continue;
            }
            mRadioAttributes[r.mType] = r;
        }

        String[] naStrings = context.getResources().getStringArray(
                com.android.internal.R.array.networkAttributes);
        for (String naString : naStrings) {
            try {
                NetworkAttributes n = new NetworkAttributes(naString);
                if (n.mType > ConnectivityManager.MAX_NETWORK_TYPE) {
                    Slog.e(TAG, "Error in networkAttributes - ignoring attempt to define type " +
                            n.mType);
                    continue;
                }
                if (mNetAttributes[n.mType] != null) {
                    Slog.e(TAG, "Error in networkAttributes - ignoring attempt to redefine type " +
                            n.mType);
                    continue;
                }
                if (mRadioAttributes[n.mRadio] == null) {
                    Slog.e(TAG, "Error in networkAttributes - ignoring attempt to use undefined " +
                            "radio " + n.mRadio + " in network type " + n.mType);
                    continue;
                }
                mNetAttributes[n.mType] = n;
                mNetworksDefined++;
            } catch(Exception e) {
                // ignore it - leave the entry null
            }
        }

        // high priority first
        mPriorityList = new int[mNetworksDefined];
        {
            int insertionPoint = mNetworksDefined-1;
            int currentLowest = 0;
            int nextLowest = 0;
            while (insertionPoint > -1) {
                for (NetworkAttributes na : mNetAttributes) {
                    if (na == null) continue;
                    if (na.mPriority < currentLowest) continue;
                    if (na.mPriority > currentLowest) {
                        if (na.mPriority < nextLowest || nextLowest == 0) {
                            nextLowest = na.mPriority;
                        }
                        continue;
                    }
                    mPriorityList[insertionPoint--] = na.mType;
                }
                currentLowest = nextLowest;
                nextLowest = 0;
            }
        }

        mNetRequestersPids = new ArrayList[ConnectivityManager.MAX_NETWORK_TYPE+1];
        for (int i : mPriorityList) {
            mNetRequestersPids[i] = new ArrayList();
        }

        mFeatureUsers = new ArrayList();

        mNumDnsEntries = 0;

        mTestMode = SystemProperties.get("cm.test.mode").equals("true")
                && SystemProperties.get("ro.build.type").equals("eng");
        /*
         * Create the network state trackers for Wi-Fi and mobile
         * data. Maybe this could be done with a factory class,
         * but it's not clear that it's worth it, given that
         * the number of different network types is not going
         * to change very often.
         */
        boolean noMobileData = !getMobileDataEnabled();
        for (int netType : mPriorityList) {
            switch (mNetAttributes[netType].mRadio) {
            case ConnectivityManager.TYPE_WIFI:
                if (DBG) Slog.v(TAG, "Starting Wifi Service.");
                WifiStateTracker wst = new WifiStateTracker(context, mHandler);
                WifiService wifiService = new WifiService(context, wst);
                ServiceManager.addService(Context.WIFI_SERVICE, wifiService);
                wifiService.startWifi();
                mNetTrackers[ConnectivityManager.TYPE_WIFI] = wst;
                wst.startMonitoring();

                break;
            case ConnectivityManager.TYPE_MOBILE:
                mNetTrackers[netType] = new MobileDataStateTracker(context, mHandler,
                    netType, mNetAttributes[netType].mName);
                mNetTrackers[netType].startMonitoring();
                if (noMobileData) {
                    if (DBG) Slog.d(TAG, "tearing down Mobile networks due to setting");
                    mNetTrackers[netType].teardown();
                }
                break;
            case ConnectivityManager.TYPE_WIMAX:
                NetworkStateTracker nst = makeWimaxStateTracker();
                if (nst != null) {
                    nst.startMonitoring();
                }
                mNetTrackers[netType] = nst;
                if (noMobileData) {
                    if (DBG) Slog.d(TAG, "tearing down WiMAX networks due to setting");
                    mNetTrackers[netType].teardown();
                }
                break;
            default:
                Slog.e(TAG, "Trying to create a DataStateTracker for an unknown radio type " +
                        mNetAttributes[netType].mRadio);
                continue;
            }
        }

        mTethering = new Tethering(mContext, mHandler.getLooper());
        mTetheringConfigValid = (((mNetTrackers[ConnectivityManager.TYPE_MOBILE_DUN] != null) ||
                                  !mTethering.isDunRequired()) &&
                                 (mTethering.getTetherableUsbRegexs().length != 0 ||
                                  mTethering.getTetherableWifiRegexs().length != 0) &&
                                 mTethering.getUpstreamIfaceRegexs().length != 0);

        if (DBG) {
            mInetLog = new ArrayList();
        }
    }

    private NetworkStateTracker makeWimaxStateTracker() {
        //Initialize Wimax
        DexClassLoader wimaxClassLoader;
        Class wimaxStateTrackerClass = null;
        Class wimaxServiceClass = null;
        Class wimaxManagerClass;
        String wimaxJarLocation;
        String wimaxLibLocation;
        String wimaxManagerClassName;
        String wimaxServiceClassName;
        String wimaxStateTrackerClassName;

        NetworkStateTracker wimaxStateTracker = null;

        boolean isWimaxEnabled = mContext.getResources().getBoolean(
                com.android.internal.R.bool.config_wimaxEnabled);

        if (isWimaxEnabled) {
            try {
                wimaxJarLocation = mContext.getResources().getString(
                        com.android.internal.R.string.config_wimaxServiceJarLocation);
                wimaxLibLocation = mContext.getResources().getString(
                        com.android.internal.R.string.config_wimaxNativeLibLocation);
                wimaxManagerClassName = mContext.getResources().getString(
                        com.android.internal.R.string.config_wimaxManagerClassname);
                wimaxServiceClassName = mContext.getResources().getString(
                        com.android.internal.R.string.config_wimaxServiceClassname);
                wimaxStateTrackerClassName = mContext.getResources().getString(
                        com.android.internal.R.string.config_wimaxStateTrackerClassname);

                wimaxClassLoader =  new DexClassLoader(wimaxJarLocation,
                        new ContextWrapper(mContext).getCacheDir().getAbsolutePath(),
                        wimaxLibLocation,ClassLoader.getSystemClassLoader());

                try {
                    wimaxManagerClass = wimaxClassLoader.loadClass(wimaxManagerClassName);
                    wimaxStateTrackerClass = wimaxClassLoader.loadClass(wimaxStateTrackerClassName);
                    wimaxServiceClass = wimaxClassLoader.loadClass(wimaxServiceClassName);
                } catch (ClassNotFoundException ex) {
                    ex.printStackTrace();
                    return null;
                }
            } catch(Resources.NotFoundException ex) {
                Slog.e(TAG, "Wimax Resources does not exist!!! ");
                return null;
            }

            try {
                Slog.v(TAG, "Starting Wimax Service... ");

                Constructor wmxStTrkrConst = wimaxStateTrackerClass.getConstructor
                        (new Class[] {Context.class,Handler.class});
                wimaxStateTracker = (NetworkStateTracker)wmxStTrkrConst.newInstance(mContext,mHandler);

                Constructor wmxSrvConst = wimaxServiceClass.getDeclaredConstructor
                        (new Class[] {Context.class,wimaxStateTrackerClass});
                wmxSrvConst.setAccessible(true);
                IBinder svcInvoker = (IBinder) wmxSrvConst.newInstance(mContext,wimaxStateTracker);
                wmxSrvConst.setAccessible(false);

                ServiceManager.addService(WimaxManagerConstants.WIMAX_SERVICE, svcInvoker);

            } catch(ClassCastException ex) {
                ex.printStackTrace();
                return null;
            } catch (NoSuchMethodException ex) {
                ex.printStackTrace();
                return null;
            } catch (InstantiationException ex) {
                ex.printStackTrace();
                return null;
            } catch(IllegalAccessException ex) {
                ex.printStackTrace();
                return null;
            } catch(InvocationTargetException ex) {
                ex.printStackTrace();
                return null;
            } catch(Exception ex) {
                ex.printStackTrace();
                return null;
            }
        } else {
            Slog.e(TAG, "Wimax is not enabled or not added to the network attributes!!! ");
            return null;
        }

        return wimaxStateTracker;
    }

    /**
     * Sets the preferred network.
     * @param preference the new preference
     */
    public void setNetworkPreference(int preference) {
        enforceChangePermission();

        mHandler.sendMessage(mHandler.obtainMessage(EVENT_SET_NETWORK_PREFERENCE, preference, 0));
    }

    public int getNetworkPreference() {
        enforceAccessPermission();
        int preference;
        synchronized(this) {
            preference = mNetworkPreference;
        }
        return preference;
    }

    private void handleSetNetworkPreference(int preference) {
        if (ConnectivityManager.isNetworkTypeValid(preference) &&
                mNetAttributes[preference] != null &&
                mNetAttributes[preference].isDefault()) {
            if (mNetworkPreference != preference) {
                final ContentResolver cr = mContext.getContentResolver();
                Settings.Secure.putInt(cr, Settings.Secure.NETWORK_PREFERENCE, preference);
                synchronized(this) {
                    mNetworkPreference = preference;
                }
                if (isCneAware()) {
                    /* send it to cne and it will handle it */
                    mLinkManager.setDefaultConnectionNwPref(preference);
                } else {
                    enforcePreference();
                }
            }
        }
    }

    private int getPersistedNetworkPreference() {
        final ContentResolver cr = mContext.getContentResolver();

        final int networkPrefSetting = Settings.Secure
                .getInt(cr, Settings.Secure.NETWORK_PREFERENCE, -1);
        if (networkPrefSetting != -1) {
            return networkPrefSetting;
        }

        return ConnectivityManager.DEFAULT_NETWORK_PREFERENCE;
    }

    /**
     * Make the state of network connectivity conform to the preference settings
     * In this method, we only tear down a non-preferred network. Establishing
     * a connection to the preferred network is taken care of when we handle
     * the disconnect event from the non-preferred network
     * (see {@link #handleDisconnect(NetworkInfo)}).
     */
    private void enforcePreference() {
        if (mNetTrackers[mNetworkPreference].getNetworkInfo().isConnected())
            return;

        if (!mNetTrackers[mNetworkPreference].isAvailable())
            return;

        for (int t=0; t <= ConnectivityManager.MAX_RADIO_TYPE; t++) {
            if (t != mNetworkPreference && mNetTrackers[t] != null &&
                    mNetTrackers[t].getNetworkInfo().isConnected()) {
                if (DBG) {
                    Slog.d(TAG, "tearing down " +
                            mNetTrackers[t].getNetworkInfo() +
                            " in enforcePreference");
                }
                teardown(mNetTrackers[t]);
            }
        }
    }

    private boolean teardown(NetworkStateTracker netTracker) {
        if (netTracker.teardown()) {
            netTracker.setTeardownRequested(true);
            return true;
        } else {
            return false;
        }
    }

    /**
     * Return NetworkInfo for the active (i.e., connected) network interface.
     * It is assumed that at most one network is active at a time. If more
     * than one is active, it is indeterminate which will be returned.
     * @return the info for the active network, or {@code null} if none is
     * active
     */
    public NetworkInfo getActiveNetworkInfo() {
        enforceAccessPermission();
        if (mActiveDefaultNetwork != -1) {
            return mNetTrackers[mActiveDefaultNetwork].getNetworkInfo();
        }
        return null;
    }

    public NetworkInfo getNetworkInfo(int networkType) {
        enforceAccessPermission();
        if (ConnectivityManager.isNetworkTypeValid(networkType)) {
            NetworkStateTracker t = mNetTrackers[networkType];
            if (t != null)
                return t.getNetworkInfo();
        }
        return null;
    }

    public NetworkInfo[] getAllNetworkInfo() {
        enforceAccessPermission();
        NetworkInfo[] result = new NetworkInfo[mNetworksDefined];
        int i = 0;
        for (NetworkStateTracker t : mNetTrackers) {
            if(t != null) result[i++] = t.getNetworkInfo();
        }
        return result;
    }

    public boolean setRadios(boolean turnOn) {
        boolean result = true;
        enforceChangePermission();
        for (NetworkStateTracker t : mNetTrackers) {
            if (t != null) result = t.setRadio(turnOn) && result;
        }
        return result;
    }

    public boolean setRadio(int netType, boolean turnOn) {
        enforceChangePermission();
        if (!ConnectivityManager.isNetworkTypeValid(netType)) {
            return false;
        }
        NetworkStateTracker tracker = mNetTrackers[netType];
        return tracker != null && tracker.setRadio(turnOn);
    }

    /**
     * Used to notice when the calling process dies so we can self-expire
     *
     * Also used to know if the process has cleaned up after itself when
     * our auto-expire timer goes off.  The timer has a link to an object.
     *
     */
    private class FeatureUser implements IBinder.DeathRecipient {
        int mNetworkType;
        String mFeature;
        IBinder mBinder;
        int mPid;
        int mUid;
        long mCreateTime;

        FeatureUser(int type, String feature, IBinder binder) {
            super();
            mNetworkType = type;
            mFeature = feature;
            mBinder = binder;
            mPid = getCallingPid();
            mUid = getCallingUid();
            mCreateTime = System.currentTimeMillis();

            try {
                mBinder.linkToDeath(this, 0);
            } catch (RemoteException e) {
                binderDied();
            }
        }

        void unlinkDeathRecipient() {
            mBinder.unlinkToDeath(this, 0);
        }

        public void binderDied() {
            Slog.d(TAG, "ConnectivityService FeatureUser binderDied(" +
                    mNetworkType + ", " + mFeature + ", " + mBinder + "), created " +
                    (System.currentTimeMillis() - mCreateTime) + " mSec ago");
            stopUsingNetworkFeature(this, false);
        }

        public void expire() {
            Slog.d(TAG, "ConnectivityService FeatureUser expire(" +
                    mNetworkType + ", " + mFeature + ", " + mBinder +"), created " +
                    (System.currentTimeMillis() - mCreateTime) + " mSec ago");
            stopUsingNetworkFeature(this, false);
        }

        public String toString() {
            return "FeatureUser("+mNetworkType+","+mFeature+","+mPid+","+mUid+"), created " +
                    (System.currentTimeMillis() - mCreateTime) + " mSec ago";
        }
    }

    // javadoc from interface
    public int startUsingNetworkFeature(int networkType, String feature,
            IBinder binder) {
        if (DBG) {
            Slog.d(TAG, "startUsingNetworkFeature for net " + networkType +
                    ": " + feature);
        }
        enforceChangePermission();
        if (!ConnectivityManager.isNetworkTypeValid(networkType) ||
                mNetAttributes[networkType] == null) {
            return Phone.APN_REQUEST_FAILED;
        }

        FeatureUser f = new FeatureUser(networkType, feature, binder);

        // TODO - move this into the MobileDataStateTracker
        int usedNetworkType = networkType;
        if(networkType == ConnectivityManager.TYPE_MOBILE) {
            if (!getMobileDataEnabled()) {
                if (DBG) Slog.d(TAG, "requested special network with data disabled - rejected");
                return Phone.APN_TYPE_NOT_AVAILABLE;
            }
            if (TextUtils.equals(feature, Phone.FEATURE_ENABLE_MMS)) {
                usedNetworkType = ConnectivityManager.TYPE_MOBILE_MMS;
            } else if (TextUtils.equals(feature, Phone.FEATURE_ENABLE_SUPL)) {
                usedNetworkType = ConnectivityManager.TYPE_MOBILE_SUPL;
            } else if (TextUtils.equals(feature, Phone.FEATURE_ENABLE_DUN)) {
                usedNetworkType = ConnectivityManager.TYPE_MOBILE_DUN;
            } else if (TextUtils.equals(feature, Phone.FEATURE_ENABLE_HIPRI)) {
                usedNetworkType = ConnectivityManager.TYPE_MOBILE_HIPRI;
            }
        }
        NetworkStateTracker network = mNetTrackers[usedNetworkType];
        if (network != null) {
            if (usedNetworkType != networkType) {
                Integer currentPid = new Integer(getCallingPid());

                NetworkStateTracker radio = mNetTrackers[networkType];
                NetworkInfo ni = network.getNetworkInfo();

                if (ni.isAvailable() == false) {
                    if (DBG) Slog.d(TAG, "special network not available");
                    return Phone.APN_TYPE_NOT_AVAILABLE;
                }

                synchronized(this) {
                    mFeatureUsers.add(f);
                    if (!mNetRequestersPids[usedNetworkType].contains(currentPid)) {
                        // this gets used for per-pid dns when connected
                        mNetRequestersPids[usedNetworkType].add(currentPid);
                    }
                }
                mHandler.sendMessageDelayed(mHandler.obtainMessage(EVENT_RESTORE_DEFAULT_NETWORK,
                        f), getRestoreDefaultNetworkDelay());


                if ((ni.isConnectedOrConnecting() == true) &&
                        !network.isTeardownRequested()) {
                    if (ni.isConnected() == true) {
                        // add the pid-specific dns
                        handleDnsConfigurationChange(networkType);
                        if (DBG) Slog.d(TAG, "special network already active");
                        return Phone.APN_ALREADY_ACTIVE;
                    }
                    if (DBG) Slog.d(TAG, "special network already connecting");
                    return Phone.APN_REQUEST_STARTED;
                }

                // check if the radio in play can make another contact
                // assume if cannot for now

                if (DBG) Slog.d(TAG, "reconnecting to special network");
                network.reconnect();
                return Phone.APN_REQUEST_STARTED;
            } else {
                synchronized(this) {
                    mFeatureUsers.add(f);
                }
                mHandler.sendMessageDelayed(mHandler.obtainMessage(EVENT_RESTORE_DEFAULT_NETWORK,
                        f), getRestoreDefaultNetworkDelay());

                return network.startUsingNetworkFeature(feature,
                        getCallingPid(), getCallingUid());
            }
        }
        return Phone.APN_TYPE_NOT_AVAILABLE;
    }

    // javadoc from interface
    public int stopUsingNetworkFeature(int networkType, String feature) {
        enforceChangePermission();

        int pid = getCallingPid();
        int uid = getCallingUid();

        FeatureUser u = null;
        boolean found = false;

        synchronized(this) {
            for (int i = 0; i < mFeatureUsers.size() ; i++) {
                u = (FeatureUser)mFeatureUsers.get(i);
                if (uid == u.mUid && pid == u.mPid &&
                        networkType == u.mNetworkType &&
                        TextUtils.equals(feature, u.mFeature)) {
                    found = true;
                    break;
                }
            }
        }
        if (found && u != null) {
            // stop regardless of how many other time this proc had called start
            return stopUsingNetworkFeature(u, true);
        } else {
            // none found!
            if (DBG) Slog.d(TAG, "ignoring stopUsingNetworkFeature - not a live request");
            return 1;
        }
    }

    private int stopUsingNetworkFeature(FeatureUser u, boolean ignoreDups) {
        int networkType = u.mNetworkType;
        String feature = u.mFeature;
        int pid = u.mPid;
        int uid = u.mUid;

        NetworkStateTracker tracker = null;
        boolean callTeardown = false;  // used to carry our decision outside of sync block

        if (DBG) {
            Slog.d(TAG, "stopUsingNetworkFeature for net " + networkType +
                    ": " + feature);
        }

        if (!ConnectivityManager.isNetworkTypeValid(networkType)) {
            return -1;
        }

        // need to link the mFeatureUsers list with the mNetRequestersPids state in this
        // sync block
        synchronized(this) {
            // check if this process still has an outstanding start request
            if (!mFeatureUsers.contains(u)) {
                if (DBG) Slog.d(TAG, "ignoring - this process has no outstanding requests");
                return 1;
            }
            u.unlinkDeathRecipient();
            mFeatureUsers.remove(mFeatureUsers.indexOf(u));
            // If we care about duplicate requests, check for that here.
            //
            // This is done to support the extension of a request - the app
            // can request we start the network feature again and renew the
            // auto-shutoff delay.  Normal "stop" calls from the app though
            // do not pay attention to duplicate requests - in effect the
            // API does not refcount and a single stop will counter multiple starts.
            if (ignoreDups == false) {
                for (int i = 0; i < mFeatureUsers.size() ; i++) {
                    FeatureUser x = (FeatureUser)mFeatureUsers.get(i);
                    if (x.mUid == u.mUid && x.mPid == u.mPid &&
                            x.mNetworkType == u.mNetworkType &&
                            TextUtils.equals(x.mFeature, u.mFeature)) {
                        if (DBG) Slog.d(TAG, "ignoring stopUsingNetworkFeature as dup is found");
                        return 1;
                    }
                }
            }

            // TODO - move to MobileDataStateTracker
            int usedNetworkType = networkType;
            if (networkType == ConnectivityManager.TYPE_MOBILE) {
                if (TextUtils.equals(feature, Phone.FEATURE_ENABLE_MMS)) {
                    usedNetworkType = ConnectivityManager.TYPE_MOBILE_MMS;
                } else if (TextUtils.equals(feature, Phone.FEATURE_ENABLE_SUPL)) {
                    usedNetworkType = ConnectivityManager.TYPE_MOBILE_SUPL;
                } else if (TextUtils.equals(feature, Phone.FEATURE_ENABLE_DUN)) {
                    usedNetworkType = ConnectivityManager.TYPE_MOBILE_DUN;
                } else if (TextUtils.equals(feature, Phone.FEATURE_ENABLE_HIPRI)) {
                    usedNetworkType = ConnectivityManager.TYPE_MOBILE_HIPRI;
                }
            }
            tracker =  mNetTrackers[usedNetworkType];
            if (tracker == null) {
                if (DBG) Slog.d(TAG, "ignoring - no known tracker for net type " + usedNetworkType);
                return -1;
            }
            if (usedNetworkType != networkType) {
                Integer currentPid = new Integer(pid);
                mNetRequestersPids[usedNetworkType].remove(currentPid);
                reassessPidDns(pid, true);
                if (mNetRequestersPids[usedNetworkType].size() != 0) {
                    if (DBG) Slog.d(TAG, "not tearing down special network - " +
                           "others still using it");
                    return 1;
                }
                callTeardown = true;
            }
        }
        if (DBG) Slog.d(TAG, "Doing network teardown");
        if (callTeardown) {
            tracker.teardown();
            return 1;
        } else {
            // do it the old fashioned way
            return tracker.stopUsingNetworkFeature(feature, pid, uid);
        }
    }

    /**
     * @deprecated use requestRouteToHostAddress instead
     *
     * Ensure that a network route exists to deliver traffic to the specified
     * host via the specified network interface.
     * @param networkType the type of the network over which traffic to the
     * specified host is to be routed
     * @param hostAddress the IP address of the host to which the route is
     * desired
     * @return {@code true} on success, {@code false} on failure
     */
    public boolean requestRouteToHost(int networkType, int hostAddress) {
        InetAddress inetAddress = NetworkUtils.intToInetAddress(hostAddress);

        if (inetAddress == null) {
            return false;
        }

        return requestRouteToHostAddress(networkType, inetAddress.getHostAddress());
    }

    /**
     * Ensure that a network route exists to deliver traffic to the specified
     * host via the specified network interface.
     * @param networkType the type of the network over which traffic to the
     * specified host is to be routed
     * @param hostAddress the IP address of the host to which the route is
     * desired
     * @return {@code true} on success, {@code false} on failure
     */
    public boolean requestRouteToHostAddress(int networkType, String hostAddress) {
        enforceChangePermission();
        if (!ConnectivityManager.isNetworkTypeValid(networkType)) {
            return false;
        }
        NetworkStateTracker tracker = mNetTrackers[networkType];

        if (tracker == null || !tracker.getNetworkInfo().isConnected() ||
                 tracker.isTeardownRequested()) {
            if (DBG) {
                Slog.d(TAG, "requestRouteToHostAddress on down network " +
                         "(" + networkType + ") - dropped");
            }
            return false;
        }

        try {
            InetAddress inetAddress = InetAddress.getByName(hostAddress);
            return tracker.requestRouteToHost(inetAddress);
        } catch (UnknownHostException e) {
            return false;
        }
    }

    /**
     * @see ConnectivityManager#getBackgroundDataSetting()
     */
    public boolean getBackgroundDataSetting() {
        return Settings.Secure.getInt(mContext.getContentResolver(),
                Settings.Secure.BACKGROUND_DATA, 1) == 1;
    }

    /**
     * @see ConnectivityManager#setBackgroundDataSetting(boolean)
     */
    public void setBackgroundDataSetting(boolean allowBackgroundDataUsage) {
        mContext.enforceCallingOrSelfPermission(
                android.Manifest.permission.CHANGE_BACKGROUND_DATA_SETTING,
                "ConnectivityService");

        mHandler.sendMessage(mHandler.obtainMessage(EVENT_SET_BACKGROUND_DATA,
                (allowBackgroundDataUsage ? ENABLED : DISABLED), 0));
    }

    private void handleSetBackgroundData(boolean enabled) {
        if (enabled != getBackgroundDataSetting()) {
            Settings.Secure.putInt(mContext.getContentResolver(),
                    Settings.Secure.BACKGROUND_DATA, enabled ? 1 : 0);
            Intent broadcast = new Intent(
                    ConnectivityManager.ACTION_BACKGROUND_DATA_SETTING_CHANGED);
            mContext.sendBroadcast(broadcast);
        }
    }

    /**
     * @see ConnectivityManager#getMobileDataEnabled()
     */
    public boolean getMobileDataEnabled() {
        enforceAccessPermission();
        boolean retVal = Settings.Secure.getInt(mContext.getContentResolver(),
                Settings.Secure.MOBILE_DATA, 1) == 1;
        if (DBG) Slog.d(TAG, "getMobileDataEnabled returning " + retVal);
        return retVal;
    }

    /**
     * @see ConnectivityManager#setMobileDataEnabled(boolean)
     */
    public void setMobileDataEnabled(boolean enabled) {
        enforceChangePermission();
        if (DBG) Slog.d(TAG, "setMobileDataEnabled(" + enabled + ")");

        mHandler.sendMessage(mHandler.obtainMessage(EVENT_SET_MOBILE_DATA,
            (enabled ? ENABLED : DISABLED), 0));
    }

    private void handleSetMobileData(boolean enabled) {
        if (getMobileDataEnabled() == enabled) return;

        Settings.Secure.putInt(mContext.getContentResolver(),
                Settings.Secure.MOBILE_DATA, enabled ? 1 : 0);

        if (enabled) {
            if (mNetTrackers[ConnectivityManager.TYPE_MOBILE] != null) {
                if (DBG) {
                    Slog.d(TAG, "starting up " + mNetTrackers[ConnectivityManager.TYPE_MOBILE]);
                }
                mNetTrackers[ConnectivityManager.TYPE_MOBILE].reconnect();
            }
            if (mNetTrackers[ConnectivityManager.TYPE_WIMAX] != null) {
                if (DBG) {
                    Slog.d(TAG, "starting up " + mNetTrackers[ConnectivityManager.TYPE_WIMAX]);
                }
                mNetTrackers[ConnectivityManager.TYPE_WIMAX].reconnect();
            }
        } else {
            for (NetworkStateTracker nt : mNetTrackers) {
                if (nt == null) continue;
                int netType = nt.getNetworkInfo().getType();
                if (mNetAttributes[netType].mRadio == ConnectivityManager.TYPE_MOBILE) {
                    if (DBG) Slog.d(TAG, "tearing down " + nt);
                    nt.teardown();
                }
            }
            if (mNetTrackers[ConnectivityManager.TYPE_WIMAX] != null) {
                mNetTrackers[ConnectivityManager.TYPE_WIMAX].teardown();
            }
        }
    }

    private int getNumConnectedNetworks() {
        int numConnectedNets = 0;

        for (NetworkStateTracker nt : mNetTrackers) {
            if (nt != null && nt.getNetworkInfo().isConnected() &&
                    !nt.isTeardownRequested()) {
                ++numConnectedNets;
            }
        }
        return numConnectedNets;
    }

    private void enforceAccessPermission() {
        mContext.enforceCallingOrSelfPermission(
                android.Manifest.permission.ACCESS_NETWORK_STATE,
                "ConnectivityService");
    }

    private void enforceChangePermission() {
        mContext.enforceCallingOrSelfPermission(
                android.Manifest.permission.CHANGE_NETWORK_STATE,
                "ConnectivityService");
    }

    // TODO Make this a special check when it goes public
    private void enforceTetherChangePermission() {
        mContext.enforceCallingOrSelfPermission(
                android.Manifest.permission.CHANGE_NETWORK_STATE,
                "ConnectivityService");
    }

    private void enforceTetherAccessPermission() {
        mContext.enforceCallingOrSelfPermission(
                android.Manifest.permission.ACCESS_NETWORK_STATE,
                "ConnectivityService");
    }

    /**
     * Handle a {@code DISCONNECTED} event. If this pertains to the non-active
     * network, we ignore it. If it is for the active network, we send out a
     * broadcast. But first, we check whether it might be possible to connect
     * to a different network.
     * @param info the {@code NetworkInfo} for the network
     */
    private void handleDisconnect(NetworkInfo info) {

        int prevNetType = info.getType();
        if (DBG) Slog.d(TAG,"Got Network Disconnected from Driver nwtype="+prevNetType);
        mNetTrackers[prevNetType].setTeardownRequested(false);
        /*
         * If the disconnected network is not the active one, then don't report
         * this as a loss of connectivity. What probably happened is that we're
         * getting the disconnect for a network that we explicitly disabled
         * in accordance with network preference policies.
         */
        if (!mNetAttributes[prevNetType].isDefault()) {
            List pids = mNetRequestersPids[prevNetType];
            for (int i = 0; i<pids.size(); i++) {
                Integer pid = (Integer)pids.get(i);
                // will remove them because the net's no longer connected
                // need to do this now as only now do we know the pids and
                // can properly null things that are no longer referenced.
                reassessPidDns(pid.intValue(), false);
            }
        }

        Intent intent = new Intent(ConnectivityManager.CONNECTIVITY_ACTION);
        intent.putExtra(ConnectivityManager.EXTRA_NETWORK_INFO, info);
        if (info.isFailover()) {
            intent.putExtra(ConnectivityManager.EXTRA_IS_FAILOVER, true);
            info.setFailover(false);
        }
        if (info.getReason() != null) {
            intent.putExtra(ConnectivityManager.EXTRA_REASON, info.getReason());
        }
        if (info.getExtraInfo() != null) {
            intent.putExtra(ConnectivityManager.EXTRA_EXTRA_INFO,
                    info.getExtraInfo());
        }

        if (mNetAttributes[prevNetType].isDefault()) {
            tryFailover(prevNetType);
            if (mActiveDefaultNetwork != -1) {
                NetworkInfo switchTo = mNetTrackers[mActiveDefaultNetwork].getNetworkInfo();
                intent.putExtra(ConnectivityManager.EXTRA_OTHER_NETWORK_INFO, switchTo);
            } else {
                mDefaultInetConditionPublished = 0; // we're not connected anymore
                intent.putExtra(ConnectivityManager.EXTRA_NO_CONNECTIVITY, true);
            }
        }
        intent.putExtra(ConnectivityManager.EXTRA_INET_CONDITION, mDefaultInetConditionPublished);
        // do this before we broadcast the change
        handleConnectivityChange(prevNetType);

        sendStickyBroadcast(intent);
        /*
         * If the failover network is already connected, then immediately send
         * out a followup broadcast indicating successful failover
         */
        if (mActiveDefaultNetwork != -1) {
            sendConnectedBroadcast(mNetTrackers[mActiveDefaultNetwork].getNetworkInfo());
        }
    }

    private void tryFailover(int prevNetType) {
        /*
         * If this is a default network, check if other defaults are available
         * or active
         */
        if (mNetAttributes[prevNetType].isDefault()) {
            if (mActiveDefaultNetwork == prevNetType) {
                mActiveDefaultNetwork = -1;
            }

            boolean noMobileData = !getMobileDataEnabled();
            for (int checkType=0; checkType <= ConnectivityManager.MAX_NETWORK_TYPE; checkType++) {
                if (checkType == prevNetType) continue;
                if (mNetAttributes[checkType] == null) continue;
                if (mNetAttributes[checkType].isDefault() == false) continue;
                if (mNetAttributes[checkType].mRadio == ConnectivityManager.TYPE_MOBILE &&
                        noMobileData) {
                    Slog.e(TAG, "not failing over to mobile type " + checkType +
                            " because Mobile Data Disabled");
                    continue;
                }
                if (mNetAttributes[checkType].mRadio == ConnectivityManager.TYPE_WIMAX &&
                        noMobileData) {
                    Slog.e(TAG, "not failing over to mobile type " + checkType +
                            " because Mobile Data Disabled");
                    continue;
                }
                NetworkStateTracker checkTracker = mNetTrackers[checkType];
                NetworkInfo checkInfo = checkTracker.getNetworkInfo();
                if (!checkInfo.isConnectedOrConnecting() || checkTracker.isTeardownRequested()) {
                    checkInfo.setFailover(true);
                    checkTracker.reconnect();
                }
                if (DBG) Slog.d(TAG, "Attempting to switch to " + checkInfo.getTypeName());
            }
        }
    }

    private void sendConnectedBroadcast(NetworkInfo info) {
        sendGeneralBroadcast(info, ConnectivityManager.CONNECTIVITY_ACTION);
    }

    private void sendInetConditionBroadcast(NetworkInfo info) {
        sendGeneralBroadcast(info, ConnectivityManager.INET_CONDITION_ACTION);
    }

    private void sendGeneralBroadcast(NetworkInfo info, String bcastType) {
        Intent intent = new Intent(bcastType);
        intent.putExtra(ConnectivityManager.EXTRA_NETWORK_INFO, info);
        if (info.isFailover()) {
            intent.putExtra(ConnectivityManager.EXTRA_IS_FAILOVER, true);
            info.setFailover(false);
        }
        if (info.getReason() != null) {
            intent.putExtra(ConnectivityManager.EXTRA_REASON, info.getReason());
        }
        if (info.getExtraInfo() != null) {
            intent.putExtra(ConnectivityManager.EXTRA_EXTRA_INFO,
                    info.getExtraInfo());
        }
        intent.putExtra(ConnectivityManager.EXTRA_INET_CONDITION, mDefaultInetConditionPublished);
        sendStickyBroadcast(intent);
    }

    /**
     * Called when an attempt to fail over to another network has failed.
     * @param info the {@link NetworkInfo} for the failed network
     */
    private void handleConnectionFailure(NetworkInfo info) {
        mNetTrackers[info.getType()].setTeardownRequested(false);

        String reason = info.getReason();
        String extraInfo = info.getExtraInfo();

        String reasonText;
        if (reason == null) {
            reasonText = ".";
        } else {
            reasonText = " (" + reason + ").";
        }
        Slog.e(TAG, "Attempt to connect to " + info.getTypeName() + " failed" + reasonText);

        Intent intent = new Intent(ConnectivityManager.CONNECTIVITY_ACTION);
        intent.putExtra(ConnectivityManager.EXTRA_NETWORK_INFO, info);
        if (getActiveNetworkInfo() == null) {
            intent.putExtra(ConnectivityManager.EXTRA_NO_CONNECTIVITY, true);
        }
        if (reason != null) {
            intent.putExtra(ConnectivityManager.EXTRA_REASON, reason);
        }
        if (extraInfo != null) {
            intent.putExtra(ConnectivityManager.EXTRA_EXTRA_INFO, extraInfo);
        }
        if (info.isFailover()) {
            intent.putExtra(ConnectivityManager.EXTRA_IS_FAILOVER, true);
            info.setFailover(false);
        }

        if (mNetAttributes[info.getType()].isDefault()) {
            tryFailover(info.getType());
            if (mActiveDefaultNetwork != -1) {
                NetworkInfo switchTo = mNetTrackers[mActiveDefaultNetwork].getNetworkInfo();
                intent.putExtra(ConnectivityManager.EXTRA_OTHER_NETWORK_INFO, switchTo);
            } else {
                mDefaultInetConditionPublished = 0;
                intent.putExtra(ConnectivityManager.EXTRA_NO_CONNECTIVITY, true);
            }
        }

        intent.putExtra(ConnectivityManager.EXTRA_INET_CONDITION, mDefaultInetConditionPublished);
        sendStickyBroadcast(intent);
        /*
         * If the failover network is already connected, then immediately send
         * out a followup broadcast indicating successful failover
         */
        if (mActiveDefaultNetwork != -1) {
            sendConnectedBroadcast(mNetTrackers[mActiveDefaultNetwork].getNetworkInfo());
        }
    }

    private void sendStickyBroadcast(Intent intent) {
        synchronized(this) {
            if (!mSystemReady) {
                mInitialBroadcast = new Intent(intent);
            }
            intent.addFlags(Intent.FLAG_RECEIVER_REGISTERED_ONLY_BEFORE_BOOT);
            mContext.sendStickyBroadcast(intent);
        }
    }

    void systemReady() {
        synchronized(this) {
            mSystemReady = true;
            if (mInitialBroadcast != null) {
                mContext.sendStickyBroadcast(mInitialBroadcast);
                mInitialBroadcast = null;
            }
        }
    }

    private void handleConnect(NetworkInfo info) {

        int type = info.getType();
        if (DBG) Slog.d(TAG, "Got Network Connection Succ from Driver nwtype="+type);
        // snapshot isFailover, because sendConnectedBroadcast() resets it
        boolean isFailover = info.isFailover();
        NetworkStateTracker thisNet = mNetTrackers[type];

        // if this is a default net and other default is running
        // kill the one not preferred
        if (mNetAttributes[type].isDefault()) {
            if (mActiveDefaultNetwork != -1 && mActiveDefaultNetwork != type) {
                if ((type != mNetworkPreference &&
                        mNetAttributes[mActiveDefaultNetwork].mPriority >
                        mNetAttributes[type].mPriority) ||
                        mNetworkPreference == mActiveDefaultNetwork) {
                        if(!isCneAware()) {
                            // don't accept this one
                            if (DBG) Slog.v(TAG, "Not broadcasting CONNECT_ACTION " +
                                    "to torn down network " + info.getTypeName());
                            teardown(thisNet);
                        } else {
                            handleDnsConfigurationChange(type);
                        }
                        return;
                } else {
                    // tear down the other
                    NetworkStateTracker otherNet =
                            mNetTrackers[mActiveDefaultNetwork];
                    if (DBG) Slog.v(TAG, "Policy requires " +
                            otherNet.getNetworkInfo().getTypeName() +
                            " teardown");
<<<<<<< HEAD
                    if (!isCneAware()) {
                        if (DBG) Slog.i(TAG, "CNE To support Simultaneous Nws we"+
                                 " will not tear down other nw");
                        if (!teardown(otherNet)) {
                            Slog.e(TAG, "Network declined teardown request");
                            return;
                        }
=======
                    if (!teardown(otherNet)) {
                        Slog.e(TAG, "Network declined teardown request");
                        teardown(thisNet);
                        return;
>>>>>>> 54d3e905
                    }
                    if (isFailover) {
                        otherNet.releaseWakeLock();
                    }
                }
            }
            mActiveDefaultNetwork = type;
            // this will cause us to come up initially as unconnected and switching
            // to connected after our normal pause unless somebody reports us as reall
            // disconnected
            mDefaultInetConditionPublished = 0;
            mDefaultConnectionSequence++;
            mInetConditionChangeInFlight = false;
            // Don't do this - if we never sign in stay, grey
            //reportNetworkCondition(mActiveDefaultNetwork, 100);
        }
        thisNet.setTeardownRequested(false);
        thisNet.updateNetworkSettings();
        handleConnectivityChange(type);
        sendConnectedBroadcast(info);
    }

    private void handleScanResultsAvailable(NetworkInfo info) {
        int networkType = info.getType();
        if (networkType != ConnectivityManager.TYPE_WIFI) {
            if (DBG) Slog.v(TAG, "Got ScanResultsAvailable for " +
                    info.getTypeName() + " network. Don't know how to handle.");
        }

        mNetTrackers[networkType].interpretScanResultsAvailable();
    }

    private void handleNotificationChange(boolean visible, int id,
            Notification notification) {
        NotificationManager notificationManager = (NotificationManager) mContext
                .getSystemService(Context.NOTIFICATION_SERVICE);

        if (visible) {
            notificationManager.notify(id, notification);
        } else {
            notificationManager.cancel(id);
        }
    }

    /**
     * After a change in the connectivity state of any network, We're mainly
     * concerned with making sure that the list of DNS servers is setupup
     * according to which networks are connected, and ensuring that the
     * right routing table entries exist.
     */
    private void handleConnectivityChange(int netType) {
        /*
         * If a non-default network is enabled, add the host routes that
         * will allow it's DNS servers to be accessed.
         */
        handleDnsConfigurationChange(netType);

        if (mNetTrackers[netType].getNetworkInfo().isConnected()) {
            if (mNetAttributes[netType].isDefault()) {
                if (!SystemProperties.get(ILinkManager.UseCne,"none").equalsIgnoreCase("vendor")) {
                    mNetTrackers[netType].addDefaultRoute();
                } else {
                    mNetTrackers[netType].addSrcRoutes();
                }
            } else {
                // many radios add a default route even when we don't want one.
                // remove the default interface unless we need it for our active network
                if (mActiveDefaultNetwork != -1) {
                    String defaultIface = mNetTrackers[mActiveDefaultNetwork].getInterfaceName();
                    if (defaultIface != null &&
                            !defaultIface.equals(mNetTrackers[netType].getInterfaceName())) {
                        mNetTrackers[netType].removeDefaultRoute();
                    }
                }
                mNetTrackers[netType].addPrivateDnsRoutes();
            }
        } else {
            if (mNetAttributes[netType].isDefault()) {
                if (!SystemProperties.get(ILinkManager.UseCne,"none").equalsIgnoreCase("vendor")) {
                    mNetTrackers[netType].removeDefaultRoute();
                } else {
                    mNetTrackers[netType].delSrcRoutes();
                }
            } else {
                mNetTrackers[netType].removePrivateDnsRoutes();
            }
        }
    }

    /**
     * Adjust the per-process dns entries (net.dns<x>.<pid>) based
     * on the highest priority active net which this process requested.
     * If there aren't any, clear it out
     */
    private void reassessPidDns(int myPid, boolean doBump)
    {
        if (DBG) Slog.d(TAG, "reassessPidDns for pid " + myPid);
        for(int i : mPriorityList) {
            if (mNetAttributes[i].isDefault()) {
                continue;
            }
            NetworkStateTracker nt = mNetTrackers[i];
            if (nt.getNetworkInfo().isConnected() &&
                    !nt.isTeardownRequested()) {
                List pids = mNetRequestersPids[i];
                for (int j=0; j<pids.size(); j++) {
                    Integer pid = (Integer)pids.get(j);
                    if (pid.intValue() == myPid) {
                        String[] dnsList = nt.getNameServers();
                        writePidDns(dnsList, myPid);
                        if (doBump) {
                            bumpDns();
                        }
                        return;
                    }
                }
           }
        }
        // nothing found - delete
        for (int i = 1; ; i++) {
            String prop = "net.dns" + i + "." + myPid;
            if (SystemProperties.get(prop).length() == 0) {
                if (doBump) {
                    bumpDns();
                }
                return;
            }
            SystemProperties.set(prop, "");
        }
    }

    private void writePidDns(String[] dnsList, int pid) {
        int j = 1;
        for (String dns : dnsList) {
            if (dns != null && !TextUtils.equals(dns, "0.0.0.0")) {
                SystemProperties.set("net.dns" + j++ + "." + pid, dns);
            }
        }
    }

    private void bumpDns() {
        /*
         * Bump the property that tells the name resolver library to reread
         * the DNS server list from the properties.
         */
        String propVal = SystemProperties.get("net.dnschange");
        int n = 0;
        if (propVal.length() != 0) {
            try {
                n = Integer.parseInt(propVal);
            } catch (NumberFormatException e) {}
        }
        SystemProperties.set("net.dnschange", "" + (n+1));
    }

    private void handleDnsConfigurationChange(int netType) {

        if(isCneAware()) {
            // reset dns list
            if (DBG) Slog.d(TAG, "handleDnsConfigurationChange - numDnsEntries=" +
                            mNumDnsEntries + ",netType=" + netType);
            for (int i=1; i <= mNumDnsEntries; i++) {
                if (DBG) Slog.d(TAG, "handleDnsConfigurationChange - reset set.dns-i=" + i);
                SystemProperties.set("net.dns" + i, "");
            }
            mNumDnsEntries = 0;
            int k = 1;
            for (int x = mPriorityList.length-1; x>= 0; x--) {
                int networkType = mPriorityList[x];
                NetworkStateTracker netTracker = mNetTrackers[networkType];
                if (netTracker != null && netTracker.getNetworkInfo().isConnected() &&
                    !netTracker.isTeardownRequested()) {
                    String[] dnsLst = netTracker.getNameServers();
                    if (mNetAttributes[networkType].isDefault()) {
                        if (DBG) Slog.d(TAG, "handleDnsConfigurationChange isDefault=" +
                                        networkType);
                        for (String dns : dnsLst) {
                            if (dns != null && !TextUtils.equals(dns, "0.0.0.0")) {
                                if (DBG) Slog.d(TAG, "adding dns " + dns + " for " +
                                           netTracker.getNetworkInfo().getTypeName());
                                SystemProperties.set("net.dns" + k++, dns);
                            }
                        }
                        mNumDnsEntries = k;
                    }
                }
            }
            bumpDns();
            return;
        }
        // add default net's dns entries
        NetworkStateTracker nt = mNetTrackers[netType];
        if (nt != null && nt.getNetworkInfo().isConnected() && !nt.isTeardownRequested()) {
            String[] dnsList = nt.getNameServers();
            if (mNetAttributes[netType].isDefault()) {
                int j = 1;
                for (String dns : dnsList) {
                    if (dns != null && !TextUtils.equals(dns, "0.0.0.0")) {
                        if (DBG) {
                            Slog.d(TAG, "adding dns " + dns + " for " +
                                    nt.getNetworkInfo().getTypeName());
                        }
                        SystemProperties.set("net.dns" + j++, dns);
                    }
                }
                for (int k=j ; k<mNumDnsEntries; k++) {
                    if (DBG) Slog.d(TAG, "erasing net.dns" + k);
                    SystemProperties.set("net.dns" + k, "");
                }
                mNumDnsEntries = j;
            } else {
                // set per-pid dns for attached secondary nets
                List pids = mNetRequestersPids[netType];
                for (int y=0; y< pids.size(); y++) {
                    Integer pid = (Integer)pids.get(y);
                    writePidDns(dnsList, pid.intValue());
                }
            }
        }
        bumpDns();
    }

    private int getRestoreDefaultNetworkDelay() {
        String restoreDefaultNetworkDelayStr = SystemProperties.get(
                NETWORK_RESTORE_DELAY_PROP_NAME);
        if(restoreDefaultNetworkDelayStr != null &&
                restoreDefaultNetworkDelayStr.length() != 0) {
            try {
                return Integer.valueOf(restoreDefaultNetworkDelayStr);
            } catch (NumberFormatException e) {
            }
        }
        return RESTORE_DEFAULT_NETWORK_DELAY;
    }

    @Override
    protected void dump(FileDescriptor fd, PrintWriter pw, String[] args) {
        if (mContext.checkCallingOrSelfPermission(
                android.Manifest.permission.DUMP)
                != PackageManager.PERMISSION_GRANTED) {
            pw.println("Permission Denial: can't dump ConnectivityService " +
                    "from from pid=" + Binder.getCallingPid() + ", uid=" +
                    Binder.getCallingUid());
            return;
        }
        pw.println();
        for (NetworkStateTracker nst : mNetTrackers) {
            if (nst != null) {
                if (nst.getNetworkInfo().isConnected()) {
                    pw.println("Active network: " + nst.getNetworkInfo().
                            getTypeName());
                }
                pw.println(nst.getNetworkInfo());
                pw.println(nst);
                pw.println();
            }
        }

        pw.println("Network Requester Pids:");
        for (int net : mPriorityList) {
            String pidString = net + ": ";
            for (Object pid : mNetRequestersPids[net]) {
                pidString = pidString + pid.toString() + ", ";
            }
            pw.println(pidString);
        }
        pw.println();

        pw.println("FeatureUsers:");
        for (Object requester : mFeatureUsers) {
            pw.println(requester.toString());
        }
        pw.println();

        mTethering.dump(fd, pw, args);

        if (mInetLog != null) {
            pw.println();
            pw.println("Inet condition reports:");
            for(int i = 0; i < mInetLog.size(); i++) {
                pw.println(mInetLog.get(i));
            }
        }
    }

    // must be stateless - things change under us.
    private class MyHandler extends Handler {
        @Override
        public void handleMessage(Message msg) {
            NetworkInfo info;
            switch (msg.what) {
                case NetworkStateTracker.EVENT_STATE_CHANGED:
                    info = (NetworkInfo) msg.obj;
                    int type = info.getType();
                    NetworkInfo.State state = info.getState();
                    // only do this optimization for wifi.  It going into scan mode for location
                    // services generates alot of noise.  Meanwhile the mms apn won't send out
                    // subsequent notifications when on default cellular because it never
                    // disconnects..  so only do this to wifi notifications.  Fixed better when the
                    // APN notifications are standardized.
                    if (mNetAttributes[type].mLastState == state &&
                            mNetAttributes[type].mRadio == ConnectivityManager.TYPE_WIFI) {
                        if (DBG) {
                            // TODO - remove this after we validate the dropping doesn't break
                            // anything
                            Slog.d(TAG, "Dropping ConnectivityChange for " +
                                    info.getTypeName() + ": " +
                                    state + "/" + info.getDetailedState());
                        }
                        return;
                    }
                    mNetAttributes[type].mLastState = state;

                    if (DBG) Slog.d(TAG, "ConnectivityChange for " +
                            info.getTypeName() + ": " +
                            state + "/" + info.getDetailedState());

                    // Connectivity state changed:
                    // [31-13] Reserved for future use
                    // [12-9] Network subtype (for mobile network, as defined
                    //         by TelephonyManager)
                    // [8-3] Detailed state ordinal (as defined by
                    //         NetworkInfo.DetailedState)
                    // [2-0] Network type (as defined by ConnectivityManager)
                    int eventLogParam = (info.getType() & 0x7) |
                            ((info.getDetailedState().ordinal() & 0x3f) << 3) |
                            (info.getSubtype() << 9);
                    EventLog.writeEvent(EventLogTags.CONNECTIVITY_STATE_CHANGED,
                            eventLogParam);

                    if (info.getDetailedState() ==
                            NetworkInfo.DetailedState.FAILED) {
                        handleConnectionFailure(info);
                    } else if (state == NetworkInfo.State.DISCONNECTED) {
                        handleDisconnect(info);
                    } else if (state == NetworkInfo.State.SUSPENDED) {
                        // TODO: need to think this over.
                        // the logic here is, handle SUSPENDED the same as
                        // DISCONNECTED. The only difference being we are
                        // broadcasting an intent with NetworkInfo that's
                        // suspended. This allows the applications an
                        // opportunity to handle DISCONNECTED and SUSPENDED
                        // differently, or not.
                        handleDisconnect(info);
                    } else if (state == NetworkInfo.State.CONNECTED) {
                        handleConnect(info);
                    }
                    break;

                case NetworkStateTracker.EVENT_SCAN_RESULTS_AVAILABLE:
                    info = (NetworkInfo) msg.obj;
                    handleScanResultsAvailable(info);
                    break;

                case NetworkStateTracker.EVENT_NOTIFICATION_CHANGED:
                    handleNotificationChange(msg.arg1 == 1, msg.arg2,
                            (Notification) msg.obj);
                    break;

                case NetworkStateTracker.EVENT_CONFIGURATION_CHANGED:
                    info = (NetworkInfo) msg.obj;
                    type = info.getType();
                    handleDnsConfigurationChange(type);
                    break;

                case NetworkStateTracker.EVENT_ROAMING_CHANGED:
                    // fill me in
                    break;

                case NetworkStateTracker.EVENT_NETWORK_SUBTYPE_CHANGED:
                    // fill me in
                    break;
                case EVENT_RESTORE_DEFAULT_NETWORK:
                    FeatureUser u = (FeatureUser)msg.obj;
                    u.expire();
                    break;
                case EVENT_INET_CONDITION_CHANGE:
                {
                    int netType = msg.arg1;
                    int condition = msg.arg2;
                    handleInetConditionChange(netType, condition);
                    break;
                }
                case EVENT_INET_CONDITION_HOLD_END:
                {
                    int netType = msg.arg1;
                    int sequence = msg.arg2;
                    handleInetConditionHoldEnd(netType, sequence);
                    break;
                }
                case EVENT_SET_NETWORK_PREFERENCE:
                {
                    int preference = msg.arg1;
                    handleSetNetworkPreference(preference);
                    break;
                }
                case EVENT_SET_BACKGROUND_DATA:
                {
                    boolean enabled = (msg.arg1 == ENABLED);
                    handleSetBackgroundData(enabled);
                    break;
                }
                case EVENT_SET_MOBILE_DATA:
                {
                    boolean enabled = (msg.arg1 == ENABLED);
                    handleSetMobileData(enabled);
                    break;
                }
            }
        }
    }

    // javadoc from interface
    public int tether(String iface) {
        enforceTetherChangePermission();

        if (isTetheringSupported()) {
            return mTethering.tether(iface);
        } else {
            return ConnectivityManager.TETHER_ERROR_UNSUPPORTED;
        }
    }

    // javadoc from interface
    public int untether(String iface) {
        enforceTetherChangePermission();

        if (isTetheringSupported()) {
            return mTethering.untether(iface);
        } else {
            return ConnectivityManager.TETHER_ERROR_UNSUPPORTED;
        }
    }

    // javadoc from interface
    public int getLastTetherError(String iface) {
        enforceTetherAccessPermission();

        if (isTetheringSupported()) {
            return mTethering.getLastTetherError(iface);
        } else {
            return ConnectivityManager.TETHER_ERROR_UNSUPPORTED;
        }
    }

    // TODO - proper iface API for selection by property, inspection, etc
    public String[] getTetherableUsbRegexs() {
        enforceTetherAccessPermission();
        if (isTetheringSupported()) {
            return mTethering.getTetherableUsbRegexs();
        } else {
            return new String[0];
        }
    }

    public String[] getTetherableWifiRegexs() {
        enforceTetherAccessPermission();
        if (isTetheringSupported()) {
            return mTethering.getTetherableWifiRegexs();
        } else {
            return new String[0];
        }
    }

    // TODO - move iface listing, queries, etc to new module
    // javadoc from interface
    public String[] getTetherableIfaces() {
        enforceTetherAccessPermission();
        return mTethering.getTetherableIfaces();
    }

    public String[] getTetheredIfaces() {
        enforceTetherAccessPermission();
        return mTethering.getTetheredIfaces();
    }

    public String[] getTetheringErroredIfaces() {
        enforceTetherAccessPermission();
        return mTethering.getErroredIfaces();
    }

    // if ro.tether.denied = true we default to no tethering
    // gservices could set the secure setting to 1 though to enable it on a build where it
    // had previously been turned off.
    public boolean isTetheringSupported() {
        enforceTetherAccessPermission();
        int defaultVal = (SystemProperties.get("ro.tether.denied").equals("true") ? 0 : 1);
        boolean tetherEnabledInSettings = (Settings.Secure.getInt(mContext.getContentResolver(),
                Settings.Secure.TETHER_SUPPORTED, defaultVal) != 0);
        return tetherEnabledInSettings && mTetheringConfigValid;
    }

    // 100 percent is full good, 0 is full bad.
    public void reportInetCondition(int networkType, int percentage) {
        if (DBG) Slog.d(TAG, "reportNetworkCondition(" + networkType + ", " + percentage + ")");
        mContext.enforceCallingOrSelfPermission(
                android.Manifest.permission.STATUS_BAR,
                "ConnectivityService");

        if (DBG) {
            int pid = getCallingPid();
            int uid = getCallingUid();
            String s = pid + "(" + uid + ") reports inet is " +
                (percentage > 50 ? "connected" : "disconnected") + " (" + percentage + ") on " +
                "network Type " + networkType + " at " + GregorianCalendar.getInstance().getTime();
            mInetLog.add(s);
            while(mInetLog.size() > INET_CONDITION_LOG_MAX_SIZE) {
                mInetLog.remove(0);
            }
        }
        mHandler.sendMessage(mHandler.obtainMessage(
            EVENT_INET_CONDITION_CHANGE, networkType, percentage));
    }

    private void handleInetConditionChange(int netType, int condition) {
        if (DBG) {
            Slog.d(TAG, "Inet connectivity change, net=" +
                    netType + ", condition=" + condition +
                    ",mActiveDefaultNetwork=" + mActiveDefaultNetwork);
        }
        if (mActiveDefaultNetwork == -1) {
            if (DBG) Slog.d(TAG, "no active default network - aborting");
            return;
        }
        if (mActiveDefaultNetwork != netType) {
            if (DBG) Slog.d(TAG, "given net not default - aborting");
            return;
        }
        mDefaultInetCondition = condition;
        int delay;
        if (mInetConditionChangeInFlight == false) {
            if (DBG) Slog.d(TAG, "starting a change hold");
            // setup a new hold to debounce this
            if (mDefaultInetCondition > 50) {
                delay = Settings.Secure.getInt(mContext.getContentResolver(),
                        Settings.Secure.INET_CONDITION_DEBOUNCE_UP_DELAY, 500);
            } else {
                delay = Settings.Secure.getInt(mContext.getContentResolver(),
                Settings.Secure.INET_CONDITION_DEBOUNCE_DOWN_DELAY, 3000);
            }
            mInetConditionChangeInFlight = true;
            mHandler.sendMessageDelayed(mHandler.obtainMessage(EVENT_INET_CONDITION_HOLD_END,
                    mActiveDefaultNetwork, mDefaultConnectionSequence), delay);
        } else {
            // we've set the new condition, when this hold ends that will get
            // picked up
            if (DBG) Slog.d(TAG, "currently in hold - not setting new end evt");
        }
    }

    private void handleInetConditionHoldEnd(int netType, int sequence) {
        if (DBG) {
            Slog.d(TAG, "Inet hold end, net=" + netType +
                    ", condition =" + mDefaultInetCondition +
                    ", published condition =" + mDefaultInetConditionPublished);
        }
        mInetConditionChangeInFlight = false;

        if (mActiveDefaultNetwork == -1) {
            if (DBG) Slog.d(TAG, "no active default network - aborting");
            return;
        }
        if (mDefaultConnectionSequence != sequence) {
            if (DBG) Slog.d(TAG, "event hold for obsolete network - aborting");
            return;
        }
        if (mDefaultInetConditionPublished == mDefaultInetCondition) {
            if (DBG) Slog.d(TAG, "no change in condition - aborting");
            return;
        }
        NetworkInfo networkInfo = mNetTrackers[mActiveDefaultNetwork].getNetworkInfo();
        if (networkInfo.isConnected() == false) {
            if (DBG) Slog.d(TAG, "default network not connected - aborting");
            return;
        }
        mDefaultInetConditionPublished = mDefaultInetCondition;
        sendInetConditionBroadcast(networkInfo);
        return;
    }

    /* CNE related methods. */
    public void startCne() {
        if (!mCneStarted) {
            if (isCneAware()) {
                Slog.v(TAG, "CNE is starting up");
                if (SystemProperties.get(ILinkManager.UseCne, "none")
                        .equalsIgnoreCase("reference")) {
                    mLinkManager = new LinkManager(mContext, this);
                } else if (SystemProperties.get(ILinkManager.UseCne, "none")
                        .equalsIgnoreCase("vendor")) {
                    // TODO: remove this before release
                    mLinkManager = new CNE(mContext, this);
                }

                mLinkManager.sendDefaultNwPref2Cne(mNetworkPreference);
                mCneStarted = true;

            } else {
                Slog.v(TAG, "CNE is disabled.");
            }
        } else {
            Slog.e(TAG, "CNE already Started");
        }
    }

    /** @hide
     * Has CNE been started on this device?
     * @return true of CNE has been started, otherwise false
     */
    public boolean isCneStarted() {
        return mCneStarted;
    }

    /** @hide
     * Check if this android device is CNE aware.
     * @return true if CNE is enabled on this device, otherwise false
     */
    public boolean isCneAware() {
        boolean isUsingVendorCne =
            SystemProperties.get(ILinkManager.UseCne, "none").equalsIgnoreCase("vendor");
        boolean isUsingReferenceCne =
            SystemProperties.get(ILinkManager.UseCne, "none").equalsIgnoreCase("reference");
        return (isUsingVendorCne || isUsingReferenceCne);
    }

    /** {@hide} */
    public boolean bringUpRat(int ratType){
        Slog.d(TAG, "Bring Up Rat called for rat=" + ratType);
        int networkType = 0;

        if (ratType == CNE.CNE_RAT_WLAN){
            networkType = ConnectivityManager.TYPE_WIFI;
        } else if (ratType == CNE.CNE_RAT_WWAN) {
            networkType = ConnectivityManager.TYPE_MOBILE;
        } else {
            Slog.d(TAG, "Unknown RatType = " + ratType);
            return false;
        }
        return reconnect(networkType);
    }

    /**
     * Used by LinkManager to control network connections
     * @param networkType
     * @return success
     */
    public boolean reconnect(int networkType) {
        NetworkStateTracker network = mNetTrackers[networkType];
        try{
            network.setTeardownRequested(true);
            Slog.d(TAG, "Sending Network Connection Request to Driver.");
            network.reconnect();
            return true;
        } catch(NullPointerException e){
            Slog.d(TAG, "network Obj is Null" + e);
            e.printStackTrace();
        }
        return false;
    }

   /**
     * Used by LinkManager to control network connections
     * @param networkType
     * @return success
     */
    public boolean teardown(int networkType) {
        // TODO check input bounds
        return teardown(mNetTrackers[networkType]);
    }
    /** {@hide} */
    public boolean bringDownRat(int ratType) {
        int networkType = 0;

        if (ratType == CNE.CNE_RAT_WLAN) {
            networkType = ConnectivityManager.TYPE_WIFI;
            WifiStateTracker network = (WifiStateTracker) mNetTrackers[networkType];
            if (!network.hasWifiLocks()) {
                network.resetTornDownbyConnMgr();
                return teardown(network);
            } else {
                Slog.d(TAG, "WifiLocks active not issuing bring down");
            }
        } else if (ratType == CNE.CNE_RAT_WWAN) {
            networkType = ConnectivityManager.TYPE_MOBILE;
            NetworkStateTracker network = mNetTrackers[networkType];
            return teardown(network);
        } else {
            Slog.d(TAG, "Unknown RatType = " + ratType);
        }
        return false;
    }

    /** {@hide} */
    public boolean getLink_LP(int role, Map linkReqs, int mPid, IBinder listener) {
        if (mLinkManager != null) {
            return mLinkManager.getLink_LP(role, linkReqs, mPid, listener);
        } else {
            Slog.d(TAG, "mCneService is null");
            return false;
        }
    }

    /** {@hide} */
    public boolean reportLinkSatisfaction_LP(int role, int mPid, LinkInfo info,
            boolean isSatisfied, boolean isNotifyBetterCon) {
        if (mLinkManager != null) {
            return mLinkManager.reportLinkSatisfaction_LP(role, mPid, info, isSatisfied,
                    isNotifyBetterCon);
        } else {
            Slog.d(TAG, "mCneService is null");
            return false;
        }
    }

    /** {@hide} */
    public boolean switchLink_LP(int role, int mPid, LinkInfo info, boolean isNotifyBetterLink) {
        if (mLinkManager != null) {
            return mLinkManager.switchLink_LP(role, mPid, info, isNotifyBetterLink);
        } else {
            Slog.d(TAG, "mCneService is null");
            return false;
        }
    }

    /** {@hide} */
    public boolean rejectSwitch_LP(int role, int mPid, LinkInfo info, boolean isNotifyBetterLink) {
        if (mLinkManager != null) {
            return mLinkManager.rejectSwitch_LP(role, mPid, info, isNotifyBetterLink);
        } else {
            Slog.d(TAG, "mCneService is null");
            return false;
        }
    }

    /** {@hide} */
    public boolean releaseLink_LP(int role, int mPid) {
        if (mLinkManager != null) {
            return mLinkManager.releaseLink_LP(role, mPid);
        } else {
            Slog.d(TAG, "mCneService is null");
            return false;
        }
    }

    /** {@hide}
     * This function will be used by apps to request to start FMC
     * @param listener callback to notifier
     * @return {@code true} if the request has been accepted,
     * {@code false} otherwise.  A return value of true does NOT mean that a
     * FMC is available for the app to use. That will delivered via
     * the FmcNotifier.
     */
    public boolean startFmc(IBinder listener){
        if(mLinkManager != null) {
            return mLinkManager.startFmc(listener);
        }
        else {
            Slog.d(TAG, "mCneService is null while calling startFmc");
            return false;
        }
    }

    /** {@hide}
    * This function will be used by apps to stop FMC.
    * @return {@code true} if the request has been accepted by Cne
    * framework, {@code false} otherwise.
    */
    public boolean stopFmc(IBinder listener){
        if(mLinkManager != null) {
            return mLinkManager.stopFmc(listener);
        }
        else {
            Slog.d(TAG, "mCneService is null while calling startFmc");
            return false;
        }
    }

    /** {@hide}
     * This function will be used by apps to request to start FMC
     * @param listener callback to notifier
     * @return {@code true} if there was a last sent status
     * {@code false} otherwise.
     */
    public boolean getFmcStatus(IBinder listener){
        if(mLinkManager != null) {
            return mLinkManager.getFmcStatus(listener);
        }
        else {
            Slog.d(TAG, "mCneService is null while calling startFmc");
            return false;
        }
    }

    /** {@hide}
     * Used by LinkManager to set the default route.
     * Forwards the request to NetworkStateTrackers.
     */
    public void setDefaultRoute(int network) {
        // add default route for this network
        Slog.d(TAG, "setDefaultRoute, network=" + network + ",len=" + mNetTrackers.length);
        mNetTrackers[network].addDefaultRoute();
    }

    /*
     * LinkSocket code is below here.
     */

    /**
     * Starts the process of getting a new link for the LinkSocket in a different thread.
     *
     *  @return A unique id that the socket will use for further communication.
     */
    public int requestLink(LinkCapabilities capabilities, IBinder binder) {
        android.util.Log.v(TAG, "requestLink(capabilities, callback)");
        return mLinkManager.requestLink(capabilities, binder);
    }

    /**
     * Dissociates a LinkSocket with a given link.
     */
    public void releaseLink(int id) {
        android.util.Log.v(TAG, "releaseLink(id=" + id + ")");
        mLinkManager.releaseLink(id);
    }
    public LinkCapabilities requestCapabilities(int id, int[] capability_keys) {
        android.util.Log.v(TAG, "requestCapabilities(id=" + id + ", capabilities)");

        int netType;
        LinkCapabilities cap = new LinkCapabilities();
        for (int key : capability_keys) {
            switch (key) {
                case LinkCapabilities.Key.RO_AVAILABLE_FWD_BW:
                    cap.put(LinkCapabilities.Key.RO_AVAILABLE_FWD_BW,
                            Integer.toString(mLinkManager.getAvailableForwardBandwidth(id)));
                    break;
                case LinkCapabilities.Key.RO_AVAILABLE_REV_BW:
                    cap.put(LinkCapabilities.Key.RO_AVAILABLE_REV_BW,
                            Integer.toString(mLinkManager.getAvailableReverseBandwidth(id)));
                    break;
                case LinkCapabilities.Key.RO_CURRENT_LATENCY:
                    cap.put(LinkCapabilities.Key.RO_CURRENT_LATENCY,
                            Integer.toString(mLinkManager.getCurrentLatency(id)));
                    break;
                case LinkCapabilities.Key.RO_NETWORK_TYPE:
                    cap.put(LinkCapabilities.Key.RO_NETWORK_TYPE,
                            Integer.toString(mLinkManager.getNetworkType(id)));
                    break;
                case LinkCapabilities.Key.RO_BOUND_INTERFACE:
                    netType = mLinkManager.getNetworkType(id);
                    if (netType > 0) {
                        cap.put(LinkCapabilities.Key.RO_BOUND_INTERFACE,
                                mNetTrackers[netType].getInterfaceName(IPVersion.INET));
                    } else {
                        cap.put(LinkCapabilities.Key.RO_BOUND_INTERFACE, "unknown");
                    }
                    break;
                case LinkCapabilities.Key.RO_PHYSICAL_INTERFACE:
                    netType = mLinkManager.getNetworkType(id);
                    if (netType > 0) {
                        cap.put(LinkCapabilities.Key.RO_PHYSICAL_INTERFACE,
                                mNetTrackers[netType].getInterfaceName(IPVersion.INET));
                    } else {
                        cap.put(LinkCapabilities.Key.RO_PHYSICAL_INTERFACE, "unknown");
                    }
                    break;
            }
        }
        return cap;
    }

    public void setTrackedCapabilities(int id, int[] capabilities) {
        android.util.Log.v(TAG, "setTrackedCapabilities(id=" + id + ", capabilities)");

        /*
         * we need to discuss this method
         */
    }
}<|MERGE_RESOLUTION|>--- conflicted
+++ resolved
@@ -52,13 +52,12 @@
 import android.text.TextUtils;
 import android.util.EventLog;
 import android.util.Slog;
-<<<<<<< HEAD
 
 import java.io.FileDescriptor;
 import java.io.PrintWriter;
 import java.net.InetAddress;
 import java.net.UnknownHostException;
-=======
+
 import com.android.internal.telephony.Phone;
 import com.android.server.connectivity.Tethering;
 import dalvik.system.DexClassLoader;
@@ -68,7 +67,6 @@
 import java.lang.reflect.Method;
 import java.lang.reflect.Modifier;
 import java.lang.reflect.InvocationTargetException;
->>>>>>> 54d3e905
 import java.util.ArrayList;
 import java.util.GregorianCalendar;
 import java.util.List;
@@ -1341,7 +1339,6 @@
                     if (DBG) Slog.v(TAG, "Policy requires " +
                             otherNet.getNetworkInfo().getTypeName() +
                             " teardown");
-<<<<<<< HEAD
                     if (!isCneAware()) {
                         if (DBG) Slog.i(TAG, "CNE To support Simultaneous Nws we"+
                                  " will not tear down other nw");
@@ -1349,12 +1346,6 @@
                             Slog.e(TAG, "Network declined teardown request");
                             return;
                         }
-=======
-                    if (!teardown(otherNet)) {
-                        Slog.e(TAG, "Network declined teardown request");
-                        teardown(thisNet);
-                        return;
->>>>>>> 54d3e905
                     }
                     if (isFailover) {
                         otherNet.releaseWakeLock();
@@ -1422,6 +1413,12 @@
             } else {
                 // many radios add a default route even when we don't want one.
                 // remove the default interface unless we need it for our active network
+
+		/* - we don't need the following change from 2.4.3_r1 because, we use replace
+                     default route when adding a new default route. More over, dhcp does not automatically
+                     add a default route in our case. */
+
+                /*
                 if (mActiveDefaultNetwork != -1) {
                     String defaultIface = mNetTrackers[mActiveDefaultNetwork].getInterfaceName();
                     if (defaultIface != null &&
@@ -1429,6 +1426,7 @@
                         mNetTrackers[netType].removeDefaultRoute();
                     }
                 }
+		*/
                 mNetTrackers[netType].addPrivateDnsRoutes();
             }
         } else {
