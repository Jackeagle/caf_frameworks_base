/*
 * Copyright (C) 2008 The Android Open Source Project
 * Copyright (c) 2010-2011 Code Aurora Forum. All rights reserved.
 *
 * Licensed under the Apache License, Version 2.0 (the "License");
 * you may not use this file except in compliance with the License.
 * You may obtain a copy of the License at
 *
 *      http://www.apache.org/licenses/LICENSE-2.0
 *
 * Unless required by applicable law or agreed to in writing, software
 * distributed under the License is distributed on an "AS IS" BASIS,
 * WITHOUT WARRANTIES OR CONDITIONS OF ANY KIND, either express or implied.
 * See the License for the specific language governing permissions and
 * limitations under the License.
 */

package com.android.server;

import com.android.internal.net.IPVersion;
import com.android.internal.telephony.Phone;
import com.android.server.connectivity.Tethering;

import android.app.Notification;
import android.app.NotificationManager;
import android.content.Context;
import android.content.ContentResolver;
import android.content.ContextWrapper;
import android.content.Intent;
import android.content.pm.PackageManager;
import android.content.res.Resources;
import android.content.res.Resources.NotFoundException;
import android.net.ConnectivityManager;
import android.net.IConnectivityManager;
import android.net.LinkCapabilities;
import android.net.LinkInfo;
import android.net.MobileDataStateTracker;
import android.net.NetworkInfo;
import android.net.NetworkStateTracker;
import android.net.NetworkUtils;
import android.net.wifi.WifiStateTracker;
import android.net.wimax.WimaxManagerConstants;
import android.os.Binder;
import android.os.Handler;
import android.os.IBinder;
import android.os.Looper;
import android.os.Message;
import android.os.RemoteException;
import android.os.ServiceManager;
import android.os.SystemProperties;
import android.provider.Settings;
import android.text.TextUtils;
import android.util.EventLog;
import android.util.Slog;
<<<<<<< HEAD

import java.io.FileDescriptor;
import java.io.PrintWriter;
import java.net.InetAddress;
import java.net.UnknownHostException;
=======
import com.android.internal.telephony.Phone;
import com.android.server.connectivity.Tethering;
import dalvik.system.DexClassLoader;
import java.io.FileDescriptor;
import java.io.PrintWriter;
import java.lang.reflect.Constructor;
import java.lang.reflect.Method;
import java.lang.reflect.Modifier;
import java.lang.reflect.InvocationTargetException;
>>>>>>> 54d3e905
import java.util.ArrayList;
import java.util.GregorianCalendar;
import java.util.List;
import java.util.Map;



/**
 * @hide
 */
public class ConnectivityService extends IConnectivityManager.Stub {

    private static final boolean DBG = true;
    private static final String TAG = "ConnectivityService";

    // how long to wait before switching back to a radio's default network
    private static final int RESTORE_DEFAULT_NETWORK_DELAY = 1 * 60 * 1000;
    // system property that can override the above value
    private static final String NETWORK_RESTORE_DELAY_PROP_NAME =
            "android.telephony.apn-restore";


    private Tethering mTethering;
    private boolean mTetheringConfigValid = false;

    /**
     * Sometimes we want to refer to the individual network state
     * trackers separately, and sometimes we just want to treat them
     * abstractly.
     */
    private NetworkStateTracker mNetTrackers[];

    /**
     * A per Net list of the PID's that requested access to the net
     * used both as a refcount and for per-PID DNS selection
     */
    private List mNetRequestersPids[];

    // priority order of the nettrackers
    // (excluding dynamically set mNetworkPreference)
    // TODO - move mNetworkTypePreference into this
    private int[] mPriorityList;

    private Context mContext;
    private int mNetworkPreference;
    private int mActiveDefaultNetwork = -1;
    // 0 is full bad, 100 is full good
    private int mDefaultInetCondition = 0;
    private int mDefaultInetConditionPublished = 0;
    private boolean mInetConditionChangeInFlight = false;
    private int mDefaultConnectionSequence = 0;

    private int mNumDnsEntries;

    private boolean mTestMode;
    private static ConnectivityService sServiceInstance;
    private static final int ENABLED  = 1;
    private static final int DISABLED = 0;

    // Share the event space with NetworkStateTracker (which can't see this
    // internal class but sends us events).  If you change these, change
    // NetworkStateTracker.java too.
    private static final int MIN_NETWORK_STATE_TRACKER_EVENT = 1;
    private static final int MAX_NETWORK_STATE_TRACKER_EVENT = 100;

    /**
     * used internally as a delayed event to make us switch back to the
     * default network
     */
    private static final int EVENT_RESTORE_DEFAULT_NETWORK =
            MAX_NETWORK_STATE_TRACKER_EVENT + 1;

    /**
     * used internally to change our mobile data enabled flag
     */
    private static final int EVENT_CHANGE_MOBILE_DATA_ENABLED =
            MAX_NETWORK_STATE_TRACKER_EVENT + 2;

    /**
     * used internally to change our network preference setting
     * arg1 = networkType to prefer
     */
    private static final int EVENT_SET_NETWORK_PREFERENCE =
            MAX_NETWORK_STATE_TRACKER_EVENT + 3;

    /**
     * used internally to synchronize inet condition reports
     * arg1 = networkType
     * arg2 = condition (0 bad, 100 good)
     */
    private static final int EVENT_INET_CONDITION_CHANGE =
            MAX_NETWORK_STATE_TRACKER_EVENT + 4;

    /**
     * used internally to mark the end of inet condition hold periods
     * arg1 = networkType
     */
    private static final int EVENT_INET_CONDITION_HOLD_END =
            MAX_NETWORK_STATE_TRACKER_EVENT + 5;

    /**
     * used internally to set the background data preference
     * arg1 = TRUE for enabled, FALSE for disabled
     */
    private static final int EVENT_SET_BACKGROUND_DATA =
            MAX_NETWORK_STATE_TRACKER_EVENT + 6;

    /**
     * used internally to set enable/disable cellular data
     * arg1 = ENBALED or DISABLED
     */
    private static final int EVENT_SET_MOBILE_DATA =
            MAX_NETWORK_STATE_TRACKER_EVENT + 7;

    private Handler mHandler;

    private ILinkManager mLinkManager = null;
    private boolean mCneStarted = false;

    // list of DeathRecipients used to make sure features are turned off when
    // a process dies
    private List mFeatureUsers;

    private boolean mSystemReady;
    private Intent mInitialBroadcast;

    // used in DBG mode to track inet condition reports
    private static final int INET_CONDITION_LOG_MAX_SIZE = 15;
    private ArrayList mInetLog;

    private static class NetworkAttributes {
        /**
         * Class for holding settings read from resources.
         */
        public String mName;
        public int mType;
        public int mRadio;
        public int mPriority;
        public NetworkInfo.State mLastState;
        public NetworkAttributes(String init) {
            String fragments[] = init.split(",");
            mName = fragments[0].toLowerCase();
            mType = Integer.parseInt(fragments[1]);
            mRadio = Integer.parseInt(fragments[2]);
            mPriority = Integer.parseInt(fragments[3]);
            mLastState = NetworkInfo.State.UNKNOWN;
        }
        public boolean isDefault() {
            return (mType == mRadio);
        }
    }
    NetworkAttributes[] mNetAttributes;
    int mNetworksDefined;

    private static class RadioAttributes {
        public int mSimultaneity;
        public int mType;
        public RadioAttributes(String init) {
            String fragments[] = init.split(",");
            mType = Integer.parseInt(fragments[0]);
            mSimultaneity = Integer.parseInt(fragments[1]);
        }
    }
    RadioAttributes[] mRadioAttributes;

    private static class ConnectivityThread extends Thread {
        private Context mContext;

        private ConnectivityThread(Context context) {
            super("ConnectivityThread");
            mContext = context;
        }

        @Override
        public void run() {
            Looper.prepare();
            synchronized (this) {
                sServiceInstance = new ConnectivityService(mContext);
                notifyAll();
            }
            Looper.loop();
        }

        public static ConnectivityService getServiceInstance(Context context) {
            ConnectivityThread thread = new ConnectivityThread(context);
            thread.start();

            synchronized (thread) {
                while (sServiceInstance == null) {
                    try {
                        // Wait until sServiceInstance has been initialized.
                        thread.wait();
                    } catch (InterruptedException ignore) {
                        Slog.e(TAG,
                            "Unexpected InterruptedException while waiting"+
                            " for ConnectivityService thread");
                    }
                }
            }

            return sServiceInstance;
        }
    }

    public static ConnectivityService getInstance(Context context) {
        return ConnectivityThread.getServiceInstance(context);
    }

    private ConnectivityService(Context context) {
        if (DBG) Slog.v(TAG, "ConnectivityService starting up");

        // setup our unique device name
        String id = Settings.Secure.getString(context.getContentResolver(),
                Settings.Secure.ANDROID_ID);
        if (id != null && id.length() > 0) {
            String name = new String("android_").concat(id);
            SystemProperties.set("net.hostname", name);
        }

        mContext = context;
        mNetTrackers = new NetworkStateTracker[
                ConnectivityManager.MAX_NETWORK_TYPE+1];
        mHandler = new MyHandler();

        mNetworkPreference = getPersistedNetworkPreference();

        mRadioAttributes = new RadioAttributes[ConnectivityManager.MAX_RADIO_TYPE+1];
        mNetAttributes = new NetworkAttributes[ConnectivityManager.MAX_NETWORK_TYPE+1];

        // Load device network attributes from resources
        String[] raStrings = context.getResources().getStringArray(
                com.android.internal.R.array.radioAttributes);
        for (String raString : raStrings) {
            RadioAttributes r = new RadioAttributes(raString);
            if (r.mType > ConnectivityManager.MAX_RADIO_TYPE) {
                Slog.e(TAG, "Error in radioAttributes - ignoring attempt to define type " + r.mType);
                continue;
            }
            if (mRadioAttributes[r.mType] != null) {
                Slog.e(TAG, "Error in radioAttributes - ignoring attempt to redefine type " +
                        r.mType);
                continue;
            }
            mRadioAttributes[r.mType] = r;
        }

        String[] naStrings = context.getResources().getStringArray(
                com.android.internal.R.array.networkAttributes);
        for (String naString : naStrings) {
            try {
                NetworkAttributes n = new NetworkAttributes(naString);
                if (n.mType > ConnectivityManager.MAX_NETWORK_TYPE) {
                    Slog.e(TAG, "Error in networkAttributes - ignoring attempt to define type " +
                            n.mType);
                    continue;
                }
                if (mNetAttributes[n.mType] != null) {
                    Slog.e(TAG, "Error in networkAttributes - ignoring attempt to redefine type " +
                            n.mType);
                    continue;
                }
                if (mRadioAttributes[n.mRadio] == null) {
                    Slog.e(TAG, "Error in networkAttributes - ignoring attempt to use undefined " +
                            "radio " + n.mRadio + " in network type " + n.mType);
                    continue;
                }
                mNetAttributes[n.mType] = n;
                mNetworksDefined++;
            } catch(Exception e) {
                // ignore it - leave the entry null
            }
        }

        // high priority first
        mPriorityList = new int[mNetworksDefined];
        {
            int insertionPoint = mNetworksDefined-1;
            int currentLowest = 0;
            int nextLowest = 0;
            while (insertionPoint > -1) {
                for (NetworkAttributes na : mNetAttributes) {
                    if (na == null) continue;
                    if (na.mPriority < currentLowest) continue;
                    if (na.mPriority > currentLowest) {
                        if (na.mPriority < nextLowest || nextLowest == 0) {
                            nextLowest = na.mPriority;
                        }
                        continue;
                    }
                    mPriorityList[insertionPoint--] = na.mType;
                }
                currentLowest = nextLowest;
                nextLowest = 0;
            }
        }

        mNetRequestersPids = new ArrayList[ConnectivityManager.MAX_NETWORK_TYPE+1];
        for (int i : mPriorityList) {
            mNetRequestersPids[i] = new ArrayList();
        }

        mFeatureUsers = new ArrayList();

        mNumDnsEntries = 0;

        mTestMode = SystemProperties.get("cm.test.mode").equals("true")
                && SystemProperties.get("ro.build.type").equals("eng");
        /*
         * Create the network state trackers for Wi-Fi and mobile
         * data. Maybe this could be done with a factory class,
         * but it's not clear that it's worth it, given that
         * the number of different network types is not going
         * to change very often.
         */
        boolean noMobileData = !getMobileDataEnabled();
        for (int netType : mPriorityList) {
            switch (mNetAttributes[netType].mRadio) {
            case ConnectivityManager.TYPE_WIFI:
                if (DBG) Slog.v(TAG, "Starting Wifi Service.");
                WifiStateTracker wst = new WifiStateTracker(context, mHandler);
                WifiService wifiService = new WifiService(context, wst);
                ServiceManager.addService(Context.WIFI_SERVICE, wifiService);
                wifiService.startWifi();
                mNetTrackers[ConnectivityManager.TYPE_WIFI] = wst;
                wst.startMonitoring();

                break;
            case ConnectivityManager.TYPE_MOBILE:
                mNetTrackers[netType] = new MobileDataStateTracker(context, mHandler,
                    netType, mNetAttributes[netType].mName);
                mNetTrackers[netType].startMonitoring();
                if (noMobileData) {
                    if (DBG) Slog.d(TAG, "tearing down Mobile networks due to setting");
                    mNetTrackers[netType].teardown();
                }
                break;
            case ConnectivityManager.TYPE_WIMAX:
                NetworkStateTracker nst = makeWimaxStateTracker();
                if (nst != null) {
                    nst.startMonitoring();
                }
                mNetTrackers[netType] = nst;
                if (noMobileData) {
                    if (DBG) Slog.d(TAG, "tearing down WiMAX networks due to setting");
                    mNetTrackers[netType].teardown();
                }
                break;
            default:
                Slog.e(TAG, "Trying to create a DataStateTracker for an unknown radio type " +
                        mNetAttributes[netType].mRadio);
                continue;
            }
        }

        mTethering = new Tethering(mContext, mHandler.getLooper());
        mTetheringConfigValid = (((mNetTrackers[ConnectivityManager.TYPE_MOBILE_DUN] != null) ||
                                  !mTethering.isDunRequired()) &&
                                 (mTethering.getTetherableUsbRegexs().length != 0 ||
                                  mTethering.getTetherableWifiRegexs().length != 0) &&
                                 mTethering.getUpstreamIfaceRegexs().length != 0);

        if (DBG) {
            mInetLog = new ArrayList();
        }
    }

    private NetworkStateTracker makeWimaxStateTracker() {
        //Initialize Wimax
        DexClassLoader wimaxClassLoader;
        Class wimaxStateTrackerClass = null;
        Class wimaxServiceClass = null;
        Class wimaxManagerClass;
        String wimaxJarLocation;
        String wimaxLibLocation;
        String wimaxManagerClassName;
        String wimaxServiceClassName;
        String wimaxStateTrackerClassName;

        NetworkStateTracker wimaxStateTracker = null;

        boolean isWimaxEnabled = mContext.getResources().getBoolean(
                com.android.internal.R.bool.config_wimaxEnabled);

        if (isWimaxEnabled) {
            try {
                wimaxJarLocation = mContext.getResources().getString(
                        com.android.internal.R.string.config_wimaxServiceJarLocation);
                wimaxLibLocation = mContext.getResources().getString(
                        com.android.internal.R.string.config_wimaxNativeLibLocation);
                wimaxManagerClassName = mContext.getResources().getString(
                        com.android.internal.R.string.config_wimaxManagerClassname);
                wimaxServiceClassName = mContext.getResources().getString(
                        com.android.internal.R.string.config_wimaxServiceClassname);
                wimaxStateTrackerClassName = mContext.getResources().getString(
                        com.android.internal.R.string.config_wimaxStateTrackerClassname);

                wimaxClassLoader =  new DexClassLoader(wimaxJarLocation,
                        new ContextWrapper(mContext).getCacheDir().getAbsolutePath(),
                        wimaxLibLocation,ClassLoader.getSystemClassLoader());

                try {
                    wimaxManagerClass = wimaxClassLoader.loadClass(wimaxManagerClassName);
                    wimaxStateTrackerClass = wimaxClassLoader.loadClass(wimaxStateTrackerClassName);
                    wimaxServiceClass = wimaxClassLoader.loadClass(wimaxServiceClassName);
                } catch (ClassNotFoundException ex) {
                    ex.printStackTrace();
                    return null;
                }
            } catch(Resources.NotFoundException ex) {
                Slog.e(TAG, "Wimax Resources does not exist!!! ");
                return null;
            }

            try {
                Slog.v(TAG, "Starting Wimax Service... ");

                Constructor wmxStTrkrConst = wimaxStateTrackerClass.getConstructor
                        (new Class[] {Context.class,Handler.class});
                wimaxStateTracker = (NetworkStateTracker)wmxStTrkrConst.newInstance(mContext,mHandler);

                Constructor wmxSrvConst = wimaxServiceClass.getDeclaredConstructor
                        (new Class[] {Context.class,wimaxStateTrackerClass});
                wmxSrvConst.setAccessible(true);
                IBinder svcInvoker = (IBinder) wmxSrvConst.newInstance(mContext,wimaxStateTracker);
                wmxSrvConst.setAccessible(false);

                ServiceManager.addService(WimaxManagerConstants.WIMAX_SERVICE, svcInvoker);

            } catch(ClassCastException ex) {
                ex.printStackTrace();
                return null;
            } catch (NoSuchMethodException ex) {
                ex.printStackTrace();
                return null;
            } catch (InstantiationException ex) {
                ex.printStackTrace();
                return null;
            } catch(IllegalAccessException ex) {
                ex.printStackTrace();
                return null;
            } catch(InvocationTargetException ex) {
                ex.printStackTrace();
                return null;
            } catch(Exception ex) {
                ex.printStackTrace();
                return null;
            }
        } else {
            Slog.e(TAG, "Wimax is not enabled or not added to the network attributes!!! ");
            return null;
        }

        return wimaxStateTracker;
    }

    /**
     * Sets the preferred network.
     * @param preference the new preference
     */
    public void setNetworkPreference(int preference) {
        enforceChangePermission();

        mHandler.sendMessage(mHandler.obtainMessage(EVENT_SET_NETWORK_PREFERENCE, preference, 0));
    }

    public int getNetworkPreference() {
        enforceAccessPermission();
        int preference;
        synchronized(this) {
            preference = mNetworkPreference;
        }
        return preference;
    }

    private void handleSetNetworkPreference(int preference) {
        if (ConnectivityManager.isNetworkTypeValid(preference) &&
                mNetAttributes[preference] != null &&
                mNetAttributes[preference].isDefault()) {
            if (mNetworkPreference != preference) {
                final ContentResolver cr = mContext.getContentResolver();
                Settings.Secure.putInt(cr, Settings.Secure.NETWORK_PREFERENCE, preference);
                synchronized(this) {
                    mNetworkPreference = preference;
                }
                if (isCneAware()) {
                    /* send it to cne and it will handle it */
                    mLinkManager.setDefaultConnectionNwPref(preference);
                } else {
                    enforcePreference();
                }
            }
        }
    }

    private int getPersistedNetworkPreference() {
        final ContentResolver cr = mContext.getContentResolver();

        final int networkPrefSetting = Settings.Secure
                .getInt(cr, Settings.Secure.NETWORK_PREFERENCE, -1);
        if (networkPrefSetting != -1) {
            return networkPrefSetting;
        }

        return ConnectivityManager.DEFAULT_NETWORK_PREFERENCE;
    }

    /**
     * Make the state of network connectivity conform to the preference settings
     * In this method, we only tear down a non-preferred network. Establishing
     * a connection to the preferred network is taken care of when we handle
     * the disconnect event from the non-preferred network
     * (see {@link #handleDisconnect(NetworkInfo)}).
     */
    private void enforcePreference() {
        if (mNetTrackers[mNetworkPreference].getNetworkInfo().isConnected())
            return;

        if (!mNetTrackers[mNetworkPreference].isAvailable())
            return;

        for (int t=0; t <= ConnectivityManager.MAX_RADIO_TYPE; t++) {
            if (t != mNetworkPreference && mNetTrackers[t] != null &&
                    mNetTrackers[t].getNetworkInfo().isConnected()) {
                if (DBG) {
                    Slog.d(TAG, "tearing down " +
                            mNetTrackers[t].getNetworkInfo() +
                            " in enforcePreference");
                }
                teardown(mNetTrackers[t]);
            }
        }
    }

    private boolean teardown(NetworkStateTracker netTracker) {
        if (netTracker.teardown()) {
            netTracker.setTeardownRequested(true);
            return true;
        } else {
            return false;
        }
    }

    /**
     * Return NetworkInfo for the active (i.e., connected) network interface.
     * It is assumed that at most one network is active at a time. If more
     * than one is active, it is indeterminate which will be returned.
     * @return the info for the active network, or {@code null} if none is
     * active
     */
    public NetworkInfo getActiveNetworkInfo() {
        enforceAccessPermission();
        if (mActiveDefaultNetwork != -1) {
            return mNetTrackers[mActiveDefaultNetwork].getNetworkInfo();
        }
        return null;
    }

    public NetworkInfo getNetworkInfo(int networkType) {
        enforceAccessPermission();
        if (ConnectivityManager.isNetworkTypeValid(networkType)) {
            NetworkStateTracker t = mNetTrackers[networkType];
            if (t != null)
                return t.getNetworkInfo();
        }
        return null;
    }

    public NetworkInfo[] getAllNetworkInfo() {
        enforceAccessPermission();
        NetworkInfo[] result = new NetworkInfo[mNetworksDefined];
        int i = 0;
        for (NetworkStateTracker t : mNetTrackers) {
            if(t != null) result[i++] = t.getNetworkInfo();
        }
        return result;
    }

    public boolean setRadios(boolean turnOn) {
        boolean result = true;
        enforceChangePermission();
        for (NetworkStateTracker t : mNetTrackers) {
            if (t != null) result = t.setRadio(turnOn) && result;
        }
        return result;
    }

    public boolean setRadio(int netType, boolean turnOn) {
        enforceChangePermission();
        if (!ConnectivityManager.isNetworkTypeValid(netType)) {
            return false;
        }
        NetworkStateTracker tracker = mNetTrackers[netType];
        return tracker != null && tracker.setRadio(turnOn);
    }

    /**
     * Used to notice when the calling process dies so we can self-expire
     *
     * Also used to know if the process has cleaned up after itself when
     * our auto-expire timer goes off.  The timer has a link to an object.
     *
     */
    private class FeatureUser implements IBinder.DeathRecipient {
        int mNetworkType;
        String mFeature;
        IBinder mBinder;
        int mPid;
        int mUid;
        long mCreateTime;

        FeatureUser(int type, String feature, IBinder binder) {
            super();
            mNetworkType = type;
            mFeature = feature;
            mBinder = binder;
            mPid = getCallingPid();
            mUid = getCallingUid();
            mCreateTime = System.currentTimeMillis();

            try {
                mBinder.linkToDeath(this, 0);
            } catch (RemoteException e) {
                binderDied();
            }
        }

        void unlinkDeathRecipient() {
            mBinder.unlinkToDeath(this, 0);
        }

        public void binderDied() {
            Slog.d(TAG, "ConnectivityService FeatureUser binderDied(" +
                    mNetworkType + ", " + mFeature + ", " + mBinder + "), created " +
                    (System.currentTimeMillis() - mCreateTime) + " mSec ago");
            stopUsingNetworkFeature(this, false);
        }

        public void expire() {
            Slog.d(TAG, "ConnectivityService FeatureUser expire(" +
                    mNetworkType + ", " + mFeature + ", " + mBinder +"), created " +
                    (System.currentTimeMillis() - mCreateTime) + " mSec ago");
            stopUsingNetworkFeature(this, false);
        }

        public String toString() {
            return "FeatureUser("+mNetworkType+","+mFeature+","+mPid+","+mUid+"), created " +
                    (System.currentTimeMillis() - mCreateTime) + " mSec ago";
        }
    }

    // javadoc from interface
    public int startUsingNetworkFeature(int networkType, String feature,
            IBinder binder) {
        if (DBG) {
            Slog.d(TAG, "startUsingNetworkFeature for net " + networkType +
                    ": " + feature);
        }
        enforceChangePermission();
        if (!ConnectivityManager.isNetworkTypeValid(networkType) ||
                mNetAttributes[networkType] == null) {
            return Phone.APN_REQUEST_FAILED;
        }

        FeatureUser f = new FeatureUser(networkType, feature, binder);

        // TODO - move this into the MobileDataStateTracker
        int usedNetworkType = networkType;
        if(networkType == ConnectivityManager.TYPE_MOBILE) {
            if (!getMobileDataEnabled()) {
                if (DBG) Slog.d(TAG, "requested special network with data disabled - rejected");
                return Phone.APN_TYPE_NOT_AVAILABLE;
            }
            if (TextUtils.equals(feature, Phone.FEATURE_ENABLE_MMS)) {
                usedNetworkType = ConnectivityManager.TYPE_MOBILE_MMS;
            } else if (TextUtils.equals(feature, Phone.FEATURE_ENABLE_SUPL)) {
                usedNetworkType = ConnectivityManager.TYPE_MOBILE_SUPL;
            } else if (TextUtils.equals(feature, Phone.FEATURE_ENABLE_DUN)) {
                usedNetworkType = ConnectivityManager.TYPE_MOBILE_DUN;
            } else if (TextUtils.equals(feature, Phone.FEATURE_ENABLE_HIPRI)) {
                usedNetworkType = ConnectivityManager.TYPE_MOBILE_HIPRI;
            }
        }
        NetworkStateTracker network = mNetTrackers[usedNetworkType];
        if (network != null) {
            if (usedNetworkType != networkType) {
                Integer currentPid = new Integer(getCallingPid());

                NetworkStateTracker radio = mNetTrackers[networkType];
                NetworkInfo ni = network.getNetworkInfo();

                if (ni.isAvailable() == false) {
                    if (DBG) Slog.d(TAG, "special network not available");
                    return Phone.APN_TYPE_NOT_AVAILABLE;
                }

                synchronized(this) {
                    mFeatureUsers.add(f);
                    if (!mNetRequestersPids[usedNetworkType].contains(currentPid)) {
                        // this gets used for per-pid dns when connected
                        mNetRequestersPids[usedNetworkType].add(currentPid);
                    }
                }
                mHandler.sendMessageDelayed(mHandler.obtainMessage(EVENT_RESTORE_DEFAULT_NETWORK,
                        f), getRestoreDefaultNetworkDelay());


                if ((ni.isConnectedOrConnecting() == true) &&
                        !network.isTeardownRequested()) {
                    if (ni.isConnected() == true) {
                        // add the pid-specific dns
                        handleDnsConfigurationChange(networkType);
                        if (DBG) Slog.d(TAG, "special network already active");
                        return Phone.APN_ALREADY_ACTIVE;
                    }
                    if (DBG) Slog.d(TAG, "special network already connecting");
                    return Phone.APN_REQUEST_STARTED;
                }

                // check if the radio in play can make another contact
                // assume if cannot for now

                if (DBG) Slog.d(TAG, "reconnecting to special network");
                network.reconnect();
                return Phone.APN_REQUEST_STARTED;
            } else {
                synchronized(this) {
                    mFeatureUsers.add(f);
                }
                mHandler.sendMessageDelayed(mHandler.obtainMessage(EVENT_RESTORE_DEFAULT_NETWORK,
                        f), getRestoreDefaultNetworkDelay());

                return network.startUsingNetworkFeature(feature,
                        getCallingPid(), getCallingUid());
            }
        }
        return Phone.APN_TYPE_NOT_AVAILABLE;
    }

    // javadoc from interface
    public int stopUsingNetworkFeature(int networkType, String feature) {
        enforceChangePermission();

        int pid = getCallingPid();
        int uid = getCallingUid();

        FeatureUser u = null;
        boolean found = false;

        synchronized(this) {
            for (int i = 0; i < mFeatureUsers.size() ; i++) {
                u = (FeatureUser)mFeatureUsers.get(i);
                if (uid == u.mUid && pid == u.mPid &&
                        networkType == u.mNetworkType &&
                        TextUtils.equals(feature, u.mFeature)) {
                    found = true;
                    break;
                }
            }
        }
        if (found && u != null) {
            // stop regardless of how many other time this proc had called start
            return stopUsingNetworkFeature(u, true);
        } else {
            // none found!
            if (DBG) Slog.d(TAG, "ignoring stopUsingNetworkFeature - not a live request");
            return 1;
        }
    }

    private int stopUsingNetworkFeature(FeatureUser u, boolean ignoreDups) {
        int networkType = u.mNetworkType;
        String feature = u.mFeature;
        int pid = u.mPid;
        int uid = u.mUid;

        NetworkStateTracker tracker = null;
        boolean callTeardown = false;  // used to carry our decision outside of sync block

        if (DBG) {
            Slog.d(TAG, "stopUsingNetworkFeature for net " + networkType +
                    ": " + feature);
        }

        if (!ConnectivityManager.isNetworkTypeValid(networkType)) {
            return -1;
        }

        // need to link the mFeatureUsers list with the mNetRequestersPids state in this
        // sync block
        synchronized(this) {
            // check if this process still has an outstanding start request
            if (!mFeatureUsers.contains(u)) {
                if (DBG) Slog.d(TAG, "ignoring - this process has no outstanding requests");
                return 1;
            }
            u.unlinkDeathRecipient();
            mFeatureUsers.remove(mFeatureUsers.indexOf(u));
            // If we care about duplicate requests, check for that here.
            //
            // This is done to support the extension of a request - the app
            // can request we start the network feature again and renew the
            // auto-shutoff delay.  Normal "stop" calls from the app though
            // do not pay attention to duplicate requests - in effect the
            // API does not refcount and a single stop will counter multiple starts.
            if (ignoreDups == false) {
                for (int i = 0; i < mFeatureUsers.size() ; i++) {
                    FeatureUser x = (FeatureUser)mFeatureUsers.get(i);
                    if (x.mUid == u.mUid && x.mPid == u.mPid &&
                            x.mNetworkType == u.mNetworkType &&
                            TextUtils.equals(x.mFeature, u.mFeature)) {
                        if (DBG) Slog.d(TAG, "ignoring stopUsingNetworkFeature as dup is found");
                        return 1;
                    }
                }
            }

            // TODO - move to MobileDataStateTracker
            int usedNetworkType = networkType;
            if (networkType == ConnectivityManager.TYPE_MOBILE) {
                if (TextUtils.equals(feature, Phone.FEATURE_ENABLE_MMS)) {
                    usedNetworkType = ConnectivityManager.TYPE_MOBILE_MMS;
                } else if (TextUtils.equals(feature, Phone.FEATURE_ENABLE_SUPL)) {
                    usedNetworkType = ConnectivityManager.TYPE_MOBILE_SUPL;
                } else if (TextUtils.equals(feature, Phone.FEATURE_ENABLE_DUN)) {
                    usedNetworkType = ConnectivityManager.TYPE_MOBILE_DUN;
                } else if (TextUtils.equals(feature, Phone.FEATURE_ENABLE_HIPRI)) {
                    usedNetworkType = ConnectivityManager.TYPE_MOBILE_HIPRI;
                }
            }
            tracker =  mNetTrackers[usedNetworkType];
            if (tracker == null) {
                if (DBG) Slog.d(TAG, "ignoring - no known tracker for net type " + usedNetworkType);
                return -1;
            }
            if (usedNetworkType != networkType) {
                Integer currentPid = new Integer(pid);
                mNetRequestersPids[usedNetworkType].remove(currentPid);
                reassessPidDns(pid, true);
                if (mNetRequestersPids[usedNetworkType].size() != 0) {
                    if (DBG) Slog.d(TAG, "not tearing down special network - " +
                           "others still using it");
                    return 1;
                }
                callTeardown = true;
            }
        }
        if (DBG) Slog.d(TAG, "Doing network teardown");
        if (callTeardown) {
            tracker.teardown();
            return 1;
        } else {
            // do it the old fashioned way
            return tracker.stopUsingNetworkFeature(feature, pid, uid);
        }
    }

    /**
     * @deprecated use requestRouteToHostAddress instead
     *
     * Ensure that a network route exists to deliver traffic to the specified
     * host via the specified network interface.
     * @param networkType the type of the network over which traffic to the
     * specified host is to be routed
     * @param hostAddress the IP address of the host to which the route is
     * desired
     * @return {@code true} on success, {@code false} on failure
     */
    public boolean requestRouteToHost(int networkType, int hostAddress) {
        InetAddress inetAddress = NetworkUtils.intToInetAddress(hostAddress);

        if (inetAddress == null) {
            return false;
        }

        return requestRouteToHostAddress(networkType, inetAddress.getHostAddress());
    }

    /**
     * Ensure that a network route exists to deliver traffic to the specified
     * host via the specified network interface.
     * @param networkType the type of the network over which traffic to the
     * specified host is to be routed
     * @param hostAddress the IP address of the host to which the route is
     * desired
     * @return {@code true} on success, {@code false} on failure
     */
    public boolean requestRouteToHostAddress(int networkType, String hostAddress) {
        enforceChangePermission();
        if (!ConnectivityManager.isNetworkTypeValid(networkType)) {
            return false;
        }
        NetworkStateTracker tracker = mNetTrackers[networkType];

        if (tracker == null || !tracker.getNetworkInfo().isConnected() ||
                 tracker.isTeardownRequested()) {
            if (DBG) {
                Slog.d(TAG, "requestRouteToHostAddress on down network " +
                         "(" + networkType + ") - dropped");
            }
            return false;
        }

        try {
            InetAddress inetAddress = InetAddress.getByName(hostAddress);
            return tracker.requestRouteToHost(inetAddress);
        } catch (UnknownHostException e) {
            return false;
        }
    }

    /**
     * @see ConnectivityManager#getBackgroundDataSetting()
     */
    public boolean getBackgroundDataSetting() {
        return Settings.Secure.getInt(mContext.getContentResolver(),
                Settings.Secure.BACKGROUND_DATA, 1) == 1;
    }

    /**
     * @see ConnectivityManager#setBackgroundDataSetting(boolean)
     */
    public void setBackgroundDataSetting(boolean allowBackgroundDataUsage) {
        mContext.enforceCallingOrSelfPermission(
                android.Manifest.permission.CHANGE_BACKGROUND_DATA_SETTING,
                "ConnectivityService");

        mHandler.sendMessage(mHandler.obtainMessage(EVENT_SET_BACKGROUND_DATA,
                (allowBackgroundDataUsage ? ENABLED : DISABLED), 0));
    }

    private void handleSetBackgroundData(boolean enabled) {
        if (enabled != getBackgroundDataSetting()) {
            Settings.Secure.putInt(mContext.getContentResolver(),
                    Settings.Secure.BACKGROUND_DATA, enabled ? 1 : 0);
            Intent broadcast = new Intent(
                    ConnectivityManager.ACTION_BACKGROUND_DATA_SETTING_CHANGED);
            mContext.sendBroadcast(broadcast);
        }
    }

    /**
     * @see ConnectivityManager#getMobileDataEnabled()
     */
    public boolean getMobileDataEnabled() {
        enforceAccessPermission();
        boolean retVal = Settings.Secure.getInt(mContext.getContentResolver(),
                Settings.Secure.MOBILE_DATA, 1) == 1;
        if (DBG) Slog.d(TAG, "getMobileDataEnabled returning " + retVal);
        return retVal;
    }

    /**
     * @see ConnectivityManager#setMobileDataEnabled(boolean)
     */
    public void setMobileDataEnabled(boolean enabled) {
        enforceChangePermission();
        if (DBG) Slog.d(TAG, "setMobileDataEnabled(" + enabled + ")");

        mHandler.sendMessage(mHandler.obtainMessage(EVENT_SET_MOBILE_DATA,
            (enabled ? ENABLED : DISABLED), 0));
    }

    private void handleSetMobileData(boolean enabled) {
        if (getMobileDataEnabled() == enabled) return;

        Settings.Secure.putInt(mContext.getContentResolver(),
                Settings.Secure.MOBILE_DATA, enabled ? 1 : 0);

        if (enabled) {
            if (mNetTrackers[ConnectivityManager.TYPE_MOBILE] != null) {
                if (DBG) {
                    Slog.d(TAG, "starting up " + mNetTrackers[ConnectivityManager.TYPE_MOBILE]);
                }
                mNetTrackers[ConnectivityManager.TYPE_MOBILE].reconnect();
            }
            if (mNetTrackers[ConnectivityManager.TYPE_WIMAX] != null) {
                if (DBG) {
                    Slog.d(TAG, "starting up " + mNetTrackers[ConnectivityManager.TYPE_WIMAX]);
                }
                mNetTrackers[ConnectivityManager.TYPE_WIMAX].reconnect();
            }
        } else {
            for (NetworkStateTracker nt : mNetTrackers) {
                if (nt == null) continue;
                int netType = nt.getNetworkInfo().getType();
                if (mNetAttributes[netType].mRadio == ConnectivityManager.TYPE_MOBILE) {
                    if (DBG) Slog.d(TAG, "tearing down " + nt);
                    nt.teardown();
                }
            }
            if (mNetTrackers[ConnectivityManager.TYPE_WIMAX] != null) {
                mNetTrackers[ConnectivityManager.TYPE_WIMAX].teardown();
            }
        }
    }

    private int getNumConnectedNetworks() {
        int numConnectedNets = 0;

        for (NetworkStateTracker nt : mNetTrackers) {
            if (nt != null && nt.getNetworkInfo().isConnected() &&
                    !nt.isTeardownRequested()) {
                ++numConnectedNets;
            }
        }
        return numConnectedNets;
    }

    private void enforceAccessPermission() {
        mContext.enforceCallingOrSelfPermission(
                android.Manifest.permission.ACCESS_NETWORK_STATE,
                "ConnectivityService");
    }

    private void enforceChangePermission() {
        mContext.enforceCallingOrSelfPermission(
                android.Manifest.permission.CHANGE_NETWORK_STATE,
                "ConnectivityService");
    }

    // TODO Make this a special check when it goes public
    private void enforceTetherChangePermission() {
        mContext.enforceCallingOrSelfPermission(
                android.Manifest.permission.CHANGE_NETWORK_STATE,
                "ConnectivityService");
    }

    private void enforceTetherAccessPermission() {
        mContext.enforceCallingOrSelfPermission(
                android.Manifest.permission.ACCESS_NETWORK_STATE,
                "ConnectivityService");
    }

    /**
     * Handle a {@code DISCONNECTED} event. If this pertains to the non-active
     * network, we ignore it. If it is for the active network, we send out a
     * broadcast. But first, we check whether it might be possible to connect
     * to a different network.
     * @param info the {@code NetworkInfo} for the network
     */
    private void handleDisconnect(NetworkInfo info) {

        int prevNetType = info.getType();
        if (DBG) Slog.d(TAG,"Got Network Disconnected from Driver nwtype="+prevNetType);
        mNetTrackers[prevNetType].setTeardownRequested(false);
        /*
         * If the disconnected network is not the active one, then don't report
         * this as a loss of connectivity. What probably happened is that we're
         * getting the disconnect for a network that we explicitly disabled
         * in accordance with network preference policies.
         */
        if (!mNetAttributes[prevNetType].isDefault()) {
            List pids = mNetRequestersPids[prevNetType];
            for (int i = 0; i<pids.size(); i++) {
                Integer pid = (Integer)pids.get(i);
                // will remove them because the net's no longer connected
                // need to do this now as only now do we know the pids and
                // can properly null things that are no longer referenced.
                reassessPidDns(pid.intValue(), false);
            }
        }

        Intent intent = new Intent(ConnectivityManager.CONNECTIVITY_ACTION);
        intent.putExtra(ConnectivityManager.EXTRA_NETWORK_INFO, info);
        if (info.isFailover()) {
            intent.putExtra(ConnectivityManager.EXTRA_IS_FAILOVER, true);
            info.setFailover(false);
        }
        if (info.getReason() != null) {
            intent.putExtra(ConnectivityManager.EXTRA_REASON, info.getReason());
        }
        if (info.getExtraInfo() != null) {
            intent.putExtra(ConnectivityManager.EXTRA_EXTRA_INFO,
                    info.getExtraInfo());
        }

        if (mNetAttributes[prevNetType].isDefault()) {
            tryFailover(prevNetType);
            if (mActiveDefaultNetwork != -1) {
                NetworkInfo switchTo = mNetTrackers[mActiveDefaultNetwork].getNetworkInfo();
                intent.putExtra(ConnectivityManager.EXTRA_OTHER_NETWORK_INFO, switchTo);
            } else {
                mDefaultInetConditionPublished = 0; // we're not connected anymore
                intent.putExtra(ConnectivityManager.EXTRA_NO_CONNECTIVITY, true);
            }
        }
        intent.putExtra(ConnectivityManager.EXTRA_INET_CONDITION, mDefaultInetConditionPublished);
        // do this before we broadcast the change
        handleConnectivityChange(prevNetType);

        sendStickyBroadcast(intent);
        /*
         * If the failover network is already connected, then immediately send
         * out a followup broadcast indicating successful failover
         */
        if (mActiveDefaultNetwork != -1) {
            sendConnectedBroadcast(mNetTrackers[mActiveDefaultNetwork].getNetworkInfo());
        }
    }

    private void tryFailover(int prevNetType) {
        /*
         * If this is a default network, check if other defaults are available
         * or active
         */
        if (mNetAttributes[prevNetType].isDefault()) {
            if (mActiveDefaultNetwork == prevNetType) {
                mActiveDefaultNetwork = -1;
            }

            boolean noMobileData = !getMobileDataEnabled();
            for (int checkType=0; checkType <= ConnectivityManager.MAX_NETWORK_TYPE; checkType++) {
                if (checkType == prevNetType) continue;
                if (mNetAttributes[checkType] == null) continue;
                if (mNetAttributes[checkType].isDefault() == false) continue;
                if (mNetAttributes[checkType].mRadio == ConnectivityManager.TYPE_MOBILE &&
                        noMobileData) {
                    Slog.e(TAG, "not failing over to mobile type " + checkType +
                            " because Mobile Data Disabled");
                    continue;
                }
                if (mNetAttributes[checkType].mRadio == ConnectivityManager.TYPE_WIMAX &&
                        noMobileData) {
                    Slog.e(TAG, "not failing over to mobile type " + checkType +
                            " because Mobile Data Disabled");
                    continue;
                }
                NetworkStateTracker checkTracker = mNetTrackers[checkType];
                NetworkInfo checkInfo = checkTracker.getNetworkInfo();
                if (!checkInfo.isConnectedOrConnecting() || checkTracker.isTeardownRequested()) {
                    checkInfo.setFailover(true);
                    checkTracker.reconnect();
                }
                if (DBG) Slog.d(TAG, "Attempting to switch to " + checkInfo.getTypeName());
            }
        }
    }

    private void sendConnectedBroadcast(NetworkInfo info) {
        sendGeneralBroadcast(info, ConnectivityManager.CONNECTIVITY_ACTION);
    }

    private void sendInetConditionBroadcast(NetworkInfo info) {
        sendGeneralBroadcast(info, ConnectivityManager.INET_CONDITION_ACTION);
    }

    private void sendGeneralBroadcast(NetworkInfo info, String bcastType) {
        Intent intent = new Intent(bcastType);
        intent.putExtra(ConnectivityManager.EXTRA_NETWORK_INFO, info);
        if (info.isFailover()) {
            intent.putExtra(ConnectivityManager.EXTRA_IS_FAILOVER, true);
            info.setFailover(false);
        }
        if (info.getReason() != null) {
            intent.putExtra(ConnectivityManager.EXTRA_REASON, info.getReason());
        }
        if (info.getExtraInfo() != null) {
            intent.putExtra(ConnectivityManager.EXTRA_EXTRA_INFO,
                    info.getExtraInfo());
        }
        intent.putExtra(ConnectivityManager.EXTRA_INET_CONDITION, mDefaultInetConditionPublished);
        sendStickyBroadcast(intent);
    }

    /**
     * Called when an attempt to fail over to another network has failed.
     * @param info the {@link NetworkInfo} for the failed network
     */
    private void handleConnectionFailure(NetworkInfo info) {
        mNetTrackers[info.getType()].setTeardownRequested(false);

        String reason = info.getReason();
        String extraInfo = info.getExtraInfo();

        String reasonText;
        if (reason == null) {
            reasonText = ".";
        } else {
            reasonText = " (" + reason + ").";
        }
        Slog.e(TAG, "Attempt to connect to " + info.getTypeName() + " failed" + reasonText);

        Intent intent = new Intent(ConnectivityManager.CONNECTIVITY_ACTION);
        intent.putExtra(ConnectivityManager.EXTRA_NETWORK_INFO, info);
        if (getActiveNetworkInfo() == null) {
            intent.putExtra(ConnectivityManager.EXTRA_NO_CONNECTIVITY, true);
        }
        if (reason != null) {
            intent.putExtra(ConnectivityManager.EXTRA_REASON, reason);
        }
        if (extraInfo != null) {
            intent.putExtra(ConnectivityManager.EXTRA_EXTRA_INFO, extraInfo);
        }
        if (info.isFailover()) {
            intent.putExtra(ConnectivityManager.EXTRA_IS_FAILOVER, true);
            info.setFailover(false);
        }

        if (mNetAttributes[info.getType()].isDefault()) {
            tryFailover(info.getType());
            if (mActiveDefaultNetwork != -1) {
                NetworkInfo switchTo = mNetTrackers[mActiveDefaultNetwork].getNetworkInfo();
                intent.putExtra(ConnectivityManager.EXTRA_OTHER_NETWORK_INFO, switchTo);
            } else {
                mDefaultInetConditionPublished = 0;
                intent.putExtra(ConnectivityManager.EXTRA_NO_CONNECTIVITY, true);
            }
        }

        intent.putExtra(ConnectivityManager.EXTRA_INET_CONDITION, mDefaultInetConditionPublished);
        sendStickyBroadcast(intent);
        /*
         * If the failover network is already connected, then immediately send
         * out a followup broadcast indicating successful failover
         */
        if (mActiveDefaultNetwork != -1) {
            sendConnectedBroadcast(mNetTrackers[mActiveDefaultNetwork].getNetworkInfo());
        }
    }

    private void sendStickyBroadcast(Intent intent) {
        synchronized(this) {
            if (!mSystemReady) {
                mInitialBroadcast = new Intent(intent);
            }
            intent.addFlags(Intent.FLAG_RECEIVER_REGISTERED_ONLY_BEFORE_BOOT);
            mContext.sendStickyBroadcast(intent);
        }
    }

    void systemReady() {
        synchronized(this) {
            mSystemReady = true;
            if (mInitialBroadcast != null) {
                mContext.sendStickyBroadcast(mInitialBroadcast);
                mInitialBroadcast = null;
            }
        }
    }

    private void handleConnect(NetworkInfo info) {

        int type = info.getType();
        if (DBG) Slog.d(TAG, "Got Network Connection Succ from Driver nwtype="+type);
        // snapshot isFailover, because sendConnectedBroadcast() resets it
        boolean isFailover = info.isFailover();
        NetworkStateTracker thisNet = mNetTrackers[type];

        // if this is a default net and other default is running
        // kill the one not preferred
        if (mNetAttributes[type].isDefault()) {
            if (mActiveDefaultNetwork != -1 && mActiveDefaultNetwork != type) {
                if ((type != mNetworkPreference &&
                        mNetAttributes[mActiveDefaultNetwork].mPriority >
                        mNetAttributes[type].mPriority) ||
                        mNetworkPreference == mActiveDefaultNetwork) {
                        if(!isCneAware()) {
                            // don't accept this one
                            if (DBG) Slog.v(TAG, "Not broadcasting CONNECT_ACTION " +
                                    "to torn down network " + info.getTypeName());
                            teardown(thisNet);
                        } else {
                            handleDnsConfigurationChange(type);
                        }
                        return;
                } else {
                    // tear down the other
                    NetworkStateTracker otherNet =
                            mNetTrackers[mActiveDefaultNetwork];
                    if (DBG) Slog.v(TAG, "Policy requires " +
                            otherNet.getNetworkInfo().getTypeName() +
                            " teardown");
<<<<<<< HEAD
                    if (!isCneAware()) {
                        if (DBG) Slog.i(TAG, "CNE To support Simultaneous Nws we"+
                                 " will not tear down other nw");
                        if (!teardown(otherNet)) {
                            Slog.e(TAG, "Network declined teardown request");
                            return;
                        }
=======
                    if (!teardown(otherNet)) {
                        Slog.e(TAG, "Network declined teardown request");
                        teardown(thisNet);
                        return;
>>>>>>> 54d3e905
                    }
                    if (isFailover) {
                        otherNet.releaseWakeLock();
                    }
                }
            }
            mActiveDefaultNetwork = type;
            // this will cause us to come up initially as unconnected and switching
            // to connected after our normal pause unless somebody reports us as reall
            // disconnected
            mDefaultInetConditionPublished = 0;
            mDefaultConnectionSequence++;
            mInetConditionChangeInFlight = false;
            // Don't do this - if we never sign in stay, grey
            //reportNetworkCondition(mActiveDefaultNetwork, 100);
        }
        thisNet.setTeardownRequested(false);
        thisNet.updateNetworkSettings();
        handleConnectivityChange(type);
        sendConnectedBroadcast(info);
    }

    private void handleScanResultsAvailable(NetworkInfo info) {
        int networkType = info.getType();
        if (networkType != ConnectivityManager.TYPE_WIFI) {
            if (DBG) Slog.v(TAG, "Got ScanResultsAvailable for " +
                    info.getTypeName() + " network. Don't know how to handle.");
        }

        mNetTrackers[networkType].interpretScanResultsAvailable();
    }

    private void handleNotificationChange(boolean visible, int id,
            Notification notification) {
        NotificationManager notificationManager = (NotificationManager) mContext
                .getSystemService(Context.NOTIFICATION_SERVICE);

        if (visible) {
            notificationManager.notify(id, notification);
        } else {
            notificationManager.cancel(id);
        }
    }

    /**
     * After a change in the connectivity state of any network, We're mainly
     * concerned with making sure that the list of DNS servers is setupup
     * according to which networks are connected, and ensuring that the
     * right routing table entries exist.
     */
    private void handleConnectivityChange(int netType) {
        /*
         * If a non-default network is enabled, add the host routes that
         * will allow it's DNS servers to be accessed.
         */
        handleDnsConfigurationChange(netType);

        if (mNetTrackers[netType].getNetworkInfo().isConnected()) {
            if (mNetAttributes[netType].isDefault()) {
                if (!SystemProperties.get(ILinkManager.UseCne,"none").equalsIgnoreCase("vendor")) {
                    mNetTrackers[netType].addDefaultRoute();
                } else {
                    mNetTrackers[netType].addSrcRoutes();
                }
            } else {
                // many radios add a default route even when we don't want one.
                // remove the default interface unless we need it for our active network
                if (mActiveDefaultNetwork != -1) {
                    String defaultIface = mNetTrackers[mActiveDefaultNetwork].getInterfaceName();
                    if (defaultIface != null &&
                            !defaultIface.equals(mNetTrackers[netType].getInterfaceName())) {
                        mNetTrackers[netType].removeDefaultRoute();
                    }
                }
                mNetTrackers[netType].addPrivateDnsRoutes();
            }
        } else {
            if (mNetAttributes[netType].isDefault()) {
                if (!SystemProperties.get(ILinkManager.UseCne,"none").equalsIgnoreCase("vendor")) {
                    mNetTrackers[netType].removeDefaultRoute();
                } else {
                    mNetTrackers[netType].delSrcRoutes();
                }
            } else {
                mNetTrackers[netType].removePrivateDnsRoutes();
            }
        }
    }

    /**
     * Adjust the per-process dns entries (net.dns<x>.<pid>) based
     * on the highest priority active net which this process requested.
     * If there aren't any, clear it out
     */
    private void reassessPidDns(int myPid, boolean doBump)
    {
        if (DBG) Slog.d(TAG, "reassessPidDns for pid " + myPid);
        for(int i : mPriorityList) {
            if (mNetAttributes[i].isDefault()) {
                continue;
            }
            NetworkStateTracker nt = mNetTrackers[i];
            if (nt.getNetworkInfo().isConnected() &&
                    !nt.isTeardownRequested()) {
                List pids = mNetRequestersPids[i];
                for (int j=0; j<pids.size(); j++) {
                    Integer pid = (Integer)pids.get(j);
                    if (pid.intValue() == myPid) {
                        String[] dnsList = nt.getNameServers();
                        writePidDns(dnsList, myPid);
                        if (doBump) {
                            bumpDns();
                        }
                        return;
                    }
                }
           }
        }
        // nothing found - delete
        for (int i = 1; ; i++) {
            String prop = "net.dns" + i + "." + myPid;
            if (SystemProperties.get(prop).length() == 0) {
                if (doBump) {
                    bumpDns();
                }
                return;
            }
            SystemProperties.set(prop, "");
        }
    }

    private void writePidDns(String[] dnsList, int pid) {
        int j = 1;
        for (String dns : dnsList) {
            if (dns != null && !TextUtils.equals(dns, "0.0.0.0")) {
                SystemProperties.set("net.dns" + j++ + "." + pid, dns);
            }
        }
    }

    private void bumpDns() {
        /*
         * Bump the property that tells the name resolver library to reread
         * the DNS server list from the properties.
         */
        String propVal = SystemProperties.get("net.dnschange");
        int n = 0;
        if (propVal.length() != 0) {
            try {
                n = Integer.parseInt(propVal);
            } catch (NumberFormatException e) {}
        }
        SystemProperties.set("net.dnschange", "" + (n+1));
    }

    private void handleDnsConfigurationChange(int netType) {

        if(isCneAware()) {
            // reset dns list
            if (DBG) Slog.d(TAG, "handleDnsConfigurationChange - numDnsEntries=" +
                            mNumDnsEntries + ",netType=" + netType);
            for (int i=1; i <= mNumDnsEntries; i++) {
                if (DBG) Slog.d(TAG, "handleDnsConfigurationChange - reset set.dns-i=" + i);
                SystemProperties.set("net.dns" + i, "");
            }
            mNumDnsEntries = 0;
            int k = 1;
            for (int x = mPriorityList.length-1; x>= 0; x--) {
                int networkType = mPriorityList[x];
                NetworkStateTracker netTracker = mNetTrackers[networkType];
                if (netTracker != null && netTracker.getNetworkInfo().isConnected() &&
                    !netTracker.isTeardownRequested()) {
                    String[] dnsLst = netTracker.getNameServers();
                    if (mNetAttributes[networkType].isDefault()) {
                        if (DBG) Slog.d(TAG, "handleDnsConfigurationChange isDefault=" +
                                        networkType);
                        for (String dns : dnsLst) {
                            if (dns != null && !TextUtils.equals(dns, "0.0.0.0")) {
                                if (DBG) Slog.d(TAG, "adding dns " + dns + " for " +
                                           netTracker.getNetworkInfo().getTypeName());
                                SystemProperties.set("net.dns" + k++, dns);
                            }
                        }
                        mNumDnsEntries = k;
                    }
                }
            }
            bumpDns();
            return;
        }
        // add default net's dns entries
        NetworkStateTracker nt = mNetTrackers[netType];
        if (nt != null && nt.getNetworkInfo().isConnected() && !nt.isTeardownRequested()) {
            String[] dnsList = nt.getNameServers();
            if (mNetAttributes[netType].isDefault()) {
                int j = 1;
                for (String dns : dnsList) {
                    if (dns != null && !TextUtils.equals(dns, "0.0.0.0")) {
                        if (DBG) {
                            Slog.d(TAG, "adding dns " + dns + " for " +
                                    nt.getNetworkInfo().getTypeName());
                        }
                        SystemProperties.set("net.dns" + j++, dns);
                    }
                }
                for (int k=j ; k<mNumDnsEntries; k++) {
                    if (DBG) Slog.d(TAG, "erasing net.dns" + k);
                    SystemProperties.set("net.dns" + k, "");
                }
                mNumDnsEntries = j;
            } else {
                // set per-pid dns for attached secondary nets
                List pids = mNetRequestersPids[netType];
                for (int y=0; y< pids.size(); y++) {
                    Integer pid = (Integer)pids.get(y);
                    writePidDns(dnsList, pid.intValue());
                }
            }
        }
        bumpDns();
    }

    private int getRestoreDefaultNetworkDelay() {
        String restoreDefaultNetworkDelayStr = SystemProperties.get(
                NETWORK_RESTORE_DELAY_PROP_NAME);
        if(restoreDefaultNetworkDelayStr != null &&
                restoreDefaultNetworkDelayStr.length() != 0) {
            try {
                return Integer.valueOf(restoreDefaultNetworkDelayStr);
            } catch (NumberFormatException e) {
            }
        }
        return RESTORE_DEFAULT_NETWORK_DELAY;
    }

    @Override
    protected void dump(FileDescriptor fd, PrintWriter pw, String[] args) {
        if (mContext.checkCallingOrSelfPermission(
                android.Manifest.permission.DUMP)
                != PackageManager.PERMISSION_GRANTED) {
            pw.println("Permission Denial: can't dump ConnectivityService " +
                    "from from pid=" + Binder.getCallingPid() + ", uid=" +
                    Binder.getCallingUid());
            return;
        }
        pw.println();
        for (NetworkStateTracker nst : mNetTrackers) {
            if (nst != null) {
                if (nst.getNetworkInfo().isConnected()) {
                    pw.println("Active network: " + nst.getNetworkInfo().
                            getTypeName());
                }
                pw.println(nst.getNetworkInfo());
                pw.println(nst);
                pw.println();
            }
        }

        pw.println("Network Requester Pids:");
        for (int net : mPriorityList) {
            String pidString = net + ": ";
            for (Object pid : mNetRequestersPids[net]) {
                pidString = pidString + pid.toString() + ", ";
            }
            pw.println(pidString);
        }
        pw.println();

        pw.println("FeatureUsers:");
        for (Object requester : mFeatureUsers) {
            pw.println(requester.toString());
        }
        pw.println();

        mTethering.dump(fd, pw, args);

        if (mInetLog != null) {
            pw.println();
            pw.println("Inet condition reports:");
            for(int i = 0; i < mInetLog.size(); i++) {
                pw.println(mInetLog.get(i));
            }
        }
    }

    // must be stateless - things change under us.
    private class MyHandler extends Handler {
        @Override
        public void handleMessage(Message msg) {
            NetworkInfo info;
            switch (msg.what) {
                case NetworkStateTracker.EVENT_STATE_CHANGED:
                    info = (NetworkInfo) msg.obj;
                    int type = info.getType();
                    NetworkInfo.State state = info.getState();
                    // only do this optimization for wifi.  It going into scan mode for location
                    // services generates alot of noise.  Meanwhile the mms apn won't send out
                    // subsequent notifications when on default cellular because it never
                    // disconnects..  so only do this to wifi notifications.  Fixed better when the
                    // APN notifications are standardized.
                    if (mNetAttributes[type].mLastState == state &&
                            mNetAttributes[type].mRadio == ConnectivityManager.TYPE_WIFI) {
                        if (DBG) {
                            // TODO - remove this after we validate the dropping doesn't break
                            // anything
                            Slog.d(TAG, "Dropping ConnectivityChange for " +
                                    info.getTypeName() + ": " +
                                    state + "/" + info.getDetailedState());
                        }
                        return;
                    }
                    mNetAttributes[type].mLastState = state;

                    if (DBG) Slog.d(TAG, "ConnectivityChange for " +
                            info.getTypeName() + ": " +
                            state + "/" + info.getDetailedState());

                    // Connectivity state changed:
                    // [31-13] Reserved for future use
                    // [12-9] Network subtype (for mobile network, as defined
                    //         by TelephonyManager)
                    // [8-3] Detailed state ordinal (as defined by
                    //         NetworkInfo.DetailedState)
                    // [2-0] Network type (as defined by ConnectivityManager)
                    int eventLogParam = (info.getType() & 0x7) |
                            ((info.getDetailedState().ordinal() & 0x3f) << 3) |
                            (info.getSubtype() << 9);
                    EventLog.writeEvent(EventLogTags.CONNECTIVITY_STATE_CHANGED,
                            eventLogParam);

                    if (info.getDetailedState() ==
                            NetworkInfo.DetailedState.FAILED) {
                        handleConnectionFailure(info);
                    } else if (state == NetworkInfo.State.DISCONNECTED) {
                        handleDisconnect(info);
                    } else if (state == NetworkInfo.State.SUSPENDED) {
                        // TODO: need to think this over.
                        // the logic here is, handle SUSPENDED the same as
                        // DISCONNECTED. The only difference being we are
                        // broadcasting an intent with NetworkInfo that's
                        // suspended. This allows the applications an
                        // opportunity to handle DISCONNECTED and SUSPENDED
                        // differently, or not.
                        handleDisconnect(info);
                    } else if (state == NetworkInfo.State.CONNECTED) {
                        handleConnect(info);
                    }
                    break;

                case NetworkStateTracker.EVENT_SCAN_RESULTS_AVAILABLE:
                    info = (NetworkInfo) msg.obj;
                    handleScanResultsAvailable(info);
                    break;

                case NetworkStateTracker.EVENT_NOTIFICATION_CHANGED:
                    handleNotificationChange(msg.arg1 == 1, msg.arg2,
                            (Notification) msg.obj);
                    break;

                case NetworkStateTracker.EVENT_CONFIGURATION_CHANGED:
                    info = (NetworkInfo) msg.obj;
                    type = info.getType();
                    handleDnsConfigurationChange(type);
                    break;

                case NetworkStateTracker.EVENT_ROAMING_CHANGED:
                    // fill me in
                    break;

                case NetworkStateTracker.EVENT_NETWORK_SUBTYPE_CHANGED:
                    // fill me in
                    break;
                case EVENT_RESTORE_DEFAULT_NETWORK:
                    FeatureUser u = (FeatureUser)msg.obj;
                    u.expire();
                    break;
                case EVENT_INET_CONDITION_CHANGE:
                {
                    int netType = msg.arg1;
                    int condition = msg.arg2;
                    handleInetConditionChange(netType, condition);
                    break;
                }
                case EVENT_INET_CONDITION_HOLD_END:
                {
                    int netType = msg.arg1;
                    int sequence = msg.arg2;
                    handleInetConditionHoldEnd(netType, sequence);
                    break;
                }
                case EVENT_SET_NETWORK_PREFERENCE:
                {
                    int preference = msg.arg1;
                    handleSetNetworkPreference(preference);
                    break;
                }
                case EVENT_SET_BACKGROUND_DATA:
                {
                    boolean enabled = (msg.arg1 == ENABLED);
                    handleSetBackgroundData(enabled);
                    break;
                }
                case EVENT_SET_MOBILE_DATA:
                {
                    boolean enabled = (msg.arg1 == ENABLED);
                    handleSetMobileData(enabled);
                    break;
                }
            }
        }
    }

    // javadoc from interface
    public int tether(String iface) {
        enforceTetherChangePermission();

        if (isTetheringSupported()) {
            return mTethering.tether(iface);
        } else {
            return ConnectivityManager.TETHER_ERROR_UNSUPPORTED;
        }
    }

    // javadoc from interface
    public int untether(String iface) {
        enforceTetherChangePermission();

        if (isTetheringSupported()) {
            return mTethering.untether(iface);
        } else {
            return ConnectivityManager.TETHER_ERROR_UNSUPPORTED;
        }
    }

    // javadoc from interface
    public int getLastTetherError(String iface) {
        enforceTetherAccessPermission();

        if (isTetheringSupported()) {
            return mTethering.getLastTetherError(iface);
        } else {
            return ConnectivityManager.TETHER_ERROR_UNSUPPORTED;
        }
    }

    // TODO - proper iface API for selection by property, inspection, etc
    public String[] getTetherableUsbRegexs() {
        enforceTetherAccessPermission();
        if (isTetheringSupported()) {
            return mTethering.getTetherableUsbRegexs();
        } else {
            return new String[0];
        }
    }

    public String[] getTetherableWifiRegexs() {
        enforceTetherAccessPermission();
        if (isTetheringSupported()) {
            return mTethering.getTetherableWifiRegexs();
        } else {
            return new String[0];
        }
    }

    // TODO - move iface listing, queries, etc to new module
    // javadoc from interface
    public String[] getTetherableIfaces() {
        enforceTetherAccessPermission();
        return mTethering.getTetherableIfaces();
    }

    public String[] getTetheredIfaces() {
        enforceTetherAccessPermission();
        return mTethering.getTetheredIfaces();
    }

    public String[] getTetheringErroredIfaces() {
        enforceTetherAccessPermission();
        return mTethering.getErroredIfaces();
    }

    // if ro.tether.denied = true we default to no tethering
    // gservices could set the secure setting to 1 though to enable it on a build where it
    // had previously been turned off.
    public boolean isTetheringSupported() {
        enforceTetherAccessPermission();
        int defaultVal = (SystemProperties.get("ro.tether.denied").equals("true") ? 0 : 1);
        boolean tetherEnabledInSettings = (Settings.Secure.getInt(mContext.getContentResolver(),
                Settings.Secure.TETHER_SUPPORTED, defaultVal) != 0);
        return tetherEnabledInSettings && mTetheringConfigValid;
    }

    // 100 percent is full good, 0 is full bad.
    public void reportInetCondition(int networkType, int percentage) {
        if (DBG) Slog.d(TAG, "reportNetworkCondition(" + networkType + ", " + percentage + ")");
        mContext.enforceCallingOrSelfPermission(
                android.Manifest.permission.STATUS_BAR,
                "ConnectivityService");

        if (DBG) {
            int pid = getCallingPid();
            int uid = getCallingUid();
            String s = pid + "(" + uid + ") reports inet is " +
                (percentage > 50 ? "connected" : "disconnected") + " (" + percentage + ") on " +
                "network Type " + networkType + " at " + GregorianCalendar.getInstance().getTime();
            mInetLog.add(s);
            while(mInetLog.size() > INET_CONDITION_LOG_MAX_SIZE) {
                mInetLog.remove(0);
            }
        }
        mHandler.sendMessage(mHandler.obtainMessage(
            EVENT_INET_CONDITION_CHANGE, networkType, percentage));
    }

    private void handleInetConditionChange(int netType, int condition) {
        if (DBG) {
            Slog.d(TAG, "Inet connectivity change, net=" +
                    netType + ", condition=" + condition +
                    ",mActiveDefaultNetwork=" + mActiveDefaultNetwork);
        }
        if (mActiveDefaultNetwork == -1) {
            if (DBG) Slog.d(TAG, "no active default network - aborting");
            return;
        }
        if (mActiveDefaultNetwork != netType) {
            if (DBG) Slog.d(TAG, "given net not default - aborting");
            return;
        }
        mDefaultInetCondition = condition;
        int delay;
        if (mInetConditionChangeInFlight == false) {
            if (DBG) Slog.d(TAG, "starting a change hold");
            // setup a new hold to debounce this
            if (mDefaultInetCondition > 50) {
                delay = Settings.Secure.getInt(mContext.getContentResolver(),
                        Settings.Secure.INET_CONDITION_DEBOUNCE_UP_DELAY, 500);
            } else {
                delay = Settings.Secure.getInt(mContext.getContentResolver(),
                Settings.Secure.INET_CONDITION_DEBOUNCE_DOWN_DELAY, 3000);
            }
            mInetConditionChangeInFlight = true;
            mHandler.sendMessageDelayed(mHandler.obtainMessage(EVENT_INET_CONDITION_HOLD_END,
                    mActiveDefaultNetwork, mDefaultConnectionSequence), delay);
        } else {
            // we've set the new condition, when this hold ends that will get
            // picked up
            if (DBG) Slog.d(TAG, "currently in hold - not setting new end evt");
        }
    }

    private void handleInetConditionHoldEnd(int netType, int sequence) {
        if (DBG) {
            Slog.d(TAG, "Inet hold end, net=" + netType +
                    ", condition =" + mDefaultInetCondition +
                    ", published condition =" + mDefaultInetConditionPublished);
        }
        mInetConditionChangeInFlight = false;

        if (mActiveDefaultNetwork == -1) {
            if (DBG) Slog.d(TAG, "no active default network - aborting");
            return;
        }
        if (mDefaultConnectionSequence != sequence) {
            if (DBG) Slog.d(TAG, "event hold for obsolete network - aborting");
            return;
        }
        if (mDefaultInetConditionPublished == mDefaultInetCondition) {
            if (DBG) Slog.d(TAG, "no change in condition - aborting");
            return;
        }
        NetworkInfo networkInfo = mNetTrackers[mActiveDefaultNetwork].getNetworkInfo();
        if (networkInfo.isConnected() == false) {
            if (DBG) Slog.d(TAG, "default network not connected - aborting");
            return;
        }
        mDefaultInetConditionPublished = mDefaultInetCondition;
        sendInetConditionBroadcast(networkInfo);
        return;
    }

    /* CNE related methods. */
    public void startCne() {
        if (!mCneStarted) {
            if (isCneAware()) {
                Slog.v(TAG, "CNE is starting up");
                if (SystemProperties.get(ILinkManager.UseCne, "none")
                        .equalsIgnoreCase("reference")) {
                    mLinkManager = new LinkManager(mContext, this);
                } else if (SystemProperties.get(ILinkManager.UseCne, "none")
                        .equalsIgnoreCase("vendor")) {
                    // TODO: remove this before release
                    mLinkManager = new CNE(mContext, this);
                }

                mLinkManager.sendDefaultNwPref2Cne(mNetworkPreference);
                mCneStarted = true;

            } else {
                Slog.v(TAG, "CNE is disabled.");
            }
        } else {
            Slog.e(TAG, "CNE already Started");
        }
    }

    /** @hide
     * Has CNE been started on this device?
     * @return true of CNE has been started, otherwise false
     */
    public boolean isCneStarted() {
        return mCneStarted;
    }

    /** @hide
     * Check if this android device is CNE aware.
     * @return true if CNE is enabled on this device, otherwise false
     */
    public boolean isCneAware() {
        boolean isUsingVendorCne =
            SystemProperties.get(ILinkManager.UseCne, "none").equalsIgnoreCase("vendor");
        boolean isUsingReferenceCne =
            SystemProperties.get(ILinkManager.UseCne, "none").equalsIgnoreCase("reference");
        return (isUsingVendorCne || isUsingReferenceCne);
    }

    /** {@hide} */
    public boolean bringUpRat(int ratType){
        Slog.d(TAG, "Bring Up Rat called for rat=" + ratType);
        int networkType = 0;

        if (ratType == CNE.CNE_RAT_WLAN){
            networkType = ConnectivityManager.TYPE_WIFI;
        } else if (ratType == CNE.CNE_RAT_WWAN) {
            networkType = ConnectivityManager.TYPE_MOBILE;
        } else {
            Slog.d(TAG, "Unknown RatType = " + ratType);
            return false;
        }
        return reconnect(networkType);
    }

    /**
     * Used by LinkManager to control network connections
     * @param networkType
     * @return success
     */
    public boolean reconnect(int networkType) {
        NetworkStateTracker network = mNetTrackers[networkType];
        try{
            network.setTeardownRequested(true);
            Slog.d(TAG, "Sending Network Connection Request to Driver.");
            network.reconnect();
            return true;
        } catch(NullPointerException e){
            Slog.d(TAG, "network Obj is Null" + e);
            e.printStackTrace();
        }
        return false;
    }

   /**
     * Used by LinkManager to control network connections
     * @param networkType
     * @return success
     */
    public boolean teardown(int networkType) {
        // TODO check input bounds
        if (networkType == ConnectivityManager.TYPE_WIFI) {
            mNetTrackers[networkType].resetTornDownbyConnMgr();
        }

        return teardown(mNetTrackers[networkType]);
    }
    /** {@hide} */
    public boolean bringDownRat(int ratType) {
        int networkType = 0;

        if (ratType == CNE.CNE_RAT_WLAN) {
            networkType = ConnectivityManager.TYPE_WIFI;
            WifiStateTracker network = (WifiStateTracker) mNetTrackers[networkType];
            if (!network.hasWifiLocks()) {
                network.resetTornDownbyConnMgr();
                return teardown(network);
            } else {
                Slog.d(TAG, "WifiLocks active not issuing bring down");
            }
        } else if (ratType == CNE.CNE_RAT_WWAN) {
            networkType = ConnectivityManager.TYPE_MOBILE;
            NetworkStateTracker network = mNetTrackers[networkType];
            return teardown(network);
        } else {
            Slog.d(TAG, "Unknown RatType = " + ratType);
        }
        return false;
    }

    /** {@hide} */
    public boolean getLink_LP(int role, Map linkReqs, int mPid, IBinder listener) {
        if (mLinkManager != null) {
            return mLinkManager.getLink_LP(role, linkReqs, mPid, listener);
        } else {
            Slog.d(TAG, "mCneService is null");
            return false;
        }
    }

    /** {@hide} */
    public boolean reportLinkSatisfaction_LP(int role, int mPid, LinkInfo info,
            boolean isSatisfied, boolean isNotifyBetterCon) {
        if (mLinkManager != null) {
            return mLinkManager.reportLinkSatisfaction_LP(role, mPid, info, isSatisfied,
                    isNotifyBetterCon);
        } else {
            Slog.d(TAG, "mCneService is null");
            return false;
        }
    }

    /** {@hide} */
    public boolean switchLink_LP(int role, int mPid, LinkInfo info, boolean isNotifyBetterLink) {
        if (mLinkManager != null) {
            return mLinkManager.switchLink_LP(role, mPid, info, isNotifyBetterLink);
        } else {
            Slog.d(TAG, "mCneService is null");
            return false;
        }
    }

    /** {@hide} */
    public boolean rejectSwitch_LP(int role, int mPid, LinkInfo info, boolean isNotifyBetterLink) {
        if (mLinkManager != null) {
            return mLinkManager.rejectSwitch_LP(role, mPid, info, isNotifyBetterLink);
        } else {
            Slog.d(TAG, "mCneService is null");
            return false;
        }
    }

    /** {@hide} */
    public boolean releaseLink_LP(int role, int mPid) {
        if (mLinkManager != null) {
            return mLinkManager.releaseLink_LP(role, mPid);
        } else {
            Slog.d(TAG, "mCneService is null");
            return false;
        }
    }

    /** {@hide}
     * This function will be used by apps to request to start FMC
     * @param listener callback to notifier
     * @return {@code true} if the request has been accepted,
     * {@code false} otherwise.  A return value of true does NOT mean that a
     * FMC is available for the app to use. That will delivered via
     * the FmcNotifier.
     */
    public boolean startFmc(IBinder listener){
        if(mLinkManager != null) {
            return mLinkManager.startFmc(listener);
        }
        else {
            Slog.d(TAG, "mCneService is null while calling startFmc");
            return false;
        }
    }

    /** {@hide}
    * This function will be used by apps to stop FMC.
    * @return {@code true} if the request has been accepted by Cne
    * framework, {@code false} otherwise.
    */
    public boolean stopFmc(IBinder listener){
        if(mLinkManager != null) {
            return mLinkManager.stopFmc(listener);
        }
        else {
            Slog.d(TAG, "mCneService is null while calling startFmc");
            return false;
        }
    }

    /** {@hide}
     * This function will be used by apps to request to start FMC
     * @param listener callback to notifier
     * @return {@code true} if there was a last sent status
     * {@code false} otherwise.
     */
    public boolean getFmcStatus(IBinder listener){
        if(mLinkManager != null) {
            return mLinkManager.getFmcStatus(listener);
        }
        else {
            Slog.d(TAG, "mCneService is null while calling startFmc");
            return false;
        }
    }

    /** {@hide}
     * Used by LinkManager to set the default route.
     * Forwards the request to NetworkStateTrackers.
     */
    public void setDefaultRoute(int network) {
        // add default route for this network
        Slog.d(TAG, "setDefaultRoute, network=" + network + ",len=" + mNetTrackers.length);
        mNetTrackers[network].addDefaultRoute();
    }

    /*
     * LinkSocket code is below here.
     */

    /**
     * Starts the process of getting a new link for the LinkSocket in a different thread.
     *
     *  @return A unique id that the socket will use for further communication.
     */
    public int requestLink(LinkCapabilities capabilities, IBinder binder) {
        android.util.Log.v(TAG, "requestLink(capabilities, callback)");
        return mLinkManager.requestLink(capabilities, binder);
    }

    /**
     * Dissociates a LinkSocket with a given link.
     */
    public void releaseLink(int id) {
        android.util.Log.v(TAG, "releaseLink(id=" + id + ")");
        mLinkManager.releaseLink(id);
    }
    public LinkCapabilities requestCapabilities(int id, int[] capability_keys) {
        android.util.Log.v(TAG, "requestCapabilities(id=" + id + ", capabilities)");

        int netType;
        LinkCapabilities cap = new LinkCapabilities();
        for (int key : capability_keys) {
            switch (key) {
                case LinkCapabilities.Key.RO_AVAILABLE_FWD_BW:
                    cap.put(LinkCapabilities.Key.RO_AVAILABLE_FWD_BW,
                            Integer.toString(mLinkManager.getAvailableForwardBandwidth(id)));
                    break;
                case LinkCapabilities.Key.RO_AVAILABLE_REV_BW:
                    cap.put(LinkCapabilities.Key.RO_AVAILABLE_REV_BW,
                            Integer.toString(mLinkManager.getAvailableReverseBandwidth(id)));
                    break;
                case LinkCapabilities.Key.RO_CURRENT_LATENCY:
                    cap.put(LinkCapabilities.Key.RO_CURRENT_LATENCY,
                            Integer.toString(mLinkManager.getCurrentLatency(id)));
                    break;
                case LinkCapabilities.Key.RO_NETWORK_TYPE:
                    cap.put(LinkCapabilities.Key.RO_NETWORK_TYPE,
                            Integer.toString(mLinkManager.getNetworkType(id)));
                    break;
                case LinkCapabilities.Key.RO_BOUND_INTERFACE:
                    netType = mLinkManager.getNetworkType(id);
                    if (netType > 0) {
                        cap.put(LinkCapabilities.Key.RO_BOUND_INTERFACE,
                                mNetTrackers[netType].getInterfaceName(IPVersion.INET));
                    } else {
                        cap.put(LinkCapabilities.Key.RO_BOUND_INTERFACE, "unknown");
                    }
                    break;
                case LinkCapabilities.Key.RO_PHYSICAL_INTERFACE:
                    netType = mLinkManager.getNetworkType(id);
                    if (netType > 0) {
                        cap.put(LinkCapabilities.Key.RO_PHYSICAL_INTERFACE,
                                mNetTrackers[netType].getInterfaceName(IPVersion.INET));
                    } else {
                        cap.put(LinkCapabilities.Key.RO_PHYSICAL_INTERFACE, "unknown");
                    }
                    break;
            }
        }
        return cap;
    }

    public void setTrackedCapabilities(int id, int[] capabilities) {
        android.util.Log.v(TAG, "setTrackedCapabilities(id=" + id + ", capabilities)");

        /*
         * we need to discuss this method
         */
    }
}<|MERGE_RESOLUTION|>--- conflicted
+++ resolved
@@ -52,23 +52,18 @@
 import android.text.TextUtils;
 import android.util.EventLog;
 import android.util.Slog;
-<<<<<<< HEAD
 
 import java.io.FileDescriptor;
 import java.io.PrintWriter;
 import java.net.InetAddress;
 import java.net.UnknownHostException;
-=======
 import com.android.internal.telephony.Phone;
 import com.android.server.connectivity.Tethering;
 import dalvik.system.DexClassLoader;
-import java.io.FileDescriptor;
-import java.io.PrintWriter;
 import java.lang.reflect.Constructor;
 import java.lang.reflect.Method;
 import java.lang.reflect.Modifier;
 import java.lang.reflect.InvocationTargetException;
->>>>>>> 54d3e905
 import java.util.ArrayList;
 import java.util.GregorianCalendar;
 import java.util.List;
@@ -1341,7 +1336,6 @@
                     if (DBG) Slog.v(TAG, "Policy requires " +
                             otherNet.getNetworkInfo().getTypeName() +
                             " teardown");
-<<<<<<< HEAD
                     if (!isCneAware()) {
                         if (DBG) Slog.i(TAG, "CNE To support Simultaneous Nws we"+
                                  " will not tear down other nw");
@@ -1349,12 +1343,6 @@
                             Slog.e(TAG, "Network declined teardown request");
                             return;
                         }
-=======
-                    if (!teardown(otherNet)) {
-                        Slog.e(TAG, "Network declined teardown request");
-                        teardown(thisNet);
-                        return;
->>>>>>> 54d3e905
                     }
                     if (isFailover) {
                         otherNet.releaseWakeLock();
@@ -1420,6 +1408,9 @@
                     mNetTrackers[netType].addSrcRoutes();
                 }
             } else {
+                /* this change is in 2.3.4_r1. We dont need this because, we
+                   replace existing default routes when adding a new route */
+                /*
                 // many radios add a default route even when we don't want one.
                 // remove the default interface unless we need it for our active network
                 if (mActiveDefaultNetwork != -1) {
@@ -1429,6 +1420,7 @@
                         mNetTrackers[netType].removeDefaultRoute();
                     }
                 }
+                */
                 mNetTrackers[netType].addPrivateDnsRoutes();
             }
         } else {
