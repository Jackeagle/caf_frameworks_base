/*
 * Copyright (c) 2013, The Linux Foundation. All rights reserved.
 * Not a Contribution.
 *
 * Copyright (C) 2012 The Android Open Source Project
 *
 * Licensed under the Apache License, Version 2.0 (the "License");
 * you may not use this file except in compliance with the License.
 * You may obtain a copy of the License at
 *
 *      http://www.apache.org/licenses/LICENSE-2.0
 *
 * Unless required by applicable law or agreed to in writing, software
 * distributed under the License is distributed on an "AS IS" BASIS,
 * WITHOUT WARRANTIES OR CONDITIONS OF ANY KIND, either express or implied.
 * See the License for the specific language governing permissions and
 * limitations under the License.
 */

package com.android.server;

import java.io.File;
import java.io.FileDescriptor;
import java.io.FileInputStream;
import java.io.FileNotFoundException;
import java.io.FileOutputStream;
import java.io.IOException;
import java.io.PrintWriter;
import java.util.ArrayList;
import java.util.HashMap;
import java.util.Iterator;
import java.util.List;
import java.util.Map;

import android.app.AppOpsManager;
import android.app.Dialog;
import android.content.Context;
import android.content.pm.ApplicationInfo;
import android.content.pm.PackageManager;
import android.content.pm.PackageManager.NameNotFoundException;
import android.os.AsyncTask;
import android.os.Binder;
import android.os.Handler;
import android.os.IBinder;
import android.os.Message;
import android.os.Process;
import android.os.RemoteException;
import android.os.ServiceManager;
import android.os.SystemProperties;
import android.os.UserHandle;
import android.util.AtomicFile;
import android.util.Log;
import android.util.Pair;
import android.util.Slog;
import android.util.SparseArray;
import android.util.TimeUtils;
import android.util.Xml;

import com.android.internal.app.IAppOpsService;
import com.android.internal.app.IAppOpsCallback;
import com.android.internal.util.FastXmlSerializer;
import com.android.internal.util.XmlUtils;

import org.xmlpull.v1.XmlPullParser;
import org.xmlpull.v1.XmlPullParserException;
import org.xmlpull.v1.XmlSerializer;

import com.android.server.PermissionDialogResult.Result;

public class AppOpsService extends IAppOpsService.Stub {
    static final String TAG = "AppOps";
    static final boolean DEBUG = false;
    static final String STRICT_PERMISSION_PROPERTY = "persist.sys.strict_op_enable";
    static final String WHITELIST_FILE = "persist.sys.whitelist";

    // Write at most every 30 minutes.
    static final long WRITE_DELAY = DEBUG ? 1000 : 30*60*1000;

    Context mContext;
    final AtomicFile mFile;
    final Handler mHandler;
    final boolean mStrictEnable;

    static final int SHOW_PERMISSION_DIALOG = 1;

    boolean mWriteScheduled;
    final Runnable mWriteRunner = new Runnable() {
        public void run() {
            synchronized (AppOpsService.this) {
                mWriteScheduled = false;
                AsyncTask<Void, Void, Void> task = new AsyncTask<Void, Void, Void>() {
                    @Override protected Void doInBackground(Void... params) {
                        writeState();
                        return null;
                    }
                };
                task.executeOnExecutor(AsyncTask.THREAD_POOL_EXECUTOR, (Void[])null);
            }
        }
    };

    final ArrayList<String> mWhitelist = new ArrayList<String>();

    final SparseArray<HashMap<String, Ops>> mUidOps
            = new SparseArray<HashMap<String, Ops>>();

    public final static class Ops extends SparseArray<Op> {
        public final String packageName;
        public final int uid;

        public Ops(String _packageName, int _uid) {
            packageName = _packageName;
            uid = _uid;
        }
    }

    public final static class Op {
        public final int op;
        public int mode;
        public final int defaultMode;
        public int duration;
        public long time;
        public long rejectTime;
        public int nesting;
        public int tempNesting;
        public PermissionDialogResult dialogResult;

        public Op(int _op, boolean strict) {
            op = _op;
            if(!strict)
                mode = AppOpsManager.MODE_ALLOWED;
            else
                mode = AppOpsManager.MODE_ASK;

            dialogResult = new PermissionDialogResult();
            defaultMode = mode;
        }
    }

    final SparseArray<ArrayList<Callback>> mOpModeWatchers
            = new SparseArray<ArrayList<Callback>>();
    final HashMap<String, ArrayList<Callback>> mPackageModeWatchers
            = new HashMap<String, ArrayList<Callback>>();
    final HashMap<IBinder, Callback> mModeWatchers
            = new HashMap<IBinder, Callback>();

    public final class Callback implements DeathRecipient {
        final IAppOpsCallback mCallback;

        public Callback(IAppOpsCallback callback) {
            mCallback = callback;
            try {
                mCallback.asBinder().linkToDeath(this, 0);
            } catch (RemoteException e) {
            }
        }

        public void unlinkToDeath() {
            mCallback.asBinder().unlinkToDeath(this, 0);
        }

        @Override
        public void binderDied() {
            stopWatchingMode(mCallback);
        }
    }

    public AppOpsService(File storagePath) {
        mStrictEnable = "true".equals(SystemProperties.get(STRICT_PERMISSION_PROPERTY));
        mFile = new AtomicFile(storagePath);
        mHandler = new Handler() {
            public void handleMessage(Message msg) {
                switch (msg.what) {
                case SHOW_PERMISSION_DIALOG: {
                    HashMap<String, Object> data = (HashMap<String, Object>) msg.obj;
                    synchronized (this) {
                        Op op = (Op) data.get("op");
                        Result res = (Result) data.get("result");
                        op.dialogResult.register(res);
                        if(op.dialogResult.mDialog == null) {
                            Integer code = (Integer) data.get("code");
                            Integer uid  = (Integer) data.get("uid");
                            String packageName = (String) data.get("packageName");
                            Dialog d = new PermissionDialog(mContext, AppOpsService.this, code, uid, packageName);
                            op.dialogResult.mDialog = (PermissionDialog)d;
                            d.show();
                        }
                    }
                }break;
                }
            }
        };
        readWhitelist();
        readState();
    }

    public void publish(Context context) {
        mContext = context;
        ServiceManager.addService(Context.APP_OPS_SERVICE, asBinder());
    }

    public void systemReady() {
        synchronized (this) {
            boolean changed = false;
            for (int i=0; i<mUidOps.size(); i++) {
                HashMap<String, Ops> pkgs = mUidOps.valueAt(i);
                Iterator<Ops> it = pkgs.values().iterator();
                while (it.hasNext()) {
                    Ops ops = it.next();
                    int curUid;
                    try {
                        curUid = mContext.getPackageManager().getPackageUid(ops.packageName,
                                UserHandle.getUserId(ops.uid));
                    } catch (NameNotFoundException e) {
                        curUid = -1;
                    }
                    if (curUid != ops.uid) {
                        Slog.i(TAG, "Pruning old package " + ops.packageName
                                + "/" + ops.uid + ": new uid=" + curUid);
                        it.remove();
                        changed = true;
                    }
                }
                if (pkgs.size() <= 0) {
                    mUidOps.removeAt(i);
                }
            }
            if (changed) {
                scheduleWriteLocked();
            }
        }
    }

    public void packageRemoved(int uid, String packageName) {
        synchronized (this) {
            HashMap<String, Ops> pkgs = mUidOps.get(uid);
            if (pkgs != null) {
                if (pkgs.remove(packageName) != null) {
                    if (pkgs.size() <= 0) {
                        mUidOps.remove(uid);
                    }
                    scheduleWriteLocked();
                }
            }
        }
    }

    public void uidRemoved(int uid) {
        synchronized (this) {
            if (mUidOps.indexOfKey(uid) >= 0) {
                mUidOps.remove(uid);
                scheduleWriteLocked();
            }
        }
    }

    public void shutdown() {
        Slog.w(TAG, "Writing app ops before shutdown...");
        boolean doWrite = false;
        synchronized (this) {
            if (mWriteScheduled) {
                mWriteScheduled = false;
                doWrite = true;
            }
        }
        if (doWrite) {
            writeState();
        }
    }

    private ArrayList<AppOpsManager.OpEntry> collectOps(Ops pkgOps, int[] ops) {
        ArrayList<AppOpsManager.OpEntry> resOps = null;
        if (ops == null) {
            resOps = new ArrayList<AppOpsManager.OpEntry>();
            for (int j=0; j<pkgOps.size(); j++) {
                Op curOp = pkgOps.valueAt(j);
                resOps.add(new AppOpsManager.OpEntry(curOp.op, curOp.mode, curOp.time,
                        curOp.rejectTime, curOp.duration));
            }
        } else {
            for (int j=0; j<ops.length; j++) {
                Op curOp = pkgOps.get(ops[j]);
                if (curOp != null) {
                    if (resOps == null) {
                        resOps = new ArrayList<AppOpsManager.OpEntry>();
                    }
                    resOps.add(new AppOpsManager.OpEntry(curOp.op, curOp.mode, curOp.time,
                            curOp.rejectTime, curOp.duration));
                }
            }
        }
        return resOps;
    }

    @Override
    public List<AppOpsManager.PackageOps> getPackagesForOps(int[] ops) {
        mContext.enforcePermission(android.Manifest.permission.GET_APP_OPS_STATS,
                Binder.getCallingPid(), Binder.getCallingUid(), null);
        ArrayList<AppOpsManager.PackageOps> res = null;
        synchronized (this) {
            for (int i=0; i<mUidOps.size(); i++) {
                HashMap<String, Ops> packages = mUidOps.valueAt(i);
                for (Ops pkgOps : packages.values()) {
                    ArrayList<AppOpsManager.OpEntry> resOps = collectOps(pkgOps, ops);
                    if (resOps != null) {
                        if (res == null) {
                            res = new ArrayList<AppOpsManager.PackageOps>();
                        }
                        AppOpsManager.PackageOps resPackage = new AppOpsManager.PackageOps(
                                pkgOps.packageName, pkgOps.uid, resOps);
                        res.add(resPackage);
                    }
                }
            }
        }
        return res;
    }

    @Override
    public List<AppOpsManager.PackageOps> getOpsForPackage(int uid, String packageName,
            int[] ops) {
        mContext.enforcePermission(android.Manifest.permission.GET_APP_OPS_STATS,
                Binder.getCallingPid(), Binder.getCallingUid(), null);
        synchronized (this) {
            Ops pkgOps = getOpsLocked(uid, packageName, false);
            if (pkgOps == null) {
                return null;
            }
            ArrayList<AppOpsManager.OpEntry> resOps = collectOps(pkgOps, ops);
            if (resOps == null) {
                return null;
            }
            ArrayList<AppOpsManager.PackageOps> res = new ArrayList<AppOpsManager.PackageOps>();
            AppOpsManager.PackageOps resPackage = new AppOpsManager.PackageOps(
                    pkgOps.packageName, pkgOps.uid, resOps);
            res.add(resPackage);
            return res;
        }
    }

    private void pruneOp(Op op, int uid, String packageName) {
        if (op.time == 0 && op.rejectTime == 0) {
            Ops ops = getOpsLocked(uid, packageName, false);
            if (ops != null) {
                ops.remove(op.op);
                if (ops.size() <= 0) {
                    HashMap<String, Ops> pkgOps = mUidOps.get(uid);
                    if (pkgOps != null) {
                        pkgOps.remove(ops.packageName);
                        if (pkgOps.size() <= 0) {
                            mUidOps.remove(uid);
                        }
                    }
                }
            }
        }
    }

    @Override
    public void setMode(int code, int uid, String packageName, int mode) {
        verifyIncomingUid(uid);
        verifyIncomingOp(code);
        ArrayList<Callback> repCbs = null;
        code = AppOpsManager.opToSwitch(code);
        synchronized (this) {
            Op op = getOpLocked(code, uid, packageName, true);
            if (op != null) {
                if (op.mode != mode) {
                    op.mode = mode;
                    ArrayList<Callback> cbs = mOpModeWatchers.get(code);
                    if (cbs != null) {
                        if (repCbs == null) {
                            repCbs = new ArrayList<Callback>();
                        }
                        repCbs.addAll(cbs);
                    }
                    cbs = mPackageModeWatchers.get(packageName);
                    if (cbs != null) {
                        if (repCbs == null) {
                            repCbs = new ArrayList<Callback>();
                        }
                        repCbs.addAll(cbs);
                    }

                    if (mode == op.defaultMode) {
                        // If going into the default mode, prune this op
                        // if there is nothing else interesting in it.
                        pruneOp(op, uid, packageName);
                    }

                    scheduleWriteNowLocked();
                }
            }
        }
        if (repCbs != null) {
            for (int i=0; i<repCbs.size(); i++) {
                try {
                    repCbs.get(i).mCallback.opChanged(code, packageName);
                } catch (RemoteException e) {
                }
            }
        }
    }

    private static HashMap<Callback, ArrayList<Pair<String, Integer>>> addCallbacks(
            HashMap<Callback, ArrayList<Pair<String, Integer>>> callbacks,
            String packageName, int op, ArrayList<Callback> cbs) {
        if (cbs == null) {
            return callbacks;
        }
        if (callbacks == null) {
            callbacks = new HashMap<Callback, ArrayList<Pair<String, Integer>>>();
        }
        for (int i=0; i<cbs.size(); i++) {
            Callback cb = cbs.get(i);
            ArrayList<Pair<String, Integer>> reports = callbacks.get(cb);
            if (reports == null) {
                reports = new ArrayList<Pair<String, Integer>>();
                callbacks.put(cb, reports);
            }
            reports.add(new Pair<String, Integer>(packageName, op));
        }
        return callbacks;
    }

    @Override
    public void resetAllModes() {
        mContext.enforcePermission(android.Manifest.permission.UPDATE_APP_OPS_STATS,
                Binder.getCallingPid(), Binder.getCallingUid(), null);
        HashMap<Callback, ArrayList<Pair<String, Integer>>> callbacks = null;
        synchronized (this) {
            boolean changed = false;
<<<<<<< HEAD
            for (int i=mUidOps.size()-1; i>=0; i--) {
                HashMap<String, Ops> packages = mUidOps.valueAt(i);
                Iterator<Map.Entry<String, Ops>> it = packages.entrySet().iterator();
                while (it.hasNext()) {
                    Map.Entry<String, Ops> ent = it.next();
                    String packageName = ent.getKey();
                    Ops pkgOps = ent.getValue();
                    for (int j=pkgOps.size()-1; j>=0; j--) {
                        Op curOp = pkgOps.valueAt(j);
                        if (curOp.mode != curOp.defaultMode) {
                            curOp.mode = curOp.defaultMode;
=======
            for (int i=0; i<mUidOps.size(); i++) {
                HashMap<String, Ops> packages = mUidOps.valueAt(i);
                for (Map.Entry<String, Ops> ent : packages.entrySet()) {
                    String packageName = ent.getKey();
                    Ops pkgOps = ent.getValue();
                    for (int j=0; j<pkgOps.size(); j++) {
                        Op curOp = pkgOps.valueAt(j);
                        if (curOp.mode != AppOpsManager.MODE_ALLOWED) {
                            curOp.mode = AppOpsManager.MODE_ALLOWED;
>>>>>>> 79c8965b
                            changed = true;
                            callbacks = addCallbacks(callbacks, packageName, curOp.op,
                                    mOpModeWatchers.get(curOp.op));
                            callbacks = addCallbacks(callbacks, packageName, curOp.op,
                                    mPackageModeWatchers.get(packageName));
<<<<<<< HEAD
                            if (curOp.time == 0 && curOp.rejectTime == 0) {
                                pkgOps.removeAt(j);
                            }
                        }
                    }
                    if (pkgOps.size() == 0) {
                        it.remove();
                    }
                }
                if (packages.size() == 0) {
                    mUidOps.removeAt(i);
=======
                            pruneOp(curOp, mUidOps.keyAt(i), packageName);
                        }
                    }
>>>>>>> 79c8965b
                }
            }
            if (changed) {
                scheduleWriteNowLocked();
            }
        }
        if (callbacks != null) {
            for (Map.Entry<Callback, ArrayList<Pair<String, Integer>>> ent : callbacks.entrySet()) {
                Callback cb = ent.getKey();
                ArrayList<Pair<String, Integer>> reports = ent.getValue();
                for (int i=0; i<reports.size(); i++) {
                    Pair<String, Integer> rep = reports.get(i);
                    try {
                        cb.mCallback.opChanged(rep.second, rep.first);
                    } catch (RemoteException e) {
                    }
                }
            }
        }
    }

    @Override
    public void startWatchingMode(int op, String packageName, IAppOpsCallback callback) {
        synchronized (this) {
            op = AppOpsManager.opToSwitch(op);
            Callback cb = mModeWatchers.get(callback.asBinder());
            if (cb == null) {
                cb = new Callback(callback);
                mModeWatchers.put(callback.asBinder(), cb);
            }
            if (op != AppOpsManager.OP_NONE) {
                ArrayList<Callback> cbs = mOpModeWatchers.get(op);
                if (cbs == null) {
                    cbs = new ArrayList<Callback>();
                    mOpModeWatchers.put(op, cbs);
                }
                cbs.add(cb);
            }
            if (packageName != null) {
                ArrayList<Callback> cbs = mPackageModeWatchers.get(packageName);
                if (cbs == null) {
                    cbs = new ArrayList<Callback>();
                    mPackageModeWatchers.put(packageName, cbs);
                }
                cbs.add(cb);
            }
        }
    }

    @Override
    public void stopWatchingMode(IAppOpsCallback callback) {
        synchronized (this) {
            Callback cb = mModeWatchers.remove(callback.asBinder());
            if (cb != null) {
                cb.unlinkToDeath();
                for (int i=0; i<mOpModeWatchers.size(); i++) {
                    ArrayList<Callback> cbs = mOpModeWatchers.valueAt(i);
                    cbs.remove(cb);
                    if (cbs.size() <= 0) {
                        mOpModeWatchers.removeAt(i);
                    }
                }
                if (mPackageModeWatchers.size() > 0) {
                    Iterator<ArrayList<Callback>> it = mPackageModeWatchers.values().iterator();
                    while (it.hasNext()) {
                        ArrayList<Callback> cbs = it.next();
                        cbs.remove(cb);
                        if (cbs.size() <= 0) {
                            it.remove();
                        }
                    }
                }
            }
        }
    }

    private boolean isStrict(int code, int uid, String packageName) {
        if (!mStrictEnable)
            return false;

        return ((uid > Process.FIRST_APPLICATION_UID) &&
                (AppOpsManager.opStrict(code)) && !isInWhitelist(packageName));
    }

    private boolean isInWhitelist(String packageName) {
        return mWhitelist.contains(packageName);
    }

    private void recordOperationLocked(int code, int uid, String packageName,
                                       int mode) {
        int switchCode = AppOpsManager.opToSwitch(code);
        Op op = getOpLocked(switchCode, uid, packageName, false);
        if(op != null) {
            if (mode == AppOpsManager.MODE_IGNORED) {
                if (DEBUG) Log.d(TAG, "recordOperation: reject #" + mode + " for code "
                        + switchCode + " (" + code + ") uid " + uid + " package " + packageName);
                op.rejectTime = System.currentTimeMillis();
            } else if (mode == AppOpsManager.MODE_ALLOWED) {
                if (DEBUG) Log.d(TAG, "recordOperation: allowing code " + code + " uid " + uid
                        + " package " + packageName);
                op.time = System.currentTimeMillis();
                op.rejectTime = 0;
            }
        }
    }

    public void notifyOperation(int code, int uid, String packageName, int mode,
                              boolean remember) {
        verifyIncomingUid(uid);
        verifyIncomingOp(code);
        ArrayList<Callback> repCbs = null;
        code = AppOpsManager.opToSwitch(code);
        synchronized (this) {
            Op op = getOpLocked(code, uid, packageName, true);
            if (op != null) {
                // Record this mode
                recordOperationLocked(code, uid, packageName, mode);

                // Increase nesting for all pending startOperation requests
                if(mode == AppOpsManager.MODE_ALLOWED) {
                   if (op.nesting == 0) {
                        op.time = System.currentTimeMillis();
                        op.rejectTime = 0;
                        op.duration = -1;
                    }
                    op.nesting = op.nesting + op.tempNesting;
                }
                // Reset tempNesting
                op.tempNesting = 0;

                // Send result to all waiting client
                op.dialogResult.notifyAll(mode);
                op.dialogResult.mDialog = null;

                // if User selected to remember her choice
                if(remember) {
                    if (op.mode != mode) {
                        op.mode = mode;
                        ArrayList<Callback> cbs = mOpModeWatchers.get(code);
                        if (cbs != null) {
                            if (repCbs == null) {
                                repCbs = new ArrayList<Callback>();
                            }
                            repCbs.addAll(cbs);
                        }
                        cbs = mPackageModeWatchers.get(packageName);
                        if (cbs != null) {
                            if (repCbs == null) {
                                repCbs = new ArrayList<Callback>();
                            }
                            repCbs.addAll(cbs);
                        }

                        if (mode == op.defaultMode) {
                            // If going into the default mode, prune this op
                            // if there is nothing else interesting in it.
                            pruneOp(op, uid, packageName);
                        }

                        scheduleWriteNowLocked();
                    }
                }
            }
        }
        if (repCbs != null) {
            for (int i=0; i<repCbs.size(); i++) {
                try {
                    repCbs.get(i).mCallback.opChanged(code, packageName);
                } catch (RemoteException e) {
                }
            }
        }

    }

    private Result askOperationLocked(int code, int uid, String packageName, Op op) {
        Result result = new Result();
        final long origId = Binder.clearCallingIdentity();
        Message msg = Message.obtain();
        msg.what = SHOW_PERMISSION_DIALOG;
        HashMap data = new HashMap();
        data.put("result", result);
        data.put("code", code);
        data.put("packageName", packageName);
        data.put("op", op);
        data.put("uid", uid);
        msg.obj = data;
        mHandler.sendMessage(msg);
        Binder.restoreCallingIdentity(origId);
        return result;
    }

    @Override
    public int checkOperation(int code, int uid, String packageName) {
        boolean strict;
        verifyIncomingUid(uid);
        verifyIncomingOp(code);
        synchronized (this) {
            Op op = getOpLocked(AppOpsManager.opToSwitch(code), uid, packageName, false);
            if (op == null) {
                if(!isStrict(code, uid, packageName))
                    return AppOpsManager.MODE_ALLOWED;
                else
                    return  AppOpsManager.MODE_ASK;
            }
            return op.mode;
        }
    }

    @Override
    public int noteOperation(int code, int uid, String packageName) {
        int mode;
        Ops ops;
        Op op;
        final Op switchOp;
        final int switchCode;
        final Result res;
        verifyIncomingUid(uid);
        verifyIncomingOp(code);
        synchronized (this) {
            ops = getOpsLocked(uid, packageName, true);
            if (ops == null) {
                if (DEBUG) Log.d(TAG, "noteOperation: no op for code " + code + " uid " + uid
                        + " package " + packageName);
                return AppOpsManager.MODE_IGNORED;
            }

            boolean strict = isStrict(code, uid, packageName);
            op = getOpLocked(ops, uid, code, true, strict);
            if (op.duration == -1) {
                Slog.w(TAG, "Noting op not finished: uid " + uid + " pkg " + packageName
                        + " code " + code + " time=" + op.time + " duration=" + op.duration);
            }
            op.duration = 0;
            switchCode = AppOpsManager.opToSwitch(code);
            switchOp = switchCode != code ? getOpLocked(ops, uid, switchCode, true, strict) : op;
            mode = switchOp.mode;
            if(mode != AppOpsManager.MODE_ASK) {
                recordOperationLocked(code, uid, packageName, switchOp.mode);
                return switchOp.mode;
            } else {
                res = askOperationLocked(code, uid, packageName, switchOp);
            }
        }

        return res.get();
    }

    @Override
    public int startOperation(int code, int uid, String packageName) {
        int mode;
        Ops ops;
        Op op;
        final Op switchOp;
        final int switchCode;
        final Result res;
        verifyIncomingUid(uid);
        verifyIncomingOp(code);
        synchronized (this) {
            ops = getOpsLocked(uid, packageName, true);
            if (ops == null) {
                if (DEBUG) Log.d(TAG, "startOperation: no op for code " + code + " uid " + uid
                        + " package " + packageName);
                return AppOpsManager.MODE_IGNORED;
            }
            boolean strict = isStrict(code, uid, packageName);
            op = getOpLocked(ops, uid, code, true, strict);
            switchCode = AppOpsManager.opToSwitch(code);
            switchOp = switchCode != code ? getOpLocked(ops, uid, switchCode, true, strict) : op;
            mode = switchOp.mode;
            if(mode != AppOpsManager.MODE_ASK) {
                recordOperationLocked(code, uid, packageName, switchOp.mode);
                if(mode == AppOpsManager.MODE_ALLOWED) {
                    if (op.nesting == 0) {
                        op.time = System.currentTimeMillis();
                        op.rejectTime = 0;
                        op.duration = -1;
                    }
                    op.nesting++;
                }
                return switchOp.mode;
            } else {
                op.tempNesting++;
                res = askOperationLocked(code, uid, packageName, switchOp);
            }
        }

        return res.get();
    }

    @Override
    public void finishOperation(int code, int uid, String packageName) {
        verifyIncomingUid(uid);
        verifyIncomingOp(code);
        synchronized (this) {
            Op op = getOpLocked(code, uid, packageName, true);
            if (op == null) {
                return;
            }
            if (op.nesting <= 1) {
                if (op.nesting == 1) {
                    op.duration = (int)(System.currentTimeMillis() - op.time);
                    op.time += op.duration;
                } else {
                    Slog.w(TAG, "Finishing op nesting under-run: uid " + uid + " pkg " + packageName
                        + " code " + code + " time=" + op.time + " duration=" + op.duration
                        + " nesting=" + op.nesting);
                }
                op.nesting = 0;
            } else {
                op.nesting--;
            }
        }
    }

    private void verifyIncomingUid(int uid) {
        if (uid == Binder.getCallingUid()) {
            return;
        }
        if (Binder.getCallingPid() == Process.myPid()) {
            return;
        }
        mContext.enforcePermission(android.Manifest.permission.UPDATE_APP_OPS_STATS,
                Binder.getCallingPid(), Binder.getCallingUid(), null);
    }

    private void verifyIncomingOp(int op) {
        if (op >= 0 && op < AppOpsManager._NUM_OP) {
            return;
        }
        throw new IllegalArgumentException("Bad operation #" + op);
    }

    private Ops getOpsLocked(int uid, String packageName, boolean edit) {
        HashMap<String, Ops> pkgOps = mUidOps.get(uid);
        if (pkgOps == null) {
            if (!edit) {
                return null;
            }
            pkgOps = new HashMap<String, Ops>();
            mUidOps.put(uid, pkgOps);
        }
        if (uid == 0) {
            packageName = "root";
        } else if (uid == Process.SHELL_UID) {
            packageName = "com.android.shell";
        }
        Ops ops = pkgOps.get(packageName);
        if (ops == null) {
            if (!edit) {
                return null;
            }
            // This is the first time we have seen this package name under this uid,
            // so let's make sure it is valid.
            if (uid != 0) {
                final long ident = Binder.clearCallingIdentity();
                try {
                    int pkgUid = -1;
                    try {
                        pkgUid = mContext.getPackageManager().getPackageUid(packageName,
                                UserHandle.getUserId(uid));
                    } catch (NameNotFoundException e) {
                    }
                    if (pkgUid != uid) {
                        // Oops!  The package name is not valid for the uid they are calling
                        // under.  Abort.
                        Slog.w(TAG, "Bad call: specified package " + packageName
                                + " under uid " + uid + " but it is really " + pkgUid);
                        return null;
                    }
                } finally {
                    Binder.restoreCallingIdentity(ident);
                }
            }
            ops = new Ops(packageName, uid);
            pkgOps.put(packageName, ops);
        }
        return ops;
    }

    private void scheduleWriteLocked() {
        if (!mWriteScheduled) {
            mWriteScheduled = true;
            mHandler.postDelayed(mWriteRunner, WRITE_DELAY);
        }
    }

    private void scheduleWriteNowLocked() {
        if (!mWriteScheduled) {
            mWriteScheduled = true;
        }
        mHandler.removeCallbacks(mWriteRunner);
        mHandler.post(mWriteRunner);
    }

    private Op getOpLocked(int code, int uid, String packageName, boolean edit) {
        Ops ops = getOpsLocked(uid, packageName, edit);
        if (ops == null) {
            return null;
        }
        return getOpLocked(ops, uid, code, edit, isStrict(code, uid, packageName));
    }

    private Op getOpLocked(Ops ops, int uid, int code, boolean edit, boolean strict) {
        Op op = ops.get(code);
        if (op == null) {
            if (!edit) {
                return null;
            }

            op = new Op(code, strict);
            ops.put(code, op);
        }
        if (edit) {
            scheduleWriteLocked();
        }
        return op;
    }

    void readWhitelist() {
        // Read if whitelist file provided
        String whitelistFileName = SystemProperties.get(WHITELIST_FILE);
        if(!mStrictEnable || "".equals(whitelistFileName)) {
            return;
        }
        final File whitelistFile = new File(whitelistFileName);
        final AtomicFile mWhitelistFile = new AtomicFile(whitelistFile);
        synchronized (mWhitelistFile) {
            synchronized (this) {
                FileInputStream stream;
                try {
                    stream = mWhitelistFile.openRead();
                } catch (FileNotFoundException e) {
                    Slog.i(TAG, "No existing app ops whitelist " + mWhitelistFile.getBaseFile());
                    return;
                }
                boolean success = false;
                try {
                    XmlPullParser parser = Xml.newPullParser();
                    parser.setInput(stream, null);
                    int type;
                    while ((type = parser.next()) != XmlPullParser.START_TAG
                            && type != XmlPullParser.END_DOCUMENT) {
                        ;
                    }

                    if (type != XmlPullParser.START_TAG) {
                        throw new IllegalStateException("no start tag found");
                    }

                    int outerDepth = parser.getDepth();
                    while ((type = parser.next()) != XmlPullParser.END_DOCUMENT
                            && (type != XmlPullParser.END_TAG || parser.getDepth() > outerDepth)) {
                        if (type == XmlPullParser.END_TAG || type == XmlPullParser.TEXT) {
                            continue;
                        }

                        String tagName = parser.getName();
                        if (tagName.equals("pkg")) {
                            String pkgName = parser.getAttributeValue(null, "name");
                            mWhitelist.add(pkgName);
                        } else {
                            Slog.w(TAG, "Unknown element under <whitelist-pkgs>: "
                                    + parser.getName());
                            XmlUtils.skipCurrentTag(parser);
                        }
                    }
                    success = true;
                } catch (IllegalStateException e) {
                    Slog.w(TAG, "Failed parsing " + e);
                } catch (NullPointerException e) {
                    Slog.w(TAG, "Failed parsing " + e);
                } catch (NumberFormatException e) {
                    Slog.w(TAG, "Failed parsing " + e);
                } catch (XmlPullParserException e) {
                    Slog.w(TAG, "Failed parsing " + e);
                } catch (IOException e) {
                    Slog.w(TAG, "Failed parsing " + e);
                } catch (IndexOutOfBoundsException e) {
                    Slog.w(TAG, "Failed parsing " + e);
                } finally {
                    if (!success) {
                        mWhitelist.clear();
                    }
                    try {
                        stream.close();
                    } catch (IOException e) {
                    }
                }
            }
        }
    }
    void readState() {
        synchronized (mFile) {
            synchronized (this) {
                FileInputStream stream;
                try {
                    stream = mFile.openRead();
                } catch (FileNotFoundException e) {
                    Slog.i(TAG, "No existing app ops " + mFile.getBaseFile() + "; starting empty");
                    return;
                }
                boolean success = false;
                try {
                    XmlPullParser parser = Xml.newPullParser();
                    parser.setInput(stream, null);
                    int type;
                    while ((type = parser.next()) != XmlPullParser.START_TAG
                            && type != XmlPullParser.END_DOCUMENT) {
                        ;
                    }

                    if (type != XmlPullParser.START_TAG) {
                        throw new IllegalStateException("no start tag found");
                    }

                    int outerDepth = parser.getDepth();
                    while ((type = parser.next()) != XmlPullParser.END_DOCUMENT
                            && (type != XmlPullParser.END_TAG || parser.getDepth() > outerDepth)) {
                        if (type == XmlPullParser.END_TAG || type == XmlPullParser.TEXT) {
                            continue;
                        }

                        String tagName = parser.getName();
                        if (tagName.equals("pkg")) {
                            readPackage(parser);
                        } else {
                            Slog.w(TAG, "Unknown element under <app-ops>: "
                                    + parser.getName());
                            XmlUtils.skipCurrentTag(parser);
                        }
                    }
                    success = true;
                } catch (IllegalStateException e) {
                    Slog.w(TAG, "Failed parsing " + e);
                } catch (NullPointerException e) {
                    Slog.w(TAG, "Failed parsing " + e);
                } catch (NumberFormatException e) {
                    Slog.w(TAG, "Failed parsing " + e);
                } catch (XmlPullParserException e) {
                    Slog.w(TAG, "Failed parsing " + e);
                } catch (IOException e) {
                    Slog.w(TAG, "Failed parsing " + e);
                } catch (IndexOutOfBoundsException e) {
                    Slog.w(TAG, "Failed parsing " + e);
                } finally {
                    if (!success) {
                        mUidOps.clear();
                    }
                    try {
                        stream.close();
                    } catch (IOException e) {
                    }
                }
            }
        }
    }

    void readPackage(XmlPullParser parser) throws NumberFormatException,
            XmlPullParserException, IOException {
        String pkgName = parser.getAttributeValue(null, "n");
        int outerDepth = parser.getDepth();
        int type;
        while ((type = parser.next()) != XmlPullParser.END_DOCUMENT
                && (type != XmlPullParser.END_TAG || parser.getDepth() > outerDepth)) {
            if (type == XmlPullParser.END_TAG || type == XmlPullParser.TEXT) {
                continue;
            }

            String tagName = parser.getName();
            if (tagName.equals("uid")) {
                readUid(parser, pkgName);
            } else {
                Slog.w(TAG, "Unknown element under <pkg>: "
                        + parser.getName());
                XmlUtils.skipCurrentTag(parser);
            }
        }
    }

    void readUid(XmlPullParser parser, String pkgName) throws NumberFormatException,
            XmlPullParserException, IOException {
        int uid = Integer.parseInt(parser.getAttributeValue(null, "n"));
        int outerDepth = parser.getDepth();
        int type;
        while ((type = parser.next()) != XmlPullParser.END_DOCUMENT
                && (type != XmlPullParser.END_TAG || parser.getDepth() > outerDepth)) {
            if (type == XmlPullParser.END_TAG || type == XmlPullParser.TEXT) {
                continue;
            }

            String tagName = parser.getName();
            if (tagName.equals("op")) {
                int code = Integer.parseInt(parser.getAttributeValue(null, "n"));
                boolean strict = isStrict(code, uid, pkgName);
                Op op = new Op(code, strict);
                String mode = parser.getAttributeValue(null, "m");
                if (mode != null) {
                    op.mode = Integer.parseInt(mode);
                }
                String time = parser.getAttributeValue(null, "t");
                if (time != null) {
                    op.time = Long.parseLong(time);
                }
                time = parser.getAttributeValue(null, "r");
                if (time != null) {
                    op.rejectTime = Long.parseLong(time);
                }
                String dur = parser.getAttributeValue(null, "d");
                if (dur != null) {
                    op.duration = Integer.parseInt(dur);
                }
                HashMap<String, Ops> pkgOps = mUidOps.get(uid);
                if (pkgOps == null) {
                    pkgOps = new HashMap<String, Ops>();
                    mUidOps.put(uid, pkgOps);
                }
                Ops ops = pkgOps.get(pkgName);
                if (ops == null) {
                    ops = new Ops(pkgName, uid);
                    pkgOps.put(pkgName, ops);
                }
                ops.put(op.op, op);
            } else {
                Slog.w(TAG, "Unknown element under <pkg>: "
                        + parser.getName());
                XmlUtils.skipCurrentTag(parser);
            }
        }
    }

    void writeState() {
        synchronized (mFile) {
            List<AppOpsManager.PackageOps> allOps = getPackagesForOps(null);

            FileOutputStream stream;
            try {
                stream = mFile.startWrite();
            } catch (IOException e) {
                Slog.w(TAG, "Failed to write state: " + e);
                return;
            }

            try {
                XmlSerializer out = new FastXmlSerializer();
                out.setOutput(stream, "utf-8");
                out.startDocument(null, true);
                out.startTag(null, "app-ops");

                if (allOps != null) {
                    String lastPkg = null;
                    for (int i=0; i<allOps.size(); i++) {
                        AppOpsManager.PackageOps pkg = allOps.get(i);
                        if (!pkg.getPackageName().equals(lastPkg)) {
                            if (lastPkg != null) {
                                out.endTag(null, "pkg");
                            }
                            lastPkg = pkg.getPackageName();
                            out.startTag(null, "pkg");
                            out.attribute(null, "n", lastPkg);
                        }
                        out.startTag(null, "uid");
                        out.attribute(null, "n", Integer.toString(pkg.getUid()));
                        List<AppOpsManager.OpEntry> ops = pkg.getOps();
                        for (int j=0; j<ops.size(); j++) {
                            AppOpsManager.OpEntry op = ops.get(j);
                            out.startTag(null, "op");
                            out.attribute(null, "n", Integer.toString(op.getOp()));
                            out.attribute(null, "m", Integer.toString(op.getMode()));
                            long time = op.getTime();
                            if (time != 0) {
                                out.attribute(null, "t", Long.toString(time));
                            }
                            time = op.getRejectTime();
                            if (time != 0) {
                                out.attribute(null, "r", Long.toString(time));
                            }
                            int dur = op.getDuration();
                            if (dur != 0) {
                                out.attribute(null, "d", Integer.toString(dur));
                            }
                            out.endTag(null, "op");
                        }
                        out.endTag(null, "uid");
                    }
                    if (lastPkg != null) {
                        out.endTag(null, "pkg");
                    }
                }

                out.endTag(null, "app-ops");
                out.endDocument();
                mFile.finishWrite(stream);
            } catch (IOException e) {
                Slog.w(TAG, "Failed to write state, restoring backup.", e);
                mFile.failWrite(stream);
            }
        }
    }

    @Override
    protected void dump(FileDescriptor fd, PrintWriter pw, String[] args) {
        if (mContext.checkCallingOrSelfPermission(android.Manifest.permission.DUMP)
                != PackageManager.PERMISSION_GRANTED) {
            pw.println("Permission Denial: can't dump ApOps service from from pid="
                    + Binder.getCallingPid()
                    + ", uid=" + Binder.getCallingUid());
            return;
        }

        synchronized (this) {
            pw.println("Current AppOps Service state:");
            final long now = System.currentTimeMillis();
            for (int i=0; i<mUidOps.size(); i++) {
                pw.print("  Uid "); UserHandle.formatUid(pw, mUidOps.keyAt(i)); pw.println(":");
                HashMap<String, Ops> pkgOps = mUidOps.valueAt(i);
                for (Ops ops : pkgOps.values()) {
                    pw.print("    Package "); pw.print(ops.packageName); pw.println(":");
                    for (int j=0; j<ops.size(); j++) {
                        Op op = ops.valueAt(j);
                        pw.print("      "); pw.print(AppOpsManager.opToName(op.op));
                        pw.print(": mode="); pw.print(op.mode);
                        if (op.time != 0) {
                            pw.print("; time="); TimeUtils.formatDuration(now-op.time, pw);
                            pw.print(" ago");
                        }
                        if (op.rejectTime != 0) {
                            pw.print("; rejectTime="); TimeUtils.formatDuration(now-op.rejectTime, pw);
                            pw.print(" ago");
                        }
                        if (op.duration == -1) {
                            pw.println(" (running)");
                        } else {
                            pw.print("; duration=");
                                    TimeUtils.formatDuration(op.duration, pw);
                                    pw.println();
                        }
                    }
                }
            }
        }
    }
}<|MERGE_RESOLUTION|>--- conflicted
+++ resolved
@@ -430,19 +430,6 @@
         HashMap<Callback, ArrayList<Pair<String, Integer>>> callbacks = null;
         synchronized (this) {
             boolean changed = false;
-<<<<<<< HEAD
-            for (int i=mUidOps.size()-1; i>=0; i--) {
-                HashMap<String, Ops> packages = mUidOps.valueAt(i);
-                Iterator<Map.Entry<String, Ops>> it = packages.entrySet().iterator();
-                while (it.hasNext()) {
-                    Map.Entry<String, Ops> ent = it.next();
-                    String packageName = ent.getKey();
-                    Ops pkgOps = ent.getValue();
-                    for (int j=pkgOps.size()-1; j>=0; j--) {
-                        Op curOp = pkgOps.valueAt(j);
-                        if (curOp.mode != curOp.defaultMode) {
-                            curOp.mode = curOp.defaultMode;
-=======
             for (int i=0; i<mUidOps.size(); i++) {
                 HashMap<String, Ops> packages = mUidOps.valueAt(i);
                 for (Map.Entry<String, Ops> ent : packages.entrySet()) {
@@ -452,29 +439,14 @@
                         Op curOp = pkgOps.valueAt(j);
                         if (curOp.mode != AppOpsManager.MODE_ALLOWED) {
                             curOp.mode = AppOpsManager.MODE_ALLOWED;
->>>>>>> 79c8965b
                             changed = true;
                             callbacks = addCallbacks(callbacks, packageName, curOp.op,
                                     mOpModeWatchers.get(curOp.op));
                             callbacks = addCallbacks(callbacks, packageName, curOp.op,
                                     mPackageModeWatchers.get(packageName));
-<<<<<<< HEAD
-                            if (curOp.time == 0 && curOp.rejectTime == 0) {
-                                pkgOps.removeAt(j);
-                            }
-                        }
-                    }
-                    if (pkgOps.size() == 0) {
-                        it.remove();
-                    }
-                }
-                if (packages.size() == 0) {
-                    mUidOps.removeAt(i);
-=======
                             pruneOp(curOp, mUidOps.keyAt(i), packageName);
                         }
                     }
->>>>>>> 79c8965b
                 }
             }
             if (changed) {
