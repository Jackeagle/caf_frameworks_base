--- conflicted
+++ resolved
@@ -4430,13 +4430,7 @@
         }
     };
 
-<<<<<<< HEAD
-    private static final boolean DEBUG_OBB = false;
-
     private static final void sendPackageBroadcast(String action, String pkg, String intentCategory,
-=======
-    private static final void sendPackageBroadcast(String action, String pkg,
->>>>>>> 322891c6
             Bundle extras, IIntentReceiver finishedReceiver) {
         IActivityManager am = ActivityManagerNative.getDefault();
         if (am != null) {
