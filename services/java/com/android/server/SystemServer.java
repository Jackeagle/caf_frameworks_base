--- conflicted
+++ resolved
@@ -863,10 +863,8 @@
                 if (mPackageManager.hasSystemFeature(PackageManager.FEATURE_APP_WIDGETS)) {
                     mSystemServiceManager.startService(APPWIDGET_SERVICE_CLASS);
                 }
-<<<<<<< HEAD
                 startBackupManagerService();
                 startVoiceRecognizerService();
-=======
 
                 if (mPackageManager.hasSystemFeature(PackageManager.FEATURE_VOICE_RECOGNIZERS)) {
                     mSystemServiceManager.startService(VOICE_RECOGNITION_MANAGER_SERVICE_CLASS);
@@ -895,7 +893,6 @@
                             new SamplingProfilerService(context));
             } catch (Throwable e) {
                 reportWtf("starting SamplingProfiler Service", e);
->>>>>>> 25b5096f
             }
             startDiskStatsService();
             startSamplingProfilerService();
