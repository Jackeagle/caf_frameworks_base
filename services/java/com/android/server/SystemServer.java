/*
 * Copyright (C) 2006 The Android Open Source Project
 *
 * Licensed under the Apache License, Version 2.0 (the "License");
 * you may not use this file except in compliance with the License.
 * You may obtain a copy of the License at
 *
 *      http://www.apache.org/licenses/LICENSE-2.0
 *
 * Unless required by applicable law or agreed to in writing, software
 * distributed under the License is distributed on an "AS IS" BASIS,
 * WITHOUT WARRANTIES OR CONDITIONS OF ANY KIND, either express or implied.
 * See the License for the specific language governing permissions and
 * limitations under the License.
 */

package com.android.server;

import com.android.server.am.ActivityManagerService;
import com.android.server.status.StatusBarService;
import com.android.internal.os.SamplingProfilerIntegration;

import dalvik.system.VMRuntime;

import android.app.ActivityManagerNative;
<<<<<<< HEAD
import android.bluetooth.BluetoothAdapter;
import android.content.ComponentName;
import android.content.ContentResolver;
import android.content.ContentService;
import android.content.Context;
import android.content.Intent;
=======
import android.content.*;
>>>>>>> 9effa6db
import android.content.pm.IPackageManager;
import android.database.ContentObserver;
import android.database.Cursor;
import android.media.AudioService;
<<<<<<< HEAD
import android.os.*;
=======
import android.os.Looper;
import android.os.RemoteException;
import android.os.ServiceManager;
import android.os.SystemClock;
import android.os.SystemProperties;
>>>>>>> 9effa6db
import android.provider.Contacts.People;
import android.provider.Settings;
import android.server.BluetoothA2dpService;
import android.server.BluetoothService;
import android.server.search.SearchManagerService;
import android.util.EventLog;
import android.util.Log;
import android.accounts.AccountManagerService;

<<<<<<< HEAD
import java.util.Timer;
import java.util.TimerTask;

=======
>>>>>>> 9effa6db
class ServerThread extends Thread {
    private static final String TAG = "SystemServer";
    private final static boolean INCLUDE_DEMO = false;

    private static final int LOG_BOOT_PROGRESS_SYSTEM_RUN = 3010;

    private ContentResolver mContentResolver;

    private class AdbSettingsObserver extends ContentObserver {
        public AdbSettingsObserver() {
            super(null);
        }
        @Override
        public void onChange(boolean selfChange) {
            boolean enableAdb = (Settings.Secure.getInt(mContentResolver,
                Settings.Secure.ADB_ENABLED, 0) > 0);
            // setting this secure property will start or stop adbd
           SystemProperties.set("persist.service.adb.enable", enableAdb ? "1" : "0");
        }
    }

    @Override
    public void run() {
        EventLog.writeEvent(LOG_BOOT_PROGRESS_SYSTEM_RUN,
            SystemClock.uptimeMillis());

        ActivityManagerService.prepareTraceFile(false);     // create dir

        Looper.prepare();

        android.os.Process.setThreadPriority(
                android.os.Process.THREAD_PRIORITY_FOREGROUND);

        String factoryTestStr = SystemProperties.get("ro.factorytest");
        int factoryTest = "".equals(factoryTestStr) ? SystemServer.FACTORY_TEST_OFF
                : Integer.parseInt(factoryTestStr);

        HardwareService hardware = null;
        PowerManagerService power = null;
        BatteryService battery = null;
        ConnectivityService connectivity = null;
        IPackageManager pm = null;
        Context context = null;
        WindowManagerService wm = null;
        BluetoothService bluetooth = null;
        BluetoothA2dpService bluetoothA2dp = null;
        HeadsetObserver headset = null;
        DockObserver dock = null;

        // Critical services...
        try {
            Log.i(TAG, "Entropy Service");
            ServiceManager.addService("entropy", new EntropyService());

            Log.i(TAG, "Power Manager");
            power = new PowerManagerService();
            ServiceManager.addService(Context.POWER_SERVICE, power);

            Log.i(TAG, "Activity Manager");
            context = ActivityManagerService.main(factoryTest);

            Log.i(TAG, "Telephony Registry");
            ServiceManager.addService("telephony.registry", new TelephonyRegistry(context));

            AttributeCache.init(context);

            Log.i(TAG, "Package Manager");
            pm = PackageManagerService.main(context,
                    factoryTest != SystemServer.FACTORY_TEST_OFF);

            ActivityManagerService.setSystemProcess();

            mContentResolver = context.getContentResolver();

            // The AccountManager must come before the ContentService
            try {
                Log.i(TAG, "Account Manager");
                ServiceManager.addService(Context.ACCOUNT_SERVICE,
                        new AccountManagerService(context));
            } catch (Throwable e) {
                Log.e(TAG, "Failure starting Account Manager", e);
            }

            Log.i(TAG, "Content Manager");
            ContentService.main(context,
                    factoryTest == SystemServer.FACTORY_TEST_LOW_LEVEL);

            Log.i(TAG, "System Content Providers");
            ActivityManagerService.installSystemProviders();

            Log.i(TAG, "Battery Service");
            battery = new BatteryService(context);
            ServiceManager.addService("battery", battery);

            Log.i(TAG, "Hardware Service");
            hardware = new HardwareService(context);
            ServiceManager.addService("hardware", hardware);

            // only initialize the power service after we have started the
            // hardware service, content providers and the battery service.
            power.init(context, hardware, ActivityManagerService.getDefault(), battery);

            Log.i(TAG, "Alarm Manager");
            AlarmManagerService alarm = new AlarmManagerService(context);
            ServiceManager.addService(Context.ALARM_SERVICE, alarm);

            Log.i(TAG, "Init Watchdog");
            Watchdog.getInstance().init(context, battery, power, alarm,
                    ActivityManagerService.self());

            // Sensor Service is needed by Window Manager, so this goes first
            Log.i(TAG, "Sensor Service");
            ServiceManager.addService(Context.SENSOR_SERVICE, new SensorService(context));

            Log.i(TAG, "Window Manager");
            wm = WindowManagerService.main(context, power,
                    factoryTest != SystemServer.FACTORY_TEST_LOW_LEVEL);
            ServiceManager.addService(Context.WINDOW_SERVICE, wm);

            ((ActivityManagerService)ServiceManager.getService("activity"))
                    .setWindowManager(wm);

            // Skip Bluetooth if we have an emulator kernel
            // TODO: Use a more reliable check to see if this product should
            // support Bluetooth - see bug 988521
            if (SystemProperties.get("ro.kernel.qemu").equals("1")) {
                Log.i(TAG, "Registering null Bluetooth Service (emulator)");
                ServiceManager.addService(BluetoothAdapter.BLUETOOTH_SERVICE, null);
            } else if (factoryTest == SystemServer.FACTORY_TEST_LOW_LEVEL) {
                Log.i(TAG, "Registering null Bluetooth Service (factory test)");
                ServiceManager.addService(BluetoothAdapter.BLUETOOTH_SERVICE, null);
            } else {
                Log.i(TAG, "Bluetooth Service");
                bluetooth = new BluetoothService(context);
                ServiceManager.addService(BluetoothAdapter.BLUETOOTH_SERVICE, bluetooth);
                bluetooth.initAfterRegistration();
                bluetoothA2dp = new BluetoothA2dpService(context, bluetooth);
                ServiceManager.addService(BluetoothA2dpService.BLUETOOTH_A2DP_SERVICE,
                                          bluetoothA2dp);

                int bluetoothOn = Settings.Secure.getInt(mContentResolver,
                    Settings.Secure.BLUETOOTH_ON, 0);
                if (bluetoothOn > 0) {
                    bluetooth.enable();
                }
            }

        } catch (RuntimeException e) {
            Log.e("System", "Failure starting core service", e);
        }

        StatusBarService statusBar = null;
        InputMethodManagerService imm = null;
        AppWidgetService appWidget = null;
        NotificationManagerService notification = null;
        WallpaperManagerService wallpaper = null;

        if (factoryTest != SystemServer.FACTORY_TEST_LOW_LEVEL) {
            try {
                Log.i(TAG, "Status Bar");
                statusBar = new StatusBarService(context);
                ServiceManager.addService("statusbar", statusBar);
            } catch (Throwable e) {
                Log.e(TAG, "Failure starting StatusBarService", e);
            }

            try {
                Log.i(TAG, "Clipboard Service");
                ServiceManager.addService("clipboard", new ClipboardService(context));
            } catch (Throwable e) {
                Log.e(TAG, "Failure starting Clipboard Service", e);
            }

            try {
                Log.i(TAG, "Input Method Service");
                imm = new InputMethodManagerService(context, statusBar);
                ServiceManager.addService(Context.INPUT_METHOD_SERVICE, imm);
            } catch (Throwable e) {
                Log.e(TAG, "Failure starting Input Manager Service", e);
            }

            try {
                Log.i(TAG, "NetStat Service");
                ServiceManager.addService("netstat", new NetStatService(context));
            } catch (Throwable e) {
                Log.e(TAG, "Failure starting NetStat Service", e);
            }

            try {
                Log.i(TAG, "Connectivity Service");
                connectivity = ConnectivityService.getInstance(context);
                ServiceManager.addService(Context.CONNECTIVITY_SERVICE, connectivity);
            } catch (Throwable e) {
                Log.e(TAG, "Failure starting Connectivity Service", e);
            }

            try {
              Log.i(TAG, "Accessibility Manager");
              ServiceManager.addService(Context.ACCESSIBILITY_SERVICE,
                      new AccessibilityManagerService(context));
            } catch (Throwable e) {
              Log.e(TAG, "Failure starting Accessibility Manager", e);
            }

            try {
                Log.i(TAG, "Notification Manager");
                notification = new NotificationManagerService(context, statusBar, hardware);
                ServiceManager.addService(Context.NOTIFICATION_SERVICE, notification);
            } catch (Throwable e) {
                Log.e(TAG, "Failure starting Notification Manager", e);
            }

            try {
                // MountService must start after NotificationManagerService
                Log.i(TAG, "Mount Service");
                ServiceManager.addService("mount", new MountService(context));
            } catch (Throwable e) {
                Log.e(TAG, "Failure starting Mount Service", e);
            }

            try {
                Log.i(TAG, "Device Storage Monitor");
                ServiceManager.addService(DeviceStorageMonitorService.SERVICE,
                        new DeviceStorageMonitorService(context));
            } catch (Throwable e) {
                Log.e(TAG, "Failure starting DeviceStorageMonitor service", e);
            }

            try {
                Log.i(TAG, "Location Manager");
                ServiceManager.addService(Context.LOCATION_SERVICE, new LocationManagerService(context));
            } catch (Throwable e) {
                Log.e(TAG, "Failure starting Location Manager", e);
            }

            try {
                Log.i(TAG, "Search Service");
                ServiceManager.addService( Context.SEARCH_SERVICE, new SearchManagerService(context) );
            } catch (Throwable e) {
                Log.e(TAG, "Failure starting Search Service", e);
            }

            if (INCLUDE_DEMO) {
                Log.i(TAG, "Installing demo data...");
                (new DemoThread(context)).start();
            }

            try {
                Log.i(TAG, "Checkin Service");
                Intent intent = new Intent().setComponent(new ComponentName(
                        "com.google.android.server.checkin",
                        "com.google.android.server.checkin.CheckinService"));
                if (context.startService(intent) == null) {
                    Log.w(TAG, "Using fallback Checkin Service.");
                    ServiceManager.addService("checkin", new FallbackCheckinService(context));
                }
            } catch (Throwable e) {
                Log.e(TAG, "Failure starting Checkin Service", e);
            }

            try {
                Log.i(TAG, "Wallpaper Service");
                wallpaper = new WallpaperManagerService(context);
                ServiceManager.addService(Context.WALLPAPER_SERVICE, wallpaper);
            } catch (Throwable e) {
                Log.e(TAG, "Failure starting Wallpaper Service", e);
            }

            try {
                Log.i(TAG, "Audio Service");
                ServiceManager.addService(Context.AUDIO_SERVICE, new AudioService(context));
            } catch (Throwable e) {
                Log.e(TAG, "Failure starting Audio Service", e);
            }

            try {
                Log.i(TAG, "Headset Observer");
                // Listen for wired headset changes
                headset = new HeadsetObserver(context);
            } catch (Throwable e) {
                Log.e(TAG, "Failure starting HeadsetObserver", e);
            }

            try {
                Log.i(TAG, "Dock Observer");
                // Listen for dock station changes
                dock = new DockObserver(context, power);
            } catch (Throwable e) {
                Log.e(TAG, "Failure starting DockObserver", e);
            }

            try {
                Log.i(TAG, "Backup Service");
                ServiceManager.addService(Context.BACKUP_SERVICE, new BackupManagerService(context));
            } catch (Throwable e) {
                Log.e(TAG, "Failure starting Backup Service", e);
            }

            try {
                Log.i(TAG, "AppWidget Service");
                appWidget = new AppWidgetService(context);
                ServiceManager.addService(Context.APPWIDGET_SERVICE, appWidget);
            } catch (Throwable e) {
                Log.e(TAG, "Failure starting AppWidget Service", e);
            }

            try {
                com.android.server.status.StatusBarPolicy.installIcons(context, statusBar);
            } catch (Throwable e) {
                Log.e(TAG, "Failure installing status bar icons", e);
            }
        }

        // make sure the ADB_ENABLED setting value matches the secure property value
        Settings.Secure.putInt(mContentResolver, Settings.Secure.ADB_ENABLED,
                "1".equals(SystemProperties.get("persist.service.adb.enable")) ? 1 : 0);

        // register observer to listen for settings changes
        mContentResolver.registerContentObserver(Settings.Secure.getUriFor(Settings.Secure.ADB_ENABLED),
                false, new AdbSettingsObserver());

        // Before things start rolling, be sure we have decided whether
        // we are in safe mode.
        final boolean safeMode = wm.detectSafeMode();
        if (safeMode) {
            try {
                ActivityManagerNative.getDefault().enterSafeMode();
            } catch (RemoteException e) {
            }
        }
        
        // It is now time to start up the app processes...

        if (notification != null) {
            notification.systemReady();
        }

        if (statusBar != null) {
            statusBar.systemReady();
        }
        wm.systemReady();
        power.systemReady();
        try {
            pm.systemReady();
        } catch (RemoteException e) {
        }
<<<<<<< HEAD
=======
        if (appWidget != null) {
            appWidget.systemReady(safeMode);
        }

        IntentFilter filter = new IntentFilter();
        filter.addAction(Intent.ACTION_APP_LAUNCH_FAILURE);
        filter.addAction(Intent.ACTION_APP_LAUNCH_FAILURE_RESET);
        filter.addAction(Intent.ACTION_PACKAGE_ADDED);
        filter.addAction(Intent.ACTION_PACKAGE_REMOVED);
        filter.addCategory(Intent.CATEGORY_THEME_PACKAGE_INSTALLED_STATE_CHANGE);
        filter.addDataScheme("package");
        context.registerReceiver(new AppsLaunchFailureReceiver(), filter);

        // After making the following code, third party code may be running...
        try {
            ActivityManagerNative.getDefault().systemReady();
        } catch (RemoteException e) {
        }

        Watchdog.getInstance().start();
>>>>>>> 9effa6db

        // These are needed to propagate to the runnable below.
        final BatteryService batteryF = battery;
        final ConnectivityService connectivityF = connectivity;
        final DockObserver dockF = dock;
        final AppWidgetService appWidgetF = appWidget;
        final WallpaperManagerService wallpaperF = wallpaper;
        final InputMethodManagerService immF = imm;
        
        // We now tell the activity manager it is okay to run third party
        // code.  It will call back into us once it has gotten to the state
        // where third party code can really run (but before it has actually
        // started launching the initial applications), for us to complete our
        // initialization.
        ((ActivityManagerService)ActivityManagerNative.getDefault())
                .systemReady(new Runnable() {
            public void run() {
                Log.i(TAG, "Making services ready");
                
                if (batteryF != null) batteryF.systemReady();
                if (connectivityF != null) connectivityF.systemReady();
                if (dockF != null) dockF.systemReady();
                Watchdog.getInstance().start();

                // It is now okay to let the various system services start their
                // third party code...
                
                if (appWidgetF != null) appWidgetF.systemReady(safeMode);
                if (wallpaperF != null) wallpaperF.systemReady();
                if (immF != null) immF.systemReady();
            }
        });
        
        Looper.loop();
        Log.d(TAG, "System ServerThread is exiting!");
    }
}

class DemoThread extends Thread
{
    DemoThread(Context context)
    {
        mContext = context;
    }

    @Override
    public void run()
    {
        try {
            Cursor c = mContext.getContentResolver().query(People.CONTENT_URI, null, null, null, null);
            boolean hasData = c != null && c.moveToFirst();
            if (c != null) {
                c.deactivate();
            }
            if (!hasData) {
                DemoDataSet dataset = new DemoDataSet();
                dataset.add(mContext);
            }
        } catch (Throwable e) {
            Log.e("SystemServer", "Failure installing demo data", e);
        }

    }

    Context mContext;
}

public class SystemServer
{
    private static final String TAG = "SystemServer";

    public static final int FACTORY_TEST_OFF = 0;
    public static final int FACTORY_TEST_LOW_LEVEL = 1;
    public static final int FACTORY_TEST_HIGH_LEVEL = 2;

    static Timer timer;
    static final long SNAPSHOT_INTERVAL = 60 * 60 * 1000; // 1hr

    /**
     * This method is called from Zygote to initialize the system. This will cause the native
     * services (SurfaceFlinger, AudioFlinger, etc..) to be started. After that it will call back
     * up into init2() to start the Android services.
     */
    native public static void init1(String[] args);

    public static void main(String[] args) {
        if (SamplingProfilerIntegration.isEnabled()) {
            SamplingProfilerIntegration.start();
            timer = new Timer();
            timer.schedule(new TimerTask() {
                @Override
                public void run() {
                    SamplingProfilerIntegration.writeSnapshot("system_server");
                }
            }, SNAPSHOT_INTERVAL, SNAPSHOT_INTERVAL);
        }

        // The system server has to run all of the time, so it needs to be
        // as efficient as possible with its memory usage.
        VMRuntime.getRuntime().setTargetHeapUtilization(0.8f);

        System.loadLibrary("android_servers");
        init1(args);
    }

    public static final void init2() {
        Log.i(TAG, "Entered the Android system server!");
        Thread thr = new ServerThread();
        thr.setName("android.server.ServerThread");
        thr.start();
    }
}<|MERGE_RESOLUTION|>--- conflicted
+++ resolved
@@ -23,29 +23,22 @@
 import dalvik.system.VMRuntime;
 
 import android.app.ActivityManagerNative;
-<<<<<<< HEAD
 import android.bluetooth.BluetoothAdapter;
 import android.content.ComponentName;
 import android.content.ContentResolver;
 import android.content.ContentService;
 import android.content.Context;
 import android.content.Intent;
-=======
-import android.content.*;
->>>>>>> 9effa6db
+import android.content.IntentFilter;
 import android.content.pm.IPackageManager;
 import android.database.ContentObserver;
 import android.database.Cursor;
 import android.media.AudioService;
-<<<<<<< HEAD
-import android.os.*;
-=======
 import android.os.Looper;
 import android.os.RemoteException;
 import android.os.ServiceManager;
 import android.os.SystemClock;
 import android.os.SystemProperties;
->>>>>>> 9effa6db
 import android.provider.Contacts.People;
 import android.provider.Settings;
 import android.server.BluetoothA2dpService;
@@ -55,12 +48,9 @@
 import android.util.Log;
 import android.accounts.AccountManagerService;
 
-<<<<<<< HEAD
 import java.util.Timer;
 import java.util.TimerTask;
 
-=======
->>>>>>> 9effa6db
 class ServerThread extends Thread {
     private static final String TAG = "SystemServer";
     private final static boolean INCLUDE_DEMO = false;
@@ -407,11 +397,6 @@
             pm.systemReady();
         } catch (RemoteException e) {
         }
-<<<<<<< HEAD
-=======
-        if (appWidget != null) {
-            appWidget.systemReady(safeMode);
-        }
 
         IntentFilter filter = new IntentFilter();
         filter.addAction(Intent.ACTION_APP_LAUNCH_FAILURE);
@@ -421,15 +406,6 @@
         filter.addCategory(Intent.CATEGORY_THEME_PACKAGE_INSTALLED_STATE_CHANGE);
         filter.addDataScheme("package");
         context.registerReceiver(new AppsLaunchFailureReceiver(), filter);
-
-        // After making the following code, third party code may be running...
-        try {
-            ActivityManagerNative.getDefault().systemReady();
-        } catch (RemoteException e) {
-        }
-
-        Watchdog.getInstance().start();
->>>>>>> 9effa6db
 
         // These are needed to propagate to the runnable below.
         final BatteryService batteryF = battery;
