/*
 * Copyright (C) 2017 The Android Open Source Project
 *
 * Licensed under the Apache License, Version 2.0 (the "License");
 * you may not use this file except in compliance with the License.
 * You may obtain a copy of the License at
 *
 *      http://www.apache.org/licenses/LICENSE-2.0
 *
 * Unless required by applicable law or agreed to in writing, software
 * distributed under the License is distributed on an "AS IS" BASIS,
 * WITHOUT WARRANTIES OR CONDITIONS OF ANY KIND, either express or implied.
 * See the License for the specific language governing permissions and
 * limitations under the License.
 */

package com.android.server.autofill;

import android.annotation.NonNull;
import android.annotation.Nullable;
import android.app.assist.AssistStructure;
import android.app.assist.AssistStructure.ViewNode;
import android.app.assist.AssistStructure.WindowNode;
import android.content.ComponentName;
import android.metrics.LogMaker;
import android.provider.DeviceConfig;
import android.service.autofill.Dataset;
import android.util.ArrayMap;
import android.util.ArraySet;
import android.util.Log;
import android.util.Slog;
import android.view.View;
import android.view.WindowManager;
import android.view.autofill.AutofillId;
import android.view.autofill.AutofillValue;

import com.android.internal.logging.nano.MetricsProto.MetricsEvent;
import com.android.internal.util.ArrayUtils;

import java.io.PrintWriter;
import java.util.ArrayDeque;
import java.util.ArrayList;

public final class Helper {

    private static final String TAG = "AutofillHelper";

    // TODO(b/117779333): get rid of sDebug / sVerbose and always use the service variables instead

    /**
     * Defines a logging flag that can be dynamically changed at runtime using
     * {@code cmd autofill set log_level debug} or through
     * {@link android.provider.Settings.Global#AUTOFILL_LOGGING_LEVEL}.
     */
    public static boolean sDebug = false;

    /**
     * Defines a logging flag that can be dynamically changed at runtime using
     * {@code cmd autofill set log_level verbose} or through
     * {@link android.provider.Settings.Global#AUTOFILL_LOGGING_LEVEL}.
     */
    public static boolean sVerbose = false;

    /**
     * When non-null, overrides whether the UI should be shown on full-screen mode.
     *
     * <p>Note: access to this variable is not synchronized because it's "final" on real usage -
     * it's only set by Shell cmd, for development purposes.
     */
    public static Boolean sFullScreenMode = null;

    private Helper() {
        throw new UnsupportedOperationException("contains static members only");
    }

    @Nullable
    static AutofillId[] toArray(@Nullable ArraySet<AutofillId> set) {
        if (set == null) return null;

        final AutofillId[] array = new AutofillId[set.size()];
        for (int i = 0; i < set.size(); i++) {
            array[i] = set.valueAt(i);
        }
        return array;
    }

    @NonNull
    public static String paramsToString(@NonNull WindowManager.LayoutParams params) {
        final StringBuilder builder = new StringBuilder(25);
        params.dumpDimensions(builder);
        return builder.toString();
    }

    @NonNull
    static ArrayMap<AutofillId, AutofillValue> getFields(@NonNull Dataset dataset) {
        final ArrayList<AutofillId> ids = dataset.getFieldIds();
        final ArrayList<AutofillValue> values = dataset.getFieldValues();
        final int size = ids == null ? 0 : ids.size();
        final ArrayMap<AutofillId, AutofillValue> fields = new ArrayMap<>(size);
        for (int i = 0; i < size; i++) {
            fields.put(ids.get(i), values.get(i));
        }
        return fields;
    }

    @NonNull
    private static LogMaker newLogMaker(int category, @NonNull String servicePackageName,
            int sessionId, boolean compatMode) {
        final LogMaker log = new LogMaker(category)
                .addTaggedData(MetricsEvent.FIELD_AUTOFILL_SERVICE, servicePackageName)
                .addTaggedData(MetricsEvent.FIELD_AUTOFILL_SESSION_ID, Integer.toString(sessionId));
        if (compatMode) {
            log.addTaggedData(MetricsEvent.FIELD_AUTOFILL_COMPAT_MODE, 1);
        }
        return log;
    }

    @NonNull
    public static LogMaker newLogMaker(int category, @NonNull String packageName,
            @NonNull String servicePackageName, int sessionId, boolean compatMode) {
        return newLogMaker(category, servicePackageName, sessionId, compatMode)
                .setPackageName(packageName);
    }

    @NonNull
    public static LogMaker newLogMaker(int category, @NonNull ComponentName componentName,
            @NonNull String servicePackageName, int sessionId, boolean compatMode) {
        return newLogMaker(category, servicePackageName, sessionId, compatMode)
                .setComponentName(componentName);
    }

    public static void printlnRedactedText(@NonNull PrintWriter pw, @Nullable CharSequence text) {
        if (text == null) {
            pw.println("null");
        } else {
            pw.print(text.length()); pw.println("_chars");
        }
    }

    /**
     * Finds the {@link ViewNode} that has the requested {@code autofillId}, if any.
     */
    @Nullable
    public static ViewNode findViewNodeByAutofillId(@NonNull AssistStructure structure,
            @NonNull AutofillId autofillId) {
        return findViewNode(structure, (node) -> {
            return autofillId.equals(node.getAutofillId());
        });
    }

    private static ViewNode findViewNode(@NonNull AssistStructure structure,
            @NonNull ViewNodeFilter filter) {
        final ArrayDeque<ViewNode> nodesToProcess = new ArrayDeque<>();
        final int numWindowNodes = structure.getWindowNodeCount();
        for (int i = 0; i < numWindowNodes; i++) {
            nodesToProcess.add(structure.getWindowNodeAt(i).getRootViewNode());
        }
        while (!nodesToProcess.isEmpty()) {
            final ViewNode node = nodesToProcess.removeFirst();
            if (filter.matches(node)) {
                return node;
            }
            for (int i = 0; i < node.getChildCount(); i++) {
                nodesToProcess.addLast(node.getChildAt(i));
            }
        }

        return null;
    }

    /**
     * Sanitize the {@code webDomain} property of the URL bar node on compat mode.
     *
     * @param structure Assist structure
     * @param urlBarIds list of ids; only the first id found will be sanitized.
     *
     * @return the node containing the URL bar
     */
    @Nullable
    public static ViewNode sanitizeUrlBar(@NonNull AssistStructure structure,
            @NonNull String[] urlBarIds) {
        final ViewNode urlBarNode = findViewNode(structure, (node) -> {
            return ArrayUtils.contains(urlBarIds, node.getIdEntry());
        });
        if (urlBarNode != null) {
            final String domain = urlBarNode.getText().toString();
            if (domain.isEmpty()) {
                if (sDebug) Slog.d(TAG, "sanitizeUrlBar(): empty on " + urlBarNode.getIdEntry());
                return null;
            }
            urlBarNode.setWebDomain(domain);
            if (sDebug) {
                Slog.d(TAG, "sanitizeUrlBar(): id=" + urlBarNode.getIdEntry() + ", domain="
                        + urlBarNode.getWebDomain());
            }
        }
        return urlBarNode;
    }

    /**
     * Gets the value of a metric tag, or {@code 0} if not found or NaN.
     */
    static int getNumericValue(@NonNull LogMaker log, int tag) {
        final Object value = log.getTaggedData(tag);
        if (!(value instanceof Number)) {
            return 0;
        } else {
            return ((Number) value).intValue();
        }
    }

    /**
<<<<<<< HEAD
     * Gets the value of a device config property from the Autofill namespace.
     */
    static int getIntDeviceConfigProperty(@NonNull String key, int defaultValue) {
        final String value = DeviceConfig.getProperty(DeviceConfig.NAMESPACE_AUTOFILL, key);
        if (value == null) return defaultValue;

        try {
            return Integer.parseInt(value);
        } catch (Exception e) {
            Log.w(TAG, "error parsing value (" + value + ") of property " + key + ": " + e);
            return defaultValue;
=======
     * Gets the {@link AutofillId} of the autofillable nodes in the {@code structure}.
     */
    @NonNull
    static ArraySet<AutofillId> getAutofillableIds(@NonNull AssistStructure structure) {
        final ArraySet<AutofillId> ids = new ArraySet<>();
        final int size = structure.getWindowNodeCount();
        for (int i = 0; i < size; i++) {
            final WindowNode node = structure.getWindowNodeAt(i);
            addAutofillableIds(node.getRootViewNode(), ids);
        }
        return ids;
    }

    private static void addAutofillableIds(@NonNull ViewNode node,
            @NonNull ArraySet<AutofillId> ids) {
        if (node.getAutofillType() != View.AUTOFILL_TYPE_NONE) {
            ids.add(node.getAutofillId());
        }
        final int size = node.getChildCount();
        for (int i = 0; i < size; i++) {
            final ViewNode child = node.getChildAt(i);
            addAutofillableIds(child, ids);
>>>>>>> 825827da
        }
    }

    private interface ViewNodeFilter {
        boolean matches(ViewNode node);
    }
}<|MERGE_RESOLUTION|>--- conflicted
+++ resolved
@@ -23,11 +23,9 @@
 import android.app.assist.AssistStructure.WindowNode;
 import android.content.ComponentName;
 import android.metrics.LogMaker;
-import android.provider.DeviceConfig;
 import android.service.autofill.Dataset;
 import android.util.ArrayMap;
 import android.util.ArraySet;
-import android.util.Log;
 import android.util.Slog;
 import android.view.View;
 import android.view.WindowManager;
@@ -210,19 +208,6 @@
     }
 
     /**
-<<<<<<< HEAD
-     * Gets the value of a device config property from the Autofill namespace.
-     */
-    static int getIntDeviceConfigProperty(@NonNull String key, int defaultValue) {
-        final String value = DeviceConfig.getProperty(DeviceConfig.NAMESPACE_AUTOFILL, key);
-        if (value == null) return defaultValue;
-
-        try {
-            return Integer.parseInt(value);
-        } catch (Exception e) {
-            Log.w(TAG, "error parsing value (" + value + ") of property " + key + ": " + e);
-            return defaultValue;
-=======
      * Gets the {@link AutofillId} of the autofillable nodes in the {@code structure}.
      */
     @NonNull
@@ -245,7 +230,6 @@
         for (int i = 0; i < size; i++) {
             final ViewNode child = node.getChildAt(i);
             addAutofillableIds(child, ids);
->>>>>>> 825827da
         }
     }
 
