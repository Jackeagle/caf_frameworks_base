--- conflicted
+++ resolved
@@ -70,14 +70,10 @@
 import com.android.internal.annotations.GuardedBy;
 import com.android.internal.logging.MetricsLogger;
 import com.android.internal.logging.nano.MetricsProto.MetricsEvent;
-import com.android.server.AbstractPerUserSystemService;
 import com.android.server.LocalServices;
 import com.android.server.autofill.AutofillManagerService.AutofillCompatState;
 import com.android.server.autofill.AutofillManagerService.SmartSuggestionMode;
-<<<<<<< HEAD
-=======
 import com.android.server.autofill.RemoteAugmentedAutofillService.RemoteAugmentedAutofillServiceCallbacks;
->>>>>>> de843449
 import com.android.server.autofill.ui.AutoFillUI;
 import com.android.server.infra.AbstractPerUserSystemService;
 import com.android.server.infra.FrameworkResourcesServiceNameResolver;
@@ -157,8 +153,6 @@
     /** When was {@link PruneTask} last executed? */
     private long mLastPrune = 0;
 
-<<<<<<< HEAD
-=======
     /**
      * Object used to set the name of the augmented autofill service.
      */
@@ -172,7 +166,6 @@
     @Nullable
     private RemoteAugmentedAutofillService mRemoteAugmentedAutofillService;
 
->>>>>>> de843449
     AutofillManagerServiceImpl(AutofillManagerService master, Object lock, LocalLog requestsHistory,
             LocalLog uiLatencyHistory, LocalLog wtfHistory, int userId, AutoFillUI ui,
             AutofillCompatState autofillCompatState, boolean disabled) {
@@ -184,15 +177,12 @@
         mUi = ui;
         mFieldClassificationStrategy = new FieldClassificationStrategy(getContext(), userId);
         mAutofillCompatState = autofillCompatState;
-<<<<<<< HEAD
-=======
 
         mAugmentedAutofillResolver = new FrameworkResourcesServiceNameResolver(master.getContext(),
                 com.android.internal.R.string.config_defaultAugmentedAutofillService);
         mAugmentedAutofillResolver.setOnTemporaryServiceNameChangedCallback(
                 (u, s) -> updateRemoteAugmentedAutofillService());
 
->>>>>>> de843449
         updateLocked(disabled);
     }
 
@@ -215,11 +205,7 @@
     }
 
     @Override // from PerUserSystemService
-<<<<<<< HEAD
-    protected ServiceInfo newServiceInfo(@NonNull ComponentName serviceComponent)
-=======
     protected ServiceInfo newServiceInfoLocked(@NonNull ComponentName serviceComponent)
->>>>>>> de843449
             throws NameNotFoundException {
         mInfo = new AutofillServiceInfo(getContext(), serviceComponent, mUserId);
         return mInfo.getServiceInfo();
@@ -881,13 +867,6 @@
             mInfo.dump(prefix2, pw);
             pw.print(prefix); pw.print("Service Label: "); pw.println(getServiceLabelLocked());
             pw.print(prefix); pw.print("Target SDK: "); pw.println(getTargedSdkLocked());
-<<<<<<< HEAD
-        }
-        pw.print(prefix); pw.print("Component from settings: ");
-            pw.println(getComponentNameFromSettings());
-        pw.print(prefix); pw.print("Default component: "); pw.println(getContext()
-                .getString(R.string.config_defaultAutofillService));
-=======
         }
         pw.print(prefix); pw.print("Default component: "); pw.println(getContext()
                 .getString(R.string.config_defaultAutofillService));
@@ -897,7 +876,6 @@
             pw.print(prefix); pw.println("RemoteAugmentedAutofillService: ");
             mRemoteAugmentedAutofillService.dump(prefix2, pw);
         }
->>>>>>> de843449
         pw.print(prefix); pw.print("Field classification enabled: ");
             pw.println(isFieldClassificationEnabledLocked());
         pw.print(prefix); pw.print("Compat pkgs: ");
