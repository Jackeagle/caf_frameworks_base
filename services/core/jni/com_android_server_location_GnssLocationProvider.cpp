--- conflicted
+++ resolved
@@ -25,10 +25,7 @@
 #include <android/hardware/gnss/1.0/IGnssMeasurement.h>
 #include <android/hardware/gnss/1.1/IGnssMeasurement.h>
 #include <android/hardware/gnss/2.0/IGnssMeasurement.h>
-<<<<<<< HEAD
-=======
 #include <android/hardware/gnss/measurement_corrections/1.0/IMeasurementCorrections.h>
->>>>>>> de843449
 #include <nativehelper/JNIHelp.h>
 #include "jni.h"
 #include "hardware_legacy/power.h"
@@ -144,8 +141,6 @@
 using IGnssMeasurementCallback_V1_0 = android::hardware::gnss::V1_0::IGnssMeasurementCallback;
 using IGnssMeasurementCallback_V1_1 = android::hardware::gnss::V1_1::IGnssMeasurementCallback;
 using IGnssMeasurementCallback_V2_0 = android::hardware::gnss::V2_0::IGnssMeasurementCallback;
-<<<<<<< HEAD
-=======
 using IAGnssRil_V1_0 = android::hardware::gnss::V1_0::IAGnssRil;
 using IAGnssRil_V2_0 = android::hardware::gnss::V2_0::IAGnssRil;
 using IAGnss_V1_0 = android::hardware::gnss::V1_0::IAGnss;
@@ -155,7 +150,6 @@
 
 using IMeasurementCorrections =
     android::hardware::gnss::measurement_corrections::V1_0::IMeasurementCorrections;
->>>>>>> de843449
 
 struct GnssDeathRecipient : virtual public hidl_death_recipient
 {
@@ -832,16 +826,6 @@
     Return<void> gnssMeasurementCb(const IGnssMeasurementCallback_V1_1::GnssData& data) override;
     Return<void> GnssMeasurementCb(const IGnssMeasurementCallback_V1_0::GnssData& data) override;
  private:
-<<<<<<< HEAD
-    void translateGnssMeasurement_V1_0(
-            const IGnssMeasurementCallback_V1_0::GnssMeasurement* measurement,
-            JavaObject& object);
-    jobjectArray translateGnssMeasurements(
-            JNIEnv* env,
-            const IGnssMeasurementCallback_V1_1::GnssMeasurement* measurements_v1_1,
-            const IGnssMeasurementCallback_V1_0::GnssMeasurement* measurements_v1_0,
-            size_t count);
-=======
     template<class T>
     void translateSingleGnssMeasurement(const T* measurement, JavaObject& object);
 
@@ -854,7 +838,6 @@
     template<class T>
     size_t getMeasurementCount(const T& data);
 
->>>>>>> de843449
     jobject translateGnssClock(
             JNIEnv* env, const IGnssMeasurementCallback_V1_0::GnssClock* clock);
     void setMeasurementData(JNIEnv* env, jobject clock, jobjectArray measurementArray);
@@ -868,23 +851,7 @@
 
 Return<void> GnssMeasurementCallback::gnssMeasurementCb(
         const IGnssMeasurementCallback_V1_1::GnssData& data) {
-<<<<<<< HEAD
-    JNIEnv* env = getJniEnv();
-
-    jobject clock;
-    jobjectArray measurementArray;
-
-    clock = translateGnssClock(env, &data.clock);
-
-    measurementArray = translateGnssMeasurements(
-        env, data.measurements.data(), nullptr, data.measurements.size());
-    setMeasurementData(env, clock, measurementArray);
-
-    env->DeleteLocalRef(clock);
-    env->DeleteLocalRef(measurementArray);
-=======
     translateAndSetGnssData(data);
->>>>>>> de843449
     return Void();
 }
 
@@ -902,23 +869,14 @@
     jobjectArray measurementArray;
 
     clock = translateGnssClock(env, &data.clock);
-<<<<<<< HEAD
-    measurementArray = translateGnssMeasurements(
-        env, nullptr, data.measurements.data(), data.measurementCount);
-=======
     size_t count = getMeasurementCount(data);
     measurementArray = translateAllGnssMeasurements(env, data.measurements.data(), count);
->>>>>>> de843449
     setMeasurementData(env, clock, measurementArray);
 
     env->DeleteLocalRef(clock);
     env->DeleteLocalRef(measurementArray);
 }
 
-<<<<<<< HEAD
-// preallocate object as: JavaObject object(env, "android/location/GnssMeasurement");
-void GnssMeasurementCallback::translateGnssMeasurement_V1_0(
-=======
 template<>
 size_t GnssMeasurementCallback::getMeasurementCount<IGnssMeasurementCallback_V1_0::GnssData>
         (const IGnssMeasurementCallback_V1_0::GnssData& data) {
@@ -935,7 +893,6 @@
 template<>
 void GnssMeasurementCallback::translateSingleGnssMeasurement
         <IGnssMeasurementCallback_V1_0::GnssMeasurement>(
->>>>>>> de843449
         const IGnssMeasurementCallback_V1_0::GnssMeasurement* measurement,
         JavaObject& object) {
     uint32_t flags = static_cast<uint32_t>(measurement->flags);
@@ -1045,21 +1002,7 @@
 
     for (uint16_t i = 0; i < count; ++i) {
         JavaObject object(env, "android/location/GnssMeasurement");
-<<<<<<< HEAD
-        if (measurements_v1_1 != nullptr) {
-            translateGnssMeasurement_V1_0(&(measurements_v1_1[i].v1_0), object);
-
-            // Set the V1_1 flag, and mark that new field has valid information for Java Layer
-            SET(AccumulatedDeltaRangeState,
-                    (static_cast<int32_t>(measurements_v1_1[i].accumulatedDeltaRangeState) |
-                    ADR_STATE_HALF_CYCLE_REPORTED));
-        } else {
-            translateGnssMeasurement_V1_0(&(measurements_v1_0[i]), object);
-        }
-
-=======
         translateSingleGnssMeasurement(&(measurements[i]), object);
->>>>>>> de843449
         env->SetObjectArrayElement(gnssMeasurementArray, i, object.get());
     }
 
@@ -1372,7 +1315,6 @@
         ALOGE("Unable to get GPS service\n");
         return;
     }
-<<<<<<< HEAD
 
     gnssHalDeathRecipient = new GnssDeathRecipient();
     hardware::Return<bool> linked = gnssHal->linkToDeath(gnssHalDeathRecipient, /*cookie*/ 0);
@@ -1385,41 +1327,12 @@
         ALOGD("Link to death notification successful");
     }
 
-=======
-
-    gnssHalDeathRecipient = new GnssDeathRecipient();
-    hardware::Return<bool> linked = gnssHal->linkToDeath(gnssHalDeathRecipient, /*cookie*/ 0);
-    if (!linked.isOk()) {
-        ALOGE("Transaction error in linking to GnssHAL death: %s",
-                linked.description().c_str());
-    } else if (!linked) {
-        ALOGW("Unable to link to GnssHal death notifications");
-    } else {
-        ALOGD("Link to death notification successful");
-    }
-
->>>>>>> de843449
     auto gnssXtra = gnssHal->getExtensionXtra();
     if (!gnssXtra.isOk()) {
         ALOGD("Unable to get a handle to Xtra");
     } else {
         gnssXtraIface = gnssXtra;
     }
-<<<<<<< HEAD
-
-    auto gnssRil = gnssHal->getExtensionAGnssRil();
-    if (!gnssRil.isOk()) {
-        ALOGD("Unable to get a handle to AGnssRil");
-    } else {
-        agnssRilIface = gnssRil;
-    }
-
-    auto gnssAgnss = gnssHal->getExtensionAGnss();
-    if (!gnssAgnss.isOk()) {
-        ALOGD("Unable to get a handle to AGnss");
-    } else {
-        agnssIface = gnssAgnss;
-=======
 
     if (gnssHal_V2_0 != nullptr) {
         auto agnssRil_V2_0 = gnssHal_V2_0->getExtensionAGnssRil_2_0();
@@ -1452,7 +1365,6 @@
         } else {
             agnssIface = agnss_V1_0;
         }
->>>>>>> de843449
     }
 
     auto gnssNavigationMessage = gnssHal->getExtensionGnssNavigationMessage();
@@ -1465,15 +1377,6 @@
     if (gnssHal_V2_0 != nullptr) {
         // TODO(b/119638366): getExtensionGnssMeasurement_1_1 from gnssHal_V2_0
         auto gnssMeasurement = gnssHal_V2_0->getExtensionGnssMeasurement_2_0();
-<<<<<<< HEAD
-        if (!gnssMeasurement.isOk()) {
-            ALOGD("Unable to get a handle to GnssMeasurement_V2_0");
-        } else {
-            gnssMeasurementIface_V2_0 = gnssMeasurement;
-            gnssMeasurementIface_V1_1 = gnssMeasurementIface_V2_0;
-            gnssMeasurementIface = gnssMeasurementIface_V2_0;
-        }
-=======
         auto gnssCorrections = gnssHal_V2_0->getExtensionMeasurementCorrections();
         if (!gnssCorrections.isOk()) {
             ALOGD("Unable to get a handle to GnssMeasurementCorrections interface");
@@ -1487,7 +1390,6 @@
             gnssMeasurementIface_V1_1 = gnssMeasurementIface_V2_0;
             gnssMeasurementIface = gnssMeasurementIface_V2_0;
         }
->>>>>>> de843449
     } else if (gnssHal_V1_1 != nullptr) {
          auto gnssMeasurement = gnssHal_V1_1->getExtensionGnssMeasurement_1_1();
          if (!gnssMeasurement.isOk()) {
@@ -1504,7 +1406,6 @@
              gnssMeasurementIface = gnssMeasurement_V1_0;
          }
     }
-<<<<<<< HEAD
 
     auto gnssDebug = gnssHal->getExtensionGnssDebug();
     if (!gnssDebug.isOk()) {
@@ -1520,23 +1421,6 @@
         gnssNiIface = gnssNi;
     }
 
-=======
-
-    auto gnssDebug = gnssHal->getExtensionGnssDebug();
-    if (!gnssDebug.isOk()) {
-        ALOGD("Unable to get a handle to GnssDebug");
-    } else {
-        gnssDebugIface = gnssDebug;
-    }
-
-    auto gnssNi = gnssHal->getExtensionGnssNi();
-    if (!gnssNi.isOk()) {
-        ALOGD("Unable to get a handle to GnssNi");
-    } else {
-        gnssNiIface = gnssNi;
-    }
-
->>>>>>> de843449
     if (gnssHal_V1_1 != nullptr) {
         auto gnssConfiguration = gnssHal_V1_1->getExtensionGnssConfiguration_1_1();
         if (!gnssConfiguration.isOk()) {
@@ -1762,14 +1646,8 @@
         return;
     }
 
-<<<<<<< HEAD
-    const char *setid = env->GetStringUTFChars(setid_string, nullptr);
-    agnssRilIface->setSetId((IAGnssRil::SetIDType)type, setid);
-    env->ReleaseStringUTFChars(setid_string, setid);
-=======
     ScopedJniString jniSetId{env, setid_string};
     agnssRilIface->setSetId((IAGnssRil_V1_0::SetIDType)type, jniSetId);
->>>>>>> de843449
 }
 
 static jint android_location_GnssLocationProvider_read_nmea(JNIEnv* env, jobject /* obj */,
@@ -1857,20 +1735,6 @@
     env->ReleasePrimitiveArrayCritical(data, bytes, JNI_ABORT);
 }
 
-<<<<<<< HEAD
-static void android_location_GnssNetworkConnectivityHandler_agps_data_conn_open(
-        JNIEnv* env, jobject /* obj */, jstring apn, jint apnIpType) {
-    if (agnssIface == nullptr) {
-        ALOGE("no AGPS interface in agps_data_conn_open");
-        return;
-    }
-    if (apn == nullptr) {
-        jniThrowException(env, "java/lang/IllegalArgumentException", nullptr);
-        return;
-    }
-
-    const char *apnStr = env->GetStringUTFChars(apn, nullptr);
-=======
 struct AGnssDispatcher {
     static void dataConnOpen(sp<IAGnss_V1_0> agnssIface, JNIEnv* env, jstring apn, jint apnIpType);
     static void dataConnOpen(sp<IAGnss_V2_0> agnssIface_V2_0, JNIEnv* env, jlong networkHandle,
@@ -1881,7 +1745,6 @@
 
     template <class T>
     static void dataConnFailed(sp<T> agnssIface);
->>>>>>> de843449
 
     template <class T, class U>
     static void setServer(sp<T> agnssIface, JNIEnv* env, jint type, jstring hostname, jint port);
@@ -1902,13 +1765,6 @@
     }
 }
 
-<<<<<<< HEAD
-static void android_location_GnssNetworkConnectivityHandler_agps_data_conn_closed(JNIEnv* /* env */,
-                                                                       jobject /* obj */) {
-    if (agnssIface == nullptr) {
-        ALOGE("%s: AGPS interface not supported", __func__);
-        return;
-=======
 void AGnssDispatcher::dataConnOpen(sp<IAGnss_V2_0> agnssIface_V2_0, JNIEnv* env,
         jlong networkHandle, jstring apn, jint apnIpType) {
     ScopedJniString jniApn{env, apn};
@@ -1916,7 +1772,6 @@
             static_cast<IAGnss_V2_0::ApnIpType>(apnIpType));
     if (!result.isOk() || !result){
         ALOGE("%s: Failed to set APN and its IP type", __func__);
->>>>>>> de843449
     }
 }
 
@@ -1928,9 +1783,6 @@
     }
 }
 
-<<<<<<< HEAD
-static void android_location_GnssNetworkConnectivityHandler_agps_data_conn_failed(JNIEnv* /* env */,
-=======
 template<class T>
 void AGnssDispatcher::dataConnFailed(sp<T> agnssIface) {
     auto result = agnssIface->dataConnFailed();
@@ -1968,7 +1820,6 @@
 }
 
 static void android_location_GnssNetworkConnectivityHandler_agps_data_conn_closed(JNIEnv* /* env */,
->>>>>>> de843449
                                                                        jobject /* obj */) {
     if (agnssIface_V2_0 != nullptr) {
         AGnssDispatcher::dataConnClosed(agnssIface_V2_0);
@@ -2004,19 +1855,6 @@
         ALOGE("%s: AGPS interface not supported", __func__);
         return;
     }
-<<<<<<< HEAD
-
-    const char *c_hostname = env->GetStringUTFChars(hostname, nullptr);
-    auto result = agnssIface->setServer(static_cast<IAGnssCallback::AGnssType>(type),
-                                       c_hostname,
-                                       port);
-    if (!result.isOk() || !result) {
-        ALOGE("%s: Failed to set AGnss host name and port", __func__);
-    }
-
-    env->ReleaseStringUTFChars(hostname, c_hostname);
-=======
->>>>>>> de843449
 }
 
 static void android_location_GnssLocationProvider_send_ni_response(JNIEnv* /* env */,
@@ -2133,18 +1971,11 @@
             ALOGE("updateNetworkState failed");
         }
 
-<<<<<<< HEAD
-        const char *c_apn = env->GetStringUTFChars(apn, nullptr);
-        result = agnssRilIface->updateNetworkAvailability(available, c_apn);
-        if (!result.isOk() || !result) {
-            ALOGE("updateNetworkAvailability failed");
-=======
         if (!hidlApn.empty()) {
             result = agnssRilIface->updateNetworkAvailability(available, hidlApn);
             if (!result.isOk() || !result) {
                 ALOGE("updateNetworkAvailability failed");
             }
->>>>>>> de843449
         }
     } else {
         ALOGE("AGnssRilInterface does not exist");
@@ -2819,17 +2650,10 @@
     {"native_is_agps_ril_supported", "()Z",
             reinterpret_cast<void *>(android_location_GnssNetworkConnectivityHandler_is_agps_ril_supported)},
     {"native_update_network_state",
-<<<<<<< HEAD
-            "(ZIZZLjava/lang/String;Ljava/lang/String;)V",
-            reinterpret_cast<void *>(android_location_GnssNetworkConnectivityHandler_update_network_state)},
-    {"native_agps_data_conn_open",
-            "(Ljava/lang/String;I)V",
-=======
             "(ZIZZLjava/lang/String;JS)V",
             reinterpret_cast<void *>(android_location_GnssNetworkConnectivityHandler_update_network_state)},
     {"native_agps_data_conn_open",
             "(JLjava/lang/String;I)V",
->>>>>>> de843449
             reinterpret_cast<void *>(android_location_GnssNetworkConnectivityHandler_agps_data_conn_open)},
     {"native_agps_data_conn_closed",
             "()V",
