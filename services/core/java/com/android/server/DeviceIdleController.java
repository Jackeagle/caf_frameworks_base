/*
 * Copyright (C) 2015 The Android Open Source Project
 *
 * Licensed under the Apache License, Version 2.0 (the "License");
 * you may not use this file except in compliance with the License.
 * You may obtain a copy of the License at
 *
 *      http://www.apache.org/licenses/LICENSE-2.0
 *
 * Unless required by applicable law or agreed to in writing, software
 * distributed under the License is distributed on an "AS IS" BASIS,
 * WITHOUT WARRANTIES OR CONDITIONS OF ANY KIND, either express or implied.
 * See the License for the specific language governing permissions and
 * limitations under the License.
 */

package com.android.server;

import android.Manifest;
import android.app.ActivityManager;
import android.app.ActivityManagerInternal;
import android.app.AlarmManager;
import android.content.BroadcastReceiver;
import android.content.ContentResolver;
import android.content.Context;
import android.content.Intent;
import android.content.IntentFilter;
import android.content.pm.ApplicationInfo;
import android.content.pm.PackageManager;
import android.content.pm.PackageManager.NameNotFoundException;
import android.database.ContentObserver;
import android.hardware.Sensor;
import android.hardware.SensorEvent;
import android.hardware.SensorEventListener;
import android.hardware.SensorManager;
import android.hardware.TriggerEvent;
import android.hardware.TriggerEventListener;
import android.location.Location;
import android.location.LocationListener;
import android.location.LocationManager;
import android.location.LocationRequest;
import android.net.ConnectivityManager;
import android.net.INetworkPolicyManager;
import android.net.NetworkInfo;
import android.net.Uri;
import android.os.BatteryManager;
import android.os.BatteryStats;
import android.os.Binder;
import android.os.Bundle;
import android.os.Environment;
import android.os.FileUtils;
import android.os.Handler;
import android.os.IDeviceIdleController;
import android.os.IMaintenanceActivityListener;
import android.os.Looper;
import android.os.Message;
import android.os.PowerManager;
import android.os.PowerManager.ServiceType;
import android.os.PowerManagerInternal;
import android.os.Process;
import android.os.RemoteCallbackList;
import android.os.RemoteException;
import android.os.ResultReceiver;
import android.os.ServiceManager;
import android.os.ShellCallback;
import android.os.ShellCommand;
import android.os.SystemClock;
import android.os.UserHandle;
import android.provider.Settings;
import android.util.ArrayMap;
import android.util.ArraySet;
import android.util.KeyValueListParser;
import android.util.MutableLong;
import android.util.Pair;
import android.util.Slog;
import android.util.SparseArray;
import android.util.SparseBooleanArray;
import android.util.TimeUtils;
import android.util.Xml;

import com.android.internal.annotations.GuardedBy;
import com.android.internal.annotations.VisibleForTesting;
import com.android.internal.app.IBatteryStats;
import com.android.internal.os.AtomicFile;
import com.android.internal.os.BackgroundThread;
import com.android.internal.util.DumpUtils;
import com.android.internal.util.FastXmlSerializer;
import com.android.internal.util.XmlUtils;
import com.android.server.am.BatteryStatsService;
import com.android.server.deviceidle.ConstraintController;
import com.android.server.deviceidle.DeviceIdleConstraintTracker;
import com.android.server.deviceidle.IDeviceIdleConstraint;
import com.android.server.deviceidle.TvConstraintController;
import com.android.server.net.NetworkPolicyManagerInternal;
import com.android.server.wm.ActivityTaskManagerInternal;

import org.xmlpull.v1.XmlPullParser;
import org.xmlpull.v1.XmlPullParserException;
import org.xmlpull.v1.XmlSerializer;

import java.io.ByteArrayOutputStream;
import java.io.File;
import java.io.FileDescriptor;
import java.io.FileInputStream;
import java.io.FileNotFoundException;
import java.io.FileOutputStream;
import java.io.IOException;
import java.io.PrintWriter;
import java.nio.charset.StandardCharsets;
import java.util.Arrays;
import java.util.stream.Collectors;

/**
 * Keeps track of device idleness and drives low power mode based on that.
 *
 * Test: atest com.android.server.DeviceIdleControllerTest
 *
<<<<<<< HEAD
 * Current idling state machine (as of Android 9 Pie). This can be visualized using Graphviz:
=======
 * Current idling state machine (as of Android Q). This can be visualized using Graphviz:
   <pre>
>>>>>>> 825827da

   digraph {
     subgraph deep {
       label="deep";

       STATE_ACTIVE [label="STATE_ACTIVE\nScreen on OR Charging OR Alarm going off soon"]
       STATE_INACTIVE [label="STATE_INACTIVE\nScreen off AND Not charging"]
       STATE_QUICK_DOZE_DELAY [
         label="STATE_QUICK_DOZE_DELAY\n"
             + "Screen off AND Not charging\n"
             + "Location, motion detection, and significant motion monitoring turned off"
       ]
       STATE_IDLE_PENDING [
         label="STATE_IDLE_PENDING\nSignificant motion monitoring turned on"
       ]
       STATE_SENSING [label="STATE_SENSING\nMonitoring for ANY motion"]
       STATE_LOCATING [
         label="STATE_LOCATING\nRequesting location, motion monitoring still on"
       ]
       STATE_IDLE [
         label="STATE_IDLE\nLocation and motion detection turned off\n"
             + "Significant motion monitoring state unchanged"
       ]
       STATE_IDLE_MAINTENANCE [label="STATE_IDLE_MAINTENANCE\n"]

       STATE_ACTIVE -> STATE_INACTIVE [
         label="becomeInactiveIfAppropriateLocked() AND Quick Doze not enabled"
       ]
       STATE_ACTIVE -> STATE_QUICK_DOZE_DELAY [
         label="becomeInactiveIfAppropriateLocked() AND Quick Doze enabled"
       ]

       STATE_INACTIVE -> STATE_ACTIVE [
         label="handleMotionDetectedLocked(), becomeActiveLocked()"
       ]
       STATE_INACTIVE -> STATE_IDLE_PENDING [label="stepIdleStateLocked()"]
       STATE_INACTIVE -> STATE_QUICK_DOZE_DELAY [
         label="becomeInactiveIfAppropriateLocked() AND Quick Doze enabled"
       ]

       STATE_IDLE_PENDING -> STATE_ACTIVE [
         label="handleMotionDetectedLocked(), becomeActiveLocked()"
       ]
       STATE_IDLE_PENDING -> STATE_SENSING [label="stepIdleStateLocked()"]
       STATE_IDLE_PENDING -> STATE_QUICK_DOZE_DELAY [
         label="becomeInactiveIfAppropriateLocked() AND Quick Doze enabled"
       ]

       STATE_SENSING -> STATE_ACTIVE [
         label="handleMotionDetectedLocked(), becomeActiveLocked()"
       ]
       STATE_SENSING -> STATE_LOCATING [label="stepIdleStateLocked()"]
       STATE_SENSING -> STATE_QUICK_DOZE_DELAY [
         label="becomeInactiveIfAppropriateLocked() AND Quick Doze enabled"
       ]
       STATE_SENSING -> STATE_IDLE [
         label="stepIdleStateLocked()\n"
             + "No Location Manager OR (no Network provider AND no GPS provider)"
       ]

       STATE_LOCATING -> STATE_ACTIVE [
         label="handleMotionDetectedLocked(), becomeActiveLocked()"
       ]
       STATE_LOCATING -> STATE_QUICK_DOZE_DELAY [
         label="becomeInactiveIfAppropriateLocked() AND Quick Doze enabled"
       ]
       STATE_LOCATING -> STATE_IDLE [label="stepIdleStateLocked()"]

       STATE_QUICK_DOZE_DELAY -> STATE_ACTIVE [
         label="handleMotionDetectedLocked(), becomeActiveLocked()"
       ]
       STATE_QUICK_DOZE_DELAY -> STATE_IDLE [label="stepIdleStateLocked()"]

       STATE_IDLE -> STATE_ACTIVE [label="handleMotionDetectedLocked(), becomeActiveLocked()"]
       STATE_IDLE -> STATE_IDLE_MAINTENANCE [label="stepIdleStateLocked()"]

       STATE_IDLE_MAINTENANCE -> STATE_ACTIVE [
         label="handleMotionDetectedLocked(), becomeActiveLocked()"
       ]
       STATE_IDLE_MAINTENANCE -> STATE_IDLE [
         label="stepIdleStateLocked(), exitMaintenanceEarlyIfNeededLocked()"
       ]
     }

     subgraph light {
       label="light"

       LIGHT_STATE_ACTIVE [
         label="LIGHT_STATE_ACTIVE\nScreen on OR Charging OR Alarm going off soon"
       ]
       LIGHT_STATE_INACTIVE [label="LIGHT_STATE_INACTIVE\nScreen off AND Not charging"]
       LIGHT_STATE_PRE_IDLE [
         label="LIGHT_STATE_PRE_IDLE\n"
             + "Delay going into LIGHT_STATE_IDLE due to some running jobs or alarms"
       ]
       LIGHT_STATE_IDLE [label="LIGHT_STATE_IDLE\n"]
       LIGHT_STATE_WAITING_FOR_NETWORK [
         label="LIGHT_STATE_WAITING_FOR_NETWORK\n"
             + "Coming out of LIGHT_STATE_IDLE, waiting for network"
       ]
       LIGHT_STATE_IDLE_MAINTENANCE [label="LIGHT_STATE_IDLE_MAINTENANCE\n"]
       LIGHT_STATE_OVERRIDE [
         label="LIGHT_STATE_OVERRIDE\nDevice in deep doze, light no longer changing states"
       ]

       LIGHT_STATE_ACTIVE -> LIGHT_STATE_INACTIVE [
         label="becomeInactiveIfAppropriateLocked()"
       ]
       LIGHT_STATE_ACTIVE -> LIGHT_STATE_OVERRIDE [label="deep goes to STATE_IDLE"]

       LIGHT_STATE_INACTIVE -> LIGHT_STATE_ACTIVE [label="becomeActiveLocked()"]
       LIGHT_STATE_INACTIVE -> LIGHT_STATE_PRE_IDLE [label="active jobs"]
       LIGHT_STATE_INACTIVE -> LIGHT_STATE_IDLE [label="no active jobs"]
       LIGHT_STATE_INACTIVE -> LIGHT_STATE_OVERRIDE [label="deep goes to STATE_IDLE"]

       LIGHT_STATE_PRE_IDLE -> LIGHT_STATE_ACTIVE [label="becomeActiveLocked()"]
       LIGHT_STATE_PRE_IDLE -> LIGHT_STATE_IDLE [
         label="stepLightIdleStateLocked(), exitMaintenanceEarlyIfNeededLocked()"
       ]
       LIGHT_STATE_PRE_IDLE -> LIGHT_STATE_OVERRIDE [label="deep goes to STATE_IDLE"]

       LIGHT_STATE_IDLE -> LIGHT_STATE_ACTIVE [label="becomeActiveLocked()"]
       LIGHT_STATE_IDLE -> LIGHT_STATE_WAITING_FOR_NETWORK [label="no network"]
       LIGHT_STATE_IDLE -> LIGHT_STATE_IDLE_MAINTENANCE
       LIGHT_STATE_IDLE -> LIGHT_STATE_OVERRIDE [label="deep goes to STATE_IDLE"]

       LIGHT_STATE_WAITING_FOR_NETWORK -> LIGHT_STATE_ACTIVE [label="becomeActiveLocked()"]
       LIGHT_STATE_WAITING_FOR_NETWORK -> LIGHT_STATE_IDLE_MAINTENANCE
       LIGHT_STATE_WAITING_FOR_NETWORK -> LIGHT_STATE_OVERRIDE [
         label="deep goes to STATE_IDLE"
       ]

       LIGHT_STATE_IDLE_MAINTENANCE -> LIGHT_STATE_ACTIVE [label="becomeActiveLocked()"]
       LIGHT_STATE_IDLE_MAINTENANCE -> LIGHT_STATE_IDLE [
         label="stepLightIdleStateLocked(), exitMaintenanceEarlyIfNeededLocked()"
       ]
       LIGHT_STATE_IDLE_MAINTENANCE -> LIGHT_STATE_OVERRIDE [label="deep goes to STATE_IDLE"]

       LIGHT_STATE_OVERRIDE -> LIGHT_STATE_ACTIVE [
         label="handleMotionDetectedLocked(), becomeActiveLocked()"
       ]
     }
   }
<<<<<<< HEAD
=======
   </pre>
>>>>>>> 825827da
 */
public class DeviceIdleController extends SystemService
        implements AnyMotionDetector.DeviceIdleCallback {
    private static final String TAG = "DeviceIdleController";

    private static final boolean DEBUG = false;

    private static final boolean COMPRESS_TIME = false;

    private static final int EVENT_BUFFER_SIZE = 100;

    private AlarmManager mAlarmManager;
    private AlarmManagerInternal mLocalAlarmManager;
    private IBatteryStats mBatteryStats;
    private ActivityManagerInternal mLocalActivityManager;
    private ActivityTaskManagerInternal mLocalActivityTaskManager;
    private PowerManagerInternal mLocalPowerManager;
    private PowerManager mPowerManager;
    private INetworkPolicyManager mNetworkPolicyManager;
    private SensorManager mSensorManager;
    private final boolean mUseMotionSensor;
    private Sensor mMotionSensor;
    private LocationRequest mLocationRequest;
    private Intent mIdleIntent;
    private Intent mLightIdleIntent;
    private AnyMotionDetector mAnyMotionDetector;
    private final AppStateTracker mAppStateTracker;
    private boolean mLightEnabled;
    private boolean mDeepEnabled;
    private boolean mQuickDozeActivated;
    private boolean mForceIdle;
    private boolean mNetworkConnected;
    private boolean mScreenOn;
    private boolean mCharging;
    private boolean mNotMoving;
    private boolean mLocating;
    private boolean mLocated;
    private boolean mHasGps;
    private boolean mHasNetworkLocation;
    private Location mLastGenericLocation;
    private Location mLastGpsLocation;
    // Current locked state of the screen
    private boolean mScreenLocked;
    private int mNumBlockingConstraints = 0;

    /**
     * Constraints are the "handbrakes" that stop the device from moving into a lower state until
     * every one is released at the same time.
     *
     * @see #registerDeviceIdleConstraintInternal(IDeviceIdleConstraint, String, int)
     */
    private final ArrayMap<IDeviceIdleConstraint, DeviceIdleConstraintTracker>
            mConstraints = new ArrayMap<>();
    private ConstraintController mConstraintController;

    /** Device is currently active. */
    @VisibleForTesting
    static final int STATE_ACTIVE = 0;
    /** Device is inactive (screen off, no motion) and we are waiting to for idle. */
    @VisibleForTesting
    static final int STATE_INACTIVE = 1;
    /** Device is past the initial inactive period, and waiting for the next idle period. */
    @VisibleForTesting
    static final int STATE_IDLE_PENDING = 2;
    /** Device is currently sensing motion. */
    @VisibleForTesting
    static final int STATE_SENSING = 3;
    /** Device is currently finding location (and may still be sensing). */
    @VisibleForTesting
    static final int STATE_LOCATING = 4;
    /** Device is in the idle state, trying to stay asleep as much as possible. */
    @VisibleForTesting
    static final int STATE_IDLE = 5;
    /** Device is in the idle state, but temporarily out of idle to do regular maintenance. */
    @VisibleForTesting
    static final int STATE_IDLE_MAINTENANCE = 6;
    /**
     * Device is inactive and should go straight into idle (foregoing motion and location
     * monitoring), but allow some time for current work to complete first.
     */
    @VisibleForTesting
    static final int STATE_QUICK_DOZE_DELAY = 7;

    private static final int ACTIVE_REASON_UNKNOWN = 0;
    private static final int ACTIVE_REASON_MOTION = 1;
    private static final int ACTIVE_REASON_SCREEN = 2;
    private static final int ACTIVE_REASON_CHARGING = 3;
    private static final int ACTIVE_REASON_UNLOCKED = 4;
    private static final int ACTIVE_REASON_FROM_BINDER_CALL = 5;
    private static final int ACTIVE_REASON_FORCED = 6;
    private static final int ACTIVE_REASON_ALARM = 7;
    @VisibleForTesting
    static final int SET_IDLE_FACTOR_RESULT_UNINIT = -1;
    @VisibleForTesting
    static final int SET_IDLE_FACTOR_RESULT_IGNORED = 0;
    @VisibleForTesting
    static final int SET_IDLE_FACTOR_RESULT_OK = 1;
    @VisibleForTesting
    static final int SET_IDLE_FACTOR_RESULT_NOT_SUPPORT = 2;
    @VisibleForTesting
    static final int SET_IDLE_FACTOR_RESULT_INVALID = 3;
    @VisibleForTesting
    static final long MIN_STATE_STEP_ALARM_CHANGE = 60 * 1000;
    @VisibleForTesting
    static final float MIN_PRE_IDLE_FACTOR_CHANGE = 0.05f;

    @VisibleForTesting
    static String stateToString(int state) {
        switch (state) {
            case STATE_ACTIVE: return "ACTIVE";
            case STATE_INACTIVE: return "INACTIVE";
            case STATE_IDLE_PENDING: return "IDLE_PENDING";
            case STATE_SENSING: return "SENSING";
            case STATE_LOCATING: return "LOCATING";
            case STATE_IDLE: return "IDLE";
            case STATE_IDLE_MAINTENANCE: return "IDLE_MAINTENANCE";
            case STATE_QUICK_DOZE_DELAY: return "QUICK_DOZE_DELAY";
            default: return Integer.toString(state);
        }
    }

    /** Device is currently active. */
    @VisibleForTesting
    static final int LIGHT_STATE_ACTIVE = 0;
    /** Device is inactive (screen off) and we are waiting to for the first light idle. */
    @VisibleForTesting
    static final int LIGHT_STATE_INACTIVE = 1;
    /** Device is about to go idle for the first time, wait for current work to complete. */
    @VisibleForTesting
    static final int LIGHT_STATE_PRE_IDLE = 3;
    /** Device is in the light idle state, trying to stay asleep as much as possible. */
    @VisibleForTesting
    static final int LIGHT_STATE_IDLE = 4;
    /** Device is in the light idle state, we want to go in to idle maintenance but are
     * waiting for network connectivity before doing so. */
    @VisibleForTesting
    static final int LIGHT_STATE_WAITING_FOR_NETWORK = 5;
    /** Device is in the light idle state, but temporarily out of idle to do regular maintenance. */
    @VisibleForTesting
    static final int LIGHT_STATE_IDLE_MAINTENANCE = 6;
    /** Device light idle state is overriden, now applying deep doze state. */
    @VisibleForTesting
    static final int LIGHT_STATE_OVERRIDE = 7;

    @VisibleForTesting
    static String lightStateToString(int state) {
        switch (state) {
            case LIGHT_STATE_ACTIVE: return "ACTIVE";
            case LIGHT_STATE_INACTIVE: return "INACTIVE";
            case LIGHT_STATE_PRE_IDLE: return "PRE_IDLE";
            case LIGHT_STATE_IDLE: return "IDLE";
            case LIGHT_STATE_WAITING_FOR_NETWORK: return "WAITING_FOR_NETWORK";
            case LIGHT_STATE_IDLE_MAINTENANCE: return "IDLE_MAINTENANCE";
            case LIGHT_STATE_OVERRIDE: return "OVERRIDE";
            default: return Integer.toString(state);
        }
    }

    private int mState;
    private int mLightState;

    private long mInactiveTimeout;
    private long mNextAlarmTime;
    private long mNextIdlePendingDelay;
    private long mNextIdleDelay;
    private long mNextLightIdleDelay;
    private long mNextLightAlarmTime;
    private long mNextSensingTimeoutAlarmTime;
    private long mCurIdleBudget;
    private long mMaintenanceStartTime;
    private long mIdleStartTime;

    private int mActiveIdleOpCount;
    private PowerManager.WakeLock mActiveIdleWakeLock; // held when there are operations in progress
    private PowerManager.WakeLock mGoingIdleWakeLock;  // held when we are going idle so hardware
                                                       // (especially NetworkPolicyManager) can shut
                                                       // down.
    private boolean mJobsActive;
    private boolean mAlarmsActive;
    private boolean mReportedMaintenanceActivity;

    /* Factor to apply to INACTIVE_TIMEOUT and IDLE_AFTER_INACTIVE_TIMEOUT in order to enter
     * STATE_IDLE faster or slower. Don't apply this to SENSING_TIMEOUT or LOCATING_TIMEOUT because:
     *   - Both of them are shorter
     *   - Device sensor might take time be to become be stabilized
     * Also don't apply the factor if the device is in motion because device motion provides a
     * stronger signal than a prediction algorithm.
     */
    private float mPreIdleFactor;
    private float mLastPreIdleFactor;
    private int mActiveReason;

    public final AtomicFile mConfigFile;

    private final RemoteCallbackList<IMaintenanceActivityListener> mMaintenanceActivityListeners =
            new RemoteCallbackList<IMaintenanceActivityListener>();

    /**
     * Package names the system has white-listed to opt out of power save restrictions,
     * except for device idle mode.
     */
    private final ArrayMap<String, Integer> mPowerSaveWhitelistAppsExceptIdle = new ArrayMap<>();

    /**
     * Package names the user has white-listed using commandline option to opt out of
     * power save restrictions, except for device idle mode.
     */
    private final ArraySet<String> mPowerSaveWhitelistUserAppsExceptIdle = new ArraySet<>();

    /**
     * Package names the system has white-listed to opt out of power save restrictions for
     * all modes.
     */
    private final ArrayMap<String, Integer> mPowerSaveWhitelistApps = new ArrayMap<>();

    /**
     * Package names the user has white-listed to opt out of power save restrictions.
     */
    private final ArrayMap<String, Integer> mPowerSaveWhitelistUserApps = new ArrayMap<>();

    /**
     * App IDs of built-in system apps that have been white-listed except for idle modes.
     */
    private final SparseBooleanArray mPowerSaveWhitelistSystemAppIdsExceptIdle
            = new SparseBooleanArray();

    /**
     * App IDs of built-in system apps that have been white-listed.
     */
    private final SparseBooleanArray mPowerSaveWhitelistSystemAppIds = new SparseBooleanArray();

    /**
     * App IDs that have been white-listed to opt out of power save restrictions, except
     * for device idle modes.
     */
    private final SparseBooleanArray mPowerSaveWhitelistExceptIdleAppIds = new SparseBooleanArray();

    /**
     * Current app IDs that are in the complete power save white list, but shouldn't be
     * excluded from idle modes.  This array can be shared with others because it will not be
     * modified once set.
     */
    private int[] mPowerSaveWhitelistExceptIdleAppIdArray = new int[0];

    /**
     * App IDs that have been white-listed to opt out of power save restrictions.
     */
    private final SparseBooleanArray mPowerSaveWhitelistAllAppIds = new SparseBooleanArray();

    /**
     * Current app IDs that are in the complete power save white list.  This array can
     * be shared with others because it will not be modified once set.
     */
    private int[] mPowerSaveWhitelistAllAppIdArray = new int[0];

    /**
     * App IDs that have been white-listed by the user to opt out of power save restrictions.
     */
    private final SparseBooleanArray mPowerSaveWhitelistUserAppIds = new SparseBooleanArray();

    /**
     * Current app IDs that are in the user power save white list.  This array can
     * be shared with others because it will not be modified once set.
     */
    private int[] mPowerSaveWhitelistUserAppIdArray = new int[0];

    /**
     * List of end times for UIDs that are temporarily marked as being allowed to access
     * the network and acquire wakelocks. Times are in milliseconds.
     */
    private final SparseArray<Pair<MutableLong, String>> mTempWhitelistAppIdEndTimes
            = new SparseArray<>();

    private NetworkPolicyManagerInternal mNetworkPolicyManagerInternal;

    /**
     * Current app IDs of temporarily whitelist apps for high-priority messages.
     */
    private int[] mTempWhitelistAppIdArray = new int[0];

    /**
     * Apps in the system whitelist that have been taken out (probably because the user wanted to).
     * They can be restored back by calling restoreAppToSystemWhitelist(String).
     */
    private ArrayMap<String, Integer> mRemovedFromSystemWhitelistApps = new ArrayMap<>();

    private static final int EVENT_NULL = 0;
    private static final int EVENT_NORMAL = 1;
    private static final int EVENT_LIGHT_IDLE = 2;
    private static final int EVENT_LIGHT_MAINTENANCE = 3;
    private static final int EVENT_DEEP_IDLE = 4;
    private static final int EVENT_DEEP_MAINTENANCE = 5;

    private final int[] mEventCmds = new int[EVENT_BUFFER_SIZE];
    private final long[] mEventTimes = new long[EVENT_BUFFER_SIZE];
    private final String[] mEventReasons = new String[EVENT_BUFFER_SIZE];

    private void addEvent(int cmd, String reason) {
        if (mEventCmds[0] != cmd) {
            System.arraycopy(mEventCmds, 0, mEventCmds, 1, EVENT_BUFFER_SIZE - 1);
            System.arraycopy(mEventTimes, 0, mEventTimes, 1, EVENT_BUFFER_SIZE - 1);
            System.arraycopy(mEventReasons, 0, mEventReasons, 1, EVENT_BUFFER_SIZE - 1);
            mEventCmds[0] = cmd;
            mEventTimes[0] = SystemClock.elapsedRealtime();
            mEventReasons[0] = reason;
        }
    }

    private final BroadcastReceiver mReceiver = new BroadcastReceiver() {
        @Override public void onReceive(Context context, Intent intent) {
            switch (intent.getAction()) {
                case ConnectivityManager.CONNECTIVITY_ACTION: {
                    updateConnectivityState(intent);
                } break;
                case Intent.ACTION_BATTERY_CHANGED: {
                    boolean present = intent.getBooleanExtra(BatteryManager.EXTRA_PRESENT, true);
                    boolean plugged = intent.getIntExtra(BatteryManager.EXTRA_PLUGGED, 0) != 0;
                    synchronized (DeviceIdleController.this) {
                        updateChargingLocked(present && plugged);
                    }
                } break;
                case Intent.ACTION_PACKAGE_REMOVED: {
                    if (!intent.getBooleanExtra(Intent.EXTRA_REPLACING, false)) {
                        Uri data = intent.getData();
                        String ssp;
                        if (data != null && (ssp = data.getSchemeSpecificPart()) != null) {
                            removePowerSaveWhitelistAppInternal(ssp);
                        }
                    }
                } break;
            }
        }
    };

    private final AlarmManager.OnAlarmListener mLightAlarmListener
            = new AlarmManager.OnAlarmListener() {
        @Override
        public void onAlarm() {
            synchronized (DeviceIdleController.this) {
                stepLightIdleStateLocked("s:alarm");
            }
        }
    };

    private final AlarmManager.OnAlarmListener mSensingTimeoutAlarmListener
            = new AlarmManager.OnAlarmListener() {
        @Override
        public void onAlarm() {
            if (mState == STATE_SENSING) {
                synchronized (DeviceIdleController.this) {
                    // Restart the device idle progression in case the device moved but the screen
                    // didn't turn on.
                    becomeInactiveIfAppropriateLocked();
                }
            }
        }
    };

    @VisibleForTesting
    final AlarmManager.OnAlarmListener mDeepAlarmListener
            = new AlarmManager.OnAlarmListener() {
        @Override
        public void onAlarm() {
            synchronized (DeviceIdleController.this) {
                stepIdleStateLocked("s:alarm");
            }
        }
    };

    private final BroadcastReceiver mIdleStartedDoneReceiver = new BroadcastReceiver() {
        @Override public void onReceive(Context context, Intent intent) {
            // When coming out of a deep idle, we will add in some delay before we allow
            // the system to settle down and finish the maintenance window.  This is
            // to give a chance for any pending work to be scheduled.
            if (PowerManager.ACTION_DEVICE_IDLE_MODE_CHANGED.equals(intent.getAction())) {
                mHandler.sendEmptyMessageDelayed(MSG_FINISH_IDLE_OP,
                        mConstants.MIN_DEEP_MAINTENANCE_TIME);
            } else {
                mHandler.sendEmptyMessageDelayed(MSG_FINISH_IDLE_OP,
                        mConstants.MIN_LIGHT_MAINTENANCE_TIME);
            }
        }
    };

    private final BroadcastReceiver mInteractivityReceiver = new BroadcastReceiver() {
        @Override
        public void onReceive(Context context, Intent intent) {
            synchronized (DeviceIdleController.this) {
                updateInteractivityLocked();
            }
        }
    };

    @VisibleForTesting
    final class MotionListener extends TriggerEventListener
            implements SensorEventListener {

        boolean active = false;

        public boolean isActive() {
            return active;
        }

        @Override
        public void onTrigger(TriggerEvent event) {
            synchronized (DeviceIdleController.this) {
                active = false;
                motionLocked();
            }
        }

        @Override
        public void onSensorChanged(SensorEvent event) {
            synchronized (DeviceIdleController.this) {
                mSensorManager.unregisterListener(this, mMotionSensor);
                active = false;
                motionLocked();
            }
        }

        @Override
        public void onAccuracyChanged(Sensor sensor, int accuracy) {}

        public boolean registerLocked() {
            boolean success;
            if (mMotionSensor.getReportingMode() == Sensor.REPORTING_MODE_ONE_SHOT) {
                success = mSensorManager.requestTriggerSensor(mMotionListener, mMotionSensor);
            } else {
                success = mSensorManager.registerListener(
                        mMotionListener, mMotionSensor, SensorManager.SENSOR_DELAY_NORMAL);
            }
            if (success) {
                active = true;
            } else {
                Slog.e(TAG, "Unable to register for " + mMotionSensor);
            }
            return success;
        }

        public void unregisterLocked() {
            if (mMotionSensor.getReportingMode() == Sensor.REPORTING_MODE_ONE_SHOT) {
                mSensorManager.cancelTriggerSensor(mMotionListener, mMotionSensor);
            } else {
                mSensorManager.unregisterListener(mMotionListener);
            }
            active = false;
        }
    }
    @VisibleForTesting final MotionListener mMotionListener = new MotionListener();

    private final LocationListener mGenericLocationListener = new LocationListener() {
        @Override
        public void onLocationChanged(Location location) {
            synchronized (DeviceIdleController.this) {
                receivedGenericLocationLocked(location);
            }
        }

        @Override
        public void onStatusChanged(String provider, int status, Bundle extras) {
        }

        @Override
        public void onProviderEnabled(String provider) {
        }

        @Override
        public void onProviderDisabled(String provider) {
        }
    };

    private final LocationListener mGpsLocationListener = new LocationListener() {
        @Override
        public void onLocationChanged(Location location) {
            synchronized (DeviceIdleController.this) {
                receivedGpsLocationLocked(location);
            }
        }

        @Override
        public void onStatusChanged(String provider, int status, Bundle extras) {
        }

        @Override
        public void onProviderEnabled(String provider) {
        }

        @Override
        public void onProviderDisabled(String provider) {
        }
    };

    /**
     * All times are in milliseconds. These constants are kept synchronized with the system
     * global Settings. Any access to this class or its fields should be done while
     * holding the DeviceIdleController lock.
     */
    public final class Constants extends ContentObserver {
        // Key names stored in the settings value.
        private static final String KEY_LIGHT_IDLE_AFTER_INACTIVE_TIMEOUT
                = "light_after_inactive_to";
        private static final String KEY_LIGHT_PRE_IDLE_TIMEOUT = "light_pre_idle_to";
        private static final String KEY_LIGHT_IDLE_TIMEOUT = "light_idle_to";
        private static final String KEY_LIGHT_IDLE_FACTOR = "light_idle_factor";
        private static final String KEY_LIGHT_MAX_IDLE_TIMEOUT = "light_max_idle_to";
        private static final String KEY_LIGHT_IDLE_MAINTENANCE_MIN_BUDGET
                = "light_idle_maintenance_min_budget";
        private static final String KEY_LIGHT_IDLE_MAINTENANCE_MAX_BUDGET
                = "light_idle_maintenance_max_budget";
        private static final String KEY_MIN_LIGHT_MAINTENANCE_TIME = "min_light_maintenance_time";
        private static final String KEY_MIN_DEEP_MAINTENANCE_TIME = "min_deep_maintenance_time";
        private static final String KEY_INACTIVE_TIMEOUT = "inactive_to";
        private static final String KEY_SENSING_TIMEOUT = "sensing_to";
        private static final String KEY_LOCATING_TIMEOUT = "locating_to";
        private static final String KEY_LOCATION_ACCURACY = "location_accuracy";
        private static final String KEY_MOTION_INACTIVE_TIMEOUT = "motion_inactive_to";
        private static final String KEY_IDLE_AFTER_INACTIVE_TIMEOUT = "idle_after_inactive_to";
        private static final String KEY_IDLE_PENDING_TIMEOUT = "idle_pending_to";
        private static final String KEY_MAX_IDLE_PENDING_TIMEOUT = "max_idle_pending_to";
        private static final String KEY_IDLE_PENDING_FACTOR = "idle_pending_factor";
        private static final String KEY_QUICK_DOZE_DELAY_TIMEOUT = "quick_doze_delay_to";
        private static final String KEY_IDLE_TIMEOUT = "idle_to";
        private static final String KEY_MAX_IDLE_TIMEOUT = "max_idle_to";
        private static final String KEY_IDLE_FACTOR = "idle_factor";
        private static final String KEY_MIN_TIME_TO_ALARM = "min_time_to_alarm";
        private static final String KEY_MAX_TEMP_APP_WHITELIST_DURATION =
                "max_temp_app_whitelist_duration";
        private static final String KEY_MMS_TEMP_APP_WHITELIST_DURATION =
                "mms_temp_app_whitelist_duration";
        private static final String KEY_SMS_TEMP_APP_WHITELIST_DURATION =
                "sms_temp_app_whitelist_duration";
        private static final String KEY_NOTIFICATION_WHITELIST_DURATION =
                "notification_whitelist_duration";
        /**
         * Whether to wait for the user to unlock the device before causing screen-on to
         * exit doze. Default = true
         */
        private static final String KEY_WAIT_FOR_UNLOCK = "wait_for_unlock";
        private static final String KEY_PRE_IDLE_FACTOR_LONG =
                "pre_idle_factor_long";
        private static final String KEY_PRE_IDLE_FACTOR_SHORT =
                "pre_idle_factor_short";

        /**
         * This is the time, after becoming inactive, that we go in to the first
         * light-weight idle mode.
         * @see Settings.Global#DEVICE_IDLE_CONSTANTS
         * @see #KEY_LIGHT_IDLE_AFTER_INACTIVE_TIMEOUT
         */
        public long LIGHT_IDLE_AFTER_INACTIVE_TIMEOUT;

        /**
         * This is amount of time we will wait from the point where we decide we would
         * like to go idle until we actually do, while waiting for jobs and other current
         * activity to finish.
         * @see Settings.Global#DEVICE_IDLE_CONSTANTS
         * @see #KEY_LIGHT_PRE_IDLE_TIMEOUT
         */
        public long LIGHT_PRE_IDLE_TIMEOUT;

        /**
         * This is the initial time that we will run in idle maintenance mode.
         * @see Settings.Global#DEVICE_IDLE_CONSTANTS
         * @see #KEY_LIGHT_IDLE_TIMEOUT
         */
        public long LIGHT_IDLE_TIMEOUT;

        /**
         * Scaling factor to apply to the light idle mode time each time we complete a cycle.
         * @see Settings.Global#DEVICE_IDLE_CONSTANTS
         * @see #KEY_LIGHT_IDLE_FACTOR
         */
        public float LIGHT_IDLE_FACTOR;

        /**
         * This is the maximum time we will run in idle maintenance mode.
         * @see Settings.Global#DEVICE_IDLE_CONSTANTS
         * @see #KEY_LIGHT_MAX_IDLE_TIMEOUT
         */
        public long LIGHT_MAX_IDLE_TIMEOUT;

        /**
         * This is the minimum amount of time we want to make available for maintenance mode
         * when lightly idling.  That is, we will always have at least this amount of time
         * available maintenance before timing out and cutting off maintenance mode.
         * @see Settings.Global#DEVICE_IDLE_CONSTANTS
         * @see #KEY_LIGHT_IDLE_MAINTENANCE_MIN_BUDGET
         */
        public long LIGHT_IDLE_MAINTENANCE_MIN_BUDGET;

        /**
         * This is the maximum amount of time we want to make available for maintenance mode
         * when lightly idling.  That is, if the system isn't using up its minimum maintenance
         * budget and this time is being added to the budget reserve, this is the maximum
         * reserve size we will allow to grow and thus the maximum amount of time we will
         * allow for the maintenance window.
         * @see Settings.Global#DEVICE_IDLE_CONSTANTS
         * @see #KEY_LIGHT_IDLE_MAINTENANCE_MAX_BUDGET
         */
        public long LIGHT_IDLE_MAINTENANCE_MAX_BUDGET;

        /**
         * This is the minimum amount of time that we will stay in maintenance mode after
         * a light doze.  We have this minimum to allow various things to respond to switching
         * in to maintenance mode and scheduling their work -- otherwise we may
         * see there is nothing to do (no jobs pending) and go out of maintenance
         * mode immediately.
         * @see Settings.Global#DEVICE_IDLE_CONSTANTS
         * @see #KEY_MIN_LIGHT_MAINTENANCE_TIME
         */
        public long MIN_LIGHT_MAINTENANCE_TIME;

        /**
         * This is the minimum amount of time that we will stay in maintenance mode after
         * a full doze.  We have this minimum to allow various things to respond to switching
         * in to maintenance mode and scheduling their work -- otherwise we may
         * see there is nothing to do (no jobs pending) and go out of maintenance
         * mode immediately.
         * @see Settings.Global#DEVICE_IDLE_CONSTANTS
         * @see #KEY_MIN_DEEP_MAINTENANCE_TIME
         */
        public long MIN_DEEP_MAINTENANCE_TIME;

        /**
         * This is the time, after becoming inactive, at which we start looking at the
         * motion sensor to determine if the device is being left alone.  We don't do this
         * immediately after going inactive just because we don't want to be continually running
         * the motion sensor whenever the screen is off.
         * @see Settings.Global#DEVICE_IDLE_CONSTANTS
         * @see #KEY_INACTIVE_TIMEOUT
         */
        public long INACTIVE_TIMEOUT;

        /**
         * If we don't receive a callback from AnyMotion in this amount of time +
         * {@link #LOCATING_TIMEOUT}, we will change from
         * STATE_SENSING to STATE_INACTIVE, and any AnyMotion callbacks while not in STATE_SENSING
         * will be ignored.
         * @see Settings.Global#DEVICE_IDLE_CONSTANTS
         * @see #KEY_SENSING_TIMEOUT
         */
        public long SENSING_TIMEOUT;

        /**
         * This is how long we will wait to try to get a good location fix before going in to
         * idle mode.
         * @see Settings.Global#DEVICE_IDLE_CONSTANTS
         * @see #KEY_LOCATING_TIMEOUT
         */
        public long LOCATING_TIMEOUT;

        /**
         * The desired maximum accuracy (in meters) we consider the location to be good enough to go
         * on to idle.  We will be trying to get an accuracy fix at least this good or until
         * {@link #LOCATING_TIMEOUT} expires.
         * @see Settings.Global#DEVICE_IDLE_CONSTANTS
         * @see #KEY_LOCATION_ACCURACY
         */
        public float LOCATION_ACCURACY;

        /**
         * This is the time, after seeing motion, that we wait after becoming inactive from
         * that until we start looking for motion again.
         * @see Settings.Global#DEVICE_IDLE_CONSTANTS
         * @see #KEY_MOTION_INACTIVE_TIMEOUT
         */
        public long MOTION_INACTIVE_TIMEOUT;

        /**
         * This is the time, after the inactive timeout elapses, that we will wait looking
         * for motion until we truly consider the device to be idle.
         * @see Settings.Global#DEVICE_IDLE_CONSTANTS
         * @see #KEY_IDLE_AFTER_INACTIVE_TIMEOUT
         */
        public long IDLE_AFTER_INACTIVE_TIMEOUT;

        /**
         * This is the initial time, after being idle, that we will allow ourself to be back
         * in the IDLE_MAINTENANCE state allowing the system to run normally until we return to
         * idle.
         * @see Settings.Global#DEVICE_IDLE_CONSTANTS
         * @see #KEY_IDLE_PENDING_TIMEOUT
         */
        public long IDLE_PENDING_TIMEOUT;

        /**
         * Maximum pending idle timeout (time spent running) we will be allowed to use.
         * @see Settings.Global#DEVICE_IDLE_CONSTANTS
         * @see #KEY_MAX_IDLE_PENDING_TIMEOUT
         */
        public long MAX_IDLE_PENDING_TIMEOUT;

        /**
         * Scaling factor to apply to current pending idle timeout each time we cycle through
         * that state.
         * @see Settings.Global#DEVICE_IDLE_CONSTANTS
         * @see #KEY_IDLE_PENDING_FACTOR
         */
        public float IDLE_PENDING_FACTOR;

        /**
         * This is amount of time we will wait from the point where we go into
         * STATE_QUICK_DOZE_DELAY until we actually go into STATE_IDLE, while waiting for jobs
         * and other current activity to finish.
         * @see Settings.Global#DEVICE_IDLE_CONSTANTS
         * @see #KEY_QUICK_DOZE_DELAY_TIMEOUT
         */
        public long QUICK_DOZE_DELAY_TIMEOUT;

        /**
         * This is the initial time that we want to sit in the idle state before waking up
         * again to return to pending idle and allowing normal work to run.
         * @see Settings.Global#DEVICE_IDLE_CONSTANTS
         * @see #KEY_IDLE_TIMEOUT
         */
        public long IDLE_TIMEOUT;

        /**
         * Maximum idle duration we will be allowed to use.
         * @see Settings.Global#DEVICE_IDLE_CONSTANTS
         * @see #KEY_MAX_IDLE_TIMEOUT
         */
        public long MAX_IDLE_TIMEOUT;

        /**
         * Scaling factor to apply to current idle timeout each time we cycle through that state.
          * @see Settings.Global#DEVICE_IDLE_CONSTANTS
         * @see #KEY_IDLE_FACTOR
         */
        public float IDLE_FACTOR;

        /**
         * This is the minimum time we will allow until the next upcoming alarm for us to
         * actually go in to idle mode.
         * @see Settings.Global#DEVICE_IDLE_CONSTANTS
         * @see #KEY_MIN_TIME_TO_ALARM
         */
        public long MIN_TIME_TO_ALARM;

        /**
         * Max amount of time to temporarily whitelist an app when it receives a high priority
         * tickle.
         * @see Settings.Global#DEVICE_IDLE_CONSTANTS
         * @see #KEY_MAX_TEMP_APP_WHITELIST_DURATION
         */
        public long MAX_TEMP_APP_WHITELIST_DURATION;

        /**
         * Amount of time we would like to whitelist an app that is receiving an MMS.
         * @see Settings.Global#DEVICE_IDLE_CONSTANTS
         * @see #KEY_MMS_TEMP_APP_WHITELIST_DURATION
         */
        public long MMS_TEMP_APP_WHITELIST_DURATION;

        /**
         * Amount of time we would like to whitelist an app that is receiving an SMS.
         * @see Settings.Global#DEVICE_IDLE_CONSTANTS
         * @see #KEY_SMS_TEMP_APP_WHITELIST_DURATION
         */
        public long SMS_TEMP_APP_WHITELIST_DURATION;

        /**
         * Amount of time we would like to whitelist an app that is handling a
         * {@link android.app.PendingIntent} triggered by a {@link android.app.Notification}.
         * @see Settings.Global#DEVICE_IDLE_CONSTANTS
         * @see #KEY_NOTIFICATION_WHITELIST_DURATION
         */
        public long NOTIFICATION_WHITELIST_DURATION;

        /**
         * Pre idle time factor use to make idle delay longer
         */
        public float PRE_IDLE_FACTOR_LONG;

        /**
         * Pre idle time factor use to make idle delay shorter
         */
        public float PRE_IDLE_FACTOR_SHORT;

        public boolean WAIT_FOR_UNLOCK;

        private final ContentResolver mResolver;
        private final boolean mSmallBatteryDevice;
        private final KeyValueListParser mParser = new KeyValueListParser(',');

        public Constants(Handler handler, ContentResolver resolver) {
            super(handler);
            mResolver = resolver;
            mSmallBatteryDevice = ActivityManager.isSmallBatteryDevice();
            mResolver.registerContentObserver(
                    Settings.Global.getUriFor(Settings.Global.DEVICE_IDLE_CONSTANTS),
                    false, this);
            updateConstants();
        }

        @Override
        public void onChange(boolean selfChange, Uri uri) {
            updateConstants();
        }

        private void updateConstants() {
            synchronized (DeviceIdleController.this) {
                try {
                    mParser.setString(Settings.Global.getString(mResolver,
                            Settings.Global.DEVICE_IDLE_CONSTANTS));
                } catch (IllegalArgumentException e) {
                    // Failed to parse the settings string, log this and move on
                    // with defaults.
                    Slog.e(TAG, "Bad device idle settings", e);
                }

                LIGHT_IDLE_AFTER_INACTIVE_TIMEOUT = mParser.getDurationMillis(
                        KEY_LIGHT_IDLE_AFTER_INACTIVE_TIMEOUT,
                        !COMPRESS_TIME ? 3 * 60 * 1000L : 15 * 1000L);
                LIGHT_PRE_IDLE_TIMEOUT = mParser.getDurationMillis(KEY_LIGHT_PRE_IDLE_TIMEOUT,
                        !COMPRESS_TIME ? 3 * 60 * 1000L : 30 * 1000L);
                LIGHT_IDLE_TIMEOUT = mParser.getDurationMillis(KEY_LIGHT_IDLE_TIMEOUT,
                        !COMPRESS_TIME ? 5 * 60 * 1000L : 15 * 1000L);
                LIGHT_IDLE_FACTOR = mParser.getFloat(KEY_LIGHT_IDLE_FACTOR,
                        2f);
                LIGHT_MAX_IDLE_TIMEOUT = mParser.getDurationMillis(KEY_LIGHT_MAX_IDLE_TIMEOUT,
                        !COMPRESS_TIME ? 15 * 60 * 1000L : 60 * 1000L);
                LIGHT_IDLE_MAINTENANCE_MIN_BUDGET = mParser.getDurationMillis(
                        KEY_LIGHT_IDLE_MAINTENANCE_MIN_BUDGET,
                        !COMPRESS_TIME ? 1 * 60 * 1000L : 15 * 1000L);
                LIGHT_IDLE_MAINTENANCE_MAX_BUDGET = mParser.getDurationMillis(
                        KEY_LIGHT_IDLE_MAINTENANCE_MAX_BUDGET,
                        !COMPRESS_TIME ? 5 * 60 * 1000L : 30 * 1000L);
                MIN_LIGHT_MAINTENANCE_TIME = mParser.getDurationMillis(
                        KEY_MIN_LIGHT_MAINTENANCE_TIME,
                        !COMPRESS_TIME ? 5 * 1000L : 1 * 1000L);
                MIN_DEEP_MAINTENANCE_TIME = mParser.getDurationMillis(
                        KEY_MIN_DEEP_MAINTENANCE_TIME,
                        !COMPRESS_TIME ? 30 * 1000L : 5 * 1000L);
                long inactiveTimeoutDefault = (mSmallBatteryDevice ? 15 : 30) * 60 * 1000L;
                INACTIVE_TIMEOUT = mParser.getDurationMillis(KEY_INACTIVE_TIMEOUT,
                        !COMPRESS_TIME ? inactiveTimeoutDefault : (inactiveTimeoutDefault / 10));
                SENSING_TIMEOUT = mParser.getDurationMillis(KEY_SENSING_TIMEOUT,
                        !COMPRESS_TIME ? 4 * 60 * 1000L : 60 * 1000L);
                LOCATING_TIMEOUT = mParser.getDurationMillis(KEY_LOCATING_TIMEOUT,
                        !COMPRESS_TIME ? 30 * 1000L : 15 * 1000L);
                LOCATION_ACCURACY = mParser.getFloat(KEY_LOCATION_ACCURACY, 20);
                MOTION_INACTIVE_TIMEOUT = mParser.getDurationMillis(KEY_MOTION_INACTIVE_TIMEOUT,
                        !COMPRESS_TIME ? 10 * 60 * 1000L : 60 * 1000L);
                long idleAfterInactiveTimeout = (mSmallBatteryDevice ? 15 : 30) * 60 * 1000L;
                IDLE_AFTER_INACTIVE_TIMEOUT = mParser.getDurationMillis(
                        KEY_IDLE_AFTER_INACTIVE_TIMEOUT,
                        !COMPRESS_TIME ? idleAfterInactiveTimeout
                                       : (idleAfterInactiveTimeout / 10));
                IDLE_PENDING_TIMEOUT = mParser.getDurationMillis(KEY_IDLE_PENDING_TIMEOUT,
                        !COMPRESS_TIME ? 5 * 60 * 1000L : 30 * 1000L);
                MAX_IDLE_PENDING_TIMEOUT = mParser.getDurationMillis(KEY_MAX_IDLE_PENDING_TIMEOUT,
                        !COMPRESS_TIME ? 10 * 60 * 1000L : 60 * 1000L);
                IDLE_PENDING_FACTOR = mParser.getFloat(KEY_IDLE_PENDING_FACTOR,
                        2f);
                QUICK_DOZE_DELAY_TIMEOUT = mParser.getDurationMillis(
                        KEY_QUICK_DOZE_DELAY_TIMEOUT, !COMPRESS_TIME ? 60 * 1000L : 15 * 1000L);
                IDLE_TIMEOUT = mParser.getDurationMillis(KEY_IDLE_TIMEOUT,
                        !COMPRESS_TIME ? 60 * 60 * 1000L : 6 * 60 * 1000L);
                MAX_IDLE_TIMEOUT = mParser.getDurationMillis(KEY_MAX_IDLE_TIMEOUT,
                        !COMPRESS_TIME ? 6 * 60 * 60 * 1000L : 30 * 60 * 1000L);
                IDLE_FACTOR = mParser.getFloat(KEY_IDLE_FACTOR,
                        2f);
                MIN_TIME_TO_ALARM = mParser.getDurationMillis(KEY_MIN_TIME_TO_ALARM,
                        !COMPRESS_TIME ? 60 * 60 * 1000L : 6 * 60 * 1000L);
                MAX_TEMP_APP_WHITELIST_DURATION = mParser.getDurationMillis(
                        KEY_MAX_TEMP_APP_WHITELIST_DURATION, 5 * 60 * 1000L);
                MMS_TEMP_APP_WHITELIST_DURATION = mParser.getDurationMillis(
                        KEY_MMS_TEMP_APP_WHITELIST_DURATION, 60 * 1000L);
                SMS_TEMP_APP_WHITELIST_DURATION = mParser.getDurationMillis(
                        KEY_SMS_TEMP_APP_WHITELIST_DURATION, 20 * 1000L);
                NOTIFICATION_WHITELIST_DURATION = mParser.getDurationMillis(
                        KEY_NOTIFICATION_WHITELIST_DURATION, 30 * 1000L);
<<<<<<< HEAD
                WAIT_FOR_UNLOCK = mParser.getBoolean(KEY_WAIT_FOR_UNLOCK, false);
=======
                WAIT_FOR_UNLOCK = mParser.getBoolean(KEY_WAIT_FOR_UNLOCK, true);
>>>>>>> 825827da
                PRE_IDLE_FACTOR_LONG = mParser.getFloat(KEY_PRE_IDLE_FACTOR_LONG, 1.67f);
                PRE_IDLE_FACTOR_SHORT = mParser.getFloat(KEY_PRE_IDLE_FACTOR_SHORT, 0.33f);
            }
        }

        void dump(PrintWriter pw) {
            pw.println("  Settings:");

            pw.print("    "); pw.print(KEY_LIGHT_IDLE_AFTER_INACTIVE_TIMEOUT); pw.print("=");
            TimeUtils.formatDuration(LIGHT_IDLE_AFTER_INACTIVE_TIMEOUT, pw);
            pw.println();

            pw.print("    "); pw.print(KEY_LIGHT_PRE_IDLE_TIMEOUT); pw.print("=");
            TimeUtils.formatDuration(LIGHT_PRE_IDLE_TIMEOUT, pw);
            pw.println();

            pw.print("    "); pw.print(KEY_LIGHT_IDLE_TIMEOUT); pw.print("=");
            TimeUtils.formatDuration(LIGHT_IDLE_TIMEOUT, pw);
            pw.println();

            pw.print("    "); pw.print(KEY_LIGHT_IDLE_FACTOR); pw.print("=");
            pw.print(LIGHT_IDLE_FACTOR);
            pw.println();

            pw.print("    "); pw.print(KEY_LIGHT_MAX_IDLE_TIMEOUT); pw.print("=");
            TimeUtils.formatDuration(LIGHT_MAX_IDLE_TIMEOUT, pw);
            pw.println();

            pw.print("    "); pw.print(KEY_LIGHT_IDLE_MAINTENANCE_MIN_BUDGET); pw.print("=");
            TimeUtils.formatDuration(LIGHT_IDLE_MAINTENANCE_MIN_BUDGET, pw);
            pw.println();

            pw.print("    "); pw.print(KEY_LIGHT_IDLE_MAINTENANCE_MAX_BUDGET); pw.print("=");
            TimeUtils.formatDuration(LIGHT_IDLE_MAINTENANCE_MAX_BUDGET, pw);
            pw.println();

            pw.print("    "); pw.print(KEY_MIN_LIGHT_MAINTENANCE_TIME); pw.print("=");
            TimeUtils.formatDuration(MIN_LIGHT_MAINTENANCE_TIME, pw);
            pw.println();

            pw.print("    "); pw.print(KEY_MIN_DEEP_MAINTENANCE_TIME); pw.print("=");
            TimeUtils.formatDuration(MIN_DEEP_MAINTENANCE_TIME, pw);
            pw.println();

            pw.print("    "); pw.print(KEY_INACTIVE_TIMEOUT); pw.print("=");
            TimeUtils.formatDuration(INACTIVE_TIMEOUT, pw);
            pw.println();

            pw.print("    "); pw.print(KEY_SENSING_TIMEOUT); pw.print("=");
            TimeUtils.formatDuration(SENSING_TIMEOUT, pw);
            pw.println();

            pw.print("    "); pw.print(KEY_LOCATING_TIMEOUT); pw.print("=");
            TimeUtils.formatDuration(LOCATING_TIMEOUT, pw);
            pw.println();

            pw.print("    "); pw.print(KEY_LOCATION_ACCURACY); pw.print("=");
            pw.print(LOCATION_ACCURACY); pw.print("m");
            pw.println();

            pw.print("    "); pw.print(KEY_MOTION_INACTIVE_TIMEOUT); pw.print("=");
            TimeUtils.formatDuration(MOTION_INACTIVE_TIMEOUT, pw);
            pw.println();

            pw.print("    "); pw.print(KEY_IDLE_AFTER_INACTIVE_TIMEOUT); pw.print("=");
            TimeUtils.formatDuration(IDLE_AFTER_INACTIVE_TIMEOUT, pw);
            pw.println();

            pw.print("    "); pw.print(KEY_IDLE_PENDING_TIMEOUT); pw.print("=");
            TimeUtils.formatDuration(IDLE_PENDING_TIMEOUT, pw);
            pw.println();

            pw.print("    "); pw.print(KEY_MAX_IDLE_PENDING_TIMEOUT); pw.print("=");
            TimeUtils.formatDuration(MAX_IDLE_PENDING_TIMEOUT, pw);
            pw.println();

            pw.print("    "); pw.print(KEY_IDLE_PENDING_FACTOR); pw.print("=");
            pw.println(IDLE_PENDING_FACTOR);

            pw.print("    "); pw.print(KEY_QUICK_DOZE_DELAY_TIMEOUT); pw.print("=");
            TimeUtils.formatDuration(QUICK_DOZE_DELAY_TIMEOUT, pw);
            pw.println();

            pw.print("    "); pw.print(KEY_IDLE_TIMEOUT); pw.print("=");
            TimeUtils.formatDuration(IDLE_TIMEOUT, pw);
            pw.println();

            pw.print("    "); pw.print(KEY_MAX_IDLE_TIMEOUT); pw.print("=");
            TimeUtils.formatDuration(MAX_IDLE_TIMEOUT, pw);
            pw.println();

            pw.print("    "); pw.print(KEY_IDLE_FACTOR); pw.print("=");
            pw.println(IDLE_FACTOR);

            pw.print("    "); pw.print(KEY_MIN_TIME_TO_ALARM); pw.print("=");
            TimeUtils.formatDuration(MIN_TIME_TO_ALARM, pw);
            pw.println();

            pw.print("    "); pw.print(KEY_MAX_TEMP_APP_WHITELIST_DURATION); pw.print("=");
            TimeUtils.formatDuration(MAX_TEMP_APP_WHITELIST_DURATION, pw);
            pw.println();

            pw.print("    "); pw.print(KEY_MMS_TEMP_APP_WHITELIST_DURATION); pw.print("=");
            TimeUtils.formatDuration(MMS_TEMP_APP_WHITELIST_DURATION, pw);
            pw.println();

            pw.print("    "); pw.print(KEY_SMS_TEMP_APP_WHITELIST_DURATION); pw.print("=");
            TimeUtils.formatDuration(SMS_TEMP_APP_WHITELIST_DURATION, pw);
            pw.println();

            pw.print("    "); pw.print(KEY_NOTIFICATION_WHITELIST_DURATION); pw.print("=");
            TimeUtils.formatDuration(NOTIFICATION_WHITELIST_DURATION, pw);
            pw.println();

            pw.print("    "); pw.print(KEY_WAIT_FOR_UNLOCK); pw.print("=");
            pw.println(WAIT_FOR_UNLOCK);

            pw.print("    "); pw.print(KEY_PRE_IDLE_FACTOR_LONG); pw.print("=");
            pw.println(PRE_IDLE_FACTOR_LONG);

            pw.print("    "); pw.print(KEY_PRE_IDLE_FACTOR_SHORT); pw.print("=");
            pw.println(PRE_IDLE_FACTOR_SHORT);
        }
    }

    private Constants mConstants;

    @Override
    public void onAnyMotionResult(int result) {
        if (DEBUG) Slog.d(TAG, "onAnyMotionResult(" + result + ")");
        if (result != AnyMotionDetector.RESULT_UNKNOWN) {
            synchronized (this) {
                cancelSensingTimeoutAlarmLocked();
            }
        }
        if ((result == AnyMotionDetector.RESULT_MOVED) ||
            (result == AnyMotionDetector.RESULT_UNKNOWN)) {
            synchronized (this) {
                handleMotionDetectedLocked(mConstants.INACTIVE_TIMEOUT, "non_stationary");
            }
        } else if (result == AnyMotionDetector.RESULT_STATIONARY) {
            if (mState == STATE_SENSING) {
                // If we are currently sensing, it is time to move to locating.
                synchronized (this) {
                    mNotMoving = true;
                    stepIdleStateLocked("s:stationary");
                }
            } else if (mState == STATE_LOCATING) {
                // If we are currently locating, note that we are not moving and step
                // if we have located the position.
                synchronized (this) {
                    mNotMoving = true;
                    if (mLocated) {
                        stepIdleStateLocked("s:stationary");
                    }
                }
            }
        }
    }

    private static final int MSG_WRITE_CONFIG = 1;
    private static final int MSG_REPORT_IDLE_ON = 2;
    private static final int MSG_REPORT_IDLE_ON_LIGHT = 3;
    private static final int MSG_REPORT_IDLE_OFF = 4;
    private static final int MSG_REPORT_ACTIVE = 5;
    private static final int MSG_TEMP_APP_WHITELIST_TIMEOUT = 6;
    private static final int MSG_REPORT_MAINTENANCE_ACTIVITY = 7;
    private static final int MSG_FINISH_IDLE_OP = 8;
    private static final int MSG_REPORT_TEMP_APP_WHITELIST_CHANGED = 9;
    private static final int MSG_SEND_CONSTRAINT_MONITORING = 10;
    private static final int MSG_UPDATE_PRE_IDLE_TIMEOUT_FACTOR = 11;
    private static final int MSG_RESET_PRE_IDLE_TIMEOUT_FACTOR = 12;

    final class MyHandler extends Handler {
        MyHandler(Looper looper) {
            super(looper);
        }

        @Override public void handleMessage(Message msg) {
            if (DEBUG) Slog.d(TAG, "handleMessage(" + msg.what + ")");
            switch (msg.what) {
                case MSG_WRITE_CONFIG: {
                    // Does not hold a wakelock. Just let this happen whenever.
                    handleWriteConfigFile();
                } break;
                case MSG_REPORT_IDLE_ON:
                case MSG_REPORT_IDLE_ON_LIGHT: {
                    // mGoingIdleWakeLock is held at this point
                    EventLogTags.writeDeviceIdleOnStart();
                    final boolean deepChanged;
                    final boolean lightChanged;
                    if (msg.what == MSG_REPORT_IDLE_ON) {
                        deepChanged = mLocalPowerManager.setDeviceIdleMode(true);
                        lightChanged = mLocalPowerManager.setLightDeviceIdleMode(false);
                    } else {
                        deepChanged = mLocalPowerManager.setDeviceIdleMode(false);
                        lightChanged = mLocalPowerManager.setLightDeviceIdleMode(true);
                    }
                    try {
                        mNetworkPolicyManager.setDeviceIdleMode(true);
                        mBatteryStats.noteDeviceIdleMode(msg.what == MSG_REPORT_IDLE_ON
                                ? BatteryStats.DEVICE_IDLE_MODE_DEEP
                                : BatteryStats.DEVICE_IDLE_MODE_LIGHT, null, Process.myUid());
                    } catch (RemoteException e) {
                    }
                    if (deepChanged) {
                        getContext().sendBroadcastAsUser(mIdleIntent, UserHandle.ALL);
                    }
                    if (lightChanged) {
                        getContext().sendBroadcastAsUser(mLightIdleIntent, UserHandle.ALL);
                    }
                    EventLogTags.writeDeviceIdleOnComplete();
                    mGoingIdleWakeLock.release();
                } break;
                case MSG_REPORT_IDLE_OFF: {
                    // mActiveIdleWakeLock is held at this point
                    EventLogTags.writeDeviceIdleOffStart("unknown");
                    final boolean deepChanged = mLocalPowerManager.setDeviceIdleMode(false);
                    final boolean lightChanged = mLocalPowerManager.setLightDeviceIdleMode(false);
                    try {
                        mNetworkPolicyManager.setDeviceIdleMode(false);
                        mBatteryStats.noteDeviceIdleMode(BatteryStats.DEVICE_IDLE_MODE_OFF,
                                null, Process.myUid());
                    } catch (RemoteException e) {
                    }
                    if (deepChanged) {
                        incActiveIdleOps();
                        getContext().sendOrderedBroadcastAsUser(mIdleIntent, UserHandle.ALL,
                                null, mIdleStartedDoneReceiver, null, 0, null, null);
                    }
                    if (lightChanged) {
                        incActiveIdleOps();
                        getContext().sendOrderedBroadcastAsUser(mLightIdleIntent, UserHandle.ALL,
                                null, mIdleStartedDoneReceiver, null, 0, null, null);
                    }
                    // Always start with one active op for the message being sent here.
                    // Now we are done!
                    decActiveIdleOps();
                    EventLogTags.writeDeviceIdleOffComplete();
                } break;
                case MSG_REPORT_ACTIVE: {
                    // The device is awake at this point, so no wakelock necessary.
                    String activeReason = (String)msg.obj;
                    int activeUid = msg.arg1;
                    EventLogTags.writeDeviceIdleOffStart(
                            activeReason != null ? activeReason : "unknown");
                    final boolean deepChanged = mLocalPowerManager.setDeviceIdleMode(false);
                    final boolean lightChanged = mLocalPowerManager.setLightDeviceIdleMode(false);
                    try {
                        mNetworkPolicyManager.setDeviceIdleMode(false);
                        mBatteryStats.noteDeviceIdleMode(BatteryStats.DEVICE_IDLE_MODE_OFF,
                                activeReason, activeUid);
                    } catch (RemoteException e) {
                    }
                    if (deepChanged) {
                        getContext().sendBroadcastAsUser(mIdleIntent, UserHandle.ALL);
                    }
                    if (lightChanged) {
                        getContext().sendBroadcastAsUser(mLightIdleIntent, UserHandle.ALL);
                    }
                    EventLogTags.writeDeviceIdleOffComplete();
                } break;
                case MSG_TEMP_APP_WHITELIST_TIMEOUT: {
                    // TODO: What is keeping the device awake at this point? Does it need to be?
                    int uid = msg.arg1;
                    checkTempAppWhitelistTimeout(uid);
                } break;
                case MSG_REPORT_MAINTENANCE_ACTIVITY: {
                    // TODO: What is keeping the device awake at this point? Does it need to be?
                    boolean active = (msg.arg1 == 1);
                    final int size = mMaintenanceActivityListeners.beginBroadcast();
                    try {
                        for (int i = 0; i < size; i++) {
                            try {
                                mMaintenanceActivityListeners.getBroadcastItem(i)
                                        .onMaintenanceActivityChanged(active);
                            } catch (RemoteException ignored) {
                            }
                        }
                    } finally {
                        mMaintenanceActivityListeners.finishBroadcast();
                    }
                } break;
                case MSG_FINISH_IDLE_OP: {
                    // mActiveIdleWakeLock is held at this point
                    decActiveIdleOps();
                } break;
                case MSG_REPORT_TEMP_APP_WHITELIST_CHANGED: {
                    final int appId = msg.arg1;
                    final boolean added = (msg.arg2 == 1);
                    mNetworkPolicyManagerInternal.onTempPowerSaveWhitelistChange(appId, added);
                } break;
                case MSG_SEND_CONSTRAINT_MONITORING: {
                    final IDeviceIdleConstraint constraint = (IDeviceIdleConstraint) msg.obj;
                    final boolean monitoring = (msg.arg1 == 1);
                    if (monitoring) {
                        constraint.startMonitoring();
                    } else {
                        constraint.stopMonitoring();
                    }
                } break;
                case MSG_UPDATE_PRE_IDLE_TIMEOUT_FACTOR: {
                    updatePreIdleFactor();
                } break;
                case MSG_RESET_PRE_IDLE_TIMEOUT_FACTOR: {
                    updatePreIdleFactor();
                    maybeDoImmediateMaintenance();
                } break;
            }
        }
    }

    final MyHandler mHandler;

    BinderService mBinderService;

    private final class BinderService extends IDeviceIdleController.Stub {
        @Override public void addPowerSaveWhitelistApp(String name) {
            if (DEBUG) {
                Slog.i(TAG, "addPowerSaveWhitelistApp(name = " + name + ")");
            }
            getContext().enforceCallingOrSelfPermission(android.Manifest.permission.DEVICE_POWER,
                    null);
            long ident = Binder.clearCallingIdentity();
            try {
                addPowerSaveWhitelistAppInternal(name);
            } finally {
                Binder.restoreCallingIdentity(ident);
            }
        }

        @Override public void removePowerSaveWhitelistApp(String name) {
            if (DEBUG) {
                Slog.i(TAG, "removePowerSaveWhitelistApp(name = " + name + ")");
            }
            getContext().enforceCallingOrSelfPermission(android.Manifest.permission.DEVICE_POWER,
                    null);
            long ident = Binder.clearCallingIdentity();
            try {
                removePowerSaveWhitelistAppInternal(name);
            } finally {
                Binder.restoreCallingIdentity(ident);
            }
        }

        @Override public void removeSystemPowerWhitelistApp(String name) {
            if (DEBUG) {
                Slog.d(TAG, "removeAppFromSystemWhitelist(name = " + name + ")");
            }
            getContext().enforceCallingOrSelfPermission(android.Manifest.permission.DEVICE_POWER,
                    null);
            long ident = Binder.clearCallingIdentity();
            try {
                removeSystemPowerWhitelistAppInternal(name);
            } finally {
                Binder.restoreCallingIdentity(ident);
            }
        }

        @Override public void restoreSystemPowerWhitelistApp(String name) {
            if (DEBUG) {
                Slog.d(TAG, "restoreAppToSystemWhitelist(name = " + name + ")");
            }
            getContext().enforceCallingOrSelfPermission(android.Manifest.permission.DEVICE_POWER,
                    null);
            long ident = Binder.clearCallingIdentity();
            try {
                restoreSystemPowerWhitelistAppInternal(name);
            } finally {
                Binder.restoreCallingIdentity(ident);
            }
        }

        public String[] getRemovedSystemPowerWhitelistApps() {
            return getRemovedSystemPowerWhitelistAppsInternal();
        }

        @Override public String[] getSystemPowerWhitelistExceptIdle() {
            return getSystemPowerWhitelistExceptIdleInternal();
        }

        @Override public String[] getSystemPowerWhitelist() {
            return getSystemPowerWhitelistInternal();
        }

        @Override public String[] getUserPowerWhitelist() {
            return getUserPowerWhitelistInternal();
        }

        @Override public String[] getFullPowerWhitelistExceptIdle() {
            return getFullPowerWhitelistExceptIdleInternal();
        }

        @Override public String[] getFullPowerWhitelist() {
            return getFullPowerWhitelistInternal();
        }

        @Override public int[] getAppIdWhitelistExceptIdle() {
            return getAppIdWhitelistExceptIdleInternal();
        }

        @Override public int[] getAppIdWhitelist() {
            return getAppIdWhitelistInternal();
        }

        @Override public int[] getAppIdUserWhitelist() {
            return getAppIdUserWhitelistInternal();
        }

        @Override public int[] getAppIdTempWhitelist() {
            return getAppIdTempWhitelistInternal();
        }

        @Override public boolean isPowerSaveWhitelistExceptIdleApp(String name) {
            return isPowerSaveWhitelistExceptIdleAppInternal(name);
        }

        @Override public boolean isPowerSaveWhitelistApp(String name) {
            return isPowerSaveWhitelistAppInternal(name);
        }

        @Override public void addPowerSaveTempWhitelistApp(String packageName, long duration,
                int userId, String reason) throws RemoteException {
            addPowerSaveTempWhitelistAppChecked(packageName, duration, userId, reason);
        }

        @Override public long addPowerSaveTempWhitelistAppForMms(String packageName,
                int userId, String reason) throws RemoteException {
            long duration = mConstants.MMS_TEMP_APP_WHITELIST_DURATION;
            addPowerSaveTempWhitelistAppChecked(packageName, duration, userId, reason);
            return duration;
        }

        @Override public long addPowerSaveTempWhitelistAppForSms(String packageName,
                int userId, String reason) throws RemoteException {
            long duration = mConstants.SMS_TEMP_APP_WHITELIST_DURATION;
            addPowerSaveTempWhitelistAppChecked(packageName, duration, userId, reason);
            return duration;
        }

        @Override public void exitIdle(String reason) {
            getContext().enforceCallingOrSelfPermission(Manifest.permission.DEVICE_POWER,
                    null);
            long ident = Binder.clearCallingIdentity();
            try {
                exitIdleInternal(reason);
            } finally {
                Binder.restoreCallingIdentity(ident);
            }
        }

        @Override public boolean registerMaintenanceActivityListener(
                IMaintenanceActivityListener listener) {
            return DeviceIdleController.this.registerMaintenanceActivityListener(listener);
        }

        @Override public void unregisterMaintenanceActivityListener(
                IMaintenanceActivityListener listener) {
            DeviceIdleController.this.unregisterMaintenanceActivityListener(listener);
        }

        @Override public int setPreIdleTimeoutMode(int mode) {
            getContext().enforceCallingOrSelfPermission(Manifest.permission.DEVICE_POWER,
                    null);
            long ident = Binder.clearCallingIdentity();
            try {
                return DeviceIdleController.this.setPreIdleTimeoutMode(mode);
            } finally {
                Binder.restoreCallingIdentity(ident);
            }
        }

        @Override public void resetPreIdleTimeoutMode() {
            getContext().enforceCallingOrSelfPermission(Manifest.permission.DEVICE_POWER,
                    null);
            long ident = Binder.clearCallingIdentity();
            try {
                DeviceIdleController.this.resetPreIdleTimeoutMode();
            } finally {
                Binder.restoreCallingIdentity(ident);
            }
        }

        @Override protected void dump(FileDescriptor fd, PrintWriter pw, String[] args) {
            DeviceIdleController.this.dump(fd, pw, args);
        }

        @Override public void onShellCommand(FileDescriptor in, FileDescriptor out,
                FileDescriptor err, String[] args, ShellCallback callback, ResultReceiver resultReceiver) {
            (new Shell()).exec(this, in, out, err, args, callback, resultReceiver);
        }
    }

    public class LocalService {
        public void onConstraintStateChanged(IDeviceIdleConstraint constraint, boolean active) {
            synchronized (DeviceIdleController.this) {
                onConstraintStateChangedLocked(constraint, active);
            }
        }

        public void registerDeviceIdleConstraint(IDeviceIdleConstraint constraint, String name,
                @IDeviceIdleConstraint.MinimumState int minState) {
            registerDeviceIdleConstraintInternal(constraint, name, minState);
        }

        public void unregisterDeviceIdleConstraint(IDeviceIdleConstraint constraint) {
            unregisterDeviceIdleConstraintInternal(constraint);
        }

        public void exitIdle(String reason) {
            exitIdleInternal(reason);
        }

        // duration in milliseconds
        public void addPowerSaveTempWhitelistApp(int callingUid, String packageName,
                long duration, int userId, boolean sync, String reason) {
            addPowerSaveTempWhitelistAppInternal(callingUid, packageName, duration,
                    userId, sync, reason);
        }

        // duration in milliseconds
        public void addPowerSaveTempWhitelistAppDirect(int appId, long duration, boolean sync,
                String reason) {
            addPowerSaveTempWhitelistAppDirectInternal(0, appId, duration, sync, reason);
        }

        // duration in milliseconds
        public long getNotificationWhitelistDuration() {
            return mConstants.NOTIFICATION_WHITELIST_DURATION;
        }

        public void setJobsActive(boolean active) {
            DeviceIdleController.this.setJobsActive(active);
        }

        // Up-call from alarm manager.
        public void setAlarmsActive(boolean active) {
            DeviceIdleController.this.setAlarmsActive(active);
        }

        /** Is the app on any of the power save whitelists, whether system or user? */
        public boolean isAppOnWhitelist(int appid) {
            return DeviceIdleController.this.isAppOnWhitelistInternal(appid);
        }

        /**
         * Returns the array of app ids whitelisted by user. Take care not to
         * modify this, as it is a reference to the original copy. But the reference
         * can change when the list changes, so it needs to be re-acquired when
         * {@link PowerManager#ACTION_POWER_SAVE_WHITELIST_CHANGED} is sent.
         */
        public int[] getPowerSaveWhitelistUserAppIds() {
            return DeviceIdleController.this.getPowerSaveWhitelistUserAppIds();
        }

        public int[] getPowerSaveTempWhitelistAppIds() {
            return DeviceIdleController.this.getAppIdTempWhitelistInternal();
        }
    }

    static class Injector {
        private final Context mContext;
        private ConnectivityService mConnectivityService;
        private Constants mConstants;
        private LocationManager mLocationManager;

        Injector(Context ctx) {
            mContext = ctx;
        }

        AlarmManager getAlarmManager() {
            return mContext.getSystemService(AlarmManager.class);
        }

        AnyMotionDetector getAnyMotionDetector(Handler handler, SensorManager sm,
                AnyMotionDetector.DeviceIdleCallback callback, float angleThreshold) {
            return new AnyMotionDetector(getPowerManager(), handler, sm, callback, angleThreshold);
        }

        AppStateTracker getAppStateTracker(Context ctx, Looper looper) {
            return new AppStateTracker(ctx, looper);
        }

        ConnectivityService getConnectivityService() {
            if (mConnectivityService == null) {
                mConnectivityService = (ConnectivityService) ServiceManager.getService(
                        Context.CONNECTIVITY_SERVICE);
            }
            return mConnectivityService;
        }

        Constants getConstants(DeviceIdleController controller, Handler handler,
                ContentResolver resolver) {
            if (mConstants == null) {
                mConstants = controller.new Constants(handler, resolver);
            }
            return mConstants;
        }

        LocationManager getLocationManager() {
            if (mLocationManager == null) {
                mLocationManager = mContext.getSystemService(LocationManager.class);
            }
            return mLocationManager;
        }

        MyHandler getHandler(DeviceIdleController controller) {
            return controller.new MyHandler(BackgroundThread.getHandler().getLooper());
        }

        PowerManager getPowerManager() {
            return mContext.getSystemService(PowerManager.class);
        }

        SensorManager getSensorManager() {
            return mContext.getSystemService(SensorManager.class);
        }

        ConstraintController getConstraintController(Handler handler, LocalService localService) {
            if (mContext.getPackageManager()
                    .hasSystemFeature(PackageManager.FEATURE_LEANBACK_ONLY)) {
                return new TvConstraintController(mContext, handler);
            }
            return null;
        }

        boolean useMotionSensor() {
            return mContext.getResources().getBoolean(
                   com.android.internal.R.bool.config_autoPowerModeUseMotionSensor);
        }
    }

    private final Injector mInjector;

    private ActivityTaskManagerInternal.ScreenObserver mScreenObserver =
            new ActivityTaskManagerInternal.ScreenObserver() {
                @Override
                public void onAwakeStateChanged(boolean isAwake) { }

                @Override
                public void onKeyguardStateChanged(boolean isShowing) {
                    synchronized (DeviceIdleController.this) {
                        DeviceIdleController.this.keyguardShowingLocked(isShowing);
                    }
                }
            };

    @VisibleForTesting DeviceIdleController(Context context, Injector injector) {
        super(context);
        mInjector = injector;
        mConfigFile = new AtomicFile(new File(getSystemDir(), "deviceidle.xml"));
        mHandler = mInjector.getHandler(this);
        mAppStateTracker = mInjector.getAppStateTracker(context, FgThread.get().getLooper());
        LocalServices.addService(AppStateTracker.class, mAppStateTracker);
        mUseMotionSensor = mInjector.useMotionSensor();
    }

    public DeviceIdleController(Context context) {
        this(context, new Injector(context));
    }

    boolean isAppOnWhitelistInternal(int appid) {
        synchronized (this) {
            return Arrays.binarySearch(mPowerSaveWhitelistAllAppIdArray, appid) >= 0;
        }
    }

    int[] getPowerSaveWhitelistUserAppIds() {
        synchronized (this) {
            return mPowerSaveWhitelistUserAppIdArray;
        }
    }

    private static File getSystemDir() {
        return new File(Environment.getDataDirectory(), "system");
    }

    @Override
    public void onStart() {
        final PackageManager pm = getContext().getPackageManager();

        synchronized (this) {
            mLightEnabled = mDeepEnabled = getContext().getResources().getBoolean(
                    com.android.internal.R.bool.config_enableAutoPowerModes);
            SystemConfig sysConfig = SystemConfig.getInstance();
            ArraySet<String> allowPowerExceptIdle = sysConfig.getAllowInPowerSaveExceptIdle();
            for (int i=0; i<allowPowerExceptIdle.size(); i++) {
                String pkg = allowPowerExceptIdle.valueAt(i);
                try {
                    ApplicationInfo ai = pm.getApplicationInfo(pkg,
                            PackageManager.MATCH_SYSTEM_ONLY);
                    int appid = UserHandle.getAppId(ai.uid);
                    mPowerSaveWhitelistAppsExceptIdle.put(ai.packageName, appid);
                    mPowerSaveWhitelistSystemAppIdsExceptIdle.put(appid, true);
                } catch (PackageManager.NameNotFoundException e) {
                }
            }
            ArraySet<String> allowPower = sysConfig.getAllowInPowerSave();
            for (int i=0; i<allowPower.size(); i++) {
                String pkg = allowPower.valueAt(i);
                try {
                    ApplicationInfo ai = pm.getApplicationInfo(pkg,
                            PackageManager.MATCH_SYSTEM_ONLY);
                    int appid = UserHandle.getAppId(ai.uid);
                    // These apps are on both the whitelist-except-idle as well
                    // as the full whitelist, so they apply in all cases.
                    mPowerSaveWhitelistAppsExceptIdle.put(ai.packageName, appid);
                    mPowerSaveWhitelistSystemAppIdsExceptIdle.put(appid, true);
                    mPowerSaveWhitelistApps.put(ai.packageName, appid);
                    mPowerSaveWhitelistSystemAppIds.put(appid, true);
                } catch (PackageManager.NameNotFoundException e) {
                }
            }

            mConstants = mInjector.getConstants(this, mHandler, getContext().getContentResolver());

            readConfigFileLocked();
            updateWhitelistAppIdsLocked();

            mNetworkConnected = true;
            mScreenOn = true;
            mScreenLocked = false;
            // Start out assuming we are charging.  If we aren't, we will at least get
            // a battery update the next time the level drops.
            mCharging = true;
            mActiveReason = ACTIVE_REASON_UNKNOWN;
            mState = STATE_ACTIVE;
            mLightState = LIGHT_STATE_ACTIVE;
            mInactiveTimeout = mConstants.INACTIVE_TIMEOUT;
            mPreIdleFactor = 1.0f;
            mLastPreIdleFactor = 1.0f;
        }

        mBinderService = new BinderService();
        publishBinderService(Context.DEVICE_IDLE_CONTROLLER, mBinderService);
        publishLocalService(LocalService.class, new LocalService());
    }

    @Override
    public void onBootPhase(int phase) {
        if (phase == PHASE_SYSTEM_SERVICES_READY) {
            synchronized (this) {
                mAlarmManager = mInjector.getAlarmManager();
                mLocalAlarmManager = getLocalService(AlarmManagerInternal.class);
                mBatteryStats = BatteryStatsService.getService();
                mLocalActivityManager = getLocalService(ActivityManagerInternal.class);
                mLocalActivityTaskManager = getLocalService(ActivityTaskManagerInternal.class);
                mLocalPowerManager = getLocalService(PowerManagerInternal.class);
                mPowerManager = mInjector.getPowerManager();
                mActiveIdleWakeLock = mPowerManager.newWakeLock(PowerManager.PARTIAL_WAKE_LOCK,
                        "deviceidle_maint");
                mActiveIdleWakeLock.setReferenceCounted(false);
                mGoingIdleWakeLock = mPowerManager.newWakeLock(PowerManager.PARTIAL_WAKE_LOCK,
                        "deviceidle_going_idle");
                mGoingIdleWakeLock.setReferenceCounted(true);
                mNetworkPolicyManager = INetworkPolicyManager.Stub.asInterface(
                        ServiceManager.getService(Context.NETWORK_POLICY_SERVICE));
                mNetworkPolicyManagerInternal = getLocalService(NetworkPolicyManagerInternal.class);
                mSensorManager = mInjector.getSensorManager();

                if (mUseMotionSensor) {
                    int sigMotionSensorId = getContext().getResources().getInteger(
                            com.android.internal.R.integer.config_autoPowerModeAnyMotionSensor);
                    if (sigMotionSensorId > 0) {
                        mMotionSensor = mSensorManager.getDefaultSensor(sigMotionSensorId, true);
                    }
                    if (mMotionSensor == null && getContext().getResources().getBoolean(
                            com.android.internal.R.bool.config_autoPowerModePreferWristTilt)) {
                        mMotionSensor = mSensorManager.getDefaultSensor(
                                Sensor.TYPE_WRIST_TILT_GESTURE, true);
                    }
                    if (mMotionSensor == null) {
                        // As a last ditch, fall back to SMD.
                        mMotionSensor = mSensorManager.getDefaultSensor(
                                Sensor.TYPE_SIGNIFICANT_MOTION, true);
                    }
                }

                if (getContext().getResources().getBoolean(
                        com.android.internal.R.bool.config_autoPowerModePrefetchLocation)) {
                    mLocationRequest = new LocationRequest()
                        .setQuality(LocationRequest.ACCURACY_FINE)
                        .setInterval(0)
                        .setFastestInterval(0)
                        .setNumUpdates(1);
                }

                mConstraintController = mInjector.getConstraintController(
                        mHandler, getLocalService(LocalService.class));
                if (mConstraintController != null) {
                    mConstraintController.start();
                }

                float angleThreshold = getContext().getResources().getInteger(
                        com.android.internal.R.integer.config_autoPowerModeThresholdAngle) / 100f;
                mAnyMotionDetector = mInjector.getAnyMotionDetector(mHandler, mSensorManager, this,
                        angleThreshold);

                mAppStateTracker.onSystemServicesReady();

                mIdleIntent = new Intent(PowerManager.ACTION_DEVICE_IDLE_MODE_CHANGED);
                mIdleIntent.addFlags(Intent.FLAG_RECEIVER_REGISTERED_ONLY
                        | Intent.FLAG_RECEIVER_FOREGROUND);
                mLightIdleIntent = new Intent(PowerManager.ACTION_LIGHT_DEVICE_IDLE_MODE_CHANGED);
                mLightIdleIntent.addFlags(Intent.FLAG_RECEIVER_REGISTERED_ONLY
                        | Intent.FLAG_RECEIVER_FOREGROUND);

                IntentFilter filter = new IntentFilter();
                filter.addAction(Intent.ACTION_BATTERY_CHANGED);
                getContext().registerReceiver(mReceiver, filter);

                filter = new IntentFilter();
                filter.addAction(Intent.ACTION_PACKAGE_REMOVED);
                filter.addDataScheme("package");
                getContext().registerReceiver(mReceiver, filter);

                filter = new IntentFilter();
                filter.addAction(ConnectivityManager.CONNECTIVITY_ACTION);
                getContext().registerReceiver(mReceiver, filter);

                filter = new IntentFilter();
                filter.addAction(Intent.ACTION_SCREEN_OFF);
                filter.addAction(Intent.ACTION_SCREEN_ON);
                getContext().registerReceiver(mInteractivityReceiver, filter);

                mLocalActivityManager.setDeviceIdleWhitelist(
                        mPowerSaveWhitelistAllAppIdArray, mPowerSaveWhitelistExceptIdleAppIdArray);
                mLocalPowerManager.setDeviceIdleWhitelist(mPowerSaveWhitelistAllAppIdArray);

                mLocalPowerManager.registerLowPowerModeObserver(ServiceType.QUICK_DOZE,
                        state -> {
                            synchronized (DeviceIdleController.this) {
                                updateQuickDozeFlagLocked(state.batterySaverEnabled);
                            }
                        });
                updateQuickDozeFlagLocked(
                        mLocalPowerManager.getLowPowerState(
                                ServiceType.QUICK_DOZE).batterySaverEnabled);

                mLocalActivityTaskManager.registerScreenObserver(mScreenObserver);

                passWhiteListsToForceAppStandbyTrackerLocked();
                updateInteractivityLocked();
            }
            updateConnectivityState(null);
        }
    }

    @VisibleForTesting
    boolean hasMotionSensor() {
        return mUseMotionSensor && mMotionSensor != null;
    }

    private void registerDeviceIdleConstraintInternal(IDeviceIdleConstraint constraint,
            final String name, final int type) {
        final int minState;
        switch (type) {
            case IDeviceIdleConstraint.ACTIVE:
                minState = STATE_ACTIVE;
                break;
            case IDeviceIdleConstraint.SENSING_OR_ABOVE:
                minState = STATE_SENSING;
                break;
            default:
                Slog.wtf(TAG, "Registering device-idle constraint with invalid type: " + type);
                return;
        }
        synchronized (this) {
            if (mConstraints.containsKey(constraint)) {
                Slog.e(TAG, "Re-registering device-idle constraint: " + constraint + ".");
                return;
            }
            DeviceIdleConstraintTracker tracker = new DeviceIdleConstraintTracker(name, minState);
            mConstraints.put(constraint, tracker);
            updateActiveConstraintsLocked();
        }
    }

    private void unregisterDeviceIdleConstraintInternal(IDeviceIdleConstraint constraint) {
        synchronized (this) {
            // Artifically force the constraint to inactive to unblock anything waiting for it.
            onConstraintStateChangedLocked(constraint, /* active= */ false);

            // Let the constraint know that we are not listening to it any more.
            setConstraintMonitoringLocked(constraint, /* monitoring= */ false);
            mConstraints.remove(constraint);
        }
    }

    @GuardedBy("this")
    private void onConstraintStateChangedLocked(IDeviceIdleConstraint constraint, boolean active) {
        DeviceIdleConstraintTracker tracker = mConstraints.get(constraint);
        if (tracker == null) {
            Slog.e(TAG, "device-idle constraint " + constraint + " has not been registered.");
            return;
        }
        if (active != tracker.active && tracker.monitoring) {
            tracker.active = active;
            mNumBlockingConstraints += (tracker.active ? +1 : -1);
            if (mNumBlockingConstraints == 0) {
                if (mState == STATE_ACTIVE) {
                    becomeInactiveIfAppropriateLocked();
                } else if (mNextAlarmTime == 0 || mNextAlarmTime < SystemClock.elapsedRealtime()) {
                    stepIdleStateLocked("s:" + tracker.name);
                }
            }
        }
    }

    @GuardedBy("this")
    private void setConstraintMonitoringLocked(IDeviceIdleConstraint constraint, boolean monitor) {
        DeviceIdleConstraintTracker tracker = mConstraints.get(constraint);
        if (tracker.monitoring != monitor) {
            tracker.monitoring = monitor;
            updateActiveConstraintsLocked();
            // We send the callback on a separate thread instead of just relying on oneway as
            // the client could be in the system server with us and cause re-entry problems.
            mHandler.obtainMessage(MSG_SEND_CONSTRAINT_MONITORING,
                    /* monitoring= */ monitor ? 1 : 0,
                    /* <not used>= */ -1,
                    /* constraint= */ constraint).sendToTarget();
        }
    }

    @GuardedBy("this")
    private void updateActiveConstraintsLocked() {
        mNumBlockingConstraints = 0;
        for (int i = 0; i < mConstraints.size(); i++) {
            final IDeviceIdleConstraint constraint = mConstraints.keyAt(i);
            final DeviceIdleConstraintTracker tracker = mConstraints.valueAt(i);
            final boolean monitoring = (tracker.minState == mState);
            if (monitoring != tracker.monitoring) {
                setConstraintMonitoringLocked(constraint, monitoring);
                tracker.active = monitoring;
            }
            if (tracker.monitoring && tracker.active) {
                mNumBlockingConstraints++;
            }
        }
    }

    public boolean addPowerSaveWhitelistAppInternal(String name) {
        synchronized (this) {
            try {
                ApplicationInfo ai = getContext().getPackageManager().getApplicationInfo(name,
                        PackageManager.MATCH_ANY_USER);
                if (mPowerSaveWhitelistUserApps.put(name, UserHandle.getAppId(ai.uid)) == null) {
                    reportPowerSaveWhitelistChangedLocked();
                    updateWhitelistAppIdsLocked();
                    writeConfigFileLocked();
                }
                return true;
            } catch (PackageManager.NameNotFoundException e) {
                return false;
            }
        }
    }

    public boolean removePowerSaveWhitelistAppInternal(String name) {
        synchronized (this) {
            if (mPowerSaveWhitelistUserApps.remove(name) != null) {
                reportPowerSaveWhitelistChangedLocked();
                updateWhitelistAppIdsLocked();
                writeConfigFileLocked();
                return true;
            }
        }
        return false;
    }

    public boolean getPowerSaveWhitelistAppInternal(String name) {
        synchronized (this) {
            return mPowerSaveWhitelistUserApps.containsKey(name);
        }
    }

    void resetSystemPowerWhitelistInternal() {
        synchronized (this) {
            mPowerSaveWhitelistApps.putAll(mRemovedFromSystemWhitelistApps);
            mRemovedFromSystemWhitelistApps.clear();
            reportPowerSaveWhitelistChangedLocked();
            updateWhitelistAppIdsLocked();
            writeConfigFileLocked();
        }
    }

    public boolean restoreSystemPowerWhitelistAppInternal(String name) {
        synchronized (this) {
            if (!mRemovedFromSystemWhitelistApps.containsKey(name)) {
                return false;
            }
            mPowerSaveWhitelistApps.put(name, mRemovedFromSystemWhitelistApps.remove(name));
            reportPowerSaveWhitelistChangedLocked();
            updateWhitelistAppIdsLocked();
            writeConfigFileLocked();
            return true;
        }
    }

    public boolean removeSystemPowerWhitelistAppInternal(String name) {
        synchronized (this) {
            if (!mPowerSaveWhitelistApps.containsKey(name)) {
                return false;
            }
            mRemovedFromSystemWhitelistApps.put(name, mPowerSaveWhitelistApps.remove(name));
            reportPowerSaveWhitelistChangedLocked();
            updateWhitelistAppIdsLocked();
            writeConfigFileLocked();
            return true;
        }
    }

    public boolean addPowerSaveWhitelistExceptIdleInternal(String name) {
        synchronized (this) {
            try {
                final ApplicationInfo ai = getContext().getPackageManager().getApplicationInfo(name,
                        PackageManager.MATCH_ANY_USER);
                if (mPowerSaveWhitelistAppsExceptIdle.put(name, UserHandle.getAppId(ai.uid))
                        == null) {
                    mPowerSaveWhitelistUserAppsExceptIdle.add(name);
                    reportPowerSaveWhitelistChangedLocked();
                    mPowerSaveWhitelistExceptIdleAppIdArray = buildAppIdArray(
                            mPowerSaveWhitelistAppsExceptIdle, mPowerSaveWhitelistUserApps,
                            mPowerSaveWhitelistExceptIdleAppIds);

                    passWhiteListsToForceAppStandbyTrackerLocked();
                }
                return true;
            } catch (PackageManager.NameNotFoundException e) {
                return false;
            }
        }
    }

    public void resetPowerSaveWhitelistExceptIdleInternal() {
        synchronized (this) {
            if (mPowerSaveWhitelistAppsExceptIdle.removeAll(
                    mPowerSaveWhitelistUserAppsExceptIdle)) {
                reportPowerSaveWhitelistChangedLocked();
                mPowerSaveWhitelistExceptIdleAppIdArray = buildAppIdArray(
                        mPowerSaveWhitelistAppsExceptIdle, mPowerSaveWhitelistUserApps,
                        mPowerSaveWhitelistExceptIdleAppIds);
                mPowerSaveWhitelistUserAppsExceptIdle.clear();

                passWhiteListsToForceAppStandbyTrackerLocked();
            }
        }
    }

    public boolean getPowerSaveWhitelistExceptIdleInternal(String name) {
        synchronized (this) {
            return mPowerSaveWhitelistAppsExceptIdle.containsKey(name);
        }
    }

    public String[] getSystemPowerWhitelistExceptIdleInternal() {
        synchronized (this) {
            int size = mPowerSaveWhitelistAppsExceptIdle.size();
            String[] apps = new String[size];
            for (int i = 0; i < size; i++) {
                apps[i] = mPowerSaveWhitelistAppsExceptIdle.keyAt(i);
            }
            return apps;
        }
    }

    public String[] getSystemPowerWhitelistInternal() {
        synchronized (this) {
            int size = mPowerSaveWhitelistApps.size();
            String[] apps = new String[size];
            for (int i = 0; i < size; i++) {
                apps[i] = mPowerSaveWhitelistApps.keyAt(i);
            }
            return apps;
        }
    }

    public String[] getRemovedSystemPowerWhitelistAppsInternal() {
        synchronized (this) {
            int size = mRemovedFromSystemWhitelistApps.size();
            final String[] apps = new String[size];
            for (int i = 0; i < size; i++) {
                apps[i] = mRemovedFromSystemWhitelistApps.keyAt(i);
            }
            return apps;
        }
    }

    public String[] getUserPowerWhitelistInternal() {
        synchronized (this) {
            int size = mPowerSaveWhitelistUserApps.size();
            String[] apps = new String[size];
            for (int i = 0; i < mPowerSaveWhitelistUserApps.size(); i++) {
                apps[i] = mPowerSaveWhitelistUserApps.keyAt(i);
            }
            return apps;
        }
    }

    public String[] getFullPowerWhitelistExceptIdleInternal() {
        synchronized (this) {
            int size = mPowerSaveWhitelistAppsExceptIdle.size() + mPowerSaveWhitelistUserApps.size();
            String[] apps = new String[size];
            int cur = 0;
            for (int i = 0; i < mPowerSaveWhitelistAppsExceptIdle.size(); i++) {
                apps[cur] = mPowerSaveWhitelistAppsExceptIdle.keyAt(i);
                cur++;
            }
            for (int i = 0; i < mPowerSaveWhitelistUserApps.size(); i++) {
                apps[cur] = mPowerSaveWhitelistUserApps.keyAt(i);
                cur++;
            }
            return apps;
        }
    }

    public String[] getFullPowerWhitelistInternal() {
        synchronized (this) {
            int size = mPowerSaveWhitelistApps.size() + mPowerSaveWhitelistUserApps.size();
            String[] apps = new String[size];
            int cur = 0;
            for (int i = 0; i < mPowerSaveWhitelistApps.size(); i++) {
                apps[cur] = mPowerSaveWhitelistApps.keyAt(i);
                cur++;
            }
            for (int i = 0; i < mPowerSaveWhitelistUserApps.size(); i++) {
                apps[cur] = mPowerSaveWhitelistUserApps.keyAt(i);
                cur++;
            }
            return apps;
        }
    }

    public boolean isPowerSaveWhitelistExceptIdleAppInternal(String packageName) {
        synchronized (this) {
            return mPowerSaveWhitelistAppsExceptIdle.containsKey(packageName)
                    || mPowerSaveWhitelistUserApps.containsKey(packageName);
        }
    }

    public boolean isPowerSaveWhitelistAppInternal(String packageName) {
        synchronized (this) {
            return mPowerSaveWhitelistApps.containsKey(packageName)
                    || mPowerSaveWhitelistUserApps.containsKey(packageName);
        }
    }

    public int[] getAppIdWhitelistExceptIdleInternal() {
        synchronized (this) {
            return mPowerSaveWhitelistExceptIdleAppIdArray;
        }
    }

    public int[] getAppIdWhitelistInternal() {
        synchronized (this) {
            return mPowerSaveWhitelistAllAppIdArray;
        }
    }

    public int[] getAppIdUserWhitelistInternal() {
        synchronized (this) {
            return mPowerSaveWhitelistUserAppIdArray;
        }
    }

    public int[] getAppIdTempWhitelistInternal() {
        synchronized (this) {
            return mTempWhitelistAppIdArray;
        }
    }

    void addPowerSaveTempWhitelistAppChecked(String packageName, long duration,
            int userId, String reason) throws RemoteException {
        getContext().enforceCallingPermission(
                Manifest.permission.CHANGE_DEVICE_IDLE_TEMP_WHITELIST,
                "No permission to change device idle whitelist");
        final int callingUid = Binder.getCallingUid();
        userId = ActivityManager.getService().handleIncomingUser(
                Binder.getCallingPid(),
                callingUid,
                userId,
                /*allowAll=*/ false,
                /*requireFull=*/ false,
                "addPowerSaveTempWhitelistApp", null);
        final long token = Binder.clearCallingIdentity();
        try {
            addPowerSaveTempWhitelistAppInternal(callingUid,
                    packageName, duration, userId, true, reason);
        } finally {
            Binder.restoreCallingIdentity(token);
        }
    }

    void removePowerSaveTempWhitelistAppChecked(String packageName, int userId)
            throws RemoteException {
        getContext().enforceCallingPermission(
                Manifest.permission.CHANGE_DEVICE_IDLE_TEMP_WHITELIST,
                "No permission to change device idle whitelist");
        final int callingUid = Binder.getCallingUid();
        userId = ActivityManager.getService().handleIncomingUser(
                Binder.getCallingPid(),
                callingUid,
                userId,
                /*allowAll=*/ false,
                /*requireFull=*/ false,
                "removePowerSaveTempWhitelistApp", null);
        final long token = Binder.clearCallingIdentity();
        try {
            removePowerSaveTempWhitelistAppInternal(packageName, userId);
        } finally {
            Binder.restoreCallingIdentity(token);
        }
    }

    /**
     * Adds an app to the temporary whitelist and resets the endTime for granting the
     * app an exemption to access network and acquire wakelocks.
     */
    void addPowerSaveTempWhitelistAppInternal(int callingUid, String packageName,
            long duration, int userId, boolean sync, String reason) {
        try {
            int uid = getContext().getPackageManager().getPackageUidAsUser(packageName, userId);
            int appId = UserHandle.getAppId(uid);
            addPowerSaveTempWhitelistAppDirectInternal(callingUid, appId, duration, sync, reason);
        } catch (NameNotFoundException e) {
        }
    }

    /**
     * Adds an app to the temporary whitelist and resets the endTime for granting the
     * app an exemption to access network and acquire wakelocks.
     */
    void addPowerSaveTempWhitelistAppDirectInternal(int callingUid, int appId,
            long duration, boolean sync, String reason) {
        final long timeNow = SystemClock.elapsedRealtime();
        boolean informWhitelistChanged = false;
        synchronized (this) {
            int callingAppId = UserHandle.getAppId(callingUid);
            if (callingAppId >= Process.FIRST_APPLICATION_UID) {
                if (!mPowerSaveWhitelistSystemAppIds.get(callingAppId)) {
                    throw new SecurityException("Calling app " + UserHandle.formatUid(callingUid)
                            + " is not on whitelist");
                }
            }
            duration = Math.min(duration, mConstants.MAX_TEMP_APP_WHITELIST_DURATION);
            Pair<MutableLong, String> entry = mTempWhitelistAppIdEndTimes.get(appId);
            final boolean newEntry = entry == null;
            // Set the new end time
            if (newEntry) {
                entry = new Pair<>(new MutableLong(0), reason);
                mTempWhitelistAppIdEndTimes.put(appId, entry);
            }
            entry.first.value = timeNow + duration;
            if (DEBUG) {
                Slog.d(TAG, "Adding AppId " + appId + " to temp whitelist. New entry: " + newEntry);
            }
            if (newEntry) {
                // No pending timeout for the app id, post a delayed message
                try {
                    mBatteryStats.noteEvent(BatteryStats.HistoryItem.EVENT_TEMP_WHITELIST_START,
                            reason, appId);
                } catch (RemoteException e) {
                }
                postTempActiveTimeoutMessage(appId, duration);
                updateTempWhitelistAppIdsLocked(appId, true);
                if (sync) {
                    informWhitelistChanged = true;
                } else {
                    mHandler.obtainMessage(MSG_REPORT_TEMP_APP_WHITELIST_CHANGED, appId, 1)
                            .sendToTarget();
                }
                reportTempWhitelistChangedLocked();
            }
        }
        if (informWhitelistChanged) {
            mNetworkPolicyManagerInternal.onTempPowerSaveWhitelistChange(appId, true);
        }
    }

    /**
     * Removes an app from the temporary whitelist and notifies the observers.
     */
    private void removePowerSaveTempWhitelistAppInternal(String packageName, int userId) {
        try {
            final int uid = getContext().getPackageManager().getPackageUidAsUser(
                    packageName, userId);
            final int appId = UserHandle.getAppId(uid);
            removePowerSaveTempWhitelistAppDirectInternal(appId);
        } catch (NameNotFoundException e) {
        }
    }

    private void removePowerSaveTempWhitelistAppDirectInternal(int appId) {
        synchronized (this) {
            final int idx = mTempWhitelistAppIdEndTimes.indexOfKey(appId);
            if (idx < 0) {
                // Nothing else to do
                return;
            }
            final String reason = mTempWhitelistAppIdEndTimes.valueAt(idx).second;
            mTempWhitelistAppIdEndTimes.removeAt(idx);
            onAppRemovedFromTempWhitelistLocked(appId, reason);
        }
    }

    private void postTempActiveTimeoutMessage(int uid, long delay) {
        if (DEBUG) {
            Slog.d(TAG, "postTempActiveTimeoutMessage: uid=" + uid + ", delay=" + delay);
        }
        mHandler.sendMessageDelayed(mHandler.obtainMessage(MSG_TEMP_APP_WHITELIST_TIMEOUT, uid, 0),
                delay);
    }

    void checkTempAppWhitelistTimeout(int uid) {
        final long timeNow = SystemClock.elapsedRealtime();
        if (DEBUG) {
            Slog.d(TAG, "checkTempAppWhitelistTimeout: uid=" + uid + ", timeNow=" + timeNow);
        }
        synchronized (this) {
            Pair<MutableLong, String> entry = mTempWhitelistAppIdEndTimes.get(uid);
            if (entry == null) {
                // Nothing to do
                return;
            }
            if (timeNow >= entry.first.value) {
                mTempWhitelistAppIdEndTimes.delete(uid);
                onAppRemovedFromTempWhitelistLocked(uid, entry.second);
            } else {
                // Need more time
                if (DEBUG) {
                    Slog.d(TAG, "Time to remove UID " + uid + ": " + entry.first.value);
                }
                postTempActiveTimeoutMessage(uid, entry.first.value - timeNow);
            }
        }
    }

    @GuardedBy("this")
    private void onAppRemovedFromTempWhitelistLocked(int appId, String reason) {
        if (DEBUG) {
            Slog.d(TAG, "Removing appId " + appId + " from temp whitelist");
        }
        updateTempWhitelistAppIdsLocked(appId, false);
        mHandler.obtainMessage(MSG_REPORT_TEMP_APP_WHITELIST_CHANGED, appId, 0)
                .sendToTarget();
        reportTempWhitelistChangedLocked();
        try {
            mBatteryStats.noteEvent(BatteryStats.HistoryItem.EVENT_TEMP_WHITELIST_FINISH,
                    reason, appId);
        } catch (RemoteException e) {
        }
    }

    public void exitIdleInternal(String reason) {
        synchronized (this) {
            mActiveReason = ACTIVE_REASON_FROM_BINDER_CALL;
            becomeActiveLocked(reason, Binder.getCallingUid());
        }
    }

    @VisibleForTesting
    boolean isNetworkConnected() {
        synchronized (this) {
            return mNetworkConnected;
        }
    }

    void updateConnectivityState(Intent connIntent) {
        ConnectivityService cm;
        synchronized (this) {
            cm = mInjector.getConnectivityService();
        }
        if (cm == null) {
            return;
        }
        // Note: can't call out to ConnectivityService with our lock held.
        NetworkInfo ni = cm.getActiveNetworkInfo();
        synchronized (this) {
            boolean conn;
            if (ni == null) {
                conn = false;
            } else {
                if (connIntent == null) {
                    conn = ni.isConnected();
                } else {
                    final int networkType =
                            connIntent.getIntExtra(ConnectivityManager.EXTRA_NETWORK_TYPE,
                                    ConnectivityManager.TYPE_NONE);
                    if (ni.getType() != networkType) {
                        return;
                    }
                    conn = !connIntent.getBooleanExtra(ConnectivityManager.EXTRA_NO_CONNECTIVITY,
                            false);
                }
            }
            if (conn != mNetworkConnected) {
                mNetworkConnected = conn;
                if (conn && mLightState == LIGHT_STATE_WAITING_FOR_NETWORK) {
                    stepLightIdleStateLocked("network");
                }
            }
        }
    }

    @VisibleForTesting
    boolean isScreenOn() {
        synchronized (this) {
            return mScreenOn;
        }
    }

    void updateInteractivityLocked() {
        // The interactivity state from the power manager tells us whether the display is
        // in a state that we need to keep things running so they will update at a normal
        // frequency.
        boolean screenOn = mPowerManager.isInteractive();
        if (DEBUG) Slog.d(TAG, "updateInteractivityLocked: screenOn=" + screenOn);
        if (!screenOn && mScreenOn) {
            mScreenOn = false;
            if (!mForceIdle) {
                becomeInactiveIfAppropriateLocked();
            }
        } else if (screenOn) {
            mScreenOn = true;
            if (!mForceIdle && (!mScreenLocked || !mConstants.WAIT_FOR_UNLOCK)) {
                mActiveReason = ACTIVE_REASON_SCREEN;
                becomeActiveLocked("screen", Process.myUid());
            }
        }
    }

    @VisibleForTesting
    boolean isCharging() {
        synchronized (this) {
            return mCharging;
        }
    }

    void updateChargingLocked(boolean charging) {
        if (DEBUG) Slog.i(TAG, "updateChargingLocked: charging=" + charging);
        if (!charging && mCharging) {
            mCharging = false;
            if (!mForceIdle) {
                becomeInactiveIfAppropriateLocked();
            }
        } else if (charging) {
            mCharging = charging;
            if (!mForceIdle) {
                mActiveReason = ACTIVE_REASON_CHARGING;
                becomeActiveLocked("charging", Process.myUid());
            }
        }
    }

    @VisibleForTesting
    boolean isQuickDozeEnabled() {
        synchronized (this) {
            return mQuickDozeActivated;
        }
    }

    /** Updates the quick doze flag and enters deep doze if appropriate. */
    @VisibleForTesting
    void updateQuickDozeFlagLocked(boolean enabled) {
        if (DEBUG) Slog.i(TAG, "updateQuickDozeFlagLocked: enabled=" + enabled);
        mQuickDozeActivated = enabled;
        if (enabled) {
            // If Quick Doze is enabled, see if we should go straight into it.
            becomeInactiveIfAppropriateLocked();
        }
        // Going from Deep Doze to Light Idle (if quick doze becomes disabled) is tricky and
        // probably not worth the overhead, so leave in deep doze if that's the case until the
        // next natural time to come out of it.
    }


    /** Returns true if the screen is locked. */
    @VisibleForTesting
    boolean isKeyguardShowing() {
        synchronized (this) {
            return mScreenLocked;
        }
    }

    @VisibleForTesting
    void keyguardShowingLocked(boolean showing) {
        if (DEBUG) Slog.i(TAG, "keyguardShowing=" + showing);
        if (mScreenLocked != showing) {
            mScreenLocked = showing;
            if (mScreenOn && !mForceIdle && !mScreenLocked) {
                mActiveReason = ACTIVE_REASON_UNLOCKED;
                becomeActiveLocked("unlocked", Process.myUid());
            }
        }
    }

    @VisibleForTesting
    void scheduleReportActiveLocked(String activeReason, int activeUid) {
        Message msg = mHandler.obtainMessage(MSG_REPORT_ACTIVE, activeUid, 0, activeReason);
        mHandler.sendMessage(msg);
    }

    void becomeActiveLocked(String activeReason, int activeUid) {
        becomeActiveLocked(activeReason, activeUid, mConstants.INACTIVE_TIMEOUT, true);
    }

    private void becomeActiveLocked(String activeReason, int activeUid,
            long newInactiveTimeout, boolean changeLightIdle) {
        if (DEBUG) {
            Slog.i(TAG, "becomeActiveLocked, reason=" + activeReason
                    + ", changeLightIdle=" + changeLightIdle);
        }
        if (mState != STATE_ACTIVE || mLightState != STATE_ACTIVE) {
            EventLogTags.writeDeviceIdle(STATE_ACTIVE, activeReason);
            mState = STATE_ACTIVE;
            mInactiveTimeout = newInactiveTimeout;
            mCurIdleBudget = 0;
            mMaintenanceStartTime = 0;
            resetIdleManagementLocked();

            if (changeLightIdle) {
                EventLogTags.writeDeviceIdleLight(LIGHT_STATE_ACTIVE, activeReason);
                mLightState = LIGHT_STATE_ACTIVE;
                resetLightIdleManagementLocked();
                // Only report active if light is also ACTIVE.
                scheduleReportActiveLocked(activeReason, activeUid);
                addEvent(EVENT_NORMAL, activeReason);
            }
        }
    }

    /** Must only be used in tests. */
    @VisibleForTesting
    void setDeepEnabledForTest(boolean enabled) {
        synchronized (this) {
            mDeepEnabled = enabled;
        }
    }

    /** Must only be used in tests. */
    @VisibleForTesting
    void setLightEnabledForTest(boolean enabled) {
        synchronized (this) {
            mLightEnabled = enabled;
        }
    }

    /** Sanity check to make sure DeviceIdleController and AlarmManager are on the same page. */
    private void verifyAlarmStateLocked() {
        if (mState == STATE_ACTIVE && mNextAlarmTime != 0) {
            Slog.wtf(TAG, "mState=ACTIVE but mNextAlarmTime=" + mNextAlarmTime);
        }
        if (mState != STATE_IDLE && mLocalAlarmManager.isIdling()) {
            Slog.wtf(TAG, "mState=" + stateToString(mState) + " but AlarmManager is idling");
        }
        if (mState == STATE_IDLE && !mLocalAlarmManager.isIdling()) {
            Slog.wtf(TAG, "mState=IDLE but AlarmManager is not idling");
        }
        if (mLightState == LIGHT_STATE_ACTIVE && mNextLightAlarmTime != 0) {
            Slog.wtf(TAG, "mLightState=ACTIVE but mNextLightAlarmTime is "
                    + TimeUtils.formatDuration(mNextLightAlarmTime - SystemClock.elapsedRealtime())
                    + " from now");
        }
    }

    void becomeInactiveIfAppropriateLocked() {
        verifyAlarmStateLocked();

        final boolean isScreenBlockingInactive =
                mScreenOn && (!mConstants.WAIT_FOR_UNLOCK || !mScreenLocked);
        if (DEBUG) {
            Slog.d(TAG, "becomeInactiveIfAppropriateLocked():"
                    + " isScreenBlockingInactive=" + isScreenBlockingInactive
                    + " (mScreenOn=" + mScreenOn
                    + ", WAIT_FOR_UNLOCK=" + mConstants.WAIT_FOR_UNLOCK
                    + ", mScreenLocked=" + mScreenLocked + ")"
                    + " mCharging=" + mCharging
                    + " mForceIdle=" + mForceIdle
            );
        }
        if (!mForceIdle && (mCharging || isScreenBlockingInactive)) {
            return;
        }
        // Become inactive and determine if we will ultimately go idle.
        if (mDeepEnabled) {
            if (mQuickDozeActivated) {
                if (mState == STATE_QUICK_DOZE_DELAY || mState == STATE_IDLE
                        || mState == STATE_IDLE_MAINTENANCE) {
                    // Already "idling". Don't want to restart the process.
                    // mLightState can't be LIGHT_STATE_ACTIVE if mState is any of these 3
                    // values, so returning here is safe.
                    return;
                }
                if (DEBUG) {
                    Slog.d(TAG, "Moved from "
                            + stateToString(mState) + " to STATE_QUICK_DOZE_DELAY");
                }
                mState = STATE_QUICK_DOZE_DELAY;
                // Make sure any motion sensing or locating is stopped.
                resetIdleManagementLocked();
                // Wait a small amount of time in case something (eg: background service from
                // recently closed app) needs to finish running.
                scheduleAlarmLocked(mConstants.QUICK_DOZE_DELAY_TIMEOUT, false);
                EventLogTags.writeDeviceIdle(mState, "no activity");
            } else if (mState == STATE_ACTIVE) {
                mState = STATE_INACTIVE;
                if (DEBUG) Slog.d(TAG, "Moved from STATE_ACTIVE to STATE_INACTIVE");
                resetIdleManagementLocked();
                long delay = mInactiveTimeout;
                if (shouldUseIdleTimeoutFactorLocked()) {
                    delay = (long) (mPreIdleFactor * delay);
                }
                scheduleAlarmLocked(delay, false);
                EventLogTags.writeDeviceIdle(mState, "no activity");
            }
        }
        if (mLightState == LIGHT_STATE_ACTIVE && mLightEnabled) {
            mLightState = LIGHT_STATE_INACTIVE;
            if (DEBUG) Slog.d(TAG, "Moved from LIGHT_STATE_ACTIVE to LIGHT_STATE_INACTIVE");
            resetLightIdleManagementLocked();
            scheduleLightAlarmLocked(mConstants.LIGHT_IDLE_AFTER_INACTIVE_TIMEOUT);
            EventLogTags.writeDeviceIdleLight(mLightState, "no activity");
        }
    }

    private void resetIdleManagementLocked() {
        mNextIdlePendingDelay = 0;
        mNextIdleDelay = 0;
        mNextLightIdleDelay = 0;
        mIdleStartTime = 0;
        cancelAlarmLocked();
        cancelSensingTimeoutAlarmLocked();
        cancelLocatingLocked();
        stopMonitoringMotionLocked();
        mAnyMotionDetector.stop();
        updateActiveConstraintsLocked();
    }

    private void resetLightIdleManagementLocked() {
        cancelLightAlarmLocked();
    }

    void exitForceIdleLocked() {
        if (mForceIdle) {
            mForceIdle = false;
            if (mScreenOn || mCharging) {
                mActiveReason = ACTIVE_REASON_FORCED;
                becomeActiveLocked("exit-force", Process.myUid());
            }
        }
    }

    /**
     * Must only be used in tests.
     *
     * This sets the state value directly and thus doesn't trigger any behavioral changes.
     */
    @VisibleForTesting
    void setLightStateForTest(int lightState) {
        synchronized (this) {
            mLightState = lightState;
        }
    }

    @VisibleForTesting
    int getLightState() {
        return mLightState;
    }

    void stepLightIdleStateLocked(String reason) {
        if (mLightState == LIGHT_STATE_OVERRIDE) {
            // If we are already in deep device idle mode, then
            // there is nothing left to do for light mode.
            return;
        }

        if (DEBUG) Slog.d(TAG, "stepLightIdleStateLocked: mLightState=" + mLightState);
        EventLogTags.writeDeviceIdleLightStep();

        switch (mLightState) {
            case LIGHT_STATE_INACTIVE:
                mCurIdleBudget = mConstants.LIGHT_IDLE_MAINTENANCE_MIN_BUDGET;
                // Reset the upcoming idle delays.
                mNextLightIdleDelay = mConstants.LIGHT_IDLE_TIMEOUT;
                mMaintenanceStartTime = 0;
                if (!isOpsInactiveLocked()) {
                    // We have some active ops going on...  give them a chance to finish
                    // before going in to our first idle.
                    mLightState = LIGHT_STATE_PRE_IDLE;
                    EventLogTags.writeDeviceIdleLight(mLightState, reason);
                    scheduleLightAlarmLocked(mConstants.LIGHT_PRE_IDLE_TIMEOUT);
                    break;
                }
                // Nothing active, fall through to immediately idle.
            case LIGHT_STATE_PRE_IDLE:
            case LIGHT_STATE_IDLE_MAINTENANCE:
                if (mMaintenanceStartTime != 0) {
                    long duration = SystemClock.elapsedRealtime() - mMaintenanceStartTime;
                    if (duration < mConstants.LIGHT_IDLE_MAINTENANCE_MIN_BUDGET) {
                        // We didn't use up all of our minimum budget; add this to the reserve.
                        mCurIdleBudget += (mConstants.LIGHT_IDLE_MAINTENANCE_MIN_BUDGET-duration);
                    } else {
                        // We used more than our minimum budget; this comes out of the reserve.
                        mCurIdleBudget -= (duration-mConstants.LIGHT_IDLE_MAINTENANCE_MIN_BUDGET);
                    }
                }
                mMaintenanceStartTime = 0;
                scheduleLightAlarmLocked(mNextLightIdleDelay);
                mNextLightIdleDelay = Math.min(mConstants.LIGHT_MAX_IDLE_TIMEOUT,
                        (long)(mNextLightIdleDelay * mConstants.LIGHT_IDLE_FACTOR));
                if (mNextLightIdleDelay < mConstants.LIGHT_IDLE_TIMEOUT) {
                    mNextLightIdleDelay = mConstants.LIGHT_IDLE_TIMEOUT;
                }
                if (DEBUG) Slog.d(TAG, "Moved to LIGHT_STATE_IDLE.");
                mLightState = LIGHT_STATE_IDLE;
                EventLogTags.writeDeviceIdleLight(mLightState, reason);
                addEvent(EVENT_LIGHT_IDLE, null);
                mGoingIdleWakeLock.acquire();
                mHandler.sendEmptyMessage(MSG_REPORT_IDLE_ON_LIGHT);
                break;
            case LIGHT_STATE_IDLE:
            case LIGHT_STATE_WAITING_FOR_NETWORK:
                if (mNetworkConnected || mLightState == LIGHT_STATE_WAITING_FOR_NETWORK) {
                    // We have been idling long enough, now it is time to do some work.
                    mActiveIdleOpCount = 1;
                    mActiveIdleWakeLock.acquire();
                    mMaintenanceStartTime = SystemClock.elapsedRealtime();
                    if (mCurIdleBudget < mConstants.LIGHT_IDLE_MAINTENANCE_MIN_BUDGET) {
                        mCurIdleBudget = mConstants.LIGHT_IDLE_MAINTENANCE_MIN_BUDGET;
                    } else if (mCurIdleBudget > mConstants.LIGHT_IDLE_MAINTENANCE_MAX_BUDGET) {
                        mCurIdleBudget = mConstants.LIGHT_IDLE_MAINTENANCE_MAX_BUDGET;
                    }
                    scheduleLightAlarmLocked(mCurIdleBudget);
                    if (DEBUG) Slog.d(TAG,
                            "Moved from LIGHT_STATE_IDLE to LIGHT_STATE_IDLE_MAINTENANCE.");
                    mLightState = LIGHT_STATE_IDLE_MAINTENANCE;
                    EventLogTags.writeDeviceIdleLight(mLightState, reason);
                    addEvent(EVENT_LIGHT_MAINTENANCE, null);
                    mHandler.sendEmptyMessage(MSG_REPORT_IDLE_OFF);
                } else {
                    // We'd like to do maintenance, but currently don't have network
                    // connectivity...  let's try to wait until the network comes back.
                    // We'll only wait for another full idle period, however, and then give up.
                    scheduleLightAlarmLocked(mNextLightIdleDelay);
                    if (DEBUG) Slog.d(TAG, "Moved to LIGHT_WAITING_FOR_NETWORK.");
                    mLightState = LIGHT_STATE_WAITING_FOR_NETWORK;
                    EventLogTags.writeDeviceIdleLight(mLightState, reason);
                }
                break;
        }
    }

    @VisibleForTesting
    int getState() {
        return mState;
    }

    @VisibleForTesting
    void stepIdleStateLocked(String reason) {
        if (DEBUG) Slog.d(TAG, "stepIdleStateLocked: mState=" + mState);
        EventLogTags.writeDeviceIdleStep();

        final long now = SystemClock.elapsedRealtime();
        if ((now+mConstants.MIN_TIME_TO_ALARM) > mAlarmManager.getNextWakeFromIdleTime()) {
            // Whoops, there is an upcoming alarm.  We don't actually want to go idle.
            if (mState != STATE_ACTIVE) {
                mActiveReason = ACTIVE_REASON_ALARM;
                becomeActiveLocked("alarm", Process.myUid());
                becomeInactiveIfAppropriateLocked();
            }
            return;
        }

        if (mNumBlockingConstraints != 0 && !mForceIdle) {
            // We have some constraints from other parts of the system server preventing
            // us from moving to the next state.
            if (DEBUG) {
                Slog.i(TAG, "Cannot step idle state. Blocked by: " + mConstraints.values().stream()
                        .filter(x -> x.active)
                        .map(x -> x.name)
                        .collect(Collectors.joining(",")));
            }
            return;
        }

        switch (mState) {
            case STATE_INACTIVE:
                // We have now been inactive long enough, it is time to start looking
                // for motion and sleep some more while doing so.
                startMonitoringMotionLocked();
                long delay = mConstants.IDLE_AFTER_INACTIVE_TIMEOUT;
                if (shouldUseIdleTimeoutFactorLocked()) {
                    delay = (long) (mPreIdleFactor * delay);
                }
                scheduleAlarmLocked(delay, false);
                moveToStateLocked(STATE_IDLE_PENDING, reason);
                break;
            case STATE_IDLE_PENDING:
                moveToStateLocked(STATE_SENSING, reason);
                cancelLocatingLocked();
                mLocated = false;
                mLastGenericLocation = null;
                mLastGpsLocation = null;
                updateActiveConstraintsLocked();

                // Wait for open constraints and an accelerometer reading before moving on.
                if (mUseMotionSensor && mAnyMotionDetector.hasSensor()) {
                    scheduleSensingTimeoutAlarmLocked(mConstants.SENSING_TIMEOUT);
                    mNotMoving = false;
                    mAnyMotionDetector.checkForAnyMotion();
                    break;
                } else if (mNumBlockingConstraints != 0) {
                    cancelAlarmLocked();
                    break;
                }

                mNotMoving = true;
                // Otherwise, fall through and check this off the list of requirements.
            case STATE_SENSING:
                cancelSensingTimeoutAlarmLocked();
                moveToStateLocked(STATE_LOCATING, reason);
                scheduleAlarmLocked(mConstants.LOCATING_TIMEOUT, false);
                LocationManager locationManager = mInjector.getLocationManager();
                if (locationManager != null
                        && locationManager.getProvider(LocationManager.NETWORK_PROVIDER) != null) {
                    locationManager.requestLocationUpdates(mLocationRequest,
                            mGenericLocationListener, mHandler.getLooper());
                    mLocating = true;
                } else {
                    mHasNetworkLocation = false;
                }
                if (locationManager != null
                        && locationManager.getProvider(LocationManager.GPS_PROVIDER) != null) {
                    mHasGps = true;
                    locationManager.requestLocationUpdates(LocationManager.GPS_PROVIDER, 1000, 5,
                            mGpsLocationListener, mHandler.getLooper());
                    mLocating = true;
                } else {
                    mHasGps = false;
                }
                // If we have a location provider, we're all set, the listeners will move state
                // forward.
                if (mLocating) {
                    break;
                }

                // Otherwise, we have to move from locating into idle maintenance.
            case STATE_LOCATING:
                cancelAlarmLocked();
                cancelLocatingLocked();
                mAnyMotionDetector.stop();

                // Intentional fallthrough -- time to go into IDLE state.
            case STATE_QUICK_DOZE_DELAY:
                // Reset the upcoming idle delays.
                mNextIdlePendingDelay = mConstants.IDLE_PENDING_TIMEOUT;
                mNextIdleDelay = mConstants.IDLE_TIMEOUT;

                // Everything is in place to go into IDLE state.
            case STATE_IDLE_MAINTENANCE:
                scheduleAlarmLocked(mNextIdleDelay, true);
                if (DEBUG) Slog.d(TAG, "Moved to STATE_IDLE. Next alarm in " + mNextIdleDelay +
                        " ms.");
                mNextIdleDelay = (long)(mNextIdleDelay * mConstants.IDLE_FACTOR);
                if (DEBUG) Slog.d(TAG, "Setting mNextIdleDelay = " + mNextIdleDelay);
                mIdleStartTime = SystemClock.elapsedRealtime();
                mNextIdleDelay = Math.min(mNextIdleDelay, mConstants.MAX_IDLE_TIMEOUT);
                if (mNextIdleDelay < mConstants.IDLE_TIMEOUT) {
                    mNextIdleDelay = mConstants.IDLE_TIMEOUT;
                }
                moveToStateLocked(STATE_IDLE, reason);
                if (mLightState != LIGHT_STATE_OVERRIDE) {
                    mLightState = LIGHT_STATE_OVERRIDE;
                    cancelLightAlarmLocked();
                }
                addEvent(EVENT_DEEP_IDLE, null);
                mGoingIdleWakeLock.acquire();
                mHandler.sendEmptyMessage(MSG_REPORT_IDLE_ON);
                break;
            case STATE_IDLE:
                // We have been idling long enough, now it is time to do some work.
                mActiveIdleOpCount = 1;
                mActiveIdleWakeLock.acquire();
                scheduleAlarmLocked(mNextIdlePendingDelay, false);
                if (DEBUG) Slog.d(TAG, "Moved from STATE_IDLE to STATE_IDLE_MAINTENANCE. " +
                        "Next alarm in " + mNextIdlePendingDelay + " ms.");
                mMaintenanceStartTime = SystemClock.elapsedRealtime();
                mNextIdlePendingDelay = Math.min(mConstants.MAX_IDLE_PENDING_TIMEOUT,
                        (long)(mNextIdlePendingDelay * mConstants.IDLE_PENDING_FACTOR));
                if (mNextIdlePendingDelay < mConstants.IDLE_PENDING_TIMEOUT) {
                    mNextIdlePendingDelay = mConstants.IDLE_PENDING_TIMEOUT;
                }
                moveToStateLocked(STATE_IDLE_MAINTENANCE, reason);
                addEvent(EVENT_DEEP_MAINTENANCE, null);
                mHandler.sendEmptyMessage(MSG_REPORT_IDLE_OFF);
                break;
        }
    }

    private void moveToStateLocked(int state, String reason) {
        final int oldState = mState;
        mState = state;
        if (DEBUG) {
            Slog.d(TAG, String.format("Moved from STATE_%s to STATE_%s.",
                    stateToString(oldState), stateToString(mState)));
        }
        EventLogTags.writeDeviceIdle(mState, reason);
        updateActiveConstraintsLocked();
    }

    void incActiveIdleOps() {
        synchronized (this) {
            mActiveIdleOpCount++;
        }
    }

    void decActiveIdleOps() {
        synchronized (this) {
            mActiveIdleOpCount--;
            if (mActiveIdleOpCount <= 0) {
                exitMaintenanceEarlyIfNeededLocked();
                mActiveIdleWakeLock.release();
            }
        }
    }

    /** Must only be used in tests. */
    @VisibleForTesting
    void setActiveIdleOpsForTest(int count) {
        synchronized (this) {
            mActiveIdleOpCount = count;
        }
    }

    void setJobsActive(boolean active) {
        synchronized (this) {
            mJobsActive = active;
            reportMaintenanceActivityIfNeededLocked();
            if (!active) {
                exitMaintenanceEarlyIfNeededLocked();
            }
        }
    }

    void setAlarmsActive(boolean active) {
        synchronized (this) {
            mAlarmsActive = active;
            if (!active) {
                exitMaintenanceEarlyIfNeededLocked();
            }
        }
    }

    boolean registerMaintenanceActivityListener(IMaintenanceActivityListener listener) {
        synchronized (this) {
            mMaintenanceActivityListeners.register(listener);
            return mReportedMaintenanceActivity;
        }
    }

    void unregisterMaintenanceActivityListener(IMaintenanceActivityListener listener) {
        synchronized (this) {
            mMaintenanceActivityListeners.unregister(listener);
        }
    }

    @VisibleForTesting
    int setPreIdleTimeoutMode(int mode) {
        return setPreIdleTimeoutFactor(getPreIdleTimeoutByMode(mode));
    }

    @VisibleForTesting
    float getPreIdleTimeoutByMode(int mode) {
        switch (mode) {
            case PowerManager.PRE_IDLE_TIMEOUT_MODE_LONG: {
                return mConstants.PRE_IDLE_FACTOR_LONG;
            }
            case PowerManager.PRE_IDLE_TIMEOUT_MODE_SHORT: {
                return mConstants.PRE_IDLE_FACTOR_SHORT;
            }
            case PowerManager.PRE_IDLE_TIMEOUT_MODE_NORMAL: {
                return 1.0f;
            }
            default: {
                Slog.w(TAG, "Invalid time out factor mode: " + mode);
                return 1.0f;
            }
        }
    }

    @VisibleForTesting
    float getPreIdleTimeoutFactor() {
        return mPreIdleFactor;
    }

    @VisibleForTesting
    int setPreIdleTimeoutFactor(float ratio) {
        if (!mDeepEnabled) {
            if (DEBUG) Slog.d(TAG, "setPreIdleTimeoutFactor: Deep Idle disable");
            return SET_IDLE_FACTOR_RESULT_NOT_SUPPORT;
        } else if (ratio <= MIN_PRE_IDLE_FACTOR_CHANGE) {
            if (DEBUG) Slog.d(TAG, "setPreIdleTimeoutFactor: Invalid input");
            return SET_IDLE_FACTOR_RESULT_INVALID;
        } else if (Math.abs(ratio - mPreIdleFactor) < MIN_PRE_IDLE_FACTOR_CHANGE) {
            if (DEBUG) Slog.d(TAG, "setPreIdleTimeoutFactor: New factor same as previous factor");
            return SET_IDLE_FACTOR_RESULT_IGNORED;
        }
        synchronized (this) {
            mLastPreIdleFactor = mPreIdleFactor;
            mPreIdleFactor = ratio;
        }
        if (DEBUG) Slog.d(TAG, "setPreIdleTimeoutFactor: " + ratio);
        postUpdatePreIdleFactor();
        return SET_IDLE_FACTOR_RESULT_OK;
    }

    @VisibleForTesting
    void resetPreIdleTimeoutMode() {
        synchronized (this) {
            mLastPreIdleFactor = mPreIdleFactor;
            mPreIdleFactor = 1.0f;
        }
        if (DEBUG) Slog.d(TAG, "resetPreIdleTimeoutMode to 1.0");
        postResetPreIdleTimeoutFactor();
    }

    private void postUpdatePreIdleFactor() {
        mHandler.sendEmptyMessage(MSG_UPDATE_PRE_IDLE_TIMEOUT_FACTOR);
    }

    private void postResetPreIdleTimeoutFactor() {
        mHandler.sendEmptyMessage(MSG_RESET_PRE_IDLE_TIMEOUT_FACTOR);
    }

    @VisibleForTesting
    void updatePreIdleFactor() {
        synchronized (this) {
            if (!shouldUseIdleTimeoutFactorLocked()) {
                return;
            }
            if (mState == STATE_INACTIVE || mState == STATE_IDLE_PENDING) {
                if (mNextAlarmTime == 0) {
                    return;
                }
                long delay = mNextAlarmTime - SystemClock.elapsedRealtime();
                if (delay < MIN_STATE_STEP_ALARM_CHANGE) {
                    return;
                }
                long newDelay = (long) (delay / mLastPreIdleFactor * mPreIdleFactor);
                if (Math.abs(delay - newDelay) < MIN_STATE_STEP_ALARM_CHANGE) {
                    return;
                }
                scheduleAlarmLocked(newDelay, false);
            }
        }
    }

    @VisibleForTesting
    void maybeDoImmediateMaintenance() {
        synchronized (this) {
            if (mState == STATE_IDLE) {
                long duration = SystemClock.elapsedRealtime() - mIdleStartTime;
                /* Let's trgger a immediate maintenance,
                 * if it has been idle for a long time */
                if (duration > mConstants.IDLE_TIMEOUT) {
                    scheduleAlarmLocked(0, false);
                }
            }
        }
    }

    private boolean shouldUseIdleTimeoutFactorLocked() {
        // exclude ACTIVE_REASON_MOTION, for exclude device in pocket case
        if (mActiveReason == ACTIVE_REASON_MOTION) {
            return false;
        }
        return true;
    }

    /** Must only be used in tests. */
    @VisibleForTesting
    void setIdleStartTimeForTest(long idleStartTime) {
        synchronized (this) {
            mIdleStartTime = idleStartTime;
        }
    }

    void reportMaintenanceActivityIfNeededLocked() {
        boolean active = mJobsActive;
        if (active == mReportedMaintenanceActivity) {
            return;
        }
        mReportedMaintenanceActivity = active;
        Message msg = mHandler.obtainMessage(MSG_REPORT_MAINTENANCE_ACTIVITY,
                mReportedMaintenanceActivity ? 1 : 0, 0);
        mHandler.sendMessage(msg);
    }

    @VisibleForTesting
    long getNextAlarmTime() {
        return mNextAlarmTime;
    }

    boolean isOpsInactiveLocked() {
        return mActiveIdleOpCount <= 0 && !mJobsActive && !mAlarmsActive;
    }

    void exitMaintenanceEarlyIfNeededLocked() {
        if (mState == STATE_IDLE_MAINTENANCE || mLightState == LIGHT_STATE_IDLE_MAINTENANCE
                || mLightState == LIGHT_STATE_PRE_IDLE) {
            if (isOpsInactiveLocked()) {
                final long now = SystemClock.elapsedRealtime();
                if (DEBUG) {
                    StringBuilder sb = new StringBuilder();
                    sb.append("Exit: start=");
                    TimeUtils.formatDuration(mMaintenanceStartTime, sb);
                    sb.append(" now=");
                    TimeUtils.formatDuration(now, sb);
                    Slog.d(TAG, sb.toString());
                }
                if (mState == STATE_IDLE_MAINTENANCE) {
                    stepIdleStateLocked("s:early");
                } else if (mLightState == LIGHT_STATE_PRE_IDLE) {
                    stepLightIdleStateLocked("s:predone");
                } else {
                    stepLightIdleStateLocked("s:early");
                }
            }
        }
    }

    void motionLocked() {
        if (DEBUG) Slog.d(TAG, "motionLocked()");
        // The motion sensor will have been disabled at this point
        handleMotionDetectedLocked(mConstants.MOTION_INACTIVE_TIMEOUT, "motion");
    }

    void handleMotionDetectedLocked(long timeout, String type) {
        // The device is not yet active, so we want to go back to the pending idle
        // state to wait again for no motion.  Note that we only monitor for motion
        // after moving out of the inactive state, so no need to worry about that.
        final boolean becomeInactive = mState != STATE_ACTIVE
                || mLightState == LIGHT_STATE_OVERRIDE;
        // We only want to change the IDLE state if it's OVERRIDE.
        becomeActiveLocked(type, Process.myUid(), timeout, mLightState == LIGHT_STATE_OVERRIDE);
        if (becomeInactive) {
            becomeInactiveIfAppropriateLocked();
        }
    }

    void receivedGenericLocationLocked(Location location) {
        if (mState != STATE_LOCATING) {
            cancelLocatingLocked();
            return;
        }
        if (DEBUG) Slog.d(TAG, "Generic location: " + location);
        mLastGenericLocation = new Location(location);
        if (location.getAccuracy() > mConstants.LOCATION_ACCURACY && mHasGps) {
            return;
        }
        mLocated = true;
        if (mNotMoving) {
            stepIdleStateLocked("s:location");
        }
    }

    void receivedGpsLocationLocked(Location location) {
        if (mState != STATE_LOCATING) {
            cancelLocatingLocked();
            return;
        }
        if (DEBUG) Slog.d(TAG, "GPS location: " + location);
        mLastGpsLocation = new Location(location);
        if (location.getAccuracy() > mConstants.LOCATION_ACCURACY) {
            return;
        }
        mLocated = true;
        if (mNotMoving) {
            stepIdleStateLocked("s:gps");
        }
    }

    void startMonitoringMotionLocked() {
        if (DEBUG) Slog.d(TAG, "startMonitoringMotionLocked()");
        if (mMotionSensor != null && !mMotionListener.active) {
            mMotionListener.registerLocked();
        }
    }

    void stopMonitoringMotionLocked() {
        if (DEBUG) Slog.d(TAG, "stopMonitoringMotionLocked()");
        if (mMotionSensor != null && mMotionListener.active) {
            mMotionListener.unregisterLocked();
        }
    }

    void cancelAlarmLocked() {
        if (mNextAlarmTime != 0) {
            mNextAlarmTime = 0;
            mAlarmManager.cancel(mDeepAlarmListener);
        }
    }

    void cancelLightAlarmLocked() {
        if (mNextLightAlarmTime != 0) {
            mNextLightAlarmTime = 0;
            mAlarmManager.cancel(mLightAlarmListener);
        }
    }

    void cancelLocatingLocked() {
        if (mLocating) {
            LocationManager locationManager = mInjector.getLocationManager();
            locationManager.removeUpdates(mGenericLocationListener);
            locationManager.removeUpdates(mGpsLocationListener);
            mLocating = false;
        }
    }

    void cancelSensingTimeoutAlarmLocked() {
        if (mNextSensingTimeoutAlarmTime != 0) {
            mNextSensingTimeoutAlarmTime = 0;
            mAlarmManager.cancel(mSensingTimeoutAlarmListener);
        }
    }

    void scheduleAlarmLocked(long delay, boolean idleUntil) {
        if (DEBUG) Slog.d(TAG, "scheduleAlarmLocked(" + delay + ", " + idleUntil + ")");

        if (mUseMotionSensor && mMotionSensor == null
                && mState != STATE_QUICK_DOZE_DELAY
                && mState != STATE_IDLE
                && mState != STATE_IDLE_MAINTENANCE) {
            // If there is no motion sensor on this device, but we need one, then we won't schedule
            // alarms, because we can't determine if the device is not moving.  This effectively
            // turns off normal execution of device idling, although it is still possible to
            // manually poke it by pretending like the alarm is going off.
            // STATE_QUICK_DOZE_DELAY skips the motion sensing so if the state is past the motion
            // sensing stage (ie, is QUICK_DOZE_DELAY, IDLE, or IDLE_MAINTENANCE), then idling
            // can continue until the user interacts with the device.
            return;
        }
        mNextAlarmTime = SystemClock.elapsedRealtime() + delay;
        if (idleUntil) {
            mAlarmManager.setIdleUntil(AlarmManager.ELAPSED_REALTIME_WAKEUP,
                    mNextAlarmTime, "DeviceIdleController.deep", mDeepAlarmListener, mHandler);
        } else {
            mAlarmManager.set(AlarmManager.ELAPSED_REALTIME_WAKEUP,
                    mNextAlarmTime, "DeviceIdleController.deep", mDeepAlarmListener, mHandler);
        }
    }

    void scheduleLightAlarmLocked(long delay) {
        if (DEBUG) Slog.d(TAG, "scheduleLightAlarmLocked(" + delay + ")");
        mNextLightAlarmTime = SystemClock.elapsedRealtime() + delay;
        mAlarmManager.set(AlarmManager.ELAPSED_REALTIME_WAKEUP,
                mNextLightAlarmTime, "DeviceIdleController.light", mLightAlarmListener, mHandler);
    }

    void scheduleSensingTimeoutAlarmLocked(long delay) {
        if (DEBUG) Slog.d(TAG, "scheduleSensingAlarmLocked(" + delay + ")");
        mNextSensingTimeoutAlarmTime = SystemClock.elapsedRealtime() + delay;
        mAlarmManager.set(AlarmManager.ELAPSED_REALTIME_WAKEUP, mNextSensingTimeoutAlarmTime,
            "DeviceIdleController.sensing", mSensingTimeoutAlarmListener, mHandler);
    }

    private static int[] buildAppIdArray(ArrayMap<String, Integer> systemApps,
            ArrayMap<String, Integer> userApps, SparseBooleanArray outAppIds) {
        outAppIds.clear();
        if (systemApps != null) {
            for (int i = 0; i < systemApps.size(); i++) {
                outAppIds.put(systemApps.valueAt(i), true);
            }
        }
        if (userApps != null) {
            for (int i = 0; i < userApps.size(); i++) {
                outAppIds.put(userApps.valueAt(i), true);
            }
        }
        int size = outAppIds.size();
        int[] appids = new int[size];
        for (int i = 0; i < size; i++) {
            appids[i] = outAppIds.keyAt(i);
        }
        return appids;
    }

    private void updateWhitelistAppIdsLocked() {
        mPowerSaveWhitelistExceptIdleAppIdArray = buildAppIdArray(mPowerSaveWhitelistAppsExceptIdle,
                mPowerSaveWhitelistUserApps, mPowerSaveWhitelistExceptIdleAppIds);
        mPowerSaveWhitelistAllAppIdArray = buildAppIdArray(mPowerSaveWhitelistApps,
                mPowerSaveWhitelistUserApps, mPowerSaveWhitelistAllAppIds);
        mPowerSaveWhitelistUserAppIdArray = buildAppIdArray(null,
                mPowerSaveWhitelistUserApps, mPowerSaveWhitelistUserAppIds);
        if (mLocalActivityManager != null) {
            mLocalActivityManager.setDeviceIdleWhitelist(
                    mPowerSaveWhitelistAllAppIdArray, mPowerSaveWhitelistExceptIdleAppIdArray);
        }
        if (mLocalPowerManager != null) {
            if (DEBUG) {
                Slog.d(TAG, "Setting wakelock whitelist to "
                        + Arrays.toString(mPowerSaveWhitelistAllAppIdArray));
            }
            mLocalPowerManager.setDeviceIdleWhitelist(mPowerSaveWhitelistAllAppIdArray);
        }
        passWhiteListsToForceAppStandbyTrackerLocked();
    }

    private void updateTempWhitelistAppIdsLocked(int appId, boolean adding) {
        final int size = mTempWhitelistAppIdEndTimes.size();
        if (mTempWhitelistAppIdArray.length != size) {
            mTempWhitelistAppIdArray = new int[size];
        }
        for (int i = 0; i < size; i++) {
            mTempWhitelistAppIdArray[i] = mTempWhitelistAppIdEndTimes.keyAt(i);
        }
        if (mLocalActivityManager != null) {
            if (DEBUG) {
                Slog.d(TAG, "Setting activity manager temp whitelist to "
                        + Arrays.toString(mTempWhitelistAppIdArray));
            }
            mLocalActivityManager.updateDeviceIdleTempWhitelist(mTempWhitelistAppIdArray, appId,
                    adding);
        }
        if (mLocalPowerManager != null) {
            if (DEBUG) {
                Slog.d(TAG, "Setting wakelock temp whitelist to "
                        + Arrays.toString(mTempWhitelistAppIdArray));
            }
            mLocalPowerManager.setDeviceIdleTempWhitelist(mTempWhitelistAppIdArray);
        }
        passWhiteListsToForceAppStandbyTrackerLocked();
    }

    private void reportPowerSaveWhitelistChangedLocked() {
        Intent intent = new Intent(PowerManager.ACTION_POWER_SAVE_WHITELIST_CHANGED);
        intent.addFlags(Intent.FLAG_RECEIVER_REGISTERED_ONLY);
        getContext().sendBroadcastAsUser(intent, UserHandle.SYSTEM);
    }

    private void reportTempWhitelistChangedLocked() {
        Intent intent = new Intent(PowerManager.ACTION_POWER_SAVE_TEMP_WHITELIST_CHANGED);
        intent.addFlags(Intent.FLAG_RECEIVER_REGISTERED_ONLY);
        getContext().sendBroadcastAsUser(intent, UserHandle.SYSTEM);
    }

    private void passWhiteListsToForceAppStandbyTrackerLocked() {
        mAppStateTracker.setPowerSaveWhitelistAppIds(
                mPowerSaveWhitelistExceptIdleAppIdArray,
                mPowerSaveWhitelistUserAppIdArray,
                mTempWhitelistAppIdArray);
    }

    void readConfigFileLocked() {
        if (DEBUG) Slog.d(TAG, "Reading config from " + mConfigFile.getBaseFile());
        mPowerSaveWhitelistUserApps.clear();
        FileInputStream stream;
        try {
            stream = mConfigFile.openRead();
        } catch (FileNotFoundException e) {
            return;
        }
        try {
            XmlPullParser parser = Xml.newPullParser();
            parser.setInput(stream, StandardCharsets.UTF_8.name());
            readConfigFileLocked(parser);
        } catch (XmlPullParserException e) {
        } finally {
            try {
                stream.close();
            } catch (IOException e) {
            }
        }
    }

    private void readConfigFileLocked(XmlPullParser parser) {
        final PackageManager pm = getContext().getPackageManager();

        try {
            int type;
            while ((type = parser.next()) != XmlPullParser.START_TAG
                    && type != XmlPullParser.END_DOCUMENT) {
                ;
            }

            if (type != XmlPullParser.START_TAG) {
                throw new IllegalStateException("no start tag found");
            }

            int outerDepth = parser.getDepth();
            while ((type = parser.next()) != XmlPullParser.END_DOCUMENT
                    && (type != XmlPullParser.END_TAG || parser.getDepth() > outerDepth)) {
                if (type == XmlPullParser.END_TAG || type == XmlPullParser.TEXT) {
                    continue;
                }

                String tagName = parser.getName();
                switch (tagName) {
                    case "wl":
                        String name = parser.getAttributeValue(null, "n");
                        if (name != null) {
                            try {
                                ApplicationInfo ai = pm.getApplicationInfo(name,
                                        PackageManager.MATCH_ANY_USER);
                                mPowerSaveWhitelistUserApps.put(ai.packageName,
                                        UserHandle.getAppId(ai.uid));
                            } catch (PackageManager.NameNotFoundException e) {
                            }
                        }
                        break;
                    case "un-wl":
                        final String packageName = parser.getAttributeValue(null, "n");
                        if (mPowerSaveWhitelistApps.containsKey(packageName)) {
                            mRemovedFromSystemWhitelistApps.put(packageName,
                                    mPowerSaveWhitelistApps.remove(packageName));
                        }
                        break;
                    default:
                        Slog.w(TAG, "Unknown element under <config>: "
                                + parser.getName());
                        XmlUtils.skipCurrentTag(parser);
                        break;
                }
            }

        } catch (IllegalStateException e) {
            Slog.w(TAG, "Failed parsing config " + e);
        } catch (NullPointerException e) {
            Slog.w(TAG, "Failed parsing config " + e);
        } catch (NumberFormatException e) {
            Slog.w(TAG, "Failed parsing config " + e);
        } catch (XmlPullParserException e) {
            Slog.w(TAG, "Failed parsing config " + e);
        } catch (IOException e) {
            Slog.w(TAG, "Failed parsing config " + e);
        } catch (IndexOutOfBoundsException e) {
            Slog.w(TAG, "Failed parsing config " + e);
        }
    }

    void writeConfigFileLocked() {
        mHandler.removeMessages(MSG_WRITE_CONFIG);
        mHandler.sendEmptyMessageDelayed(MSG_WRITE_CONFIG, 5000);
    }

    void handleWriteConfigFile() {
        final ByteArrayOutputStream memStream = new ByteArrayOutputStream();

        try {
            synchronized (this) {
                XmlSerializer out = new FastXmlSerializer();
                out.setOutput(memStream, StandardCharsets.UTF_8.name());
                writeConfigFileLocked(out);
            }
        } catch (IOException e) {
        }

        synchronized (mConfigFile) {
            FileOutputStream stream = null;
            try {
                stream = mConfigFile.startWrite();
                memStream.writeTo(stream);
                stream.flush();
                FileUtils.sync(stream);
                stream.close();
                mConfigFile.finishWrite(stream);
            } catch (IOException e) {
                Slog.w(TAG, "Error writing config file", e);
                mConfigFile.failWrite(stream);
            }
        }
    }

    void writeConfigFileLocked(XmlSerializer out) throws IOException {
        out.startDocument(null, true);
        out.startTag(null, "config");
        for (int i=0; i<mPowerSaveWhitelistUserApps.size(); i++) {
            String name = mPowerSaveWhitelistUserApps.keyAt(i);
            out.startTag(null, "wl");
            out.attribute(null, "n", name);
            out.endTag(null, "wl");
        }
        for (int i = 0; i < mRemovedFromSystemWhitelistApps.size(); i++) {
            out.startTag(null, "un-wl");
            out.attribute(null, "n", mRemovedFromSystemWhitelistApps.keyAt(i));
            out.endTag(null, "un-wl");
        }
        out.endTag(null, "config");
        out.endDocument();
    }

    static void dumpHelp(PrintWriter pw) {
        pw.println("Device idle controller (deviceidle) commands:");
        pw.println("  help");
        pw.println("    Print this help text.");
        pw.println("  step [light|deep]");
        pw.println("    Immediately step to next state, without waiting for alarm.");
        pw.println("  force-idle [light|deep]");
        pw.println("    Force directly into idle mode, regardless of other device state.");
        pw.println("  force-inactive");
        pw.println("    Force to be inactive, ready to freely step idle states.");
        pw.println("  unforce");
        pw.println("    Resume normal functioning after force-idle or force-inactive.");
        pw.println("  get [light|deep|force|screen|charging|network]");
        pw.println("    Retrieve the current given state.");
        pw.println("  disable [light|deep|all]");
        pw.println("    Completely disable device idle mode.");
        pw.println("  enable [light|deep|all]");
        pw.println("    Re-enable device idle mode after it had previously been disabled.");
        pw.println("  enabled [light|deep|all]");
        pw.println("    Print 1 if device idle mode is currently enabled, else 0.");
        pw.println("  whitelist");
        pw.println("    Print currently whitelisted apps.");
        pw.println("  whitelist [package ...]");
        pw.println("    Add (prefix with +) or remove (prefix with -) packages.");
        pw.println("  sys-whitelist [package ...|reset]");
        pw.println("    Prefix the package with '-' to remove it from the system whitelist or '+'"
                + " to put it back in the system whitelist.");
        pw.println("    Note that only packages that were"
                + " earlier removed from the system whitelist can be added back.");
        pw.println("    reset will reset the whitelist to the original state");
        pw.println("    Prints the system whitelist if no arguments are specified");
        pw.println("  except-idle-whitelist [package ...|reset]");
        pw.println("    Prefix the package with '+' to add it to whitelist or "
                + "'=' to check if it is already whitelisted");
        pw.println("    [reset] will reset the whitelist to it's original state");
        pw.println("    Note that unlike <whitelist> cmd, "
                + "changes made using this won't be persisted across boots");
        pw.println("  tempwhitelist");
        pw.println("    Print packages that are temporarily whitelisted.");
        pw.println("  tempwhitelist [-u USER] [-d DURATION] [-r] [package]");
        pw.println("    Temporarily place package in whitelist for DURATION milliseconds.");
        pw.println("    If no DURATION is specified, 10 seconds is used");
        pw.println("    If [-r] option is used, then the package is removed from temp whitelist "
                + "and any [-d] is ignored");
        pw.println("  motion");
        pw.println("    Simulate a motion event to bring the device out of deep doze");
        pw.println("  pre-idle-factor [0|1|2]");
        pw.println("    Set a new factor to idle time before step to idle"
                + "(inactive_to and idle_after_inactive_to)");
        pw.println("  reset-pre-idle-factor");
        pw.println("    Reset factor to idle time to default");
    }

    class Shell extends ShellCommand {
        int userId = UserHandle.USER_SYSTEM;

        @Override
        public int onCommand(String cmd) {
            return onShellCommand(this, cmd);
        }

        @Override
        public void onHelp() {
            PrintWriter pw = getOutPrintWriter();
            dumpHelp(pw);
        }
    }

    int onShellCommand(Shell shell, String cmd) {
        PrintWriter pw = shell.getOutPrintWriter();
        if ("step".equals(cmd)) {
            getContext().enforceCallingOrSelfPermission(android.Manifest.permission.DEVICE_POWER,
                    null);
            synchronized (this) {
                long token = Binder.clearCallingIdentity();
                String arg = shell.getNextArg();
                try {
                    if (arg == null || "deep".equals(arg)) {
                        stepIdleStateLocked("s:shell");
                        pw.print("Stepped to deep: ");
                        pw.println(stateToString(mState));
                    } else if ("light".equals(arg)) {
                        stepLightIdleStateLocked("s:shell");
                        pw.print("Stepped to light: "); pw.println(lightStateToString(mLightState));
                    } else {
                        pw.println("Unknown idle mode: " + arg);
                    }
                } finally {
                    Binder.restoreCallingIdentity(token);
                }
            }
        } else if ("force-idle".equals(cmd)) {
            getContext().enforceCallingOrSelfPermission(android.Manifest.permission.DEVICE_POWER,
                    null);
            synchronized (this) {
                long token = Binder.clearCallingIdentity();
                String arg = shell.getNextArg();
                try {
                    if (arg == null || "deep".equals(arg)) {
                        if (!mDeepEnabled) {
                            pw.println("Unable to go deep idle; not enabled");
                            return -1;
                        }
                        mForceIdle = true;
                        becomeInactiveIfAppropriateLocked();
                        int curState = mState;
                        while (curState != STATE_IDLE) {
                            stepIdleStateLocked("s:shell");
                            if (curState == mState) {
                                pw.print("Unable to go deep idle; stopped at ");
                                pw.println(stateToString(mState));
                                exitForceIdleLocked();
                                return -1;
                            }
                            curState = mState;
                        }
                        pw.println("Now forced in to deep idle mode");
                    } else if ("light".equals(arg)) {
                        mForceIdle = true;
                        becomeInactiveIfAppropriateLocked();
                        int curLightState = mLightState;
                        while (curLightState != LIGHT_STATE_IDLE) {
                            stepLightIdleStateLocked("s:shell");
                            if (curLightState == mLightState) {
                                pw.print("Unable to go light idle; stopped at ");
                                pw.println(lightStateToString(mLightState));
                                exitForceIdleLocked();
                                return -1;
                            }
                            curLightState = mLightState;
                        }
                        pw.println("Now forced in to light idle mode");
                    } else {
                        pw.println("Unknown idle mode: " + arg);
                    }
                } finally {
                    Binder.restoreCallingIdentity(token);
                }
            }
        } else if ("force-inactive".equals(cmd)) {
            getContext().enforceCallingOrSelfPermission(android.Manifest.permission.DEVICE_POWER,
                    null);
            synchronized (this) {
                long token = Binder.clearCallingIdentity();
                try {
                    mForceIdle = true;
                    becomeInactiveIfAppropriateLocked();
                    pw.print("Light state: ");
                    pw.print(lightStateToString(mLightState));
                    pw.print(", deep state: ");
                    pw.println(stateToString(mState));
                } finally {
                    Binder.restoreCallingIdentity(token);
                }
            }
        } else if ("unforce".equals(cmd)) {
            getContext().enforceCallingOrSelfPermission(android.Manifest.permission.DEVICE_POWER,
                    null);
            synchronized (this) {
                long token = Binder.clearCallingIdentity();
                try {
                    exitForceIdleLocked();
                    pw.print("Light state: ");
                    pw.print(lightStateToString(mLightState));
                    pw.print(", deep state: ");
                    pw.println(stateToString(mState));
                } finally {
                    Binder.restoreCallingIdentity(token);
                }
            }
        } else if ("get".equals(cmd)) {
            getContext().enforceCallingOrSelfPermission(android.Manifest.permission.DEVICE_POWER,
                    null);
            synchronized (this) {
                String arg = shell.getNextArg();
                if (arg != null) {
                    long token = Binder.clearCallingIdentity();
                    try {
                        switch (arg) {
                            case "light": pw.println(lightStateToString(mLightState)); break;
                            case "deep": pw.println(stateToString(mState)); break;
                            case "force": pw.println(mForceIdle); break;
                            case "quick": pw.println(mQuickDozeActivated); break;
                            case "screen": pw.println(mScreenOn); break;
                            case "charging": pw.println(mCharging); break;
                            case "network": pw.println(mNetworkConnected); break;
                            default: pw.println("Unknown get option: " + arg); break;
                        }
                    } finally {
                        Binder.restoreCallingIdentity(token);
                    }
                } else {
                    pw.println("Argument required");
                }
            }
        } else if ("disable".equals(cmd)) {
            getContext().enforceCallingOrSelfPermission(android.Manifest.permission.DEVICE_POWER,
                    null);
            synchronized (this) {
                long token = Binder.clearCallingIdentity();
                String arg = shell.getNextArg();
                try {
                    boolean becomeActive = false;
                    boolean valid = false;
                    if (arg == null || "deep".equals(arg) || "all".equals(arg)) {
                        valid = true;
                        if (mDeepEnabled) {
                            mDeepEnabled = false;
                            becomeActive = true;
                            pw.println("Deep idle mode disabled");
                        }
                    }
                    if (arg == null || "light".equals(arg) || "all".equals(arg)) {
                        valid = true;
                        if (mLightEnabled) {
                            mLightEnabled = false;
                            becomeActive = true;
                            pw.println("Light idle mode disabled");
                        }
                    }
                    if (becomeActive) {
                        mActiveReason = ACTIVE_REASON_FORCED;
                        becomeActiveLocked((arg == null ? "all" : arg) + "-disabled",
                                Process.myUid());
                    }
                    if (!valid) {
                        pw.println("Unknown idle mode: " + arg);
                    }
                } finally {
                    Binder.restoreCallingIdentity(token);
                }
            }
        } else if ("enable".equals(cmd)) {
            getContext().enforceCallingOrSelfPermission(android.Manifest.permission.DEVICE_POWER,
                    null);
            synchronized (this) {
                long token = Binder.clearCallingIdentity();
                String arg = shell.getNextArg();
                try {
                    boolean becomeInactive = false;
                    boolean valid = false;
                    if (arg == null || "deep".equals(arg) || "all".equals(arg)) {
                        valid = true;
                        if (!mDeepEnabled) {
                            mDeepEnabled = true;
                            becomeInactive = true;
                            pw.println("Deep idle mode enabled");
                        }
                    }
                    if (arg == null || "light".equals(arg) || "all".equals(arg)) {
                        valid = true;
                        if (!mLightEnabled) {
                            mLightEnabled = true;
                            becomeInactive = true;
                            pw.println("Light idle mode enable");
                        }
                    }
                    if (becomeInactive) {
                        becomeInactiveIfAppropriateLocked();
                    }
                    if (!valid) {
                        pw.println("Unknown idle mode: " + arg);
                    }
                } finally {
                    Binder.restoreCallingIdentity(token);
                }
            }
        } else if ("enabled".equals(cmd)) {
            synchronized (this) {
                String arg = shell.getNextArg();
                if (arg == null || "all".equals(arg)) {
                    pw.println(mDeepEnabled && mLightEnabled ? "1" : 0);
                } else if ("deep".equals(arg)) {
                    pw.println(mDeepEnabled ? "1" : 0);
                } else if ("light".equals(arg)) {
                    pw.println(mLightEnabled ? "1" : 0);
                } else {
                    pw.println("Unknown idle mode: " + arg);
                }
            }
        } else if ("whitelist".equals(cmd)) {
            String arg = shell.getNextArg();
            if (arg != null) {
                getContext().enforceCallingOrSelfPermission(
                        android.Manifest.permission.DEVICE_POWER, null);
                long token = Binder.clearCallingIdentity();
                try {
                    do {
                        if (arg.length() < 1 || (arg.charAt(0) != '-'
                                && arg.charAt(0) != '+' && arg.charAt(0) != '=')) {
                            pw.println("Package must be prefixed with +, -, or =: " + arg);
                            return -1;
                        }
                        char op = arg.charAt(0);
                        String pkg = arg.substring(1);
                        if (op == '+') {
                            if (addPowerSaveWhitelistAppInternal(pkg)) {
                                pw.println("Added: " + pkg);
                            } else {
                                pw.println("Unknown package: " + pkg);
                            }
                        } else if (op == '-') {
                            if (removePowerSaveWhitelistAppInternal(pkg)) {
                                pw.println("Removed: " + pkg);
                            }
                        } else {
                            pw.println(getPowerSaveWhitelistAppInternal(pkg));
                        }
                    } while ((arg=shell.getNextArg()) != null);
                } finally {
                    Binder.restoreCallingIdentity(token);
                }
            } else {
                synchronized (this) {
                    for (int j=0; j<mPowerSaveWhitelistAppsExceptIdle.size(); j++) {
                        pw.print("system-excidle,");
                        pw.print(mPowerSaveWhitelistAppsExceptIdle.keyAt(j));
                        pw.print(",");
                        pw.println(mPowerSaveWhitelistAppsExceptIdle.valueAt(j));
                    }
                    for (int j=0; j<mPowerSaveWhitelistApps.size(); j++) {
                        pw.print("system,");
                        pw.print(mPowerSaveWhitelistApps.keyAt(j));
                        pw.print(",");
                        pw.println(mPowerSaveWhitelistApps.valueAt(j));
                    }
                    for (int j=0; j<mPowerSaveWhitelistUserApps.size(); j++) {
                        pw.print("user,");
                        pw.print(mPowerSaveWhitelistUserApps.keyAt(j));
                        pw.print(",");
                        pw.println(mPowerSaveWhitelistUserApps.valueAt(j));
                    }
                }
            }
        } else if ("tempwhitelist".equals(cmd)) {
            long duration = 10000;
            boolean removePkg = false;
            String opt;
            while ((opt=shell.getNextOption()) != null) {
                if ("-u".equals(opt)) {
                    opt = shell.getNextArg();
                    if (opt == null) {
                        pw.println("-u requires a user number");
                        return -1;
                    }
                    shell.userId = Integer.parseInt(opt);
                } else if ("-d".equals(opt)) {
                    opt = shell.getNextArg();
                    if (opt == null) {
                        pw.println("-d requires a duration");
                        return -1;
                    }
                    duration = Long.parseLong(opt);
                } else if ("-r".equals(opt)) {
                    removePkg = true;
                }
            }
            String arg = shell.getNextArg();
            if (arg != null) {
                try {
                    if (removePkg) {
                        removePowerSaveTempWhitelistAppChecked(arg, shell.userId);
                    } else {
                        addPowerSaveTempWhitelistAppChecked(arg, duration, shell.userId, "shell");
                    }
                } catch (Exception e) {
                    pw.println("Failed: " + e);
                    return -1;
                }
            } else if (removePkg) {
                pw.println("[-r] requires a package name");
                return -1;
            } else {
                dumpTempWhitelistSchedule(pw, false);
            }
        } else if ("except-idle-whitelist".equals(cmd)) {
            getContext().enforceCallingOrSelfPermission(
                    android.Manifest.permission.DEVICE_POWER, null);
            final long token = Binder.clearCallingIdentity();
            try {
                String arg = shell.getNextArg();
                if (arg == null) {
                    pw.println("No arguments given");
                    return -1;
                } else if ("reset".equals(arg)) {
                    resetPowerSaveWhitelistExceptIdleInternal();
                } else {
                    do {
                        if (arg.length() < 1 || (arg.charAt(0) != '-'
                                && arg.charAt(0) != '+' && arg.charAt(0) != '=')) {
                            pw.println("Package must be prefixed with +, -, or =: " + arg);
                            return -1;
                        }
                        char op = arg.charAt(0);
                        String pkg = arg.substring(1);
                        if (op == '+') {
                            if (addPowerSaveWhitelistExceptIdleInternal(pkg)) {
                                pw.println("Added: " + pkg);
                            } else {
                                pw.println("Unknown package: " + pkg);
                            }
                        } else if (op == '=') {
                            pw.println(getPowerSaveWhitelistExceptIdleInternal(pkg));
                        } else {
                            pw.println("Unknown argument: " + arg);
                            return -1;
                        }
                    } while ((arg = shell.getNextArg()) != null);
                }
            } finally {
                Binder.restoreCallingIdentity(token);
            }
        } else if ("sys-whitelist".equals(cmd)) {
            String arg = shell.getNextArg();
            if (arg != null) {
                getContext().enforceCallingOrSelfPermission(
                        android.Manifest.permission.DEVICE_POWER, null);
                final long token = Binder.clearCallingIdentity();
                try {
                    if ("reset".equals(arg)) {
                        resetSystemPowerWhitelistInternal();
                    } else {
                        do {
                            if (arg.length() < 1
                                    || (arg.charAt(0) != '-' && arg.charAt(0) != '+')) {
                                pw.println("Package must be prefixed with + or - " + arg);
                                return -1;
                            }
                            final char op = arg.charAt(0);
                            final String pkg = arg.substring(1);
                            switch (op) {
                                case '+':
                                    if (restoreSystemPowerWhitelistAppInternal(pkg)) {
                                        pw.println("Restored " + pkg);
                                    }
                                    break;
                                case '-':
                                    if (removeSystemPowerWhitelistAppInternal(pkg)) {
                                        pw.println("Removed " + pkg);
                                    }
                                    break;
                            }
                        } while ((arg = shell.getNextArg()) != null);
                    }
                } finally {
                    Binder.restoreCallingIdentity(token);
                }
            } else {
                synchronized (this) {
                    for (int j = 0; j < mPowerSaveWhitelistApps.size(); j++) {
                        pw.print(mPowerSaveWhitelistApps.keyAt(j));
                        pw.print(",");
                        pw.println(mPowerSaveWhitelistApps.valueAt(j));
                    }
                }
            }
        } else if ("motion".equals(cmd)) {
            getContext().enforceCallingOrSelfPermission(android.Manifest.permission.DEVICE_POWER,
                    null);
            synchronized (this) {
                long token = Binder.clearCallingIdentity();
                try {
                    motionLocked();
                    pw.print("Light state: ");
                    pw.print(lightStateToString(mLightState));
                    pw.print(", deep state: ");
                    pw.println(stateToString(mState));
                } finally {
                    Binder.restoreCallingIdentity(token);
                }
            }
        } else if ("pre-idle-factor".equals(cmd)) {
            getContext().enforceCallingOrSelfPermission(android.Manifest.permission.DEVICE_POWER,
                    null);
            synchronized (this) {
                long token = Binder.clearCallingIdentity();
                int ret  = SET_IDLE_FACTOR_RESULT_UNINIT;
                try {
                    String arg = shell.getNextArg();
                    boolean valid = false;
                    int mode = 0;
                    if (arg != null) {
                        mode = Integer.parseInt(arg);
                        ret = setPreIdleTimeoutMode(mode);
                        if (ret == SET_IDLE_FACTOR_RESULT_OK) {
                            pw.println("pre-idle-factor: " + mode);
                            valid = true;
                        } else if (ret == SET_IDLE_FACTOR_RESULT_NOT_SUPPORT) {
                            valid = true;
                            pw.println("Deep idle not supported");
                        } else if (ret == SET_IDLE_FACTOR_RESULT_IGNORED) {
                            valid = true;
                            pw.println("Idle timeout factor not changed");
                        }
                    }
                    if (!valid) {
                        pw.println("Unknown idle timeout factor: " + arg
                                + ",(error code: " + ret + ")");
                    }
                } catch (NumberFormatException e) {
                    pw.println("Unknown idle timeout factor"
                            + ",(error code: " + ret + ")");
                } finally {
                    Binder.restoreCallingIdentity(token);
                }
            }
        } else if ("reset-pre-idle-factor".equals(cmd)) {
            getContext().enforceCallingOrSelfPermission(android.Manifest.permission.DEVICE_POWER,
                    null);
            synchronized (this) {
                long token = Binder.clearCallingIdentity();
                try {
                    resetPreIdleTimeoutMode();
                } finally {
                    Binder.restoreCallingIdentity(token);
                }
            }
        } else {
            return shell.handleDefaultCommands(cmd);
        }
        return 0;
    }

    void dump(FileDescriptor fd, PrintWriter pw, String[] args) {
        if (!DumpUtils.checkDumpPermission(getContext(), TAG, pw)) return;

        if (args != null) {
            int userId = UserHandle.USER_SYSTEM;
            for (int i=0; i<args.length; i++) {
                String arg = args[i];
                if ("-h".equals(arg)) {
                    dumpHelp(pw);
                    return;
                } else if ("-u".equals(arg)) {
                    i++;
                    if (i < args.length) {
                        arg = args[i];
                        userId = Integer.parseInt(arg);
                    }
                } else if ("-a".equals(arg)) {
                    // Ignore, we always dump all.
                } else if (arg.length() > 0 && arg.charAt(0) == '-'){
                    pw.println("Unknown option: " + arg);
                    return;
                } else {
                    Shell shell = new Shell();
                    shell.userId = userId;
                    String[] newArgs = new String[args.length-i];
                    System.arraycopy(args, i, newArgs, 0, args.length-i);
                    shell.exec(mBinderService, null, fd, null, newArgs, null,
                            new ResultReceiver(null));
                    return;
                }
            }
        }

        synchronized (this) {
            mConstants.dump(pw);

            if (mEventCmds[0] != EVENT_NULL) {
                pw.println("  Idling history:");
                long now = SystemClock.elapsedRealtime();
                for (int i=EVENT_BUFFER_SIZE-1; i>=0; i--) {
                    int cmd = mEventCmds[i];
                    if (cmd == EVENT_NULL) {
                        continue;
                    }
                    String label;
                    switch (mEventCmds[i]) {
                        case EVENT_NORMAL:              label = "     normal"; break;
                        case EVENT_LIGHT_IDLE:          label = " light-idle"; break;
                        case EVENT_LIGHT_MAINTENANCE:   label = "light-maint"; break;
                        case EVENT_DEEP_IDLE:           label = "  deep-idle"; break;
                        case EVENT_DEEP_MAINTENANCE:    label = " deep-maint"; break;
                        default:                        label = "         ??"; break;
                    }
                    pw.print("    ");
                    pw.print(label);
                    pw.print(": ");
                    TimeUtils.formatDuration(mEventTimes[i], now, pw);
                    if (mEventReasons[i] != null) {
                        pw.print(" (");
                        pw.print(mEventReasons[i]);
                        pw.print(")");
                    }
                    pw.println();

                }
            }

            int size = mPowerSaveWhitelistAppsExceptIdle.size();
            if (size > 0) {
                pw.println("  Whitelist (except idle) system apps:");
                for (int i = 0; i < size; i++) {
                    pw.print("    ");
                    pw.println(mPowerSaveWhitelistAppsExceptIdle.keyAt(i));
                }
            }
            size = mPowerSaveWhitelistApps.size();
            if (size > 0) {
                pw.println("  Whitelist system apps:");
                for (int i = 0; i < size; i++) {
                    pw.print("    ");
                    pw.println(mPowerSaveWhitelistApps.keyAt(i));
                }
            }
            size = mRemovedFromSystemWhitelistApps.size();
            if (size > 0) {
                pw.println("  Removed from whitelist system apps:");
                for (int i = 0; i < size; i++) {
                    pw.print("    ");
                    pw.println(mRemovedFromSystemWhitelistApps.keyAt(i));
                }
            }
            size = mPowerSaveWhitelistUserApps.size();
            if (size > 0) {
                pw.println("  Whitelist user apps:");
                for (int i = 0; i < size; i++) {
                    pw.print("    ");
                    pw.println(mPowerSaveWhitelistUserApps.keyAt(i));
                }
            }
            size = mPowerSaveWhitelistExceptIdleAppIds.size();
            if (size > 0) {
                pw.println("  Whitelist (except idle) all app ids:");
                for (int i = 0; i < size; i++) {
                    pw.print("    ");
                    pw.print(mPowerSaveWhitelistExceptIdleAppIds.keyAt(i));
                    pw.println();
                }
            }
            size = mPowerSaveWhitelistUserAppIds.size();
            if (size > 0) {
                pw.println("  Whitelist user app ids:");
                for (int i = 0; i < size; i++) {
                    pw.print("    ");
                    pw.print(mPowerSaveWhitelistUserAppIds.keyAt(i));
                    pw.println();
                }
            }
            size = mPowerSaveWhitelistAllAppIds.size();
            if (size > 0) {
                pw.println("  Whitelist all app ids:");
                for (int i = 0; i < size; i++) {
                    pw.print("    ");
                    pw.print(mPowerSaveWhitelistAllAppIds.keyAt(i));
                    pw.println();
                }
            }
            dumpTempWhitelistSchedule(pw, true);

            size = mTempWhitelistAppIdArray != null ? mTempWhitelistAppIdArray.length : 0;
            if (size > 0) {
                pw.println("  Temp whitelist app ids:");
                for (int i = 0; i < size; i++) {
                    pw.print("    ");
                    pw.print(mTempWhitelistAppIdArray[i]);
                    pw.println();
                }
            }

            pw.print("  mLightEnabled="); pw.print(mLightEnabled);
            pw.print("  mDeepEnabled="); pw.println(mDeepEnabled);
            pw.print("  mForceIdle="); pw.println(mForceIdle);
            pw.print("  mUseMotionSensor="); pw.print(mUseMotionSensor);
            if (mUseMotionSensor) {
                pw.print(" mMotionSensor="); pw.println(mMotionSensor);
            } else {
                pw.println();
            }
            pw.print("  mScreenOn="); pw.println(mScreenOn);
            pw.print("  mScreenLocked="); pw.println(mScreenLocked);
            pw.print("  mNetworkConnected="); pw.println(mNetworkConnected);
            pw.print("  mCharging="); pw.println(mCharging);
            if (mConstraints.size() != 0) {
                pw.println("  mConstraints={");
                for (int i = 0; i < mConstraints.size(); i++) {
                    final DeviceIdleConstraintTracker tracker = mConstraints.valueAt(i);
                    pw.print("    \""); pw.print(tracker.name); pw.print("\"=");
                    if (tracker.minState == mState) {
                        pw.println(tracker.active);
                    } else {
                        pw.print("ignored <mMinState="); pw.print(stateToString(tracker.minState));
                        pw.println(">");
                    }
                }
                pw.println("  }");
            }
            if (mUseMotionSensor) {
                pw.print("  mMotionActive="); pw.println(mMotionListener.active);
                pw.print("  mNotMoving="); pw.println(mNotMoving);
            }
            pw.print("  mLocating="); pw.print(mLocating); pw.print(" mHasGps=");
                    pw.print(mHasGps); pw.print(" mHasNetwork=");
                    pw.print(mHasNetworkLocation); pw.print(" mLocated="); pw.println(mLocated);
            if (mLastGenericLocation != null) {
                pw.print("  mLastGenericLocation="); pw.println(mLastGenericLocation);
            }
            if (mLastGpsLocation != null) {
                pw.print("  mLastGpsLocation="); pw.println(mLastGpsLocation);
            }
            pw.print("  mState="); pw.print(stateToString(mState));
            pw.print(" mLightState=");
            pw.println(lightStateToString(mLightState));
            pw.print("  mInactiveTimeout="); TimeUtils.formatDuration(mInactiveTimeout, pw);
            pw.println();
            if (mActiveIdleOpCount != 0) {
                pw.print("  mActiveIdleOpCount="); pw.println(mActiveIdleOpCount);
            }
            if (mNextAlarmTime != 0) {
                pw.print("  mNextAlarmTime=");
                TimeUtils.formatDuration(mNextAlarmTime, SystemClock.elapsedRealtime(), pw);
                pw.println();
            }
            if (mNextIdlePendingDelay != 0) {
                pw.print("  mNextIdlePendingDelay=");
                TimeUtils.formatDuration(mNextIdlePendingDelay, pw);
                pw.println();
            }
            if (mNextIdleDelay != 0) {
                pw.print("  mNextIdleDelay=");
                TimeUtils.formatDuration(mNextIdleDelay, pw);
                pw.println();
            }
            if (mNextLightIdleDelay != 0) {
                pw.print("  mNextIdleDelay=");
                TimeUtils.formatDuration(mNextLightIdleDelay, pw);
                pw.println();
            }
            if (mNextLightAlarmTime != 0) {
                pw.print("  mNextLightAlarmTime=");
                TimeUtils.formatDuration(mNextLightAlarmTime, SystemClock.elapsedRealtime(), pw);
                pw.println();
            }
            if (mCurIdleBudget != 0) {
                pw.print("  mCurIdleBudget=");
                TimeUtils.formatDuration(mCurIdleBudget, pw);
                pw.println();
            }
            if (mMaintenanceStartTime != 0) {
                pw.print("  mMaintenanceStartTime=");
                TimeUtils.formatDuration(mMaintenanceStartTime, SystemClock.elapsedRealtime(), pw);
                pw.println();
            }
            if (mJobsActive) {
                pw.print("  mJobsActive="); pw.println(mJobsActive);
            }
            if (mAlarmsActive) {
                pw.print("  mAlarmsActive="); pw.println(mAlarmsActive);
            }
            if (Math.abs(mPreIdleFactor - 1.0f) > MIN_PRE_IDLE_FACTOR_CHANGE) {
                pw.print("  mPreIdleFactor="); pw.println(mPreIdleFactor);
            }
        }
    }

    void dumpTempWhitelistSchedule(PrintWriter pw, boolean printTitle) {
        final int size = mTempWhitelistAppIdEndTimes.size();
        if (size > 0) {
            String prefix = "";
            if (printTitle) {
                pw.println("  Temp whitelist schedule:");
                prefix = "    ";
            }
            final long timeNow = SystemClock.elapsedRealtime();
            for (int i = 0; i < size; i++) {
                pw.print(prefix);
                pw.print("UID=");
                pw.print(mTempWhitelistAppIdEndTimes.keyAt(i));
                pw.print(": ");
                Pair<MutableLong, String> entry = mTempWhitelistAppIdEndTimes.valueAt(i);
                TimeUtils.formatDuration(entry.first.value, timeNow, pw);
                pw.print(" - ");
                pw.println(entry.second);
            }
        }
    }
 }<|MERGE_RESOLUTION|>--- conflicted
+++ resolved
@@ -115,12 +115,8 @@
  *
  * Test: atest com.android.server.DeviceIdleControllerTest
  *
-<<<<<<< HEAD
- * Current idling state machine (as of Android 9 Pie). This can be visualized using Graphviz:
-=======
  * Current idling state machine (as of Android Q). This can be visualized using Graphviz:
    <pre>
->>>>>>> 825827da
 
    digraph {
      subgraph deep {
@@ -264,10 +260,7 @@
        ]
      }
    }
-<<<<<<< HEAD
-=======
    </pre>
->>>>>>> 825827da
  */
 public class DeviceIdleController extends SystemService
         implements AnyMotionDetector.DeviceIdleCallback {
@@ -1141,11 +1134,7 @@
                         KEY_SMS_TEMP_APP_WHITELIST_DURATION, 20 * 1000L);
                 NOTIFICATION_WHITELIST_DURATION = mParser.getDurationMillis(
                         KEY_NOTIFICATION_WHITELIST_DURATION, 30 * 1000L);
-<<<<<<< HEAD
-                WAIT_FOR_UNLOCK = mParser.getBoolean(KEY_WAIT_FOR_UNLOCK, false);
-=======
                 WAIT_FOR_UNLOCK = mParser.getBoolean(KEY_WAIT_FOR_UNLOCK, true);
->>>>>>> 825827da
                 PRE_IDLE_FACTOR_LONG = mParser.getFloat(KEY_PRE_IDLE_FACTOR_LONG, 1.67f);
                 PRE_IDLE_FACTOR_SHORT = mParser.getFloat(KEY_PRE_IDLE_FACTOR_SHORT, 0.33f);
             }
