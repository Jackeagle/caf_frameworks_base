/*
 * Copyright (C) 2009 The Android Open Source Project
 *
 * Licensed under the Apache License, Version 2.0 (the "License");
 * you may not use this file except in compliance with the License.
 * You may obtain a copy of the License at
 *
 *      http://www.apache.org/licenses/LICENSE-2.0
 *
 * Unless required by applicable law or agreed to in writing, software
 * distributed under the License is distributed on an "AS IS" BASIS,
 * WITHOUT WARRANTIES OR CONDITIONS OF ANY KIND, either express or implied.
 * See the License for the specific language governing permissions and
 * limitations under the License.
 */

package com.android.server.location;

import android.annotation.Nullable;
import android.content.Context;
import android.location.Location;
import android.location.LocationProvider;
import android.os.Bundle;
import android.os.IBinder;
import android.os.RemoteException;
import android.os.WorkSource;
import android.util.Log;

import com.android.internal.annotations.GuardedBy;
import com.android.internal.location.ILocationProvider;
<<<<<<< HEAD
=======
import com.android.internal.location.ILocationProviderManager;
>>>>>>> de843449
import com.android.internal.location.ProviderProperties;
import com.android.internal.location.ProviderRequest;
import com.android.internal.os.BackgroundThread;
import com.android.internal.os.TransferPipe;
import com.android.server.LocationManagerService;
import com.android.server.ServiceWatcher;

import java.io.FileDescriptor;
import java.io.IOException;
import java.io.PrintWriter;

/**
 * Proxy for ILocationProvider implementations.
 */
<<<<<<< HEAD
public class LocationProviderProxy extends LocationProviderInterface {
    private static final String TAG = "LocationProviderProxy";
    private static final boolean D = LocationManagerService.D;

    private final ServiceWatcher mServiceWatcher;

    private final String mName;

    // used to ensure that updates to mRequest and mWorkSource are atomic
    private final Object mRequestLock = new Object();


    private volatile boolean mEnabled = false;
    @Nullable
    private volatile ProviderProperties mProperties;
=======
public class LocationProviderProxy extends AbstractLocationProvider {

    private static final String TAG = "LocationProviderProxy";
    private static final boolean D = LocationManagerService.D;

    // used to ensure that updates to mRequest and mWorkSource are atomic
    private final Object mRequestLock = new Object();

    private final ServiceWatcher mServiceWatcher;

    private final ILocationProviderManager.Stub mManager = new ILocationProviderManager.Stub() {
        // executed on binder thread
        @Override
        public void onSetEnabled(boolean enabled) {
            LocationProviderProxy.this.setEnabled(enabled);
        }

        // executed on binder thread
        @Override
        public void onSetProperties(ProviderProperties properties) {
            LocationProviderProxy.this.setProperties(properties);
        }

        // executed on binder thread
        @Override
        public void onReportLocation(Location location) {
            LocationProviderProxy.this.reportLocation(location);
        }
    };
>>>>>>> de843449

    @GuardedBy("mRequestLock")
    @Nullable
    private ProviderRequest mRequest;
    @GuardedBy("mRequestLock")
    private WorkSource mWorkSource;

    /**
     * Creates a new LocationProviderProxy and immediately begins binding to the best applicable
     * service.
     */
    @Nullable
    public static LocationProviderProxy createAndBind(
            Context context, LocationProviderManager locationProviderManager, String action,
            int overlaySwitchResId, int defaultServicePackageNameResId,
            int initialPackageNamesResId) {
<<<<<<< HEAD
        LocationProviderProxy proxy = new LocationProviderProxy(context, name,
=======
        LocationProviderProxy proxy = new LocationProviderProxy(context, locationProviderManager,
>>>>>>> de843449
                action, overlaySwitchResId, defaultServicePackageNameResId,
                initialPackageNamesResId);
        if (proxy.bind()) {
            return proxy;
        } else {
            return null;
        }
    }

<<<<<<< HEAD
    private LocationProviderProxy(Context context, String name,
            String action, int overlaySwitchResId, int defaultServicePackageNameResId,
            int initialPackageNamesResId) {

        mServiceWatcher = new ServiceWatcher(context, TAG, action, overlaySwitchResId,
                defaultServicePackageNameResId, initialPackageNamesResId,
                BackgroundThread.getHandler()) {
            @Override
            protected void onBind() {
                runOnBinder(LocationProviderProxy.this::initializeService);
            }
        };
        mName = name;

        mProperties = null;
        mRequest = null;
        mWorkSource = new WorkSource();
    }

    private boolean bind() {
        return mServiceWatcher.start();
    }

    private void initializeService(IBinder binder) {
        ILocationProvider service = ILocationProvider.Stub.asInterface(binder);
        if (D) Log.d(TAG, "applying state to connected service");

        ProviderProperties[] properties = new ProviderProperties[1];
        ProviderRequest request;
        WorkSource source;
        synchronized (mRequestLock) {
            request = mRequest;
            source = mWorkSource;
        }

        try {
            // load properties from provider
            properties[0] = service.getProperties();
            if (properties[0] == null) {
                Log.e(TAG, mServiceWatcher.getCurrentPackageName()
                        + " has invalid location provider properties");
            }

            // apply current state to new service
            if (mEnabled) {
                service.enable();
                if (request != null) {
                    service.setRequest(request, source);
                }
            }
        } catch (RemoteException e) {
            Log.w(TAG, e);
        }

        mProperties = properties[0];
    }

    public String getConnectedPackageName() {
        return mServiceWatcher.getCurrentPackageName();
    }
=======
    private LocationProviderProxy(Context context, LocationProviderManager locationProviderManager,
            String action, int overlaySwitchResId, int defaultServicePackageNameResId,
            int initialPackageNamesResId) {
        super(locationProviderManager, false);

        mServiceWatcher = new ServiceWatcher(context, TAG, action, overlaySwitchResId,
                defaultServicePackageNameResId, initialPackageNamesResId,
                BackgroundThread.getHandler()) {

            @Override
            protected void onBind() {
                runOnBinder(LocationProviderProxy.this::initializeService);
            }

            @Override
            protected void onUnbind() {
                setEnabled(false);
                setProperties(null);
            }
        };
>>>>>>> de843449

        mRequest = null;
        mWorkSource = new WorkSource();
    }

<<<<<<< HEAD
    @Override
    public ProviderProperties getProperties() {
        return mProperties;
    }

    @Override
    public void enable() {
        mEnabled = true;
        mServiceWatcher.runOnBinder(binder -> {
            ILocationProvider service = ILocationProvider.Stub.asInterface(binder);
            try {
                service.enable();
            } catch (RemoteException e) {
                Log.w(TAG, e);
            }
        });
    }

    @Override
    public void disable() {
        mEnabled = false;
        mServiceWatcher.runOnBinder(binder -> {
            ILocationProvider service = ILocationProvider.Stub.asInterface(binder);
            try {
                service.disable();
            } catch (RemoteException e) {
                Log.w(TAG, e);
=======
    private boolean bind() {
        return mServiceWatcher.start();
    }

    private void initializeService(IBinder binder) {
        ILocationProvider service = ILocationProvider.Stub.asInterface(binder);
        if (D) Log.d(TAG, "applying state to connected service " + mServiceWatcher);

        try {
            service.setLocationProviderManager(mManager);

            synchronized (mRequestLock) {
                if (mRequest != null) {
                    service.setRequest(mRequest, mWorkSource);
                }
>>>>>>> de843449
            }
        } catch (RemoteException e) {
            Log.w(TAG, e);
        }
    }

<<<<<<< HEAD
    @Override
    public boolean isEnabled() {
        return mEnabled;
=======
    @Nullable
    public String getConnectedPackageName() {
        return mServiceWatcher.getCurrentPackageName();
>>>>>>> de843449
    }

    @Override
    public void setRequest(ProviderRequest request, WorkSource source) {
        synchronized (mRequestLock) {
            mRequest = request;
            mWorkSource = source;
        }
        mServiceWatcher.runOnBinder(binder -> {
            ILocationProvider service = ILocationProvider.Stub.asInterface(binder);
            try {
                service.setRequest(request, source);
            } catch (RemoteException e) {
                Log.w(TAG, e);
            }
        });
    }

    @Override
    public void dump(FileDescriptor fd, PrintWriter pw, String[] args) {
<<<<<<< HEAD
        pw.append("REMOTE SERVICE");
        pw.append(" name=").append(mName);
        pw.append(" pkg=").append(mServiceWatcher.getCurrentPackageName());
        pw.append(" version=").append(Integer.toString(mServiceWatcher.getCurrentPackageVersion()));
        pw.append('\n');
        mServiceWatcher.runOnBinder(binder -> {
            ILocationProvider service = ILocationProvider.Stub.asInterface(binder);
            try {
                TransferPipe.dumpAsync(service.asBinder(), fd, args);
            } catch (IOException | RemoteException e) {
                pw.println("Failed to dump location provider: " + e);
=======
        pw.println(" service=" + mServiceWatcher);
        mServiceWatcher.runOnBinder(binder -> {
            try {
                TransferPipe.dumpAsync(binder, fd, args);
            } catch (IOException | RemoteException e) {
                pw.println(" failed to dump location provider: " + e);
>>>>>>> de843449
            }
        });
    }

    @Override
    public int getStatus(Bundle extras) {
<<<<<<< HEAD
        int[] result = new int[]{LocationProvider.TEMPORARILY_UNAVAILABLE};
        mServiceWatcher.runOnBinder(binder -> {
            ILocationProvider service = ILocationProvider.Stub.asInterface(binder);
            try {
                result[0] = service.getStatus(extras);
=======
        int[] status = new int[] {LocationProvider.TEMPORARILY_UNAVAILABLE};
        mServiceWatcher.runOnBinder(binder -> {
            ILocationProvider service = ILocationProvider.Stub.asInterface(binder);
            try {
                status[0] = service.getStatus(extras);
>>>>>>> de843449
            } catch (RemoteException e) {
                Log.w(TAG, e);
            }
        });
        return status[0];
    }

    @Override
    public long getStatusUpdateTime() {
<<<<<<< HEAD
        long[] result = new long[]{0L};
        mServiceWatcher.runOnBinder(binder -> {
            ILocationProvider service = ILocationProvider.Stub.asInterface(binder);
            try {
                result[0] = service.getStatusUpdateTime();
=======
        long[] updateTime = new long[] {0L};
        mServiceWatcher.runOnBinder(binder -> {
            ILocationProvider service = ILocationProvider.Stub.asInterface(binder);
            try {
                updateTime[0] = service.getStatusUpdateTime();
>>>>>>> de843449
            } catch (RemoteException e) {
                Log.w(TAG, e);
            }
        });
        return updateTime[0];
    }

    @Override
<<<<<<< HEAD
    public boolean sendExtraCommand(String command, Bundle extras) {
        boolean[] result = new boolean[]{false};
        mServiceWatcher.runOnBinder(binder -> {
            ILocationProvider service = ILocationProvider.Stub.asInterface(binder);
            try {
                result[0] = service.sendExtraCommand(command, extras);
=======
    public void sendExtraCommand(String command, Bundle extras) {
        mServiceWatcher.runOnBinder(binder -> {
            ILocationProvider service = ILocationProvider.Stub.asInterface(binder);
            try {
                service.sendExtraCommand(command, extras);
>>>>>>> de843449
            } catch (RemoteException e) {
                Log.w(TAG, e);
            }
        });
    }
}<|MERGE_RESOLUTION|>--- conflicted
+++ resolved
@@ -28,10 +28,7 @@
 
 import com.android.internal.annotations.GuardedBy;
 import com.android.internal.location.ILocationProvider;
-<<<<<<< HEAD
-=======
 import com.android.internal.location.ILocationProviderManager;
->>>>>>> de843449
 import com.android.internal.location.ProviderProperties;
 import com.android.internal.location.ProviderRequest;
 import com.android.internal.os.BackgroundThread;
@@ -46,23 +43,6 @@
 /**
  * Proxy for ILocationProvider implementations.
  */
-<<<<<<< HEAD
-public class LocationProviderProxy extends LocationProviderInterface {
-    private static final String TAG = "LocationProviderProxy";
-    private static final boolean D = LocationManagerService.D;
-
-    private final ServiceWatcher mServiceWatcher;
-
-    private final String mName;
-
-    // used to ensure that updates to mRequest and mWorkSource are atomic
-    private final Object mRequestLock = new Object();
-
-
-    private volatile boolean mEnabled = false;
-    @Nullable
-    private volatile ProviderProperties mProperties;
-=======
 public class LocationProviderProxy extends AbstractLocationProvider {
 
     private static final String TAG = "LocationProviderProxy";
@@ -92,7 +72,6 @@
             LocationProviderProxy.this.reportLocation(location);
         }
     };
->>>>>>> de843449
 
     @GuardedBy("mRequestLock")
     @Nullable
@@ -109,11 +88,7 @@
             Context context, LocationProviderManager locationProviderManager, String action,
             int overlaySwitchResId, int defaultServicePackageNameResId,
             int initialPackageNamesResId) {
-<<<<<<< HEAD
-        LocationProviderProxy proxy = new LocationProviderProxy(context, name,
-=======
         LocationProviderProxy proxy = new LocationProviderProxy(context, locationProviderManager,
->>>>>>> de843449
                 action, overlaySwitchResId, defaultServicePackageNameResId,
                 initialPackageNamesResId);
         if (proxy.bind()) {
@@ -123,68 +98,6 @@
         }
     }
 
-<<<<<<< HEAD
-    private LocationProviderProxy(Context context, String name,
-            String action, int overlaySwitchResId, int defaultServicePackageNameResId,
-            int initialPackageNamesResId) {
-
-        mServiceWatcher = new ServiceWatcher(context, TAG, action, overlaySwitchResId,
-                defaultServicePackageNameResId, initialPackageNamesResId,
-                BackgroundThread.getHandler()) {
-            @Override
-            protected void onBind() {
-                runOnBinder(LocationProviderProxy.this::initializeService);
-            }
-        };
-        mName = name;
-
-        mProperties = null;
-        mRequest = null;
-        mWorkSource = new WorkSource();
-    }
-
-    private boolean bind() {
-        return mServiceWatcher.start();
-    }
-
-    private void initializeService(IBinder binder) {
-        ILocationProvider service = ILocationProvider.Stub.asInterface(binder);
-        if (D) Log.d(TAG, "applying state to connected service");
-
-        ProviderProperties[] properties = new ProviderProperties[1];
-        ProviderRequest request;
-        WorkSource source;
-        synchronized (mRequestLock) {
-            request = mRequest;
-            source = mWorkSource;
-        }
-
-        try {
-            // load properties from provider
-            properties[0] = service.getProperties();
-            if (properties[0] == null) {
-                Log.e(TAG, mServiceWatcher.getCurrentPackageName()
-                        + " has invalid location provider properties");
-            }
-
-            // apply current state to new service
-            if (mEnabled) {
-                service.enable();
-                if (request != null) {
-                    service.setRequest(request, source);
-                }
-            }
-        } catch (RemoteException e) {
-            Log.w(TAG, e);
-        }
-
-        mProperties = properties[0];
-    }
-
-    public String getConnectedPackageName() {
-        return mServiceWatcher.getCurrentPackageName();
-    }
-=======
     private LocationProviderProxy(Context context, LocationProviderManager locationProviderManager,
             String action, int overlaySwitchResId, int defaultServicePackageNameResId,
             int initialPackageNamesResId) {
@@ -205,41 +118,11 @@
                 setProperties(null);
             }
         };
->>>>>>> de843449
 
         mRequest = null;
         mWorkSource = new WorkSource();
     }
 
-<<<<<<< HEAD
-    @Override
-    public ProviderProperties getProperties() {
-        return mProperties;
-    }
-
-    @Override
-    public void enable() {
-        mEnabled = true;
-        mServiceWatcher.runOnBinder(binder -> {
-            ILocationProvider service = ILocationProvider.Stub.asInterface(binder);
-            try {
-                service.enable();
-            } catch (RemoteException e) {
-                Log.w(TAG, e);
-            }
-        });
-    }
-
-    @Override
-    public void disable() {
-        mEnabled = false;
-        mServiceWatcher.runOnBinder(binder -> {
-            ILocationProvider service = ILocationProvider.Stub.asInterface(binder);
-            try {
-                service.disable();
-            } catch (RemoteException e) {
-                Log.w(TAG, e);
-=======
     private boolean bind() {
         return mServiceWatcher.start();
     }
@@ -255,22 +138,15 @@
                 if (mRequest != null) {
                     service.setRequest(mRequest, mWorkSource);
                 }
->>>>>>> de843449
             }
         } catch (RemoteException e) {
             Log.w(TAG, e);
         }
     }
 
-<<<<<<< HEAD
-    @Override
-    public boolean isEnabled() {
-        return mEnabled;
-=======
     @Nullable
     public String getConnectedPackageName() {
         return mServiceWatcher.getCurrentPackageName();
->>>>>>> de843449
     }
 
     @Override
@@ -291,45 +167,23 @@
 
     @Override
     public void dump(FileDescriptor fd, PrintWriter pw, String[] args) {
-<<<<<<< HEAD
-        pw.append("REMOTE SERVICE");
-        pw.append(" name=").append(mName);
-        pw.append(" pkg=").append(mServiceWatcher.getCurrentPackageName());
-        pw.append(" version=").append(Integer.toString(mServiceWatcher.getCurrentPackageVersion()));
-        pw.append('\n');
-        mServiceWatcher.runOnBinder(binder -> {
-            ILocationProvider service = ILocationProvider.Stub.asInterface(binder);
-            try {
-                TransferPipe.dumpAsync(service.asBinder(), fd, args);
-            } catch (IOException | RemoteException e) {
-                pw.println("Failed to dump location provider: " + e);
-=======
         pw.println(" service=" + mServiceWatcher);
         mServiceWatcher.runOnBinder(binder -> {
             try {
                 TransferPipe.dumpAsync(binder, fd, args);
             } catch (IOException | RemoteException e) {
                 pw.println(" failed to dump location provider: " + e);
->>>>>>> de843449
             }
         });
     }
 
     @Override
     public int getStatus(Bundle extras) {
-<<<<<<< HEAD
-        int[] result = new int[]{LocationProvider.TEMPORARILY_UNAVAILABLE};
-        mServiceWatcher.runOnBinder(binder -> {
-            ILocationProvider service = ILocationProvider.Stub.asInterface(binder);
-            try {
-                result[0] = service.getStatus(extras);
-=======
         int[] status = new int[] {LocationProvider.TEMPORARILY_UNAVAILABLE};
         mServiceWatcher.runOnBinder(binder -> {
             ILocationProvider service = ILocationProvider.Stub.asInterface(binder);
             try {
                 status[0] = service.getStatus(extras);
->>>>>>> de843449
             } catch (RemoteException e) {
                 Log.w(TAG, e);
             }
@@ -339,19 +193,11 @@
 
     @Override
     public long getStatusUpdateTime() {
-<<<<<<< HEAD
-        long[] result = new long[]{0L};
-        mServiceWatcher.runOnBinder(binder -> {
-            ILocationProvider service = ILocationProvider.Stub.asInterface(binder);
-            try {
-                result[0] = service.getStatusUpdateTime();
-=======
         long[] updateTime = new long[] {0L};
         mServiceWatcher.runOnBinder(binder -> {
             ILocationProvider service = ILocationProvider.Stub.asInterface(binder);
             try {
                 updateTime[0] = service.getStatusUpdateTime();
->>>>>>> de843449
             } catch (RemoteException e) {
                 Log.w(TAG, e);
             }
@@ -360,20 +206,11 @@
     }
 
     @Override
-<<<<<<< HEAD
-    public boolean sendExtraCommand(String command, Bundle extras) {
-        boolean[] result = new boolean[]{false};
-        mServiceWatcher.runOnBinder(binder -> {
-            ILocationProvider service = ILocationProvider.Stub.asInterface(binder);
-            try {
-                result[0] = service.sendExtraCommand(command, extras);
-=======
     public void sendExtraCommand(String command, Bundle extras) {
         mServiceWatcher.runOnBinder(binder -> {
             ILocationProvider service = ILocationProvider.Stub.asInterface(binder);
             try {
                 service.sendExtraCommand(command, extras);
->>>>>>> de843449
             } catch (RemoteException e) {
                 Log.w(TAG, e);
             }
