/*
 * Copyright (C) 2009 The Android Open Source Project
 *
 * Licensed under the Apache License, Version 2.0 (the "License");
 * you may not use this file except in compliance with the License.
 * You may obtain a copy of the License at
 *
 *      http://www.apache.org/licenses/LICENSE-2.0
 *
 * Unless required by applicable law or agreed to in writing, software
 * distributed under the License is distributed on an "AS IS" BASIS,
 * WITHOUT WARRANTIES OR CONDITIONS OF ANY KIND, either express or implied.
 * See the License for the specific language governing permissions and
 * limitations under the License.
 */

package com.android.server.location;

import android.annotation.Nullable;
import android.location.Location;
import android.location.LocationProvider;
import android.os.Bundle;
import android.os.WorkSource;

import com.android.internal.location.ProviderProperties;
import com.android.internal.location.ProviderRequest;

import java.io.FileDescriptor;
import java.io.PrintWriter;

/**
 * A mock location provider used by LocationManagerService to implement test providers.
 *
 * {@hide}
 */
<<<<<<< HEAD
public class MockProvider extends LocationProviderInterface {
    private final String mName;
    private final ProviderProperties mProperties;
    private final ILocationManager mLocationManager;

    private final Location mLocation;

    private boolean mHasLocation;
    private boolean mEnabled;


    private int mStatus;
    private long mStatusUpdateTime;
    private Bundle mExtras;

    private static final String TAG = "MockProvider";
=======
public class MockProvider extends AbstractLocationProvider {

    private boolean mEnabled;
    @Nullable private Location mLocation;
    private int mStatus;
    private long mStatusUpdateTime;
    private Bundle mExtras;

    public MockProvider(
            LocationProviderManager locationProviderManager, ProviderProperties properties) {
        super(locationProviderManager, true);
>>>>>>> de843449

        mEnabled = true;
        mLocation = null;
        mStatus = LocationProvider.AVAILABLE;
        mStatusUpdateTime = 0;
        mExtras = null;

<<<<<<< HEAD
        mName = name;
        mLocationManager = locationManager;
        mProperties = properties;
        mLocation = new Location(name);

        mStatus = LocationProvider.AVAILABLE;
        mStatusUpdateTime = 0L;
        mExtras = null;
=======
        setProperties(properties);
>>>>>>> de843449
    }

    /** Sets the enabled state of this mock provider. */
    public void setEnabled(boolean enabled) {
        mEnabled = enabled;
        super.setEnabled(enabled);
    }

    /** Sets the location to report for this mock provider. */
    public void setLocation(Location l) {
        mLocation = new Location(l);
        if (mEnabled) {
            reportLocation(l);
        }
    }

    /** Sets the status for this mock provider. */
    public void setStatus(int status, Bundle extras, long updateTime) {
        mStatus = status;
        mStatusUpdateTime = updateTime;
        mExtras = extras;
    }

    @Override
    public void dump(FileDescriptor fd, PrintWriter pw, String[] args) {
        pw.println(" last location=" + mLocation);
    }

    @Override
    public void setRequest(ProviderRequest request, WorkSource source) {}

    @Override
    public int getStatus(Bundle extras) {
        if (mExtras != null) {
            extras.clear();
            extras.putAll(mExtras);
        }

        return mStatus;
    }

    @Override
    public long getStatusUpdateTime() {
        return mStatusUpdateTime;
    }

<<<<<<< HEAD
    public void setLocation(Location l) {
        mLocation.set(l);
        mHasLocation = true;
        if (mEnabled) {
            try {
                mLocationManager.reportLocation(mLocation, false);
            } catch (RemoteException e) {
                Log.e(TAG, "RemoteException calling reportLocation");
            }
        }
    }

    public void clearLocation() {
        mHasLocation = false;
    }

    /**
     * @deprecated Will be removed in a future release.
     */
    @Deprecated
    public void setStatus(int status, Bundle extras, long updateTime) {
        mStatus = status;
        mStatusUpdateTime = updateTime;
        mExtras = extras;
    }

    @Override
    public void dump(FileDescriptor fd, PrintWriter pw, String[] args) {
        dump(pw, "");
    }

    public void dump(PrintWriter pw, String prefix) {
        pw.println(prefix + mName);
        pw.println(prefix + "mHasLocation=" + mHasLocation);
        pw.println(prefix + "mLocation:");
        mLocation.dump(new PrintWriterPrinter(pw), prefix + "  ");
        pw.println(prefix + "mExtras=" + mExtras);
    }

=======
>>>>>>> de843449
    @Override
    public void sendExtraCommand(String command, Bundle extras) {}
}<|MERGE_RESOLUTION|>--- conflicted
+++ resolved
@@ -33,24 +33,6 @@
  *
  * {@hide}
  */
-<<<<<<< HEAD
-public class MockProvider extends LocationProviderInterface {
-    private final String mName;
-    private final ProviderProperties mProperties;
-    private final ILocationManager mLocationManager;
-
-    private final Location mLocation;
-
-    private boolean mHasLocation;
-    private boolean mEnabled;
-
-
-    private int mStatus;
-    private long mStatusUpdateTime;
-    private Bundle mExtras;
-
-    private static final String TAG = "MockProvider";
-=======
 public class MockProvider extends AbstractLocationProvider {
 
     private boolean mEnabled;
@@ -62,7 +44,6 @@
     public MockProvider(
             LocationProviderManager locationProviderManager, ProviderProperties properties) {
         super(locationProviderManager, true);
->>>>>>> de843449
 
         mEnabled = true;
         mLocation = null;
@@ -70,18 +51,7 @@
         mStatusUpdateTime = 0;
         mExtras = null;
 
-<<<<<<< HEAD
-        mName = name;
-        mLocationManager = locationManager;
-        mProperties = properties;
-        mLocation = new Location(name);
-
-        mStatus = LocationProvider.AVAILABLE;
-        mStatusUpdateTime = 0L;
-        mExtras = null;
-=======
         setProperties(properties);
->>>>>>> de843449
     }
 
     /** Sets the enabled state of this mock provider. */
@@ -128,48 +98,6 @@
         return mStatusUpdateTime;
     }
 
-<<<<<<< HEAD
-    public void setLocation(Location l) {
-        mLocation.set(l);
-        mHasLocation = true;
-        if (mEnabled) {
-            try {
-                mLocationManager.reportLocation(mLocation, false);
-            } catch (RemoteException e) {
-                Log.e(TAG, "RemoteException calling reportLocation");
-            }
-        }
-    }
-
-    public void clearLocation() {
-        mHasLocation = false;
-    }
-
-    /**
-     * @deprecated Will be removed in a future release.
-     */
-    @Deprecated
-    public void setStatus(int status, Bundle extras, long updateTime) {
-        mStatus = status;
-        mStatusUpdateTime = updateTime;
-        mExtras = extras;
-    }
-
-    @Override
-    public void dump(FileDescriptor fd, PrintWriter pw, String[] args) {
-        dump(pw, "");
-    }
-
-    public void dump(PrintWriter pw, String prefix) {
-        pw.println(prefix + mName);
-        pw.println(prefix + "mHasLocation=" + mHasLocation);
-        pw.println(prefix + "mLocation:");
-        mLocation.dump(new PrintWriterPrinter(pw), prefix + "  ");
-        pw.println(prefix + "mExtras=" + mExtras);
-    }
-
-=======
->>>>>>> de843449
     @Override
     public void sendExtraCommand(String command, Bundle extras) {}
 }