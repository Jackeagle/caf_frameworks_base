/*
 * Copyright (C) 2010 The Android Open Source Project
 *
 * Licensed under the Apache License, Version 2.0 (the "License");
 * you may not use this file except in compliance with the License.
 * You may obtain a copy of the License at
 *
 *      http://www.apache.org/licenses/LICENSE-2.0
 *
 * Unless required by applicable law or agreed to in writing, software
 * distributed under the License is distributed on an "AS IS" BASIS,
 * WITHOUT WARRANTIES OR CONDITIONS OF ANY KIND, either express or implied.
 * See the License for the specific language governing permissions and
 * limitations under the License.
 */

package com.android.server.wm;

import static android.app.ITaskStackListener.FORCED_RESIZEABLE_REASON_SPLIT_SCREEN;
import static android.app.WindowConfiguration.ACTIVITY_TYPE_ASSISTANT;
import static android.app.WindowConfiguration.ACTIVITY_TYPE_HOME;
import static android.app.WindowConfiguration.ACTIVITY_TYPE_RECENTS;
import static android.app.WindowConfiguration.ACTIVITY_TYPE_STANDARD;
import static android.app.WindowConfiguration.ACTIVITY_TYPE_UNDEFINED;
import static android.app.WindowConfiguration.WINDOWING_MODE_FREEFORM;
import static android.app.WindowConfiguration.WINDOWING_MODE_FULLSCREEN;
import static android.app.WindowConfiguration.WINDOWING_MODE_PINNED;
import static android.app.WindowConfiguration.WINDOWING_MODE_SPLIT_SCREEN_PRIMARY;
import static android.app.WindowConfiguration.WINDOWING_MODE_SPLIT_SCREEN_SECONDARY;
import static android.app.WindowConfiguration.WINDOWING_MODE_UNDEFINED;
import static android.app.WindowConfiguration.activityTypeToString;
import static android.app.WindowConfiguration.windowingModeToString;
import static android.content.pm.ActivityInfo.CONFIG_SCREEN_LAYOUT;
import static android.content.pm.ActivityInfo.FLAG_RESUME_WHILE_PAUSING;
import static android.content.pm.ActivityInfo.FLAG_SHOW_FOR_ALL_USERS;
import static android.view.Display.DEFAULT_DISPLAY;
import static android.view.Display.FLAG_CAN_SHOW_WITH_INSECURE_KEYGUARD;
import static android.view.Display.INVALID_DISPLAY;
import static android.view.WindowManager.TRANSIT_ACTIVITY_CLOSE;
import static android.view.WindowManager.TRANSIT_ACTIVITY_OPEN;
import static android.view.WindowManager.TRANSIT_CRASHING_ACTIVITY_CLOSE;
import static android.view.WindowManager.TRANSIT_NONE;
import static android.view.WindowManager.TRANSIT_TASK_CLOSE;
import static android.view.WindowManager.TRANSIT_TASK_OPEN;
import static android.view.WindowManager.TRANSIT_TASK_OPEN_BEHIND;
import static android.view.WindowManager.TRANSIT_TASK_TO_BACK;
import static android.view.WindowManager.TRANSIT_TASK_TO_FRONT;

import static com.android.server.am.ActivityStackProto.BOUNDS;
import static com.android.server.am.ActivityStackProto.CONFIGURATION_CONTAINER;
import static com.android.server.am.ActivityStackProto.DISPLAY_ID;
import static com.android.server.am.ActivityStackProto.FULLSCREEN;
import static com.android.server.am.ActivityStackProto.ID;
import static com.android.server.am.ActivityStackProto.RESUMED_ACTIVITY;
import static com.android.server.am.ActivityStackProto.TASKS;
import static com.android.server.wm.ActivityDisplay.POSITION_BOTTOM;
import static com.android.server.wm.ActivityDisplay.POSITION_TOP;
import static com.android.server.wm.ActivityStack.ActivityState.DESTROYED;
import static com.android.server.wm.ActivityStack.ActivityState.DESTROYING;
import static com.android.server.wm.ActivityStack.ActivityState.FINISHING;
import static com.android.server.wm.ActivityStack.ActivityState.PAUSED;
import static com.android.server.wm.ActivityStack.ActivityState.PAUSING;
import static com.android.server.wm.ActivityStack.ActivityState.RESUMED;
import static com.android.server.wm.ActivityStack.ActivityState.STOPPED;
import static com.android.server.wm.ActivityStack.ActivityState.STOPPING;
import static com.android.server.wm.ActivityStackSupervisor.PAUSE_IMMEDIATELY;
import static com.android.server.wm.ActivityStackSupervisor.PRESERVE_WINDOWS;
import static com.android.server.wm.ActivityStackSupervisor.REMOVE_FROM_RECENTS;
import static com.android.server.wm.ActivityStackSupervisor.dumpHistoryList;
import static com.android.server.wm.ActivityStackSupervisor.printThisActivity;
import static com.android.server.wm.ActivityTaskManagerDebugConfig.DEBUG_ADD_REMOVE;
import static com.android.server.wm.ActivityTaskManagerDebugConfig.DEBUG_ALL;
import static com.android.server.wm.ActivityTaskManagerDebugConfig.DEBUG_APP;
import static com.android.server.wm.ActivityTaskManagerDebugConfig.DEBUG_CLEANUP;
import static com.android.server.wm.ActivityTaskManagerDebugConfig.DEBUG_CONTAINERS;
import static com.android.server.wm.ActivityTaskManagerDebugConfig.DEBUG_PAUSE;
import static com.android.server.wm.ActivityTaskManagerDebugConfig.DEBUG_RELEASE;
import static com.android.server.wm.ActivityTaskManagerDebugConfig.DEBUG_RESULTS;
import static com.android.server.wm.ActivityTaskManagerDebugConfig.DEBUG_SAVED_STATE;
import static com.android.server.wm.ActivityTaskManagerDebugConfig.DEBUG_STACK;
import static com.android.server.wm.ActivityTaskManagerDebugConfig.DEBUG_STATES;
import static com.android.server.wm.ActivityTaskManagerDebugConfig.DEBUG_SWITCH;
import static com.android.server.wm.ActivityTaskManagerDebugConfig.DEBUG_TASKS;
import static com.android.server.wm.ActivityTaskManagerDebugConfig.DEBUG_TRANSITION;
import static com.android.server.wm.ActivityTaskManagerDebugConfig.DEBUG_USER_LEAVING;
import static com.android.server.wm.ActivityTaskManagerDebugConfig.DEBUG_VISIBILITY;
import static com.android.server.wm.ActivityTaskManagerDebugConfig.POSTFIX_ADD_REMOVE;
import static com.android.server.wm.ActivityTaskManagerDebugConfig.POSTFIX_APP;
import static com.android.server.wm.ActivityTaskManagerDebugConfig.POSTFIX_CLEANUP;
import static com.android.server.wm.ActivityTaskManagerDebugConfig.POSTFIX_CONTAINERS;
import static com.android.server.wm.ActivityTaskManagerDebugConfig.POSTFIX_PAUSE;
import static com.android.server.wm.ActivityTaskManagerDebugConfig.POSTFIX_RELEASE;
import static com.android.server.wm.ActivityTaskManagerDebugConfig.POSTFIX_RESULTS;
import static com.android.server.wm.ActivityTaskManagerDebugConfig.POSTFIX_SAVED_STATE;
import static com.android.server.wm.ActivityTaskManagerDebugConfig.POSTFIX_STACK;
import static com.android.server.wm.ActivityTaskManagerDebugConfig.POSTFIX_STATES;
import static com.android.server.wm.ActivityTaskManagerDebugConfig.POSTFIX_SWITCH;
import static com.android.server.wm.ActivityTaskManagerDebugConfig.POSTFIX_TASKS;
import static com.android.server.wm.ActivityTaskManagerDebugConfig.POSTFIX_TRANSITION;
import static com.android.server.wm.ActivityTaskManagerDebugConfig.POSTFIX_USER_LEAVING;
import static com.android.server.wm.ActivityTaskManagerDebugConfig.POSTFIX_VISIBILITY;
import static com.android.server.wm.ActivityTaskManagerDebugConfig.TAG_ATM;
import static com.android.server.wm.ActivityTaskManagerDebugConfig.TAG_WITH_CLASS_NAME;
import static com.android.server.wm.ActivityTaskManagerService.H.FIRST_ACTIVITY_STACK_MSG;
import static com.android.server.wm.ActivityTaskManagerService.RELAUNCH_REASON_FREE_RESIZE;
import static com.android.server.wm.ActivityTaskManagerService.RELAUNCH_REASON_WINDOWING_MODE_RESIZE;
import static com.android.server.wm.RootActivityContainer.FindTaskResult;

import static java.lang.Integer.MAX_VALUE;

import android.app.Activity;
import android.app.ActivityManager;
import android.app.ActivityManagerInternal;
import android.app.ActivityOptions;
import android.app.AppGlobals;
import android.app.IActivityController;
import android.app.RemoteAction;
import android.app.ResultInfo;
import android.app.WindowConfiguration.ActivityType;
import android.app.WindowConfiguration.WindowingMode;
import android.app.servertransaction.ActivityResultItem;
import android.app.servertransaction.ClientTransaction;
import android.app.servertransaction.DestroyActivityItem;
import android.app.servertransaction.NewIntentItem;
import android.app.servertransaction.PauseActivityItem;
import android.app.servertransaction.ResumeActivityItem;
import android.app.servertransaction.StopActivityItem;
import android.app.servertransaction.WindowVisibilityItem;
import android.content.ComponentName;
import android.content.Intent;
import android.content.pm.ActivityInfo;
import android.content.pm.ApplicationInfo;
import android.content.res.Configuration;
import android.graphics.Rect;
import android.net.Uri;
import android.os.Binder;
import android.os.Debug;
import android.os.Handler;
import android.os.IBinder;
import android.os.Looper;
import android.os.Message;
import android.os.RemoteException;
import android.os.SystemClock;
import android.os.UserHandle;
import android.service.voice.IVoiceInteractionSession;
import android.util.ArraySet;
import android.util.EventLog;
import android.util.IntArray;
import android.util.Log;
import android.util.Slog;
import android.util.SparseArray;
import android.util.proto.ProtoOutputStream;
import android.view.Display;
import com.android.internal.app.ActivityTrigger;


import com.android.internal.annotations.GuardedBy;
import com.android.internal.annotations.VisibleForTesting;
import com.android.internal.app.IVoiceInteractor;
import com.android.internal.util.function.pooled.PooledLambda;
import com.android.server.Watchdog;
import com.android.server.am.ActivityManagerService;
import com.android.server.am.ActivityManagerService.ItemMatcher;
import android.util.BoostFramework;
import com.android.server.am.AppTimeTracker;
import com.android.server.am.EventLogTags;
import com.android.server.am.PendingIntentRecord;

import java.io.FileDescriptor;
import java.io.PrintWriter;
import java.lang.ref.WeakReference;
import java.util.ArrayList;
import java.util.List;
import java.util.Objects;
import java.util.Set;

/**
 * State and management of a single stack of activities.
 */
<<<<<<< HEAD
public class ActivityStack<T extends StackWindowController> extends ConfigurationContainer
        implements StackWindowListener {
=======
class ActivityStack extends ConfigurationContainer {
>>>>>>> 9b9ca46f
    private static final String TAG = TAG_WITH_CLASS_NAME ? "ActivityStack" : TAG_ATM;
    private static final String TAG_ADD_REMOVE = TAG + POSTFIX_ADD_REMOVE;
    private static final String TAG_APP = TAG + POSTFIX_APP;
    private static final String TAG_CLEANUP = TAG + POSTFIX_CLEANUP;
    private static final String TAG_CONTAINERS = TAG + POSTFIX_CONTAINERS;
    private static final String TAG_PAUSE = TAG + POSTFIX_PAUSE;
    private static final String TAG_RELEASE = TAG + POSTFIX_RELEASE;
    private static final String TAG_RESULTS = TAG + POSTFIX_RESULTS;
    private static final String TAG_SAVED_STATE = TAG + POSTFIX_SAVED_STATE;
    private static final String TAG_STACK = TAG + POSTFIX_STACK;
    private static final String TAG_STATES = TAG + POSTFIX_STATES;
    private static final String TAG_SWITCH = TAG + POSTFIX_SWITCH;
    private static final String TAG_TASKS = TAG + POSTFIX_TASKS;
    private static final String TAG_TRANSITION = TAG + POSTFIX_TRANSITION;
    private static final String TAG_USER_LEAVING = TAG + POSTFIX_USER_LEAVING;
    private static final String TAG_VISIBILITY = TAG + POSTFIX_VISIBILITY;

    // Ticks during which we check progress while waiting for an app to launch.
    static final int LAUNCH_TICK = 500;

    // How long we wait until giving up on the last activity to pause.  This
    // is short because it directly impacts the responsiveness of starting the
    // next activity.
    private static final int PAUSE_TIMEOUT = 500;

    // How long we wait for the activity to tell us it has stopped before
    // giving up.  This is a good amount of time because we really need this
    // from the application in order to get its saved state. Once the stop
    // is complete we may start destroying client resources triggering
    // crashes if the UI thread was hung. We put this timeout one second behind
    // the ANR timeout so these situations will generate ANR instead of
    // Surface lost or other errors.
    private static final int STOP_TIMEOUT = 11 * 1000;

    // How long we wait until giving up on an activity telling us it has
    // finished destroying itself.
    private static final int DESTROY_TIMEOUT = 10 * 1000;

    // Set to false to disable the preview that is shown while a new activity
    // is being started.
    private static final boolean SHOW_APP_STARTING_PREVIEW = true;

    // How long to wait for all background Activities to redraw following a call to
    // convertToTranslucent().
    private static final long TRANSLUCENT_CONVERSION_TIMEOUT = 2000;

    // How many activities have to be scheduled to stop to force a stop pass.
    private static final int MAX_STOPPING_TO_FORCE = 3;

    @Override
    protected int getChildCount() {
        return mTaskHistory.size();
    }

    @Override
    protected TaskRecord getChildAt(int index) {
        return mTaskHistory.get(index);
    }

    @Override
    protected ActivityDisplay getParent() {
        return getDisplay();
    }

    void setParent(ActivityDisplay parent) {
        ActivityDisplay current = getParent();
        if (current != parent) {
            mDisplayId = parent.mDisplayId;
            onParentChanged();
        }
    }

    @Override
    protected void onParentChanged() {
        ActivityDisplay display = getParent();
        if (display != null) {
            // Rotations are relative to the display. This means if there are 2 displays rotated
            // differently (eg. 2 monitors with one landscape and one portrait), moving a stack
            // from one to the other could look like a rotation change. To prevent this
            // apparent rotation change (and corresponding bounds rotation), pretend like our
            // current rotation is already the same as the new display.
            // Note, if ActivityStack or related logic ever gets nested, this logic will need
            // to move to onConfigurationChanged.
            getConfiguration().windowConfiguration.setRotation(
                    display.getWindowConfiguration().getRotation());
        }
        super.onParentChanged();
        if (display != null && inSplitScreenPrimaryWindowingMode()) {
            // If we created a docked stack we want to resize it so it resizes all other stacks
            // in the system.
            getStackDockedModeBounds(null, null, mTmpRect2, mTmpRect3);
            mStackSupervisor.resizeDockedStackLocked(getRequestedOverrideBounds(), mTmpRect2,
                    mTmpRect2, null, null, PRESERVE_WINDOWS);
        }
        mRootActivityContainer.updateUIDsPresentOnDisplay();
    }

    enum ActivityState {
        INITIALIZING,
        RESUMED,
        PAUSING,
        PAUSED,
        STOPPING,
        STOPPED,
        FINISHING,
        DESTROYING,
        DESTROYED
    }

    @VisibleForTesting
    /* The various modes for the method {@link #removeTask}. */
    // Task is being completely removed from all stacks in the system.
    protected static final int REMOVE_TASK_MODE_DESTROYING = 0;
    // Task is being removed from this stack so we can add it to another stack. In the case we are
    // moving we don't want to perform some operations on the task like removing it from window
    // manager or recents.
    static final int REMOVE_TASK_MODE_MOVING = 1;
    // Similar to {@link #REMOVE_TASK_MODE_MOVING} and the task will be added to the top of its new
    // stack and the new stack will be on top of all stacks.
    static final int REMOVE_TASK_MODE_MOVING_TO_TOP = 2;

    final ActivityTaskManagerService mService;
    final WindowManagerService mWindowManager;

    public BoostFramework mPerf = null;
    /**
     * The back history of all previous (and possibly still
     * running) activities.  It contains #TaskRecord objects.
     */
    private final ArrayList<TaskRecord> mTaskHistory = new ArrayList<>();

    /**
     * List of running activities, sorted by recent usage.
     * The first entry in the list is the least recently used.
     * It contains HistoryRecord objects.
     */
    private final ArrayList<ActivityRecord> mLRUActivities = new ArrayList<>();

    /**
     * When we are in the process of pausing an activity, before starting the
     * next one, this variable holds the activity that is currently being paused.
     */
    ActivityRecord mPausingActivity = null;

    /**
     * This is the last activity that we put into the paused state.  This is
     * used to determine if we need to do an activity transition while sleeping,
     * when we normally hold the top activity paused.
     */
    ActivityRecord mLastPausedActivity = null;

    /**
     * Activities that specify No History must be removed once the user navigates away from them.
     * If the device goes to sleep with such an activity in the paused state then we save it here
     * and finish it later if another activity replaces it on wakeup.
     */
    ActivityRecord mLastNoHistoryActivity = null;

    /**
     * Current activity that is resumed, or null if there is none.
     */
    ActivityRecord mResumedActivity = null;

    // The topmost Activity passed to convertToTranslucent(). When non-null it means we are
    // waiting for all Activities in mUndrawnActivitiesBelowTopTranslucent to be removed as they
    // are drawn. When the last member of mUndrawnActivitiesBelowTopTranslucent is removed the
    // Activity in mTranslucentActivityWaiting is notified via
    // Activity.onTranslucentConversionComplete(false). If a timeout occurs prior to the last
    // background activity being drawn then the same call will be made with a true value.
    ActivityRecord mTranslucentActivityWaiting = null;
    ArrayList<ActivityRecord> mUndrawnActivitiesBelowTopTranslucent = new ArrayList<>();

    /**
     * Set when we know we are going to be calling updateConfiguration()
     * soon, so want to skip intermediate config checks.
     */
    boolean mConfigWillChange;

    /**
     * When set, will force the stack to report as invisible.
     */
    boolean mForceHidden = false;

    /**
     * Used to keep resumeTopActivityUncheckedLocked() from being entered recursively
     */
    boolean mInResumeTopActivity = false;

    private boolean mUpdateBoundsDeferred;
    private boolean mUpdateBoundsDeferredCalled;
    private boolean mUpdateDisplayedBoundsDeferredCalled;
    private final Rect mDeferredBounds = new Rect();
    private final Rect mDeferredDisplayedBounds = new Rect();

    int mCurrentUser;

    final int mStackId;
    /** The attached Display's unique identifier, or -1 if detached */
    int mDisplayId;

    /** Stores the override windowing-mode from before a transient mode change (eg. split) */
    private int mRestoreOverrideWindowingMode = WINDOWING_MODE_UNDEFINED;

    private final SparseArray<Rect> mTmpBounds = new SparseArray<>();
    private final SparseArray<Rect> mTmpInsetBounds = new SparseArray<>();
    private final Rect mTmpRect = new Rect();
    private final Rect mTmpRect2 = new Rect();
    private final Rect mTmpRect3 = new Rect();
    private final ActivityOptions mTmpOptions = ActivityOptions.makeBasic();

    /** List for processing through a set of activities */
    private final ArrayList<ActivityRecord> mTmpActivities = new ArrayList<>();

    /** Run all ActivityStacks through this */
    protected final ActivityStackSupervisor mStackSupervisor;
    protected final RootActivityContainer mRootActivityContainer;

    private boolean mTopActivityOccludesKeyguard;
    private ActivityRecord mTopDismissingKeyguardActivity;

    static final int PAUSE_TIMEOUT_MSG = FIRST_ACTIVITY_STACK_MSG + 1;
    static final int DESTROY_TIMEOUT_MSG = FIRST_ACTIVITY_STACK_MSG + 2;
    static final int LAUNCH_TICK_MSG = FIRST_ACTIVITY_STACK_MSG + 3;
    static final int STOP_TIMEOUT_MSG = FIRST_ACTIVITY_STACK_MSG + 4;
    static final int DESTROY_ACTIVITIES_MSG = FIRST_ACTIVITY_STACK_MSG + 5;
    static final int TRANSLUCENT_TIMEOUT_MSG = FIRST_ACTIVITY_STACK_MSG + 6;

    // TODO: remove after unification.
    TaskStack mTaskStack;

    private static class ScheduleDestroyArgs {
        final WindowProcessController mOwner;
        final String mReason;
        ScheduleDestroyArgs(WindowProcessController owner, String reason) {
            mOwner = owner;
            mReason = reason;
        }
    }

    final Handler mHandler;

    static final ActivityTrigger mActivityTrigger = new ActivityTrigger();

    private class ActivityStackHandler extends Handler {
        ActivityStackHandler(Looper looper) {
            super(looper);
        }

        @Override
        public void handleMessage(Message msg) {
            switch (msg.what) {
                case PAUSE_TIMEOUT_MSG: {
                    ActivityRecord r = (ActivityRecord)msg.obj;
                    // We don't at this point know if the activity is fullscreen,
                    // so we need to be conservative and assume it isn't.
                    Slog.w(TAG, "Activity pause timeout for " + r);
                    synchronized (mService.mGlobalLock) {
                        if (r.hasProcess()) {
                            mService.logAppTooSlow(r.app, r.pauseTime, "pausing " + r);
                        }
                        activityPausedLocked(r.appToken, true);
                    }
                } break;
                case LAUNCH_TICK_MSG: {
                    ActivityRecord r = (ActivityRecord)msg.obj;
                    synchronized (mService.mGlobalLock) {
                        if (r.continueLaunchTickingLocked()) {
                            mService.logAppTooSlow(r.app, r.launchTickTime, "launching " + r);
                        }
                    }
                } break;
                case DESTROY_TIMEOUT_MSG: {
                    ActivityRecord r = (ActivityRecord)msg.obj;
                    // We don't at this point know if the activity is fullscreen,
                    // so we need to be conservative and assume it isn't.
                    Slog.w(TAG, "Activity destroy timeout for " + r);
                    synchronized (mService.mGlobalLock) {
                        activityDestroyedLocked(r != null ? r.appToken : null, "destroyTimeout");
                    }
                } break;
                case STOP_TIMEOUT_MSG: {
                    ActivityRecord r = (ActivityRecord)msg.obj;
                    // We don't at this point know if the activity is fullscreen,
                    // so we need to be conservative and assume it isn't.
                    Slog.w(TAG, "Activity stop timeout for " + r);
                    synchronized (mService.mGlobalLock) {
                        if (r.isInHistory()) {
                            r.activityStoppedLocked(null /* icicle */,
                                    null /* persistentState */, null /* description */);
                        }
                    }
                } break;
                case DESTROY_ACTIVITIES_MSG: {
                    ScheduleDestroyArgs args = (ScheduleDestroyArgs)msg.obj;
                    synchronized (mService.mGlobalLock) {
                        destroyActivitiesLocked(args.mOwner, args.mReason);
                    }
                } break;
                case TRANSLUCENT_TIMEOUT_MSG: {
                    synchronized (mService.mGlobalLock) {
                        notifyActivityDrawnLocked(null);
                    }
                } break;
            }
        }
    }

    int numActivities() {
        int count = 0;
        for (int taskNdx = mTaskHistory.size() - 1; taskNdx >= 0; --taskNdx) {
            count += mTaskHistory.get(taskNdx).mActivities.size();
        }
        return count;
    }

    ActivityStack(ActivityDisplay display, int stackId, ActivityStackSupervisor supervisor,
            int windowingMode, int activityType, boolean onTop) {
        mStackSupervisor = supervisor;
        mService = supervisor.mService;
        mRootActivityContainer = mService.mRootActivityContainer;
        mHandler = new ActivityStackHandler(supervisor.mLooper);
        mWindowManager = mService.mWindowManager;
        mStackId = stackId;
        mCurrentUser = mService.mAmInternal.getCurrentUserId();
        mTmpRect2.setEmpty();
        // Set display id before setting activity and window type to make sure it won't affect
        // stacks on a wrong display.
        mDisplayId = display.mDisplayId;
        setActivityType(activityType);
        createTaskStack(display.mDisplayId, onTop, mTmpRect2);
        setWindowingMode(windowingMode, false /* animate */, false /* showRecents */,
                false /* enteringSplitScreenMode */, false /* deferEnsuringVisibility */,
                true /* creating */);
        display.addChild(this, onTop ? POSITION_TOP : POSITION_BOTTOM);
    }

    void createTaskStack(int displayId, boolean onTop, Rect outBounds) {
        final DisplayContent dc = mWindowManager.mRoot.getDisplayContent(displayId);
        if (dc == null) {
            throw new IllegalArgumentException("Trying to add stackId=" + mStackId
                    + " to unknown displayId=" + displayId);
        }
        mTaskStack = new TaskStack(mWindowManager, mStackId, this);
        dc.setStackOnDisplay(mStackId, onTop, mTaskStack);
        if (mTaskStack.matchParentBounds()) {
            outBounds.setEmpty();
        } else {
            mTaskStack.getRawBounds(outBounds);
        }
    }

    TaskStack getTaskStack() {
        return mTaskStack;
    }

    /**
     * This should be called when an activity in a child task changes state. This should only
     * be called from
     * {@link TaskRecord#onActivityStateChanged(ActivityRecord, ActivityState, String)}.
     * @param record The {@link ActivityRecord} whose state has changed.
     * @param state The new state.
     * @param reason The reason for the change.
     */
    void onActivityStateChanged(ActivityRecord record, ActivityState state, String reason) {
        if (record == mResumedActivity && state != RESUMED) {
            setResumedActivity(null, reason + " - onActivityStateChanged");
        }

        if (state == RESUMED) {
            if (DEBUG_STACK) Slog.v(TAG_STACK, "set resumed activity to:" + record + " reason:"
                    + reason);
            setResumedActivity(record, reason + " - onActivityStateChanged");
            if (record == mRootActivityContainer.getTopResumedActivity()) {
                // TODO(b/111361570): Support multiple focused apps in WM
                mService.setResumedActivityUncheckLocked(record, reason);
            }
            mStackSupervisor.mRecentTasks.add(record.getTaskRecord());
        }
    }

    @Override
    public void onConfigurationChanged(Configuration newParentConfig) {
        final int prevWindowingMode = getWindowingMode();
        final boolean prevIsAlwaysOnTop = isAlwaysOnTop();
        final ActivityDisplay display = getDisplay();
        final int prevRotation = getWindowConfiguration().getRotation();
        final int prevDensity = getConfiguration().densityDpi;
        final int prevScreenW = getConfiguration().screenWidthDp;
        final int prevScreenH = getConfiguration().screenHeightDp;

        getBounds(mTmpRect); // previous bounds

        super.onConfigurationChanged(newParentConfig);
        if (display == null) {
            return;
        }
        if (getTaskStack() == null) {
            return;
        }

        // Update bounds if applicable
        boolean hasNewOverrideBounds = false;
        // Use override windowing mode to prevent extra bounds changes if inheriting the mode.
        if (getRequestedOverrideWindowingMode() == WINDOWING_MODE_PINNED) {
            // Pinned calculation already includes rotation
            mTmpRect2.set(mTmpRect);
            hasNewOverrideBounds = getTaskStack().calculatePinnedBoundsForConfigChange(mTmpRect2);
        } else {
            final int newRotation = getWindowConfiguration().getRotation();
            if (!matchParentBounds()) {
                // If the parent (display) has rotated, rotate our bounds to best-fit where their
                // bounds were on the pre-rotated display.
                if (prevRotation != newRotation) {
                    mTmpRect2.set(mTmpRect);
                    getDisplay().mDisplayContent
                            .rotateBounds(newParentConfig.windowConfiguration.getBounds(),
                                    prevRotation, newRotation, mTmpRect2);
                    hasNewOverrideBounds = true;
                }

                // If entering split screen or if something about the available split area changes,
                // recalculate the split windows to match the new configuration.
                if (prevRotation != newRotation
                        || prevDensity != getConfiguration().densityDpi
                        || prevWindowingMode != getWindowingMode()
                        || prevScreenW != getConfiguration().screenWidthDp
                        || prevScreenH != getConfiguration().screenHeightDp) {
                    // Use override windowing mode to prevent extra bounds changes if inheriting
                    // the mode.
                    if (getRequestedOverrideWindowingMode() == WINDOWING_MODE_SPLIT_SCREEN_PRIMARY
                            || getRequestedOverrideWindowingMode()
                            == WINDOWING_MODE_SPLIT_SCREEN_SECONDARY) {
                        mTmpRect2.set(mTmpRect);
                        getTaskStack()
                                .calculateDockedBoundsForConfigChange(newParentConfig, mTmpRect2);
                        hasNewOverrideBounds = true;
                    }
                }
            }
        }
        if (getWindowingMode() != prevWindowingMode) {
            // Use override windowing mode to prevent extra bounds changes if inheriting the mode.
            if (getRequestedOverrideWindowingMode() == WINDOWING_MODE_SPLIT_SCREEN_PRIMARY) {
                getStackDockedModeBounds(null, null, mTmpRect2, mTmpRect3);
                // immediately resize so docked bounds are available in onSplitScreenModeActivated
                setTaskDisplayedBounds(null);
                setTaskBounds(mTmpRect2);
                setBounds(mTmpRect2);
            } else if (
                    getRequestedOverrideWindowingMode() == WINDOWING_MODE_SPLIT_SCREEN_SECONDARY) {
                Rect dockedBounds = display.getSplitScreenPrimaryStack().getBounds();
                final boolean isMinimizedDock =
                        getDisplay().mDisplayContent.getDockedDividerController().isMinimizedDock();
                if (isMinimizedDock) {
                    TaskRecord topTask = display.getSplitScreenPrimaryStack().topTask();
                    if (topTask != null) {
                        dockedBounds = topTask.getBounds();
                    }
                }
                getStackDockedModeBounds(dockedBounds, null, mTmpRect2, mTmpRect3);
                hasNewOverrideBounds = true;
            }
        }
        if (prevWindowingMode != getWindowingMode()) {
            display.onStackWindowingModeChanged(this);
        }
        if (hasNewOverrideBounds) {
            mRootActivityContainer.resizeStack(this, mTmpRect2, null, null, PRESERVE_WINDOWS,
                    true /* allowResizeInDockedMode */, true /* deferResume */);
        }
        if (prevIsAlwaysOnTop != isAlwaysOnTop()) {
            // Since always on top is only on when the stack is freeform or pinned, the state
            // can be toggled when the windowing mode changes. We must make sure the stack is
            // placed properly when always on top state changes.
            display.positionChildAtTop(this, false /* includingParents */);
        }
    }

    @Override
    public void setWindowingMode(int windowingMode) {
        setWindowingMode(windowingMode, false /* animate */, false /* showRecents */,
                false /* enteringSplitScreenMode */, false /* deferEnsuringVisibility */,
                false /* creating */);
    }

    /**
     * A transient windowing mode is one which activities enter into temporarily. Examples of this
     * are Split window modes and pip. Non-transient modes are modes that displays can adopt.
     *
     * @param windowingMode the windowingMode to test for transient-ness.
     * @return {@code true} if the windowing mode is transient, {@code false} otherwise.
     */
    private static boolean isTransientWindowingMode(int windowingMode) {
        // TODO(b/114842032): add PIP if/when it uses mode transitions instead of task reparenting
        return windowingMode == WINDOWING_MODE_SPLIT_SCREEN_PRIMARY
                || windowingMode == WINDOWING_MODE_SPLIT_SCREEN_SECONDARY;
    }

    /**
     * Specialization of {@link #setWindowingMode(int)} for this subclass.
     *
     * @param preferredWindowingMode the preferred windowing mode. This may not be honored depending
     *         on the state of things. For example, WINDOWING_MODE_UNDEFINED will resolve to the
     *         previous non-transient mode if this stack is currently in a transient mode.
     * @param animate Can be used to prevent animation.
     * @param showRecents Controls whether recents is shown on the other side of a split while
     *         entering split mode.
     * @param enteringSplitScreenMode {@code true} if entering split mode.
     * @param deferEnsuringVisibility Whether visibility updates are deferred. This is set when
     *         many operations (which can effect visibility) are being performed in bulk.
     * @param creating {@code true} if this is being run during ActivityStack construction.
     */
    void setWindowingMode(int preferredWindowingMode, boolean animate, boolean showRecents,
            boolean enteringSplitScreenMode, boolean deferEnsuringVisibility, boolean creating) {
        final int currentMode = getWindowingMode();
        final int currentOverrideMode = getRequestedOverrideWindowingMode();
        final ActivityDisplay display = getDisplay();
        final TaskRecord topTask = topTask();
        final ActivityStack splitScreenStack = display.getSplitScreenPrimaryStack();
        int windowingMode = preferredWindowingMode;
        if (preferredWindowingMode == WINDOWING_MODE_UNDEFINED
                && isTransientWindowingMode(currentMode)) {
            // Leaving a transient mode. Interpret UNDEFINED as "restore"
            windowingMode = mRestoreOverrideWindowingMode;
        }
        mTmpOptions.setLaunchWindowingMode(windowingMode);

        // Need to make sure windowing mode is supported. If we in the process of creating the stack
        // no need to resolve the windowing mode again as it is already resolved to the right mode.
        if (!creating) {
            windowingMode = display.validateWindowingMode(windowingMode,
                    null /* ActivityRecord */, topTask, getActivityType());
        }
        if (splitScreenStack == this
                && windowingMode == WINDOWING_MODE_SPLIT_SCREEN_SECONDARY) {
            // Resolution to split-screen secondary for the primary split-screen stack means
            // we want to leave split-screen mode.
            windowingMode = mRestoreOverrideWindowingMode;
        }

        final boolean alreadyInSplitScreenMode = display.hasSplitScreenPrimaryStack();

        // Don't send non-resizeable notifications if the windowing mode changed was a side effect
        // of us entering split-screen mode.
        final boolean sendNonResizeableNotification = !enteringSplitScreenMode;
        // Take any required action due to us not supporting the preferred windowing mode.
        if (alreadyInSplitScreenMode && windowingMode == WINDOWING_MODE_FULLSCREEN
                && sendNonResizeableNotification && isActivityTypeStandardOrUndefined()) {
            final boolean preferredSplitScreen =
                    preferredWindowingMode == WINDOWING_MODE_SPLIT_SCREEN_PRIMARY
                    || preferredWindowingMode == WINDOWING_MODE_SPLIT_SCREEN_SECONDARY;
            if (preferredSplitScreen || creating) {
                // Looks like we can't launch in split screen mode or the stack we are launching
                // doesn't support split-screen mode, go ahead an dismiss split-screen and display a
                // warning toast about it.
                mService.getTaskChangeNotificationController().notifyActivityDismissingDockedStack();
                final ActivityStack primarySplitStack = display.getSplitScreenPrimaryStack();
                primarySplitStack.setWindowingMode(WINDOWING_MODE_UNDEFINED,
                        false /* animate */, false /* showRecents */,
                        false /* enteringSplitScreenMode */, true /* deferEnsuringVisibility */,
                        primarySplitStack == this ? creating : false);
            }
        }

        if (currentMode == windowingMode) {
            // You are already in the window mode, so we can skip most of the work below. However,
            // it's possible that we have inherited the current windowing mode from a parent. So,
            // fulfill this method's contract by setting the override mode directly.
            getRequestedOverrideConfiguration().windowConfiguration.setWindowingMode(windowingMode);
            return;
        }

        final WindowManagerService wm = mService.mWindowManager;
        final ActivityRecord topActivity = getTopActivity();

        // For now, assume that the Stack's windowing mode is what will actually be used
        // by it's activities. In the future, there may be situations where this doesn't
        // happen; so at that point, this message will need to handle that.
        int likelyResolvedMode = windowingMode;
        if (windowingMode == WINDOWING_MODE_UNDEFINED) {
            final ConfigurationContainer parent = getParent();
            likelyResolvedMode = parent != null ? parent.getWindowingMode()
                    : WINDOWING_MODE_FULLSCREEN;
        }
        if (sendNonResizeableNotification && likelyResolvedMode != WINDOWING_MODE_FULLSCREEN
                && topActivity != null && topActivity.isNonResizableOrForcedResizable()
                && !topActivity.noDisplay) {
            // Inform the user that they are starting an app that may not work correctly in
            // multi-window mode.
            final String packageName = topActivity.appInfo.packageName;
            mService.getTaskChangeNotificationController().notifyActivityForcedResizable(
                    topTask.taskId, FORCED_RESIZEABLE_REASON_SPLIT_SCREEN, packageName);
        }

        wm.deferSurfaceLayout();
        try {
            if (!animate && topActivity != null) {
                mStackSupervisor.mNoAnimActivities.add(topActivity);
            }
            super.setWindowingMode(windowingMode);
            // setWindowingMode triggers an onConfigurationChanged cascade which can result in a
            // different resolved windowing mode (usually when preferredWindowingMode is UNDEFINED).
            windowingMode = getWindowingMode();

            if (creating) {
                // Nothing else to do if we don't have a window container yet. E.g. call from ctor.
                return;
            }

            if (windowingMode == WINDOWING_MODE_PINNED || currentMode == WINDOWING_MODE_PINNED) {
                // TODO: Need to remove use of PinnedActivityStack for this to be supported.
                // NOTE: Need to ASS.scheduleUpdatePictureInPictureModeIfNeeded() in
                // setWindowModeUnchecked() when this support is added. See TaskRecord.reparent()
                throw new IllegalArgumentException(
                        "Changing pinned windowing mode not currently supported");
            }

            if (windowingMode == WINDOWING_MODE_SPLIT_SCREEN_PRIMARY && splitScreenStack != null) {
                // We already have a split-screen stack in this display, so just move the tasks over.
                // TODO: Figure-out how to do all the stuff in
                // AMS.setTaskWindowingModeSplitScreenPrimary
                throw new IllegalArgumentException("Setting primary split-screen windowing mode"
                        + " while there is already one isn't currently supported");
                //return;
            }
            if (isTransientWindowingMode(windowingMode) && !isTransientWindowingMode(currentMode)) {
                mRestoreOverrideWindowingMode = currentOverrideMode;
            }

            mTmpRect2.setEmpty();
            if (windowingMode != WINDOWING_MODE_FULLSCREEN) {
                if (mTaskStack.matchParentBounds()) {
                    mTmpRect2.setEmpty();
                } else {
                    mTaskStack.getRawBounds(mTmpRect2);
                }
            }

            if (!Objects.equals(getRequestedOverrideBounds(), mTmpRect2)) {
                resize(mTmpRect2, null /* tempTaskBounds */, null /* tempTaskInsetBounds */);
            }
        } finally {
            if (showRecents && !alreadyInSplitScreenMode && mDisplayId == DEFAULT_DISPLAY
                    && windowingMode == WINDOWING_MODE_SPLIT_SCREEN_PRIMARY) {
                // Make sure recents stack exist when creating a dock stack as it normally needs to
                // be on the other side of the docked stack and we make visibility decisions based
                // on that.
                // TODO: This is only here to help out with the case where recents stack doesn't
                // exist yet. For that case the initial size of the split-screen stack will be the
                // the one where the home stack is visible since recents isn't visible yet, but the
                // divider will be off. I think we should just make the initial bounds that of home
                // so that the divider matches and remove this logic.
                // TODO: This is currently only called when entering split-screen while in another
                // task, and from the tests
                // TODO (b/78247419): Check if launcher and overview are same then move home stack
                // instead of recents stack. Then fix the rotation animation from fullscreen to
                // minimized mode
                final ActivityStack recentStack = display.getOrCreateStack(
                        WINDOWING_MODE_SPLIT_SCREEN_SECONDARY, ACTIVITY_TYPE_RECENTS,
                        true /* onTop */);
                recentStack.moveToFront("setWindowingMode");
                // If task moved to docked stack - show recents if needed.
                mService.mWindowManager.showRecentApps();
            }
            wm.continueSurfaceLayout();
        }

        if (!deferEnsuringVisibility) {
            mRootActivityContainer.ensureActivitiesVisible(null, 0, PRESERVE_WINDOWS);
            mRootActivityContainer.resumeFocusedStacksTopActivities();
        }
    }

    @Override
    public boolean isCompatible(int windowingMode, int activityType) {
        // TODO: Should we just move this to ConfigurationContainer?
        if (activityType == ACTIVITY_TYPE_UNDEFINED) {
            // Undefined activity types end up in a standard stack once the stack is created on a
            // display, so they should be considered compatible.
            activityType = ACTIVITY_TYPE_STANDARD;
        }
        return super.isCompatible(windowingMode, activityType);
    }

    /** Adds the stack to specified display and calls WindowManager to do the same. */
    void reparent(ActivityDisplay activityDisplay, boolean onTop, boolean displayRemoved) {
        // TODO: We should probably resolve the windowing mode for the stack on the new display here
        // so that it end up in a compatible mode in the new display. e.g. split-screen secondary.
        removeFromDisplay();
        // Reparent the window container before we try to update the position when adding it to
        // the new display below
        mTmpRect2.setEmpty();
        if (mTaskStack == null) {
            // TODO: Remove after unification.
            Log.w(TAG, "Task stack is not valid when reparenting.");
        } else {
            mTaskStack.reparent(activityDisplay.mDisplayId, mTmpRect2, onTop);
        }
        setBounds(mTmpRect2.isEmpty() ? null : mTmpRect2);
        activityDisplay.addChild(this, onTop ? POSITION_TOP : POSITION_BOTTOM);
        if (!displayRemoved) {
            postReparent();
        }
    }

    /** Resume next focusable stack after reparenting to another display. */
    void postReparent() {
        adjustFocusToNextFocusableStack("reparent", true /* allowFocusSelf */);
        mRootActivityContainer.resumeFocusedStacksTopActivities();
        // Update visibility of activities before notifying WM. This way it won't try to resize
        // windows that are no longer visible.
        mRootActivityContainer.ensureActivitiesVisible(null /* starting */, 0 /* configChanges */,
                !PRESERVE_WINDOWS);
    }

    /**
     * Updates the inner state of the stack to remove it from its current parent, so it can be
     * either destroyed completely or re-parented.
     */
    private void removeFromDisplay() {
        final ActivityDisplay display = getDisplay();
        if (display != null) {
            display.removeChild(this);
        }
        mDisplayId = INVALID_DISPLAY;
    }

    /** Removes the stack completely. Also calls WindowManager to do the same on its side. */
    void remove() {
        removeFromDisplay();
        if (mTaskStack != null) {
            mTaskStack.removeIfPossible();
            mTaskStack = null;
        }
        onParentChanged();
    }

    ActivityDisplay getDisplay() {
        return mRootActivityContainer.getActivityDisplay(mDisplayId);
    }

    /**
     * @see #getStackDockedModeBounds(Rect, Rect, Rect, Rect)
     */
    void getStackDockedModeBounds(Rect dockedBounds, Rect currentTempTaskBounds,
            Rect outStackBounds, Rect outTempTaskBounds) {
        if (mTaskStack != null) {
            mTaskStack.getStackDockedModeBoundsLocked(getParent().getConfiguration(), dockedBounds,
                    currentTempTaskBounds, outStackBounds, outTempTaskBounds);
        } else {
            outStackBounds.setEmpty();
            outTempTaskBounds.setEmpty();
        }
    }

    void prepareFreezingTaskBounds() {
        if (mTaskStack != null) {
            // TODO: This cannot be false after unification.
            mTaskStack.prepareFreezingTaskBounds();
        }
    }

    void getWindowContainerBounds(Rect outBounds) {
        if (mTaskStack != null) {
            mTaskStack.getBounds(outBounds);
            return;
        }
        outBounds.setEmpty();
    }

    void positionChildWindowContainerAtTop(TaskRecord child) {
        if (mTaskStack != null) {
            // TODO: Remove after unification. This cannot be false after that.
            mTaskStack.positionChildAtTop(child.getTask(), true /* includingParents */);
        }
    }

    void positionChildWindowContainerAtBottom(TaskRecord child) {
        // If there are other focusable stacks on the display, the z-order of the display should not
        // be changed just because a task was placed at the bottom. E.g. if it is moving the topmost
        // task to bottom, the next focusable stack on the same display should be focused.
        final ActivityStack nextFocusableStack = getDisplay().getNextFocusableStack(
                child.getStack(), true /* ignoreCurrent */);
        if (mTaskStack != null) {
            // TODO: Remove after unification. This cannot be false after that.
            mTaskStack.positionChildAtBottom(child.getTask(),
                    nextFocusableStack == null /* includingParents */);
        }
    }

    /**
     * Returns whether to defer the scheduling of the multi-window mode.
     */
    boolean deferScheduleMultiWindowModeChanged() {
        if (inPinnedWindowingMode()) {
            // For the pinned stack, the deferring of the multi-window mode changed is tied to the
            // transition animation into picture-in-picture, and is called once the animation
            // completes, or is interrupted in a way that would leave the stack in a non-fullscreen
            // state.
            // @see BoundsAnimationController
            // @see BoundsAnimationControllerTests
            if (getTaskStack() == null) return false;
            return getTaskStack().deferScheduleMultiWindowModeChanged();
        }
        return false;
    }

    /**
     * Defers updating the bounds of the stack. If the stack was resized/repositioned while
     * deferring, the bounds will update in {@link #continueUpdateBounds()}.
     */
    void deferUpdateBounds() {
        if (!mUpdateBoundsDeferred) {
            mUpdateBoundsDeferred = true;
            mUpdateBoundsDeferredCalled = false;
        }
    }

    /**
     * Continues updating bounds after updates have been deferred. If there was a resize attempt
     * between {@link #deferUpdateBounds()} and {@link #continueUpdateBounds()}, the stack will
     * be resized to that bounds.
     */
    void continueUpdateBounds() {
        if (mUpdateBoundsDeferred) {
            mUpdateBoundsDeferred = false;
            if (mUpdateBoundsDeferredCalled) {
                setTaskBounds(mDeferredBounds);
                setBounds(mDeferredBounds);
            }
            if (mUpdateDisplayedBoundsDeferredCalled) {
                setTaskDisplayedBounds(mDeferredDisplayedBounds);
            }
        }
    }

    boolean updateBoundsAllowed(Rect bounds) {
        if (!mUpdateBoundsDeferred) {
            return true;
        }
        if (bounds != null) {
            mDeferredBounds.set(bounds);
        } else {
            mDeferredBounds.setEmpty();
        }
        mUpdateBoundsDeferredCalled = true;
        return false;
    }

    boolean updateDisplayedBoundsAllowed(Rect bounds) {
        if (!mUpdateBoundsDeferred) {
            return true;
        }
        if (bounds != null) {
            mDeferredDisplayedBounds.set(bounds);
        } else {
            mDeferredDisplayedBounds.setEmpty();
        }
        mUpdateDisplayedBoundsDeferredCalled = true;
        return false;
    }

    @Override
    public int setBounds(Rect bounds) {
        return super.setBounds(!inMultiWindowMode() ? null : bounds);
    }

    public ActivityRecord topRunningActivityLocked() {
        return topRunningActivityLocked(false /* focusableOnly */);
    }

    void getAllRunningVisibleActivitiesLocked(ArrayList<ActivityRecord> outActivities) {
        outActivities.clear();
        for (int taskNdx = mTaskHistory.size() - 1; taskNdx >= 0; --taskNdx) {
            mTaskHistory.get(taskNdx).getAllRunningVisibleActivitiesLocked(outActivities);
        }
    }

    ActivityRecord topRunningActivityLocked(boolean focusableOnly) {
        for (int taskNdx = mTaskHistory.size() - 1; taskNdx >= 0; --taskNdx) {
            ActivityRecord r = mTaskHistory.get(taskNdx).topRunningActivityLocked();
            if (r != null && (!focusableOnly || r.isFocusable())) {
                return r;
            }
        }
        return null;
    }

    ActivityRecord topRunningNonOverlayTaskActivity() {
        for (int taskNdx = mTaskHistory.size() - 1; taskNdx >= 0; --taskNdx) {
            final TaskRecord task = mTaskHistory.get(taskNdx);
            final ArrayList<ActivityRecord> activities = task.mActivities;
            for (int activityNdx = activities.size() - 1; activityNdx >= 0; --activityNdx) {
                final ActivityRecord r = activities.get(activityNdx);
                if (!r.finishing && !r.mTaskOverlay) {
                    return r;
                }
            }
        }
        return null;
    }

    ActivityRecord topRunningNonDelayedActivityLocked(ActivityRecord notTop) {
        for (int taskNdx = mTaskHistory.size() - 1; taskNdx >= 0; --taskNdx) {
            final TaskRecord task = mTaskHistory.get(taskNdx);
            final ArrayList<ActivityRecord> activities = task.mActivities;
            for (int activityNdx = activities.size() - 1; activityNdx >= 0; --activityNdx) {
                ActivityRecord r = activities.get(activityNdx);
                if (!r.finishing && !r.delayedResume && r != notTop && r.okToShowLocked()) {
                    return r;
                }
            }
        }
        return null;
    }

    /**
     * This is a simplified version of topRunningActivity that provides a number of
     * optional skip-over modes.  It is intended for use with the ActivityController hook only.
     *
     * @param token If non-null, any history records matching this token will be skipped.
     * @param taskId If non-zero, we'll attempt to skip over records with the same task ID.
     *
     * @return Returns the HistoryRecord of the next activity on the stack.
     */
    final ActivityRecord topRunningActivityLocked(IBinder token, int taskId) {
        for (int taskNdx = mTaskHistory.size() - 1; taskNdx >= 0; --taskNdx) {
            TaskRecord task = mTaskHistory.get(taskNdx);
            if (task.taskId == taskId) {
                continue;
            }
            ArrayList<ActivityRecord> activities = task.mActivities;
            for (int i = activities.size() - 1; i >= 0; --i) {
                final ActivityRecord r = activities.get(i);
                // Note: the taskId check depends on real taskId fields being non-zero
                if (!r.finishing && (token != r.appToken) && r.okToShowLocked()) {
                    return r;
                }
            }
        }
        return null;
    }

    ActivityRecord getTopActivity() {
        for (int taskNdx = mTaskHistory.size() - 1; taskNdx >= 0; --taskNdx) {
            final ActivityRecord r = mTaskHistory.get(taskNdx).getTopActivity();
            if (r != null) {
                return r;
            }
        }
        return null;
    }

    final TaskRecord topTask() {
        final int size = mTaskHistory.size();
        if (size > 0) {
            return mTaskHistory.get(size - 1);
        }
        return null;
    }

    private TaskRecord bottomTask() {
        if (mTaskHistory.isEmpty()) {
            return null;
        }
        return mTaskHistory.get(0);
    }

    TaskRecord taskForIdLocked(int id) {
        for (int taskNdx = mTaskHistory.size() - 1; taskNdx >= 0; --taskNdx) {
            final TaskRecord task = mTaskHistory.get(taskNdx);
            if (task.taskId == id) {
                return task;
            }
        }
        return null;
    }

    ActivityRecord isInStackLocked(IBinder token) {
        final ActivityRecord r = ActivityRecord.forTokenLocked(token);
        return isInStackLocked(r);
    }

    ActivityRecord isInStackLocked(ActivityRecord r) {
        if (r == null) {
            return null;
        }
        final TaskRecord task = r.getTaskRecord();
        final ActivityStack stack = r.getActivityStack();
        if (stack != null && task.mActivities.contains(r) && mTaskHistory.contains(task)) {
            if (stack != this) Slog.w(TAG,
                    "Illegal state! task does not point to stack it is in.");
            return r;
        }
        return null;
    }

    boolean isInStackLocked(TaskRecord task) {
        return mTaskHistory.contains(task);
    }

    /** Checks if there are tasks with specific UID in the stack. */
    boolean isUidPresent(int uid) {
        for (TaskRecord task : mTaskHistory) {
            for (ActivityRecord r : task.mActivities) {
                if (r.getUid() == uid) {
                    return true;
                }
            }
        }
        return false;
    }

    /** Get all UIDs that are present in the stack. */
    void getPresentUIDs(IntArray presentUIDs) {
        for (TaskRecord task : mTaskHistory) {
            for (ActivityRecord r : task.mActivities) {
                presentUIDs.add(r.getUid());
            }
        }
    }

    /** @return true if the stack can only contain one task */
    boolean isSingleTaskInstance() {
        final ActivityDisplay display = getDisplay();
        return display != null && display.isSingleTaskInstance();
    }

    final void removeActivitiesFromLRUListLocked(TaskRecord task) {
        for (ActivityRecord r : task.mActivities) {
            mLRUActivities.remove(r);
        }
    }

    final boolean updateLRUListLocked(ActivityRecord r) {
        final boolean hadit = mLRUActivities.remove(r);
        mLRUActivities.add(r);
        return hadit;
    }

    final boolean isHomeOrRecentsStack() {
        return isActivityTypeHome() || isActivityTypeRecents();
    }

    final boolean isOnHomeDisplay() {
        return mDisplayId == DEFAULT_DISPLAY;
    }

    private boolean returnsToHomeStack() {
        return !inMultiWindowMode()
                && !mTaskHistory.isEmpty()
                && mTaskHistory.get(0).returnsToHomeStack();
    }

    void moveToFront(String reason) {
        moveToFront(reason, null);
    }

    /**
     * @param reason The reason for moving the stack to the front.
     * @param task If non-null, the task will be moved to the top of the stack.
     * */
    void moveToFront(String reason, TaskRecord task) {
        if (!isAttached()) {
            return;
        }

        final ActivityDisplay display = getDisplay();

        if (inSplitScreenSecondaryWindowingMode()) {
            // If the stack is in split-screen seconardy mode, we need to make sure we move the
            // primary split-screen stack forward in the case it is currently behind a fullscreen
            // stack so both halves of the split-screen appear on-top and the fullscreen stack isn't
            // cutting between them.
            // TODO(b/70677280): This is a workaround until we can fix as part of b/70677280.
            final ActivityStack topFullScreenStack =
                    display.getTopStackInWindowingMode(WINDOWING_MODE_FULLSCREEN);
            if (topFullScreenStack != null) {
                final ActivityStack primarySplitScreenStack = display.getSplitScreenPrimaryStack();
                if (display.getIndexOf(topFullScreenStack)
                        > display.getIndexOf(primarySplitScreenStack)) {
                    primarySplitScreenStack.moveToFront(reason + " splitScreenToTop");
                }
            }
        }

        if (!isActivityTypeHome() && returnsToHomeStack()) {
            // Make sure the home stack is behind this stack since that is where we should return to
            // when this stack is no longer visible.
            display.moveHomeStackToFront(reason + " returnToHome");
        }

        final boolean movingTask = task != null;
        display.positionChildAtTop(this, !movingTask /* includingParents */, reason);
        if (movingTask) {
            // This also moves the entire hierarchy branch to top, including parents
            insertTaskAtTop(task, null /* starting */);
        }
    }

    /**
     * @param reason The reason for moving the stack to the back.
     * @param task If non-null, the task will be moved to the bottom of the stack.
     **/
    void moveToBack(String reason, TaskRecord task) {
        if (!isAttached()) {
            return;
        }

        /**
         * The intent behind moving a primary split screen stack to the back is usually to hide
         * behind the home stack. Exit split screen in this case.
         */
        if (getWindowingMode() == WINDOWING_MODE_SPLIT_SCREEN_PRIMARY) {
            setWindowingMode(WINDOWING_MODE_UNDEFINED);
        }

        getDisplay().positionChildAtBottom(this, reason);
        if (task != null) {
            insertTaskAtBottom(task);
        }
    }

    boolean isFocusable() {
        final ActivityRecord r = topRunningActivityLocked();
        return mRootActivityContainer.isFocusable(this, r != null && r.isFocusable());
    }

    boolean isFocusableAndVisible() {
        return isFocusable() && shouldBeVisible(null /* starting */);
    }

    final boolean isAttached() {
        final ActivityDisplay display = getDisplay();
        return display != null && !display.isRemoved();
    }

    /**
     * Returns the top activity in any existing task matching the given Intent in the input result.
     * Returns null if no such task is found.
     */
    void findTaskLocked(ActivityRecord target, FindTaskResult result) {
        Intent intent = target.intent;
        ActivityInfo info = target.info;
        ComponentName cls = intent.getComponent();
        if (info.targetActivity != null) {
            cls = new ComponentName(info.packageName, info.targetActivity);
        }
        final int userId = UserHandle.getUserId(info.applicationInfo.uid);
        boolean isDocument = intent != null & intent.isDocument();
        // If documentData is non-null then it must match the existing task data.
        Uri documentData = isDocument ? intent.getData() : null;

        if (DEBUG_TASKS) Slog.d(TAG_TASKS, "Looking for task of " + target + " in " + this);
        for (int taskNdx = mTaskHistory.size() - 1; taskNdx >= 0; --taskNdx) {
            final TaskRecord task = mTaskHistory.get(taskNdx);
            if (task.voiceSession != null) {
                // We never match voice sessions; those always run independently.
                if (DEBUG_TASKS) Slog.d(TAG_TASKS, "Skipping " + task + ": voice session");
                continue;
            }
            if (task.userId != userId) {
                // Looking for a different task.
                if (DEBUG_TASKS) Slog.d(TAG_TASKS, "Skipping " + task + ": different user");
                continue;
            }

            // Overlays should not be considered as the task's logical top activity.
            final ActivityRecord r = task.getTopActivity(false /* includeOverlays */);
            if (r == null || r.finishing || r.mUserId != userId ||
                    r.launchMode == ActivityInfo.LAUNCH_SINGLE_INSTANCE) {
                if (DEBUG_TASKS) Slog.d(TAG_TASKS, "Skipping " + task + ": mismatch root " + r);
                continue;
            }
            if (!r.hasCompatibleActivityType(target)) {
                if (DEBUG_TASKS) Slog.d(TAG_TASKS, "Skipping " + task + ": mismatch activity type");
                continue;
            }

            final Intent taskIntent = task.intent;
            final Intent affinityIntent = task.affinityIntent;
            final boolean taskIsDocument;
            final Uri taskDocumentData;
            if (taskIntent != null && taskIntent.isDocument()) {
                taskIsDocument = true;
                taskDocumentData = taskIntent.getData();
            } else if (affinityIntent != null && affinityIntent.isDocument()) {
                taskIsDocument = true;
                taskDocumentData = affinityIntent.getData();
            } else {
                taskIsDocument = false;
                taskDocumentData = null;
            }

            if (DEBUG_TASKS) Slog.d(TAG_TASKS, "Comparing existing cls="
                    + taskIntent.getComponent().flattenToShortString()
                    + "/aff=" + r.getTaskRecord().rootAffinity + " to new cls="
                    + intent.getComponent().flattenToShortString() + "/aff=" + info.taskAffinity);
            // TODO Refactor to remove duplications. Check if logic can be simplified.
            if (taskIntent != null && taskIntent.getComponent() != null &&
                    taskIntent.getComponent().compareTo(cls) == 0 &&
                    Objects.equals(documentData, taskDocumentData)) {
                if (DEBUG_TASKS) Slog.d(TAG_TASKS, "Found matching class!");
                //dump();
                if (DEBUG_TASKS) Slog.d(TAG_TASKS,
                        "For Intent " + intent + " bringing to top: " + r.intent);
                result.mRecord = r;
                result.mIdealMatch = true;
                break;
            } else if (affinityIntent != null && affinityIntent.getComponent() != null &&
                    affinityIntent.getComponent().compareTo(cls) == 0 &&
                    Objects.equals(documentData, taskDocumentData)) {
                if (DEBUG_TASKS) Slog.d(TAG_TASKS, "Found matching class!");
                //dump();
                if (DEBUG_TASKS) Slog.d(TAG_TASKS,
                        "For Intent " + intent + " bringing to top: " + r.intent);
                result.mRecord = r;
                result.mIdealMatch = true;
                break;
            } else if (!isDocument && !taskIsDocument
                    && result.mRecord == null && task.rootAffinity != null) {
                if (task.rootAffinity.equals(target.taskAffinity)) {
                    if (DEBUG_TASKS) Slog.d(TAG_TASKS, "Found matching affinity candidate!");
                    // It is possible for multiple tasks to have the same root affinity especially
                    // if they are in separate stacks. We save off this candidate, but keep looking
                    // to see if there is a better candidate.
                    result.mRecord = r;
                    result.mIdealMatch = false;
                }
            } else if (DEBUG_TASKS) Slog.d(TAG_TASKS, "Not a match: " + task);
        }
    }

    /**
     * Returns the first activity (starting from the top of the stack) that
     * is the same as the given activity.  Returns null if no such activity
     * is found.
     */
    ActivityRecord findActivityLocked(Intent intent, ActivityInfo info,
                                      boolean compareIntentFilters) {
        ComponentName cls = intent.getComponent();
        if (info.targetActivity != null) {
            cls = new ComponentName(info.packageName, info.targetActivity);
        }
        final int userId = UserHandle.getUserId(info.applicationInfo.uid);

        for (int taskNdx = mTaskHistory.size() - 1; taskNdx >= 0; --taskNdx) {
            final TaskRecord task = mTaskHistory.get(taskNdx);
            final ArrayList<ActivityRecord> activities = task.mActivities;

            for (int activityNdx = activities.size() - 1; activityNdx >= 0; --activityNdx) {
                ActivityRecord r = activities.get(activityNdx);
                if (!r.okToShowLocked()) {
                    continue;
                }
                if (!r.finishing && r.mUserId == userId) {
                    if (compareIntentFilters) {
                        if (r.intent.filterEquals(intent)) {
                            return r;
                        }
                    } else {
                        if (r.intent.getComponent().equals(cls)) {
                            return r;
                        }
                    }
                }
            }
        }

        return null;
    }

    /*
     * Move the activities around in the stack to bring a user to the foreground.
     */
    final void switchUserLocked(int userId) {
        if (mCurrentUser == userId) {
            return;
        }
        mCurrentUser = userId;

        // Move userId's tasks to the top.
        int index = mTaskHistory.size();
        for (int i = 0; i < index; ) {
            final TaskRecord task = mTaskHistory.get(i);

            if (task.okToShowLocked()) {
                if (DEBUG_TASKS) Slog.d(TAG_TASKS, "switchUser: stack=" + getStackId() +
                        " moving " + task + " to top");
                mTaskHistory.remove(i);
                mTaskHistory.add(task);
                --index;
                // Use same value for i.
            } else {
                ++i;
            }
        }
    }

    void minimalResumeActivityLocked(ActivityRecord r) {
        if (DEBUG_STATES) Slog.v(TAG_STATES, "Moving to RESUMED: " + r + " (starting new instance)"
                + " callers=" + Debug.getCallers(5));
        r.setState(RESUMED, "minimalResumeActivityLocked");
        r.completeResumeLocked();
        if (DEBUG_SAVED_STATE) Slog.i(TAG_SAVED_STATE,
                "Launch completed; removing icicle of " + r.icicle);
    }

    private void clearLaunchTime(ActivityRecord r) {
        // Make sure that there is no activity waiting for this to launch.
        if (!mStackSupervisor.mWaitingActivityLaunched.isEmpty()) {
            mStackSupervisor.removeTimeoutsForActivityLocked(r);
            mStackSupervisor.scheduleIdleTimeoutLocked(r);
        }
    }

    void awakeFromSleepingLocked() {
        // Ensure activities are no longer sleeping.
        for (int taskNdx = mTaskHistory.size() - 1; taskNdx >= 0; --taskNdx) {
            final ArrayList<ActivityRecord> activities = mTaskHistory.get(taskNdx).mActivities;
            for (int activityNdx = activities.size() - 1; activityNdx >= 0; --activityNdx) {
                activities.get(activityNdx).setSleeping(false);
            }
        }
        if (mPausingActivity != null) {
            Slog.d(TAG, "awakeFromSleepingLocked: previously pausing activity didn't pause");
            activityPausedLocked(mPausingActivity.appToken, true);
        }
    }

    void updateActivityApplicationInfoLocked(ApplicationInfo aInfo) {
        final String packageName = aInfo.packageName;
        final int userId = UserHandle.getUserId(aInfo.uid);

        for (int taskNdx = mTaskHistory.size() - 1; taskNdx >= 0; --taskNdx) {
            final List<ActivityRecord> activities = mTaskHistory.get(taskNdx).mActivities;
            for (int activityNdx = activities.size() - 1; activityNdx >= 0; --activityNdx) {
                final ActivityRecord ar = activities.get(activityNdx);

                if ((userId == ar.mUserId) && packageName.equals(ar.packageName)) {
                    ar.updateApplicationInfo(aInfo);
                }
            }
        }
    }

    void checkReadyForSleep() {
        if (shouldSleepActivities() && goToSleepIfPossible(false /* shuttingDown */)) {
            mStackSupervisor.checkReadyForSleepLocked(true /* allowDelay */);
        }
    }

    /**
     * Tries to put the activities in the stack to sleep.
     *
     * If the stack is not in a state where its activities can be put to sleep, this function will
     * start any necessary actions to move the stack into such a state. It is expected that this
     * function get called again when those actions complete.
     *
     * @param shuttingDown true when the called because the device is shutting down.
     * @return true if the stack finished going to sleep, false if the stack only started the
     * process of going to sleep (checkReadyForSleep will be called when that process finishes).
     */
    boolean goToSleepIfPossible(boolean shuttingDown) {
        boolean shouldSleep = true;

        if (mResumedActivity != null) {
            // Still have something resumed; can't sleep until it is paused.
            if (DEBUG_PAUSE) Slog.v(TAG_PAUSE, "Sleep needs to pause " + mResumedActivity);
            if (DEBUG_USER_LEAVING) Slog.v(TAG_USER_LEAVING,
                    "Sleep => pause with userLeaving=false");

            startPausingLocked(false, true, null, false);
            shouldSleep = false ;
        } else if (mPausingActivity != null) {
            // Still waiting for something to pause; can't sleep yet.
            if (DEBUG_PAUSE) Slog.v(TAG_PAUSE, "Sleep still waiting to pause " + mPausingActivity);
            shouldSleep = false;
        }

        if (!shuttingDown) {
            if (containsActivityFromStack(mStackSupervisor.mStoppingActivities)) {
                // Still need to tell some activities to stop; can't sleep yet.
                if (DEBUG_PAUSE) Slog.v(TAG_PAUSE, "Sleep still need to stop "
                        + mStackSupervisor.mStoppingActivities.size() + " activities");

                mStackSupervisor.scheduleIdleLocked();
                shouldSleep = false;
            }

            if (containsActivityFromStack(mStackSupervisor.mGoingToSleepActivities)) {
                // Still need to tell some activities to sleep; can't sleep yet.
                if (DEBUG_PAUSE) Slog.v(TAG_PAUSE, "Sleep still need to sleep "
                        + mStackSupervisor.mGoingToSleepActivities.size() + " activities");
                shouldSleep = false;
            }
        }

        if (shouldSleep) {
            goToSleep();
        }

        return shouldSleep;
    }

    void goToSleep() {
        // Ensure visibility without updating configuration, as activities are about to sleep.
        ensureActivitiesVisibleLocked(null /* starting */, 0 /* configChanges */,
                !PRESERVE_WINDOWS);

        // Make sure any paused or stopped but visible activities are now sleeping.
        // This ensures that the activity's onStop() is called.
        for (int taskNdx = mTaskHistory.size() - 1; taskNdx >= 0; --taskNdx) {
            final ArrayList<ActivityRecord> activities = mTaskHistory.get(taskNdx).mActivities;
            for (int activityNdx = activities.size() - 1; activityNdx >= 0; --activityNdx) {
                final ActivityRecord r = activities.get(activityNdx);
                if (r.isState(STOPPING, STOPPED, PAUSED, PAUSING)) {
                    r.setSleeping(true);
                }
            }
        }
    }

    private boolean containsActivityFromStack(List<ActivityRecord> rs) {
        for (ActivityRecord r : rs) {
            if (r.getActivityStack() == this) {
                return true;
            }
        }
        return false;
    }

    /**
     * Schedule a pause timeout in case the app doesn't respond. We don't give it much time because
     * this directly impacts the responsiveness seen by the user.
     */
    private void schedulePauseTimeout(ActivityRecord r) {
        final Message msg = mHandler.obtainMessage(PAUSE_TIMEOUT_MSG);
        msg.obj = r;
        r.pauseTime = SystemClock.uptimeMillis();
        mHandler.sendMessageDelayed(msg, PAUSE_TIMEOUT);
        if (DEBUG_PAUSE) Slog.v(TAG_PAUSE, "Waiting for pause to complete...");
    }

    /**
     * Start pausing the currently resumed activity.  It is an error to call this if there
     * is already an activity being paused or there is no resumed activity.
     *
     * @param userLeaving True if this should result in an onUserLeaving to the current activity.
     * @param uiSleeping True if this is happening with the user interface going to sleep (the
     * screen turning off).
     * @param resuming The activity we are currently trying to resume or null if this is not being
     *                 called as part of resuming the top activity, so we shouldn't try to instigate
     *                 a resume here if not null.
     * @param pauseImmediately True if the caller does not want to wait for the activity callback to
     *                         complete pausing.
     * @return Returns true if an activity now is in the PAUSING state, and we are waiting for
     * it to tell us when it is done.
     */
    final boolean startPausingLocked(boolean userLeaving, boolean uiSleeping,
            ActivityRecord resuming, boolean pauseImmediately) {
        if (mPausingActivity != null) {
            Slog.wtf(TAG, "Going to pause when pause is already pending for " + mPausingActivity
                    + " state=" + mPausingActivity.getState());
            if (!shouldSleepActivities()) {
                // Avoid recursion among check for sleep and complete pause during sleeping.
                // Because activity will be paused immediately after resume, just let pause
                // be completed by the order of activity paused from clients.
                completePauseLocked(false, resuming);
            }
        }
        ActivityRecord prev = mResumedActivity;

        if (prev == null) {
            if (resuming == null) {
                Slog.wtf(TAG, "Trying to pause when nothing is resumed");
                mRootActivityContainer.resumeFocusedStacksTopActivities();
            }
            return false;
        }

        if (prev == resuming) {
            Slog.wtf(TAG, "Trying to pause activity that is in process of being resumed");
            return false;
        }

        if (DEBUG_STATES) Slog.v(TAG_STATES, "Moving to PAUSING: " + prev);
        else if (DEBUG_PAUSE) Slog.v(TAG_PAUSE, "Start pausing: " + prev);

        if (mActivityTrigger != null) {
            mActivityTrigger.activityPauseTrigger(prev.intent, prev.info, prev.appInfo);
        }

        mPausingActivity = prev;
        mLastPausedActivity = prev;
        mLastNoHistoryActivity = (prev.intent.getFlags() & Intent.FLAG_ACTIVITY_NO_HISTORY) != 0
                || (prev.info.flags & ActivityInfo.FLAG_NO_HISTORY) != 0 ? prev : null;
        prev.setState(PAUSING, "startPausingLocked");
        prev.getTaskRecord().touchActiveTime();
        clearLaunchTime(prev);

        mService.updateCpuStats();

        if (prev.attachedToProcess()) {
            if (DEBUG_PAUSE) Slog.v(TAG_PAUSE, "Enqueueing pending pause: " + prev);
            try {
                EventLogTags.writeAmPauseActivity(prev.mUserId, System.identityHashCode(prev),
                        prev.shortComponentName, "userLeaving=" + userLeaving);

                mService.getLifecycleManager().scheduleTransaction(prev.app.getThread(),
                        prev.appToken, PauseActivityItem.obtain(prev.finishing, userLeaving,
                                prev.configChangeFlags, pauseImmediately));
            } catch (Exception e) {
                // Ignore exception, if process died other code will cleanup.
                Slog.w(TAG, "Exception thrown during pause", e);
                mPausingActivity = null;
                mLastPausedActivity = null;
                mLastNoHistoryActivity = null;
            }
        } else {
            mPausingActivity = null;
            mLastPausedActivity = null;
            mLastNoHistoryActivity = null;
        }

        // If we are not going to sleep, we want to ensure the device is
        // awake until the next activity is started.
        if (!uiSleeping && !mService.isSleepingOrShuttingDownLocked()) {
            mStackSupervisor.acquireLaunchWakelock();
        }

        if (mPausingActivity != null) {
            // Have the window manager pause its key dispatching until the new
            // activity has started.  If we're pausing the activity just because
            // the screen is being turned off and the UI is sleeping, don't interrupt
            // key dispatch; the same activity will pick it up again on wakeup.
            if (!uiSleeping) {
                prev.pauseKeyDispatchingLocked();
            } else if (DEBUG_PAUSE) {
                 Slog.v(TAG_PAUSE, "Key dispatch not paused for screen off");
            }

            if (pauseImmediately) {
                // If the caller said they don't want to wait for the pause, then complete
                // the pause now.
                completePauseLocked(false, resuming);
                return false;

            } else {
                schedulePauseTimeout(prev);
                return true;
            }

        } else {
            // This activity failed to schedule the
            // pause, so just treat it as being paused now.
            if (DEBUG_PAUSE) Slog.v(TAG_PAUSE, "Activity not running, resuming next.");
            if (resuming == null) {
                mRootActivityContainer.resumeFocusedStacksTopActivities();
            }
            return false;
        }
    }

    final void activityPausedLocked(IBinder token, boolean timeout) {
        if (DEBUG_PAUSE) Slog.v(TAG_PAUSE,
            "Activity paused: token=" + token + ", timeout=" + timeout);

        final ActivityRecord r = isInStackLocked(token);

        if (r != null) {
            mHandler.removeMessages(PAUSE_TIMEOUT_MSG, r);
            if (mPausingActivity == r) {
                if (DEBUG_STATES) Slog.v(TAG_STATES, "Moving to PAUSED: " + r
                        + (timeout ? " (due to timeout)" : " (pause complete)"));
                mService.mWindowManager.deferSurfaceLayout();
                try {
                    completePauseLocked(true /* resumeNext */, null /* resumingActivity */);
                } finally {
                    mService.mWindowManager.continueSurfaceLayout();
                }
                return;
            } else {
                EventLog.writeEvent(EventLogTags.AM_FAILED_TO_PAUSE,
                        r.mUserId, System.identityHashCode(r), r.shortComponentName,
                        mPausingActivity != null
                            ? mPausingActivity.shortComponentName : "(none)");
                if (r.isState(PAUSING)) {
                    r.setState(PAUSED, "activityPausedLocked");
                    if (r.finishing) {
                        if (DEBUG_PAUSE) Slog.v(TAG,
                                "Executing finish of failed to pause activity: " + r);
                        finishCurrentActivityLocked(r, FINISH_AFTER_VISIBLE, false,
                                "activityPausedLocked");
                    }
                }
            }
        }
        mRootActivityContainer.ensureActivitiesVisible(null, 0, !PRESERVE_WINDOWS);
    }

    private void completePauseLocked(boolean resumeNext, ActivityRecord resuming) {
        ActivityRecord prev = mPausingActivity;
        if (DEBUG_PAUSE) Slog.v(TAG_PAUSE, "Complete pause: " + prev);

        if (prev != null) {
            prev.setWillCloseOrEnterPip(false);
            final boolean wasStopping = prev.isState(STOPPING);
            prev.setState(PAUSED, "completePausedLocked");
            if (prev.finishing) {
                if (DEBUG_PAUSE) Slog.v(TAG_PAUSE, "Executing finish of activity: " + prev);
                prev = finishCurrentActivityLocked(prev, FINISH_AFTER_VISIBLE, false,
                        "completedPausedLocked");
            } else if (prev.hasProcess()) {
                if (DEBUG_PAUSE) Slog.v(TAG_PAUSE, "Enqueue pending stop if needed: " + prev
                        + " wasStopping=" + wasStopping + " visible=" + prev.visible);
                if (mStackSupervisor.mActivitiesWaitingForVisibleActivity.remove(prev)) {
                    if (DEBUG_SWITCH || DEBUG_PAUSE) Slog.v(TAG_PAUSE,
                            "Complete pause, no longer waiting: " + prev);
                }
                if (prev.deferRelaunchUntilPaused) {
                    // Complete the deferred relaunch that was waiting for pause to complete.
                    if (DEBUG_PAUSE) Slog.v(TAG_PAUSE, "Re-launching after pause: " + prev);
                    prev.relaunchActivityLocked(false /* andResume */,
                            prev.preserveWindowOnDeferredRelaunch);
                } else if (wasStopping) {
                    // We are also stopping, the stop request must have gone soon after the pause.
                    // We can't clobber it, because the stop confirmation will not be handled.
                    // We don't need to schedule another stop, we only need to let it happen.
                    prev.setState(STOPPING, "completePausedLocked");
                } else if (!prev.visible || shouldSleepOrShutDownActivities()) {
                    // Clear out any deferred client hide we might currently have.
                    prev.setDeferHidingClient(false);
                    // If we were visible then resumeTopActivities will release resources before
                    // stopping.
                    addToStopping(prev, true /* scheduleIdle */, false /* idleDelayed */);
                }
            } else {
                if (DEBUG_PAUSE) Slog.v(TAG_PAUSE, "App died during pause, not stopping: " + prev);
                prev = null;
            }
            // It is possible the activity was freezing the screen before it was paused.
            // In that case go ahead and remove the freeze this activity has on the screen
            // since it is no longer visible.
            if (prev != null) {
                prev.stopFreezingScreenLocked(true /*force*/);
            }
            mPausingActivity = null;
        }

        if (resumeNext) {
            final ActivityStack topStack = mRootActivityContainer.getTopDisplayFocusedStack();
            if (!topStack.shouldSleepOrShutDownActivities()) {
                mRootActivityContainer.resumeFocusedStacksTopActivities(topStack, prev, null);
            } else {
                checkReadyForSleep();
                ActivityRecord top = topStack.topRunningActivityLocked();
                if (top == null || (prev != null && top != prev)) {
                    // If there are no more activities available to run, do resume anyway to start
                    // something. Also if the top activity on the stack is not the just paused
                    // activity, we need to go ahead and resume it to ensure we complete an
                    // in-flight app switch.
                    mRootActivityContainer.resumeFocusedStacksTopActivities();
                }
            }
        }

        if (prev != null) {
            prev.resumeKeyDispatchingLocked();

            if (prev.hasProcess() && prev.cpuTimeAtResume > 0) {
                final long diff = prev.app.getCpuTime() - prev.cpuTimeAtResume;
                if (diff > 0) {
                    final Runnable r = PooledLambda.obtainRunnable(
                            ActivityManagerInternal::updateForegroundTimeIfOnBattery,
                            mService.mAmInternal, prev.info.packageName,
                            prev.info.applicationInfo.uid,
                            diff);
                    mService.mH.post(r);
                }
            }
            prev.cpuTimeAtResume = 0; // reset it
        }

        // Notify when the task stack has changed, but only if visibilities changed (not just
        // focus). Also if there is an active pinned stack - we always want to notify it about
        // task stack changes, because its positioning may depend on it.
        if (mStackSupervisor.mAppVisibilitiesChangedSinceLastPause
                || (getDisplay() != null && getDisplay().hasPinnedStack())) {
            mService.getTaskChangeNotificationController().notifyTaskStackChanged();
            mStackSupervisor.mAppVisibilitiesChangedSinceLastPause = false;
        }

        mRootActivityContainer.ensureActivitiesVisible(resuming, 0, !PRESERVE_WINDOWS);
    }

    private void addToStopping(ActivityRecord r, boolean scheduleIdle, boolean idleDelayed) {
        if (!mStackSupervisor.mStoppingActivities.contains(r)) {
            mStackSupervisor.mStoppingActivities.add(r);

            // Some activity is waiting for another activity to become visible before it's being
            // stopped, which means that we also want to wait with stopping this one to avoid
            // flickers.
            if (!mStackSupervisor.mActivitiesWaitingForVisibleActivity.isEmpty()
                    && !mStackSupervisor.mActivitiesWaitingForVisibleActivity.contains(r)) {
                if (DEBUG_SWITCH) Slog.i(TAG_SWITCH, "adding to waiting visible activity=" + r
                        + " existing=" + mStackSupervisor.mActivitiesWaitingForVisibleActivity);
                mStackSupervisor.mActivitiesWaitingForVisibleActivity.add(r);
            }
        }

        // If we already have a few activities waiting to stop, then give up
        // on things going idle and start clearing them out. Or if r is the
        // last of activity of the last task the stack will be empty and must
        // be cleared immediately.
        boolean forceIdle = mStackSupervisor.mStoppingActivities.size() > MAX_STOPPING_TO_FORCE
                || (r.frontOfTask && mTaskHistory.size() <= 1);
        if (scheduleIdle || forceIdle) {
            if (DEBUG_PAUSE) Slog.v(TAG_PAUSE, "Scheduling idle now: forceIdle="
                    + forceIdle + "immediate=" + !idleDelayed);
            if (!idleDelayed) {
                mStackSupervisor.scheduleIdleLocked();
            } else {
                mStackSupervisor.scheduleIdleTimeoutLocked(r);
            }
        } else {
            checkReadyForSleep();
        }
    }

    /**
     * Returns true if the stack is translucent and can have other contents visible behind it if
     * needed. A stack is considered translucent if it don't contain a visible or
     * starting (about to be visible) activity that is fullscreen (opaque).
     * @param starting The currently starting activity or null if there is none.
     */
    @VisibleForTesting
    boolean isStackTranslucent(ActivityRecord starting) {
        if (!isAttached() || mForceHidden) {
            return true;
        }
        for (int taskNdx = mTaskHistory.size() - 1; taskNdx >= 0; --taskNdx) {
            final TaskRecord task = mTaskHistory.get(taskNdx);
            final ArrayList<ActivityRecord> activities = task.mActivities;
            for (int activityNdx = activities.size() - 1; activityNdx >= 0; --activityNdx) {
                final ActivityRecord r = activities.get(activityNdx);

                if (r.finishing) {
                    // We don't factor in finishing activities when determining translucency since
                    // they will be gone soon.
                    continue;
                }

                if (!r.visibleIgnoringKeyguard && r != starting) {
                    // Also ignore invisible activities that are not the currently starting
                    // activity (about to be visible).
                    continue;
                }

                if (r.fullscreen || r.hasWallpaper) {
                    // Stack isn't translucent if it has at least one fullscreen activity
                    // that is visible.
                    return false;
                }
            }
        }
        return true;
    }

    boolean isTopStackOnDisplay() {
        final ActivityDisplay display = getDisplay();
        return display != null && display.isTopStack(this);
    }

    /**
     * @return {@code true} if this is the focused stack on its current display, {@code false}
     * otherwise.
     */
    boolean isFocusedStackOnDisplay() {
        final ActivityDisplay display = getDisplay();
        return display != null && this == display.getFocusedStack();
    }

    boolean isTopActivityVisible() {
        final ActivityRecord topActivity = getTopActivity();
        return topActivity != null && topActivity.visible;
    }

    /**
     * Returns true if the stack should be visible.
     *
     * @param starting The currently starting activity or null if there is none.
     */
    boolean shouldBeVisible(ActivityRecord starting) {
        if (!isAttached() || mForceHidden) {
            return false;
        }

        final ActivityDisplay display = getDisplay();
        boolean gotSplitScreenStack = false;
        boolean gotOpaqueSplitScreenPrimary = false;
        boolean gotOpaqueSplitScreenSecondary = false;
        final int windowingMode = getWindowingMode();
        final boolean isAssistantType = isActivityTypeAssistant();
        for (int i = display.getChildCount() - 1; i >= 0; --i) {
            final ActivityStack other = display.getChildAt(i);
            final boolean hasRunningActivities = other.topRunningActivityLocked() != null;
            if (other == this) {
                // Should be visible if there is no other stack occluding it, unless it doesn't
                // have any running activities, not starting one and not home stack.
                return hasRunningActivities || isInStackLocked(starting) != null
                        || isActivityTypeHome();
            }

            if (!hasRunningActivities) {
                continue;
            }

            final int otherWindowingMode = other.getWindowingMode();

            if (otherWindowingMode == WINDOWING_MODE_FULLSCREEN) {
                // In this case the home stack isn't resizeable even though we are in split-screen
                // mode. We still want the primary splitscreen stack to be visible as there will be
                // a slight hint of it in the status bar area above the non-resizeable home
                // activity. In addition, if the fullscreen assistant is over primary splitscreen
                // stack, the stack should still be visible in the background as long as the recents
                // animation is running.
                final int activityType = other.getActivityType();
                if (windowingMode == WINDOWING_MODE_SPLIT_SCREEN_PRIMARY) {
                    if (activityType == ACTIVITY_TYPE_HOME
                            || (activityType == ACTIVITY_TYPE_ASSISTANT
                                    && mWindowManager.getRecentsAnimationController() != null)) {
                       return true;
                    }
                }
                if (other.isStackTranslucent(starting)) {
                    // Can be visible behind a translucent fullscreen stack.
                    continue;
                }
                return false;
            } else if (otherWindowingMode == WINDOWING_MODE_SPLIT_SCREEN_PRIMARY
                    && !gotOpaqueSplitScreenPrimary) {
                gotSplitScreenStack = true;
                gotOpaqueSplitScreenPrimary =
                        !other.isStackTranslucent(starting);
                if (windowingMode == WINDOWING_MODE_SPLIT_SCREEN_PRIMARY
                        && gotOpaqueSplitScreenPrimary) {
                    // Can not be visible behind another opaque stack in split-screen-primary mode.
                    return false;
                }
            } else if (otherWindowingMode == WINDOWING_MODE_SPLIT_SCREEN_SECONDARY
                    && !gotOpaqueSplitScreenSecondary) {
                gotSplitScreenStack = true;
                gotOpaqueSplitScreenSecondary =
                        !other.isStackTranslucent(starting);
                if (windowingMode == WINDOWING_MODE_SPLIT_SCREEN_SECONDARY
                        && gotOpaqueSplitScreenSecondary) {
                    // Can not be visible behind another opaque stack in split-screen-secondary mode.
                    return false;
                }
            }
            if (gotOpaqueSplitScreenPrimary && gotOpaqueSplitScreenSecondary) {
                // Can not be visible if we are in split-screen windowing mode and both halves of
                // the screen are opaque.
                return false;
            }
            if (isAssistantType && gotSplitScreenStack) {
                // Assistant stack can't be visible behind split-screen. In addition to this not
                // making sense, it also works around an issue here we boost the z-order of the
                // assistant window surfaces in window manager whenever it is visible.
                return false;
            }
        }

        // Well, nothing is stopping you from being visible...
        return true;
    }

    final int rankTaskLayers(int baseLayer) {
        int layer = 0;
        for (int taskNdx = mTaskHistory.size() - 1; taskNdx >= 0; --taskNdx) {
            final TaskRecord task = mTaskHistory.get(taskNdx);
            ActivityRecord r = task.topRunningActivityLocked();
            if (r == null || r.finishing || !r.visible) {
                task.mLayerRank = -1;
            } else {
                task.mLayerRank = baseLayer + layer++;
            }
        }
        return layer;
    }

    /**
     * Make sure that all activities that need to be visible in the stack (that is, they
     * currently can be seen by the user) actually are and update their configuration.
     */
    final void ensureActivitiesVisibleLocked(ActivityRecord starting, int configChanges,
            boolean preserveWindows) {
        ensureActivitiesVisibleLocked(starting, configChanges, preserveWindows,
                true /* notifyClients */);
    }

    /**
     * Ensure visibility with an option to also update the configuration of visible activities.
     * @see #ensureActivitiesVisibleLocked(ActivityRecord, int, boolean)
     * @see RootActivityContainer#ensureActivitiesVisible(ActivityRecord, int, boolean)
     */
    // TODO: Should be re-worked based on the fact that each task as a stack in most cases.
    final void ensureActivitiesVisibleLocked(ActivityRecord starting, int configChanges,
            boolean preserveWindows, boolean notifyClients) {
        mTopActivityOccludesKeyguard = false;
        mTopDismissingKeyguardActivity = null;
        mStackSupervisor.getKeyguardController().beginActivityVisibilityUpdate();
        try {
            ActivityRecord top = topRunningActivityLocked();
            if (DEBUG_VISIBILITY) Slog.v(TAG_VISIBILITY, "ensureActivitiesVisible behind " + top
                    + " configChanges=0x" + Integer.toHexString(configChanges));
            if (top != null) {
                checkTranslucentActivityWaiting(top);
            }

            // If the top activity is not fullscreen, then we need to
            // make sure any activities under it are now visible.
            boolean aboveTop = top != null;
            final boolean stackShouldBeVisible = shouldBeVisible(starting);
            boolean behindFullscreenActivity = !stackShouldBeVisible;
            boolean resumeNextActivity = isFocusable() && isInStackLocked(starting) == null;
            final boolean isTopNotPinnedStack =
                    isAttached() && getDisplay().isTopNotPinnedStack(this);
            for (int taskNdx = mTaskHistory.size() - 1; taskNdx >= 0; --taskNdx) {
                final TaskRecord task = mTaskHistory.get(taskNdx);
                final ArrayList<ActivityRecord> activities = task.mActivities;
                for (int activityNdx = activities.size() - 1; activityNdx >= 0; --activityNdx) {
                    final ActivityRecord r = activities.get(activityNdx);
                    if (r.finishing) {
                        continue;
                    }
                    final boolean isTop = r == top;
                    if (aboveTop && !isTop) {
                        continue;
                    }
                    aboveTop = false;

                    // Check whether activity should be visible without Keyguard influence
                    final boolean visibleIgnoringKeyguard = r.shouldBeVisibleIgnoringKeyguard(
                            behindFullscreenActivity);
                    r.visibleIgnoringKeyguard = visibleIgnoringKeyguard;

                    // Now check whether it's really visible depending on Keyguard state.
                    final boolean reallyVisible = checkKeyguardVisibility(r,
                            visibleIgnoringKeyguard, isTop && isTopNotPinnedStack);
                    if (visibleIgnoringKeyguard) {
                        behindFullscreenActivity = updateBehindFullscreen(!stackShouldBeVisible,
                                behindFullscreenActivity, r);
                    }
                    if (reallyVisible) {
                        if (DEBUG_VISIBILITY) Slog.v(TAG_VISIBILITY, "Make visible? " + r
                                + " finishing=" + r.finishing + " state=" + r.getState());
                        // First: if this is not the current activity being started, make
                        // sure it matches the current configuration.
                        if (r != starting && notifyClients) {
                            r.ensureActivityConfiguration(0 /* globalChanges */, preserveWindows,
                                    true /* ignoreStopState */);
                        }

                        if (!r.attachedToProcess()) {
                            if (makeVisibleAndRestartIfNeeded(starting, configChanges, isTop,
                                    resumeNextActivity, r)) {
                                if (activityNdx >= activities.size()) {
                                    // Record may be removed if its process needs to restart.
                                    activityNdx = activities.size() - 1;
                                } else {
                                    resumeNextActivity = false;
                                }
                            }
                        } else if (r.visible) {
                            // If this activity is already visible, then there is nothing to do here.
                            if (DEBUG_VISIBILITY) Slog.v(TAG_VISIBILITY,
                                    "Skipping: already visible at " + r);

                            if (r.mClientVisibilityDeferred && notifyClients) {
                                r.makeClientVisible();
                            }

                            if (r.handleAlreadyVisible()) {
                                resumeNextActivity = false;
                            }

                            if (notifyClients) {
                                r.makeActiveIfNeeded(starting);
                            }
                        } else {
                            r.makeVisibleIfNeeded(starting, notifyClients);
                        }
                        // Aggregate current change flags.
                        configChanges |= r.configChangeFlags;
                    } else {
                        if (DEBUG_VISIBILITY) Slog.v(TAG_VISIBILITY, "Make invisible? " + r
                                + " finishing=" + r.finishing + " state=" + r.getState()
                                + " stackShouldBeVisible=" + stackShouldBeVisible
                                + " behindFullscreenActivity=" + behindFullscreenActivity
                                + " mLaunchTaskBehind=" + r.mLaunchTaskBehind);
                        makeInvisible(r);
                    }
                }
                final int windowingMode = getWindowingMode();
                if (windowingMode == WINDOWING_MODE_FREEFORM) {
                    // The visibility of tasks and the activities they contain in freeform stack are
                    // determined individually unlike other stacks where the visibility or fullscreen
                    // status of an activity in a previous task affects other.
                    behindFullscreenActivity = !stackShouldBeVisible;
                } else if (isActivityTypeHome()) {
                    if (DEBUG_VISIBILITY) Slog.v(TAG_VISIBILITY, "Home task: at " + task
                            + " stackShouldBeVisible=" + stackShouldBeVisible
                            + " behindFullscreenActivity=" + behindFullscreenActivity);
                    // No other task in the home stack should be visible behind the home activity.
                    // Home activities is usually a translucent activity with the wallpaper behind
                    // them. However, when they don't have the wallpaper behind them, we want to
                    // show activities in the next application stack behind them vs. another
                    // task in the home stack like recents.
                    behindFullscreenActivity = true;
                }
            }

            if (mTranslucentActivityWaiting != null &&
                    mUndrawnActivitiesBelowTopTranslucent.isEmpty()) {
                // Nothing is getting drawn or everything was already visible, don't wait for timeout.
                notifyActivityDrawnLocked(null);
            }
        } finally {
            mStackSupervisor.getKeyguardController().endActivityVisibilityUpdate();
        }
    }

    void addStartingWindowsForVisibleActivities(boolean taskSwitch) {
        for (int taskNdx = mTaskHistory.size() - 1; taskNdx >= 0; --taskNdx) {
            mTaskHistory.get(taskNdx).addStartingWindowsForVisibleActivities(taskSwitch);
        }
    }

    /**
     * @return true if the top visible activity wants to occlude the Keyguard, false otherwise
     */
    boolean topActivityOccludesKeyguard() {
        return mTopActivityOccludesKeyguard;
    }

    /**
     * Returns true if this stack should be resized to match the bounds specified by
     * {@link ActivityOptions#setLaunchBounds} when launching an activity into the stack.
     */
    boolean resizeStackWithLaunchBounds() {
        return inPinnedWindowingMode();
    }

    @Override
    public boolean supportsSplitScreenWindowingMode() {
        final TaskRecord topTask = topTask();
        return super.supportsSplitScreenWindowingMode()
                && (topTask == null || topTask.supportsSplitScreenWindowingMode());
    }

    /** @return True if the resizing of the primary-split-screen stack affects this stack size. */
    boolean affectedBySplitScreenResize() {
        if (!supportsSplitScreenWindowingMode()) {
            return false;
        }
        final int windowingMode = getWindowingMode();
        return windowingMode != WINDOWING_MODE_FREEFORM && windowingMode != WINDOWING_MODE_PINNED;
    }

    /**
     * @return the top most visible activity that wants to dismiss Keyguard
     */
    ActivityRecord getTopDismissingKeyguardActivity() {
        return mTopDismissingKeyguardActivity;
    }

    /**
     * Checks whether {@param r} should be visible depending on Keyguard state and updates
     * {@link #mTopActivityOccludesKeyguard} and {@link #mTopDismissingKeyguardActivity} if
     * necessary.
     *
     * @return true if {@param r} is visible taken Keyguard state into account, false otherwise
     */
    boolean checkKeyguardVisibility(ActivityRecord r, boolean shouldBeVisible, boolean isTop) {
        final int displayId = mDisplayId != INVALID_DISPLAY ? mDisplayId : DEFAULT_DISPLAY;
        final boolean keyguardOrAodShowing = mStackSupervisor.getKeyguardController()
                .isKeyguardOrAodShowing(displayId);
        final boolean keyguardLocked = mStackSupervisor.getKeyguardController().isKeyguardLocked();
        final boolean showWhenLocked = r.canShowWhenLocked();
        final boolean dismissKeyguard = r.mAppWindowToken != null
                && r.mAppWindowToken.containsDismissKeyguardWindow();
        if (shouldBeVisible) {
            if (dismissKeyguard && mTopDismissingKeyguardActivity == null) {
                mTopDismissingKeyguardActivity = r;
            }

            // Only the top activity may control occluded, as we can't occlude the Keyguard if the
            // top app doesn't want to occlude it.
            if (isTop) {
                mTopActivityOccludesKeyguard |= showWhenLocked;
            }

            final boolean canShowWithKeyguard = canShowWithInsecureKeyguard()
                    && mStackSupervisor.getKeyguardController().canDismissKeyguard();
            if (canShowWithKeyguard) {
                return true;
            }
        }
        if (keyguardOrAodShowing) {
            // If keyguard is showing, nothing is visible, except if we are able to dismiss Keyguard
            // right away and AOD isn't visible.
            return shouldBeVisible && mStackSupervisor.getKeyguardController()
                    .canShowActivityWhileKeyguardShowing(r, dismissKeyguard);
        } else if (keyguardLocked) {
            return shouldBeVisible && mStackSupervisor.getKeyguardController().canShowWhileOccluded(
                    dismissKeyguard, showWhenLocked);
        } else {
            return shouldBeVisible;
        }
    }

    /**
     * Check if the display to which this stack is attached has
     * {@link Display#FLAG_CAN_SHOW_WITH_INSECURE_KEYGUARD} applied.
     */
    private boolean canShowWithInsecureKeyguard() {
        final ActivityDisplay activityDisplay = getDisplay();
        if (activityDisplay == null) {
            throw new IllegalStateException("Stack is not attached to any display, stackId="
                    + mStackId);
        }

        final int flags = activityDisplay.mDisplay.getFlags();
        return (flags & FLAG_CAN_SHOW_WITH_INSECURE_KEYGUARD) != 0;
    }

    private void checkTranslucentActivityWaiting(ActivityRecord top) {
        if (mTranslucentActivityWaiting != top) {
            mUndrawnActivitiesBelowTopTranslucent.clear();
            if (mTranslucentActivityWaiting != null) {
                // Call the callback with a timeout indication.
                notifyActivityDrawnLocked(null);
                mTranslucentActivityWaiting = null;
            }
            mHandler.removeMessages(TRANSLUCENT_TIMEOUT_MSG);
        }
    }

    private boolean makeVisibleAndRestartIfNeeded(ActivityRecord starting, int configChanges,
            boolean isTop, boolean andResume, ActivityRecord r) {
        // We need to make sure the app is running if it's the top, or it is just made visible from
        // invisible. If the app is already visible, it must have died while it was visible. In this
        // case, we'll show the dead window but will not restart the app. Otherwise we could end up
        // thrashing.
        if (isTop || !r.visible) {
            // This activity needs to be visible, but isn't even running...
            // get it started and resume if no other stack in this stack is resumed.
            if (DEBUG_VISIBILITY) Slog.v(TAG_VISIBILITY, "Start and freeze screen for " + r);
            if (r != starting) {
                r.startFreezingScreenLocked(r.app, configChanges);
            }
            if (!r.visible || r.mLaunchTaskBehind) {
                if (DEBUG_VISIBILITY) Slog.v(TAG_VISIBILITY, "Starting and making visible: " + r);
                r.setVisible(true);
            }
            if (r != starting) {
                mStackSupervisor.startSpecificActivityLocked(r, andResume, true /* checkConfig */);
                return true;
            }
        }
        return false;
    }

    // TODO: Should probably be moved into ActivityRecord.
    private void makeInvisible(ActivityRecord r) {
        if (!r.visible) {
            if (DEBUG_VISIBILITY) Slog.v(TAG_VISIBILITY, "Already invisible: " + r);
            return;
        }
        // Now for any activities that aren't visible to the user, make sure they no longer are
        // keeping the screen frozen.
        if (DEBUG_VISIBILITY) Slog.v(TAG_VISIBILITY, "Making invisible: " + r + " " + r.getState());
        try {
            final boolean canEnterPictureInPicture = r.checkEnterPictureInPictureState(
                    "makeInvisible", true /* beforeStopping */);
            // Defer telling the client it is hidden if it can enter Pip and isn't current paused,
            // stopped or stopping. This gives it a chance to enter Pip in onPause().
            // TODO: There is still a question surrounding activities in multi-window mode that want
            // to enter Pip after they are paused, but are still visible. I they should be okay to
            // enter Pip in those cases, but not "auto-Pip" which is what this condition covers and
            // the current contract for "auto-Pip" is that the app should enter it before onPause
            // returns. Just need to confirm this reasoning makes sense.
            final boolean deferHidingClient = canEnterPictureInPicture
                    && !r.isState(STOPPING, STOPPED, PAUSED);
            r.setDeferHidingClient(deferHidingClient);
            r.setVisible(false);

            switch (r.getState()) {
                case STOPPING:
                case STOPPED:
                    if (r.attachedToProcess()) {
                        if (DEBUG_VISIBILITY) Slog.v(TAG_VISIBILITY,
                                "Scheduling invisibility: " + r);
                        mService.getLifecycleManager().scheduleTransaction(r.app.getThread(),
                                r.appToken, WindowVisibilityItem.obtain(false /* showWindow */));
                    }

                    // Reset the flag indicating that an app can enter picture-in-picture once the
                    // activity is hidden
                    r.supportsEnterPipOnTaskSwitch = false;
                    break;

                case INITIALIZING:
                case RESUMED:
                case PAUSING:
                case PAUSED:
                    addToStopping(r, true /* scheduleIdle */,
                            canEnterPictureInPicture /* idleDelayed */);
                    break;

                default:
                    break;
            }
        } catch (Exception e) {
            // Just skip on any failure; we'll make it visible when it next restarts.
            Slog.w(TAG, "Exception thrown making hidden: " + r.intent.getComponent(), e);
        }
    }

    private boolean updateBehindFullscreen(boolean stackInvisible, boolean behindFullscreenActivity,
            ActivityRecord r) {
        if (r.fullscreen) {
            if (DEBUG_VISIBILITY) Slog.v(TAG_VISIBILITY, "Fullscreen: at " + r
                        + " stackInvisible=" + stackInvisible
                        + " behindFullscreenActivity=" + behindFullscreenActivity);
            // At this point, nothing else needs to be shown in this task.
            behindFullscreenActivity = true;
        }
        return behindFullscreenActivity;
    }

    void convertActivityToTranslucent(ActivityRecord r) {
        mTranslucentActivityWaiting = r;
        mUndrawnActivitiesBelowTopTranslucent.clear();
        mHandler.sendEmptyMessageDelayed(TRANSLUCENT_TIMEOUT_MSG, TRANSLUCENT_CONVERSION_TIMEOUT);
    }

    void clearOtherAppTimeTrackers(AppTimeTracker except) {
        for (int taskNdx = mTaskHistory.size() - 1; taskNdx >= 0; --taskNdx) {
            final TaskRecord task = mTaskHistory.get(taskNdx);
            final ArrayList<ActivityRecord> activities = task.mActivities;
            for (int activityNdx = activities.size() - 1; activityNdx >= 0; --activityNdx) {
                final ActivityRecord r = activities.get(activityNdx);
                if ( r.appTimeTracker != except) {
                    r.appTimeTracker = null;
                }
            }
        }
    }

    /**
     * Called as activities below the top translucent activity are redrawn. When the last one is
     * redrawn notify the top activity by calling
     * {@link Activity#onTranslucentConversionComplete}.
     *
     * @param r The most recent background activity to be drawn. Or, if r is null then a timeout
     * occurred and the activity will be notified immediately.
     */
    void notifyActivityDrawnLocked(ActivityRecord r) {
        if ((r == null)
                || (mUndrawnActivitiesBelowTopTranslucent.remove(r) &&
                        mUndrawnActivitiesBelowTopTranslucent.isEmpty())) {
            // The last undrawn activity below the top has just been drawn. If there is an
            // opaque activity at the top, notify it that it can become translucent safely now.
            final ActivityRecord waitingActivity = mTranslucentActivityWaiting;
            mTranslucentActivityWaiting = null;
            mUndrawnActivitiesBelowTopTranslucent.clear();
            mHandler.removeMessages(TRANSLUCENT_TIMEOUT_MSG);

            if (waitingActivity != null) {
                mWindowManager.setWindowOpaque(waitingActivity.appToken, false);
                if (waitingActivity.attachedToProcess()) {
                    try {
                        waitingActivity.app.getThread().scheduleTranslucentConversionComplete(
                                waitingActivity.appToken, r != null);
                    } catch (RemoteException e) {
                    }
                }
            }
        }
    }

    /** If any activities below the top running one are in the INITIALIZING state and they have a
     * starting window displayed then remove that starting window. It is possible that the activity
     * in this state will never resumed in which case that starting window will be orphaned. */
    void cancelInitializingActivities() {
        final ActivityRecord topActivity = topRunningActivityLocked();
        boolean aboveTop = true;
        // We don't want to clear starting window for activities that aren't behind fullscreen
        // activities as we need to display their starting window until they are done initializing.
        boolean behindFullscreenActivity = false;

        if (!shouldBeVisible(null)) {
            // The stack is not visible, so no activity in it should be displaying a starting
            // window. Mark all activities below top and behind fullscreen.
            aboveTop = false;
            behindFullscreenActivity = true;
        }

        for (int taskNdx = mTaskHistory.size() - 1; taskNdx >= 0; --taskNdx) {
            final ArrayList<ActivityRecord> activities = mTaskHistory.get(taskNdx).mActivities;
            for (int activityNdx = activities.size() - 1; activityNdx >= 0; --activityNdx) {
                final ActivityRecord r = activities.get(activityNdx);
                if (aboveTop) {
                    if (r == topActivity) {
                        aboveTop = false;
                    }
                    behindFullscreenActivity |= r.fullscreen;
                    continue;
                }

                r.removeOrphanedStartingWindow(behindFullscreenActivity);
                behindFullscreenActivity |= r.fullscreen;
            }
        }
    }

    /**
     * Ensure that the top activity in the stack is resumed.
     *
     * @param prev The previously resumed activity, for when in the process
     * of pausing; can be null to call from elsewhere.
     * @param options Activity options.
     *
     * @return Returns true if something is being resumed, or false if
     * nothing happened.
     *
     * NOTE: It is not safe to call this method directly as it can cause an activity in a
     *       non-focused stack to be resumed.
     *       Use {@link RootActivityContainer#resumeFocusedStacksTopActivities} to resume the
     *       right activity for the current system state.
     */
    @GuardedBy("mService")
    boolean resumeTopActivityUncheckedLocked(ActivityRecord prev, ActivityOptions options) {
        if (mInResumeTopActivity) {
            // Don't even start recursing.
            return false;
        }

        boolean result = false;
        try {
            // Protect against recursion.
            mInResumeTopActivity = true;
            result = resumeTopActivityInnerLocked(prev, options);

            // When resuming the top activity, it may be necessary to pause the top activity (for
            // example, returning to the lock screen. We suppress the normal pause logic in
            // {@link #resumeTopActivityUncheckedLocked}, since the top activity is resumed at the
            // end. We call the {@link ActivityStackSupervisor#checkReadyForSleepLocked} again here
            // to ensure any necessary pause logic occurs. In the case where the Activity will be
            // shown regardless of the lock screen, the call to
            // {@link ActivityStackSupervisor#checkReadyForSleepLocked} is skipped.
            final ActivityRecord next = topRunningActivityLocked(true /* focusableOnly */);
            if (next == null || !next.canTurnScreenOn()) {
                checkReadyForSleep();
            }
        } finally {
            mInResumeTopActivity = false;
        }

        return result;
    }

    /**
     * Returns the currently resumed activity.
     */
    protected ActivityRecord getResumedActivity() {
        return mResumedActivity;
    }

    private void setResumedActivity(ActivityRecord r, String reason) {
        if (mResumedActivity == r) {
            return;
        }

        if (DEBUG_STACK) Slog.d(TAG_STACK, "setResumedActivity stack:" + this + " + from: "
                + mResumedActivity + " to:" + r + " reason:" + reason);
        mResumedActivity = r;
    }

    @GuardedBy("mService")
    private boolean resumeTopActivityInnerLocked(ActivityRecord prev, ActivityOptions options) {
        if (!mService.isBooting() && !mService.isBooted()) {
            // Not ready yet!
            return false;
        }

        // Find the next top-most activity to resume in this stack that is not finishing and is
        // focusable. If it is not focusable, we will fall into the case below to resume the
        // top activity in the next focusable task.
        ActivityRecord next = topRunningActivityLocked(true /* focusableOnly */);

        final boolean hasRunningActivity = next != null;

        // TODO: Maybe this entire condition can get removed?
        if (hasRunningActivity && !isAttached()) {
            return false;
        }

        mRootActivityContainer.cancelInitializingActivities();

        // Remember how we'll process this pause/resume situation, and ensure
        // that the state is reset however we wind up proceeding.
        boolean userLeaving = mStackSupervisor.mUserLeaving;
        mStackSupervisor.mUserLeaving = false;

        if (!hasRunningActivity) {
            // There are no activities left in the stack, let's look somewhere else.
            return resumeTopActivityInNextFocusableStack(prev, options, "noMoreActivities");
        }

        next.delayedResume = false;
        final ActivityDisplay display = getDisplay();

        // If the top activity is the resumed one, nothing to do.
        if (mResumedActivity == next && next.isState(RESUMED)
                && display.allResumedActivitiesComplete()) {
            // Make sure we have executed any pending transitions, since there
            // should be nothing left to do at this point.
            executeAppTransition(options);
            if (DEBUG_STATES) Slog.d(TAG_STATES,
                    "resumeTopActivityLocked: Top activity resumed " + next);
            return false;
        }

        // If we are sleeping, and there is no resumed activity, and the top
        // activity is paused, well that is the state we want.
        if (shouldSleepOrShutDownActivities()
                && mLastPausedActivity == next
                && mRootActivityContainer.allPausedActivitiesComplete()) {
            // If the current top activity may be able to occlude keyguard but the occluded state
            // has not been set, update visibility and check again if we should continue to resume.
            boolean nothingToResume = true;
            if (!mService.mShuttingDown) {
                final boolean canShowWhenLocked = !mTopActivityOccludesKeyguard
                        && next.canShowWhenLocked();
                final boolean mayDismissKeyguard = mTopDismissingKeyguardActivity != next
                        && next.mAppWindowToken != null
                        && next.mAppWindowToken.containsDismissKeyguardWindow();

                if (canShowWhenLocked || mayDismissKeyguard) {
                    ensureActivitiesVisibleLocked(null /* starting */, 0 /* configChanges */,
                            !PRESERVE_WINDOWS);
                    nothingToResume = shouldSleepActivities();
                }
            }
            if (nothingToResume) {
                // Make sure we have executed any pending transitions, since there
                // should be nothing left to do at this point.
                executeAppTransition(options);
                if (DEBUG_STATES) Slog.d(TAG_STATES,
                        "resumeTopActivityLocked: Going to sleep and all paused");
                return false;
            }
        }

        // Make sure that the user who owns this activity is started.  If not,
        // we will just leave it as is because someone should be bringing
        // another user's activities to the top of the stack.
        if (!mService.mAmInternal.hasStartedUserState(next.mUserId)) {
            Slog.w(TAG, "Skipping resume of top activity " + next
                    + ": user " + next.mUserId + " is stopped");
            return false;
        }

        // The activity may be waiting for stop, but that is no longer
        // appropriate for it.
        mStackSupervisor.mStoppingActivities.remove(next);
        mStackSupervisor.mGoingToSleepActivities.remove(next);
        next.sleeping = false;
        mStackSupervisor.mActivitiesWaitingForVisibleActivity.remove(next);
        next.launching = true;

        if (DEBUG_SWITCH) Slog.v(TAG_SWITCH, "Resuming " + next);

        if (mActivityTrigger != null) {
            mActivityTrigger.activityResumeTrigger(next.intent, next.info, next.appInfo,
                    next.fullscreen);
        }

        // If we are currently pausing an activity, then don't do anything until that is done.
        if (!mRootActivityContainer.allPausedActivitiesComplete()) {
            if (DEBUG_SWITCH || DEBUG_PAUSE || DEBUG_STATES) Slog.v(TAG_PAUSE,
                    "resumeTopActivityLocked: Skip resume: some activity pausing.");

            // Adding previous activity to the waiting visible list, or it would be stopped
            // before top activity being visible.
            if (prev != null && !next.nowVisible) {
                mStackSupervisor.mActivitiesWaitingForVisibleActivity.add(prev);
            }
            return false;
        }

        mStackSupervisor.setLaunchSource(next.info.applicationInfo.uid);

        boolean lastResumedCanPip = false;
        ActivityRecord lastResumed = null;
        final ActivityStack lastFocusedStack = display.getLastFocusedStack();
        if (lastFocusedStack != null && lastFocusedStack != this) {
            // So, why aren't we using prev here??? See the param comment on the method. prev doesn't
            // represent the last resumed activity. However, the last focus stack does if it isn't null.
            lastResumed = lastFocusedStack.mResumedActivity;
            if (userLeaving && inMultiWindowMode() && lastFocusedStack.shouldBeVisible(next)) {
                // The user isn't leaving if this stack is the multi-window mode and the last
                // focused stack should still be visible.
                if(DEBUG_USER_LEAVING) Slog.i(TAG_USER_LEAVING, "Overriding userLeaving to false"
                        + " next=" + next + " lastResumed=" + lastResumed);
                userLeaving = false;
            }
            lastResumedCanPip = lastResumed != null && lastResumed.checkEnterPictureInPictureState(
                    "resumeTopActivity", userLeaving /* beforeStopping */);
        }
        // If the flag RESUME_WHILE_PAUSING is set, then continue to schedule the previous activity
        // to be paused, while at the same time resuming the new resume activity only if the
        // previous activity can't go into Pip since we want to give Pip activities a chance to
        // enter Pip before resuming the next activity.
        final boolean resumeWhilePausing = (next.info.flags & FLAG_RESUME_WHILE_PAUSING) != 0
                && !lastResumedCanPip;

        boolean pausing = getDisplay().pauseBackStacks(userLeaving, next, false);
        if (mResumedActivity != null) {
            if (DEBUG_STATES) Slog.d(TAG_STATES,
                    "resumeTopActivityLocked: Pausing " + mResumedActivity);
            pausing |= startPausingLocked(userLeaving, false, next, false);
        }
        if (pausing && !resumeWhilePausing) {
            if (DEBUG_SWITCH || DEBUG_STATES) Slog.v(TAG_STATES,
                    "resumeTopActivityLocked: Skip resume: need to start pausing");
            // At this point we want to put the upcoming activity's process
            // at the top of the LRU list, since we know we will be needing it
            // very soon and it would be a waste to let it get killed if it
            // happens to be sitting towards the end.
            if (next.attachedToProcess()) {
                next.app.updateProcessInfo(false /* updateServiceConnectionActivities */,
                        true /* updateLru */, true /* activityChange */, false /* updateOomAdj */);
            }
            if (lastResumed != null) {
                lastResumed.setWillCloseOrEnterPip(true);
            }
            return true;
        } else if (mResumedActivity == next && next.isState(RESUMED)
                && display.allResumedActivitiesComplete()) {
            // It is possible for the activity to be resumed when we paused back stacks above if the
            // next activity doesn't have to wait for pause to complete.
            // So, nothing else to-do except:
            // Make sure we have executed any pending transitions, since there
            // should be nothing left to do at this point.
            executeAppTransition(options);
            if (DEBUG_STATES) Slog.d(TAG_STATES,
                    "resumeTopActivityLocked: Top activity resumed (dontWaitForPause) " + next);
            return true;
        }

        // If the most recent activity was noHistory but was only stopped rather
        // than stopped+finished because the device went to sleep, we need to make
        // sure to finish it as we're making a new activity topmost.
        if (shouldSleepActivities() && mLastNoHistoryActivity != null &&
                !mLastNoHistoryActivity.finishing) {
            if (DEBUG_STATES) Slog.d(TAG_STATES,
                    "no-history finish of " + mLastNoHistoryActivity + " on new resume");
            requestFinishActivityLocked(mLastNoHistoryActivity.appToken, Activity.RESULT_CANCELED,
                    null, "resume-no-history", false);
            mLastNoHistoryActivity = null;
        }

        if (prev != null && prev != next) {
            if (!mStackSupervisor.mActivitiesWaitingForVisibleActivity.contains(prev)
                    && !next.nowVisible) {
                mStackSupervisor.mActivitiesWaitingForVisibleActivity.add(prev);
                if (DEBUG_SWITCH) Slog.v(TAG_SWITCH,
                        "Resuming top, waiting visible to hide: " + prev);
            } else {
                // The next activity is already visible, so hide the previous
                // activity's windows right now so we can show the new one ASAP.
                // We only do this if the previous is finishing, which should mean
                // it is on top of the one being resumed so hiding it quickly
                // is good.  Otherwise, we want to do the normal route of allowing
                // the resumed activity to be shown so we can decide if the
                // previous should actually be hidden depending on whether the
                // new one is found to be full-screen or not.
                if (prev.finishing) {
                    prev.setVisibility(false);
                    if (DEBUG_SWITCH) Slog.v(TAG_SWITCH,
                            "Not waiting for visible to hide: " + prev + ", waitingVisible="
                            + mStackSupervisor.mActivitiesWaitingForVisibleActivity.contains(prev)
                            + ", nowVisible=" + next.nowVisible);
                } else {
                    if (DEBUG_SWITCH) Slog.v(TAG_SWITCH,
                            "Previous already visible but still waiting to hide: " + prev
                            + ", waitingVisible="
                            + mStackSupervisor.mActivitiesWaitingForVisibleActivity.contains(prev)
                            + ", nowVisible=" + next.nowVisible);
                }
            }
        }

        // Launching this app's activity, make sure the app is no longer
        // considered stopped.
        try {
            AppGlobals.getPackageManager().setPackageStoppedState(
                    next.packageName, false, next.mUserId); /* TODO: Verify if correct userid */
        } catch (RemoteException e1) {
        } catch (IllegalArgumentException e) {
            Slog.w(TAG, "Failed trying to unstop package "
                    + next.packageName + ": " + e);
        }

        // We are starting up the next activity, so tell the window manager
        // that the previous one will be hidden soon.  This way it can know
        // to ignore it when computing the desired screen orientation.
        boolean anim = true;
        final DisplayContent dc = getDisplay().mDisplayContent;
        if (mPerf == null) {
            mPerf = new BoostFramework();
        }
        if (prev != null) {
            if (prev.finishing) {
                if (DEBUG_TRANSITION) Slog.v(TAG_TRANSITION,
                        "Prepare close transition: prev=" + prev);
                if (mStackSupervisor.mNoAnimActivities.contains(prev)) {
                    anim = false;
                    dc.prepareAppTransition(TRANSIT_NONE, false);
                } else {
                    mWindowManager.prepareAppTransition(prev.getTaskRecord() == next.getTaskRecord()
                            ? TRANSIT_ACTIVITY_CLOSE
                            : TRANSIT_TASK_CLOSE, false);
                    if(prev.getTaskRecord() != next.getTaskRecord() && mPerf != null) {
                       mPerf.perfHint(BoostFramework.VENDOR_HINT_ANIM_BOOST, next.packageName);
                    }
                    dc.prepareAppTransition(
                            prev.getTaskRecord() == next.getTaskRecord() ? TRANSIT_ACTIVITY_CLOSE
                                    : TRANSIT_TASK_CLOSE, false);
                }
                prev.setVisibility(false);
            } else {
                if (DEBUG_TRANSITION) Slog.v(TAG_TRANSITION,
                        "Prepare open transition: prev=" + prev);
                if (mStackSupervisor.mNoAnimActivities.contains(next)) {
                    anim = false;
                    dc.prepareAppTransition(TRANSIT_NONE, false);
                } else {
                    mWindowManager.prepareAppTransition(prev.getTaskRecord() == next.getTaskRecord()
                            ? TRANSIT_ACTIVITY_OPEN
                            : next.mLaunchTaskBehind
                                    ? TRANSIT_TASK_OPEN_BEHIND
                                    : TRANSIT_TASK_OPEN, false);
                    if(prev.getTaskRecord() != next.getTaskRecord() && mPerf != null) {
                       mPerf.perfHint(BoostFramework.VENDOR_HINT_ANIM_BOOST, next.packageName);
                    }
                    dc.prepareAppTransition(
                            prev.getTaskRecord() == next.getTaskRecord() ? TRANSIT_ACTIVITY_OPEN
                                    : next.mLaunchTaskBehind ? TRANSIT_TASK_OPEN_BEHIND
                                            : TRANSIT_TASK_OPEN, false);
                }
            }
        } else {
            if (DEBUG_TRANSITION) Slog.v(TAG_TRANSITION, "Prepare open transition: no previous");
            if (mStackSupervisor.mNoAnimActivities.contains(next)) {
                anim = false;
                dc.prepareAppTransition(TRANSIT_NONE, false);
            } else {
                dc.prepareAppTransition(TRANSIT_ACTIVITY_OPEN, false);
            }
        }

        if (anim) {
            next.applyOptionsLocked();
        } else {
            next.clearOptionsLocked();
        }

        mStackSupervisor.mNoAnimActivities.clear();

        if (next.attachedToProcess()) {
            if (DEBUG_SWITCH) Slog.v(TAG_SWITCH, "Resume running: " + next
                    + " stopped=" + next.stopped + " visible=" + next.visible);

            // If the previous activity is translucent, force a visibility update of
            // the next activity, so that it's added to WM's opening app list, and
            // transition animation can be set up properly.
            // For example, pressing Home button with a translucent activity in focus.
            // Launcher is already visible in this case. If we don't add it to opening
            // apps, maybeUpdateTransitToWallpaper() will fail to identify this as a
            // TRANSIT_WALLPAPER_OPEN animation, and run some funny animation.
            final boolean lastActivityTranslucent = lastFocusedStack != null
                    && (lastFocusedStack.inMultiWindowMode()
                    || (lastFocusedStack.mLastPausedActivity != null
                    && !lastFocusedStack.mLastPausedActivity.fullscreen));

            // This activity is now becoming visible.
            if (!next.visible || next.stopped || lastActivityTranslucent) {
                next.setVisibility(true);
            }

            // schedule launch ticks to collect information about slow apps.
            next.startLaunchTickingLocked();

            ActivityRecord lastResumedActivity =
                    lastFocusedStack == null ? null : lastFocusedStack.mResumedActivity;
            final ActivityState lastState = next.getState();

            mService.updateCpuStats();

            if (DEBUG_STATES) Slog.v(TAG_STATES, "Moving to RESUMED: " + next
                    + " (in existing)");

            next.setState(RESUMED, "resumeTopActivityInnerLocked");

            next.app.updateProcessInfo(false /* updateServiceConnectionActivities */,
                    true /* updateLru */, true /* activityChange */, true /* updateOomAdj */);
            updateLRUListLocked(next);

            // Have the window manager re-evaluate the orientation of
            // the screen based on the new activity order.
            boolean notUpdated = true;

            // Activity should also be visible if set mLaunchTaskBehind to true (see
            // ActivityRecord#shouldBeVisibleIgnoringKeyguard()).
            if (shouldBeVisible(next)) {
                // We have special rotation behavior when here is some active activity that
                // requests specific orientation or Keyguard is locked. Make sure all activity
                // visibilities are set correctly as well as the transition is updated if needed
                // to get the correct rotation behavior. Otherwise the following call to update
                // the orientation may cause incorrect configurations delivered to client as a
                // result of invisible window resize.
                // TODO: Remove this once visibilities are set correctly immediately when
                // starting an activity.
                notUpdated = !mRootActivityContainer.ensureVisibilityAndConfig(next, mDisplayId,
                        true /* markFrozenIfConfigChanged */, false /* deferResume */);
            }

            if (notUpdated) {
                // The configuration update wasn't able to keep the existing
                // instance of the activity, and instead started a new one.
                // We should be all done, but let's just make sure our activity
                // is still at the top and schedule another run if something
                // weird happened.
                ActivityRecord nextNext = topRunningActivityLocked();
                if (DEBUG_SWITCH || DEBUG_STATES) Slog.i(TAG_STATES,
                        "Activity config changed during resume: " + next
                                + ", new next: " + nextNext);
                if (nextNext != next) {
                    // Do over!
                    mStackSupervisor.scheduleResumeTopActivities();
                }
                if (!next.visible || next.stopped) {
                    next.setVisibility(true);
                }
                next.completeResumeLocked();
                return true;
            }

            try {
                final ClientTransaction transaction =
                        ClientTransaction.obtain(next.app.getThread(), next.appToken);
                // Deliver all pending results.
                ArrayList<ResultInfo> a = next.results;
                if (a != null) {
                    final int N = a.size();
                    if (!next.finishing && N > 0) {
                        if (DEBUG_RESULTS) Slog.v(TAG_RESULTS,
                                "Delivering results to " + next + ": " + a);
                        transaction.addCallback(ActivityResultItem.obtain(a));
                    }
                }

                if (next.newIntents != null) {
                    transaction.addCallback(NewIntentItem.obtain(next.newIntents,
                            false /* andPause */));
                }

                // Well the app will no longer be stopped.
                // Clear app token stopped state in window manager if needed.
                next.notifyAppResumed(next.stopped);

                EventLog.writeEvent(EventLogTags.AM_RESUME_ACTIVITY, next.mUserId,
                        System.identityHashCode(next), next.getTaskRecord().taskId,
                        next.shortComponentName);

                next.sleeping = false;
                mService.getAppWarningsLocked().onResumeActivity(next);
                next.app.setPendingUiCleanAndForceProcessStateUpTo(mService.mTopProcessState);
                next.clearOptionsLocked();
                transaction.setLifecycleStateRequest(
                        ResumeActivityItem.obtain(next.app.getReportedProcState(),
                                getDisplay().mDisplayContent.isNextTransitionForward()));
                mService.getLifecycleManager().scheduleTransaction(transaction);

                if (DEBUG_STATES) Slog.d(TAG_STATES, "resumeTopActivityLocked: Resumed "
                        + next);
            } catch (Exception e) {
                // Whoops, need to restart this activity!
                if (DEBUG_STATES) Slog.v(TAG_STATES, "Resume failed; resetting state to "
                        + lastState + ": " + next);
                next.setState(lastState, "resumeTopActivityInnerLocked");

                // lastResumedActivity being non-null implies there is a lastStack present.
                if (lastResumedActivity != null) {
                    lastResumedActivity.setState(RESUMED, "resumeTopActivityInnerLocked");
                }

                Slog.i(TAG, "Restarting because process died: " + next);
                if (!next.hasBeenLaunched) {
                    next.hasBeenLaunched = true;
                } else  if (SHOW_APP_STARTING_PREVIEW && lastFocusedStack != null
                        && lastFocusedStack.isTopStackOnDisplay()) {
                    next.showStartingWindow(null /* prev */, false /* newTask */,
                            false /* taskSwitch */);
                }
                mStackSupervisor.startSpecificActivityLocked(next, true, false);
                return true;
            }

            // From this point on, if something goes wrong there is no way
            // to recover the activity.
            try {
                next.completeResumeLocked();
            } catch (Exception e) {
                // If any exception gets thrown, toss away this
                // activity and try the next one.
                Slog.w(TAG, "Exception thrown during resume of " + next, e);
                requestFinishActivityLocked(next.appToken, Activity.RESULT_CANCELED, null,
                        "resume-exception", true);
                return true;
            }
        } else {
            // Whoops, need to restart this activity!
            if (!next.hasBeenLaunched) {
                next.hasBeenLaunched = true;
            } else {
                if (SHOW_APP_STARTING_PREVIEW) {
                    next.showStartingWindow(null /* prev */, false /* newTask */,
                            false /* taskSwich */);
                }
                if (DEBUG_SWITCH) Slog.v(TAG_SWITCH, "Restarting: " + next);
            }
            if (DEBUG_STATES) Slog.d(TAG_STATES, "resumeTopActivityLocked: Restarting " + next);
            mStackSupervisor.startSpecificActivityLocked(next, true, true);
        }

        return true;
    }

    private boolean resumeTopActivityInNextFocusableStack(ActivityRecord prev,
            ActivityOptions options, String reason) {
        final ActivityStack nextFocusedStack = adjustFocusToNextFocusableStack(reason);
        if (nextFocusedStack != null) {
            // Try to move focus to the next visible stack with a running activity if this
            // stack is not covering the entire screen or is on a secondary display (with no home
            // stack).
            return mRootActivityContainer.resumeFocusedStacksTopActivities(nextFocusedStack, prev,
                    null /* targetOptions */);
        }

        // Let's just start up the Launcher...
        ActivityOptions.abort(options);
        if (DEBUG_STATES) Slog.d(TAG_STATES,
                "resumeTopActivityInNextFocusableStack: " + reason + ", go home");
        return mRootActivityContainer.resumeHomeActivity(prev, reason, mDisplayId);
    }

    /** Returns the position the input task should be placed in this stack. */
    int getAdjustedPositionForTask(TaskRecord task, int suggestedPosition,
            ActivityRecord starting) {

        int maxPosition = mTaskHistory.size();
        if ((starting != null && starting.okToShowLocked())
                || (starting == null && task.okToShowLocked())) {
            // If the task or starting activity can be shown, then whatever position is okay.
            return Math.min(suggestedPosition, maxPosition);
        }

        // The task can't be shown, put non-current user tasks below current user tasks.
        while (maxPosition > 0) {
            final TaskRecord tmpTask = mTaskHistory.get(maxPosition - 1);
            if (!mStackSupervisor.isCurrentProfileLocked(tmpTask.userId)
                    || tmpTask.topRunningActivityLocked() == null) {
                break;
            }
            maxPosition--;
        }

        return  Math.min(suggestedPosition, maxPosition);
    }

    /**
     * Used from {@link ActivityStack#positionTask(TaskRecord, int)}.
     * @see ActivityTaskManagerService#positionTaskInStack(int, int, int).
     */
    private void insertTaskAtPosition(TaskRecord task, int position) {
        if (position >= mTaskHistory.size()) {
            insertTaskAtTop(task, null);
            return;
        } else if (position <= 0) {
            insertTaskAtBottom(task);
            return;
        }
        position = getAdjustedPositionForTask(task, position, null /* starting */);
        mTaskHistory.remove(task);
        mTaskHistory.add(position, task);
        if (mTaskStack != null) {
            // TODO: this could not be false after unification.
            mTaskStack.positionChildAt(task.getTask(), position);
        }
        updateTaskMovement(task, true);
    }

    private void insertTaskAtTop(TaskRecord task, ActivityRecord starting) {
        // TODO: Better place to put all the code below...may be addTask...
        mTaskHistory.remove(task);
        // Now put task at top.
        final int position = getAdjustedPositionForTask(task, mTaskHistory.size(), starting);
        mTaskHistory.add(position, task);
        updateTaskMovement(task, true);
        positionChildWindowContainerAtTop(task);
    }

    private void insertTaskAtBottom(TaskRecord task) {
        mTaskHistory.remove(task);
        final int position = getAdjustedPositionForTask(task, 0, null);
        mTaskHistory.add(position, task);
        updateTaskMovement(task, true);
        positionChildWindowContainerAtBottom(task);
    }

    void startActivityLocked(ActivityRecord r, ActivityRecord focusedTopActivity,
            boolean newTask, boolean keepCurTransition, ActivityOptions options) {
        TaskRecord rTask = r.getTaskRecord();
        final int taskId = rTask.taskId;
        // mLaunchTaskBehind tasks get placed at the back of the task stack.
        if (!r.mLaunchTaskBehind && (taskForIdLocked(taskId) == null || newTask)) {
            // Last activity in task had been removed or ActivityManagerService is reusing task.
            // Insert or replace.
            // Might not even be in.
            insertTaskAtTop(rTask, r);
        }
        TaskRecord task = null;
        if (!newTask) {
            // If starting in an existing task, find where that is...
            boolean startIt = true;
            for (int taskNdx = mTaskHistory.size() - 1; taskNdx >= 0; --taskNdx) {
                task = mTaskHistory.get(taskNdx);
                if (task.getTopActivity() == null) {
                    // All activities in task are finishing.
                    continue;
                }
                if (task == rTask) {
                    // Here it is!  Now, if this is not yet visible to the
                    // user, then just add it without starting; it will
                    // get started when the user navigates back to it.
                    if (!startIt) {
                        if (DEBUG_ADD_REMOVE) Slog.i(TAG, "Adding activity " + r + " to task "
                                + task, new RuntimeException("here").fillInStackTrace());
                        r.createAppWindowToken();
                        ActivityOptions.abort(options);
                        return;
                    }
                    break;
                } else if (task.numFullscreen > 0) {
                    startIt = false;
                }
            }
        }

        // Place a new activity at top of stack, so it is next to interact with the user.

        // If we are not placing the new activity frontmost, we do not want to deliver the
        // onUserLeaving callback to the actual frontmost activity
        final TaskRecord activityTask = r.getTaskRecord();
        if (task == activityTask && mTaskHistory.indexOf(task) != (mTaskHistory.size() - 1)) {
            mStackSupervisor.mUserLeaving = false;
            if (DEBUG_USER_LEAVING) Slog.v(TAG_USER_LEAVING,
                    "startActivity() behind front, mUserLeaving=false");
        }

        task = activityTask;

        // Slot the activity into the history stack and proceed
        if (DEBUG_ADD_REMOVE) Slog.i(TAG, "Adding activity " + r + " to stack to task " + task,
                new RuntimeException("here").fillInStackTrace());
        // TODO: Need to investigate if it is okay for the controller to already be created by the
        // time we get to this point. I think it is, but need to double check.
        // Use test in b/34179495 to trace the call path.
        if (r.mAppWindowToken == null) {
            r.createAppWindowToken();
        }

        task.setFrontOfTask();

        if (!isHomeOrRecentsStack() || numActivities() > 0) {
            final DisplayContent dc = getDisplay().mDisplayContent;
            if (DEBUG_TRANSITION) Slog.v(TAG_TRANSITION,
                    "Prepare open transition: starting " + r);
            if ((r.intent.getFlags() & Intent.FLAG_ACTIVITY_NO_ANIMATION) != 0) {
                dc.prepareAppTransition(TRANSIT_NONE, keepCurTransition);
                mStackSupervisor.mNoAnimActivities.add(r);
            } else {
                int transit = TRANSIT_ACTIVITY_OPEN;
                if (newTask) {
                    if (r.mLaunchTaskBehind) {
                        transit = TRANSIT_TASK_OPEN_BEHIND;
                    } else {
                        // If a new task is being launched, then mark the existing top activity as
                        // supporting picture-in-picture while pausing only if the starting activity
                        // would not be considered an overlay on top of the current activity
                        // (eg. not fullscreen, or the assistant)
                        if (canEnterPipOnTaskSwitch(focusedTopActivity,
                                null /* toFrontTask */, r, options)) {
                            focusedTopActivity.supportsEnterPipOnTaskSwitch = true;
                        }
                        transit = TRANSIT_TASK_OPEN;
                    }
                }
                dc.prepareAppTransition(transit, keepCurTransition);
                mStackSupervisor.mNoAnimActivities.remove(r);
            }
            boolean doShow = true;
            if (newTask) {
                // Even though this activity is starting fresh, we still need
                // to reset it to make sure we apply affinities to move any
                // existing activities from other tasks in to it.
                // If the caller has requested that the target task be
                // reset, then do so.
                if ((r.intent.getFlags() & Intent.FLAG_ACTIVITY_RESET_TASK_IF_NEEDED) != 0) {
                    resetTaskIfNeededLocked(r, r);
                    doShow = topRunningNonDelayedActivityLocked(null) == r;
                }
            } else if (options != null && options.getAnimationType()
                    == ActivityOptions.ANIM_SCENE_TRANSITION) {
                doShow = false;
            }
            if (r.mLaunchTaskBehind) {
                // Don't do a starting window for mLaunchTaskBehind. More importantly make sure we
                // tell WindowManager that r is visible even though it is at the back of the stack.
                r.setVisibility(true);
                ensureActivitiesVisibleLocked(null, 0, !PRESERVE_WINDOWS);
            } else if (SHOW_APP_STARTING_PREVIEW && doShow) {
                // Figure out if we are transitioning from another activity that is
                // "has the same starting icon" as the next one.  This allows the
                // window manager to keep the previous window it had previously
                // created, if it still had one.
                TaskRecord prevTask = r.getTaskRecord();
                ActivityRecord prev = prevTask.topRunningActivityWithStartingWindowLocked();
                if (prev != null) {
                    // We don't want to reuse the previous starting preview if:
                    // (1) The current activity is in a different task.
                    if (prev.getTaskRecord() != prevTask) {
                        prev = null;
                    }
                    // (2) The current activity is already displayed.
                    else if (prev.nowVisible) {
                        prev = null;
                    }
                }
                r.showStartingWindow(prev, newTask, isTaskSwitch(r, focusedTopActivity));
            }
        } else {
            // If this is the first activity, don't do any fancy animations,
            // because there is nothing for it to animate on top of.
            ActivityOptions.abort(options);
        }
    }

    /**
     * @return Whether the switch to another task can trigger the currently running activity to
     * enter PiP while it is pausing (if supported). Only one of {@param toFrontTask} or
     * {@param toFrontActivity} should be set.
     */
    private boolean canEnterPipOnTaskSwitch(ActivityRecord pipCandidate,
            TaskRecord toFrontTask, ActivityRecord toFrontActivity, ActivityOptions opts) {
        if (opts != null && opts.disallowEnterPictureInPictureWhileLaunching()) {
            // Ensure the caller has requested not to trigger auto-enter PiP
            return false;
        }
        if (pipCandidate == null || pipCandidate.inPinnedWindowingMode()) {
            // Ensure that we do not trigger entering PiP an activity on the pinned stack
            return false;
        }
        final ActivityStack targetStack = toFrontTask != null
                ? toFrontTask.getStack() : toFrontActivity.getActivityStack();
        if (targetStack != null && targetStack.isActivityTypeAssistant()) {
            // Ensure the task/activity being brought forward is not the assistant
            return false;
        }
        return true;
    }

    private boolean isTaskSwitch(ActivityRecord r,
            ActivityRecord topFocusedActivity) {
        return topFocusedActivity != null && r.getTaskRecord() != topFocusedActivity.getTaskRecord();
    }

    /**
     * Perform a reset of the given task, if needed as part of launching it.
     * Returns the new HistoryRecord at the top of the task.
     */
    /**
     * Helper method for #resetTaskIfNeededLocked.
     * We are inside of the task being reset...  we'll either finish this activity, push it out
     * for another task, or leave it as-is.
     * @param task The task containing the Activity (taskTop) that might be reset.
     * @param forceReset
     * @return An ActivityOptions that needs to be processed.
     */
    private ActivityOptions resetTargetTaskIfNeededLocked(TaskRecord task, boolean forceReset) {
        ActivityOptions topOptions = null;

        int replyChainEnd = -1;
        boolean canMoveOptions = true;

        // We only do this for activities that are not the root of the task (since if we finish
        // the root, we may no longer have the task!).
        final ArrayList<ActivityRecord> activities = task.mActivities;
        final int numActivities = activities.size();
        final int rootActivityNdx = task.findEffectiveRootIndex();
        for (int i = numActivities - 1; i > rootActivityNdx; --i ) {
            ActivityRecord target = activities.get(i);
            if (target.frontOfTask)
                break;

            final int flags = target.info.flags;
            final boolean finishOnTaskLaunch =
                    (flags & ActivityInfo.FLAG_FINISH_ON_TASK_LAUNCH) != 0;
            final boolean allowTaskReparenting =
                    (flags & ActivityInfo.FLAG_ALLOW_TASK_REPARENTING) != 0;
            final boolean clearWhenTaskReset =
                    (target.intent.getFlags() & Intent.FLAG_ACTIVITY_CLEAR_WHEN_TASK_RESET) != 0;

            if (!finishOnTaskLaunch
                    && !clearWhenTaskReset
                    && target.resultTo != null) {
                // If this activity is sending a reply to a previous
                // activity, we can't do anything with it now until
                // we reach the start of the reply chain.
                // XXX note that we are assuming the result is always
                // to the previous activity, which is almost always
                // the case but we really shouldn't count on.
                if (replyChainEnd < 0) {
                    replyChainEnd = i;
                }
            } else if (!finishOnTaskLaunch
                    && !clearWhenTaskReset
                    && allowTaskReparenting
                    && target.taskAffinity != null
                    && !target.taskAffinity.equals(task.affinity)) {
                // If this activity has an affinity for another
                // task, then we need to move it out of here.  We will
                // move it as far out of the way as possible, to the
                // bottom of the activity stack.  This also keeps it
                // correctly ordered with any activities we previously
                // moved.
                final TaskRecord targetTask;
                final ActivityRecord bottom =
                        !mTaskHistory.isEmpty() && !mTaskHistory.get(0).mActivities.isEmpty() ?
                                mTaskHistory.get(0).mActivities.get(0) : null;
                if (bottom != null && target.taskAffinity != null
                        && target.taskAffinity.equals(bottom.getTaskRecord().affinity)) {
                    // If the activity currently at the bottom has the
                    // same task affinity as the one we are moving,
                    // then merge it into the same task.
                    targetTask = bottom.getTaskRecord();
                    if (DEBUG_TASKS) Slog.v(TAG_TASKS, "Start pushing activity " + target
                            + " out to bottom task " + targetTask);
                } else {
                    targetTask = createTaskRecord(
                            mStackSupervisor.getNextTaskIdForUserLocked(target.mUserId),
                            target.info, null, null, null, false);
                    targetTask.affinityIntent = target.intent;
                    if (DEBUG_TASKS) Slog.v(TAG_TASKS, "Start pushing activity " + target
                            + " out to new task " + targetTask);
                }

                boolean noOptions = canMoveOptions;
                final int start = replyChainEnd < 0 ? i : replyChainEnd;
                for (int srcPos = start; srcPos >= i; --srcPos) {
                    final ActivityRecord p = activities.get(srcPos);
                    if (p.finishing) {
                        continue;
                    }

                    canMoveOptions = false;
                    if (noOptions && topOptions == null) {
                        topOptions = p.takeOptionsLocked();
                        if (topOptions != null) {
                            noOptions = false;
                        }
                    }
                    if (DEBUG_ADD_REMOVE) Slog.i(TAG_ADD_REMOVE,
                            "Removing activity " + p + " from task=" + task + " adding to task="
                            + targetTask + " Callers=" + Debug.getCallers(4));
                    if (DEBUG_TASKS) Slog.v(TAG_TASKS,
                            "Pushing next activity " + p + " out to target's task " + target);
                    p.reparent(targetTask, 0 /* position - bottom */, "resetTargetTaskIfNeeded");
                }

                positionChildWindowContainerAtBottom(targetTask);
                replyChainEnd = -1;
            } else if (forceReset || finishOnTaskLaunch || clearWhenTaskReset) {
                // If the activity should just be removed -- either
                // because it asks for it, or the task should be
                // cleared -- then finish it and anything that is
                // part of its reply chain.
                int end;
                if (clearWhenTaskReset) {
                    // In this case, we want to finish this activity
                    // and everything above it, so be sneaky and pretend
                    // like these are all in the reply chain.
                    end = activities.size() - 1;
                } else if (replyChainEnd < 0) {
                    end = i;
                } else {
                    end = replyChainEnd;
                }
                boolean noOptions = canMoveOptions;
                for (int srcPos = i; srcPos <= end; srcPos++) {
                    ActivityRecord p = activities.get(srcPos);
                    if (p.finishing) {
                        continue;
                    }
                    canMoveOptions = false;
                    if (noOptions && topOptions == null) {
                        topOptions = p.takeOptionsLocked();
                        if (topOptions != null) {
                            noOptions = false;
                        }
                    }
                    if (DEBUG_TASKS) Slog.w(TAG_TASKS,
                            "resetTaskIntendedTask: calling finishActivity on " + p);
                    if (finishActivityLocked(
                            p, Activity.RESULT_CANCELED, null, "reset-task", false)) {
                        end--;
                        srcPos--;
                    }
                }
                replyChainEnd = -1;
            } else {
                // If we were in the middle of a chain, well the
                // activity that started it all doesn't want anything
                // special, so leave it all as-is.
                replyChainEnd = -1;
            }
        }

        return topOptions;
    }

    /**
     * Helper method for #resetTaskIfNeededLocked. Processes all of the activities in a given
     * TaskRecord looking for an affinity with the task of resetTaskIfNeededLocked.taskTop.
     * @param affinityTask The task we are looking for an affinity to.
     * @param task Task that resetTaskIfNeededLocked.taskTop belongs to.
     * @param topTaskIsHigher True if #task has already been processed by resetTaskIfNeededLocked.
     * @param forceReset Flag passed in to resetTaskIfNeededLocked.
     */
    private int resetAffinityTaskIfNeededLocked(TaskRecord affinityTask, TaskRecord task,
            boolean topTaskIsHigher, boolean forceReset, int taskInsertionPoint) {
        int replyChainEnd = -1;
        final int taskId = task.taskId;
        final String taskAffinity = task.affinity;

        final ArrayList<ActivityRecord> activities = affinityTask.mActivities;
        final int numActivities = activities.size();
        final int rootActivityNdx = affinityTask.findEffectiveRootIndex();

        // Do not operate on or below the effective root Activity.
        for (int i = numActivities - 1; i > rootActivityNdx; --i) {
            ActivityRecord target = activities.get(i);
            if (target.frontOfTask)
                break;

            final int flags = target.info.flags;
            boolean finishOnTaskLaunch = (flags & ActivityInfo.FLAG_FINISH_ON_TASK_LAUNCH) != 0;
            boolean allowTaskReparenting = (flags & ActivityInfo.FLAG_ALLOW_TASK_REPARENTING) != 0;

            if (target.resultTo != null) {
                // If this activity is sending a reply to a previous
                // activity, we can't do anything with it now until
                // we reach the start of the reply chain.
                // XXX note that we are assuming the result is always
                // to the previous activity, which is almost always
                // the case but we really shouldn't count on.
                if (replyChainEnd < 0) {
                    replyChainEnd = i;
                }
            } else if (topTaskIsHigher
                    && allowTaskReparenting
                    && taskAffinity != null
                    && taskAffinity.equals(target.taskAffinity)) {
                // This activity has an affinity for our task. Either remove it if we are
                // clearing or move it over to our task.  Note that
                // we currently punt on the case where we are resetting a
                // task that is not at the top but who has activities above
                // with an affinity to it...  this is really not a normal
                // case, and we will need to later pull that task to the front
                // and usually at that point we will do the reset and pick
                // up those remaining activities.  (This only happens if
                // someone starts an activity in a new task from an activity
                // in a task that is not currently on top.)
                if (forceReset || finishOnTaskLaunch) {
                    final int start = replyChainEnd >= 0 ? replyChainEnd : i;
                    if (DEBUG_TASKS) Slog.v(TAG_TASKS,
                            "Finishing task at index " + start + " to " + i);
                    for (int srcPos = start; srcPos >= i; --srcPos) {
                        final ActivityRecord p = activities.get(srcPos);
                        if (p.finishing) {
                            continue;
                        }
                        finishActivityLocked(
                                p, Activity.RESULT_CANCELED, null, "move-affinity", false);
                    }
                } else {
                    if (taskInsertionPoint < 0) {
                        taskInsertionPoint = task.mActivities.size();

                    }

                    final int start = replyChainEnd >= 0 ? replyChainEnd : i;
                    if (DEBUG_TASKS) Slog.v(TAG_TASKS,
                            "Reparenting from task=" + affinityTask + ":" + start + "-" + i
                            + " to task=" + task + ":" + taskInsertionPoint);
                    for (int srcPos = start; srcPos >= i; --srcPos) {
                        final ActivityRecord p = activities.get(srcPos);
                        p.reparent(task, taskInsertionPoint, "resetAffinityTaskIfNeededLocked");

                        if (DEBUG_ADD_REMOVE) Slog.i(TAG_ADD_REMOVE,
                                "Removing and adding activity " + p + " to stack at " + task
                                + " callers=" + Debug.getCallers(3));
                        if (DEBUG_TASKS) Slog.v(TAG_TASKS, "Pulling activity " + p
                                + " from " + srcPos + " in to resetting task " + task);
                    }
                    positionChildWindowContainerAtTop(task);

                    // Now we've moved it in to place...  but what if this is
                    // a singleTop activity and we have put it on top of another
                    // instance of the same activity?  Then we drop the instance
                    // below so it remains singleTop.
                    if (target.info.launchMode == ActivityInfo.LAUNCH_SINGLE_TOP) {
                        ArrayList<ActivityRecord> taskActivities = task.mActivities;
                        int targetNdx = taskActivities.indexOf(target);
                        if (targetNdx > 0) {
                            ActivityRecord p = taskActivities.get(targetNdx - 1);
                            if (p.intent.getComponent().equals(target.intent.getComponent())) {
                                finishActivityLocked(p, Activity.RESULT_CANCELED, null, "replace",
                                        false);
                            }
                        }
                    }
                }

                replyChainEnd = -1;
            }
        }
        return taskInsertionPoint;
    }

    final ActivityRecord resetTaskIfNeededLocked(ActivityRecord taskTop,
            ActivityRecord newActivity) {
        final boolean forceReset =
                (newActivity.info.flags & ActivityInfo.FLAG_CLEAR_TASK_ON_LAUNCH) != 0;
        final TaskRecord task = taskTop.getTaskRecord();

        /** False until we evaluate the TaskRecord associated with taskTop. Switches to true
         * for remaining tasks. Used for later tasks to reparent to task. */
        boolean taskFound = false;

        /** If ActivityOptions are moved out and need to be aborted or moved to taskTop. */
        ActivityOptions topOptions = null;

        // Preserve the location for reparenting in the new task.
        int reparentInsertionPoint = -1;

        for (int i = mTaskHistory.size() - 1; i >= 0; --i) {
            final TaskRecord targetTask = mTaskHistory.get(i);

            if (targetTask == task) {
                topOptions = resetTargetTaskIfNeededLocked(task, forceReset);
                taskFound = true;
            } else {
                reparentInsertionPoint = resetAffinityTaskIfNeededLocked(targetTask, task,
                        taskFound, forceReset, reparentInsertionPoint);
            }
        }

        int taskNdx = mTaskHistory.indexOf(task);
        if (taskNdx >= 0) {
            do {
                taskTop = mTaskHistory.get(taskNdx--).getTopActivity();
            } while (taskTop == null && taskNdx >= 0);
        }

        if (topOptions != null) {
            // If we got some ActivityOptions from an activity on top that
            // was removed from the task, propagate them to the new real top.
            if (taskTop != null) {
                taskTop.updateOptionsLocked(topOptions);
            } else {
                topOptions.abort();
            }
        }

        return taskTop;
    }

    void sendActivityResultLocked(int callingUid, ActivityRecord r,
            String resultWho, int requestCode, int resultCode, Intent data) {

        if (callingUid > 0) {
            mService.mUgmInternal.grantUriPermissionFromIntent(callingUid, r.packageName,
                    data, r.getUriPermissionsLocked(), r.mUserId);
        }

        if (DEBUG_RESULTS) Slog.v(TAG, "Send activity result to " + r
                + " : who=" + resultWho + " req=" + requestCode
                + " res=" + resultCode + " data=" + data);
        if (mResumedActivity == r && r.attachedToProcess()) {
            try {
                ArrayList<ResultInfo> list = new ArrayList<ResultInfo>();
                list.add(new ResultInfo(resultWho, requestCode,
                        resultCode, data));
                mService.getLifecycleManager().scheduleTransaction(r.app.getThread(), r.appToken,
                        ActivityResultItem.obtain(list));
                return;
            } catch (Exception e) {
                Slog.w(TAG, "Exception thrown sending result to " + r, e);
            }
        }

        r.addResultLocked(null, resultWho, requestCode, resultCode, data);
    }

    /** Returns true if the task is one of the task finishing on-top of the top running task. */
    private boolean isATopFinishingTask(TaskRecord task) {
        for (int i = mTaskHistory.size() - 1; i >= 0; --i) {
            final TaskRecord current = mTaskHistory.get(i);
            final ActivityRecord r = current.topRunningActivityLocked();
            if (r != null) {
                // We got a top running activity, so there isn't a top finishing task...
                return false;
            }
            if (current == task) {
                return true;
            }
        }
        return false;
    }

    private void adjustFocusedActivityStack(ActivityRecord r, String reason) {
        if (!mRootActivityContainer.isTopDisplayFocusedStack(this) ||
                ((mResumedActivity != r) && (mResumedActivity != null))) {
            return;
        }

        final ActivityRecord next = topRunningActivityLocked();
        final String myReason = reason + " adjustFocus";

        if (next == r) {
            final ActivityRecord top = mRootActivityContainer.topRunningActivity();
            if (top != null) {
                top.moveFocusableActivityToTop(myReason);
            }
            return;
        }

        if (next != null && isFocusable()) {
            // Keep focus in stack if we have a top running activity and are focusable.
            return;
        }

        // Task is not guaranteed to be non-null. For example, destroying the
        // {@link ActivityRecord} will disassociate the task from the activity.
        final TaskRecord task = r.getTaskRecord();

        if (task == null) {
            throw new IllegalStateException("activity no longer associated with task:" + r);
        }

        // Move focus to next focusable stack if possible.
        final ActivityStack nextFocusableStack = adjustFocusToNextFocusableStack(myReason);
        if (nextFocusableStack != null) {
            final ActivityRecord top = nextFocusableStack.topRunningActivityLocked();
            if (top != null && top == mRootActivityContainer.getTopResumedActivity()) {
                // TODO(b/111361570): Remove this and update focused app per-display in
                // WindowManager every time an activity becomes resumed in
                // ActivityTaskManagerService#setResumedActivityUncheckLocked().
                mService.setResumedActivityUncheckLocked(top, reason);
            }
            return;
        }

        // Whatever...go home.
        getDisplay().moveHomeActivityToTop(myReason);
    }

    /**
     * Find next proper focusable stack and make it focused.
     * @return The stack that now got the focus, {@code null} if none found.
     */
    ActivityStack adjustFocusToNextFocusableStack(String reason) {
        return adjustFocusToNextFocusableStack(reason, false /* allowFocusSelf */);
    }

    /**
     * Find next proper focusable stack and make it focused.
     * @param allowFocusSelf Is the focus allowed to remain on the same stack.
     * @return The stack that now got the focus, {@code null} if none found.
     */
    private ActivityStack adjustFocusToNextFocusableStack(String reason, boolean allowFocusSelf) {
        final ActivityStack stack =
                mRootActivityContainer.getNextFocusableStack(this, !allowFocusSelf);
        final String myReason = reason + " adjustFocusToNextFocusableStack";
        if (stack == null) {
            return null;
        }

        final ActivityRecord top = stack.topRunningActivityLocked();

        if (stack.isActivityTypeHome() && (top == null || !top.visible)) {
            // If we will be focusing on the home stack next and its current top activity isn't
            // visible, then use the move the home stack task to top to make the activity visible.
            stack.getDisplay().moveHomeActivityToTop(reason);
            return stack;
        }

        stack.moveToFront(myReason);
        return stack;
    }

    final void stopActivityLocked(ActivityRecord r) {
        if (DEBUG_SWITCH) Slog.d(TAG_SWITCH, "Stopping: " + r);
        r.launching = false;
        if ((r.intent.getFlags()&Intent.FLAG_ACTIVITY_NO_HISTORY) != 0
                || (r.info.flags&ActivityInfo.FLAG_NO_HISTORY) != 0) {
            if (!r.finishing) {
                if (!shouldSleepActivities()) {
                    if (DEBUG_STATES) Slog.d(TAG_STATES, "no-history finish of " + r);
                    if (requestFinishActivityLocked(r.appToken, Activity.RESULT_CANCELED, null,
                            "stop-no-history", false)) {
                        // If {@link requestFinishActivityLocked} returns {@code true},
                        // {@link adjustFocusedActivityStack} would have been already called.
                        r.resumeKeyDispatchingLocked();
                        return;
                    }
                } else {
                    if (DEBUG_STATES) Slog.d(TAG_STATES, "Not finishing noHistory " + r
                            + " on stop because we're just sleeping");
                }
            }
        }

        if (r.attachedToProcess()) {
            adjustFocusedActivityStack(r, "stopActivity");
            r.resumeKeyDispatchingLocked();
            try {
                r.stopped = false;

                if (DEBUG_STATES) Slog.v(TAG_STATES,
                        "Moving to STOPPING: " + r + " (stop requested)");
                r.setState(STOPPING, "stopActivityLocked");
                if (DEBUG_VISIBILITY) Slog.v(TAG_VISIBILITY,
                        "Stopping visible=" + r.visible + " for " + r);

                if (mActivityTrigger != null) {
                    mActivityTrigger.activityStopTrigger(r.intent, r.info, r.appInfo);
                }

                if (!r.visible) {
                    r.setVisible(false);
                }
                EventLogTags.writeAmStopActivity(
                        r.mUserId, System.identityHashCode(r), r.shortComponentName);
                mService.getLifecycleManager().scheduleTransaction(r.app.getThread(), r.appToken,
                        StopActivityItem.obtain(r.visible, r.configChangeFlags));
                if (shouldSleepOrShutDownActivities()) {
                    r.setSleeping(true);
                }
                Message msg = mHandler.obtainMessage(STOP_TIMEOUT_MSG, r);
                mHandler.sendMessageDelayed(msg, STOP_TIMEOUT);
            } catch (Exception e) {
                // Maybe just ignore exceptions here...  if the process
                // has crashed, our death notification will clean things
                // up.
                Slog.w(TAG, "Exception thrown during pause", e);
                // Just in case, assume it to be stopped.
                r.stopped = true;
                if (DEBUG_STATES) Slog.v(TAG_STATES, "Stop failed; moving to STOPPED: " + r);
                r.setState(STOPPED, "stopActivityLocked");
                if (r.deferRelaunchUntilPaused) {
                    destroyActivityLocked(r, true, "stop-except");
                }
            }
        }
    }

    /**
     * @return Returns true if the activity is being finished, false if for
     * some reason it is being left as-is.
     */
    final boolean requestFinishActivityLocked(IBinder token, int resultCode,
            Intent resultData, String reason, boolean oomAdj) {
        ActivityRecord r = isInStackLocked(token);
        if (DEBUG_RESULTS || DEBUG_STATES) Slog.v(TAG_STATES,
                "Finishing activity token=" + token + " r="
                + ", result=" + resultCode + ", data=" + resultData
                + ", reason=" + reason);
        if (r == null) {
            return false;
        }

        finishActivityLocked(r, resultCode, resultData, reason, oomAdj);
        return true;
    }

    final void finishSubActivityLocked(ActivityRecord self, String resultWho, int requestCode) {
        for (int taskNdx = mTaskHistory.size() - 1; taskNdx >= 0; --taskNdx) {
            ArrayList<ActivityRecord> activities = mTaskHistory.get(taskNdx).mActivities;
            for (int activityNdx = activities.size() - 1; activityNdx >= 0; --activityNdx) {
                ActivityRecord r = activities.get(activityNdx);
                if (r.resultTo == self && r.requestCode == requestCode) {
                    if ((r.resultWho == null && resultWho == null) ||
                        (r.resultWho != null && r.resultWho.equals(resultWho))) {
                        finishActivityLocked(r, Activity.RESULT_CANCELED, null, "request-sub",
                                false);
                    }
                }
            }
        }
        mService.updateOomAdj();
    }

    /**
     * Finish the topmost activity that belongs to the crashed app. We may also finish the activity
     * that requested launch of the crashed one to prevent launch-crash loop.
     * @param app The app that crashed.
     * @param reason Reason to perform this action.
     * @return The task that was finished in this stack, {@code null} if top running activity does
     *         not belong to the crashed app.
     */
    final TaskRecord finishTopCrashedActivityLocked(WindowProcessController app, String reason) {
        ActivityRecord r = topRunningActivityLocked();
        TaskRecord finishedTask = null;
        if (r == null || r.app != app) {
            return null;
        }
        Slog.w(TAG, "  Force finishing activity "
                + r.intent.getComponent().flattenToShortString());
        finishedTask = r.getTaskRecord();
        int taskNdx = mTaskHistory.indexOf(finishedTask);
        final TaskRecord task = finishedTask;
        int activityNdx = task.mActivities.indexOf(r);
        getDisplay().mDisplayContent.prepareAppTransition(
                TRANSIT_CRASHING_ACTIVITY_CLOSE, false /* alwaysKeepCurrent */);
        finishActivityLocked(r, Activity.RESULT_CANCELED, null, reason, false);
        finishedTask = task;
        // Also terminate any activities below it that aren't yet
        // stopped, to avoid a situation where one will get
        // re-start our crashing activity once it gets resumed again.
        --activityNdx;
        if (activityNdx < 0) {
            do {
                --taskNdx;
                if (taskNdx < 0) {
                    break;
                }
                activityNdx = mTaskHistory.get(taskNdx).mActivities.size() - 1;
            } while (activityNdx < 0);
        }
        if (activityNdx >= 0) {
            r = mTaskHistory.get(taskNdx).mActivities.get(activityNdx);
            if (r.isState(RESUMED, PAUSING, PAUSED)) {
                if (!r.isActivityTypeHome() || mService.mHomeProcess != r.app) {
                    Slog.w(TAG, "  Force finishing activity "
                            + r.intent.getComponent().flattenToShortString());
                    finishActivityLocked(r, Activity.RESULT_CANCELED, null, reason, false);
                }
            }
        }
        return finishedTask;
    }

    final void finishVoiceTask(IVoiceInteractionSession session) {
        IBinder sessionBinder = session.asBinder();
        boolean didOne = false;
        for (int taskNdx = mTaskHistory.size() - 1; taskNdx >= 0; --taskNdx) {
            TaskRecord tr = mTaskHistory.get(taskNdx);
            if (tr.voiceSession != null && tr.voiceSession.asBinder() == sessionBinder) {
                for (int activityNdx = tr.mActivities.size() - 1; activityNdx >= 0; --activityNdx) {
                    ActivityRecord r = tr.mActivities.get(activityNdx);
                    if (!r.finishing) {
                        finishActivityLocked(r, Activity.RESULT_CANCELED, null, "finish-voice",
                                false);
                        didOne = true;
                    }
                }
            } else {
                // Check if any of the activities are using voice
                for (int activityNdx = tr.mActivities.size() - 1; activityNdx >= 0; --activityNdx) {
                    ActivityRecord r = tr.mActivities.get(activityNdx);
                    if (r.voiceSession != null && r.voiceSession.asBinder() == sessionBinder) {
                        // Inform of cancellation
                        r.clearVoiceSessionLocked();
                        try {
                            r.app.getThread().scheduleLocalVoiceInteractionStarted(
                                    r.appToken, null);
                        } catch (RemoteException re) {
                            // Ok
                        }
                        mService.finishRunningVoiceLocked();
                        break;
                    }
                }
            }
        }

        if (didOne) {
            mService.updateOomAdj();
        }
    }

    final boolean finishActivityAffinityLocked(ActivityRecord r) {
        ArrayList<ActivityRecord> activities = r.getTaskRecord().mActivities;
        for (int index = activities.indexOf(r); index >= 0; --index) {
            ActivityRecord cur = activities.get(index);
            if (!Objects.equals(cur.taskAffinity, r.taskAffinity)) {
                break;
            }
            finishActivityLocked(cur, Activity.RESULT_CANCELED, null, "request-affinity", true);
        }
        return true;
    }

    private void finishActivityResultsLocked(ActivityRecord r, int resultCode, Intent resultData) {
        // send the result
        ActivityRecord resultTo = r.resultTo;
        if (resultTo != null) {
            if (DEBUG_RESULTS) Slog.v(TAG_RESULTS, "Adding result to " + resultTo
                    + " who=" + r.resultWho + " req=" + r.requestCode
                    + " res=" + resultCode + " data=" + resultData);
            if (resultTo.mUserId != r.mUserId) {
                if (resultData != null) {
                    resultData.prepareToLeaveUser(r.mUserId);
                }
            }
            if (r.info.applicationInfo.uid > 0) {
                mService.mUgmInternal.grantUriPermissionFromIntent(r.info.applicationInfo.uid,
                        resultTo.packageName, resultData,
                        resultTo.getUriPermissionsLocked(), resultTo.mUserId);
            }
            resultTo.addResultLocked(r, r.resultWho, r.requestCode, resultCode, resultData);
            r.resultTo = null;
        }
        else if (DEBUG_RESULTS) Slog.v(TAG_RESULTS, "No result destination from " + r);

        // Make sure this HistoryRecord is not holding on to other resources,
        // because clients have remote IPC references to this object so we
        // can't assume that will go away and want to avoid circular IPC refs.
        r.results = null;
        r.pendingResults = null;
        r.newIntents = null;
        r.icicle = null;
    }

    /**
     * See {@link #finishActivityLocked(ActivityRecord, int, Intent, String, boolean, boolean)}
     */
    final boolean finishActivityLocked(ActivityRecord r, int resultCode, Intent resultData,
            String reason, boolean oomAdj) {
        return finishActivityLocked(r, resultCode, resultData, reason, oomAdj, !PAUSE_IMMEDIATELY);
    }

    /**
     * @return Returns true if this activity has been removed from the history
     * list, or false if it is still in the list and will be removed later.
     */
    final boolean finishActivityLocked(ActivityRecord r, int resultCode, Intent resultData,
            String reason, boolean oomAdj, boolean pauseImmediately) {
        if (r.finishing) {
            Slog.w(TAG, "Duplicate finish request for " + r);
            return false;
        }

        mWindowManager.deferSurfaceLayout();
        try {
            r.makeFinishingLocked();
            final TaskRecord task = r.getTaskRecord();
            EventLog.writeEvent(EventLogTags.AM_FINISH_ACTIVITY,
                    r.mUserId, System.identityHashCode(r),
                    task.taskId, r.shortComponentName, reason);
            final ArrayList<ActivityRecord> activities = task.mActivities;
            final int index = activities.indexOf(r);
            if (index < (activities.size() - 1)) {
                task.setFrontOfTask();
                if ((r.intent.getFlags() & Intent.FLAG_ACTIVITY_CLEAR_WHEN_TASK_RESET) != 0) {
                    // If the caller asked that this activity (and all above it)
                    // be cleared when the task is reset, don't lose that information,
                    // but propagate it up to the next activity.
                    ActivityRecord next = activities.get(index+1);
                    next.intent.addFlags(Intent.FLAG_ACTIVITY_CLEAR_WHEN_TASK_RESET);
                }
            }

            r.pauseKeyDispatchingLocked();

            adjustFocusedActivityStack(r, "finishActivity");

            finishActivityResultsLocked(r, resultCode, resultData);

            final boolean endTask = index <= 0 && !task.isClearingToReuseTask();
            final int transit = endTask ? TRANSIT_TASK_CLOSE : TRANSIT_ACTIVITY_CLOSE;
            if (mResumedActivity == r) {
                if (DEBUG_VISIBILITY || DEBUG_TRANSITION) Slog.v(TAG_TRANSITION,
                        "Prepare close transition: finishing " + r);
                if (endTask) {
                    mService.getTaskChangeNotificationController().notifyTaskRemovalStarted(
                            task.taskId);
                }
                getDisplay().mDisplayContent.prepareAppTransition(transit, false);

                // Tell window manager to prepare for this one to be removed.
                r.setVisibility(false);

                if (mPausingActivity == null) {
                    if (DEBUG_PAUSE) Slog.v(TAG_PAUSE, "Finish needs to pause: " + r);
                    if (DEBUG_USER_LEAVING) Slog.v(TAG_USER_LEAVING,
                            "finish() => pause with userLeaving=false");
                    startPausingLocked(false, false, null, pauseImmediately);
                }

                if (endTask) {
                    mService.getLockTaskController().clearLockedTask(task);
                }
            } else if (!r.isState(PAUSING)) {
                // If the activity is PAUSING, we will complete the finish once
                // it is done pausing; else we can just directly finish it here.
                if (DEBUG_PAUSE) Slog.v(TAG_PAUSE, "Finish not pausing: " + r);
                if (r.visible) {
                    prepareActivityHideTransitionAnimation(r, transit);
                }

                final int finishMode = (r.visible || r.nowVisible) ? FINISH_AFTER_VISIBLE
                        : FINISH_AFTER_PAUSE;
                final boolean removedActivity = finishCurrentActivityLocked(r, finishMode, oomAdj,
                        "finishActivityLocked") == null;

                // The following code is an optimization. When the last non-task overlay activity
                // is removed from the task, we remove the entire task from the stack. However,
                // since that is done after the scheduled destroy callback from the activity, that
                // call to change the visibility of the task overlay activities would be out of
                // sync with the activitiy visibility being set for this finishing activity above.
                // In this case, we can set the visibility of all the task overlay activities when
                // we detect the last one is finishing to keep them in sync.
                if (task.onlyHasTaskOverlayActivities(true /* excludeFinishing */)) {
                    for (ActivityRecord taskOverlay : task.mActivities) {
                        if (!taskOverlay.mTaskOverlay) {
                            continue;
                        }
                        prepareActivityHideTransitionAnimation(taskOverlay, transit);
                    }
                }
                return removedActivity;
            } else {
                if (DEBUG_PAUSE) Slog.v(TAG_PAUSE, "Finish waiting for pause of: " + r);
            }

            return false;
        } finally {
            mWindowManager.continueSurfaceLayout();
        }
    }

    private void prepareActivityHideTransitionAnimation(ActivityRecord r, int transit) {
        final DisplayContent dc = getDisplay().mDisplayContent;
        dc.prepareAppTransition(transit, false);
        r.setVisibility(false);
        dc.executeAppTransition();
        if (!mStackSupervisor.mActivitiesWaitingForVisibleActivity.contains(r)) {
            mStackSupervisor.mActivitiesWaitingForVisibleActivity.add(r);
        }
    }

    static final int FINISH_IMMEDIATELY = 0;
    static final int FINISH_AFTER_PAUSE = 1;
    static final int FINISH_AFTER_VISIBLE = 2;

    final ActivityRecord finishCurrentActivityLocked(ActivityRecord r, int mode, boolean oomAdj,
            String reason) {
        // First things first: if this activity is currently visible,
        // and the resumed activity is not yet visible, then hold off on
        // finishing until the resumed one becomes visible.

        // The activity that we are finishing may be over the lock screen. In this case, we do not
        // want to consider activities that cannot be shown on the lock screen as running and should
        // proceed with finishing the activity if there is no valid next top running activity.
        final ActivityDisplay display = getDisplay();
        final ActivityRecord next = display.topRunningActivity(true /* considerKeyguardState */);

        if (mode == FINISH_AFTER_VISIBLE && (r.visible || r.nowVisible)
                && next != null && !next.nowVisible) {
            if (!mStackSupervisor.mStoppingActivities.contains(r)) {
                addToStopping(r, false /* scheduleIdle */, false /* idleDelayed */);
            }
            if (DEBUG_STATES) Slog.v(TAG_STATES,
                    "Moving to STOPPING: "+ r + " (finish requested)");

            r.setState(STOPPING, "finishCurrentActivityLocked");
            if (oomAdj) {
                mService.updateOomAdj();
            }
            return r;
        }

        // make sure the record is cleaned out of other places.
        mStackSupervisor.mStoppingActivities.remove(r);
        mStackSupervisor.mGoingToSleepActivities.remove(r);
        mStackSupervisor.mActivitiesWaitingForVisibleActivity.remove(r);
        final ActivityState prevState = r.getState();
        if (DEBUG_STATES) Slog.v(TAG_STATES, "Moving to FINISHING: " + r);

        r.setState(FINISHING, "finishCurrentActivityLocked");
        final boolean finishingInNonFocusedStackOrNoRunning = mode == FINISH_AFTER_VISIBLE
                && prevState == PAUSED && (r.getActivityStack() != display.getFocusedStack()
                        || (next == null && display.topRunningActivity() == null));

        if (mode == FINISH_IMMEDIATELY
                || (prevState == PAUSED
                    && (mode == FINISH_AFTER_PAUSE || inPinnedWindowingMode()))
                || finishingInNonFocusedStackOrNoRunning
                || prevState == STOPPING
                || prevState == STOPPED
                || prevState == ActivityState.INITIALIZING) {
            r.makeFinishingLocked();
            boolean activityRemoved = destroyActivityLocked(r, true, "finish-imm:" + reason);

            if (finishingInNonFocusedStackOrNoRunning) {
                // Finishing activity that was in paused state and it was in not currently focused
                // stack, need to make something visible in its place. Also if the display does not
                // have running activity, the configuration may need to be updated for restoring
                // original orientation of the display.
                mRootActivityContainer.ensureVisibilityAndConfig(next, mDisplayId,
                        false /* markFrozenIfConfigChanged */, true /* deferResume */);
            }
            if (activityRemoved) {
                mRootActivityContainer.resumeFocusedStacksTopActivities();
            }
            if (DEBUG_CONTAINERS) Slog.d(TAG_CONTAINERS,
                    "destroyActivityLocked: finishCurrentActivityLocked r=" + r +
                    " destroy returned removed=" + activityRemoved);
            return activityRemoved ? null : r;
        }

        // Need to go through the full pause cycle to get this
        // activity into the stopped state and then finish it.
        if (DEBUG_ALL) Slog.v(TAG, "Enqueueing pending finish: " + r);
        mStackSupervisor.mFinishingActivities.add(r);
        r.resumeKeyDispatchingLocked();
        mRootActivityContainer.resumeFocusedStacksTopActivities();
        // If activity was not paused at this point - explicitly pause it to start finishing
        // process. Finishing will be completed once it reports pause back.
        if (r.isState(RESUMED) && mPausingActivity != null) {
            startPausingLocked(false /* userLeaving */, false /* uiSleeping */, next /* resuming */,
                    false /* dontWait */);
        }
        return r;
    }

    void finishAllActivitiesLocked(boolean immediately) {
        boolean noActivitiesInStack = true;
        for (int taskNdx = mTaskHistory.size() - 1; taskNdx >= 0; --taskNdx) {
            final ArrayList<ActivityRecord> activities = mTaskHistory.get(taskNdx).mActivities;
            for (int activityNdx = activities.size() - 1; activityNdx >= 0; --activityNdx) {
                final ActivityRecord r = activities.get(activityNdx);
                noActivitiesInStack = false;
                if (r.finishing && !immediately) {
                    continue;
                }
                Slog.d(TAG, "finishAllActivitiesLocked: finishing " + r + " immediately");
                finishCurrentActivityLocked(r, FINISH_IMMEDIATELY, false,
                        "finishAllActivitiesLocked");
            }
        }
        if (noActivitiesInStack) {
            remove();
        }
    }

    /** @return true if the stack behind this one is a standard activity type. */
    boolean inFrontOfStandardStack() {
        final ActivityDisplay display = getDisplay();
        if (display == null) {
            return false;
        }
        final int index = display.getIndexOf(this);
        if (index == 0) {
            return false;
        }
        final ActivityStack stackBehind = display.getChildAt(index - 1);
        return stackBehind.isActivityTypeStandard();
    }

    boolean shouldUpRecreateTaskLocked(ActivityRecord srec, String destAffinity) {
        // Basic case: for simple app-centric recents, we need to recreate
        // the task if the affinity has changed.
        if (srec == null || srec.getTaskRecord().affinity == null ||
                !srec.getTaskRecord().affinity.equals(destAffinity)) {
            return true;
        }
        // Document-centric case: an app may be split in to multiple documents;
        // they need to re-create their task if this current activity is the root
        // of a document, unless simply finishing it will return them to the the
        // correct app behind.
        final TaskRecord task = srec.getTaskRecord();
        if (srec.frontOfTask && task.getBaseIntent() != null && task.getBaseIntent().isDocument()) {
            // Okay, this activity is at the root of its task.  What to do, what to do...
            if (!inFrontOfStandardStack()) {
                // Finishing won't return to an application, so we need to recreate.
                return true;
            }
            // We now need to get the task below it to determine what to do.
            int taskIdx = mTaskHistory.indexOf(task);
            if (taskIdx <= 0) {
                Slog.w(TAG, "shouldUpRecreateTask: task not in history for " + srec);
                return false;
            }
            final TaskRecord prevTask = mTaskHistory.get(taskIdx);
            if (!task.affinity.equals(prevTask.affinity)) {
                // These are different apps, so need to recreate.
                return true;
            }
        }
        return false;
    }

    final boolean navigateUpToLocked(ActivityRecord srec, Intent destIntent, int resultCode,
            Intent resultData) {
        final TaskRecord task = srec.getTaskRecord();
        final ArrayList<ActivityRecord> activities = task.mActivities;
        final int start = activities.indexOf(srec);
        if (!mTaskHistory.contains(task) || (start < 0)) {
            return false;
        }
        int finishTo = start - 1;
        ActivityRecord parent = finishTo < 0 ? null : activities.get(finishTo);
        boolean foundParentInTask = false;
        final ComponentName dest = destIntent.getComponent();
        if (start > 0 && dest != null) {
            for (int i = finishTo; i >= 0; i--) {
                ActivityRecord r = activities.get(i);
                if (r.info.packageName.equals(dest.getPackageName()) &&
                        r.info.name.equals(dest.getClassName())) {
                    finishTo = i;
                    parent = r;
                    foundParentInTask = true;
                    break;
                }
            }
        }

        // TODO: There is a dup. of this block of code in ActivityTaskManagerService.finishActivity
        // We should consolidate.
        IActivityController controller = mService.mController;
        if (controller != null) {
            ActivityRecord next = topRunningActivityLocked(srec.appToken, 0);
            if (next != null) {
                // ask watcher if this is allowed
                boolean resumeOK = true;
                try {
                    resumeOK = controller.activityResuming(next.packageName);
                } catch (RemoteException e) {
                    mService.mController = null;
                    Watchdog.getInstance().setActivityController(null);
                }

                if (!resumeOK) {
                    return false;
                }
            }
        }
        final long origId = Binder.clearCallingIdentity();
        for (int i = start; i > finishTo; i--) {
            ActivityRecord r = activities.get(i);
            requestFinishActivityLocked(r.appToken, resultCode, resultData, "navigate-up", true);
            // Only return the supplied result for the first activity finished
            resultCode = Activity.RESULT_CANCELED;
            resultData = null;
        }

        if (parent != null && foundParentInTask) {
            final int parentLaunchMode = parent.info.launchMode;
            final int destIntentFlags = destIntent.getFlags();
            if (parentLaunchMode == ActivityInfo.LAUNCH_SINGLE_INSTANCE ||
                    parentLaunchMode == ActivityInfo.LAUNCH_SINGLE_TASK ||
                    parentLaunchMode == ActivityInfo.LAUNCH_SINGLE_TOP ||
                    (destIntentFlags & Intent.FLAG_ACTIVITY_CLEAR_TOP) != 0) {
                parent.deliverNewIntentLocked(srec.info.applicationInfo.uid, destIntent,
                        srec.packageName);
            } else {
                try {
                    ActivityInfo aInfo = AppGlobals.getPackageManager().getActivityInfo(
                            destIntent.getComponent(), ActivityManagerService.STOCK_PM_FLAGS,
                            srec.mUserId);
                    // TODO(b/64750076): Check if calling pid should really be -1.
                    final int res = mService.getActivityStartController()
                            .obtainStarter(destIntent, "navigateUpTo")
                            .setCaller(srec.app.getThread())
                            .setActivityInfo(aInfo)
                            .setResultTo(parent.appToken)
                            .setCallingPid(-1)
                            .setCallingUid(parent.launchedFromUid)
                            .setCallingPackage(parent.launchedFromPackage)
                            .setRealCallingPid(-1)
                            .setRealCallingUid(parent.launchedFromUid)
                            .setComponentSpecified(true)
                            .execute();
                    foundParentInTask = res == ActivityManager.START_SUCCESS;
                } catch (RemoteException e) {
                    foundParentInTask = false;
                }
                requestFinishActivityLocked(parent.appToken, resultCode,
                        resultData, "navigate-top", true);
            }
        }
        Binder.restoreCallingIdentity(origId);
        return foundParentInTask;
    }

    /**
     * Remove any state associated with the {@link ActivityRecord}. This should be called whenever
     * an activity moves away from the stack.
     */
    void onActivityRemovedFromStack(ActivityRecord r) {
        removeTimeoutsForActivityLocked(r);

        if (mResumedActivity != null && mResumedActivity == r) {
            setResumedActivity(null, "onActivityRemovedFromStack");
        }
        if (mPausingActivity != null && mPausingActivity == r) {
            mPausingActivity = null;
        }
    }

    void onActivityAddedToStack(ActivityRecord r) {
        if(r.getState() == RESUMED) {
            setResumedActivity(r, "onActivityAddedToStack");
        }
    }

    /**
     * Perform the common clean-up of an activity record.  This is called both
     * as part of destroyActivityLocked() (when destroying the client-side
     * representation) and cleaning things up as a result of its hosting
     * processing going away, in which case there is no remaining client-side
     * state to destroy so only the cleanup here is needed.
     *
     * Note: Call before #removeActivityFromHistoryLocked.
     */
    private void cleanUpActivityLocked(ActivityRecord r, boolean cleanServices, boolean setState) {
        onActivityRemovedFromStack(r);

        r.deferRelaunchUntilPaused = false;
        r.frozenBeforeDestroy = false;

        if (setState) {
            if (DEBUG_STATES) Slog.v(TAG_STATES, "Moving to DESTROYED: " + r + " (cleaning up)");
            r.setState(DESTROYED, "cleanupActivityLocked");
            if (DEBUG_APP) Slog.v(TAG_APP, "Clearing app during cleanUp for activity " + r);
            r.app = null;
        }

        // Inform supervisor the activity has been removed.
        mStackSupervisor.cleanupActivity(r);


        // Remove any pending results.
        if (r.finishing && r.pendingResults != null) {
            for (WeakReference<PendingIntentRecord> apr : r.pendingResults) {
                PendingIntentRecord rec = apr.get();
                if (rec != null) {
                    mService.mPendingIntentController.cancelIntentSender(rec, false);
                }
            }
            r.pendingResults = null;
        }

        if (cleanServices) {
            cleanUpActivityServicesLocked(r);
        }

        // Get rid of any pending idle timeouts.
        removeTimeoutsForActivityLocked(r);
        // Clean-up activities are no longer relaunching (e.g. app process died). Notify window
        // manager so it can update its bookkeeping.
        mWindowManager.notifyAppRelaunchesCleared(r.appToken);
    }

    private void removeTimeoutsForActivityLocked(ActivityRecord r) {
        mStackSupervisor.removeTimeoutsForActivityLocked(r);
        mHandler.removeMessages(PAUSE_TIMEOUT_MSG, r);
        mHandler.removeMessages(STOP_TIMEOUT_MSG, r);
        mHandler.removeMessages(DESTROY_TIMEOUT_MSG, r);
        r.finishLaunchTickingLocked();
    }

    private void removeActivityFromHistoryLocked(ActivityRecord r, String reason) {
        finishActivityResultsLocked(r, Activity.RESULT_CANCELED, null);
        r.makeFinishingLocked();
        if (DEBUG_ADD_REMOVE) Slog.i(TAG_ADD_REMOVE,
                "Removing activity " + r + " from stack callers=" + Debug.getCallers(5));

        r.takeFromHistory();
        removeTimeoutsForActivityLocked(r);
        if (DEBUG_STATES) Slog.v(TAG_STATES,
                "Moving to DESTROYED: " + r + " (removed from history)");
        r.setState(DESTROYED, "removeActivityFromHistoryLocked");
        if (DEBUG_APP) Slog.v(TAG_APP, "Clearing app during remove for activity " + r);
        r.app = null;
        r.removeWindowContainer();
        final TaskRecord task = r.getTaskRecord();
        final boolean lastActivity = task != null ? task.removeActivity(r) : false;
        // If we are removing the last activity in the task, not including task overlay activities,
        // then fall through into the block below to remove the entire task itself
        final boolean onlyHasTaskOverlays = task != null
                ? task.onlyHasTaskOverlayActivities(false /* excludingFinishing */) : false;

        if (lastActivity || onlyHasTaskOverlays) {
            if (DEBUG_STACK) {
                Slog.i(TAG_STACK,
                        "removeActivityFromHistoryLocked: last activity removed from " + this
                                + " onlyHasTaskOverlays=" + onlyHasTaskOverlays);
            }

            // The following block can be executed multiple times if there is more than one overlay.
            // {@link ActivityStackSupervisor#removeTaskByIdLocked} handles this by reverse lookup
            // of the task by id and exiting early if not found.
            if (onlyHasTaskOverlays) {
                // When destroying a task, tell the supervisor to remove it so that any activity it
                // has can be cleaned up correctly. This is currently the only place where we remove
                // a task with the DESTROYING mode, so instead of passing the onlyHasTaskOverlays
                // state into removeTask(), we just clear the task here before the other residual
                // work.
                // TODO: If the callers to removeTask() changes such that we have multiple places
                //       where we are destroying the task, move this back into removeTask()
                mStackSupervisor.removeTaskByIdLocked(task.taskId, false /* killProcess */,
                        !REMOVE_FROM_RECENTS, PAUSE_IMMEDIATELY, reason);
            }

            // We must keep the task around until all activities are destroyed. The following
            // statement will only execute once since overlays are also considered activities.
            if (lastActivity) {
                removeTask(task, reason, REMOVE_TASK_MODE_DESTROYING);
            }
        }
        cleanUpActivityServicesLocked(r);
        r.removeUriPermissionsLocked();
    }

    /**
     * Perform clean-up of service connections in an activity record.
     */
    private void cleanUpActivityServicesLocked(ActivityRecord r) {
        if (r.mServiceConnectionsHolder == null) {
            return;
        }
        // Throw away any services that have been bound by this activity.
        r.mServiceConnectionsHolder.disconnectActivityFromServices();
    }

    final void scheduleDestroyActivities(WindowProcessController owner, String reason) {
        Message msg = mHandler.obtainMessage(DESTROY_ACTIVITIES_MSG);
        msg.obj = new ScheduleDestroyArgs(owner, reason);
        mHandler.sendMessage(msg);
    }

    private void destroyActivitiesLocked(WindowProcessController owner, String reason) {
        boolean lastIsOpaque = false;
        boolean activityRemoved = false;
        for (int taskNdx = mTaskHistory.size() - 1; taskNdx >= 0; --taskNdx) {
            final ArrayList<ActivityRecord> activities = mTaskHistory.get(taskNdx).mActivities;
            for (int activityNdx = activities.size() - 1; activityNdx >= 0; --activityNdx) {
                final ActivityRecord r = activities.get(activityNdx);
                if (r.finishing) {
                    continue;
                }
                if (r.fullscreen) {
                    lastIsOpaque = true;
                }
                if (owner != null && r.app != owner) {
                    continue;
                }
                if (!lastIsOpaque) {
                    continue;
                }
                if (r.isDestroyable()) {
                    if (DEBUG_SWITCH) Slog.v(TAG_SWITCH, "Destroying " + r
                            + " in state " + r.getState()
                            + " resumed=" + mResumedActivity
                            + " pausing=" + mPausingActivity + " for reason " + reason);
                    if (destroyActivityLocked(r, true, reason)) {
                        activityRemoved = true;
                    }
                }
            }
        }
        if (activityRemoved) {
            mRootActivityContainer.resumeFocusedStacksTopActivities();
        }
    }

    final boolean safelyDestroyActivityLocked(ActivityRecord r, String reason) {
        if (r.isDestroyable()) {
            if (DEBUG_SWITCH) Slog.v(TAG_SWITCH,
                    "Destroying " + r + " in state " + r.getState() + " resumed=" + mResumedActivity
                    + " pausing=" + mPausingActivity + " for reason " + reason);
            return destroyActivityLocked(r, true, reason);
        }
        return false;
    }

    final int releaseSomeActivitiesLocked(WindowProcessController app, ArraySet<TaskRecord> tasks,
            String reason) {
        // Iterate over tasks starting at the back (oldest) first.
        if (DEBUG_RELEASE) Slog.d(TAG_RELEASE, "Trying to release some activities in " + app);
        int maxTasks = tasks.size() / 4;
        if (maxTasks < 1) {
            maxTasks = 1;
        }
        int numReleased = 0;
        for (int taskNdx = 0; taskNdx < mTaskHistory.size() && maxTasks > 0; taskNdx++) {
            final TaskRecord task = mTaskHistory.get(taskNdx);
            if (!tasks.contains(task)) {
                continue;
            }
            if (DEBUG_RELEASE) Slog.d(TAG_RELEASE, "Looking for activities to release in " + task);
            int curNum = 0;
            final ArrayList<ActivityRecord> activities = task.mActivities;
            for (int actNdx = 0; actNdx < activities.size(); actNdx++) {
                final ActivityRecord activity = activities.get(actNdx);
                if (activity.app == app && activity.isDestroyable()) {
                    if (DEBUG_RELEASE) Slog.v(TAG_RELEASE, "Destroying " + activity
                            + " in state " + activity.getState() + " resumed=" + mResumedActivity
                            + " pausing=" + mPausingActivity + " for reason " + reason);
                    destroyActivityLocked(activity, true, reason);
                    if (activities.get(actNdx) != activity) {
                        // Was removed from list, back up so we don't miss the next one.
                        actNdx--;
                    }
                    curNum++;
                }
            }
            if (curNum > 0) {
                numReleased += curNum;
                maxTasks--;
                if (mTaskHistory.get(taskNdx) != task) {
                    // The entire task got removed, back up so we don't miss the next one.
                    taskNdx--;
                }
            }
        }
        if (DEBUG_RELEASE) Slog.d(TAG_RELEASE,
                "Done releasing: did " + numReleased + " activities");
        return numReleased;
    }

    /**
     * Destroy the current CLIENT SIDE instance of an activity.  This may be
     * called both when actually finishing an activity, or when performing
     * a configuration switch where we destroy the current client-side object
     * but then create a new client-side object for this same HistoryRecord.
     */
    final boolean destroyActivityLocked(ActivityRecord r, boolean removeFromApp, String reason) {
        if (DEBUG_SWITCH || DEBUG_CLEANUP) Slog.v(TAG_SWITCH,
                "Removing activity from " + reason + ": token=" + r
                        + ", app=" + (r.hasProcess() ? r.app.mName : "(null)"));

        if (r.isState(DESTROYING, DESTROYED)) {
            if (DEBUG_STATES) Slog.v(TAG_STATES, "activity " + r + " already destroying."
                    + "skipping request with reason:" + reason);
            return false;
        }

        EventLog.writeEvent(EventLogTags.AM_DESTROY_ACTIVITY,
                r.mUserId, System.identityHashCode(r),
                r.getTaskRecord().taskId, r.shortComponentName, reason);

        boolean removedFromHistory = false;

        cleanUpActivityLocked(r, false, false);

        final boolean hadApp = r.hasProcess();

        if (hadApp) {
            if (removeFromApp) {
                r.app.removeActivity(r);
                if (!r.app.hasActivities()) {
                    mService.clearHeavyWeightProcessIfEquals(r.app);
                }
                if (!r.app.hasActivities()) {
                    // Update any services we are bound to that might care about whether
                    // their client may have activities.
                    // No longer have activities, so update LRU list and oom adj.
                    r.app.updateProcessInfo(true, true, false, true);
                }
            }

            boolean skipDestroy = false;

            try {
                if (DEBUG_SWITCH) Slog.i(TAG_SWITCH, "Destroying: " + r);
                mService.getLifecycleManager().scheduleTransaction(r.app.getThread(), r.appToken,
                        DestroyActivityItem.obtain(r.finishing, r.configChangeFlags));
            } catch (Exception e) {
                // We can just ignore exceptions here...  if the process
                // has crashed, our death notification will clean things
                // up.
                //Slog.w(TAG, "Exception thrown during finish", e);
                if (r.finishing) {
                    removeActivityFromHistoryLocked(r, reason + " exceptionInScheduleDestroy");
                    removedFromHistory = true;
                    skipDestroy = true;
                }
            }

            r.nowVisible = false;

            // If the activity is finishing, we need to wait on removing it
            // from the list to give it a chance to do its cleanup.  During
            // that time it may make calls back with its token so we need to
            // be able to find it on the list and so we don't want to remove
            // it from the list yet.  Otherwise, we can just immediately put
            // it in the destroyed state since we are not removing it from the
            // list.
            if (r.finishing && !skipDestroy) {
                if (DEBUG_STATES) Slog.v(TAG_STATES, "Moving to DESTROYING: " + r
                        + " (destroy requested)");
                r.setState(DESTROYING,
                        "destroyActivityLocked. finishing and not skipping destroy");
                Message msg = mHandler.obtainMessage(DESTROY_TIMEOUT_MSG, r);
                mHandler.sendMessageDelayed(msg, DESTROY_TIMEOUT);
            } else {
                if (DEBUG_STATES) Slog.v(TAG_STATES,
                        "Moving to DESTROYED: " + r + " (destroy skipped)");
                r.setState(DESTROYED,
                        "destroyActivityLocked. not finishing or skipping destroy");
                if (DEBUG_APP) Slog.v(TAG_APP, "Clearing app during destroy for activity " + r);
                r.app = null;
            }
        } else {
            // remove this record from the history.
            if (r.finishing) {
                removeActivityFromHistoryLocked(r, reason + " hadNoApp");
                removedFromHistory = true;
            } else {
                if (DEBUG_STATES) Slog.v(TAG_STATES, "Moving to DESTROYED: " + r + " (no app)");
                r.setState(DESTROYED, "destroyActivityLocked. not finishing and had no app");
                if (DEBUG_APP) Slog.v(TAG_APP, "Clearing app during destroy for activity " + r);
                r.app = null;
            }
        }

        r.configChangeFlags = 0;

        if (!mLRUActivities.remove(r) && hadApp) {
            Slog.w(TAG, "Activity " + r + " being finished, but not in LRU list");
        }

        return removedFromHistory;
    }

    final void activityDestroyedLocked(IBinder token, String reason) {
        final long origId = Binder.clearCallingIdentity();
        try {
            activityDestroyedLocked(ActivityRecord.forTokenLocked(token), reason);
        } finally {
            Binder.restoreCallingIdentity(origId);
        }
    }

    /**
     * This method is to only be called from the client via binder when the activity is destroyed
     * AND finished.
     */
    final void activityDestroyedLocked(ActivityRecord record, String reason) {
        if (record != null) {
            mHandler.removeMessages(DESTROY_TIMEOUT_MSG, record);
        }

        if (DEBUG_CONTAINERS) Slog.d(TAG_CONTAINERS, "activityDestroyedLocked: r=" + record);

        if (isInStackLocked(record) != null) {
            if (record.isState(DESTROYING, DESTROYED)) {
                cleanUpActivityLocked(record, true, false);
                removeActivityFromHistoryLocked(record, reason);
            }
        }

        mRootActivityContainer.resumeFocusedStacksTopActivities();
    }

    private void removeHistoryRecordsForAppLocked(ArrayList<ActivityRecord> list,
            WindowProcessController app, String listName) {
        int i = list.size();
        if (DEBUG_CLEANUP) Slog.v(TAG_CLEANUP,
            "Removing app " + app + " from list " + listName + " with " + i + " entries");
        while (i > 0) {
            i--;
            ActivityRecord r = list.get(i);
            if (DEBUG_CLEANUP) Slog.v(TAG_CLEANUP, "Record #" + i + " " + r);
            if (r.app == app) {
                if (DEBUG_CLEANUP) Slog.v(TAG_CLEANUP, "---> REMOVING this entry!");
                list.remove(i);
                removeTimeoutsForActivityLocked(r);
            }
        }
    }

    private boolean removeHistoryRecordsForAppLocked(WindowProcessController app) {
        removeHistoryRecordsForAppLocked(mLRUActivities, app, "mLRUActivities");
        removeHistoryRecordsForAppLocked(mStackSupervisor.mStoppingActivities, app,
                "mStoppingActivities");
        removeHistoryRecordsForAppLocked(mStackSupervisor.mGoingToSleepActivities, app,
                "mGoingToSleepActivities");
        removeHistoryRecordsForAppLocked(mStackSupervisor.mActivitiesWaitingForVisibleActivity, app,
                "mActivitiesWaitingForVisibleActivity");
        removeHistoryRecordsForAppLocked(mStackSupervisor.mFinishingActivities, app,
                "mFinishingActivities");

        boolean hasVisibleActivities = false;

        // Clean out the history list.
        int i = numActivities();
        if (DEBUG_CLEANUP) Slog.v(TAG_CLEANUP,
                "Removing app " + app + " from history with " + i + " entries");
        for (int taskNdx = mTaskHistory.size() - 1; taskNdx >= 0; --taskNdx) {
            final ArrayList<ActivityRecord> activities = mTaskHistory.get(taskNdx).mActivities;
            mTmpActivities.clear();
            mTmpActivities.addAll(activities);

            while (!mTmpActivities.isEmpty()) {
                final int targetIndex = mTmpActivities.size() - 1;
                final ActivityRecord r = mTmpActivities.remove(targetIndex);
                if (DEBUG_CLEANUP) Slog.v(TAG_CLEANUP,
                        "Record #" + targetIndex + " " + r + ": app=" + r.app);

                if (r.app == app) {
                    if (r.visible) {
                        hasVisibleActivities = true;
                    }
                    final boolean remove;
                    if ((r.mRelaunchReason == RELAUNCH_REASON_WINDOWING_MODE_RESIZE
                            || r.mRelaunchReason == RELAUNCH_REASON_FREE_RESIZE)
                            && r.launchCount < 3 && !r.finishing) {
                        // If the process crashed during a resize, always try to relaunch it, unless
                        // it has failed more than twice. Skip activities that's already finishing
                        // cleanly by itself.
                        remove = false;
                    } else if ((!r.haveState && !r.stateNotNeeded) || r.finishing) {
                        // Don't currently have state for the activity, or
                        // it is finishing -- always remove it.
                        remove = true;
                    } else if (!r.visible && r.launchCount > 2 &&
                            r.lastLaunchTime > (SystemClock.uptimeMillis() - 60000)) {
                        // We have launched this activity too many times since it was
                        // able to run, so give up and remove it.
                        // (Note if the activity is visible, we don't remove the record.
                        // We leave the dead window on the screen but the process will
                        // not be restarted unless user explicitly tap on it.)
                        remove = true;
                    } else {
                        // The process may be gone, but the activity lives on!
                        remove = false;
                    }
                    if (remove) {
                        if (DEBUG_ADD_REMOVE || DEBUG_CLEANUP) Slog.i(TAG_ADD_REMOVE,
                                "Removing activity " + r + " from stack at " + i
                                + ": haveState=" + r.haveState
                                + " stateNotNeeded=" + r.stateNotNeeded
                                + " finishing=" + r.finishing
                                + " state=" + r.getState() + " callers=" + Debug.getCallers(5));
                        if (!r.finishing) {
                            Slog.w(TAG, "Force removing " + r + ": app died, no saved state");
                            EventLog.writeEvent(EventLogTags.AM_FINISH_ACTIVITY,
                                    r.mUserId, System.identityHashCode(r),
                                    r.getTaskRecord().taskId, r.shortComponentName,
                                    "proc died without state saved");
                        }
                    } else {
                        // We have the current state for this activity, so
                        // it can be restarted later when needed.
                        if (DEBUG_ALL) Slog.v(TAG, "Keeping entry, setting app to null");
                        if (DEBUG_APP) Slog.v(TAG_APP,
                                "Clearing app during removeHistory for activity " + r);
                        r.app = null;
                        // Set nowVisible to previous visible state. If the app was visible while
                        // it died, we leave the dead window on screen so it's basically visible.
                        // This is needed when user later tap on the dead window, we need to stop
                        // other apps when user transfers focus to the restarted activity.
                        r.nowVisible = r.visible;
                        if (!r.haveState) {
                            if (DEBUG_SAVED_STATE) Slog.i(TAG_SAVED_STATE,
                                    "App died, clearing saved state of " + r);
                            r.icicle = null;
                        }
                    }
                    cleanUpActivityLocked(r, true, true);
                    if (remove) {
                        removeActivityFromHistoryLocked(r, "appDied");
                    }
                }
            }
        }

        return hasVisibleActivities;
    }

    private void updateTransitLocked(int transit, ActivityOptions options) {
        if (options != null) {
            ActivityRecord r = topRunningActivityLocked();
            if (r != null && !r.isState(RESUMED)) {
                r.updateOptionsLocked(options);
            } else {
                ActivityOptions.abort(options);
            }
        }
        getDisplay().mDisplayContent.prepareAppTransition(transit, false);
    }

    private void updateTaskMovement(TaskRecord task, boolean toFront) {
        if (task.isPersistable) {
            task.mLastTimeMoved = System.currentTimeMillis();
            // Sign is used to keep tasks sorted when persisted. Tasks sent to the bottom most
            // recently will be most negative, tasks sent to the bottom before that will be less
            // negative. Similarly for recent tasks moved to the top which will be most positive.
            if (!toFront) {
                task.mLastTimeMoved *= -1;
            }
        }
        mRootActivityContainer.invalidateTaskLayers();
    }

    final void moveTaskToFrontLocked(TaskRecord tr, boolean noAnimation, ActivityOptions options,
            AppTimeTracker timeTracker, String reason) {
        if (DEBUG_SWITCH) Slog.v(TAG_SWITCH, "moveTaskToFront: " + tr);

        final ActivityStack topStack = getDisplay().getTopStack();
        final ActivityRecord topActivity = topStack != null ? topStack.getTopActivity() : null;
        final int numTasks = mTaskHistory.size();
        final int index = mTaskHistory.indexOf(tr);
        if (numTasks == 0 || index < 0)  {
            // nothing to do!
            if (noAnimation) {
                ActivityOptions.abort(options);
            } else {
                updateTransitLocked(TRANSIT_TASK_TO_FRONT, options);
            }
            return;
        }

        if (timeTracker != null) {
            // The caller wants a time tracker associated with this task.
            for (int i = tr.mActivities.size() - 1; i >= 0; i--) {
                tr.mActivities.get(i).appTimeTracker = timeTracker;
            }
        }

        try {
            // Defer updating the IME target since the new IME target will try to get computed
            // before updating all closing and opening apps, which can cause the ime target to
            // get calculated incorrectly.
            getDisplay().deferUpdateImeTarget();

            // Shift all activities with this task up to the top
            // of the stack, keeping them in the same internal order.
            insertTaskAtTop(tr, null);

            // Don't refocus if invisible to current user
            final ActivityRecord top = tr.getTopActivity();
            if (top == null || !top.okToShowLocked()) {
                if (top != null) {
                    mStackSupervisor.mRecentTasks.add(top.getTaskRecord());
                }
                ActivityOptions.abort(options);
                return;
            }

            // Set focus to the top running activity of this stack.
            final ActivityRecord r = topRunningActivityLocked();
            if (r != null) {
                r.moveFocusableActivityToTop(reason);
            }

            if (DEBUG_TRANSITION) Slog.v(TAG_TRANSITION, "Prepare to front transition: task=" + tr);
            if (noAnimation) {
                getDisplay().mDisplayContent.prepareAppTransition(TRANSIT_NONE, false);
                if (r != null) {
                    mStackSupervisor.mNoAnimActivities.add(r);
                }
                ActivityOptions.abort(options);
            } else {
                updateTransitLocked(TRANSIT_TASK_TO_FRONT, options);
            }
            // If a new task is moved to the front, then mark the existing top activity as
            // supporting

            // picture-in-picture while paused only if the task would not be considered an oerlay
            // on top
            // of the current activity (eg. not fullscreen, or the assistant)
            if (canEnterPipOnTaskSwitch(topActivity, tr, null /* toFrontActivity */,
                    options)) {
                topActivity.supportsEnterPipOnTaskSwitch = true;
            }

            mRootActivityContainer.resumeFocusedStacksTopActivities();
            EventLog.writeEvent(EventLogTags.AM_TASK_TO_FRONT, tr.userId, tr.taskId);

            mService.getTaskChangeNotificationController().notifyTaskMovedToFront(tr.taskId);
        } finally {
            getDisplay().continueUpdateImeTarget();
        }
    }

    /**
     * Worker method for rearranging history stack. Implements the function of moving all
     * activities for a specific task (gathering them if disjoint) into a single group at the
     * bottom of the stack.
     *
     * If a watcher is installed, the action is preflighted and the watcher has an opportunity
     * to premeptively cancel the move.
     *
     * @param taskId The taskId to collect and move to the bottom.
     * @return Returns true if the move completed, false if not.
     */
    final boolean moveTaskToBackLocked(int taskId) {
        final TaskRecord tr = taskForIdLocked(taskId);
        if (tr == null) {
            Slog.i(TAG, "moveTaskToBack: bad taskId=" + taskId);
            return false;
        }
        Slog.i(TAG, "moveTaskToBack: " + tr);

        // In LockTask mode, moving a locked task to the back of the stack may expose unlocked
        // ones. Therefore we need to check if this operation is allowed.
        if (!mService.getLockTaskController().canMoveTaskToBack(tr)) {
            return false;
        }

        // If we have a watcher, preflight the move before committing to it.  First check
        // for *other* available tasks, but if none are available, then try again allowing the
        // current task to be selected.
        if (isTopStackOnDisplay() && mService.mController != null) {
            ActivityRecord next = topRunningActivityLocked(null, taskId);
            if (next == null) {
                next = topRunningActivityLocked(null, 0);
            }
            if (next != null) {
                // ask watcher if this is allowed
                boolean moveOK = true;
                try {
                    moveOK = mService.mController.activityResuming(next.packageName);
                } catch (RemoteException e) {
                    mService.mController = null;
                    Watchdog.getInstance().setActivityController(null);
                }
                if (!moveOK) {
                    return false;
                }
            }
        }

        if (DEBUG_TRANSITION) Slog.v(TAG_TRANSITION, "Prepare to back transition: task=" + taskId);

        mTaskHistory.remove(tr);
        mTaskHistory.add(0, tr);
        updateTaskMovement(tr, false);

        getDisplay().mDisplayContent.prepareAppTransition(TRANSIT_TASK_TO_BACK, false);
        moveToBack("moveTaskToBackLocked", tr);

        if (inPinnedWindowingMode()) {
            mStackSupervisor.removeStack(this);
            return true;
        }

        mRootActivityContainer.resumeFocusedStacksTopActivities();
        return true;
    }

    static void logStartActivity(int tag, ActivityRecord r, TaskRecord task) {
        final Uri data = r.intent.getData();
        final String strData = data != null ? data.toSafeString() : null;

        EventLog.writeEvent(tag,
                r.mUserId, System.identityHashCode(r), task.taskId,
                r.shortComponentName, r.intent.getAction(),
                r.intent.getType(), strData, r.intent.getFlags());
    }

    /**
     * Ensures all visible activities at or below the input activity have the right configuration.
     */
    void ensureVisibleActivitiesConfigurationLocked(ActivityRecord start, boolean preserveWindow) {
        if (start == null || !start.visible) {
            return;
        }

        final TaskRecord startTask = start.getTaskRecord();
        boolean behindFullscreen = false;
        boolean updatedConfig = false;

        for (int taskIndex = mTaskHistory.indexOf(startTask); taskIndex >= 0; --taskIndex) {
            final TaskRecord task = mTaskHistory.get(taskIndex);
            final ArrayList<ActivityRecord> activities = task.mActivities;
            int activityIndex = (start.getTaskRecord() == task)
                    ? activities.indexOf(start) : activities.size() - 1;
            for (; activityIndex >= 0; --activityIndex) {
                final ActivityRecord r = activities.get(activityIndex);
                updatedConfig |= r.ensureActivityConfiguration(0 /* globalChanges */,
                        preserveWindow);
                if (r.fullscreen) {
                    behindFullscreen = true;
                    break;
                }
            }
            if (behindFullscreen) {
                break;
            }
        }
        if (updatedConfig) {
            // Ensure the resumed state of the focus activity if we updated the configuration of
            // any activity.
            mRootActivityContainer.resumeFocusedStacksTopActivities();
        }
    }

    // TODO: Figure-out a way to consolidate with resize() method below.
    void requestResize(Rect bounds) {
        mService.resizeStack(mStackId, bounds,
                true /* allowResizeInDockedMode */, false /* preserveWindows */,
                false /* animate */, -1 /* animationDuration */);
    }

    // TODO: Can only be called from special methods in ActivityStackSupervisor.
    // Need to consolidate those calls points into this resize method so anyone can call directly.
    void resize(Rect bounds, Rect tempTaskBounds, Rect tempTaskInsetBounds) {
        if (!updateBoundsAllowed(bounds)) {
            return;
        }

        // Update override configurations of all tasks in the stack.
        final Rect taskBounds = tempTaskBounds != null ? tempTaskBounds : bounds;

        mTmpBounds.clear();
        mTmpInsetBounds.clear();

        for (int i = mTaskHistory.size() - 1; i >= 0; i--) {
            final TaskRecord task = mTaskHistory.get(i);
            if (task.isResizeable()) {
                task.updateOverrideConfiguration(taskBounds, tempTaskInsetBounds);
            }

            if (task.hasDisplayedBounds()) {
                mTmpBounds.put(task.taskId, task.getDisplayedBounds());
                mTmpInsetBounds.put(task.taskId, task.getRequestedOverrideBounds());
            } else {
                mTmpBounds.put(task.taskId, task.getRequestedOverrideBounds());
                mTmpInsetBounds.put(task.taskId, null);
            }
        }

        setBounds(bounds);
    }

    void onPipAnimationEndResize() {
        if (mTaskStack == null) return;
        mTaskStack.onPipAnimationEndResize();
    }


    /**
     * Until we can break this "set task bounds to same as stack bounds" behavior, this
     * basically resizes both stack and task bounds to the same bounds.
     */
    void setTaskBounds(Rect bounds) {
        if (!updateBoundsAllowed(bounds)) {
            return;
        }

        for (int i = mTaskHistory.size() - 1; i >= 0; i--) {
            final TaskRecord task = mTaskHistory.get(i);
            if (task.isResizeable()) {
                task.setBounds(bounds);
            } else {
                task.setBounds(null);
            }
        }
    }

    /** Helper to setDisplayedBounds on all child tasks */
    void setTaskDisplayedBounds(Rect bounds) {
        if (!updateDisplayedBoundsAllowed(bounds)) {
            return;
        }

        for (int i = mTaskHistory.size() - 1; i >= 0; i--) {
            final TaskRecord task = mTaskHistory.get(i);
            if (bounds == null || bounds.isEmpty()) {
                task.setDisplayedBounds(null);
            } else if (task.isResizeable()) {
                task.setDisplayedBounds(bounds);
            }
        }
    }

    boolean willActivityBeVisibleLocked(IBinder token) {
        for (int taskNdx = mTaskHistory.size() - 1; taskNdx >= 0; --taskNdx) {
            final ArrayList<ActivityRecord> activities = mTaskHistory.get(taskNdx).mActivities;
            for (int activityNdx = activities.size() - 1; activityNdx >= 0; --activityNdx) {
                final ActivityRecord r = activities.get(activityNdx);
                if (r.appToken == token) {
                    return true;
                }
                if (r.fullscreen && !r.finishing) {
                    return false;
                }
            }
        }
        final ActivityRecord r = ActivityRecord.forTokenLocked(token);
        if (r == null) {
            return false;
        }
        if (r.finishing) Slog.e(TAG, "willActivityBeVisibleLocked: Returning false,"
                + " would have returned true for r=" + r);
        return !r.finishing;
    }

    void closeSystemDialogsLocked() {
        for (int taskNdx = mTaskHistory.size() - 1; taskNdx >= 0; --taskNdx) {
            final ArrayList<ActivityRecord> activities = mTaskHistory.get(taskNdx).mActivities;
            for (int activityNdx = activities.size() - 1; activityNdx >= 0; --activityNdx) {
                final ActivityRecord r = activities.get(activityNdx);
                if ((r.info.flags&ActivityInfo.FLAG_FINISH_ON_CLOSE_SYSTEM_DIALOGS) != 0) {
                    finishActivityLocked(r, Activity.RESULT_CANCELED, null, "close-sys", true);
                }
            }
        }
    }

    boolean finishDisabledPackageActivitiesLocked(String packageName, Set<String> filterByClasses,
            boolean doit, boolean evenPersistent, int userId) {
        boolean didSomething = false;
        TaskRecord lastTask = null;
        ComponentName homeActivity = null;
        for (int taskNdx = mTaskHistory.size() - 1; taskNdx >= 0; --taskNdx) {
            final ArrayList<ActivityRecord> activities = mTaskHistory.get(taskNdx).mActivities;
            mTmpActivities.clear();
            mTmpActivities.addAll(activities);

            while (!mTmpActivities.isEmpty()) {
                ActivityRecord r = mTmpActivities.remove(0);
                final boolean sameComponent =
                        (r.packageName.equals(packageName) && (filterByClasses == null
                                || filterByClasses.contains(r.mActivityComponent.getClassName())))
                        || (packageName == null && r.mUserId == userId);
                if ((userId == UserHandle.USER_ALL || r.mUserId == userId)
                        && (sameComponent || r.getTaskRecord() == lastTask)
                        && (r.app == null || evenPersistent || !r.app.isPersistent())) {
                    if (!doit) {
                        if (r.finishing) {
                            // If this activity is just finishing, then it is not
                            // interesting as far as something to stop.
                            continue;
                        }
                        return true;
                    }
                    if (r.isActivityTypeHome()) {
                        if (homeActivity != null && homeActivity.equals(r.mActivityComponent)) {
                            Slog.i(TAG, "Skip force-stop again " + r);
                            continue;
                        } else {
                            homeActivity = r.mActivityComponent;
                        }
                    }
                    didSomething = true;
                    Slog.i(TAG, "  Force finishing activity " + r);
                    if (sameComponent) {
                        if (r.hasProcess()) {
                            r.app.setRemoved(true);
                        }
                        r.app = null;
                    }
                    lastTask = r.getTaskRecord();
                    finishActivityLocked(r, Activity.RESULT_CANCELED, null, "force-stop",
                            true);
                }
            }
        }
        return didSomething;
    }

    /**
     * @return The set of running tasks through {@param tasksOut} that are available to the caller.
     *         If {@param ignoreActivityType} or {@param ignoreWindowingMode} are not undefined,
     *         then skip running tasks that match those types.
     */
    void getRunningTasks(List<TaskRecord> tasksOut, @ActivityType int ignoreActivityType,
            @WindowingMode int ignoreWindowingMode, int callingUid, boolean allowed) {
        boolean focusedStack = mRootActivityContainer.getTopDisplayFocusedStack() == this;
        boolean topTask = true;
        for (int taskNdx = mTaskHistory.size() - 1; taskNdx >= 0; --taskNdx) {
            final TaskRecord task = mTaskHistory.get(taskNdx);
            if (task.getTopActivity() == null) {
                // Skip if there are no activities in the task
                continue;
            }
            if (!allowed && !task.isActivityTypeHome() && task.effectiveUid != callingUid) {
                // Skip if the caller can't fetch this task
                continue;
            }
            if (ignoreActivityType != ACTIVITY_TYPE_UNDEFINED
                    && task.getActivityType() == ignoreActivityType) {
                // Skip ignored activity type
                continue;
            }
            if (ignoreWindowingMode != WINDOWING_MODE_UNDEFINED
                    && task.getWindowingMode() == ignoreWindowingMode) {
                // Skip ignored windowing mode
                continue;
            }
            if (focusedStack && topTask) {
                // For the focused stack top task, update the last stack active time so that it can
                // be used to determine the order of the tasks (it may not be set for newly created
                // tasks)
                task.lastActiveTime = SystemClock.elapsedRealtime();
                topTask = false;
            }
            tasksOut.add(task);
        }
    }

    void unhandledBackLocked() {
        final int top = mTaskHistory.size() - 1;
        if (DEBUG_SWITCH) Slog.d(TAG_SWITCH, "Performing unhandledBack(): top activity at " + top);
        if (top >= 0) {
            final ArrayList<ActivityRecord> activities = mTaskHistory.get(top).mActivities;
            int activityTop = activities.size() - 1;
            if (activityTop >= 0) {
                finishActivityLocked(activities.get(activityTop), Activity.RESULT_CANCELED, null,
                        "unhandled-back", true);
            }
        }
    }

    /**
     * Reset local parameters because an app's activity died.
     * @param app The app of the activity that died.
     * @return result from removeHistoryRecordsForAppLocked.
     */
    boolean handleAppDiedLocked(WindowProcessController app) {
        if (mPausingActivity != null && mPausingActivity.app == app) {
            if (DEBUG_PAUSE || DEBUG_CLEANUP) Slog.v(TAG_PAUSE,
                    "App died while pausing: " + mPausingActivity);
            mPausingActivity = null;
        }
        if (mLastPausedActivity != null && mLastPausedActivity.app == app) {
            mLastPausedActivity = null;
            mLastNoHistoryActivity = null;
        }

        return removeHistoryRecordsForAppLocked(app);
    }

    void handleAppCrash(WindowProcessController app) {
        for (int taskNdx = mTaskHistory.size() - 1; taskNdx >= 0; --taskNdx) {
            final ArrayList<ActivityRecord> activities = mTaskHistory.get(taskNdx).mActivities;
            for (int activityNdx = activities.size() - 1; activityNdx >= 0; --activityNdx) {
                final ActivityRecord r = activities.get(activityNdx);
                if (r.app == app) {
                    Slog.w(TAG, "  Force finishing activity "
                            + r.intent.getComponent().flattenToShortString());
                    // Force the destroy to skip right to removal.
                    r.app = null;
                    getDisplay().mDisplayContent.prepareAppTransition(
                            TRANSIT_CRASHING_ACTIVITY_CLOSE, false /* alwaysKeepCurrent */);
                    finishCurrentActivityLocked(r, FINISH_IMMEDIATELY, false,
                            "handleAppCrashedLocked");
                }
            }
        }
    }

    boolean dump(FileDescriptor fd, PrintWriter pw, boolean dumpAll, boolean dumpClient,
            String dumpPackage, boolean needSep) {
        pw.println("  Stack #" + mStackId
                + ": type=" + activityTypeToString(getActivityType())
                + " mode=" + windowingModeToString(getWindowingMode()));
        pw.println("  isSleeping=" + shouldSleepActivities());
        pw.println("  mBounds=" + getRequestedOverrideBounds());

        boolean printed = dumpActivitiesLocked(fd, pw, dumpAll, dumpClient, dumpPackage,
                needSep);

        printed |= dumpHistoryList(fd, pw, mLRUActivities, "    ", "Run", false,
                !dumpAll, false, dumpPackage, true,
                "    Running activities (most recent first):", null);

        needSep = printed;
        boolean pr = printThisActivity(pw, mPausingActivity, dumpPackage, needSep,
                "    mPausingActivity: ");
        if (pr) {
            printed = true;
            needSep = false;
        }
        pr = printThisActivity(pw, getResumedActivity(), dumpPackage, needSep,
                "    mResumedActivity: ");
        if (pr) {
            printed = true;
            needSep = false;
        }
        if (dumpAll) {
            pr = printThisActivity(pw, mLastPausedActivity, dumpPackage, needSep,
                    "    mLastPausedActivity: ");
            if (pr) {
                printed = true;
                needSep = true;
            }
            printed |= printThisActivity(pw, mLastNoHistoryActivity, dumpPackage,
                    needSep, "    mLastNoHistoryActivity: ");
        }
        return printed;
    }

    boolean dumpActivitiesLocked(FileDescriptor fd, PrintWriter pw, boolean dumpAll,
            boolean dumpClient, String dumpPackage, boolean needSep) {

        if (mTaskHistory.isEmpty()) {
            return false;
        }
        final String prefix = "    ";
        for (int taskNdx = mTaskHistory.size() - 1; taskNdx >= 0; --taskNdx) {
            final TaskRecord task = mTaskHistory.get(taskNdx);
            if (needSep) {
                pw.println("");
            }
            pw.println(prefix + "Task id #" + task.taskId);
            pw.println(prefix + "mBounds=" + task.getRequestedOverrideBounds());
            pw.println(prefix + "mMinWidth=" + task.mMinWidth);
            pw.println(prefix + "mMinHeight=" + task.mMinHeight);
            pw.println(prefix + "mLastNonFullscreenBounds=" + task.mLastNonFullscreenBounds);
            pw.println(prefix + "* " + task);
            task.dump(pw, prefix + "  ");
            dumpHistoryList(fd, pw, mTaskHistory.get(taskNdx).mActivities,
                    prefix, "Hist", true, !dumpAll, dumpClient, dumpPackage, false, null, task);
        }
        return true;
    }

    ArrayList<ActivityRecord> getDumpActivitiesLocked(String name) {
        ArrayList<ActivityRecord> activities = new ArrayList<>();

        if ("all".equals(name)) {
            for (int taskNdx = mTaskHistory.size() - 1; taskNdx >= 0; --taskNdx) {
                activities.addAll(mTaskHistory.get(taskNdx).mActivities);
            }
        } else if ("top".equals(name)) {
            final int top = mTaskHistory.size() - 1;
            if (top >= 0) {
                final ArrayList<ActivityRecord> list = mTaskHistory.get(top).mActivities;
                int listTop = list.size() - 1;
                if (listTop >= 0) {
                    activities.add(list.get(listTop));
                }
            }
        } else {
            ItemMatcher matcher = new ItemMatcher();
            matcher.build(name);

            for (int taskNdx = mTaskHistory.size() - 1; taskNdx >= 0; --taskNdx) {
                for (ActivityRecord r1 : mTaskHistory.get(taskNdx).mActivities) {
                    if (matcher.match(r1, r1.intent.getComponent())) {
                        activities.add(r1);
                    }
                }
            }
        }

        return activities;
    }

    ActivityRecord restartPackage(String packageName) {
        ActivityRecord starting = topRunningActivityLocked();

        // All activities that came from the package must be
        // restarted as if there was a config change.
        for (int taskNdx = mTaskHistory.size() - 1; taskNdx >= 0; --taskNdx) {
            final ArrayList<ActivityRecord> activities = mTaskHistory.get(taskNdx).mActivities;
            for (int activityNdx = activities.size() - 1; activityNdx >= 0; --activityNdx) {
                final ActivityRecord a = activities.get(activityNdx);
                if (a.info.packageName.equals(packageName)) {
                    a.forceNewConfig = true;
                    if (starting != null && a == starting && a.visible) {
                        a.startFreezingScreenLocked(starting.app,
                                CONFIG_SCREEN_LAYOUT);
                    }
                }
            }
        }

        return starting;
    }

    /**
     * Removes the input task from this stack.
     *
     * @param task to remove.
     * @param reason for removal.
     * @param mode task removal mode. Either {@link #REMOVE_TASK_MODE_DESTROYING},
     *             {@link #REMOVE_TASK_MODE_MOVING}, {@link #REMOVE_TASK_MODE_MOVING_TO_TOP}.
     */
    void removeTask(TaskRecord task, String reason, int mode) {
        final boolean removed = mTaskHistory.remove(task);

        if (removed) {
            EventLog.writeEvent(EventLogTags.AM_REMOVE_TASK, task.taskId, getStackId());
        }

        removeActivitiesFromLRUListLocked(task);
        updateTaskMovement(task, true);

        if (mode == REMOVE_TASK_MODE_DESTROYING) {
            task.cleanUpResourcesForDestroy();
        }

        if (mTaskHistory.isEmpty()) {
            if (DEBUG_STACK) Slog.i(TAG_STACK, "removeTask: removing stack=" + this);
            // We only need to adjust focused stack if this stack is in focus and we are not in the
            // process of moving the task to the top of the stack that will be focused.
            if (mode != REMOVE_TASK_MODE_MOVING_TO_TOP
                    && mRootActivityContainer.isTopDisplayFocusedStack(this)) {
                String myReason = reason + " leftTaskHistoryEmpty";
                if (!inMultiWindowMode() || adjustFocusToNextFocusableStack(myReason) == null) {
                    getDisplay().moveHomeStackToFront(myReason);
                }
            }
            if (isAttached()) {
                getDisplay().positionChildAtBottom(this);
            }
            if (!isActivityTypeHome() || getDisplay().isRemoved()) {
                remove();
            }
        }

        task.setStack(null);

        // Notify if a task from the pinned stack is being removed (or moved depending on the mode)
        if (inPinnedWindowingMode()) {
            mService.getTaskChangeNotificationController().notifyActivityUnpinned();
        }
    }

    TaskRecord createTaskRecord(int taskId, ActivityInfo info, Intent intent,
            IVoiceInteractionSession voiceSession, IVoiceInteractor voiceInteractor,
            boolean toTop) {
        return createTaskRecord(taskId, info, intent, voiceSession, voiceInteractor, toTop,
                null /*activity*/, null /*source*/, null /*options*/);
    }

    TaskRecord createTaskRecord(int taskId, ActivityInfo info, Intent intent,
            IVoiceInteractionSession voiceSession, IVoiceInteractor voiceInteractor,
            boolean toTop, ActivityRecord activity, ActivityRecord source,
            ActivityOptions options) {
        final TaskRecord task = TaskRecord.create(
                mService, taskId, info, intent, voiceSession, voiceInteractor);
        // add the task to stack first, mTaskPositioner might need the stack association
        addTask(task, toTop, "createTaskRecord");
        final int displayId = mDisplayId != INVALID_DISPLAY ? mDisplayId : DEFAULT_DISPLAY;
        final boolean isLockscreenShown = mService.mStackSupervisor.getKeyguardController()
                .isKeyguardOrAodShowing(displayId);
        if (!mStackSupervisor.getLaunchParamsController()
                .layoutTask(task, info.windowLayout, activity, source, options)
                && !matchParentBounds() && task.isResizeable() && !isLockscreenShown) {
            task.updateOverrideConfiguration(getRequestedOverrideBounds());
        }
        task.createTask(toTop, (info.flags & FLAG_SHOW_FOR_ALL_USERS) != 0);
        return task;
    }

    ArrayList<TaskRecord> getAllTasks() {
        return new ArrayList<>(mTaskHistory);
    }

    void addTask(final TaskRecord task, final boolean toTop, String reason) {
        addTask(task, toTop ? MAX_VALUE : 0, true /* schedulePictureInPictureModeChange */, reason);
        if (toTop) {
            // TODO: figure-out a way to remove this call.
            positionChildWindowContainerAtTop(task);
        }
    }

    // TODO: This shouldn't allow automatic reparenting. Remove the call to preAddTask and deal
    // with the fall-out...
    void addTask(final TaskRecord task, int position, boolean schedulePictureInPictureModeChange,
            String reason) {
        // TODO: Is this remove really needed? Need to look into the call path for the other addTask
        mTaskHistory.remove(task);
        if (isSingleTaskInstance() && !mTaskHistory.isEmpty()) {
            throw new IllegalStateException("Can only have one child on stack=" + this);
        }

        position = getAdjustedPositionForTask(task, position, null /* starting */);
        final boolean toTop = position >= mTaskHistory.size();
        final ActivityStack prevStack = preAddTask(task, reason, toTop);

        mTaskHistory.add(position, task);
        task.setStack(this);

        updateTaskMovement(task, toTop);

        postAddTask(task, prevStack, schedulePictureInPictureModeChange);
    }

    void positionChildAt(TaskRecord task, int index) {

        if (task.getStack() != this) {
            throw new IllegalArgumentException("AS.positionChildAt: task=" + task
                    + " is not a child of stack=" + this + " current parent=" + task.getStack());
        }

        task.updateOverrideConfigurationForStack(this);

        final ActivityRecord topRunningActivity = task.topRunningActivityLocked();
        final boolean wasResumed = topRunningActivity == task.getStack().mResumedActivity;
        insertTaskAtPosition(task, index);
        task.setStack(this);
        postAddTask(task, null /* prevStack */, true /* schedulePictureInPictureModeChange */);

        if (wasResumed) {
            if (mResumedActivity != null) {
                Log.wtf(TAG, "mResumedActivity was already set when moving mResumedActivity from"
                        + " other stack to this stack mResumedActivity=" + mResumedActivity
                        + " other mResumedActivity=" + topRunningActivity);
            }
            topRunningActivity.setState(RESUMED, "positionChildAt");
        }

        // The task might have already been running and its visibility needs to be synchronized with
        // the visibility of the stack / windows.
        ensureActivitiesVisibleLocked(null, 0, !PRESERVE_WINDOWS);
        mRootActivityContainer.resumeFocusedStacksTopActivities();
    }

    private ActivityStack preAddTask(TaskRecord task, String reason, boolean toTop) {
        final ActivityStack prevStack = task.getStack();
        if (prevStack != null && prevStack != this) {
            prevStack.removeTask(task, reason,
                    toTop ? REMOVE_TASK_MODE_MOVING_TO_TOP : REMOVE_TASK_MODE_MOVING);
        }
        return prevStack;
    }

    /**
     * @param schedulePictureInPictureModeChange specifies whether or not to schedule the PiP mode
     *            change. Callers may set this to false if they are explicitly scheduling PiP mode
     *            changes themselves, like during the PiP animation
     */
    private void postAddTask(TaskRecord task, ActivityStack prevStack,
            boolean schedulePictureInPictureModeChange) {
        if (schedulePictureInPictureModeChange && prevStack != null) {
            mStackSupervisor.scheduleUpdatePictureInPictureModeIfNeeded(task, prevStack);
        } else if (task.voiceSession != null) {
            try {
                task.voiceSession.taskStarted(task.intent, task.taskId);
            } catch (RemoteException e) {
            }
        }
    }

    public void setAlwaysOnTop(boolean alwaysOnTop) {
        if (isAlwaysOnTop() == alwaysOnTop) {
            return;
        }
        super.setAlwaysOnTop(alwaysOnTop);
        final ActivityDisplay display = getDisplay();
        // positionChildAtTop() must be called even when always on top gets turned off because we
        // need to make sure that the stack is moved from among always on top windows to below other
        // always on top windows. Since the position the stack should be inserted into is calculated
        // properly in {@link ActivityDisplay#getTopInsertPosition()} in both cases, we can just
        // request that the stack is put at top here.
        display.positionChildAtTop(this, false /* includingParents */);
    }

    /** NOTE: Should only be called from {@link TaskRecord#reparent}. */
    void moveToFrontAndResumeStateIfNeeded(ActivityRecord r, boolean moveToFront, boolean setResume,
            boolean setPause, String reason) {
        if (!moveToFront) {
            return;
        }

        final ActivityState origState = r.getState();
        // If the activity owns the last resumed activity, transfer that together,
        // so that we don't resume the same activity again in the new stack.
        // Apps may depend on onResume()/onPause() being called in pairs.
        if (setResume) {
            r.setState(RESUMED, "moveToFrontAndResumeStateIfNeeded");
            updateLRUListLocked(r);
        }
        // If the activity was previously pausing, then ensure we transfer that as well
        if (setPause) {
            mPausingActivity = r;
            schedulePauseTimeout(r);
        }
        // Move the stack in which we are placing the activity to the front.
        moveToFront(reason);
        // If the original state is resumed, there is no state change to update focused app.
        // So here makes sure the activity focus is set if it is the top.
        if (origState == RESUMED && r == mRootActivityContainer.getTopResumedActivity()) {
            // TODO(b/111361570): Support multiple focused apps in WM
            mService.setResumedActivityUncheckLocked(r, reason);
        }
    }


    Rect getDefaultPictureInPictureBounds(float aspectRatio) {
        if (getTaskStack() == null) return null;
        return getTaskStack().getPictureInPictureBounds(aspectRatio, null /* currentStackBounds */);
    }

    void animateResizePinnedStack(Rect sourceHintBounds, Rect toBounds, int animationDuration,
            boolean fromFullscreen) {
        if (!inPinnedWindowingMode()) return;
        if (skipResizeAnimation(toBounds == null /* toFullscreen */)) {
            mService.moveTasksToFullscreenStack(mStackId, true /* onTop */);
        } else {
            if (getTaskStack() == null) return;
            getTaskStack().animateResizePinnedStack(toBounds, sourceHintBounds,
                    animationDuration, fromFullscreen);
        }
    }

    private boolean skipResizeAnimation(boolean toFullscreen) {
        if (!toFullscreen) {
            return false;
        }
        final Configuration parentConfig = getParent().getConfiguration();
        final ActivityRecord top = topRunningNonOverlayTaskActivity();
        return top != null && !top.isConfigurationCompatible(parentConfig);
    }

    void setPictureInPictureAspectRatio(float aspectRatio) {
        if (getTaskStack() == null) return;
        getTaskStack().setPictureInPictureAspectRatio(aspectRatio);
    }

    void setPictureInPictureActions(List<RemoteAction> actions) {
        if (getTaskStack() == null) return;
        getTaskStack().setPictureInPictureActions(actions);
    }

    boolean isAnimatingBoundsToFullscreen() {
        if (getTaskStack() == null) return false;
        return getTaskStack().isAnimatingBoundsToFullscreen();
    }

    public void updatePictureInPictureModeForPinnedStackAnimation(Rect targetStackBounds,
            boolean forceUpdate) {
        // It is guaranteed that the activities requiring the update will be in the pinned stack at
        // this point (either reparented before the animation into PiP, or before reparenting after
        // the animation out of PiP)
        synchronized (mService.mGlobalLock) {
            if (!isAttached()) {
                return;
            }
            ArrayList<TaskRecord> tasks = getAllTasks();
            for (int i = 0; i < tasks.size(); i++) {
                mStackSupervisor.updatePictureInPictureMode(tasks.get(i), targetStackBounds,
                        forceUpdate);
            }
        }
    }

    public int getStackId() {
        return mStackId;
    }

    @Override
    public String toString() {
        return "ActivityStack{" + Integer.toHexString(System.identityHashCode(this))
                + " stackId=" + mStackId + " type=" + activityTypeToString(getActivityType())
                + " mode=" + windowingModeToString(getWindowingMode())
                + " visible=" + shouldBeVisible(null /* starting */)
                + " translucent=" + isStackTranslucent(null /* starting */)
                + ", "
                + mTaskHistory.size() + " tasks}";
    }

    void onLockTaskPackagesUpdated() {
        for (int taskNdx = mTaskHistory.size() - 1; taskNdx >= 0; --taskNdx) {
            mTaskHistory.get(taskNdx).setLockTaskAuth();
        }
    }

    void executeAppTransition(ActivityOptions options) {
        getDisplay().mDisplayContent.executeAppTransition();
        ActivityOptions.abort(options);
    }

    boolean shouldSleepActivities() {
        final ActivityDisplay display = getDisplay();

        // Do not sleep activities in this stack if we're marked as focused and the keyguard
        // is in the process of going away.
        if (isFocusedStackOnDisplay()
                && mStackSupervisor.getKeyguardController().isKeyguardGoingAway()) {
            return false;
        }

        return display != null ? display.isSleeping() : mService.isSleepingLocked();
    }

    boolean shouldSleepOrShutDownActivities() {
        return shouldSleepActivities() || mService.mShuttingDown;
    }

    public void writeToProto(ProtoOutputStream proto, long fieldId) {
        final long token = proto.start(fieldId);
        super.writeToProto(proto, CONFIGURATION_CONTAINER, false /* trim */);
        proto.write(ID, mStackId);
        for (int taskNdx = mTaskHistory.size() - 1; taskNdx >= 0; --taskNdx) {
            final TaskRecord task = mTaskHistory.get(taskNdx);
            task.writeToProto(proto, TASKS);
        }
        if (mResumedActivity != null) {
            mResumedActivity.writeIdentifierToProto(proto, RESUMED_ACTIVITY);
        }
        proto.write(DISPLAY_ID, mDisplayId);
        if (!matchParentBounds()) {
            final Rect bounds = getRequestedOverrideBounds();
            bounds.writeToProto(proto, BOUNDS);
        }

        // TODO: Remove, no longer needed with windowingMode.
        proto.write(FULLSCREEN, matchParentBounds());
        proto.end(token);
    }
}<|MERGE_RESOLUTION|>--- conflicted
+++ resolved
@@ -177,12 +177,7 @@
 /**
  * State and management of a single stack of activities.
  */
-<<<<<<< HEAD
-public class ActivityStack<T extends StackWindowController> extends ConfigurationContainer
-        implements StackWindowListener {
-=======
-class ActivityStack extends ConfigurationContainer {
->>>>>>> 9b9ca46f
+public class ActivityStack extends ConfigurationContainer {
     private static final String TAG = TAG_WITH_CLASS_NAME ? "ActivityStack" : TAG_ATM;
     private static final String TAG_ADD_REMOVE = TAG + POSTFIX_ADD_REMOVE;
     private static final String TAG_APP = TAG + POSTFIX_APP;
