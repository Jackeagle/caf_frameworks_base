/*
 * Copyright (C) 2012 The Android Open Source Project
 *
 * Licensed under the Apache License, Version 2.0 (the "License");
 * you may not use this file except in compliance with the License.
 * You may obtain a copy of the License at
 *
 *      http://www.apache.org/licenses/LICENSE-2.0
 *
 * Unless required by applicable law or agreed to in writing, software
 * distributed under the License is distributed on an "AS IS" BASIS,
 * WITHOUT WARRANTIES OR CONDITIONS OF ANY KIND, either express or implied.
 * See the License for the specific language governing permissions and
 * limitations under the License.
 */

package com.android.server.wm;

import static android.app.ActivityTaskManager.SPLIT_SCREEN_CREATE_MODE_TOP_OR_LEFT;
import static android.app.WindowConfiguration.ACTIVITY_TYPE_HOME;
import static android.app.WindowConfiguration.ACTIVITY_TYPE_UNDEFINED;
import static android.app.WindowConfiguration.WINDOWING_MODE_FREEFORM;
import static android.app.WindowConfiguration.WINDOWING_MODE_FULLSCREEN;
import static android.app.WindowConfiguration.WINDOWING_MODE_PINNED;
import static android.app.WindowConfiguration.WINDOWING_MODE_SPLIT_SCREEN_PRIMARY;
import static android.content.pm.ActivityInfo.SCREEN_ORIENTATION_BEHIND;
import static android.content.pm.ActivityInfo.SCREEN_ORIENTATION_UNSET;
import static android.content.pm.ActivityInfo.SCREEN_ORIENTATION_UNSPECIFIED;
import static android.content.res.Configuration.ORIENTATION_LANDSCAPE;
import static android.content.res.Configuration.ORIENTATION_PORTRAIT;
import static android.view.Display.DEFAULT_DISPLAY;
import static android.view.Display.FLAG_PRIVATE;
import static android.view.Display.FLAG_SHOULD_SHOW_SYSTEM_DECORATIONS;
import static android.view.Display.INVALID_DISPLAY;
import static android.view.InsetsState.TYPE_IME;
import static android.view.Surface.ROTATION_0;
import static android.view.Surface.ROTATION_180;
import static android.view.Surface.ROTATION_270;
import static android.view.Surface.ROTATION_90;
import static android.view.View.GONE;
import static android.view.WindowManager.DOCKED_BOTTOM;
import static android.view.WindowManager.DOCKED_INVALID;
import static android.view.WindowManager.DOCKED_TOP;
import static android.view.WindowManager.LayoutParams.FIRST_APPLICATION_WINDOW;
import static android.view.WindowManager.LayoutParams.FLAG_NOT_FOCUSABLE;
import static android.view.WindowManager.LayoutParams.FLAG_NOT_TOUCHABLE;
import static android.view.WindowManager.LayoutParams.FLAG_NOT_TOUCH_MODAL;
import static android.view.WindowManager.LayoutParams.FLAG_SECURE;
import static android.view.WindowManager.LayoutParams.FLAG_SHOW_WALLPAPER;
import static android.view.WindowManager.LayoutParams.FLAG_SPLIT_TOUCH;
<<<<<<< HEAD
=======
import static android.view.WindowManager.LayoutParams.LAST_APPLICATION_WINDOW;
>>>>>>> 825827da
import static android.view.WindowManager.LayoutParams.NEEDS_MENU_SET_TRUE;
import static android.view.WindowManager.LayoutParams.NEEDS_MENU_UNSET;
import static android.view.WindowManager.LayoutParams.PRIVATE_FLAG_KEYGUARD;
import static android.view.WindowManager.LayoutParams.TYPE_APPLICATION;
import static android.view.WindowManager.LayoutParams.TYPE_APPLICATION_STARTING;
import static android.view.WindowManager.LayoutParams.TYPE_BOOT_PROGRESS;
import static android.view.WindowManager.LayoutParams.TYPE_DOCK_DIVIDER;
import static android.view.WindowManager.LayoutParams.TYPE_DRAWN_APPLICATION;
import static android.view.WindowManager.LayoutParams.TYPE_DREAM;
import static android.view.WindowManager.LayoutParams.TYPE_INPUT_METHOD;
import static android.view.WindowManager.LayoutParams.TYPE_INPUT_METHOD_DIALOG;
import static android.view.WindowManager.LayoutParams.TYPE_STATUS_BAR;
import static android.view.WindowManager.LayoutParams.TYPE_SYSTEM_DIALOG;
import static android.view.WindowManager.LayoutParams.TYPE_SYSTEM_ERROR;
import static android.view.WindowManager.LayoutParams.TYPE_TOAST;
import static android.view.WindowManager.LayoutParams.TYPE_WALLPAPER;
import static android.view.WindowManager.TRANSIT_ACTIVITY_OPEN;
import static android.view.WindowManager.TRANSIT_KEYGUARD_UNOCCLUDE;
import static android.view.WindowManager.TRANSIT_TASK_OPEN;
import static android.view.WindowManager.TRANSIT_TASK_TO_FRONT;

import static com.android.server.policy.WindowManagerPolicy.FINISH_LAYOUT_REDO_ANIM;
import static com.android.server.policy.WindowManagerPolicy.FINISH_LAYOUT_REDO_CONFIG;
import static com.android.server.policy.WindowManagerPolicy.FINISH_LAYOUT_REDO_LAYOUT;
import static com.android.server.policy.WindowManagerPolicy.FINISH_LAYOUT_REDO_WALLPAPER;
import static com.android.server.wm.DisplayContentProto.ABOVE_APP_WINDOWS;
import static com.android.server.wm.DisplayContentProto.APP_TRANSITION;
import static com.android.server.wm.DisplayContentProto.BELOW_APP_WINDOWS;
import static com.android.server.wm.DisplayContentProto.DISPLAY_FRAMES;
import static com.android.server.wm.DisplayContentProto.DISPLAY_INFO;
import static com.android.server.wm.DisplayContentProto.DOCKED_STACK_DIVIDER_CONTROLLER;
import static com.android.server.wm.DisplayContentProto.DPI;
import static com.android.server.wm.DisplayContentProto.FOCUSED_APP;
import static com.android.server.wm.DisplayContentProto.ID;
import static com.android.server.wm.DisplayContentProto.IME_WINDOWS;
import static com.android.server.wm.DisplayContentProto.PINNED_STACK_CONTROLLER;
import static com.android.server.wm.DisplayContentProto.ROTATION;
import static com.android.server.wm.DisplayContentProto.SCREEN_ROTATION_ANIMATION;
import static com.android.server.wm.DisplayContentProto.STACKS;
import static com.android.server.wm.DisplayContentProto.WINDOW_CONTAINER;
import static com.android.server.wm.WindowManagerDebugConfig.DEBUG_ADD_REMOVE;
import static com.android.server.wm.WindowManagerDebugConfig.DEBUG_APP_TRANSITIONS;
import static com.android.server.wm.WindowManagerDebugConfig.DEBUG_BOOT;
import static com.android.server.wm.WindowManagerDebugConfig.DEBUG_DISPLAY;
import static com.android.server.wm.WindowManagerDebugConfig.DEBUG_FOCUS;
import static com.android.server.wm.WindowManagerDebugConfig.DEBUG_FOCUS_LIGHT;
import static com.android.server.wm.WindowManagerDebugConfig.DEBUG_INPUT_METHOD;
import static com.android.server.wm.WindowManagerDebugConfig.DEBUG_LAYOUT;
import static com.android.server.wm.WindowManagerDebugConfig.DEBUG_LAYOUT_REPEATS;
import static com.android.server.wm.WindowManagerDebugConfig.DEBUG_ORIENTATION;
import static com.android.server.wm.WindowManagerDebugConfig.DEBUG_SCREENSHOT;
import static com.android.server.wm.WindowManagerDebugConfig.DEBUG_SCREEN_ON;
import static com.android.server.wm.WindowManagerDebugConfig.DEBUG_STACK;
import static com.android.server.wm.WindowManagerDebugConfig.DEBUG_TOKEN_MOVEMENT;
import static com.android.server.wm.WindowManagerDebugConfig.DEBUG_WALLPAPER_LIGHT;
import static com.android.server.wm.WindowManagerDebugConfig.SHOW_STACK_CRAWLS;
import static com.android.server.wm.WindowManagerDebugConfig.SHOW_TRANSACTIONS;
import static com.android.server.wm.WindowManagerDebugConfig.TAG_WITH_CLASS_NAME;
import static com.android.server.wm.WindowManagerDebugConfig.TAG_WM;
import static com.android.server.wm.WindowManagerService.CUSTOM_SCREEN_ROTATION;
import static com.android.server.wm.WindowManagerService.H.REPORT_FOCUS_CHANGE;
import static com.android.server.wm.WindowManagerService.H.REPORT_HARD_KEYBOARD_STATUS_CHANGE;
import static com.android.server.wm.WindowManagerService.H.REPORT_LOSING_FOCUS;
import static com.android.server.wm.WindowManagerService.H.SEND_NEW_CONFIGURATION;
import static com.android.server.wm.WindowManagerService.H.UPDATE_DOCKED_STACK_DIVIDER;
import static com.android.server.wm.WindowManagerService.H.WINDOW_HIDE_TIMEOUT;
import static com.android.server.wm.WindowManagerService.LAYOUT_REPEAT_THRESHOLD;
import static com.android.server.wm.WindowManagerService.MAX_ANIMATION_DURATION;
import static com.android.server.wm.WindowManagerService.SEAMLESS_ROTATION_TIMEOUT_DURATION;
import static com.android.server.wm.WindowManagerService.UPDATE_FOCUS_PLACING_SURFACES;
import static com.android.server.wm.WindowManagerService.UPDATE_FOCUS_REMOVING_FOCUS;
import static com.android.server.wm.WindowManagerService.UPDATE_FOCUS_WILL_ASSIGN_LAYERS;
import static com.android.server.wm.WindowManagerService.UPDATE_FOCUS_WILL_PLACE_SURFACES;
import static com.android.server.wm.WindowManagerService.WINDOWS_FREEZING_SCREENS_ACTIVE;
import static com.android.server.wm.WindowManagerService.WINDOWS_FREEZING_SCREENS_TIMEOUT;
import static com.android.server.wm.WindowManagerService.WINDOW_FREEZE_TIMEOUT_DURATION;
import static com.android.server.wm.WindowManagerService.dipToPixel;
import static com.android.server.wm.WindowManagerService.logSurface;
import static com.android.server.wm.WindowState.RESIZE_HANDLE_WIDTH_IN_DP;
import static com.android.server.wm.WindowStateAnimator.DRAW_PENDING;
import static com.android.server.wm.WindowStateAnimator.READY_TO_SHOW;
<<<<<<< HEAD
=======
import static com.android.server.wm.utils.RegionUtils.rectListToRegion;
>>>>>>> 825827da

import android.animation.AnimationHandler;
import android.annotation.CallSuper;
import android.annotation.IntDef;
import android.annotation.NonNull;
import android.annotation.Nullable;
import android.content.pm.PackageManager;
import android.content.res.CompatibilityInfo;
import android.content.res.Configuration;
import android.graphics.Bitmap;
import android.graphics.Insets;
import android.graphics.Matrix;
import android.graphics.Rect;
import android.graphics.RectF;
import android.graphics.Region;
import android.graphics.Region.Op;
import android.hardware.display.DisplayManagerInternal;
import android.metrics.LogMaker;
import android.os.Binder;
import android.os.Debug;
import android.os.Handler;
import android.os.IBinder;
import android.os.Process;
<<<<<<< HEAD
=======
import android.os.RemoteCallbackList;
>>>>>>> 825827da
import android.os.RemoteException;
import android.os.SystemClock;
import android.os.Trace;
import android.os.UserHandle;
import android.util.ArraySet;
import android.util.DisplayMetrics;
import android.util.Slog;
import android.util.proto.ProtoOutputStream;
import android.view.Display;
import android.view.DisplayCutout;
import android.view.DisplayInfo;
import android.view.Gravity;
<<<<<<< HEAD
=======
import android.view.ISystemGestureExclusionListener;
>>>>>>> 825827da
import android.view.InputChannel;
import android.view.InputDevice;
import android.view.InputWindowHandle;
import android.view.InsetsState.InternalInsetType;
import android.view.MagnificationSpec;
import android.view.RemoteAnimationDefinition;
import android.view.Surface;
import android.view.SurfaceControl;
import android.view.SurfaceControl.Transaction;
import android.view.SurfaceSession;
import android.view.View;
import android.view.WindowManager;
import android.view.WindowManagerPolicyConstants.PointerEventListener;

import com.android.internal.annotations.VisibleForTesting;
import com.android.internal.logging.MetricsLogger;
import com.android.internal.logging.nano.MetricsProto.MetricsEvent;
import com.android.internal.util.ToBooleanFunction;
import com.android.internal.util.function.TriConsumer;
<<<<<<< HEAD
=======
import com.android.internal.util.function.pooled.PooledConsumer;
import com.android.internal.util.function.pooled.PooledLambda;
>>>>>>> 825827da
import com.android.server.AnimationThread;
import com.android.server.policy.WindowManagerPolicy;
import com.android.server.wm.utils.DisplayRotationUtil;
import com.android.server.wm.utils.RotationCache;
import com.android.server.wm.utils.WmDisplayCutout;

import java.io.PrintWriter;
import java.lang.annotation.Retention;
import java.lang.annotation.RetentionPolicy;
import java.util.ArrayList;
import java.util.Comparator;
import java.util.HashMap;
import java.util.Iterator;
import java.util.LinkedList;
import java.util.List;
import java.util.Objects;
import java.util.function.Consumer;
import java.util.function.Predicate;

/**
 * Utility class for keeping track of the WindowStates and other pertinent contents of a
 * particular Display.
 */
class DisplayContent extends WindowContainer<DisplayContent.DisplayChildWindowContainer>
        implements WindowManagerPolicy.DisplayContentInfo {
    private static final String TAG = TAG_WITH_CLASS_NAME ? "DisplayContent" : TAG_WM;

    /** The default scaling mode that scales content automatically. */
    static final int FORCE_SCALING_MODE_AUTO = 0;
    /** For {@link #setForcedScalingMode} to apply flag {@link Display#FLAG_SCALING_DISABLED}. */
    static final int FORCE_SCALING_MODE_DISABLED = 1;

    @IntDef(prefix = { "FORCE_SCALING_MODE_" }, value = {
            FORCE_SCALING_MODE_AUTO,
            FORCE_SCALING_MODE_DISABLED
    })
    @Retention(RetentionPolicy.SOURCE)
    @interface ForceScalingMode {}

    /** Unique identifier of this stack. */
    private final int mDisplayId;

    // TODO: Remove once unification is complete.
    ActivityDisplay mAcitvityDisplay;

    /** The containers below are the only child containers the display can have. */
    // Contains all window containers that are related to apps (Activities)
    private final TaskStackContainers mTaskStackContainers = new TaskStackContainers(mWmService);
    // Contains all non-app window containers that should be displayed above the app containers
    // (e.g. Status bar)
    private final AboveAppWindowContainers mAboveAppWindowsContainers =
            new AboveAppWindowContainers("mAboveAppWindowsContainers", mWmService);
    // Contains all non-app window containers that should be displayed below the app containers
    // (e.g. Wallpaper).
    private final NonAppWindowContainers mBelowAppWindowsContainers =
            new NonAppWindowContainers("mBelowAppWindowsContainers", mWmService);
    // Contains all IME window containers. Note that the z-ordering of the IME windows will depend
    // on the IME target. We mainly have this container grouping so we can keep track of all the IME
    // window containers together and move them in-sync if/when needed. We use a subclass of
    // WindowContainer which is omitted from screen magnification, as the IME is never magnified.
    private final NonMagnifiableWindowContainers mImeWindowsContainers =
            new NonMagnifiableWindowContainers("mImeWindowsContainers", mWmService);

    private WindowState mTmpWindow;
    private WindowState mTmpWindow2;
    private boolean mTmpRecoveringMemory;
    private boolean mUpdateImeTarget;
    private boolean mTmpInitial;
    private int mMaxUiWidth;

    final AppTransition mAppTransition;
    final AppTransitionController mAppTransitionController;
    boolean mSkipAppTransitionAnimation = false;

    final ArraySet<AppWindowToken> mOpeningApps = new ArraySet<>();
    final ArraySet<AppWindowToken> mClosingApps = new ArraySet<>();
    final ArraySet<AppWindowToken> mChangingApps = new ArraySet<>();
    final UnknownAppVisibilityController mUnknownAppVisibilityController;
    BoundsAnimationController mBoundsAnimationController;

    private MetricsLogger mMetricsLogger;

    /**
     * List of clients without a transtiton animation that we notify once we are done
     * transitioning since they won't be notified through the app window animator.
     */
    final List<IBinder> mNoAnimationNotifyOnTransitionFinished = new ArrayList<>();

    // Mapping from a token IBinder to a WindowToken object on this display.
    private final HashMap<IBinder, WindowToken> mTokenMap = new HashMap();

    // Initial display metrics.
    int mInitialDisplayWidth = 0;
    int mInitialDisplayHeight = 0;
    int mInitialDisplayDensity = 0;

    DisplayCutout mInitialDisplayCutout;
    private final RotationCache<DisplayCutout, WmDisplayCutout> mDisplayCutoutCache
            = new RotationCache<>(this::calculateDisplayCutoutForRotationUncached);

    /**
     * Overridden display size. Initialized with {@link #mInitialDisplayWidth}
     * and {@link #mInitialDisplayHeight}, but can be set via shell command "adb shell wm size".
     * @see WindowManagerService#setForcedDisplaySize(int, int, int)
     */
    int mBaseDisplayWidth = 0;
    int mBaseDisplayHeight = 0;
    /**
     * Overridden display density for current user. Initialized with {@link #mInitialDisplayDensity}
     * but can be set from Settings or via shell command "adb shell wm density".
     * @see WindowManagerService#setForcedDisplayDensityForUser(int, int, int)
     */
    int mBaseDisplayDensity = 0;

    /**
     * Whether to disable display scaling. This can be set via shell command "adb shell wm scaling".
     * @see WindowManagerService#setForcedDisplayScalingMode(int, int)
     */
    boolean mDisplayScalingDisabled;
    private final DisplayInfo mDisplayInfo = new DisplayInfo();
    private final Display mDisplay;
    private final DisplayMetrics mDisplayMetrics = new DisplayMetrics();
    private final DisplayPolicy mDisplayPolicy;
    private DisplayRotation mDisplayRotation;
    DisplayFrames mDisplayFrames;

    private final RemoteCallbackList<ISystemGestureExclusionListener>
            mSystemGestureExclusionListeners = new RemoteCallbackList<>();
    private final Region mSystemGestureExclusion = new Region();

    /**
     * For default display it contains real metrics, empty for others.
     * @see WindowManagerService#createWatermarkInTransaction()
     */
    final DisplayMetrics mRealDisplayMetrics = new DisplayMetrics();

    /** @see #computeCompatSmallestWidth(boolean, int, int, int, DisplayCutout) */
    private final DisplayMetrics mTmpDisplayMetrics = new DisplayMetrics();

    /**
     * Compat metrics computed based on {@link #mDisplayMetrics}.
     * @see #updateDisplayAndOrientation(int)
     */
    private final DisplayMetrics mCompatDisplayMetrics = new DisplayMetrics();

    /** The desired scaling factor for compatible apps. */
    float mCompatibleScreenScale;

    /**
     * Current rotation of the display.
     * Constants as per {@link android.view.Surface.Rotation}.
     *
     * @see #updateRotationUnchecked()
     */
    private int mRotation = 0;

    /**
     * Last applied orientation of the display.
     * Constants as per {@link android.content.pm.ActivityInfo.ScreenOrientation}.
     *
     * @see #updateOrientationFromAppTokens()
     */
    private int mLastOrientation = SCREEN_ORIENTATION_UNSPECIFIED;

    /**
     * Orientation forced by some window. If there is no visible window that specifies orientation
     * it is set to {@link android.content.pm.ActivityInfo#SCREEN_ORIENTATION_UNSPECIFIED}.
     *
     * @see NonAppWindowContainers#getOrientation()
     */
    private int mLastWindowForcedOrientation = SCREEN_ORIENTATION_UNSPECIFIED;

    /**
     * Last orientation forced by the keyguard. It is applied when keyguard is shown and is not
     * occluded.
     *
     * @see NonAppWindowContainers#getOrientation()
     */
    private int mLastKeyguardForcedOrientation = SCREEN_ORIENTATION_UNSPECIFIED;

    /**
     * Keep track of wallpaper visibility to notify changes.
     */
    private boolean mLastWallpaperVisible = false;

    private Rect mBaseDisplayRect = new Rect();

    // Accessed directly by all users.
    private boolean mLayoutNeeded;
    int pendingLayoutChanges;
    int mDeferredRotationPauseCount;

    /**
     * Used to gate application window layout until we have sent the complete configuration.
     * TODO: There are still scenarios where we may be out of sync with the client. Ideally
     *       we want to replace this flag with a mechanism that will confirm the configuration
     *       applied by the client is the one expected by the system server.
     */
    boolean mWaitingForConfig;

    // TODO(multi-display): remove some of the usages.
    @VisibleForTesting
    boolean isDefaultDisplay;

    /**
     * Flag indicating whether WindowManager should override info for this display in
     * DisplayManager.
     */
    boolean mShouldOverrideDisplayConfiguration = true;

    /** Window tokens that are in the process of exiting, but still on screen for animations. */
    final ArrayList<WindowToken> mExitingTokens = new ArrayList<>();

    /** Detect user tapping outside of current focused task bounds .*/
    @VisibleForTesting
    final TaskTapPointerEventListener mTapDetector;

    /** Detect user tapping outside of current focused stack bounds .*/
    private Region mTouchExcludeRegion = new Region();

    /** Save allocating when calculating rects */
    private final Rect mTmpRect = new Rect();
    private final Rect mTmpRect2 = new Rect();
    private final RectF mTmpRectF = new RectF();
    private final Matrix mTmpMatrix = new Matrix();
    private final Region mTmpRegion = new Region();

    /** Used for handing back size of display */
    private final Rect mTmpBounds = new Rect();

    private final Configuration mTmpConfiguration = new Configuration();

    /** Remove this display when animation on it has completed. */
    private boolean mDeferredRemoval;

    final DockedStackDividerController mDividerControllerLocked;
    final PinnedStackController mPinnedStackControllerLocked;

    final ArrayList<WindowState> mTapExcludedWindows = new ArrayList<>();
    /** A collection of windows that provide tap exclude regions inside of them. */
    final ArraySet<WindowState> mTapExcludeProvidingWindows = new ArraySet<>();

    private boolean mHaveBootMsg = false;
    private boolean mHaveApp = false;
    private boolean mHaveWallpaper = false;
    private boolean mHaveKeyguard = true;

    private final LinkedList<AppWindowToken> mTmpUpdateAllDrawn = new LinkedList();

    private final TaskForResizePointSearchResult mTmpTaskForResizePointSearchResult =
            new TaskForResizePointSearchResult();
    private final ApplySurfaceChangesTransactionState mTmpApplySurfaceChangesTransactionState =
            new ApplySurfaceChangesTransactionState();

    // True if this display is in the process of being removed. Used to determine if the removal of
    // the display's direct children should be allowed.
    private boolean mRemovingDisplay = false;

    // {@code false} if this display is in the processing of being created.
    private boolean mDisplayReady = false;

    WallpaperController mWallpaperController;

    boolean mWallpaperMayChange = false;

    private final SurfaceSession mSession = new SurfaceSession();

    /**
     * Window that is currently interacting with the user. This window is responsible for receiving
     * key events and pointer events from the user.
     */
    WindowState mCurrentFocus = null;

    /**
     * The last focused window that we've notified the client that the focus is changed.
     */
    WindowState mLastFocus = null;

    /**
     * Windows that have lost input focus and are waiting for the new focus window to be displayed
     * before they are told about this.
     */
    ArrayList<WindowState> mLosingFocus = new ArrayList<>();

    /**
     * The foreground app of this display. Windows below this app cannot be the focused window. If
     * the user taps on the area outside of the task of the focused app, we will notify AM about the
     * new task the user wants to interact with.
     */
    AppWindowToken mFocusedApp = null;

    /** Windows added since {@link #mCurrentFocus} was set to null. Used for ANR blaming. */
    final ArrayList<WindowState> mWinAddedSinceNullFocus = new ArrayList<>();

    /** Windows removed since {@link #mCurrentFocus} was set to null. Used for ANR blaming. */
    final ArrayList<WindowState> mWinRemovedSinceNullFocus = new ArrayList<>();

    /**
     * We organize all top-level Surfaces in to the following layers.
     * mOverlayLayer contains a few Surfaces which are always on top of others
     * and omitted from Screen-Magnification, for example the strict mode flash or
     * the magnification overlay itself.
     * {@link #mWindowingLayer} contains everything else.
     */
    private SurfaceControl mOverlayLayer;

    /**
     * See {@link #mOverlayLayer}
     */
    private SurfaceControl mWindowingLayer;

    /**
     * Sequence number for the current layout pass.
     */
    int mLayoutSeq = 0;

    /**
     * Specifies the count to determine whether to defer updating the IME target until ready.
     */
    private int mDeferUpdateImeTargetCount;

    /** Temporary float array to retrieve 3x3 matrix values. */
    private final float[] mTmpFloats = new float[9];

    private MagnificationSpec mMagnificationSpec;

    private InputMonitor mInputMonitor;

    /** Caches the value whether told display manager that we have content. */
    private boolean mLastHasContent;

    private DisplayRotationUtil mRotationUtil = new DisplayRotationUtil();

    /**
     * The input method window for this display.
     */
    WindowState mInputMethodWindow;

    /**
     * This just indicates the window the input method is on top of, not
     * necessarily the window its input is going to.
     */
    WindowState mInputMethodTarget;

    /** If true hold off on modifying the animation layer of mInputMethodTarget */
    boolean mInputMethodTargetWaitingAnim;

    private final PointerEventDispatcher mPointerEventDispatcher;

    private final InsetsStateController mInsetsStateController;

    private SurfaceControl mParentSurfaceControl;
    private InputWindowHandle mPortalWindowHandle;

    // Last systemUiVisibility we received from status bar.
    private int mLastStatusBarVisibility = 0;
    // Last systemUiVisibility we dispatched to windows.
    private int mLastDispatchedSystemUiVisibility = 0;

    private final Consumer<WindowState> mUpdateWindowsForAnimator = w -> {
        WindowStateAnimator winAnimator = w.mWinAnimator;
        final AppWindowToken atoken = w.mAppToken;
        if (winAnimator.mDrawState == READY_TO_SHOW) {
            if (atoken == null || atoken.canShowWindows()) {
                if (w.performShowLocked()) {
                    pendingLayoutChanges |= FINISH_LAYOUT_REDO_ANIM;
                    if (DEBUG_LAYOUT_REPEATS) {
                        mWmService.mWindowPlacerLocked.debugLayoutRepeats(
                                "updateWindowsAndWallpaperLocked 5", pendingLayoutChanges);
                    }
                }
            }
        }
    };

    private final Consumer<WindowState> mUpdateWallpaperForAnimator = w -> {
        final WindowStateAnimator winAnimator = w.mWinAnimator;
        if (winAnimator.mSurfaceController == null || !winAnimator.hasSurface()) {
            return;
        }

        // If this window is animating, ensure the animation background is set.
        final AnimationAdapter anim = w.mAppToken != null
                ? w.mAppToken.getAnimation()
                : w.getAnimation();
        if (anim != null) {
            final int color = anim.getBackgroundColor();
            if (color != 0) {
                final TaskStack stack = w.getStack();
                if (stack != null) {
                    stack.setAnimationBackground(winAnimator, color);
                }
            }
        }
    };

    private final Consumer<WindowState> mScheduleToastTimeout = w -> {
        final int lostFocusUid = mTmpWindow.mOwnerUid;
        final Handler handler = mWmService.mH;
        if (w.mAttrs.type == TYPE_TOAST && w.mOwnerUid == lostFocusUid) {
            if (!handler.hasMessages(WINDOW_HIDE_TIMEOUT, w)) {
                handler.sendMessageDelayed(handler.obtainMessage(WINDOW_HIDE_TIMEOUT, w),
                        w.mAttrs.hideTimeoutMilliseconds);
            }
        }
    };

    private final ToBooleanFunction<WindowState> mFindFocusedWindow = w -> {
        final AppWindowToken focusedApp = mFocusedApp;
        if (DEBUG_FOCUS) Slog.v(TAG_WM, "Looking for focus: " + w
                + ", flags=" + w.mAttrs.flags + ", canReceive=" + w.canReceiveKeys());

        if (!w.canReceiveKeys()) {
            return false;
        }

        final AppWindowToken wtoken = w.mAppToken;

        // If this window's application has been removed, just skip it.
        if (wtoken != null && (wtoken.removed || wtoken.sendingToBottom)) {
            if (DEBUG_FOCUS) Slog.v(TAG_WM, "Skipping " + wtoken + " because "
                    + (wtoken.removed ? "removed" : "sendingToBottom"));
            return false;
        }

        if (focusedApp == null) {
            if (DEBUG_FOCUS_LIGHT) Slog.v(TAG_WM, "findFocusedWindow: focusedApp=null"
                    + " using new focus @ " + w);
            mTmpWindow = w;
            return true;
        }

        if (!focusedApp.windowsAreFocusable()) {
            // Current focused app windows aren't focusable...
            if (DEBUG_FOCUS_LIGHT) Slog.v(TAG_WM, "findFocusedWindow: focusedApp windows not"
                    + " focusable using new focus @ " + w);
            mTmpWindow = w;
            return true;
        }

        // Descend through all of the app tokens and find the first that either matches
        // win.mAppToken (return win) or mFocusedApp (return null).
        if (wtoken != null && w.mAttrs.type != TYPE_APPLICATION_STARTING) {
            if (focusedApp.compareTo(wtoken) > 0) {
                // App stack below focused app stack. No focus for you!!!
                if (DEBUG_FOCUS_LIGHT) Slog.v(TAG_WM,
                        "findFocusedWindow: Reached focused app=" + focusedApp);
                mTmpWindow = null;
                return true;
            }
        }

        if (DEBUG_FOCUS_LIGHT) Slog.v(TAG_WM, "findFocusedWindow: Found new focus @ " + w);
        mTmpWindow = w;
        return true;
    };

    private final Consumer<WindowState> mPerformLayout = w -> {
        // Don't do layout of a window if it is not visible, or soon won't be visible, to avoid
        // wasting time and funky changes while a window is animating away.
        final boolean gone = (mTmpWindow != null && mWmService.mPolicy.canBeHiddenByKeyguardLw(w))
                || w.isGoneForLayoutLw();

        if (DEBUG_LAYOUT && !w.mLayoutAttached) {
            Slog.v(TAG, "1ST PASS " + w + ": gone=" + gone + " mHaveFrame=" + w.mHaveFrame
                    + " mLayoutAttached=" + w.mLayoutAttached
                    + " screen changed=" + w.isConfigChanged());
            final AppWindowToken atoken = w.mAppToken;
            if (gone) Slog.v(TAG, "  GONE: mViewVisibility=" + w.mViewVisibility
                    + " mRelayoutCalled=" + w.mRelayoutCalled + " hidden=" + w.mToken.isHidden()
                    + " hiddenRequested=" + (atoken != null && atoken.hiddenRequested)
                    + " parentHidden=" + w.isParentWindowHidden());
            else Slog.v(TAG, "  VIS: mViewVisibility=" + w.mViewVisibility
                    + " mRelayoutCalled=" + w.mRelayoutCalled + " hidden=" + w.mToken.isHidden()
                    + " hiddenRequested=" + (atoken != null && atoken.hiddenRequested)
                    + " parentHidden=" + w.isParentWindowHidden());
        }

        // If this view is GONE, then skip it -- keep the current frame, and let the caller know
        // so they can ignore it if they want.  (We do the normal layout for INVISIBLE windows,
        // since that means "perform layout as normal, just don't display").
        if (!gone || !w.mHaveFrame || w.mLayoutNeeded
                || ((w.isConfigChanged() || w.setReportResizeHints())
                && !w.isGoneForLayoutLw() &&
                ((w.mAttrs.privateFlags & PRIVATE_FLAG_KEYGUARD) != 0 ||
                        (w.mHasSurface && w.mAppToken != null &&
                                w.mAppToken.layoutConfigChanges)))) {
            if (!w.mLayoutAttached) {
                if (mTmpInitial) {
                    //Slog.i(TAG, "Window " + this + " clearing mContentChanged - initial");
                    w.resetContentChanged();
                }
                if (w.mAttrs.type == TYPE_DREAM) {
                    // Don't layout windows behind a dream, so that if it does stuff like hide
                    // the status bar we won't get a bad transition when it goes away.
                    mTmpWindow = w;
                }
                w.mLayoutNeeded = false;
                w.prelayout();
                final boolean firstLayout = !w.isLaidOut();
                getDisplayPolicy().layoutWindowLw(w, null, mDisplayFrames);
                w.mLayoutSeq = mLayoutSeq;

                // If this is the first layout, we need to initialize the last inset values as
                // otherwise we'd immediately cause an unnecessary resize.
                if (firstLayout) {
                    w.updateLastInsetValues();
                }

                if (w.mAppToken != null) {
                    w.mAppToken.layoutLetterbox(w);
                }

                if (DEBUG_LAYOUT) Slog.v(TAG, "  LAYOUT: mFrame=" + w.getFrameLw()
                        + " mContainingFrame=" + w.getContainingFrame()
                        + " mDisplayFrame=" + w.getDisplayFrameLw());
            }
        }
    };

    private final Consumer<WindowState> mPerformLayoutAttached = w -> {
        if (w.mLayoutAttached) {
            if (DEBUG_LAYOUT) Slog.v(TAG, "2ND PASS " + w + " mHaveFrame=" + w.mHaveFrame
                    + " mViewVisibility=" + w.mViewVisibility
                    + " mRelayoutCalled=" + w.mRelayoutCalled);
            // If this view is GONE, then skip it -- keep the current frame, and let the caller
            // know so they can ignore it if they want.  (We do the normal layout for INVISIBLE
            // windows, since that means "perform layout as normal, just don't display").
            if (mTmpWindow != null && mWmService.mPolicy.canBeHiddenByKeyguardLw(w)) {
                return;
            }
            if ((w.mViewVisibility != GONE && w.mRelayoutCalled) || !w.mHaveFrame
                    || w.mLayoutNeeded) {
                if (mTmpInitial) {
                    //Slog.i(TAG, "Window " + this + " clearing mContentChanged - initial");
                    w.resetContentChanged();
                }
                w.mLayoutNeeded = false;
                w.prelayout();
                getDisplayPolicy().layoutWindowLw(w, w.getParentWindow(), mDisplayFrames);
                w.mLayoutSeq = mLayoutSeq;
                if (DEBUG_LAYOUT) Slog.v(TAG, " LAYOUT: mFrame=" + w.getFrameLw()
                        + " mContainingFrame=" + w.getContainingFrame()
                        + " mDisplayFrame=" + w.getDisplayFrameLw());
            }
        } else if (w.mAttrs.type == TYPE_DREAM) {
            // Don't layout windows behind a dream, so that if it does stuff like hide the
            // status bar we won't get a bad transition when it goes away.
            mTmpWindow = mTmpWindow2;
        }
    };

    private final Predicate<WindowState> mComputeImeTargetPredicate = w -> {
        if (DEBUG_INPUT_METHOD && mUpdateImeTarget) Slog.i(TAG_WM, "Checking window @" + w
                + " fl=0x" + Integer.toHexString(w.mAttrs.flags));
        return w.canBeImeTarget();
    };

    private final Consumer<WindowState> mApplyPostLayoutPolicy =
            w -> getDisplayPolicy().applyPostLayoutPolicyLw(w, w.mAttrs, w.getParentWindow(),
                    mInputMethodTarget);

    private final Consumer<WindowState> mApplySurfaceChangesTransaction = w -> {
        final WindowSurfacePlacer surfacePlacer = mWmService.mWindowPlacerLocked;
        final boolean obscuredChanged = w.mObscured !=
                mTmpApplySurfaceChangesTransactionState.obscured;
        final RootWindowContainer root = mWmService.mRoot;

        // Update effect.
        w.mObscured = mTmpApplySurfaceChangesTransactionState.obscured;
        if (!mTmpApplySurfaceChangesTransactionState.obscured) {
            final boolean isDisplayed = w.isDisplayedLw();

            if (isDisplayed && w.isObscuringDisplay()) {
                // This window completely covers everything behind it, so we want to leave all
                // of them as undimmed (for performance reasons).
                root.mObscuringWindow = w;
                mTmpApplySurfaceChangesTransactionState.obscured = true;
            }

            mTmpApplySurfaceChangesTransactionState.displayHasContent |=
                    root.handleNotObscuredLocked(w,
                            mTmpApplySurfaceChangesTransactionState.obscured,
                            mTmpApplySurfaceChangesTransactionState.syswin);

            if (w.mHasSurface && isDisplayed) {
                final int type = w.mAttrs.type;
                if (type == TYPE_SYSTEM_DIALOG || type == TYPE_SYSTEM_ERROR
                        || (w.mAttrs.privateFlags & PRIVATE_FLAG_KEYGUARD) != 0) {
                    mTmpApplySurfaceChangesTransactionState.syswin = true;
                }
                if (mTmpApplySurfaceChangesTransactionState.preferredRefreshRate == 0
                        && w.mAttrs.preferredRefreshRate != 0) {
                    mTmpApplySurfaceChangesTransactionState.preferredRefreshRate
                            = w.mAttrs.preferredRefreshRate;
                }
                if (mTmpApplySurfaceChangesTransactionState.preferredModeId == 0
                        && w.mAttrs.preferredDisplayModeId != 0) {
                    mTmpApplySurfaceChangesTransactionState.preferredModeId
                            = w.mAttrs.preferredDisplayModeId;
                }
            }
        }

        if (obscuredChanged && w.isVisibleLw() && mWallpaperController.isWallpaperTarget(w)) {
            // This is the wallpaper target and its obscured state changed... make sure the
            // current wallpaper's visibility has been updated accordingly.
            mWallpaperController.updateWallpaperVisibility();
        }

        w.handleWindowMovedIfNeeded();

        final WindowStateAnimator winAnimator = w.mWinAnimator;

        //Slog.i(TAG, "Window " + this + " clearing mContentChanged - done placing");
        w.resetContentChanged();

        // Moved from updateWindowsAndWallpaperLocked().
        if (w.mHasSurface) {
            // Take care of the window being ready to display.
            final boolean committed = winAnimator.commitFinishDrawingLocked();
            if (isDefaultDisplay && committed) {
                if (w.mAttrs.type == TYPE_DREAM) {
                    // HACK: When a dream is shown, it may at that point hide the lock screen.
                    // So we need to redo the layout to let the phone window manager make this
                    // happen.
                    pendingLayoutChanges |= FINISH_LAYOUT_REDO_LAYOUT;
                    if (DEBUG_LAYOUT_REPEATS) {
                        surfacePlacer.debugLayoutRepeats(
                                "dream and commitFinishDrawingLocked true",
                                pendingLayoutChanges);
                    }
                }
                if ((w.mAttrs.flags & FLAG_SHOW_WALLPAPER) != 0) {
                    if (DEBUG_WALLPAPER_LIGHT) Slog.v(TAG,
                            "First draw done in potential wallpaper target " + w);
                    mWallpaperMayChange = true;
                    pendingLayoutChanges |= FINISH_LAYOUT_REDO_WALLPAPER;
                    if (DEBUG_LAYOUT_REPEATS) {
                        surfacePlacer.debugLayoutRepeats(
                                "wallpaper and commitFinishDrawingLocked true",
                                pendingLayoutChanges);
                    }
                }
            }
        }

        final AppWindowToken atoken = w.mAppToken;
        if (atoken != null) {
            atoken.updateLetterboxSurface(w);
            final boolean updateAllDrawn = atoken.updateDrawnWindowStates(w);
            if (updateAllDrawn && !mTmpUpdateAllDrawn.contains(atoken)) {
                mTmpUpdateAllDrawn.add(atoken);
            }
        }

        if (!mLosingFocus.isEmpty() && w.isFocused() && w.isDisplayedLw()) {
            mWmService.mH.obtainMessage(REPORT_LOSING_FOCUS, this).sendToTarget();
        }

        w.updateResizingWindowIfNeeded();
    };

    /**
     * Create new {@link DisplayContent} instance, add itself to the root window container and
     * initialize direct children.
     * @param display May not be null.
     * @param service You know.
     * @param activityDisplay The ActivityDisplay for the display container.
     */
    DisplayContent(Display display, WindowManagerService service,
            ActivityDisplay activityDisplay) {
        super(service);
        mAcitvityDisplay = activityDisplay;
        if (service.mRoot.getDisplayContent(display.getDisplayId()) != null) {
            throw new IllegalArgumentException("Display with ID=" + display.getDisplayId()
                    + " already exists=" + service.mRoot.getDisplayContent(display.getDisplayId())
                    + " new=" + display);
        }

        mDisplay = display;
        mDisplayId = display.getDisplayId();
        mWallpaperController = new WallpaperController(mWmService, this);
        display.getDisplayInfo(mDisplayInfo);
        display.getMetrics(mDisplayMetrics);
        isDefaultDisplay = mDisplayId == DEFAULT_DISPLAY;
        mDisplayFrames = new DisplayFrames(mDisplayId, mDisplayInfo,
                calculateDisplayCutoutForRotation(mDisplayInfo.rotation));
        initializeDisplayBaseInfo();

        mAppTransition = new AppTransition(service.mContext, service, this);
        mAppTransition.registerListenerLocked(service.mActivityManagerAppTransitionNotifier);
        mAppTransitionController = new AppTransitionController(service, this);
        mUnknownAppVisibilityController = new UnknownAppVisibilityController(service, this);

        AnimationHandler animationHandler = new AnimationHandler();
        mBoundsAnimationController = new BoundsAnimationController(service.mContext,
                mAppTransition, AnimationThread.getHandler(), animationHandler);

<<<<<<< HEAD
        if (mWmService.mInputManager != null) {
            final InputChannel inputChannel = mWmService.mInputManager.monitorInput("Display "
                    + mDisplayId, mDisplayId);
            mPointerEventDispatcher = inputChannel != null
                    ? new PointerEventDispatcher(inputChannel) : null;
        } else {
            mPointerEventDispatcher = null;
        }
=======
        final InputChannel inputChannel = mWmService.mInputManager.monitorInput(
                "PointerEventDispatcher" + mDisplayId, mDisplayId);
        mPointerEventDispatcher = new PointerEventDispatcher(inputChannel);

        // Tap Listeners are supported for:
        // 1. All physical displays (multi-display).
        // 2. VirtualDisplays on VR, AA (and everything else).
        mTapDetector = new TaskTapPointerEventListener(mWmService, this);
        registerPointerEventListener(mTapDetector);
        registerPointerEventListener(mWmService.mMousePositionTracker);
        if (mWmService.mAtmService.getRecentTasks() != null) {
            registerPointerEventListener(
                    mWmService.mAtmService.getRecentTasks().getInputListener());
        }

>>>>>>> 825827da
        mDisplayPolicy = new DisplayPolicy(service, this);
        mDisplayRotation = new DisplayRotation(service, this);
        if (isDefaultDisplay) {
            // The policy may be invoked right after here, so it requires the necessary default
            // fields of this display content.
            mWmService.mPolicy.setDefaultDisplay(this);
        }
        if (mWmService.mDisplayReady) {
            mDisplayPolicy.onConfigurationChanged();
        }
        if (mWmService.mSystemReady) {
            mDisplayPolicy.systemReady();
        }
        mDividerControllerLocked = new DockedStackDividerController(service, this);
        mPinnedStackControllerLocked = new PinnedStackController(service, this);

        final SurfaceControl.Builder b = mWmService.makeSurfaceBuilder(mSession)
                .setOpaque(true)
                .setContainerLayer();
        mWindowingLayer = b.setName("Display Root").build();
        mOverlayLayer = b.setName("Display Overlays").build();

        getPendingTransaction().setLayer(mWindowingLayer, 0)
                .setLayerStack(mWindowingLayer, mDisplayId)
                .show(mWindowingLayer)
                .setLayer(mOverlayLayer, 1)
                .setLayerStack(mOverlayLayer, mDisplayId)
                .show(mOverlayLayer);
        getPendingTransaction().apply();

        // These are the only direct children we should ever have and they are permanent.
        super.addChild(mBelowAppWindowsContainers, null);
        super.addChild(mTaskStackContainers, null);
        super.addChild(mAboveAppWindowsContainers, null);
        super.addChild(mImeWindowsContainers, null);

        // Add itself as a child to the root container.
        mWmService.mRoot.addChild(this, null);

        // TODO(b/62541591): evaluate whether this is the best spot to declare the
        // {@link DisplayContent} ready for use.
        mDisplayReady = true;

        mWmService.mAnimator.addDisplayLocked(mDisplayId);
        mInputMonitor = new InputMonitor(service, mDisplayId);
        mInsetsStateController = new InsetsStateController(this);
    }

    boolean isReady() {
        // The display is ready when the system and the individual display are both ready.
        return mWmService.mDisplayReady && mDisplayReady;
    }

    int getDisplayId() {
        return mDisplayId;
    }

    WindowToken getWindowToken(IBinder binder) {
        return mTokenMap.get(binder);
    }

    AppWindowToken getAppWindowToken(IBinder binder) {
        final WindowToken token = getWindowToken(binder);
        if (token == null) {
            return null;
        }
        return token.asAppWindowToken();
    }

    private void addWindowToken(IBinder binder, WindowToken token) {
        final DisplayContent dc = mWmService.mRoot.getWindowTokenDisplay(token);
        if (dc != null) {
            // We currently don't support adding a window token to the display if the display
            // already has the binder mapped to another token. If there is a use case for supporting
            // this moving forward we will either need to merge the WindowTokens some how or have
            // the binder map to a list of window tokens.
            throw new IllegalArgumentException("Can't map token=" + token + " to display="
                    + getName() + " already mapped to display=" + dc + " tokens=" + dc.mTokenMap);
        }
        if (binder == null) {
            throw new IllegalArgumentException("Can't map token=" + token + " to display="
                    + getName() + " binder is null");
        }
        if (token == null) {
            throw new IllegalArgumentException("Can't map null token to display="
                    + getName() + " binder=" + binder);
        }

        mTokenMap.put(binder, token);

        if (token.asAppWindowToken() == null) {
            // Add non-app token to container hierarchy on the display. App tokens are added through
            // the parent container managing them (e.g. Tasks).
            switch (token.windowType) {
                case TYPE_WALLPAPER:
                    mBelowAppWindowsContainers.addChild(token);
                    break;
                case TYPE_INPUT_METHOD:
                case TYPE_INPUT_METHOD_DIALOG:
                    mImeWindowsContainers.addChild(token);
                    break;
                default:
                    mAboveAppWindowsContainers.addChild(token);
                    break;
            }
        }
    }

    WindowToken removeWindowToken(IBinder binder) {
        final WindowToken token = mTokenMap.remove(binder);
        if (token != null && token.asAppWindowToken() == null) {
            token.setExiting();
        }
        return token;
    }

    /** Changes the display the input window token is housed on to this one. */
    void reParentWindowToken(WindowToken token) {
        final DisplayContent prevDc = token.getDisplayContent();
        if (prevDc == this) {
            return;
        }
        if (prevDc != null) {
            if (prevDc.mTokenMap.remove(token.token) != null && token.asAppWindowToken() == null) {
                // Removed the token from the map, but made sure it's not an app token before
                // removing from parent.
                token.getParent().removeChild(token);
            }
            if (prevDc.mLastFocus == mCurrentFocus) {
                // The window has become the focus of this display, so it should not be notified
                // that it lost focus from the previous display.
                prevDc.mLastFocus = null;
            }
        }

        addWindowToken(token.token, token);
    }

    void removeAppToken(IBinder binder) {
        final WindowToken token = removeWindowToken(binder);
        if (token == null) {
            Slog.w(TAG_WM, "removeAppToken: Attempted to remove non-existing token: " + binder);
            return;
        }

        final AppWindowToken appToken = token.asAppWindowToken();

        if (appToken == null) {
            Slog.w(TAG_WM, "Attempted to remove non-App token: " + binder + " token=" + token);
            return;
        }

        appToken.onRemovedFromDisplay();
    }

    @Override
    public Display getDisplay() {
        return mDisplay;
    }

    DisplayInfo getDisplayInfo() {
        return mDisplayInfo;
    }

    DisplayMetrics getDisplayMetrics() {
        return mDisplayMetrics;
    }

    DisplayPolicy getDisplayPolicy() {
        return mDisplayPolicy;
    }

    @Override
    public DisplayRotation getDisplayRotation() {
        return mDisplayRotation;
    }

    /**
     * Marks a window as providing insets for the rest of the windows in the system.
     *
     * @param type The type of inset this window provides.
     * @param win The window.
     * @param frameProvider Function to compute the frame, or {@code null} if the just the frame of
     *                      the window should be taken.
     */
    void setInsetProvider(@InternalInsetType int type, WindowState win,
            @Nullable TriConsumer<DisplayFrames, WindowState, Rect> frameProvider) {
        mInsetsStateController.getSourceProvider(type).setWindow(win, frameProvider);
    }

    InsetsStateController getInsetsStateController() {
        return mInsetsStateController;
    }

    @VisibleForTesting
    void setDisplayRotation(DisplayRotation displayRotation) {
        mDisplayRotation = displayRotation;
    }

    int getRotation() {
        return mRotation;
    }

    @VisibleForTesting
    void setRotation(int newRotation) {
        mRotation = newRotation;
        mDisplayRotation.setRotation(newRotation);
    }

    int getLastOrientation() {
        return mLastOrientation;
    }

    int getLastWindowForcedOrientation() {
        return mLastWindowForcedOrientation;
    }

    void registerRemoteAnimations(RemoteAnimationDefinition definition) {
        mAppTransitionController.registerRemoteAnimations(definition);
    }

    /**
     * Temporarily pauses rotation changes until resumed.
     *
     * This can be used to prevent rotation changes from occurring while the user is
     * performing certain operations, such as drag and drop.
     *
     * This call nests and must be matched by an equal number of calls to
     * {@link #resumeRotationLocked}.
     */
    void pauseRotationLocked() {
        mDeferredRotationPauseCount++;
    }

    /**
     * Resumes normal rotation changes after being paused.
     */
    void resumeRotationLocked() {
        if (mDeferredRotationPauseCount <= 0) {
            return;
        }

        mDeferredRotationPauseCount--;
        if (mDeferredRotationPauseCount == 0) {
            updateRotationAndSendNewConfigIfNeeded();
        }
    }

    /**
     * If this is true we have updated our desired orientation, but not yet changed the real
     * orientation our applied our screen rotation animation. For example, because a previous
     * screen rotation was in progress.
     *
     * @return {@code true} if the there is an ongoing rotation change.
     */
    boolean rotationNeedsUpdate() {
        final int lastOrientation = getLastOrientation();
        final int oldRotation = getRotation();

        final int rotation = mDisplayRotation.rotationForOrientation(lastOrientation, oldRotation);
        return oldRotation != rotation;
    }

    /**
     * The display content may have configuration set from {@link #DisplayWindowSettings}. This
     * callback let the owner of container know there is existing configuration to prevent the
     * values from being replaced by the initializing {@link #ActivityDisplay}.
     */
    void initializeDisplayOverrideConfiguration() {
        if (mAcitvityDisplay != null) {
            mAcitvityDisplay.onInitializeOverrideConfiguration(getRequestedOverrideConfiguration());
        }
    }

    /** Notify the configuration change of this display. */
    void sendNewConfiguration() {
        mWmService.mH.obtainMessage(SEND_NEW_CONFIGURATION, this).sendToTarget();
    }

    @Override
    boolean onDescendantOrientationChanged(IBinder freezeDisplayToken,
            ConfigurationContainer requestingContainer) {
        final Configuration config = updateOrientationFromAppTokens(
                getRequestedOverrideConfiguration(), freezeDisplayToken, false);
        // If display rotation class tells us that it doesn't consider app requested orientation,
        // this display won't rotate just because of an app changes its requested orientation. Thus
        // it indicates that this display chooses not to handle this request.
        final boolean handled = getDisplayRotation().respectAppRequestedOrientation();
        if (config == null) {
            return handled;
        }

        if (handled && requestingContainer instanceof ActivityRecord) {
            final ActivityRecord activityRecord = (ActivityRecord) requestingContainer;
            final boolean kept = mWmService.mAtmService.updateDisplayOverrideConfigurationLocked(
                    config, activityRecord, false /* deferResume */, getDisplayId());
            activityRecord.frozenBeforeDestroy = true;
            if (!kept) {
                mWmService.mAtmService.mRootActivityContainer.resumeFocusedStacksTopActivities();
            }
        } else {
            // We have a new configuration to push so we need to update ATMS for now.
            // TODO: Clean up display configuration push between ATMS and WMS after unification.
            mWmService.mAtmService.updateDisplayOverrideConfigurationLocked(
                    config, null /* starting */, false /* deferResume */, getDisplayId());
        }
        return handled;
    }

    @Override
    boolean handlesOrientationChangeFromDescendant() {
        return getDisplayRotation().respectAppRequestedOrientation();
    }

    /**
     * Determine the new desired orientation of this display.
     *
     * The orientation is computed from non-application windows first. If none of the
     * non-application windows specify orientation, the orientation is computed from application
     * tokens.
     *
     * @return {@code true} if the orientation is changed.
     */
    boolean updateOrientationFromAppTokens() {
        return updateOrientationFromAppTokens(false /* forceUpdate */);
    }

    /**
     * Update orientation of the target display, returning a non-null new Configuration if it has
     * changed from the current orientation. If a non-null configuration is returned, someone must
     * call {@link WindowManagerService#setNewDisplayOverrideConfiguration(Configuration,
     * DisplayContent)} to tell the window manager it can unfreeze the screen. This will typically
     * be done by calling {@link WindowManagerService#sendNewConfiguration(int)}.
     */
    Configuration updateOrientationFromAppTokens(Configuration currentConfig,
            IBinder freezeDisplayToken, boolean forceUpdate) {
        if (!mDisplayReady) {
            return null;
        }

        Configuration config = null;
        if (updateOrientationFromAppTokens(forceUpdate)) {
            // If we changed the orientation but mOrientationChangeComplete is already true,
            // we used seamless rotation, and we don't need to freeze the screen.
            if (freezeDisplayToken != null && !mWmService.mRoot.mOrientationChangeComplete) {
                final AppWindowToken atoken = getAppWindowToken(freezeDisplayToken);
                if (atoken != null) {
                    atoken.startFreezingScreen();
                }
            }
            config = new Configuration();
            computeScreenConfiguration(config);
        } else if (currentConfig != null) {
            // No obvious action we need to take, but if our current state mismatches the
            // activity manager's, update it, disregarding font scale, which should remain set
            // to the value of the previous configuration.
            // Here we're calling Configuration#unset() instead of setToDefaults() because we
            // need to keep override configs clear of non-empty values (e.g. fontSize).
            mTmpConfiguration.unset();
            mTmpConfiguration.updateFrom(currentConfig);
            computeScreenConfiguration(mTmpConfiguration);
            if (currentConfig.diff(mTmpConfiguration) != 0) {
                mWaitingForConfig = true;
                setLayoutNeeded();
                int[] anim = new int[2];
                getDisplayPolicy().selectRotationAnimationLw(anim);

                mWmService.startFreezingDisplayLocked(anim[0], anim[1], this);
                config = new Configuration(mTmpConfiguration);
            }
        }

        return config;
    }


    private boolean updateOrientationFromAppTokens(boolean forceUpdate) {
        final int req = getOrientation();
        if (req != mLastOrientation || forceUpdate) {
            mLastOrientation = req;
            mDisplayRotation.setCurrentOrientation(req);
            return updateRotationUnchecked(forceUpdate);
        }
        return false;
    }

    /**
     * Update rotation of the display and send configuration if the rotation is changed.
     *
     * @return {@code true} if the rotation has been changed and the new config is sent.
     */
    boolean updateRotationAndSendNewConfigIfNeeded() {
        final boolean changed = updateRotationUnchecked(false /* forceUpdate */);
        if (changed) {
            sendNewConfiguration();
        }
        return changed;
    }

    /**
     * Update rotation of the display.
     *
     * @return {@code true} if the rotation has been changed.  In this case YOU MUST CALL
     *         {@link WindowManagerService#sendNewConfiguration(int)} TO UNFREEZE THE SCREEN.
     */
    boolean updateRotationUnchecked() {
        return updateRotationUnchecked(false /* forceUpdate */);
    }

    /**
     * Update rotation of the DisplayContent with an option to force the update. This updates
     * the container's perception of rotation and, depending on the top activities, will freeze
     * the screen or start seamless rotation. The display itself gets rotated in
     * {@link #applyRotationLocked} during {@link WindowManagerService#sendNewConfiguration}.
     *
     * @param forceUpdate Force the rotation update. Sometimes in WM we might skip updating
     *                    orientation because we're waiting for some rotation to finish or display
     *                    to unfreeze, which results in configuration of the previously visible
     *                    activity being applied to a newly visible one. Forcing the rotation
     *                    update allows to workaround this issue.
     * @return {@code true} if the rotation has been changed.  In this case YOU MUST CALL
     *         {@link WindowManagerService#sendNewConfiguration(int)} TO COMPLETE THE ROTATION AND
     *         UNFREEZE THE SCREEN.
     */
    boolean updateRotationUnchecked(boolean forceUpdate) {
        ScreenRotationAnimation screenRotationAnimation;
        if (!forceUpdate) {
            if (mDeferredRotationPauseCount > 0) {
                // Rotation updates have been paused temporarily.  Defer the update until
                // updates have been resumed.
                if (DEBUG_ORIENTATION) Slog.v(TAG_WM, "Deferring rotation, rotation is paused.");
                return false;
            }

            screenRotationAnimation =
                    mWmService.mAnimator.getScreenRotationAnimationLocked(mDisplayId);
            if (screenRotationAnimation != null && screenRotationAnimation.isAnimating()) {
                // Rotation updates cannot be performed while the previous rotation change
                // animation is still in progress.  Skip this update.  We will try updating
                // again after the animation is finished and the display is unfrozen.
                if (DEBUG_ORIENTATION) Slog.v(TAG_WM, "Deferring rotation, animation in progress.");
                return false;
            }
            if (mWmService.mDisplayFrozen) {
                // Even if the screen rotation animation has finished (e.g. isAnimating
                // returns false), there is still some time where we haven't yet unfrozen
                // the display. We also need to abort rotation here.
                if (DEBUG_ORIENTATION) Slog.v(TAG_WM,
                        "Deferring rotation, still finishing previous rotation");
                return false;
            }
        }

        if (!mWmService.mDisplayEnabled) {
            // No point choosing a rotation if the display is not enabled.
            if (DEBUG_ORIENTATION) Slog.v(TAG_WM, "Deferring rotation, display is not enabled.");
            return false;
        }

        final int oldRotation = mRotation;
        final int lastOrientation = mLastOrientation;
        final int rotation = mDisplayRotation.rotationForOrientation(lastOrientation, oldRotation);
        if (DEBUG_ORIENTATION) Slog.v(TAG_WM, "Computed rotation=" + rotation + " for display id="
                + mDisplayId + " based on lastOrientation=" + lastOrientation
                + " and oldRotation=" + oldRotation);
        boolean mayRotateSeamlessly = mDisplayPolicy.shouldRotateSeamlessly(mDisplayRotation,
                oldRotation, rotation);

        if (mayRotateSeamlessly) {
            final WindowState seamlessRotated = getWindow((w) -> w.mSeamlesslyRotated);
            if (seamlessRotated != null && !forceUpdate) {
                // We can't rotate (seamlessly or not) while waiting for the last seamless rotation
                // to complete (that is, waiting for windows to redraw). It's tempting to check
                // w.mSeamlessRotationCount but that could be incorrect in the case of
                // window-removal.
                return false;
            }

            // In the presence of the PINNED stack or System Alert
            // windows we unfortunately can not seamlessly rotate.
            if (hasPinnedStack()) {
                mayRotateSeamlessly = false;
            }
            for (int i = 0; i < mWmService.mSessions.size(); i++) {
                if (mWmService.mSessions.valueAt(i).hasAlertWindowSurfaces()) {
                    mayRotateSeamlessly = false;
                    break;
                }
            }
        }
        final boolean rotateSeamlessly = mayRotateSeamlessly;

        if (DEBUG_ORIENTATION) Slog.v(TAG_WM, "Display id=" + mDisplayId
                + " selected orientation " + lastOrientation
                + ", got rotation " + rotation);

        if (oldRotation == rotation) {
            // No change.
            return false;
        }

        if (DEBUG_ORIENTATION) Slog.v(TAG_WM, "Display id=" + mDisplayId
                + " rotation changed to " + rotation
                + " from " + oldRotation
                + ", lastOrientation=" + lastOrientation);

        if (DisplayContent.deltaRotation(rotation, oldRotation) != 2) {
            mWaitingForConfig = true;
        }

        mRotation = rotation;

        mWmService.mWindowsFreezingScreen = WINDOWS_FREEZING_SCREENS_ACTIVE;
        mWmService.mH.sendNewMessageDelayed(WindowManagerService.H.WINDOW_FREEZE_TIMEOUT,
                this, WINDOW_FREEZE_TIMEOUT_DURATION);

        setLayoutNeeded();
        final int[] anim = new int[2];
        mDisplayPolicy.selectRotationAnimationLw(anim);

        if (!rotateSeamlessly) {
            mWmService.startFreezingDisplayLocked(anim[0], anim[1], this);
            // startFreezingDisplayLocked can reset the ScreenRotationAnimation.
        } else {
            // The screen rotation animation uses a screenshot to freeze the screen
            // while windows resize underneath.
            // When we are rotating seamlessly, we allow the elements to transition
            // to their rotated state independently and without a freeze required.
            mWmService.startSeamlessRotation();
        }

        return true;
    }

    /**
     * Applies the rotation transaction. This must be called after {@link #updateRotationUnchecked}
     * (if it returned {@code true}) to actually finish the rotation.
     *
     * @param oldRotation the rotation we are coming from.
     * @param rotation the rotation to apply.
     */
    void applyRotationLocked(final int oldRotation, final int rotation) {
        mDisplayRotation.setRotation(rotation);
        final boolean rotateSeamlessly = mWmService.isRotatingSeamlessly();
        ScreenRotationAnimation screenRotationAnimation = rotateSeamlessly
                ? null : mWmService.mAnimator.getScreenRotationAnimationLocked(mDisplayId);
        // We need to update our screen size information to match the new rotation. If the rotation
        // has actually changed then this method will return true and, according to the comment at
        // the top of the method, the caller is obligated to call computeNewConfigurationLocked().
        // By updating the Display info here it will be available to
        // #computeScreenConfiguration() later.
        updateDisplayAndOrientation(getConfiguration().uiMode);

        // NOTE: We disable the rotation in the emulator because
        //       it doesn't support hardware OpenGL emulation yet.
        if (CUSTOM_SCREEN_ROTATION && screenRotationAnimation != null
                && screenRotationAnimation.hasScreenshot()) {
            if (screenRotationAnimation.setRotation(getPendingTransaction(), rotation,
                    MAX_ANIMATION_DURATION, mWmService.getTransitionAnimationScaleLocked(),
                    mDisplayInfo.logicalWidth, mDisplayInfo.logicalHeight)) {
                mWmService.scheduleAnimationLocked();
            }
        }

        forAllWindows(w -> {
            w.seamlesslyRotateIfAllowed(getPendingTransaction(), oldRotation, rotation,
                    rotateSeamlessly);
        }, true /* traverseTopToBottom */);

        mWmService.mDisplayManagerInternal.performTraversal(getPendingTransaction());
        scheduleAnimation();

        forAllWindows(w -> {
            if (w.mHasSurface && !rotateSeamlessly) {
                if (DEBUG_ORIENTATION) Slog.v(TAG_WM, "Set mOrientationChanging of " + w);
                w.setOrientationChanging(true);
                mWmService.mRoot.mOrientationChangeComplete = false;
                w.mLastFreezeDuration = 0;
            }
            w.mReportOrientationChanged = true;
        }, true /* traverseTopToBottom */);

        if (rotateSeamlessly) {
            mWmService.mH.sendNewMessageDelayed(WindowManagerService.H.SEAMLESS_ROTATION_TIMEOUT,
                    this, SEAMLESS_ROTATION_TIMEOUT_DURATION);
        }

        for (int i = mWmService.mRotationWatchers.size() - 1; i >= 0; i--) {
            final WindowManagerService.RotationWatcher rotationWatcher
                    = mWmService.mRotationWatchers.get(i);
            if (rotationWatcher.mDisplayId == mDisplayId) {
                try {
                    rotationWatcher.mWatcher.onRotationChanged(rotation);
                } catch (RemoteException e) {
                    // Ignore
                }
            }
        }

        // Announce rotation only if we will not animate as we already have the
        // windows in final state. Otherwise, we make this call at the rotation end.
        if (screenRotationAnimation == null && mWmService.mAccessibilityController != null) {
            mWmService.mAccessibilityController.onRotationChangedLocked(this);
        }
    }

    void configureDisplayPolicy() {
        final int width = mBaseDisplayWidth;
        final int height = mBaseDisplayHeight;
        final int shortSize;
        final int longSize;
        if (width > height) {
            shortSize = height;
            longSize = width;
        } else {
            shortSize = width;
            longSize = height;
        }

        final int shortSizeDp = shortSize * DisplayMetrics.DENSITY_DEFAULT / mBaseDisplayDensity;
        final int longSizeDp = longSize * DisplayMetrics.DENSITY_DEFAULT / mBaseDisplayDensity;

        mDisplayPolicy.configure(width, height, shortSizeDp);
        mDisplayRotation.configure(width, height, shortSizeDp, longSizeDp);

        mDisplayFrames.onDisplayInfoUpdated(mDisplayInfo,
                calculateDisplayCutoutForRotation(mDisplayInfo.rotation));

        // Tap Listeners are supported for:
        // 1. All physical displays (multi-display).
        // 2. VirtualDisplays on VR, AA (and everything else).
        if (mPointerEventDispatcher != null && mTapDetector == null) {
            if (DEBUG_DISPLAY) {
                Slog.d(TAG,
                        "Registering PointerEventListener for DisplayId: " + mDisplayId);
            }
            mTapDetector = new TaskTapPointerEventListener(mWmService, this);
            registerPointerEventListener(mTapDetector);
            registerPointerEventListener(mWmService.mMousePositionTracker);
        }
    }

    /**
     * Update {@link #mDisplayInfo} and other internal variables when display is rotated or config
     * changed.
     * Do not call if {@link WindowManagerService#mDisplayReady} == false.
     */
    private DisplayInfo updateDisplayAndOrientation(int uiMode) {
        // Use the effective "visual" dimensions based on current rotation
        final boolean rotated = (mRotation == ROTATION_90 || mRotation == ROTATION_270);
        final int dw = rotated ? mBaseDisplayHeight : mBaseDisplayWidth;
        final int dh = rotated ? mBaseDisplayWidth : mBaseDisplayHeight;

        // Update application display metrics.
        final WmDisplayCutout wmDisplayCutout = calculateDisplayCutoutForRotation(mRotation);
        final DisplayCutout displayCutout = wmDisplayCutout.getDisplayCutout();

        final int appWidth = mDisplayPolicy.getNonDecorDisplayWidth(dw, dh, mRotation, uiMode,
                displayCutout);
        final int appHeight = mDisplayPolicy.getNonDecorDisplayHeight(dw, dh, mRotation, uiMode,
                displayCutout);
        mDisplayInfo.rotation = mRotation;
        mDisplayInfo.logicalWidth = dw;
        mDisplayInfo.logicalHeight = dh;
        mDisplayInfo.logicalDensityDpi = mBaseDisplayDensity;
        mDisplayInfo.appWidth = appWidth;
        mDisplayInfo.appHeight = appHeight;
        if (isDefaultDisplay) {
            mDisplayInfo.getLogicalMetrics(mRealDisplayMetrics,
                    CompatibilityInfo.DEFAULT_COMPATIBILITY_INFO, null);
        }
        mDisplayInfo.displayCutout = displayCutout.isEmpty() ? null : displayCutout;
        mDisplayInfo.getAppMetrics(mDisplayMetrics);
        if (mDisplayScalingDisabled) {
            mDisplayInfo.flags |= Display.FLAG_SCALING_DISABLED;
        } else {
            mDisplayInfo.flags &= ~Display.FLAG_SCALING_DISABLED;
        }

        // We usually set the override info in DisplayManager so that we get consistent display
        // metrics values when displays are changing and don't send out new values until WM is aware
        // of them. However, we don't do this for displays that serve as containers for ActivityView
        // because we don't want letter-/pillar-boxing during resize.
        final DisplayInfo overrideDisplayInfo = mShouldOverrideDisplayConfiguration
                ? mDisplayInfo : null;
        mWmService.mDisplayManagerInternal.setDisplayInfoOverrideFromWindowManager(mDisplayId,
                overrideDisplayInfo);

        mBaseDisplayRect.set(0, 0, dw, dh);

        if (isDefaultDisplay) {
            mCompatibleScreenScale = CompatibilityInfo.computeCompatibleScaling(mDisplayMetrics,
                    mCompatDisplayMetrics);
        }

        return mDisplayInfo;
    }

    WmDisplayCutout calculateDisplayCutoutForRotation(int rotation) {
        return mDisplayCutoutCache.getOrCompute(mInitialDisplayCutout, rotation);
    }

    private WmDisplayCutout calculateDisplayCutoutForRotationUncached(
            DisplayCutout cutout, int rotation) {
        if (cutout == null || cutout == DisplayCutout.NO_CUTOUT) {
            return WmDisplayCutout.NO_CUTOUT;
        }
        if (rotation == ROTATION_0) {
            return WmDisplayCutout.computeSafeInsets(
                    cutout, mInitialDisplayWidth, mInitialDisplayHeight);
        }
        final boolean rotated = (rotation == ROTATION_90 || rotation == ROTATION_270);
        final Rect[] newBounds = mRotationUtil.getRotatedBounds(
                WmDisplayCutout.computeSafeInsets(
                        cutout, mInitialDisplayWidth, mInitialDisplayHeight)
                        .getDisplayCutout().getBoundingRectsAll(),
                rotation, mInitialDisplayWidth, mInitialDisplayHeight);
        return WmDisplayCutout.computeSafeInsets(DisplayCutout.fromBounds(newBounds),
                rotated ? mInitialDisplayHeight : mInitialDisplayWidth,
                rotated ? mInitialDisplayWidth : mInitialDisplayHeight);
    }

    /**
     * Compute display configuration based on display properties and policy settings.
     * Do not call if mDisplayReady == false.
     */
    void computeScreenConfiguration(Configuration config) {
        final DisplayInfo displayInfo = updateDisplayAndOrientation(config.uiMode);
        calculateBounds(displayInfo, mTmpBounds);
        config.windowConfiguration.setBounds(mTmpBounds);

        final int dw = displayInfo.logicalWidth;
        final int dh = displayInfo.logicalHeight;
        config.orientation = (dw <= dh) ? ORIENTATION_PORTRAIT : ORIENTATION_LANDSCAPE;
        config.windowConfiguration.setWindowingMode(getWindowingMode());
        config.windowConfiguration.setDisplayWindowingMode(getWindowingMode());
        config.windowConfiguration.setRotation(displayInfo.rotation);

        final float density = mDisplayMetrics.density;
        config.screenWidthDp =
                (int)(mDisplayPolicy.getConfigDisplayWidth(dw, dh, displayInfo.rotation,
                        config.uiMode, displayInfo.displayCutout) / density);
        config.screenHeightDp =
                (int)(mDisplayPolicy.getConfigDisplayHeight(dw, dh, displayInfo.rotation,
                        config.uiMode, displayInfo.displayCutout) / density);

        mDisplayPolicy.getNonDecorInsetsLw(displayInfo.rotation, dw, dh,
                displayInfo.displayCutout, mTmpRect);
        final int leftInset = mTmpRect.left;
        final int topInset = mTmpRect.top;
        // appBounds at the root level should mirror the app screen size.
        config.windowConfiguration.setAppBounds(leftInset /* left */, topInset /* top */,
                leftInset + displayInfo.appWidth /* right */,
                topInset + displayInfo.appHeight /* bottom */);
        final boolean rotated = (displayInfo.rotation == Surface.ROTATION_90
                || displayInfo.rotation == Surface.ROTATION_270);

        computeSizeRangesAndScreenLayout(displayInfo, rotated, config.uiMode, dw, dh, density,
                config);

        config.screenLayout = (config.screenLayout & ~Configuration.SCREENLAYOUT_ROUND_MASK)
                | ((displayInfo.flags & Display.FLAG_ROUND) != 0
                ? Configuration.SCREENLAYOUT_ROUND_YES
                : Configuration.SCREENLAYOUT_ROUND_NO);

        config.compatScreenWidthDp = (int)(config.screenWidthDp / mCompatibleScreenScale);
        config.compatScreenHeightDp = (int)(config.screenHeightDp / mCompatibleScreenScale);
        config.compatSmallestScreenWidthDp = computeCompatSmallestWidth(rotated, config.uiMode, dw,
                dh, displayInfo.displayCutout);
        config.densityDpi = displayInfo.logicalDensityDpi;

        config.colorMode =
                ((displayInfo.isHdr() && mWmService.hasHdrSupport())
                        ? Configuration.COLOR_MODE_HDR_YES
                        : Configuration.COLOR_MODE_HDR_NO)
                        | (displayInfo.isWideColorGamut() && mWmService.hasWideColorGamutSupport()
                        ? Configuration.COLOR_MODE_WIDE_COLOR_GAMUT_YES
                        : Configuration.COLOR_MODE_WIDE_COLOR_GAMUT_NO);

        // Update the configuration based on available input devices, lid switch,
        // and platform configuration.
        config.touchscreen = Configuration.TOUCHSCREEN_NOTOUCH;
        config.keyboard = Configuration.KEYBOARD_NOKEYS;
        config.navigation = Configuration.NAVIGATION_NONAV;

        int keyboardPresence = 0;
        int navigationPresence = 0;
        final InputDevice[] devices = mWmService.mInputManager.getInputDevices();
        final int len = devices != null ? devices.length : 0;
        for (int i = 0; i < len; i++) {
            InputDevice device = devices[i];
            // Ignore virtual input device.
            if (device.isVirtual()) {
                continue;
            }

            // Check if input device can dispatch events to current display.
            // If display type is virtual, will follow the default display.
            if (!mWmService.mInputManager.canDispatchToDisplay(device.getId(),
                    displayInfo.type == Display.TYPE_VIRTUAL ? DEFAULT_DISPLAY : mDisplayId)) {
                continue;
            }
<<<<<<< HEAD

            final int sources = device.getSources();
            final int presenceFlag = device.isExternal()
                    ? WindowManagerPolicy.PRESENCE_EXTERNAL : WindowManagerPolicy.PRESENCE_INTERNAL;

=======

            final int sources = device.getSources();
            final int presenceFlag = device.isExternal()
                    ? WindowManagerPolicy.PRESENCE_EXTERNAL : WindowManagerPolicy.PRESENCE_INTERNAL;

>>>>>>> 825827da
            if (mWmService.mIsTouchDevice) {
                if ((sources & InputDevice.SOURCE_TOUCHSCREEN) == InputDevice.SOURCE_TOUCHSCREEN) {
                    config.touchscreen = Configuration.TOUCHSCREEN_FINGER;
                }
            } else {
                config.touchscreen = Configuration.TOUCHSCREEN_NOTOUCH;
            }

            if ((sources & InputDevice.SOURCE_TRACKBALL) == InputDevice.SOURCE_TRACKBALL) {
                config.navigation = Configuration.NAVIGATION_TRACKBALL;
                navigationPresence |= presenceFlag;
            } else if ((sources & InputDevice.SOURCE_DPAD) == InputDevice.SOURCE_DPAD
                    && config.navigation == Configuration.NAVIGATION_NONAV) {
                config.navigation = Configuration.NAVIGATION_DPAD;
                navigationPresence |= presenceFlag;
            }

            if (device.getKeyboardType() == InputDevice.KEYBOARD_TYPE_ALPHABETIC) {
                config.keyboard = Configuration.KEYBOARD_QWERTY;
                keyboardPresence |= presenceFlag;
            }
        }

        if (config.navigation == Configuration.NAVIGATION_NONAV && mWmService.mHasPermanentDpad) {
            config.navigation = Configuration.NAVIGATION_DPAD;
            navigationPresence |= WindowManagerPolicy.PRESENCE_INTERNAL;
        }

        // Determine whether a hard keyboard is available and enabled.
        // TODO(multi-display): Should the hardware keyboard be tied to a display or to a device?
        boolean hardKeyboardAvailable = config.keyboard != Configuration.KEYBOARD_NOKEYS;
        if (hardKeyboardAvailable != mWmService.mHardKeyboardAvailable) {
            mWmService.mHardKeyboardAvailable = hardKeyboardAvailable;
            mWmService.mH.removeMessages(REPORT_HARD_KEYBOARD_STATUS_CHANGE);
            mWmService.mH.sendEmptyMessage(REPORT_HARD_KEYBOARD_STATUS_CHANGE);
        }

        mDisplayPolicy.updateConfigurationDependentBehaviors();

        // Let the policy update hidden states.
        config.keyboardHidden = Configuration.KEYBOARDHIDDEN_NO;
        config.hardKeyboardHidden = Configuration.HARDKEYBOARDHIDDEN_NO;
        config.navigationHidden = Configuration.NAVIGATIONHIDDEN_NO;
        mWmService.mPolicy.adjustConfigurationLw(config, keyboardPresence, navigationPresence);
    }

    private int computeCompatSmallestWidth(boolean rotated, int uiMode, int dw, int dh,
            DisplayCutout displayCutout) {
        mTmpDisplayMetrics.setTo(mDisplayMetrics);
        final DisplayMetrics tmpDm = mTmpDisplayMetrics;
        final int unrotDw, unrotDh;
        if (rotated) {
            unrotDw = dh;
            unrotDh = dw;
        } else {
            unrotDw = dw;
            unrotDh = dh;
        }
        int sw = reduceCompatConfigWidthSize(0, Surface.ROTATION_0, uiMode, tmpDm, unrotDw, unrotDh,
                displayCutout);
        sw = reduceCompatConfigWidthSize(sw, Surface.ROTATION_90, uiMode, tmpDm, unrotDh, unrotDw,
                displayCutout);
        sw = reduceCompatConfigWidthSize(sw, Surface.ROTATION_180, uiMode, tmpDm, unrotDw, unrotDh,
                displayCutout);
        sw = reduceCompatConfigWidthSize(sw, Surface.ROTATION_270, uiMode, tmpDm, unrotDh, unrotDw,
                displayCutout);
        return sw;
    }

    private int reduceCompatConfigWidthSize(int curSize, int rotation, int uiMode,
            DisplayMetrics dm, int dw, int dh, DisplayCutout displayCutout) {
        dm.noncompatWidthPixels = mDisplayPolicy.getNonDecorDisplayWidth(dw, dh, rotation, uiMode,
                displayCutout);
        dm.noncompatHeightPixels = mDisplayPolicy.getNonDecorDisplayHeight(dw, dh, rotation, uiMode,
                displayCutout);
        float scale = CompatibilityInfo.computeCompatibleScaling(dm, null);
        int size = (int)(((dm.noncompatWidthPixels / scale) / dm.density) + .5f);
        if (curSize == 0 || size < curSize) {
            curSize = size;
        }
        return curSize;
    }

    private void computeSizeRangesAndScreenLayout(DisplayInfo displayInfo, boolean rotated,
            int uiMode, int dw, int dh, float density, Configuration outConfig) {

        // We need to determine the smallest width that will occur under normal
        // operation.  To this, start with the base screen size and compute the
        // width under the different possible rotations.  We need to un-rotate
        // the current screen dimensions before doing this.
        int unrotDw, unrotDh;
        if (rotated) {
            unrotDw = dh;
            unrotDh = dw;
        } else {
            unrotDw = dw;
            unrotDh = dh;
        }
        displayInfo.smallestNominalAppWidth = 1<<30;
        displayInfo.smallestNominalAppHeight = 1<<30;
        displayInfo.largestNominalAppWidth = 0;
        displayInfo.largestNominalAppHeight = 0;
        adjustDisplaySizeRanges(displayInfo, Surface.ROTATION_0, uiMode, unrotDw, unrotDh);
        adjustDisplaySizeRanges(displayInfo, Surface.ROTATION_90, uiMode, unrotDh, unrotDw);
        adjustDisplaySizeRanges(displayInfo, Surface.ROTATION_180, uiMode, unrotDw, unrotDh);
        adjustDisplaySizeRanges(displayInfo, Surface.ROTATION_270, uiMode, unrotDh, unrotDw);
        int sl = Configuration.resetScreenLayout(outConfig.screenLayout);
        sl = reduceConfigLayout(sl, Surface.ROTATION_0, density, unrotDw, unrotDh, uiMode,
                displayInfo.displayCutout);
        sl = reduceConfigLayout(sl, Surface.ROTATION_90, density, unrotDh, unrotDw, uiMode,
                displayInfo.displayCutout);
        sl = reduceConfigLayout(sl, Surface.ROTATION_180, density, unrotDw, unrotDh, uiMode,
                displayInfo.displayCutout);
        sl = reduceConfigLayout(sl, Surface.ROTATION_270, density, unrotDh, unrotDw, uiMode,
                displayInfo.displayCutout);
        outConfig.smallestScreenWidthDp = (int)(displayInfo.smallestNominalAppWidth / density);
        outConfig.screenLayout = sl;
    }

    private int reduceConfigLayout(int curLayout, int rotation, float density, int dw, int dh,
            int uiMode, DisplayCutout displayCutout) {
        // Get the app screen size at this rotation.
        int w = mDisplayPolicy.getNonDecorDisplayWidth(dw, dh, rotation, uiMode, displayCutout);
        int h = mDisplayPolicy.getNonDecorDisplayHeight(dw, dh, rotation, uiMode, displayCutout);

        // Compute the screen layout size class for this rotation.
        int longSize = w;
        int shortSize = h;
        if (longSize < shortSize) {
            int tmp = longSize;
            longSize = shortSize;
            shortSize = tmp;
        }
        longSize = (int)(longSize/density);
        shortSize = (int)(shortSize/density);
        return Configuration.reduceScreenLayout(curLayout, longSize, shortSize);
    }

    private void adjustDisplaySizeRanges(DisplayInfo displayInfo, int rotation,
            int uiMode, int dw, int dh) {
        final DisplayCutout displayCutout = calculateDisplayCutoutForRotation(
                rotation).getDisplayCutout();
        final int width = mDisplayPolicy.getConfigDisplayWidth(dw, dh, rotation, uiMode,
                displayCutout);
        if (width < displayInfo.smallestNominalAppWidth) {
            displayInfo.smallestNominalAppWidth = width;
        }
        if (width > displayInfo.largestNominalAppWidth) {
            displayInfo.largestNominalAppWidth = width;
        }
        final int height = mDisplayPolicy.getConfigDisplayHeight(dw, dh, rotation, uiMode,
                displayCutout);
        if (height < displayInfo.smallestNominalAppHeight) {
            displayInfo.smallestNominalAppHeight = height;
        }
        if (height > displayInfo.largestNominalAppHeight) {
            displayInfo.largestNominalAppHeight = height;
        }
    }

    /**
     * Apps that use the compact menu panel (as controlled by the panelMenuIsCompact
     * theme attribute) on devices that feature a physical options menu key attempt to position
     * their menu panel window along the edge of the screen nearest the physical menu key.
     * This lowers the travel distance between invoking the menu panel and selecting
     * a menu option.
     *
     * This method helps control where that menu is placed. Its current implementation makes
     * assumptions about the menu key and its relationship to the screen based on whether
     * the device's natural orientation is portrait (width < height) or landscape.
     *
     * The menu key is assumed to be located along the bottom edge of natural-portrait
     * devices and along the right edge of natural-landscape devices. If these assumptions
     * do not hold for the target device, this method should be changed to reflect that.
     *
     * @return A {@link Gravity} value for placing the options menu window.
     */
    int getPreferredOptionsPanelGravity() {
        final int rotation = getRotation();
        if (mInitialDisplayWidth < mInitialDisplayHeight) {
            // On devices with a natural orientation of portrait.
            switch (rotation) {
                default:
                case Surface.ROTATION_0:
                    return Gravity.CENTER_HORIZONTAL | Gravity.BOTTOM;
                case Surface.ROTATION_90:
                    return Gravity.RIGHT | Gravity.BOTTOM;
                case Surface.ROTATION_180:
                    return Gravity.CENTER_HORIZONTAL | Gravity.BOTTOM;
                case Surface.ROTATION_270:
                    return Gravity.START | Gravity.BOTTOM;
            }
        }

        // On devices with a natural orientation of landscape.
        switch (rotation) {
            default:
            case Surface.ROTATION_0:
                return Gravity.RIGHT | Gravity.BOTTOM;
            case Surface.ROTATION_90:
                return Gravity.CENTER_HORIZONTAL | Gravity.BOTTOM;
            case Surface.ROTATION_180:
                return Gravity.START | Gravity.BOTTOM;
            case Surface.ROTATION_270:
                return Gravity.CENTER_HORIZONTAL | Gravity.BOTTOM;
        }
    }

    DockedStackDividerController getDockedDividerController() {
        return mDividerControllerLocked;
    }

    PinnedStackController getPinnedStackController() {
        return mPinnedStackControllerLocked;
    }

    /**
     * Returns true if the specified UID has access to this display.
     */
    boolean hasAccess(int uid) {
        return mDisplay.hasAccess(uid);
    }

    boolean isPrivate() {
        return (mDisplay.getFlags() & FLAG_PRIVATE) != 0;
    }

    TaskStack getHomeStack() {
        return mTaskStackContainers.getHomeStack();
    }

    /**
     * @return The primary split-screen stack, but only if it is visible, and {@code null} otherwise.
     */
    TaskStack getSplitScreenPrimaryStack() {
        TaskStack stack = mTaskStackContainers.getSplitScreenPrimaryStack();
        return (stack != null && stack.isVisible()) ? stack : null;
    }

    boolean hasSplitScreenPrimaryStack() {
        return getSplitScreenPrimaryStack() != null;
    }

    /**
     * Like {@link #getSplitScreenPrimaryStack}, but also returns the stack if it's currently
     * not visible.
     */
    TaskStack getSplitScreenPrimaryStackIgnoringVisibility() {
        return mTaskStackContainers.getSplitScreenPrimaryStack();
    }

    TaskStack getPinnedStack() {
        return mTaskStackContainers.getPinnedStack();
    }

    private boolean hasPinnedStack() {
        return mTaskStackContainers.getPinnedStack() != null;
    }

    /**
     * Returns the topmost stack on the display that is compatible with the input windowing mode.
     * Null is no compatible stack on the display.
     */
    TaskStack getTopStackInWindowingMode(int windowingMode) {
        return getStack(windowingMode, ACTIVITY_TYPE_UNDEFINED);
    }

    /**
     * Returns the topmost stack on the display that is compatible with the input windowing mode and
     * activity type. Null is no compatible stack on the display.
     */
    TaskStack getStack(int windowingMode, int activityType) {
        return mTaskStackContainers.getStack(windowingMode, activityType);
    }

    @VisibleForTesting
    WindowList<TaskStack> getStacks() {
        return mTaskStackContainers.mChildren;
    }

    @VisibleForTesting
    TaskStack getTopStack() {
        return mTaskStackContainers.getTopStack();
    }

    ArrayList<Task> getVisibleTasks() {
        return mTaskStackContainers.getVisibleTasks();
    }

    void onStackWindowingModeChanged(TaskStack stack) {
        mTaskStackContainers.onStackWindowingModeChanged(stack);
    }

    @Override
    public void onConfigurationChanged(Configuration newParentConfig) {
        final int lastOrientation = getConfiguration().orientation;
        super.onConfigurationChanged(newParentConfig);
        if (mDisplayPolicy != null) {
            mDisplayPolicy.onConfigurationChanged();
        }

        if (lastOrientation != getConfiguration().orientation) {
            getMetricsLogger().write(
                    new LogMaker(MetricsEvent.ACTION_PHONE_ORIENTATION_CHANGED)
                    .setSubtype(getConfiguration().orientation)
                    .addTaggedData(MetricsEvent.FIELD_DISPLAY_ID, getDisplayId()));
        }

        // If there was no pinned stack, we still need to notify the controller of the display info
        // update as a result of the config change.
        if (mPinnedStackControllerLocked != null && !hasPinnedStack()) {
            mPinnedStackControllerLocked.onDisplayInfoChanged(getDisplayInfo());
        }
    }

    /**
     * Updates the resources used by docked/pinned controllers. This needs to be called at the
     * beginning of a configuration update cascade since the metrics from these resources are used
     * for bounds calculations. Since ActivityDisplay initiates the configuration update, this
     * should be called from there instead of DisplayContent's onConfigurationChanged.
     */
    void preOnConfigurationChanged() {
        final DockedStackDividerController dividerController = getDockedDividerController();

        if (dividerController != null) {
            getDockedDividerController().onConfigurationChanged();
        }

        final PinnedStackController pinnedStackController = getPinnedStackController();

        if (pinnedStackController != null) {
            getPinnedStackController().onConfigurationChanged();
        }
    }

    @Override
    boolean fillsParent() {
        return true;
    }

    @Override
    boolean isVisible() {
        return true;
    }

    @Override
    void onAppTransitionDone() {
        super.onAppTransitionDone();
        mWmService.mWindowsChanged = true;
    }

    @Override
    public void setWindowingMode(int windowingMode) {
        super.setWindowingMode(windowingMode);
        super.setDisplayWindowingMode(windowingMode);
    }

    @Override
    void setDisplayWindowingMode(int windowingMode) {
        setWindowingMode(windowingMode);
    }

    /**
     * In split-screen mode we process the IME containers above the docked divider
     * rather than directly above their target.
     */
    private boolean skipTraverseChild(WindowContainer child) {
        if (child == mImeWindowsContainers && mInputMethodTarget != null
                && !hasSplitScreenPrimaryStack()) {
            return true;
        }
        return false;
    }

    @Override
    boolean forAllWindows(ToBooleanFunction<WindowState> callback, boolean traverseTopToBottom) {
        // Special handling so we can process IME windows with #forAllImeWindows above their IME
        // target, or here in order if there isn't an IME target.
        if (traverseTopToBottom) {
            for (int i = mChildren.size() - 1; i >= 0; --i) {
                final DisplayChildWindowContainer child = mChildren.get(i);
                if (skipTraverseChild(child)) {
                    continue;
                }

                if (child.forAllWindows(callback, traverseTopToBottom)) {
                    return true;
                }
            }
        } else {
            final int count = mChildren.size();
            for (int i = 0; i < count; i++) {
                final DisplayChildWindowContainer child = mChildren.get(i);
                if (skipTraverseChild(child)) {
                    continue;
                }

                if (child.forAllWindows(callback, traverseTopToBottom)) {
                    return true;
                }
            }
        }
        return false;
    }

    boolean forAllImeWindows(ToBooleanFunction<WindowState> callback, boolean traverseTopToBottom) {
        return mImeWindowsContainers.forAllWindows(callback, traverseTopToBottom);
    }

    @Override
    int getOrientation() {
        final WindowManagerPolicy policy = mWmService.mPolicy;

        if (mWmService.mDisplayFrozen) {
            if (mLastWindowForcedOrientation != SCREEN_ORIENTATION_UNSPECIFIED) {
                if (DEBUG_ORIENTATION) Slog.v(TAG_WM, "Display id=" + mDisplayId
                        + " is frozen, return " + mLastWindowForcedOrientation);
                // If the display is frozen, some activities may be in the middle of restarting, and
                // thus have removed their old window. If the window has the flag to hide the lock
                // screen, then the lock screen can re-appear and inflict its own orientation on us.
                // Keep the orientation stable until this all settles down.
                return mLastWindowForcedOrientation;
            } else if (policy.isKeyguardLocked()) {
                // Use the last orientation the while the display is frozen with the keyguard
                // locked. This could be the keyguard forced orientation or from a SHOW_WHEN_LOCKED
                // window. We don't want to check the show when locked window directly though as
                // things aren't stable while the display is frozen, for example the window could be
                // momentarily unavailable due to activity relaunch.
                if (DEBUG_ORIENTATION) Slog.v(TAG_WM, "Display id=" + mDisplayId
                        + " is frozen while keyguard locked, return " + mLastOrientation);
                return mLastOrientation;
            }
        } else {
            final int orientation = mAboveAppWindowsContainers.getOrientation();
            if (orientation != SCREEN_ORIENTATION_UNSET) {
                return orientation;
            }
        }

        // Top system windows are not requesting an orientation. Start searching from apps.
        return mTaskStackContainers.getOrientation();
    }

    void updateDisplayInfo() {
        // Check if display metrics changed and update base values if needed.
        updateBaseDisplayMetricsIfNeeded();

        mDisplay.getDisplayInfo(mDisplayInfo);
        mDisplay.getMetrics(mDisplayMetrics);

        onDisplayChanged(this);
    }

    void initializeDisplayBaseInfo() {
        final DisplayManagerInternal displayManagerInternal = mWmService.mDisplayManagerInternal;
        if (displayManagerInternal != null) {
            // Bootstrap the default logical display from the display manager.
            final DisplayInfo newDisplayInfo = displayManagerInternal.getDisplayInfo(mDisplayId);
            if (newDisplayInfo != null) {
                mDisplayInfo.copyFrom(newDisplayInfo);
            }
        }

        updateBaseDisplayMetrics(mDisplayInfo.logicalWidth, mDisplayInfo.logicalHeight,
                mDisplayInfo.logicalDensityDpi);
        mInitialDisplayWidth = mDisplayInfo.logicalWidth;
        mInitialDisplayHeight = mDisplayInfo.logicalHeight;
        mInitialDisplayDensity = mDisplayInfo.logicalDensityDpi;
        mInitialDisplayCutout = mDisplayInfo.displayCutout;
    }

    /**
     * If display metrics changed, overrides are not set and it's not just a rotation - update base
     * values.
     */
    private void updateBaseDisplayMetricsIfNeeded() {
        // Get real display metrics without overrides from WM.
        mWmService.mDisplayManagerInternal.getNonOverrideDisplayInfo(mDisplayId, mDisplayInfo);
        final int orientation = mDisplayInfo.rotation;
        final boolean rotated = (orientation == ROTATION_90 || orientation == ROTATION_270);
        final int newWidth = rotated ? mDisplayInfo.logicalHeight : mDisplayInfo.logicalWidth;
        final int newHeight = rotated ? mDisplayInfo.logicalWidth : mDisplayInfo.logicalHeight;
        final int newDensity = mDisplayInfo.logicalDensityDpi;
        final DisplayCutout newCutout = mDisplayInfo.displayCutout;

        final boolean displayMetricsChanged = mInitialDisplayWidth != newWidth
                || mInitialDisplayHeight != newHeight
                || mInitialDisplayDensity != mDisplayInfo.logicalDensityDpi
                || !Objects.equals(mInitialDisplayCutout, newCutout);

        if (displayMetricsChanged) {
            // Check if display size or density is forced.
            final boolean isDisplaySizeForced = mBaseDisplayWidth != mInitialDisplayWidth
                    || mBaseDisplayHeight != mInitialDisplayHeight;
            final boolean isDisplayDensityForced = mBaseDisplayDensity != mInitialDisplayDensity;

            // If there is an override set for base values - use it, otherwise use new values.
            updateBaseDisplayMetrics(isDisplaySizeForced ? mBaseDisplayWidth : newWidth,
                    isDisplaySizeForced ? mBaseDisplayHeight : newHeight,
                    isDisplayDensityForced ? mBaseDisplayDensity : newDensity);

            // Real display metrics changed, so we should also update initial values.
            mInitialDisplayWidth = newWidth;
            mInitialDisplayHeight = newHeight;
            mInitialDisplayDensity = newDensity;
            mInitialDisplayCutout = newCutout;
            mWmService.reconfigureDisplayLocked(this);
        }
    }

    /** Sets the maximum width the screen resolution can be */
    void setMaxUiWidth(int width) {
        if (DEBUG_DISPLAY) {
            Slog.v(TAG_WM, "Setting max ui width:" + width + " on display:" + getDisplayId());
        }

        mMaxUiWidth = width;

        // Update existing metrics.
        updateBaseDisplayMetrics(mBaseDisplayWidth, mBaseDisplayHeight, mBaseDisplayDensity);
    }

    /** Update base (override) display metrics. */
    void updateBaseDisplayMetrics(int baseWidth, int baseHeight, int baseDensity) {
        mBaseDisplayWidth = baseWidth;
        mBaseDisplayHeight = baseHeight;
        mBaseDisplayDensity = baseDensity;

        if (mMaxUiWidth > 0 && mBaseDisplayWidth > mMaxUiWidth) {
            mBaseDisplayHeight = (mMaxUiWidth * mBaseDisplayHeight) / mBaseDisplayWidth;
            mBaseDisplayDensity = (mMaxUiWidth * mBaseDisplayDensity) / mBaseDisplayWidth;
            mBaseDisplayWidth = mMaxUiWidth;

            if (DEBUG_DISPLAY) {
                Slog.v(TAG_WM, "Applying config restraints:" + mBaseDisplayWidth + "x"
                        + mBaseDisplayHeight + " at density:" + mBaseDisplayDensity
                        + " on display:" + getDisplayId());
            }
        }

        mBaseDisplayRect.set(0, 0, mBaseDisplayWidth, mBaseDisplayHeight);

        updateBounds();
    }

    /**
     * Forces this display to use the specified density.
     *
     * @param density The density in DPI to use. If the value equals to initial density, the setting
     *                will be cleared.
     * @param userId The target user to apply. Only meaningful when this is default display. If the
     *               user id is {@link UserHandle#USER_CURRENT}, it means to apply current settings
     *               so only need to configure display.
     */
    void setForcedDensity(int density, int userId) {
        final boolean clear = density == mInitialDisplayDensity;
        final boolean updateCurrent = userId == UserHandle.USER_CURRENT;
        if (mWmService.mCurrentUserId == userId || updateCurrent) {
            mBaseDisplayDensity = density;
            mWmService.reconfigureDisplayLocked(this);
        }
        if (updateCurrent) {
            // We are applying existing settings so no need to save it again.
            return;
        }

        if (density == mInitialDisplayDensity) {
            density = 0;
        }
        mWmService.mDisplayWindowSettings.setForcedDensity(this, density, userId);
    }

    /** @param mode {@link #FORCE_SCALING_MODE_AUTO} or {@link #FORCE_SCALING_MODE_DISABLED}. */
    void setForcedScalingMode(@ForceScalingMode int mode) {
        if (mode != FORCE_SCALING_MODE_DISABLED) {
            mode = FORCE_SCALING_MODE_AUTO;
        }

        mDisplayScalingDisabled = (mode != FORCE_SCALING_MODE_AUTO);
        Slog.i(TAG_WM, "Using display scaling mode: " + (mDisplayScalingDisabled ? "off" : "auto"));
        mWmService.reconfigureDisplayLocked(this);

        mWmService.mDisplayWindowSettings.setForcedScalingMode(this, mode);
    }

    /** If the given width and height equal to initial size, the setting will be cleared. */
    void setForcedSize(int width, int height) {
        final boolean clear = mInitialDisplayWidth == width && mInitialDisplayHeight == height;
        if (!clear) {
            // Set some sort of reasonable bounds on the size of the display that we will try
            // to emulate.
            final int minSize = 200;
            final int maxScale = 2;
            width = Math.min(Math.max(width, minSize), mInitialDisplayWidth * maxScale);
            height = Math.min(Math.max(height, minSize), mInitialDisplayHeight * maxScale);
        }

        Slog.i(TAG_WM, "Using new display size: " + width + "x" + height);
        updateBaseDisplayMetrics(width, height, mBaseDisplayDensity);
        mWmService.reconfigureDisplayLocked(this);

        if (clear) {
            width = height = 0;
        }
        mWmService.mDisplayWindowSettings.setForcedSize(this, width, height);
    }

    void getStableRect(Rect out) {
        out.set(mDisplayFrames.mStable);
    }

    void setStackOnDisplay(int stackId, boolean onTop, TaskStack stack) {
        if (DEBUG_STACK) {
            Slog.d(TAG_WM, "Create new stackId=" + stackId + " on displayId=" + mDisplayId);
        }

        mTaskStackContainers.addStackToDisplay(stack, onTop);
    }

    void moveStackToDisplay(TaskStack stack, boolean onTop) {
        final DisplayContent prevDc = stack.getDisplayContent();
        if (prevDc == null) {
            throw new IllegalStateException("Trying to move stackId=" + stack.mStackId
                    + " which is not currently attached to any display");
        }
        if (prevDc.getDisplayId() == mDisplayId) {
            throw new IllegalArgumentException("Trying to move stackId=" + stack.mStackId
                    + " to its current displayId=" + mDisplayId);
        }

        // Clean up all pending transitions when stack reparent to another display.
        stack.forAllAppWindows(AppWindowToken::removeFromPendingTransition);

        prevDc.mTaskStackContainers.removeChild(stack);
        mTaskStackContainers.addStackToDisplay(stack, onTop);
    }

    @Override
    protected void addChild(DisplayChildWindowContainer child,
            Comparator<DisplayChildWindowContainer> comparator) {
        throw new UnsupportedOperationException("See DisplayChildWindowContainer");
    }

    @Override
    protected void addChild(DisplayChildWindowContainer child, int index) {
        throw new UnsupportedOperationException("See DisplayChildWindowContainer");
    }

    @Override
    protected void removeChild(DisplayChildWindowContainer child) {
        // Only allow removal of direct children from this display if the display is in the process
        // of been removed.
        if (mRemovingDisplay) {
            super.removeChild(child);
            return;
        }
        throw new UnsupportedOperationException("See DisplayChildWindowContainer");
    }

    @Override
    void positionChildAt(int position, DisplayChildWindowContainer child, boolean includingParents) {
        // Children of the display are statically ordered, so the real intention here is to perform
        // the operation on the display and not the static direct children.
        getParent().positionChildAt(position, this, includingParents);
    }

    void positionStackAt(int position, TaskStack child, boolean includingParents) {
        mTaskStackContainers.positionChildAt(position, child, includingParents);
        layoutAndAssignWindowLayersIfNeeded();
    }

    /**
     * Used to obtain task ID when user taps on coordinate (x, y) in this display, and outside
     * current task in focus.
     *
     * This returns the task ID of the foremost task at (x, y) if the task is not home. Otherwise it
     * returns -1.
     *
     * @param x horizontal coordinate of the tap position
     * @param y vertical coordinate of the tap position
     * @return the task ID if a non-home task is found; -1 if not
     */
    int taskForTapOutside(int x, int y) {
        for (int stackNdx = mTaskStackContainers.getChildCount() - 1; stackNdx >= 0; --stackNdx) {
            final TaskStack stack = mTaskStackContainers.getChildAt(stackNdx);
            if (stack.isActivityTypeHome() && !stack.inMultiWindowMode()) {
                // We skip not only home stack, but also everything behind home because user can't
                // see them when home stack is isn't in multi-window mode.
                break;
            }
            final int taskId = stack.taskIdFromPoint(x, y);
            if (taskId != -1) {
                return taskId;
            }
        }
        return -1;
    }

    /**
     * Returns true if the input point is within an app window.
     */
    boolean pointWithinAppWindow(int x, int y) {
        final int[] targetWindowType = {-1};
        final Consumer fn = PooledLambda.obtainConsumer((w, nonArg) -> {
            if (targetWindowType[0] != -1) {
                return;
            }

            if (w.isOnScreen() && w.isVisibleLw() && w.getFrameLw().contains(x, y)) {
                targetWindowType[0] = w.mAttrs.type;
                return;
            }
        }, PooledLambda.__(WindowState.class), mTmpRect);
        forAllWindows(fn, true /* traverseTopToBottom */);
        ((PooledConsumer) fn).recycle();
        return FIRST_APPLICATION_WINDOW <= targetWindowType[0]
                        && targetWindowType[0] <= LAST_APPLICATION_WINDOW;
    }

    /**
     * Find the task whose outside touch area (for resizing) (x, y) falls within.
     * Returns null if the touch doesn't fall into a resizing area.
     */
    Task findTaskForResizePoint(int x, int y) {
        final int delta = dipToPixel(RESIZE_HANDLE_WIDTH_IN_DP, mDisplayMetrics);
        mTmpTaskForResizePointSearchResult.reset();
        for (int stackNdx = mTaskStackContainers.getChildCount() - 1; stackNdx >= 0; --stackNdx) {
            final TaskStack stack = mTaskStackContainers.getChildAt(stackNdx);
            if (!stack.getWindowConfiguration().canResizeTask()) {
                return null;
            }

            stack.findTaskForResizePoint(x, y, delta, mTmpTaskForResizePointSearchResult);
            if (mTmpTaskForResizePointSearchResult.searchDone) {
                return mTmpTaskForResizePointSearchResult.taskForResize;
            }
        }
        return null;
    }

    void updateTouchExcludeRegion() {
        final Task focusedTask = (mFocusedApp != null ? mFocusedApp.getTask() : null);
        if (focusedTask == null) {
            mTouchExcludeRegion.setEmpty();
        } else {
            mTouchExcludeRegion.set(mBaseDisplayRect);
            final int delta = dipToPixel(RESIZE_HANDLE_WIDTH_IN_DP, mDisplayMetrics);
            mTmpRect2.setEmpty();
            for (int stackNdx = mTaskStackContainers.getChildCount() - 1; stackNdx >= 0;
                    --stackNdx) {
                final TaskStack stack = mTaskStackContainers.getChildAt(stackNdx);
                stack.setTouchExcludeRegion(focusedTask, delta, mTouchExcludeRegion,
                        mDisplayFrames.mContent, mTmpRect2);
            }
            // If we removed the focused task above, add it back and only leave its
            // outside touch area in the exclusion. TapDetector is not interested in
            // any touch inside the focused task itself.
            if (!mTmpRect2.isEmpty()) {
                mTouchExcludeRegion.op(mTmpRect2, Region.Op.UNION);
            }
        }
        if (mInputMethodWindow != null && mInputMethodWindow.isVisibleLw()) {
            // If the input method is visible and the user is typing, we don't want these touch
            // events to be intercepted and used to change focus. This would likely cause a
            // disappearance of the input method.
            mInputMethodWindow.getTouchableRegion(mTmpRegion);
            mTouchExcludeRegion.op(mTmpRegion, Op.UNION);
        }
        for (int i = mTapExcludedWindows.size() - 1; i >= 0; i--) {
            final WindowState win = mTapExcludedWindows.get(i);
            win.getTouchableRegion(mTmpRegion);
            mTouchExcludeRegion.op(mTmpRegion, Region.Op.UNION);
        }
        amendWindowTapExcludeRegion(mTouchExcludeRegion);
        // TODO(multi-display): Support docked stacks on secondary displays.
        if (mDisplayId == DEFAULT_DISPLAY && getSplitScreenPrimaryStack() != null) {
            mDividerControllerLocked.getTouchRegion(mTmpRect);
            mTmpRegion.set(mTmpRect);
            mTouchExcludeRegion.op(mTmpRegion, Op.UNION);
        }
        mTapDetector.setTouchExcludeRegion(mTouchExcludeRegion);
    }

    /**
     * Union the region with all the tap exclude region provided by windows on this display.
     *
     * @param inOutRegion The region to be amended.
     */
    void amendWindowTapExcludeRegion(Region inOutRegion) {
        for (int i = mTapExcludeProvidingWindows.size() - 1; i >= 0; i--) {
            final WindowState win = mTapExcludeProvidingWindows.valueAt(i);
            win.amendTapExcludeRegion(inOutRegion);
        }
    }

    /**
     * Union the region with all the tap exclude region provided by windows on this display.
     *
     * @param inOutRegion The region to be amended.
     */
    void amendWindowTapExcludeRegion(Region inOutRegion) {
        for (int i = mTapExcludeProvidingWindows.size() - 1; i >= 0; i--) {
            final WindowState win = mTapExcludeProvidingWindows.valueAt(i);
            win.amendTapExcludeRegion(inOutRegion);
        }
    }

    @Override
    void switchUser() {
        super.switchUser();
        mWmService.mWindowsChanged = true;
    }

    private void resetAnimationBackgroundAnimator() {
        for (int stackNdx = mTaskStackContainers.getChildCount() - 1; stackNdx >= 0; --stackNdx) {
            mTaskStackContainers.getChildAt(stackNdx).resetAnimationBackgroundAnimator();
        }
    }

    @Override
    void removeIfPossible() {
        if (isAnimating()) {
            mDeferredRemoval = true;
            return;
        }
        removeImmediately();
    }

    @Override
    void removeImmediately() {
        mRemovingDisplay = true;
        try {
            // Clear all transitions & screen frozen states when removing display.
            mOpeningApps.clear();
            mClosingApps.clear();
            mChangingApps.clear();
            mUnknownAppVisibilityController.clear();
            mAppTransition.removeAppTransitionTimeoutCallbacks();
            handleAnimatingStoppedAndTransition();
            mWmService.stopFreezingDisplayLocked();
            super.removeImmediately();
            if (DEBUG_DISPLAY) Slog.v(TAG_WM, "Removing display=" + this);
<<<<<<< HEAD
            if (mPointerEventDispatcher != null && mTapDetector != null) {
                unregisterPointerEventListener(mTapDetector);
                unregisterPointerEventListener(mWmService.mMousePositionTracker);
                mTapDetector = null;
            }
=======
            mPointerEventDispatcher.dispose();
>>>>>>> 825827da
            mWmService.mAnimator.removeDisplayLocked(mDisplayId);
            mWindowingLayer.release();
            mOverlayLayer.release();
            mInputMonitor.onDisplayRemoved();
        } finally {
            mDisplayReady = false;
            mRemovingDisplay = false;
        }

<<<<<<< HEAD
        mDisplayPolicy.onDisplayRemoved();
=======
>>>>>>> 825827da
        mWmService.mWindowPlacerLocked.requestTraversal();
    }

    /** Returns true if a removal action is still being deferred. */
    @Override
    boolean checkCompleteDeferredRemoval() {
        final boolean stillDeferringRemoval = super.checkCompleteDeferredRemoval();

        if (!stillDeferringRemoval && mDeferredRemoval) {
            removeImmediately();
            return false;
        }
        return true;
    }

    /** @return 'true' if removal of this display content is deferred due to active animation. */
    boolean isRemovalDeferred() {
        return mDeferredRemoval;
    }

    boolean animateForIme(float interpolatedValue, float animationTarget,
            float dividerAnimationTarget) {
        boolean updated = false;

        for (int i = mTaskStackContainers.getChildCount() - 1; i >= 0; --i) {
            final TaskStack stack = mTaskStackContainers.getChildAt(i);
            if (stack == null || !stack.isAdjustedForIme()) {
                continue;
            }

            if (interpolatedValue >= 1f && animationTarget == 0f && dividerAnimationTarget == 0f) {
                stack.resetAdjustedForIme(true /* adjustBoundsNow */);
                updated = true;
            } else {
                mDividerControllerLocked.mLastAnimationProgress =
                        mDividerControllerLocked.getInterpolatedAnimationValue(interpolatedValue);
                mDividerControllerLocked.mLastDividerProgress =
                        mDividerControllerLocked.getInterpolatedDividerValue(interpolatedValue);
                updated |= stack.updateAdjustForIme(
                        mDividerControllerLocked.mLastAnimationProgress,
                        mDividerControllerLocked.mLastDividerProgress,
                        false /* force */);
            }
            if (interpolatedValue >= 1f) {
                stack.endImeAdjustAnimation();
            }
        }

        return updated;
    }

    boolean clearImeAdjustAnimation() {
        boolean changed = false;
        for (int i = mTaskStackContainers.getChildCount() - 1; i >= 0; --i) {
            final TaskStack stack = mTaskStackContainers.getChildAt(i);
            if (stack != null && stack.isAdjustedForIme()) {
                stack.resetAdjustedForIme(true /* adjustBoundsNow */);
                changed  = true;
            }
        }
        return changed;
    }

    void beginImeAdjustAnimation() {
        for (int i = mTaskStackContainers.getChildCount() - 1; i >= 0; --i) {
            final TaskStack stack = mTaskStackContainers.getChildAt(i);
            if (stack.isVisible() && stack.isAdjustedForIme()) {
                stack.beginImeAdjustAnimation();
            }
        }
    }

    void adjustForImeIfNeeded() {
        final WindowState imeWin = mInputMethodWindow;
        final boolean imeVisible = imeWin != null && imeWin.isVisibleLw() && imeWin.isDisplayedLw()
                && !mDividerControllerLocked.isImeHideRequested();
        final boolean dockVisible = isStackVisible(WINDOWING_MODE_SPLIT_SCREEN_PRIMARY);
        final TaskStack imeTargetStack = mWmService.getImeFocusStackLocked();
        final int imeDockSide = (dockVisible && imeTargetStack != null) ?
                imeTargetStack.getDockSide() : DOCKED_INVALID;
        final boolean imeOnTop = (imeDockSide == DOCKED_TOP);
        final boolean imeOnBottom = (imeDockSide == DOCKED_BOTTOM);
        final boolean dockMinimized = mDividerControllerLocked.isMinimizedDock();
        final int imeHeight = mDisplayFrames.getInputMethodWindowVisibleHeight();
        final boolean imeHeightChanged = imeVisible &&
                imeHeight != mDividerControllerLocked.getImeHeightAdjustedFor();

        // The divider could be adjusted for IME position, or be thinner than usual,
        // or both. There are three possible cases:
        // - If IME is visible, and focus is on top, divider is not moved for IME but thinner.
        // - If IME is visible, and focus is on bottom, divider is moved for IME and thinner.
        // - If IME is not visible, divider is not moved and is normal width.

        if (imeVisible && dockVisible && (imeOnTop || imeOnBottom) && !dockMinimized) {
            for (int i = mTaskStackContainers.getChildCount() - 1; i >= 0; --i) {
                final TaskStack stack = mTaskStackContainers.getChildAt(i);
                final boolean isDockedOnBottom = stack.getDockSide() == DOCKED_BOTTOM;
                if (stack.isVisible() && (imeOnBottom || isDockedOnBottom)
                        && stack.inSplitScreenWindowingMode()) {
                    stack.setAdjustedForIme(imeWin, imeOnBottom && imeHeightChanged);
                } else {
                    stack.resetAdjustedForIme(false);
                }
            }
            mDividerControllerLocked.setAdjustedForIme(
                    imeOnBottom /*ime*/, true /*divider*/, true /*animate*/, imeWin, imeHeight);
        } else {
            for (int i = mTaskStackContainers.getChildCount() - 1; i >= 0; --i) {
                final TaskStack stack = mTaskStackContainers.getChildAt(i);
                stack.resetAdjustedForIme(!dockVisible);
            }
            mDividerControllerLocked.setAdjustedForIme(
                    false /*ime*/, false /*divider*/, dockVisible /*animate*/, imeWin, imeHeight);
        }
        mPinnedStackControllerLocked.setAdjustedForIme(imeVisible, imeHeight);
    }

    void prepareFreezingTaskBounds() {
        for (int stackNdx = mTaskStackContainers.getChildCount() - 1; stackNdx >= 0; --stackNdx) {
            final TaskStack stack = mTaskStackContainers.getChildAt(stackNdx);
            stack.prepareFreezingTaskBounds();
        }
    }

    void rotateBounds(int oldRotation, int newRotation, Rect bounds) {
        getBounds(mTmpRect, newRotation);
        rotateBounds(mTmpRect, oldRotation, newRotation, bounds);
    }

    void rotateBounds(Rect parentBounds, int oldRotation, int newRotation, Rect bounds) {
        // Compute a transform matrix to undo the coordinate space transformation,
        // and present the window at the same physical position it previously occupied.
        final int deltaRotation = deltaRotation(newRotation, oldRotation);
        createRotationMatrix(
                deltaRotation, parentBounds.width(), parentBounds.height(), mTmpMatrix);

        mTmpRectF.set(bounds);
        mTmpMatrix.mapRect(mTmpRectF);
        mTmpRectF.round(bounds);
    }

    static int deltaRotation(int oldRotation, int newRotation) {
        int delta = newRotation - oldRotation;
        if (delta < 0) delta += 4;
        return delta;
    }

    private static void createRotationMatrix(int rotation, float displayWidth, float displayHeight,
            Matrix outMatrix) {
        // For rotations without Z-ordering we don't need the target rectangle's position.
        createRotationMatrix(rotation, 0 /* rectLeft */, 0 /* rectTop */, displayWidth,
                displayHeight, outMatrix);
    }

    static void createRotationMatrix(int rotation, float rectLeft, float rectTop,
            float displayWidth, float displayHeight, Matrix outMatrix) {
        switch (rotation) {
            case ROTATION_0:
                outMatrix.reset();
                break;
            case ROTATION_270:
                outMatrix.setRotate(270, 0, 0);
                outMatrix.postTranslate(0, displayHeight);
                outMatrix.postTranslate(rectTop, 0);
                break;
            case ROTATION_180:
                outMatrix.reset();
                break;
            case ROTATION_90:
                outMatrix.setRotate(90, 0, 0);
                outMatrix.postTranslate(displayWidth, 0);
                outMatrix.postTranslate(-rectTop, rectLeft);
                break;
        }
    }

    @CallSuper
    @Override
    public void writeToProto(ProtoOutputStream proto, long fieldId,
            @WindowTraceLogLevel int logLevel) {
        // Critical log level logs only visible elements to mitigate performance overheard
        if (logLevel == WindowTraceLogLevel.CRITICAL && !isVisible()) {
            return;
        }

        final long token = proto.start(fieldId);
        super.writeToProto(proto, WINDOW_CONTAINER, logLevel);
        proto.write(ID, mDisplayId);
        for (int stackNdx = mTaskStackContainers.getChildCount() - 1; stackNdx >= 0; --stackNdx) {
            final TaskStack stack = mTaskStackContainers.getChildAt(stackNdx);
            stack.writeToProto(proto, STACKS, logLevel);
        }
        mDividerControllerLocked.writeToProto(proto, DOCKED_STACK_DIVIDER_CONTROLLER);
        mPinnedStackControllerLocked.writeToProto(proto, PINNED_STACK_CONTROLLER);
        for (int i = mAboveAppWindowsContainers.getChildCount() - 1; i >= 0; --i) {
            final WindowToken windowToken = mAboveAppWindowsContainers.getChildAt(i);
            windowToken.writeToProto(proto, ABOVE_APP_WINDOWS, logLevel);
        }
        for (int i = mBelowAppWindowsContainers.getChildCount() - 1; i >= 0; --i) {
            final WindowToken windowToken = mBelowAppWindowsContainers.getChildAt(i);
            windowToken.writeToProto(proto, BELOW_APP_WINDOWS, logLevel);
        }
        for (int i = mImeWindowsContainers.getChildCount() - 1; i >= 0; --i) {
            final WindowToken windowToken = mImeWindowsContainers.getChildAt(i);
            windowToken.writeToProto(proto, IME_WINDOWS, logLevel);
        }
        proto.write(DPI, mBaseDisplayDensity);
        mDisplayInfo.writeToProto(proto, DISPLAY_INFO);
        proto.write(ROTATION, mRotation);
        final ScreenRotationAnimation screenRotationAnimation =
                mWmService.mAnimator.getScreenRotationAnimationLocked(mDisplayId);
        if (screenRotationAnimation != null) {
            screenRotationAnimation.writeToProto(proto, SCREEN_ROTATION_ANIMATION);
        }
        mDisplayFrames.writeToProto(proto, DISPLAY_FRAMES);
        mAppTransition.writeToProto(proto, APP_TRANSITION);
        if (mFocusedApp != null) {
            mFocusedApp.writeNameToProto(proto, FOCUSED_APP);
        }
        proto.end(token);
    }

    @Override
    public void dump(PrintWriter pw, String prefix, boolean dumpAll) {
        super.dump(pw, prefix, dumpAll);
        pw.print(prefix); pw.print("Display: mDisplayId="); pw.println(mDisplayId);
        final String subPrefix = "  " + prefix;
        pw.print(subPrefix); pw.print("init="); pw.print(mInitialDisplayWidth); pw.print("x");
            pw.print(mInitialDisplayHeight); pw.print(" "); pw.print(mInitialDisplayDensity);
            pw.print("dpi");
            if (mInitialDisplayWidth != mBaseDisplayWidth
                    || mInitialDisplayHeight != mBaseDisplayHeight
                    || mInitialDisplayDensity != mBaseDisplayDensity) {
                pw.print(" base=");
                pw.print(mBaseDisplayWidth); pw.print("x"); pw.print(mBaseDisplayHeight);
                pw.print(" "); pw.print(mBaseDisplayDensity); pw.print("dpi");
            }
            if (mDisplayScalingDisabled) {
                pw.println(" noscale");
            }
            pw.print(" cur=");
            pw.print(mDisplayInfo.logicalWidth);
            pw.print("x"); pw.print(mDisplayInfo.logicalHeight);
            pw.print(" app=");
            pw.print(mDisplayInfo.appWidth);
            pw.print("x"); pw.print(mDisplayInfo.appHeight);
            pw.print(" rng="); pw.print(mDisplayInfo.smallestNominalAppWidth);
            pw.print("x"); pw.print(mDisplayInfo.smallestNominalAppHeight);
            pw.print("-"); pw.print(mDisplayInfo.largestNominalAppWidth);
            pw.print("x"); pw.println(mDisplayInfo.largestNominalAppHeight);
            pw.print(subPrefix + "deferred=" + mDeferredRemoval
                    + " mLayoutNeeded=" + mLayoutNeeded);
            pw.println(" mTouchExcludeRegion=" + mTouchExcludeRegion);

        pw.println();
        pw.print(prefix); pw.print("mLayoutSeq="); pw.println(mLayoutSeq);
        pw.print(prefix);
        pw.print("mDeferredRotationPauseCount="); pw.println(mDeferredRotationPauseCount);

        pw.print("  mCurrentFocus="); pw.println(mCurrentFocus);
        if (mLastFocus != mCurrentFocus) {
            pw.print("  mLastFocus="); pw.println(mLastFocus);
        }
        if (mLosingFocus.size() > 0) {
            pw.println();
            pw.println("  Windows losing focus:");
            for (int i = mLosingFocus.size() - 1; i >= 0; i--) {
                final WindowState w = mLosingFocus.get(i);
                pw.print("  Losing #"); pw.print(i); pw.print(' ');
                pw.print(w);
                if (dumpAll) {
                    pw.println(":");
                    w.dump(pw, "    ", true);
                } else {
                    pw.println();
                }
            }
        }
        pw.print("  mFocusedApp="); pw.println(mFocusedApp);
        if (mLastStatusBarVisibility != 0) {
            pw.print("  mLastStatusBarVisibility=0x");
            pw.println(Integer.toHexString(mLastStatusBarVisibility));
        }

        pw.println();
        mWallpaperController.dump(pw, "  ");
<<<<<<< HEAD
=======

        pw.println();
        pw.print("mSystemGestureExclusion=");
        if (mSystemGestureExclusionListeners.getRegisteredCallbackCount() > 0) {
            pw.println(mSystemGestureExclusion);
        } else {
            pw.println("<no lstnrs>");
        }
>>>>>>> 825827da

        pw.println();
        pw.println(prefix + "Application tokens in top down Z order:");
        for (int stackNdx = mTaskStackContainers.getChildCount() - 1; stackNdx >= 0; --stackNdx) {
            final TaskStack stack = mTaskStackContainers.getChildAt(stackNdx);
            stack.dump(pw, prefix + "  ", dumpAll);
        }

        pw.println();
        if (!mExitingTokens.isEmpty()) {
            pw.println();
            pw.println("  Exiting tokens:");
            for (int i = mExitingTokens.size() - 1; i >= 0; i--) {
                final WindowToken token = mExitingTokens.get(i);
                pw.print("  Exiting #"); pw.print(i);
                pw.print(' '); pw.print(token);
                pw.println(':');
                token.dump(pw, "    ", dumpAll);
            }
        }

        pw.println();

        // Dump stack references
        final TaskStack homeStack = getHomeStack();
        if (homeStack != null) {
            pw.println(prefix + "homeStack=" + homeStack.getName());
        }
        final TaskStack pinnedStack = getPinnedStack();
        if (pinnedStack != null) {
            pw.println(prefix + "pinnedStack=" + pinnedStack.getName());
        }
        final TaskStack splitScreenPrimaryStack = getSplitScreenPrimaryStack();
        if (splitScreenPrimaryStack != null) {
            pw.println(prefix + "splitScreenPrimaryStack=" + splitScreenPrimaryStack.getName());
        }

        pw.println();
        mDividerControllerLocked.dump(prefix, pw);
        pw.println();
        mPinnedStackControllerLocked.dump(prefix, pw);

        pw.println();
        mDisplayFrames.dump(prefix, pw);
        pw.println();
        mDisplayPolicy.dump(prefix, pw);
        pw.println();
        mDisplayRotation.dump(prefix, pw);
        pw.println();
        mInputMonitor.dump(pw, "  ");
        pw.println();
        mInsetsStateController.dump(prefix, pw);
    }

    @Override
    public String toString() {
        return "Display " + mDisplayId + " info=" + mDisplayInfo + " stacks=" + mChildren;
    }

    String getName() {
        return "Display " + mDisplayId + " name=\"" + mDisplayInfo.name + "\"";
    }

    /** Returns true if the stack in the windowing mode is visible. */
    boolean isStackVisible(int windowingMode) {
        final TaskStack stack = getTopStackInWindowingMode(windowingMode);
        return stack != null && stack.isVisible();
    }

    /** Find the visible, touch-deliverable window under the given point */
    WindowState getTouchableWinAtPointLocked(float xf, float yf) {
        final int x = (int) xf;
        final int y = (int) yf;
        final WindowState touchedWin = getWindow(w -> {
            final int flags = w.mAttrs.flags;
            if (!w.isVisibleLw()) {
                return false;
            }
            if ((flags & FLAG_NOT_TOUCHABLE) != 0) {
                return false;
            }

            w.getVisibleBounds(mTmpRect);
            if (!mTmpRect.contains(x, y)) {
                return false;
            }

            w.getTouchableRegion(mTmpRegion);

            final int touchFlags = flags & (FLAG_NOT_FOCUSABLE | FLAG_NOT_TOUCH_MODAL);
            return mTmpRegion.contains(x, y) || touchFlags == 0;
        });

        return touchedWin;
    }

    boolean canAddToastWindowForUid(int uid) {
        // We allow one toast window per UID being shown at a time.
        // Also if the app is focused adding more than one toast at
        // a time for better backwards compatibility.
        final WindowState focusedWindowForUid = getWindow(w ->
                w.mOwnerUid == uid && w.isFocused());
        if (focusedWindowForUid != null) {
            return true;
        }
        final WindowState win = getWindow(w ->
                w.mAttrs.type == TYPE_TOAST && w.mOwnerUid == uid && !w.mPermanentlyHidden
                && !w.mWindowRemovalAllowed);
        return win == null;
    }

    void scheduleToastWindowsTimeoutIfNeededLocked(WindowState oldFocus, WindowState newFocus) {
        if (oldFocus == null || (newFocus != null && newFocus.mOwnerUid == oldFocus.mOwnerUid)) {
            return;
        }

        // Used to communicate the old focus to the callback method.
        mTmpWindow = oldFocus;

        forAllWindows(mScheduleToastTimeout, false /* traverseTopToBottom */);
    }

    WindowState findFocusedWindowIfNeeded() {
        return (mWmService.mPerDisplayFocusEnabled
                || mWmService.mRoot.mTopFocusedAppByProcess.isEmpty()) ? findFocusedWindow() : null;
    }

    WindowState findFocusedWindow() {
        mTmpWindow = null;

        forAllWindows(mFindFocusedWindow, true /* traverseTopToBottom */);

        if (mTmpWindow == null) {
            if (DEBUG_FOCUS_LIGHT) Slog.v(TAG_WM, "findFocusedWindow: No focusable windows.");
            return null;
        }
        return mTmpWindow;
    }

    /**
     * Update the focused window and make some adjustments if the focus has changed.
     *
     * @param mode Indicates the situation we are in. Possible modes are:
     *             {@link WindowManagerService#UPDATE_FOCUS_NORMAL},
     *             {@link WindowManagerService#UPDATE_FOCUS_PLACING_SURFACES},
     *             {@link WindowManagerService#UPDATE_FOCUS_WILL_PLACE_SURFACES},
     *             {@link WindowManagerService#UPDATE_FOCUS_REMOVING_FOCUS}
     * @param updateInputWindows Whether to sync the window information to the input module.
     * @return {@code true} if the focused window has changed.
     */
    boolean updateFocusedWindowLocked(int mode, boolean updateInputWindows) {
        WindowState newFocus = findFocusedWindowIfNeeded();
        if (mCurrentFocus == newFocus) {
            return false;
        }
        boolean imWindowChanged = false;
        final WindowState imWindow = mInputMethodWindow;
        if (imWindow != null) {
            final WindowState prevTarget = mInputMethodTarget;
            final WindowState newTarget = computeImeTarget(true /* updateImeTarget*/);
            imWindowChanged = prevTarget != newTarget;

            if (mode != UPDATE_FOCUS_WILL_ASSIGN_LAYERS
                    && mode != UPDATE_FOCUS_WILL_PLACE_SURFACES) {
                assignWindowLayers(false /* setLayoutNeeded */);
            }
        }

        if (imWindowChanged) {
            mWmService.mWindowsChanged = true;
            setLayoutNeeded();
            newFocus = findFocusedWindowIfNeeded();
        }
        if (mCurrentFocus != newFocus) {
            mWmService.mH.obtainMessage(REPORT_FOCUS_CHANGE, this).sendToTarget();
        }

        if (DEBUG_FOCUS_LIGHT || mWmService.localLOGV) Slog.v(TAG_WM, "Changing focus from "
                + mCurrentFocus + " to " + newFocus + " displayId=" + getDisplayId()
                + " Callers=" + Debug.getCallers(4));
        final WindowState oldFocus = mCurrentFocus;
        mCurrentFocus = newFocus;
        mLosingFocus.remove(newFocus);

        if (newFocus != null) {
            mWinAddedSinceNullFocus.clear();
            mWinRemovedSinceNullFocus.clear();

            if (newFocus.canReceiveKeys()) {
                // Displaying a window implicitly causes dispatching to be unpaused.
                // This is to protect against bugs if someone pauses dispatching but
                // forgets to resume.
                newFocus.mToken.paused = false;
            }
        }

        int focusChanged = getDisplayPolicy().focusChangedLw(oldFocus, newFocus);

        if (imWindowChanged && oldFocus != mInputMethodWindow) {
            // Focus of the input method window changed. Perform layout if needed.
            if (mode == UPDATE_FOCUS_PLACING_SURFACES) {
                performLayout(true /*initial*/,  updateInputWindows);
                focusChanged &= ~FINISH_LAYOUT_REDO_LAYOUT;
            } else if (mode == UPDATE_FOCUS_WILL_PLACE_SURFACES) {
                // Client will do the layout, but we need to assign layers
                // for handleNewWindowLocked() below.
                assignWindowLayers(false /* setLayoutNeeded */);
            }
        }

        if ((focusChanged & FINISH_LAYOUT_REDO_LAYOUT) != 0) {
            // The change in focus caused us to need to do a layout.  Okay.
            setLayoutNeeded();
            if (mode == UPDATE_FOCUS_PLACING_SURFACES) {
                performLayout(true /*initial*/, updateInputWindows);
            } else if (mode == UPDATE_FOCUS_REMOVING_FOCUS) {
                mWmService.mRoot.performSurfacePlacement(false);
            }
        }

        if (mode != UPDATE_FOCUS_WILL_ASSIGN_LAYERS) {
            // If we defer assigning layers, then the caller is responsible for doing this part.
            getInputMonitor().setInputFocusLw(newFocus, updateInputWindows);
        }

        adjustForImeIfNeeded();

        // We may need to schedule some toast windows to be removed. The toasts for an app that
        // does not have input focus are removed within a timeout to prevent apps to redress
        // other apps' UI.
        scheduleToastWindowsTimeoutIfNeededLocked(oldFocus, newFocus);

        if (mode == UPDATE_FOCUS_PLACING_SURFACES) {
            pendingLayoutChanges |= FINISH_LAYOUT_REDO_ANIM;
        }
        return true;
    }

    /**
     * Set the new focused app to this display.
     *
     * @param newFocus the new focused AppWindowToken.
     * @return true if the focused app is changed.
     */
    boolean setFocusedApp(AppWindowToken newFocus) {
        if (newFocus != null) {
            final DisplayContent appDisplay = newFocus.getDisplayContent();
            if (appDisplay != this) {
                throw new IllegalStateException(newFocus + " is not on " + getName()
                        + " but " + ((appDisplay != null) ? appDisplay.getName() : "none"));
            }
        }
        if (mFocusedApp == newFocus) {
            return false;
        }
        mFocusedApp = newFocus;
        getInputMonitor().setFocusedAppLw(newFocus);
        updateTouchExcludeRegion();
        return true;
    }

    /** Updates the layer assignment of windows on this display. */
    void assignWindowLayers(boolean setLayoutNeeded) {
        Trace.traceBegin(Trace.TRACE_TAG_WINDOW_MANAGER, "assignWindowLayers");
        assignChildLayers(getPendingTransaction());
        if (setLayoutNeeded) {
            setLayoutNeeded();
        }

        // We accumlate the layer changes in-to "getPendingTransaction()" but we defer
        // the application of this transaction until the animation pass triggers
        // prepareSurfaces. This allows us to synchronize Z-ordering changes with
        // the hiding and showing of surfaces.
        scheduleAnimation();
        Trace.traceEnd(Trace.TRACE_TAG_WINDOW_MANAGER);
    }

    // TODO: This should probably be called any time a visual change is made to the hierarchy like
    // moving containers or resizing them. Need to investigate the best way to have it automatically
    // happen so we don't run into issues with programmers forgetting to do it.
    void layoutAndAssignWindowLayersIfNeeded() {
        mWmService.mWindowsChanged = true;
        setLayoutNeeded();

        if (!mWmService.updateFocusedWindowLocked(UPDATE_FOCUS_WILL_PLACE_SURFACES,
                false /*updateInputWindows*/)) {
            assignWindowLayers(false /* setLayoutNeeded */);
        }

        mInputMonitor.setUpdateInputWindowsNeededLw();
        mWmService.mWindowPlacerLocked.performSurfacePlacement();
        mInputMonitor.updateInputWindowsLw(false /*force*/);
    }

    /** Returns true if a leaked surface was destroyed */
    boolean destroyLeakedSurfaces() {
        // Used to indicate that a surface was leaked.
        mTmpWindow = null;
        forAllWindows(w -> {
            final WindowStateAnimator wsa = w.mWinAnimator;
            if (wsa.mSurfaceController == null) {
                return;
            }
            if (!mWmService.mSessions.contains(wsa.mSession)) {
                Slog.w(TAG_WM, "LEAKED SURFACE (session doesn't exist): "
                        + w + " surface=" + wsa.mSurfaceController
                        + " token=" + w.mToken
                        + " pid=" + w.mSession.mPid
                        + " uid=" + w.mSession.mUid);
                wsa.destroySurface();
                mWmService.mForceRemoves.add(w);
                mTmpWindow = w;
            } else if (w.mAppToken != null && w.mAppToken.isClientHidden()) {
                Slog.w(TAG_WM, "LEAKED SURFACE (app token hidden): "
                        + w + " surface=" + wsa.mSurfaceController
                        + " token=" + w.mAppToken);
                if (SHOW_TRANSACTIONS) logSurface(w, "LEAK DESTROY", false);
                wsa.destroySurface();
                mTmpWindow = w;
            }
        }, false /* traverseTopToBottom */);

        return mTmpWindow != null;
    }

    /**
     * Set input method window for the display.
     * @param win Set when window added or Null when destroyed.
     */
    void setInputMethodWindowLocked(WindowState win) {
        mInputMethodWindow = win;
        // Update display configuration for IME process.
        if (mInputMethodWindow != null) {
            final int imePid = mInputMethodWindow.mSession.mPid;
            mWmService.mAtmInternal.onImeWindowSetOnDisplay(imePid,
                    mInputMethodWindow.getDisplayId());
        }
        computeImeTarget(true /* updateImeTarget */);
        mInsetsStateController.getSourceProvider(TYPE_IME).setWindow(win,
                null /* frameProvider */);
    }

    /**
     * Determine and return the window that should be the IME target.
     * @param updateImeTarget If true the system IME target will be updated to match what we found.
     * @return The window that should be used as the IME target or null if there isn't any.
     */
    WindowState computeImeTarget(boolean updateImeTarget) {
        if (mInputMethodWindow == null) {
            // There isn't an IME so there shouldn't be a target...That was easy!
            if (updateImeTarget) {
                if (DEBUG_INPUT_METHOD) Slog.w(TAG_WM, "Moving IM target from "
                        + mInputMethodTarget + " to null since mInputMethodWindow is null");
                setInputMethodTarget(null, mInputMethodTargetWaitingAnim);
            }
            return null;
        }

        final WindowState curTarget = mInputMethodTarget;
        if (!canUpdateImeTarget()) {
            if (DEBUG_INPUT_METHOD) Slog.w(TAG_WM, "Defer updating IME target");
            return curTarget;
        }

        // TODO(multidisplay): Needs some serious rethought when the target and IME are not on the
        // same display. Or even when the current IME/target are not on the same screen as the next
        // IME/target. For now only look for input windows on the main screen.
        mUpdateImeTarget = updateImeTarget;
        WindowState target = getWindow(mComputeImeTargetPredicate);


        // Yet more tricksyness!  If this window is a "starting" window, we do actually want
        // to be on top of it, but it is not -really- where input will go. So look down below
        // for a real window to target...
        if (target != null && target.mAttrs.type == TYPE_APPLICATION_STARTING) {
            final AppWindowToken token = target.mAppToken;
            if (token != null) {
                final WindowState betterTarget = token.getImeTargetBelowWindow(target);
                if (betterTarget != null) {
                    target = betterTarget;
                }
            }
        }

        if (DEBUG_INPUT_METHOD && updateImeTarget) Slog.v(TAG_WM,
                "Proposed new IME target: " + target + " for display: " + getDisplayId());

        // Now, a special case -- if the last target's window is in the process of exiting, but
        // not removed, and the new target is home, keep on the last target to avoid flicker.
        // Home is a special case since its above other stacks in the ordering list, but layed
        // out below the others.
        if (curTarget != null && !curTarget.mRemoved && curTarget.isDisplayedLw()
                && curTarget.isClosing() && (target == null || target.isActivityTypeHome())) {
            if (DEBUG_INPUT_METHOD) Slog.v(TAG_WM, "New target is home while current target is "
                    + "closing, not changing");
            return curTarget;
        }

        if (DEBUG_INPUT_METHOD) Slog.v(TAG_WM, "Desired input method target=" + target
                + " updateImeTarget=" + updateImeTarget);

        if (target == null) {
            if (updateImeTarget) {
                if (DEBUG_INPUT_METHOD) Slog.w(TAG_WM, "Moving IM target from " + curTarget
                        + " to null." + (SHOW_STACK_CRAWLS ? " Callers="
                        + Debug.getCallers(4) : ""));
                setInputMethodTarget(null, mInputMethodTargetWaitingAnim);
            }

            return null;
        }

        if (updateImeTarget) {
            AppWindowToken token = curTarget == null ? null : curTarget.mAppToken;
            if (token != null) {

                // Now some fun for dealing with window animations that modify the Z order. We need
                // to look at all windows below the current target that are in this app, finding the
                // highest visible one in layering.
                WindowState highestTarget = null;
                if (token.isSelfAnimating()) {
                    highestTarget = token.getHighestAnimLayerWindow(curTarget);
                }

                if (highestTarget != null) {
                    if (DEBUG_INPUT_METHOD) Slog.v(TAG_WM, mAppTransition + " " + highestTarget
                            + " animating=" + highestTarget.isAnimating());

                    if (mAppTransition.isTransitionSet()) {
                        // If we are currently setting up for an animation, hold everything until we
                        // can find out what will happen.
                        setInputMethodTarget(highestTarget, true);
                        return highestTarget;
                    }
                }
            }

            if (DEBUG_INPUT_METHOD) Slog.w(TAG_WM, "Moving IM target from " + curTarget + " to "
                    + target + (SHOW_STACK_CRAWLS ? " Callers=" + Debug.getCallers(4) : ""));
            setInputMethodTarget(target, false);
        }

        return target;
    }

    /**
     * Calling {@link #computeImeTarget(boolean)} to update the input method target window in
     * the candidate app window token if needed.
     */
    void computeImeTargetIfNeeded(AppWindowToken candidate) {
        if (mInputMethodTarget != null && mInputMethodTarget.mAppToken == candidate) {
            computeImeTarget(true /* updateImeTarget */);
        }
    }

    private void setInputMethodTarget(WindowState target, boolean targetWaitingAnim) {
        if (target == mInputMethodTarget && mInputMethodTargetWaitingAnim == targetWaitingAnim) {
            return;
        }

        mInputMethodTarget = target;
        mInputMethodTargetWaitingAnim = targetWaitingAnim;
        assignWindowLayers(false /* setLayoutNeeded */);
        mInsetsStateController.onImeTargetChanged(target);
        updateImeParent();
    }

    private void updateImeParent() {
<<<<<<< HEAD
        final SurfaceControl newParent = computeImeParent();
=======
        // Force attaching IME to the display when magnifying, or it would be magnified with
        // target app together.
        final boolean shouldAttachToDisplay = (mMagnificationSpec != null);
        final SurfaceControl newParent =
                shouldAttachToDisplay ? mWindowingLayer : computeImeParent();
>>>>>>> 825827da
        if (newParent != null) {
            mPendingTransaction.reparent(mImeWindowsContainers.mSurfaceControl, newParent);
            scheduleAnimation();
        }
    }

    /**
     * Computes the window the IME should be attached to.
     */
    @VisibleForTesting
    SurfaceControl computeImeParent() {

        // Attach it to app if the target is part of an app and such app is covering the entire
        // screen. If it's not covering the entire screen the IME might extend beyond the apps
        // bounds.
<<<<<<< HEAD
        if (mInputMethodTarget != null && mInputMethodTarget.mAppToken != null &&
                mInputMethodTarget.getWindowingMode() == WINDOWING_MODE_FULLSCREEN) {
=======
        if (mInputMethodTarget != null && mInputMethodTarget.mAppToken != null
                && mInputMethodTarget.getWindowingMode() == WINDOWING_MODE_FULLSCREEN
                // An activity with override bounds should be letterboxed inside its parent bounds,
                // so it doesn't fill the screen.
                && mInputMethodTarget.mAppToken.matchParentBounds()) {
>>>>>>> 825827da
            return mInputMethodTarget.mAppToken.getSurfaceControl();
        }

        // Otherwise, we just attach it to the display.
        return mWindowingLayer;
    }

    boolean getNeedsMenu(WindowState top, WindowManagerPolicy.WindowState bottom) {
        if (top.mAttrs.needsMenuKey != NEEDS_MENU_UNSET) {
            return top.mAttrs.needsMenuKey == NEEDS_MENU_SET_TRUE;
        }

        // Used to indicate we have reached the first window in the range we are interested in.
        mTmpWindow = null;

        // TODO: Figure-out a more efficient way to do this.
        final WindowState candidate = getWindow(w -> {
            if (w == top) {
                // Reached the first window in the range we are interested in.
                mTmpWindow = w;
            }
            if (mTmpWindow == null) {
                return false;
            }

            if (w.mAttrs.needsMenuKey != NEEDS_MENU_UNSET) {
                return true;
            }
            // If we reached the bottom of the range of windows we are considering,
            // assume no menu is needed.
            if (w == bottom) {
                return true;
            }
            return false;
        });

        return candidate != null && candidate.mAttrs.needsMenuKey == NEEDS_MENU_SET_TRUE;
    }

    void setLayoutNeeded() {
        if (DEBUG_LAYOUT) Slog.w(TAG_WM, "setLayoutNeeded: callers=" + Debug.getCallers(3));
        mLayoutNeeded = true;
    }

    private void clearLayoutNeeded() {
        if (DEBUG_LAYOUT) Slog.w(TAG_WM, "clearLayoutNeeded: callers=" + Debug.getCallers(3));
        mLayoutNeeded = false;
    }

    boolean isLayoutNeeded() {
        return mLayoutNeeded;
    }

    void dumpTokens(PrintWriter pw, boolean dumpAll) {
        if (mTokenMap.isEmpty()) {
            return;
        }
        pw.println("  Display #" + mDisplayId);
        final Iterator<WindowToken> it = mTokenMap.values().iterator();
        while (it.hasNext()) {
            final WindowToken token = it.next();
            pw.print("  ");
            pw.print(token);
            if (dumpAll) {
                pw.println(':');
                token.dump(pw, "    ", dumpAll);
            } else {
                pw.println();
            }
        }

        if (!mOpeningApps.isEmpty() || !mClosingApps.isEmpty() || !mChangingApps.isEmpty()) {
            pw.println();
            if (mOpeningApps.size() > 0) {
                pw.print("  mOpeningApps="); pw.println(mOpeningApps);
            }
            if (mClosingApps.size() > 0) {
                pw.print("  mClosingApps="); pw.println(mClosingApps);
            }
            if (mChangingApps.size() > 0) {
                pw.print("  mChangingApps="); pw.println(mChangingApps);
            }
        }

        mUnknownAppVisibilityController.dump(pw, "  ");
    }

    void dumpWindowAnimators(PrintWriter pw, String subPrefix) {
        final int[] index = new int[1];
        forAllWindows(w -> {
            final WindowStateAnimator wAnim = w.mWinAnimator;
            pw.println(subPrefix + "Window #" + index[0] + ": " + wAnim);
            index[0] = index[0] + 1;
        }, false /* traverseTopToBottom */);
    }

    /**
     * Starts the Keyguard exit animation on all windows that don't belong to an app token.
     */
    void startKeyguardExitOnNonAppWindows(boolean onWallpaper, boolean goingToShade) {
        final WindowManagerPolicy policy = mWmService.mPolicy;
        forAllWindows(w -> {
            if (w.mAppToken == null && policy.canBeHiddenByKeyguardLw(w)
                    && w.wouldBeVisibleIfPolicyIgnored() && !w.isVisible()) {
                w.startAnimation(policy.createHiddenByKeyguardExit(onWallpaper, goingToShade));
            }
        }, true /* traverseTopToBottom */);
    }

    boolean checkWaitingForWindows() {

        mHaveBootMsg = false;
        mHaveApp = false;
        mHaveWallpaper = false;
        mHaveKeyguard = true;

        final WindowState visibleWindow = getWindow(w -> {
            if (w.isVisibleLw() && !w.mObscured && !w.isDrawnLw()) {
                return true;
            }
            if (w.isDrawnLw()) {
                if (w.mAttrs.type == TYPE_BOOT_PROGRESS) {
                    mHaveBootMsg = true;
                } else if (w.mAttrs.type == TYPE_APPLICATION
                        || w.mAttrs.type == TYPE_DRAWN_APPLICATION) {
                    mHaveApp = true;
                } else if (w.mAttrs.type == TYPE_WALLPAPER) {
                    mHaveWallpaper = true;
                } else if (w.mAttrs.type == TYPE_STATUS_BAR) {
                    mHaveKeyguard = mWmService.mPolicy.isKeyguardDrawnLw();
                }
            }
            return false;
        });

        if (visibleWindow != null) {
            // We have a visible window.
            return true;
        }

        // if the wallpaper service is disabled on the device, we're never going to have
        // wallpaper, don't bother waiting for it
        boolean wallpaperEnabled = mWmService.mContext.getResources().getBoolean(
                com.android.internal.R.bool.config_enableWallpaperService)
                && mWmService.mContext.getResources().getBoolean(
                        com.android.internal.R.bool.config_checkWallpaperAtBoot)
                && !mWmService.mOnlyCore;

        if (DEBUG_SCREEN_ON || DEBUG_BOOT) Slog.i(TAG_WM,
                "******** booted=" + mWmService.mSystemBooted
                + " msg=" + mWmService.mShowingBootMessages
                + " haveBoot=" + mHaveBootMsg + " haveApp=" + mHaveApp
                + " haveWall=" + mHaveWallpaper + " wallEnabled=" + wallpaperEnabled
                + " haveKeyguard=" + mHaveKeyguard);

        // If we are turning on the screen to show the boot message, don't do it until the boot
        // message is actually displayed.
        if (!mWmService.mSystemBooted && !mHaveBootMsg) {
            return true;
        }

        // If we are turning on the screen after the boot is completed normally, don't do so until
        // we have the application and wallpaper.
        if (mWmService.mSystemBooted
                && ((!mHaveApp && !mHaveKeyguard) || (wallpaperEnabled && !mHaveWallpaper))) {
            return true;
        }

        return false;
    }

    void updateWindowsForAnimator() {
        forAllWindows(mUpdateWindowsForAnimator, true /* traverseTopToBottom */);
    }

    /**
     * Updates the {@link TaskStack#setAnimationBackground} for all windows.
     */
    void updateBackgroundForAnimator() {
        resetAnimationBackgroundAnimator();
        forAllWindows(mUpdateWallpaperForAnimator, true /* traverseTopToBottom */);
    }

    boolean isInputMethodClientFocus(int uid, int pid) {
        final WindowState imFocus = computeImeTarget(false /* updateImeTarget */);
        if (imFocus == null) {
            return false;
        }

        if (DEBUG_INPUT_METHOD) {
            Slog.i(TAG_WM, "Desired input method target: " + imFocus);
            Slog.i(TAG_WM, "Current focus: " + mCurrentFocus + " displayId=" + mDisplayId);
            Slog.i(TAG_WM, "Last focus: " + mLastFocus + " displayId=" + mDisplayId);
        }

        if (DEBUG_INPUT_METHOD) {
            Slog.i(TAG_WM, "IM target uid/pid: " + imFocus.mSession.mUid
                    + "/" + imFocus.mSession.mPid);
            Slog.i(TAG_WM, "Requesting client uid/pid: " + uid + "/" + pid);
        }

        return imFocus.mSession.mUid == uid && imFocus.mSession.mPid == pid;
    }

    boolean hasSecureWindowOnScreen() {
        final WindowState win = getWindow(
                w -> w.isOnScreen() && (w.mAttrs.flags & FLAG_SECURE) != 0);
        return win != null;
    }

    void statusBarVisibilityChanged(int visibility) {
        mLastStatusBarVisibility = visibility;
        visibility = getDisplayPolicy().adjustSystemUiVisibilityLw(visibility);
        updateStatusBarVisibilityLocked(visibility);
    }

    private boolean updateStatusBarVisibilityLocked(int visibility) {
        if (mLastDispatchedSystemUiVisibility == visibility) {
            return false;
        }
        final int globalDiff = (visibility ^ mLastDispatchedSystemUiVisibility)
                // We are only interested in differences of one of the
                // clearable flags...
                & View.SYSTEM_UI_CLEARABLE_FLAGS
                // ...if it has actually been cleared.
                & ~visibility;

        mLastDispatchedSystemUiVisibility = visibility;
        if (isDefaultDisplay) {
            mWmService.mInputManager.setSystemUiVisibility(visibility);
        }
        updateSystemUiVisibility(visibility, globalDiff);
        return true;
    }

    void updateSystemUiVisibility(int visibility, int globalDiff) {
        forAllWindows(w -> {
            try {
                final int curValue = w.mSystemUiVisibility;
                final int diff = (curValue ^ visibility) & globalDiff;
                final int newValue = (curValue & ~diff) | (visibility & diff);
                if (newValue != curValue) {
                    w.mSeq++;
                    w.mSystemUiVisibility = newValue;
                }
                if (newValue != curValue || w.mAttrs.hasSystemUiListeners) {
                    w.mClient.dispatchSystemUiVisibilityChanged(w.mSeq,
                            visibility, newValue, diff);
                }
            } catch (RemoteException e) {
                // so sorry
            }
        }, true /* traverseTopToBottom */);
    }

    void reevaluateStatusBarVisibility() {
        int visibility = getDisplayPolicy().adjustSystemUiVisibilityLw(mLastStatusBarVisibility);
        if (updateStatusBarVisibilityLocked(visibility)) {
            mWmService.mWindowPlacerLocked.requestTraversal();
        }
    }

    void onWindowFreezeTimeout() {
        Slog.w(TAG_WM, "Window freeze timeout expired.");
        mWmService.mWindowsFreezingScreen = WINDOWS_FREEZING_SCREENS_TIMEOUT;

        forAllWindows(w -> {
            if (!w.getOrientationChanging()) {
                return;
            }
            w.orientationChangeTimedOut();
            w.mLastFreezeDuration = (int)(SystemClock.elapsedRealtime()
                    - mWmService.mDisplayFreezeTime);
            Slog.w(TAG_WM, "Force clearing orientation change: " + w);
        }, true /* traverseTopToBottom */);
        mWmService.mWindowPlacerLocked.performSurfacePlacement();
    }

    void waitForAllWindowsDrawn() {
        final WindowManagerPolicy policy = mWmService.mPolicy;
        forAllWindows(w -> {
            final boolean keyguard = policy.isKeyguardHostWindow(w.mAttrs);
            if (w.isVisibleLw() && (w.mAppToken != null || keyguard)) {
                w.mWinAnimator.mDrawState = DRAW_PENDING;
                // Force add to mResizingWindows.
                w.resetLastContentInsets();
                mWmService.mWaitingForDrawn.add(w);
            }
        }, true /* traverseTopToBottom */);
    }

    // TODO: Super crazy long method that should be broken down...
    void applySurfaceChangesTransaction(boolean recoveringMemory) {
        final WindowSurfacePlacer surfacePlacer = mWmService.mWindowPlacerLocked;

        mTmpUpdateAllDrawn.clear();

        int repeats = 0;
        do {
            repeats++;
            if (repeats > 6) {
                Slog.w(TAG, "Animation repeat aborted after too many iterations");
                clearLayoutNeeded();
                break;
            }

            if (DEBUG_LAYOUT_REPEATS) surfacePlacer.debugLayoutRepeats("On entry to LockedInner",
                    pendingLayoutChanges);

            if ((pendingLayoutChanges & FINISH_LAYOUT_REDO_WALLPAPER) != 0) {
                mWallpaperController.adjustWallpaperWindows();
            }

            if ((pendingLayoutChanges & FINISH_LAYOUT_REDO_CONFIG) != 0) {
                if (DEBUG_LAYOUT) Slog.v(TAG, "Computing new config from layout");
                if (updateOrientationFromAppTokens()) {
                    setLayoutNeeded();
                    sendNewConfiguration();
                }
            }

            if ((pendingLayoutChanges & FINISH_LAYOUT_REDO_LAYOUT) != 0) {
                setLayoutNeeded();
            }

            // FIRST LOOP: Perform a layout, if needed.
            if (repeats < LAYOUT_REPEAT_THRESHOLD) {
                performLayout(repeats == 1, false /* updateInputWindows */);
            } else {
                Slog.w(TAG, "Layout repeat skipped after too many iterations");
            }

            // FIRST AND ONE HALF LOOP: Make WindowManagerPolicy think it is animating.
            pendingLayoutChanges = 0;

            mDisplayPolicy.beginPostLayoutPolicyLw();
            forAllWindows(mApplyPostLayoutPolicy, true /* traverseTopToBottom */);
            pendingLayoutChanges |= mDisplayPolicy.finishPostLayoutPolicyLw();
            if (DEBUG_LAYOUT_REPEATS) surfacePlacer.debugLayoutRepeats(
                    "after finishPostLayoutPolicyLw", pendingLayoutChanges);
                mInsetsStateController.onPostLayout();
        } while (pendingLayoutChanges != 0);

        mTmpApplySurfaceChangesTransactionState.reset();

        mTmpRecoveringMemory = recoveringMemory;
        forAllWindows(mApplySurfaceChangesTransaction, true /* traverseTopToBottom */);
        prepareSurfaces();

        mLastHasContent = mTmpApplySurfaceChangesTransactionState.displayHasContent;
        mWmService.mDisplayManagerInternal.setDisplayProperties(mDisplayId,
                mLastHasContent,
                mTmpApplySurfaceChangesTransactionState.preferredRefreshRate,
                mTmpApplySurfaceChangesTransactionState.preferredModeId,
                true /* inTraversal, must call performTraversalInTrans... below */);

        final boolean wallpaperVisible = mWallpaperController.isWallpaperVisible();
        if (wallpaperVisible != mLastWallpaperVisible) {
            mLastWallpaperVisible = wallpaperVisible;
            mWmService.mWallpaperVisibilityListeners.notifyWallpaperVisibilityChanged(this);
        }

        while (!mTmpUpdateAllDrawn.isEmpty()) {
            final AppWindowToken atoken = mTmpUpdateAllDrawn.removeLast();
            // See if any windows have been drawn, so they (and others associated with them)
            // can now be shown.
            atoken.updateAllDrawn();
        }
    }

    private void updateBounds() {
        calculateBounds(mDisplayInfo, mTmpBounds);
        setBounds(mTmpBounds);
        if (mPortalWindowHandle != null && mParentSurfaceControl != null) {
            mPortalWindowHandle.touchableRegion.getBounds(mTmpRect);
            if (!mTmpBounds.equals(mTmpRect)) {
                mPortalWindowHandle.touchableRegion.set(mTmpBounds);
                mPendingTransaction.setInputWindowInfo(mParentSurfaceControl, mPortalWindowHandle);
            }
        }
    }

    // Determines the current display bounds based on the current state
    private void calculateBounds(DisplayInfo displayInfo, Rect out) {
        // Uses same calculation as in LogicalDisplay#configureDisplayInTransactionLocked.
        final int rotation = displayInfo.rotation;
        boolean rotated = (rotation == ROTATION_90 || rotation == ROTATION_270);
        final int physWidth = rotated ? mBaseDisplayHeight : mBaseDisplayWidth;
        final int physHeight = rotated ? mBaseDisplayWidth : mBaseDisplayHeight;
        int width = displayInfo.logicalWidth;
        int left = (physWidth - width) / 2;
        int height = displayInfo.logicalHeight;
        int top = (physHeight - height) / 2;
        out.set(left, top, left + width, top + height);
    }

    @Override
    public void getBounds(Rect out) {
        calculateBounds(mDisplayInfo, out);
    }

    private void getBounds(Rect out, int orientation) {
        getBounds(out);

        // Rotate the Rect if needed.
        final int currentRotation = mDisplayInfo.rotation;
        final int rotationDelta = deltaRotation(currentRotation, orientation);
        if (rotationDelta == ROTATION_90 || rotationDelta == ROTATION_270) {
            createRotationMatrix(rotationDelta, mBaseDisplayWidth, mBaseDisplayHeight, mTmpMatrix);
            mTmpRectF.set(out);
            mTmpMatrix.mapRect(mTmpRectF);
            mTmpRectF.round(out);
        }
    }

    /** @returns the orientation of the display when it's rotation is ROTATION_0. */
    int getNaturalOrientation() {
        return mBaseDisplayWidth < mBaseDisplayHeight
                ? ORIENTATION_PORTRAIT : ORIENTATION_LANDSCAPE;
    }

    void performLayout(boolean initial, boolean updateInputWindows) {
        if (!isLayoutNeeded()) {
            return;
        }
        clearLayoutNeeded();

        final int dw = mDisplayInfo.logicalWidth;
        final int dh = mDisplayInfo.logicalHeight;
        if (DEBUG_LAYOUT) {
            Slog.v(TAG, "-------------------------------------");
            Slog.v(TAG, "performLayout: needed=" + isLayoutNeeded() + " dw=" + dw + " dh=" + dh);
        }

        mDisplayFrames.onDisplayInfoUpdated(mDisplayInfo,
                calculateDisplayCutoutForRotation(mDisplayInfo.rotation));
        // TODO: Not sure if we really need to set the rotation here since we are updating from the
        // display info above...
        mDisplayFrames.mRotation = mRotation;
        mDisplayPolicy.beginLayoutLw(mDisplayFrames, getConfiguration().uiMode);

        int seq = mLayoutSeq + 1;
        if (seq < 0) seq = 0;
        mLayoutSeq = seq;

        // Used to indicate that we have processed the dream window and all additional windows are
        // behind it.
        mTmpWindow = null;
        mTmpInitial = initial;

        // First perform layout of any root windows (not attached to another window).
        forAllWindows(mPerformLayout, true /* traverseTopToBottom */);

        // Used to indicate that we have processed the dream window and all additional attached
        // windows are behind it.
        mTmpWindow2 = mTmpWindow;
        mTmpWindow = null;

        // Now perform layout of attached windows, which usually depend on the position of the
        // window they are attached to. XXX does not deal with windows that are attached to windows
        // that are themselves attached.
        forAllWindows(mPerformLayoutAttached, true /* traverseTopToBottom */);

        // Window frames may have changed. Tell the input dispatcher about it.
        mInputMonitor.layoutInputConsumers(dw, dh);
        mInputMonitor.setUpdateInputWindowsNeededLw();
        if (updateInputWindows) {
            mInputMonitor.updateInputWindowsLw(false /*force*/);
        }

        mWmService.mH.sendEmptyMessage(UPDATE_DOCKED_STACK_DIVIDER);
    }

    /**
     * Takes a snapshot of the display.  In landscape mode this grabs the whole screen.
     * In portrait mode, it grabs the full screenshot.
     *
     * @param config of the output bitmap
     */
    Bitmap screenshotDisplayLocked(Bitmap.Config config) {
        if (!mWmService.mPolicy.isScreenOn()) {
            if (DEBUG_SCREENSHOT) {
                Slog.i(TAG_WM, "Attempted to take screenshot while display was off.");
            }
            return null;
        }

        int dw = mDisplayInfo.logicalWidth;
        int dh = mDisplayInfo.logicalHeight;

        if (dw <= 0 || dh <= 0) {
            return null;
        }

        final Rect frame = new Rect(0, 0, dw, dh);

        // The screenshot API does not apply the current screen rotation.
        int rot = mDisplay.getRotation();

        if (rot == ROTATION_90 || rot == ROTATION_270) {
            rot = (rot == ROTATION_90) ? ROTATION_270 : ROTATION_90;
        }

        // SurfaceFlinger is not aware of orientation, so convert our logical
        // crop to SurfaceFlinger's portrait orientation.
        convertCropForSurfaceFlinger(frame, rot, dw, dh);

        final ScreenRotationAnimation screenRotationAnimation =
                mWmService.mAnimator.getScreenRotationAnimationLocked(DEFAULT_DISPLAY);
        final boolean inRotation = screenRotationAnimation != null &&
                screenRotationAnimation.isAnimating();
        if (DEBUG_SCREENSHOT && inRotation) Slog.v(TAG_WM, "Taking screenshot while rotating");

        // TODO(b/68392460): We should screenshot Task controls directly
        // but it's difficult at the moment as the Task doesn't have the
        // correct size set.
        final Bitmap bitmap = SurfaceControl.screenshot(frame, dw, dh, inRotation, rot);
        if (bitmap == null) {
            Slog.w(TAG_WM, "Failed to take screenshot");
            return null;
        }

        // Create a copy of the screenshot that is immutable and backed in ashmem.
        // This greatly reduces the overhead of passing the bitmap between processes.
        final Bitmap ret = bitmap.createAshmemBitmap(config);
        bitmap.recycle();
        return ret;
    }

    // TODO: Can this use createRotationMatrix()?
    private static void convertCropForSurfaceFlinger(Rect crop, int rot, int dw, int dh) {
        if (rot == Surface.ROTATION_90) {
            final int tmp = crop.top;
            crop.top = dw - crop.right;
            crop.right = crop.bottom;
            crop.bottom = dw - crop.left;
            crop.left = tmp;
        } else if (rot == Surface.ROTATION_180) {
            int tmp = crop.top;
            crop.top = dh - crop.bottom;
            crop.bottom = dh - tmp;
            tmp = crop.right;
            crop.right = dw - crop.left;
            crop.left = dw - tmp;
        } else if (rot == Surface.ROTATION_270) {
            final int tmp = crop.top;
            crop.top = crop.left;
            crop.left = dh - crop.bottom;
            crop.bottom = crop.right;
            crop.right = dh - tmp;
        }
    }

    void onSeamlessRotationTimeout() {
        // Used to indicate the layout is needed.
        mTmpWindow = null;

        forAllWindows(w -> {
            if (!w.mSeamlesslyRotated) {
                return;
            }
            mTmpWindow = w;
            w.setDisplayLayoutNeeded();
            w.finishSeamlessRotation(true /* timeout */);
            mWmService.markForSeamlessRotation(w, false);
        }, true /* traverseTopToBottom */);

        if (mTmpWindow != null) {
            mWmService.mWindowPlacerLocked.performSurfacePlacement();
        }
    }

    void setExitingTokensHasVisible(boolean hasVisible) {
        for (int i = mExitingTokens.size() - 1; i >= 0; i--) {
            mExitingTokens.get(i).hasVisible = hasVisible;
        }

        // Initialize state of exiting applications.
        mTaskStackContainers.setExitingTokensHasVisible(hasVisible);
    }

    void removeExistingTokensIfPossible() {
        for (int i = mExitingTokens.size() - 1; i >= 0; i--) {
            final WindowToken token = mExitingTokens.get(i);
            if (!token.hasVisible) {
                mExitingTokens.remove(i);
            }
        }

        // Time to remove any exiting applications?
        mTaskStackContainers.removeExistingAppTokensIfPossible();
    }

    @Override
    void onDescendantOverrideConfigurationChanged() {
        setLayoutNeeded();
        mWmService.requestTraversal();
    }

    boolean okToDisplay() {
        if (mDisplayId == DEFAULT_DISPLAY) {
            return !mWmService.mDisplayFrozen
                    && mWmService.mDisplayEnabled && mWmService.mPolicy.isScreenOn();
        }
        return mDisplayInfo.state == Display.STATE_ON;
    }

    boolean okToAnimate() {
        return okToDisplay() &&
                (mDisplayId != DEFAULT_DISPLAY || mWmService.mPolicy.okToAnimate());
    }

    static final class TaskForResizePointSearchResult {
        boolean searchDone;
        Task taskForResize;

        void reset() {
            searchDone = false;
            taskForResize = null;
        }
    }

    private static final class ApplySurfaceChangesTransactionState {
        boolean displayHasContent;
        boolean obscured;
        boolean syswin;
        float preferredRefreshRate;
        int preferredModeId;

        void reset() {
            displayHasContent = false;
            obscured = false;
            syswin = false;
            preferredRefreshRate = 0;
            preferredModeId = 0;
        }
    }

    private static final class ScreenshotApplicationState {
        WindowState appWin;
        int maxLayer;
        int minLayer;
        boolean screenshotReady;

        void reset(boolean screenshotReady) {
            appWin = null;
            maxLayer = 0;
            minLayer = 0;
            this.screenshotReady = screenshotReady;
            minLayer = (screenshotReady) ? 0 : Integer.MAX_VALUE;
        }
    }

    /**
     * Base class for any direct child window container of {@link #DisplayContent} need to inherit
     * from. This is mainly a pass through class that allows {@link #DisplayContent} to have
     * homogeneous children type which is currently required by sub-classes of
     * {@link WindowContainer} class.
     */
    static class DisplayChildWindowContainer<E extends WindowContainer> extends WindowContainer<E> {

        DisplayChildWindowContainer(WindowManagerService service) {
            super(service);
        }

        @Override
        boolean fillsParent() {
            return true;
        }

        @Override
        boolean isVisible() {
            return true;
        }
    }

    /**
     * Window container class that contains all containers on this display relating to Apps.
     * I.e Activities.
     */
    private final class TaskStackContainers extends DisplayChildWindowContainer<TaskStack> {
        /**
         * A control placed at the appropriate level for transitions to occur.
         */
        SurfaceControl mAppAnimationLayer = null;
        SurfaceControl mBoostedAppAnimationLayer = null;
        SurfaceControl mHomeAppAnimationLayer = null;

        /**
         * Given that the split-screen divider does not have an AppWindowToken, it
         * will have to live inside of a "NonAppWindowContainer", in particular
         * {@link DisplayContent#mAboveAppWindowsContainers}. However, in visual Z order
         * it will need to be interleaved with some of our children, appearing on top of
         * both docked stacks but underneath any assistant stacks.
         *
         * To solve this problem we have this anchor control, which will always exist so
         * we can always assign it the correct value in our {@link #assignChildLayers}.
         * Likewise since it always exists, {@link AboveAppWindowContainers} can always
         * assign the divider a layer relative to it. This way we prevent linking lifecycle
         * events between the two containers.
         */
        SurfaceControl mSplitScreenDividerAnchor = null;

        // Cached reference to some special stacks we tend to get a lot so we don't need to loop
        // through the list to find them.
        private TaskStack mHomeStack = null;
        private TaskStack mPinnedStack = null;
        private TaskStack mSplitScreenPrimaryStack = null;

        TaskStackContainers(WindowManagerService service) {
            super(service);
        }

        /**
         * Returns the topmost stack on the display that is compatible with the input windowing mode
         * and activity type. Null is no compatible stack on the display.
         */
        TaskStack getStack(int windowingMode, int activityType) {
            if (activityType == ACTIVITY_TYPE_HOME) {
                return mHomeStack;
            }
            if (windowingMode == WINDOWING_MODE_PINNED) {
                return mPinnedStack;
            } else if (windowingMode == WINDOWING_MODE_SPLIT_SCREEN_PRIMARY) {
                return mSplitScreenPrimaryStack;
            }
            for (int i = mTaskStackContainers.getChildCount() - 1; i >= 0; --i) {
                final TaskStack stack = mTaskStackContainers.getChildAt(i);
                if (activityType == ACTIVITY_TYPE_UNDEFINED
                        && windowingMode == stack.getWindowingMode()) {
                    // Passing in undefined type means we want to match the topmost stack with the
                    // windowing mode.
                    return stack;
                }
                if (stack.isCompatible(windowingMode, activityType)) {
                    return stack;
                }
            }
            return null;
        }

        @VisibleForTesting
        TaskStack getTopStack() {
            return mTaskStackContainers.getChildCount() > 0
                    ? mTaskStackContainers.getChildAt(mTaskStackContainers.getChildCount() - 1) : null;
        }

        TaskStack getHomeStack() {
            if (mHomeStack == null && mDisplayId == DEFAULT_DISPLAY) {
                Slog.e(TAG_WM, "getHomeStack: Returning null from this=" + this);
            }
            return mHomeStack;
        }

        TaskStack getPinnedStack() {
            return mPinnedStack;
        }

        TaskStack getSplitScreenPrimaryStack() {
            return mSplitScreenPrimaryStack;
        }

        ArrayList<Task> getVisibleTasks() {
            final ArrayList<Task> visibleTasks = new ArrayList<>();
            forAllTasks(task -> {
                if (task.isVisible()) {
                    visibleTasks.add(task);
                }
            });
            return visibleTasks;
        }

        /**
         * Adds the stack to this container.
         */
        void addStackToDisplay(TaskStack stack, boolean onTop) {
            addStackReferenceIfNeeded(stack);
            addChild(stack, onTop);
            stack.onDisplayChanged(DisplayContent.this);
        }

        void onStackWindowingModeChanged(TaskStack stack) {
            removeStackReferenceIfNeeded(stack);
            addStackReferenceIfNeeded(stack);
            if (stack == mPinnedStack && getTopStack() != stack) {
                // Looks like this stack changed windowing mode to pinned. Move it to the top.
                positionChildAt(POSITION_TOP, stack, false /* includingParents */);
            }
        }

        private void addStackReferenceIfNeeded(TaskStack stack) {
            if (stack.isActivityTypeHome()) {
                if (mHomeStack != null) {
                    throw new IllegalArgumentException("addStackReferenceIfNeeded: home stack="
                            + mHomeStack + " already exist on display=" + this + " stack=" + stack);

                }
                mHomeStack = stack;
            }
            final int windowingMode = stack.getWindowingMode();
            if (windowingMode == WINDOWING_MODE_PINNED) {
                if (mPinnedStack != null) {
                    throw new IllegalArgumentException("addStackReferenceIfNeeded: pinned stack="
                            + mPinnedStack + " already exist on display=" + this
                            + " stack=" + stack);
                }
                mPinnedStack = stack;
            } else if (windowingMode == WINDOWING_MODE_SPLIT_SCREEN_PRIMARY) {
                if (mSplitScreenPrimaryStack != null) {
                    throw new IllegalArgumentException("addStackReferenceIfNeeded:"
                            + " split-screen-primary" + " stack=" + mSplitScreenPrimaryStack
                            + " already exist on display=" + this + " stack=" + stack);
                }
                mSplitScreenPrimaryStack = stack;
                mDividerControllerLocked.notifyDockedStackExistsChanged(true);
            }
        }

        private void removeStackReferenceIfNeeded(TaskStack stack) {
            if (stack == mHomeStack) {
                mHomeStack = null;
            } else if (stack == mPinnedStack) {
                mPinnedStack = null;
            } else if (stack == mSplitScreenPrimaryStack) {
                mSplitScreenPrimaryStack = null;
                // Re-set the split-screen create mode whenever the split-screen stack is removed.
                mWmService.setDockedStackCreateStateLocked(
                        SPLIT_SCREEN_CREATE_MODE_TOP_OR_LEFT, null /* initialBounds */);
                mDividerControllerLocked.notifyDockedStackExistsChanged(false);
            }
        }

        private void addChild(TaskStack stack, boolean toTop) {
            final int addIndex = findPositionForStack(toTop ? mChildren.size() : 0, stack,
                    true /* adding */);
            addChild(stack, addIndex);
            setLayoutNeeded();
        }

        @Override
        protected void removeChild(TaskStack stack) {
            super.removeChild(stack);
            removeStackReferenceIfNeeded(stack);
        }

        @Override
        boolean isOnTop() {
            // Considered always on top
            return true;
        }

        @Override
        void positionChildAt(int position, TaskStack child, boolean includingParents) {
            if (child.getWindowConfiguration().isAlwaysOnTop()
                    && position != POSITION_TOP) {
                // This stack is always-on-top, override the default behavior.
                Slog.w(TAG_WM, "Ignoring move of always-on-top stack=" + this + " to bottom");

                // Moving to its current position, as we must call super but we don't want to
                // perform any meaningful action.
                final int currentPosition = mChildren.indexOf(child);
                super.positionChildAt(currentPosition, child, false /* includingParents */);
                return;
            }

            final int targetPosition = findPositionForStack(position, child, false /* adding */);
            super.positionChildAt(targetPosition, child, includingParents);

            if (includingParents) {
                // We still want to move the display of this stack container to top because even the
                // target position is adjusted to non-top, the intention of the condition is to have
                // higher z-order to gain focus (e.g. moving a task of a fullscreen stack to front
                // in a non-top display which is using picture-in-picture mode).
                final int topChildPosition = getChildCount() - 1;
                if (targetPosition < topChildPosition && position >= topChildPosition) {
                    getParent().positionChildAt(POSITION_TOP, this /* child */,
                            true /* includingParents */);
                }
            }

            setLayoutNeeded();
        }

        /**
         * When stack is added or repositioned, find a proper position for it.
         * This will make sure that pinned stack always stays on top.
         * @param requestedPosition Position requested by caller.
         * @param stack Stack to be added or positioned.
         * @param adding Flag indicates whether we're adding a new stack or positioning an existing.
         * @return The proper position for the stack.
         */
        private int findPositionForStack(int requestedPosition, TaskStack stack, boolean adding) {
            if (stack.inPinnedWindowingMode()) {
                return POSITION_TOP;
            }

            final int topChildPosition = mChildren.size() - 1;
            int belowAlwaysOnTopPosition = POSITION_BOTTOM;
            for (int i = topChildPosition; i >= 0; --i) {
                if (getStacks().get(i) != stack && !getStacks().get(i).isAlwaysOnTop()) {
                    belowAlwaysOnTopPosition = i;
                    break;
                }
            }
<<<<<<< HEAD

            // The max possible position we can insert the stack at.
            int maxPosition = POSITION_TOP;
            // The min possible position we can insert the stack at.
            int minPosition = POSITION_BOTTOM;

=======

            // The max possible position we can insert the stack at.
            int maxPosition = POSITION_TOP;
            // The min possible position we can insert the stack at.
            int minPosition = POSITION_BOTTOM;

>>>>>>> 825827da
            if (stack.isAlwaysOnTop()) {
                if (hasPinnedStack()) {
                    // Always-on-top stacks go below the pinned stack.
                    maxPosition = getStacks().indexOf(mPinnedStack) - 1;
                }
                // Always-on-top stacks need to be above all other stacks.
                minPosition = belowAlwaysOnTopPosition !=
                        POSITION_BOTTOM ? belowAlwaysOnTopPosition : topChildPosition;
            } else {
                // Other stacks need to be below the always-on-top stacks.
                maxPosition = belowAlwaysOnTopPosition !=
                        POSITION_BOTTOM ? belowAlwaysOnTopPosition : 0;
            }

            int targetPosition = requestedPosition;
            targetPosition = Math.min(targetPosition, maxPosition);
            targetPosition = Math.max(targetPosition, minPosition);

            int prevPosition = getStacks().indexOf(stack);
            // The positions we calculated above (maxPosition, minPosition) do not take into
            // consideration the following edge cases.
            // 1) We need to adjust the position depending on the value "adding".
            // 2) When we are moving a stack to another position, we also need to adjust the
            //    position depending on whether the stack is moving to a higher or lower position.
            if ((targetPosition != requestedPosition) &&
                    (adding || targetPosition < prevPosition)) {
                targetPosition++;
            }

            return targetPosition;
        }

        @Override
        boolean forAllWindows(ToBooleanFunction<WindowState> callback,
                boolean traverseTopToBottom) {
            if (traverseTopToBottom) {
                if (super.forAllWindows(callback, traverseTopToBottom)) {
                    return true;
                }
                if (forAllExitingAppTokenWindows(callback, traverseTopToBottom)) {
                    return true;
                }
            } else {
                if (forAllExitingAppTokenWindows(callback, traverseTopToBottom)) {
                    return true;
                }
                if (super.forAllWindows(callback, traverseTopToBottom)) {
                    return true;
                }
            }
            return false;
        }

        private boolean forAllExitingAppTokenWindows(ToBooleanFunction<WindowState> callback,
                boolean traverseTopToBottom) {
            // For legacy reasons we process the TaskStack.mExitingAppTokens first here before the
            // app tokens.
            // TODO: Investigate if we need to continue to do this or if we can just process them
            // in-order.
            if (traverseTopToBottom) {
                for (int i = mChildren.size() - 1; i >= 0; --i) {
                    final AppTokenList appTokens = mChildren.get(i).mExitingAppTokens;
                    for (int j = appTokens.size() - 1; j >= 0; --j) {
                        if (appTokens.get(j).forAllWindowsUnchecked(callback,
                                traverseTopToBottom)) {
                            return true;
                        }
                    }
                }
            } else {
                final int count = mChildren.size();
                for (int i = 0; i < count; ++i) {
                    final AppTokenList appTokens = mChildren.get(i).mExitingAppTokens;
                    final int appTokensCount = appTokens.size();
                    for (int j = 0; j < appTokensCount; j++) {
                        if (appTokens.get(j).forAllWindowsUnchecked(callback,
                                traverseTopToBottom)) {
                            return true;
                        }
                    }
                }
            }
            return false;
        }

        void setExitingTokensHasVisible(boolean hasVisible) {
            for (int i = mChildren.size() - 1; i >= 0; --i) {
                final AppTokenList appTokens = mChildren.get(i).mExitingAppTokens;
                for (int j = appTokens.size() - 1; j >= 0; --j) {
                    appTokens.get(j).hasVisible = hasVisible;
                }
            }
        }

        void removeExistingAppTokensIfPossible() {
            for (int i = mChildren.size() - 1; i >= 0; --i) {
                final AppTokenList appTokens = mChildren.get(i).mExitingAppTokens;
                for (int j = appTokens.size() - 1; j >= 0; --j) {
                    final AppWindowToken token = appTokens.get(j);
                    if (!token.hasVisible && !mClosingApps.contains(token)
                            && (!token.mIsExiting || token.isEmpty())) {
                        // Make sure there is no animation running on this token, so any windows
                        // associated with it will be removed as soon as their animations are
                        // complete.
                        cancelAnimation();
                        if (DEBUG_ADD_REMOVE || DEBUG_TOKEN_MOVEMENT) Slog.v(TAG,
                                "performLayout: App token exiting now removed" + token);
                        token.removeIfPossible();
                    }
                }
            }
        }

        @Override
        int getOrientation() {
            if (isStackVisible(WINDOWING_MODE_SPLIT_SCREEN_PRIMARY)
                    || isStackVisible(WINDOWING_MODE_FREEFORM)) {
                // Apps and their containers are not allowed to specify an orientation while the
                // docked or freeform stack is visible...except for the home stack if the docked
                // stack is minimized and it actually set something and the bounds is different from
                // the display.
                if (mHomeStack != null && mHomeStack.isVisible()
                        && mDividerControllerLocked.isMinimizedDock()
                        && !(mDividerControllerLocked.isHomeStackResizable()
                            && mHomeStack.matchParentBounds())) {
                    final int orientation = mHomeStack.getOrientation();
                    if (orientation != SCREEN_ORIENTATION_UNSET) {
                        return orientation;
                    }
                }
                return SCREEN_ORIENTATION_UNSPECIFIED;
            }

            final int orientation = super.getOrientation();
            boolean isCar = mWmService.mContext.getPackageManager().hasSystemFeature(
                    PackageManager.FEATURE_AUTOMOTIVE);
            if (isCar) {
                // In a car, you cannot physically rotate the screen, so it doesn't make sense to
                // allow anything but the default orientation.
                if (DEBUG_ORIENTATION) Slog.v(TAG_WM,
                        "Forcing UNSPECIFIED orientation in car for display id=" + mDisplayId
                                + ". Ignoring " + orientation);
                return SCREEN_ORIENTATION_UNSPECIFIED;
            }

            if (orientation != SCREEN_ORIENTATION_UNSET
                    && orientation != SCREEN_ORIENTATION_BEHIND) {
                if (DEBUG_ORIENTATION) Slog.v(TAG_WM,
                        "App is requesting an orientation, return " + orientation
                                + " for display id=" + mDisplayId);
                return orientation;
            }

            if (DEBUG_ORIENTATION) Slog.v(TAG_WM,
                    "No app is requesting an orientation, return " + mLastOrientation
                            + " for display id=" + mDisplayId);
            // The next app has not been requested to be visible, so we keep the current orientation
            // to prevent freezing/unfreezing the display too early.
            return mLastOrientation;
        }

        @Override
        void assignChildLayers(SurfaceControl.Transaction t) {
            assignStackOrdering(t);

            for (int i = 0; i < mChildren.size(); i++) {
                final TaskStack s = mChildren.get(i);
                s.assignChildLayers(t);
            }
        }

        void assignStackOrdering(SurfaceControl.Transaction t) {

            final int HOME_STACK_STATE = 0;
            final int NORMAL_STACK_STATE = 1;
            final int ALWAYS_ON_TOP_STATE = 2;

            int layer = 0;
            int layerForAnimationLayer = 0;
            int layerForBoostedAnimationLayer = 0;
            int layerForHomeAnimationLayer = 0;

            for (int state = 0; state <= ALWAYS_ON_TOP_STATE; state++) {
                for (int i = 0; i < mChildren.size(); i++) {
                    final TaskStack s = mChildren.get(i);
                    if (state == HOME_STACK_STATE && !s.isActivityTypeHome()) {
                        continue;
                    } else if (state == NORMAL_STACK_STATE && (s.isActivityTypeHome()
                            || s.isAlwaysOnTop())) {
                        continue;
                    } else if (state == ALWAYS_ON_TOP_STATE && !s.isAlwaysOnTop()) {
                        continue;
                    }
                    s.assignLayer(t, layer++);
                    if (s.inSplitScreenWindowingMode() && mSplitScreenDividerAnchor != null) {
                        t.setLayer(mSplitScreenDividerAnchor, layer++);
                    }
                    if ((s.isTaskAnimating() || s.isAppAnimating())
                            && state != ALWAYS_ON_TOP_STATE) {
                        // Ensure the animation layer ends up above the
                        // highest animating stack and no higher.
                        layerForAnimationLayer = layer++;
                    }
                    if (state != ALWAYS_ON_TOP_STATE) {
                        layerForBoostedAnimationLayer = layer++;
                    }
                }
                if (state == HOME_STACK_STATE) {
                    layerForHomeAnimationLayer = layer++;
                }
            }
            if (mAppAnimationLayer != null) {
                t.setLayer(mAppAnimationLayer, layerForAnimationLayer);
            }
            if (mBoostedAppAnimationLayer != null) {
                t.setLayer(mBoostedAppAnimationLayer, layerForBoostedAnimationLayer);
            }
            if (mHomeAppAnimationLayer != null) {
                t.setLayer(mHomeAppAnimationLayer, layerForHomeAnimationLayer);
            }
        }

        @Override
        SurfaceControl getAppAnimationLayer(@AnimationLayer int animationLayer) {
            switch (animationLayer) {
                case ANIMATION_LAYER_BOOSTED:
                    return mBoostedAppAnimationLayer;
                case ANIMATION_LAYER_HOME:
                    return mHomeAppAnimationLayer;
                case ANIMATION_LAYER_STANDARD:
                default:
                    return mAppAnimationLayer;
            }
        }

        SurfaceControl getSplitScreenDividerAnchor() {
            return mSplitScreenDividerAnchor;
        }

        @Override
        void onParentChanged() {
            super.onParentChanged();
            if (getParent() != null) {
                mAppAnimationLayer = makeChildSurface(null)
                        .setName("animationLayer")
                        .build();
                mBoostedAppAnimationLayer = makeChildSurface(null)
                        .setName("boostedAnimationLayer")
                        .build();
                mHomeAppAnimationLayer = makeChildSurface(null)
                        .setName("homeAnimationLayer")
                        .build();
                mSplitScreenDividerAnchor = makeChildSurface(null)
                        .setName("splitScreenDividerAnchor")
                        .build();
                getPendingTransaction()
                        .show(mAppAnimationLayer)
                        .show(mBoostedAppAnimationLayer)
                        .show(mHomeAppAnimationLayer)
                        .show(mSplitScreenDividerAnchor);
                scheduleAnimation();
            } else {
                mAppAnimationLayer.remove();
                mAppAnimationLayer = null;
                mBoostedAppAnimationLayer.remove();
                mBoostedAppAnimationLayer = null;
                mHomeAppAnimationLayer.remove();
                mHomeAppAnimationLayer = null;
                mSplitScreenDividerAnchor.remove();
                mSplitScreenDividerAnchor = null;
            }
        }
    }

    private final class AboveAppWindowContainers extends NonAppWindowContainers {
        AboveAppWindowContainers(String name, WindowManagerService service) {
            super(name, service);
        }

        @Override
        SurfaceControl.Builder makeChildSurface(WindowContainer child) {
            final SurfaceControl.Builder builder = super.makeChildSurface(child);
            if (child instanceof WindowToken && ((WindowToken) child).mRoundedCornerOverlay) {
                // To draw above the ColorFade layer during the screen off transition, the
                // rounded corner overlays need to be at the root of the surface hierarchy.
                // TODO: move the ColorLayer into the display overlay layer such that this is not
                // necessary anymore.
                builder.setParent(null);
            }
            return builder;
        }

        @Override
        void assignChildLayers(SurfaceControl.Transaction t) {
            assignChildLayers(t, null /* imeContainer */);
        }

        void assignChildLayers(SurfaceControl.Transaction t, WindowContainer imeContainer) {
            boolean needAssignIme = imeContainer != null
                    && imeContainer.getSurfaceControl() != null;
            for (int j = 0; j < mChildren.size(); ++j) {
                final WindowToken wt = mChildren.get(j);

                // See {@link mSplitScreenDividerAnchor}
                if (wt.windowType == TYPE_DOCK_DIVIDER) {
                    wt.assignRelativeLayer(t, mTaskStackContainers.getSplitScreenDividerAnchor(), 1);
                    continue;
                }
                if (wt.mRoundedCornerOverlay) {
                    wt.assignLayer(t, WindowManagerPolicy.COLOR_FADE_LAYER + 1);
                    continue;
                }
                wt.assignLayer(t, j);
                wt.assignChildLayers(t);

                int layer = mWmService.mPolicy.getWindowLayerFromTypeLw(
                        wt.windowType, wt.mOwnerCanManageAppTokens);

                if (needAssignIme && layer >= mWmService.mPolicy.getWindowLayerFromTypeLw(
                                TYPE_INPUT_METHOD_DIALOG, true)) {
                    imeContainer.assignRelativeLayer(t, wt.getSurfaceControl(), -1);
                    needAssignIme = false;
                }
            }
            if (needAssignIme) {
                imeContainer.assignRelativeLayer(t, getSurfaceControl(), Integer.MAX_VALUE);
            }
        }
    }

    /**
     * Window container class that contains all containers on this display that are not related to
     * Apps. E.g. status bar.
     */
    private class NonAppWindowContainers extends DisplayChildWindowContainer<WindowToken> {
        /**
         * Compares two child window tokens returns -1 if the first is lesser than the second in
         * terms of z-order and 1 otherwise.
         */
        private final Comparator<WindowToken> mWindowComparator = (token1, token2) ->
                // Tokens with higher base layer are z-ordered on-top.
                mWmService.mPolicy.getWindowLayerFromTypeLw(token1.windowType,
                        token1.mOwnerCanManageAppTokens)
                < mWmService.mPolicy.getWindowLayerFromTypeLw(token2.windowType,
                        token2.mOwnerCanManageAppTokens) ? -1 : 1;

        private final Predicate<WindowState> mGetOrientingWindow = w -> {
            if (!w.isVisibleLw() || !w.mPolicyVisibilityAfterAnim) {
                return false;
            }
            final int req = w.mAttrs.screenOrientation;
            if(req == SCREEN_ORIENTATION_UNSPECIFIED || req == SCREEN_ORIENTATION_BEHIND
                    || req == SCREEN_ORIENTATION_UNSET) {
                return false;
            }
            return true;
        };

        private final String mName;
        private final Dimmer mDimmer = new Dimmer(this);
        private final Rect mTmpDimBoundsRect = new Rect();

        NonAppWindowContainers(String name, WindowManagerService service) {
            super(service);
            mName = name;
        }

        void addChild(WindowToken token) {
            addChild(token, mWindowComparator);
        }

        @Override
        int getOrientation() {
            final WindowManagerPolicy policy = mWmService.mPolicy;
            // Find a window requesting orientation.
            final WindowState win = getWindow(mGetOrientingWindow);

            if (win != null) {
                final int req = win.mAttrs.screenOrientation;
                if (policy.isKeyguardHostWindow(win.mAttrs)) {
                    mLastKeyguardForcedOrientation = req;
                    if (mWmService.mKeyguardGoingAway) {
                        // Keyguard can't affect the orientation if it is going away...
                        mLastWindowForcedOrientation = SCREEN_ORIENTATION_UNSPECIFIED;
                        return SCREEN_ORIENTATION_UNSET;
                    }
                }
                if (DEBUG_ORIENTATION) Slog.v(TAG_WM, win + " forcing orientation to " + req
                        + " for display id=" + mDisplayId);
                return (mLastWindowForcedOrientation = req);
            }

            mLastWindowForcedOrientation = SCREEN_ORIENTATION_UNSPECIFIED;

            // Only allow force setting the orientation when all unknown visibilities have been
            // resolved, as otherwise we just may be starting another occluding activity.
            final boolean isUnoccluding =
                    mAppTransition.getAppTransition() == TRANSIT_KEYGUARD_UNOCCLUDE
                            && mUnknownAppVisibilityController.allResolved();
            if (policy.isKeyguardShowingAndNotOccluded() || isUnoccluding) {
                return mLastKeyguardForcedOrientation;
            }

            return SCREEN_ORIENTATION_UNSET;
        }

        @Override
        String getName() {
            return mName;
        }

        @Override
        Dimmer getDimmer() {
            return mDimmer;
        }

        @Override
        void prepareSurfaces() {
            mDimmer.resetDimStates();
            super.prepareSurfaces();
            getBounds(mTmpDimBoundsRect);

            if (mDimmer.updateDims(getPendingTransaction(), mTmpDimBoundsRect)) {
                scheduleAnimation();
            }
        }
    }

    private class NonMagnifiableWindowContainers extends NonAppWindowContainers {
        NonMagnifiableWindowContainers(String name, WindowManagerService service) {
            super(name, service);
        }

        @Override
        void applyMagnificationSpec(Transaction t, MagnificationSpec spec) {
        }
    };

    SurfaceControl.Builder makeSurface(SurfaceSession s) {
        return mWmService.makeSurfaceBuilder(s)
                .setParent(mWindowingLayer);
    }

    @Override
    SurfaceSession getSession() {
        return mSession;
    }

    @Override
    SurfaceControl.Builder makeChildSurface(WindowContainer child) {
        SurfaceSession s = child != null ? child.getSession() : getSession();
        final SurfaceControl.Builder b = mWmService.makeSurfaceBuilder(s).setContainerLayer();
        if (child == null) {
            return b;
        }

        return b.setName(child.getName())
                .setParent(mWindowingLayer);
    }

    /**
     * The makeSurface variants are for use by the window-container
     * hierarchy. makeOverlay here is a function for various non windowing
     * overlays like the ScreenRotation screenshot, the Strict Mode Flash
     * and other potpourii.
     */
    SurfaceControl.Builder makeOverlay() {
        return mWmService.makeSurfaceBuilder(mSession)
            .setParent(mOverlayLayer);
    }

    /**
     * Reparents the given surface to mOverlayLayer.
     */
    void reparentToOverlay(Transaction transaction, SurfaceControl surface) {
        transaction.reparent(surface, mOverlayLayer);
    }

    void applyMagnificationSpec(MagnificationSpec spec) {
        if (spec.scale != 1.0) {
            mMagnificationSpec = spec;
        } else {
            mMagnificationSpec = null;
        }
        // Re-parent IME's SurfaceControl when MagnificationSpec changed.
        updateImeParent();

        applyMagnificationSpec(getPendingTransaction(), spec);
        getPendingTransaction().apply();
    }

    void reapplyMagnificationSpec() {
        if (mMagnificationSpec != null) {
            applyMagnificationSpec(getPendingTransaction(), mMagnificationSpec);
        }
    }

    @Override
    void onParentChanged() {
        // Since we are the top of the SurfaceControl hierarchy here
        // we create the root surfaces explicitly rather than chaining
        // up as the default implementation in onParentChanged does. So we
        // explicitly do NOT call super here.
    }

    @Override
    void assignChildLayers(SurfaceControl.Transaction t) {

        // These are layers as children of "mWindowingLayer"
        mBelowAppWindowsContainers.assignLayer(t, 0);
        mTaskStackContainers.assignLayer(t, 1);
        mAboveAppWindowsContainers.assignLayer(t, 2);

        final WindowState imeTarget = mInputMethodTarget;
        boolean needAssignIme = true;

        // In the case where we have an IME target that is not in split-screen
        // mode IME assignment is easy. We just need the IME to go directly above
        // the target. This way children of the target will naturally go above the IME
        // and everyone is happy.
        //
        // In the case of split-screen windowing mode, we need to elevate the IME above the
        // docked divider while keeping the app itself below the docked divider, so instead
        // we use relative layering of the IME targets child windows, and place the
        // IME in the non-app layer (see {@link AboveAppWindowContainers#assignChildLayers}).
        //
        // In the case the IME target is animating, the animation Z order may be different
        // than the WindowContainer Z order, so it's difficult to be sure we have the correct
        // IME target. In this case we just layer the IME over all transitions by placing it in the
        // above applications layer.
        //
        // In the case where we have no IME target we assign it where it's base layer would
        // place it in the AboveAppWindowContainers.
        if (imeTarget != null && !(imeTarget.inSplitScreenWindowingMode()
                || imeTarget.mToken.isAppAnimating())
                && (imeTarget.getSurfaceControl() != null)) {
            mImeWindowsContainers.assignRelativeLayer(t, imeTarget.getSurfaceControl(),
                    // TODO: We need to use an extra level on the app surface to ensure
                    // this is always above SurfaceView but always below attached window.
                    1);
            needAssignIme = false;
        }

        // Above we have assigned layers to our children, now we ask them to assign
        // layers to their children.
        mBelowAppWindowsContainers.assignChildLayers(t);
        mTaskStackContainers.assignChildLayers(t);
        mAboveAppWindowsContainers.assignChildLayers(t,
                needAssignIme == true ? mImeWindowsContainers : null);
        mImeWindowsContainers.assignChildLayers(t);
    }

    /**
     * Here we satisfy an unfortunate special case of the IME in split-screen mode. Imagine
     * that the IME target is one of the docked applications. We'd like the docked divider to be
     * above both of the applications, and we'd like the IME to be above the docked divider.
     * However we need child windows of the applications to be above the IME (Text drag handles).
     * This is a non-strictly hierarcical layering and we need to break out of the Z ordering
     * somehow. We do this by relatively ordering children of the target to the IME in cooperation
     * with {@link WindowState#assignLayer}
     */
    void assignRelativeLayerForImeTargetChild(SurfaceControl.Transaction t, WindowContainer child) {
        child.assignRelativeLayer(t, mImeWindowsContainers.getSurfaceControl(), 1);
    }

    @Override
    void prepareSurfaces() {
        final ScreenRotationAnimation screenRotationAnimation =
                mWmService.mAnimator.getScreenRotationAnimationLocked(mDisplayId);
        if (screenRotationAnimation != null && screenRotationAnimation.isAnimating()) {
            screenRotationAnimation.getEnterTransformation().getMatrix().getValues(mTmpFloats);
            mPendingTransaction.setMatrix(mWindowingLayer,
                    mTmpFloats[Matrix.MSCALE_X], mTmpFloats[Matrix.MSKEW_Y],
                    mTmpFloats[Matrix.MSKEW_X], mTmpFloats[Matrix.MSCALE_Y]);
            mPendingTransaction.setPosition(mWindowingLayer,
                    mTmpFloats[Matrix.MTRANS_X], mTmpFloats[Matrix.MTRANS_Y]);
            mPendingTransaction.setAlpha(mWindowingLayer,
                    screenRotationAnimation.getEnterTransformation().getAlpha());
        }

        super.prepareSurfaces();
    }

    void assignStackOrdering() {
        mTaskStackContainers.assignStackOrdering(getPendingTransaction());
    }

    /**
     * Increment the deferral count to determine whether to update the IME target.
     */
    void deferUpdateImeTarget() {
        mDeferUpdateImeTargetCount++;
    }

    /**
     * Decrement the deferral count to determine whether to update the IME target. If the count
     * reaches 0, a new ime target will get computed.
     */
    void continueUpdateImeTarget() {
        if (mDeferUpdateImeTargetCount == 0) {
            return;
        }

        mDeferUpdateImeTargetCount--;
        if (mDeferUpdateImeTargetCount == 0) {
            computeImeTarget(true /* updateImeTarget */);
        }
    }

    /**
     * @return Whether a new IME target should be computed.
     */
    private boolean canUpdateImeTarget() {
        return mDeferUpdateImeTargetCount == 0;
    }

    InputMonitor getInputMonitor() {
        return mInputMonitor;
    }

    /**
     * @return Cached value whether we told display manager that we have content.
     */
    boolean getLastHasContent() {
        return mLastHasContent;
    }

    void registerPointerEventListener(@NonNull PointerEventListener listener) {
<<<<<<< HEAD
        if (mPointerEventDispatcher != null) {
            mPointerEventDispatcher.registerInputEventListener(listener);
        }
    }

    void unregisterPointerEventListener(@NonNull PointerEventListener listener) {
        if (mPointerEventDispatcher != null) {
            mPointerEventDispatcher.unregisterInputEventListener(listener);
        }
=======
        mPointerEventDispatcher.registerInputEventListener(listener);
    }

    void unregisterPointerEventListener(@NonNull PointerEventListener listener) {
        mPointerEventDispatcher.unregisterInputEventListener(listener);
>>>>>>> 825827da
    }

    void prepareAppTransition(@WindowManager.TransitionType int transit,
            boolean alwaysKeepCurrent) {
        prepareAppTransition(transit, alwaysKeepCurrent, 0 /* flags */, false /* forceOverride */);
    }

    void prepareAppTransition(@WindowManager.TransitionType int transit,
            boolean alwaysKeepCurrent, @WindowManager.TransitionFlags int flags,
            boolean forceOverride) {
        final boolean prepared = mAppTransition.prepareAppTransitionLocked(
                transit, alwaysKeepCurrent, flags, forceOverride);
        if (prepared && okToAnimate()) {
            mSkipAppTransitionAnimation = false;
        }
    }

    void executeAppTransition() {
        if (mAppTransition.isTransitionSet()) {
            if (DEBUG_APP_TRANSITIONS) {
                Slog.w(TAG_WM, "Execute app transition: " + mAppTransition + ", displayId: "
                        + mDisplayId + " Callers=" + Debug.getCallers(5));
            }
            mAppTransition.setReady();
            mWmService.mWindowPlacerLocked.requestTraversal();
        }
    }

    /**
     * Update pendingLayoutChanges after app transition has finished.
     */
    void handleAnimatingStoppedAndTransition() {
        int changes = 0;

        mAppTransition.setIdle();

        for (int i = mNoAnimationNotifyOnTransitionFinished.size() - 1; i >= 0; i--) {
            final IBinder token = mNoAnimationNotifyOnTransitionFinished.get(i);
            mAppTransition.notifyAppTransitionFinishedLocked(token);
        }
        mNoAnimationNotifyOnTransitionFinished.clear();

        mWallpaperController.hideDeferredWallpapersIfNeeded();

        onAppTransitionDone();

        changes |= FINISH_LAYOUT_REDO_LAYOUT;
        if (DEBUG_WALLPAPER_LIGHT) {
            Slog.v(TAG_WM, "Wallpaper layer changed: assigning layers + relayout");
        }
        computeImeTarget(true /* updateImeTarget */);
        mWallpaperMayChange = true;
        // Since the window list has been rebuilt, focus might have to be recomputed since the
        // actual order of windows might have changed again.
        mWmService.mFocusMayChange = true;

        pendingLayoutChanges |= changes;
    }

    /** Check if pending app transition is for activity / task launch. */
    boolean isNextTransitionForward() {
        final int transit = mAppTransition.getAppTransition();
        return transit == TRANSIT_ACTIVITY_OPEN
                || transit == TRANSIT_TASK_OPEN
                || transit == TRANSIT_TASK_TO_FRONT;
    }

    /**
     * @see Display#FLAG_SHOULD_SHOW_SYSTEM_DECORATIONS
     */
    boolean supportsSystemDecorations() {
<<<<<<< HEAD
        return mWmService.mDisplayWindowSettings.shouldShowSystemDecorsLocked(this)
                || (mDisplay.getFlags() & FLAG_SHOULD_SHOW_SYSTEM_DECORATIONS) != 0
                // TODO (b/111363427): Remove this and set the new FLAG_SHOULD_SHOW_LAUNCHER flag
                // whenever vr 2d display id is set.
                || mDisplayId == mWmService.mVr2dDisplayId
                || mWmService.mForceDesktopModeOnExternalDisplays;
=======
        return (mWmService.mDisplayWindowSettings.shouldShowSystemDecorsLocked(this)
                || (mDisplay.getFlags() & FLAG_SHOULD_SHOW_SYSTEM_DECORATIONS) != 0
                || mWmService.mForceDesktopModeOnExternalDisplays)
                // VR virtual display will be used to run and render 2D app within a VR experience.
                && mDisplayId != mWmService.mVr2dDisplayId;
>>>>>>> 825827da
    }

    /**
     * Re-parent the DisplayContent's top surfaces, {@link #mWindowingLayer} and
     * {@link #mOverlayLayer} to the specified surfaceControl.
     *
     * @param sc The new SurfaceControl, where the DisplayContent's surfaces will be re-parented to.
     */
    void reparentDisplayContent(SurfaceControl sc) {
        mParentSurfaceControl = sc;
        if (mPortalWindowHandle == null) {
            mPortalWindowHandle = createPortalWindowHandle(sc.toString());
        }
        mPendingTransaction.setInputWindowInfo(sc, mPortalWindowHandle)
                .reparent(mWindowingLayer, sc).reparent(mOverlayLayer, sc);
    }

    @VisibleForTesting
    SurfaceControl getWindowingLayer() {
        return mWindowingLayer;
    }

    /**
<<<<<<< HEAD
=======
     * Updates the display's system gesture exclusion.
     *
     * @return true, if the exclusion changed.
     */
    boolean updateSystemGestureExclusion() {
        if (mSystemGestureExclusionListeners.getRegisteredCallbackCount() == 0) {
            // No one's interested anyways.
            return false;
        }

        final Region systemGestureExclusion = calculateSystemGestureExclusion();
        try {
            if (mSystemGestureExclusion.equals(systemGestureExclusion)) {
                return false;
            }
            mSystemGestureExclusion.set(systemGestureExclusion);
            for (int i = mSystemGestureExclusionListeners.beginBroadcast() - 1; i >= 0; --i) {
                try {
                    mSystemGestureExclusionListeners.getBroadcastItem(i)
                            .onSystemGestureExclusionChanged(mDisplayId, systemGestureExclusion);
                } catch (RemoteException e) {
                    Slog.e(TAG, "Failed to notify SystemGestureExclusionListener", e);
                }
            }
            mSystemGestureExclusionListeners.finishBroadcast();
            return true;
        } finally {
            systemGestureExclusion.recycle();
        }
    }

    @VisibleForTesting
    Region calculateSystemGestureExclusion() {
        final Region global = Region.obtain();
        final Region touchableRegion = Region.obtain();
        final Region local = Region.obtain();

        // Traverse all windows bottom up to assemble the gesture exclusion rects.
        // For each window, we only take the rects that fall within its touchable region.
        forAllWindows(w -> {
            if (w.cantReceiveTouchInput() || !w.isVisible()
                    || (w.getAttrs().flags & FLAG_NOT_TOUCHABLE) != 0) {
                return;
            }
            final boolean modal =
                    (w.mAttrs.flags & (FLAG_NOT_TOUCH_MODAL | FLAG_NOT_FOCUSABLE)) == 0;

            // Only keep the exclusion zones from the windows behind where the current window
            // isn't touchable.
            w.getTouchableRegion(touchableRegion);
            global.op(touchableRegion, Op.DIFFERENCE);

            rectListToRegion(w.getSystemGestureExclusion(), local);

            // Transform to display coordinates
            local.scale(w.mGlobalScale);
            final Rect frame = w.getWindowFrames().mFrame;
            local.translate(frame.left, frame.top);

            // A window can only exclude system gestures where it is actually touchable
            local.op(touchableRegion, Op.INTERSECT);

            global.op(local, Op.UNION);
        }, false /* topToBottom */);
        local.recycle();
        touchableRegion.recycle();
        return global;
    }

    void registerSystemGestureExclusionListener(ISystemGestureExclusionListener listener) {
        mSystemGestureExclusionListeners.register(listener);
        final boolean changed;
        if (mSystemGestureExclusionListeners.getRegisteredCallbackCount() == 1) {
            changed = updateSystemGestureExclusion();
        } else {
            changed = false;
        }

        if (!changed) {
            // If updateSystemGestureExclusion changed the exclusion, it will already have
            // notified the listener. Otherwise, we'll do it here.
            try {
                listener.onSystemGestureExclusionChanged(mDisplayId, mSystemGestureExclusion);
            } catch (RemoteException e) {
                Slog.e(TAG, "Failed to notify SystemGestureExclusionListener during register", e);
            }
        }
    }

    void unregisterSystemGestureExclusionListener(ISystemGestureExclusionListener listener) {
        mSystemGestureExclusionListeners.unregister(listener);
    }

    /**
>>>>>>> 825827da
     * Create a portal window handle for input. This window transports any touch to the display
     * indicated by {@link InputWindowHandle#portalToDisplayId} if the touch hits this window.
     *
     * @param name The name of the portal window handle.
     * @return the new portal window handle.
     */
    private InputWindowHandle createPortalWindowHandle(String name) {
        // Let surface flinger to set the display ID of this input window handle because we don't
        // know which display the parent surface control is on.
        final InputWindowHandle portalWindowHandle = new InputWindowHandle(
                null /* inputApplicationHandle */, null /* clientWindow */, INVALID_DISPLAY);
        portalWindowHandle.name = name;
        portalWindowHandle.token = new Binder();
        portalWindowHandle.layoutParamsFlags =
                FLAG_SPLIT_TOUCH | FLAG_NOT_FOCUSABLE | FLAG_NOT_TOUCH_MODAL;
        getBounds(mTmpBounds);
        portalWindowHandle.touchableRegion.set(mTmpBounds);
        portalWindowHandle.scaleFactor = 1f;
        portalWindowHandle.ownerPid = Process.myPid();
        portalWindowHandle.ownerUid = Process.myUid();
        portalWindowHandle.portalToDisplayId = mDisplayId;
        return portalWindowHandle;
    }

    /**
     * @see IWindowManager#setForwardedInsets
     */
    public void setForwardedInsets(Insets insets) {
        if (insets == null) {
            insets = Insets.NONE;
        }
        if (mDisplayPolicy.getForwardedInsets().equals(insets)) {
            return;
        }
        mDisplayPolicy.setForwardedInsets(insets);
        setLayoutNeeded();
        mWmService.mWindowPlacerLocked.requestTraversal();
    }

    protected MetricsLogger getMetricsLogger() {
        if (mMetricsLogger == null) {
            mMetricsLogger = new MetricsLogger();
        }
        return mMetricsLogger;
    }
}<|MERGE_RESOLUTION|>--- conflicted
+++ resolved
@@ -48,10 +48,7 @@
 import static android.view.WindowManager.LayoutParams.FLAG_SECURE;
 import static android.view.WindowManager.LayoutParams.FLAG_SHOW_WALLPAPER;
 import static android.view.WindowManager.LayoutParams.FLAG_SPLIT_TOUCH;
-<<<<<<< HEAD
-=======
 import static android.view.WindowManager.LayoutParams.LAST_APPLICATION_WINDOW;
->>>>>>> 825827da
 import static android.view.WindowManager.LayoutParams.NEEDS_MENU_SET_TRUE;
 import static android.view.WindowManager.LayoutParams.NEEDS_MENU_UNSET;
 import static android.view.WindowManager.LayoutParams.PRIVATE_FLAG_KEYGUARD;
@@ -133,10 +130,7 @@
 import static com.android.server.wm.WindowState.RESIZE_HANDLE_WIDTH_IN_DP;
 import static com.android.server.wm.WindowStateAnimator.DRAW_PENDING;
 import static com.android.server.wm.WindowStateAnimator.READY_TO_SHOW;
-<<<<<<< HEAD
-=======
 import static com.android.server.wm.utils.RegionUtils.rectListToRegion;
->>>>>>> 825827da
 
 import android.animation.AnimationHandler;
 import android.annotation.CallSuper;
@@ -160,10 +154,7 @@
 import android.os.Handler;
 import android.os.IBinder;
 import android.os.Process;
-<<<<<<< HEAD
-=======
 import android.os.RemoteCallbackList;
->>>>>>> 825827da
 import android.os.RemoteException;
 import android.os.SystemClock;
 import android.os.Trace;
@@ -176,10 +167,7 @@
 import android.view.DisplayCutout;
 import android.view.DisplayInfo;
 import android.view.Gravity;
-<<<<<<< HEAD
-=======
 import android.view.ISystemGestureExclusionListener;
->>>>>>> 825827da
 import android.view.InputChannel;
 import android.view.InputDevice;
 import android.view.InputWindowHandle;
@@ -199,11 +187,8 @@
 import com.android.internal.logging.nano.MetricsProto.MetricsEvent;
 import com.android.internal.util.ToBooleanFunction;
 import com.android.internal.util.function.TriConsumer;
-<<<<<<< HEAD
-=======
 import com.android.internal.util.function.pooled.PooledConsumer;
 import com.android.internal.util.function.pooled.PooledLambda;
->>>>>>> 825827da
 import com.android.server.AnimationThread;
 import com.android.server.policy.WindowManagerPolicy;
 import com.android.server.wm.utils.DisplayRotationUtil;
@@ -903,16 +888,6 @@
         mBoundsAnimationController = new BoundsAnimationController(service.mContext,
                 mAppTransition, AnimationThread.getHandler(), animationHandler);
 
-<<<<<<< HEAD
-        if (mWmService.mInputManager != null) {
-            final InputChannel inputChannel = mWmService.mInputManager.monitorInput("Display "
-                    + mDisplayId, mDisplayId);
-            mPointerEventDispatcher = inputChannel != null
-                    ? new PointerEventDispatcher(inputChannel) : null;
-        } else {
-            mPointerEventDispatcher = null;
-        }
-=======
         final InputChannel inputChannel = mWmService.mInputManager.monitorInput(
                 "PointerEventDispatcher" + mDisplayId, mDisplayId);
         mPointerEventDispatcher = new PointerEventDispatcher(inputChannel);
@@ -928,7 +903,6 @@
                     mWmService.mAtmService.getRecentTasks().getInputListener());
         }
 
->>>>>>> 825827da
         mDisplayPolicy = new DisplayPolicy(service, this);
         mDisplayRotation = new DisplayRotation(service, this);
         if (isDefaultDisplay) {
@@ -1556,19 +1530,6 @@
 
         mDisplayFrames.onDisplayInfoUpdated(mDisplayInfo,
                 calculateDisplayCutoutForRotation(mDisplayInfo.rotation));
-
-        // Tap Listeners are supported for:
-        // 1. All physical displays (multi-display).
-        // 2. VirtualDisplays on VR, AA (and everything else).
-        if (mPointerEventDispatcher != null && mTapDetector == null) {
-            if (DEBUG_DISPLAY) {
-                Slog.d(TAG,
-                        "Registering PointerEventListener for DisplayId: " + mDisplayId);
-            }
-            mTapDetector = new TaskTapPointerEventListener(mWmService, this);
-            registerPointerEventListener(mTapDetector);
-            registerPointerEventListener(mWmService.mMousePositionTracker);
-        }
     }
 
     /**
@@ -1731,19 +1692,11 @@
                     displayInfo.type == Display.TYPE_VIRTUAL ? DEFAULT_DISPLAY : mDisplayId)) {
                 continue;
             }
-<<<<<<< HEAD
 
             final int sources = device.getSources();
             final int presenceFlag = device.isExternal()
                     ? WindowManagerPolicy.PRESENCE_EXTERNAL : WindowManagerPolicy.PRESENCE_INTERNAL;
 
-=======
-
-            final int sources = device.getSources();
-            final int presenceFlag = device.isExternal()
-                    ? WindowManagerPolicy.PRESENCE_EXTERNAL : WindowManagerPolicy.PRESENCE_INTERNAL;
-
->>>>>>> 825827da
             if (mWmService.mIsTouchDevice) {
                 if ((sources & InputDevice.SOURCE_TOUCHSCREEN) == InputDevice.SOURCE_TOUCHSCREEN) {
                     config.touchscreen = Configuration.TOUCHSCREEN_FINGER;
@@ -2539,18 +2492,6 @@
         }
     }
 
-    /**
-     * Union the region with all the tap exclude region provided by windows on this display.
-     *
-     * @param inOutRegion The region to be amended.
-     */
-    void amendWindowTapExcludeRegion(Region inOutRegion) {
-        for (int i = mTapExcludeProvidingWindows.size() - 1; i >= 0; i--) {
-            final WindowState win = mTapExcludeProvidingWindows.valueAt(i);
-            win.amendTapExcludeRegion(inOutRegion);
-        }
-    }
-
     @Override
     void switchUser() {
         super.switchUser();
@@ -2586,15 +2527,7 @@
             mWmService.stopFreezingDisplayLocked();
             super.removeImmediately();
             if (DEBUG_DISPLAY) Slog.v(TAG_WM, "Removing display=" + this);
-<<<<<<< HEAD
-            if (mPointerEventDispatcher != null && mTapDetector != null) {
-                unregisterPointerEventListener(mTapDetector);
-                unregisterPointerEventListener(mWmService.mMousePositionTracker);
-                mTapDetector = null;
-            }
-=======
             mPointerEventDispatcher.dispose();
->>>>>>> 825827da
             mWmService.mAnimator.removeDisplayLocked(mDisplayId);
             mWindowingLayer.release();
             mOverlayLayer.release();
@@ -2604,10 +2537,6 @@
             mRemovingDisplay = false;
         }
 
-<<<<<<< HEAD
-        mDisplayPolicy.onDisplayRemoved();
-=======
->>>>>>> 825827da
         mWmService.mWindowPlacerLocked.requestTraversal();
     }
 
@@ -2894,8 +2823,6 @@
 
         pw.println();
         mWallpaperController.dump(pw, "  ");
-<<<<<<< HEAD
-=======
 
         pw.println();
         pw.print("mSystemGestureExclusion=");
@@ -2904,7 +2831,6 @@
         } else {
             pw.println("<no lstnrs>");
         }
->>>>>>> 825827da
 
         pw.println();
         pw.println(prefix + "Application tokens in top down Z order:");
@@ -3373,15 +3299,11 @@
     }
 
     private void updateImeParent() {
-<<<<<<< HEAD
-        final SurfaceControl newParent = computeImeParent();
-=======
         // Force attaching IME to the display when magnifying, or it would be magnified with
         // target app together.
         final boolean shouldAttachToDisplay = (mMagnificationSpec != null);
         final SurfaceControl newParent =
                 shouldAttachToDisplay ? mWindowingLayer : computeImeParent();
->>>>>>> 825827da
         if (newParent != null) {
             mPendingTransaction.reparent(mImeWindowsContainers.mSurfaceControl, newParent);
             scheduleAnimation();
@@ -3397,16 +3319,11 @@
         // Attach it to app if the target is part of an app and such app is covering the entire
         // screen. If it's not covering the entire screen the IME might extend beyond the apps
         // bounds.
-<<<<<<< HEAD
-        if (mInputMethodTarget != null && mInputMethodTarget.mAppToken != null &&
-                mInputMethodTarget.getWindowingMode() == WINDOWING_MODE_FULLSCREEN) {
-=======
         if (mInputMethodTarget != null && mInputMethodTarget.mAppToken != null
                 && mInputMethodTarget.getWindowingMode() == WINDOWING_MODE_FULLSCREEN
                 // An activity with override bounds should be letterboxed inside its parent bounds,
                 // so it doesn't fill the screen.
                 && mInputMethodTarget.mAppToken.matchParentBounds()) {
->>>>>>> 825827da
             return mInputMethodTarget.mAppToken.getSurfaceControl();
         }
 
@@ -4311,21 +4228,12 @@
                     break;
                 }
             }
-<<<<<<< HEAD
 
             // The max possible position we can insert the stack at.
             int maxPosition = POSITION_TOP;
             // The min possible position we can insert the stack at.
             int minPosition = POSITION_BOTTOM;
 
-=======
-
-            // The max possible position we can insert the stack at.
-            int maxPosition = POSITION_TOP;
-            // The min possible position we can insert the stack at.
-            int minPosition = POSITION_BOTTOM;
-
->>>>>>> 825827da
             if (stack.isAlwaysOnTop()) {
                 if (hasPinnedStack()) {
                     // Always-on-top stacks go below the pinned stack.
@@ -4954,23 +4862,11 @@
     }
 
     void registerPointerEventListener(@NonNull PointerEventListener listener) {
-<<<<<<< HEAD
-        if (mPointerEventDispatcher != null) {
-            mPointerEventDispatcher.registerInputEventListener(listener);
-        }
-    }
-
-    void unregisterPointerEventListener(@NonNull PointerEventListener listener) {
-        if (mPointerEventDispatcher != null) {
-            mPointerEventDispatcher.unregisterInputEventListener(listener);
-        }
-=======
         mPointerEventDispatcher.registerInputEventListener(listener);
     }
 
     void unregisterPointerEventListener(@NonNull PointerEventListener listener) {
         mPointerEventDispatcher.unregisterInputEventListener(listener);
->>>>>>> 825827da
     }
 
     void prepareAppTransition(@WindowManager.TransitionType int transit,
@@ -5042,20 +4938,11 @@
      * @see Display#FLAG_SHOULD_SHOW_SYSTEM_DECORATIONS
      */
     boolean supportsSystemDecorations() {
-<<<<<<< HEAD
-        return mWmService.mDisplayWindowSettings.shouldShowSystemDecorsLocked(this)
-                || (mDisplay.getFlags() & FLAG_SHOULD_SHOW_SYSTEM_DECORATIONS) != 0
-                // TODO (b/111363427): Remove this and set the new FLAG_SHOULD_SHOW_LAUNCHER flag
-                // whenever vr 2d display id is set.
-                || mDisplayId == mWmService.mVr2dDisplayId
-                || mWmService.mForceDesktopModeOnExternalDisplays;
-=======
         return (mWmService.mDisplayWindowSettings.shouldShowSystemDecorsLocked(this)
                 || (mDisplay.getFlags() & FLAG_SHOULD_SHOW_SYSTEM_DECORATIONS) != 0
                 || mWmService.mForceDesktopModeOnExternalDisplays)
                 // VR virtual display will be used to run and render 2D app within a VR experience.
                 && mDisplayId != mWmService.mVr2dDisplayId;
->>>>>>> 825827da
     }
 
     /**
@@ -5079,8 +4966,6 @@
     }
 
     /**
-<<<<<<< HEAD
-=======
      * Updates the display's system gesture exclusion.
      *
      * @return true, if the exclusion changed.
@@ -5175,7 +5060,6 @@
     }
 
     /**
->>>>>>> 825827da
      * Create a portal window handle for input. This window transports any touch to the display
      * indicated by {@link InputWindowHandle#portalToDisplayId} if the touch hits this window.
      *
