--- conflicted
+++ resolved
@@ -181,18 +181,6 @@
     }
 
     /**
-<<<<<<< HEAD
-     * @return whether the bounds are currently animating to fullscreen.
-     */
-    public boolean isAnimatingBoundsToFullscreen() {
-        synchronized (mGlobalLock) {
-            return mContainer.isAnimatingBoundsToFullscreen();
-        }
-    }
-
-    /**
-=======
->>>>>>> de843449
      * @return whether the stack can be resized from the bounds animation.
      */
     public boolean pinnedStackResizeDisallowed() {
