/*
 * Copyright (C) 2018 The Android Open Source Project
 *
 * Licensed under the Apache License, Version 2.0 (the "License");
 * you may not use this file except in compliance with the License.
 * You may obtain a copy of the License at
 *
 *      http://www.apache.org/licenses/LICENSE-2.0
 *
 * Unless required by applicable law or agreed to in writing, software
 * distributed under the License is distributed on an "AS IS" BASIS,
 * WITHOUT WARRANTIES OR CONDITIONS OF ANY KIND, either express or implied.
 * See the License for the specific language governing permissions and
 * limitations under the License
 */

package com.android.server.wm;

import static android.Manifest.permission.BIND_VOICE_INTERACTION;
import static android.Manifest.permission.CHANGE_CONFIGURATION;
import static android.Manifest.permission.CONTROL_REMOTE_APP_TRANSITION_ANIMATIONS;
import static android.Manifest.permission.INTERNAL_SYSTEM_WINDOW;
import static android.Manifest.permission.MANAGE_ACTIVITY_STACKS;
import static android.Manifest.permission.READ_FRAME_BUFFER;
import static android.Manifest.permission.REMOVE_TASKS;
import static android.Manifest.permission.START_TASKS_FROM_RECENTS;
import static android.Manifest.permission.STOP_APP_SWITCHES;
import static android.app.ActivityManager.LOCK_TASK_MODE_NONE;
import static android.app.ActivityManager.PROCESS_STATE_NONEXISTENT;
import static android.app.ActivityManagerInternal.ALLOW_FULL_ONLY;
import static android.app.ActivityTaskManager.INVALID_TASK_ID;
import static android.app.ActivityTaskManager.RESIZE_MODE_PRESERVE_WINDOW;
import static android.app.ActivityTaskManager.SPLIT_SCREEN_CREATE_MODE_TOP_OR_LEFT;
import static android.app.WindowConfiguration.ACTIVITY_TYPE_UNDEFINED;
import static android.app.WindowConfiguration.WINDOWING_MODE_FREEFORM;
import static android.app.WindowConfiguration.WINDOWING_MODE_FULLSCREEN;
import static android.app.WindowConfiguration.WINDOWING_MODE_PINNED;
import static android.app.WindowConfiguration.WINDOWING_MODE_SPLIT_SCREEN_PRIMARY;
import static android.app.WindowConfiguration.WINDOWING_MODE_SPLIT_SCREEN_SECONDARY;
import static android.app.WindowConfiguration.WINDOWING_MODE_UNDEFINED;
import static android.content.Intent.FLAG_ACTIVITY_EXCLUDE_FROM_RECENTS;
import static android.content.Intent.FLAG_ACTIVITY_NEW_TASK;
import static android.content.Intent.FLAG_ACTIVITY_TASK_ON_HOME;
import static android.content.pm.ApplicationInfo.FLAG_FACTORY_TEST;
import static android.content.pm.ConfigurationInfo.GL_ES_VERSION_UNDEFINED;
import static android.content.pm.PackageManager.FEATURE_ACTIVITIES_ON_SECONDARY_DISPLAYS;
import static android.content.pm.PackageManager.FEATURE_FREEFORM_WINDOW_MANAGEMENT;
import static android.content.pm.PackageManager.FEATURE_PC;
import static android.content.pm.PackageManager.FEATURE_PICTURE_IN_PICTURE;
import static android.content.pm.PackageManager.PERMISSION_GRANTED;
import static android.content.res.Configuration.UI_MODE_TYPE_TELEVISION;
import static android.os.Build.VERSION_CODES.N;
import static android.os.FactoryTest.FACTORY_TEST_HIGH_LEVEL;
import static android.os.FactoryTest.FACTORY_TEST_LOW_LEVEL;
import static android.os.FactoryTest.FACTORY_TEST_OFF;
import static android.os.Process.FIRST_APPLICATION_UID;
import static android.os.Process.SYSTEM_UID;
import static android.os.Trace.TRACE_TAG_ACTIVITY_MANAGER;
import static android.provider.Settings.Global.DEVELOPMENT_ENABLE_FREEFORM_WINDOWS_SUPPORT;
import static android.provider.Settings.Global.DEVELOPMENT_FORCE_RESIZABLE_ACTIVITIES;
import static android.provider.Settings.Global.DEVELOPMENT_FORCE_RTL;
import static android.provider.Settings.Global.HIDE_ERROR_DIALOGS;
import static android.provider.Settings.System.FONT_SCALE;
import static android.service.voice.VoiceInteractionSession.SHOW_SOURCE_APPLICATION;
import static android.text.format.DateUtils.MINUTE_IN_MILLIS;
import static android.view.Display.DEFAULT_DISPLAY;
import static android.view.Display.INVALID_DISPLAY;
import static android.view.WindowManager.TRANSIT_NONE;
import static android.view.WindowManager.TRANSIT_TASK_IN_PLACE;

import static com.android.server.am.ActivityManagerService.ANR_TRACE_DIR;
import static com.android.server.am.ActivityManagerService.MY_PID;
import static com.android.server.am.ActivityManagerService.STOCK_PM_FLAGS;
import static com.android.server.am.ActivityManagerService.dumpStackTraces;
import static com.android.server.am.ActivityManagerServiceDumpProcessesProto.CONFIG_WILL_CHANGE;
import static com.android.server.am.ActivityManagerServiceDumpProcessesProto.CONTROLLER;
import static com.android.server.am.ActivityManagerServiceDumpProcessesProto.CURRENT_TRACKER;
import static com.android.server.am.ActivityManagerServiceDumpProcessesProto.Controller.IS_A_MONKEY;
import static com.android.server.am.ActivityManagerServiceDumpProcessesProto.GLOBAL_CONFIGURATION;
import static com.android.server.am.ActivityManagerServiceDumpProcessesProto.GOING_TO_SLEEP;
import static com.android.server.am.ActivityManagerServiceDumpProcessesProto.HEAVY_WEIGHT_PROC;
import static com.android.server.am.ActivityManagerServiceDumpProcessesProto.HOME_PROC;
import static com.android.server.am.ActivityManagerServiceDumpProcessesProto.LAUNCHING_ACTIVITY;
import static com.android.server.am.ActivityManagerServiceDumpProcessesProto.PREVIOUS_PROC;
import static com.android.server.am.ActivityManagerServiceDumpProcessesProto.PREVIOUS_PROC_VISIBLE_TIME_MS;
import static com.android.server.am.ActivityManagerServiceDumpProcessesProto.SCREEN_COMPAT_PACKAGES;
import static com.android.server.am.ActivityManagerServiceDumpProcessesProto.ScreenCompatPackage.MODE;
import static com.android.server.am.ActivityManagerServiceDumpProcessesProto.ScreenCompatPackage.PACKAGE;
import static com.android.server.wm.ActivityStack.REMOVE_TASK_MODE_DESTROYING;
import static com.android.server.wm.ActivityStackSupervisor.DEFER_RESUME;
import static com.android.server.wm.ActivityStackSupervisor.ON_TOP;
import static com.android.server.wm.ActivityStackSupervisor.PRESERVE_WINDOWS;
import static com.android.server.wm.ActivityStackSupervisor.REMOVE_FROM_RECENTS;
import static com.android.server.wm.ActivityTaskManagerDebugConfig.DEBUG_ALL;
import static com.android.server.wm.ActivityTaskManagerDebugConfig.DEBUG_CONFIGURATION;
import static com.android.server.wm.ActivityTaskManagerDebugConfig.DEBUG_FOCUS;
import static com.android.server.wm.ActivityTaskManagerDebugConfig.DEBUG_IMMERSIVE;
import static com.android.server.wm.ActivityTaskManagerDebugConfig.DEBUG_LOCKTASK;
import static com.android.server.wm.ActivityTaskManagerDebugConfig.DEBUG_STACK;
import static com.android.server.wm.ActivityTaskManagerDebugConfig.DEBUG_SWITCH;
import static com.android.server.wm.ActivityTaskManagerDebugConfig.DEBUG_TASKS;
import static com.android.server.wm.ActivityTaskManagerDebugConfig.DEBUG_VISIBILITY;
import static com.android.server.wm.ActivityTaskManagerDebugConfig.POSTFIX_CONFIGURATION;
import static com.android.server.wm.ActivityTaskManagerDebugConfig.POSTFIX_FOCUS;
import static com.android.server.wm.ActivityTaskManagerDebugConfig.POSTFIX_IMMERSIVE;
import static com.android.server.wm.ActivityTaskManagerDebugConfig.POSTFIX_LOCKTASK;
import static com.android.server.wm.ActivityTaskManagerDebugConfig.POSTFIX_STACK;
import static com.android.server.wm.ActivityTaskManagerDebugConfig.POSTFIX_SWITCH;
import static com.android.server.wm.ActivityTaskManagerDebugConfig.POSTFIX_VISIBILITY;
import static com.android.server.wm.ActivityTaskManagerDebugConfig.TAG_ATM;
import static com.android.server.wm.ActivityTaskManagerDebugConfig.TAG_WITH_CLASS_NAME;
import static com.android.server.wm.ActivityTaskManagerInternal.ASSIST_KEY_CONTENT;
import static com.android.server.wm.ActivityTaskManagerInternal.ASSIST_KEY_DATA;
import static com.android.server.wm.ActivityTaskManagerInternal.ASSIST_KEY_RECEIVER_EXTRAS;
import static com.android.server.wm.ActivityTaskManagerInternal.ASSIST_KEY_STRUCTURE;
import static com.android.server.wm.ActivityTaskManagerService.H.REPORT_TIME_TRACKER_MSG;
import static com.android.server.wm.ActivityTaskManagerService.UiHandler.DISMISS_DIALOG_UI_MSG;
import static com.android.server.wm.RecentsAnimationController.REORDER_KEEP_IN_PLACE;
import static com.android.server.wm.RecentsAnimationController.REORDER_MOVE_TO_ORIGINAL_POSITION;
import static com.android.server.wm.RootActivityContainer.MATCH_TASK_IN_STACKS_ONLY;
import static com.android.server.wm.RootActivityContainer.MATCH_TASK_IN_STACKS_OR_RECENT_TASKS;
import static com.android.server.wm.TaskRecord.LOCK_TASK_AUTH_DONT_LOCK;
import static com.android.server.wm.TaskRecord.REPARENT_KEEP_STACK_AT_FRONT;
import static com.android.server.wm.TaskRecord.REPARENT_LEAVE_STACK_IN_PLACE;

import android.Manifest;
import android.annotation.NonNull;
import android.annotation.Nullable;
import android.annotation.UserIdInt;
import android.app.Activity;
import android.app.ActivityManager;
import android.app.ActivityManagerInternal;
import android.app.ActivityOptions;
import android.app.ActivityTaskManager;
import android.app.ActivityThread;
import android.app.AlertDialog;
import android.app.AppGlobals;
import android.app.Dialog;
import android.app.IActivityController;
import android.app.IActivityTaskManager;
import android.app.IApplicationThread;
import android.app.IAssistDataReceiver;
import android.app.INotificationManager;
import android.app.ITaskStackListener;
import android.app.Notification;
import android.app.NotificationManager;
import android.app.PendingIntent;
import android.app.PictureInPictureParams;
import android.app.ProfilerInfo;
import android.app.RemoteAction;
import android.app.WaitResult;
import android.app.WindowConfiguration;
import android.app.admin.DevicePolicyCache;
import android.app.admin.DevicePolicyManager;
import android.app.assist.AssistContent;
import android.app.assist.AssistStructure;
import android.app.usage.UsageStatsManagerInternal;
import android.content.ActivityNotFoundException;
import android.content.ComponentName;
import android.content.ContentResolver;
import android.content.Context;
import android.content.DialogInterface;
import android.content.IIntentSender;
import android.content.Intent;
import android.content.pm.ActivityInfo;
import android.content.pm.ApplicationInfo;
import android.content.pm.ConfigurationInfo;
import android.content.pm.IPackageManager;
import android.content.pm.PackageManager;
import android.content.pm.PackageManagerInternal;
import android.content.pm.ParceledListSlice;
import android.content.pm.ResolveInfo;
import android.content.res.CompatibilityInfo;
import android.content.res.Configuration;
import android.content.res.Resources;
import android.database.ContentObserver;
import android.graphics.Bitmap;
import android.graphics.Point;
import android.graphics.Rect;
import android.metrics.LogMaker;
import android.net.Uri;
import android.os.Binder;
import android.os.Build;
import android.os.Bundle;
import android.os.FactoryTest;
import android.os.FileUtils;
import android.os.Handler;
import android.os.IBinder;
import android.os.IUserManager;
import android.os.LocaleList;
import android.os.Looper;
import android.os.Message;
import android.os.PersistableBundle;
import android.os.PowerManager;
import android.os.PowerManagerInternal;
import android.os.RemoteException;
import android.os.ServiceManager;
import android.os.StrictMode;
import android.os.SystemClock;
import android.os.SystemProperties;
import android.os.Trace;
import android.os.UpdateLock;
import android.os.UserHandle;
import android.os.UserManager;
import android.os.WorkSource;
import android.os.storage.IStorageManager;
import android.os.storage.StorageManager;
import android.provider.Settings;
import android.service.voice.IVoiceInteractionSession;
import android.service.voice.VoiceInteractionManagerInternal;
import android.sysprop.DisplayProperties;
import android.telecom.TelecomManager;
import android.text.TextUtils;
import android.text.format.Time;
import android.util.ArrayMap;
import android.util.EventLog;
import android.util.Log;
import android.util.Slog;
import android.util.SparseArray;
import android.util.SparseIntArray;
import android.util.StatsLog;
import android.util.TimeUtils;
import android.util.proto.ProtoOutputStream;
import android.view.IRecentsAnimationRunner;
import android.view.RemoteAnimationAdapter;
import android.view.RemoteAnimationDefinition;
import android.view.WindowManager;

import com.android.internal.R;
import com.android.internal.annotations.VisibleForTesting;
import com.android.internal.app.AssistUtils;
import com.android.internal.app.IAppOpsService;
import com.android.internal.app.IVoiceInteractor;
import com.android.internal.app.ProcessMap;
import com.android.internal.logging.MetricsLogger;
import com.android.internal.logging.nano.MetricsProto.MetricsEvent;
import com.android.internal.messages.nano.SystemMessageProto.SystemMessage;
import com.android.internal.notification.SystemNotificationChannels;
import com.android.internal.os.TransferPipe;
import com.android.internal.os.logging.MetricsLoggerWrapper;
import com.android.internal.policy.IKeyguardDismissCallback;
import com.android.internal.policy.KeyguardDismissCallback;
import com.android.internal.util.ArrayUtils;
import com.android.internal.util.FastPrintWriter;
import com.android.internal.util.Preconditions;
import com.android.internal.util.function.pooled.PooledLambda;
import com.android.server.AttributeCache;
import com.android.server.LocalServices;
import com.android.server.SystemService;
import com.android.server.SystemServiceManager;
import com.android.server.UiThread;
import com.android.server.Watchdog;
import com.android.server.am.ActivityManagerService;
import com.android.server.am.ActivityManagerServiceDumpActivitiesProto;
import com.android.server.am.ActivityManagerServiceDumpProcessesProto;
import com.android.server.am.AppTimeTracker;
import com.android.server.am.BaseErrorDialog;
import com.android.server.am.EventLogTags;
import com.android.server.am.PendingIntentController;
import com.android.server.am.PendingIntentRecord;
import com.android.server.am.UserState;
import com.android.server.appop.AppOpsService;
import com.android.server.firewall.IntentFirewall;
import com.android.server.pm.UserManagerService;
import com.android.server.uri.UriGrantsManagerInternal;
import com.android.server.vr.VrManagerInternal;

import java.io.BufferedReader;
import java.io.File;
import java.io.FileDescriptor;
import java.io.FileOutputStream;
import java.io.FileReader;
import java.io.IOException;
import java.io.PrintWriter;
import java.io.StringWriter;
import java.lang.ref.WeakReference;
import java.text.DateFormat;
import java.util.ArrayList;
import java.util.Arrays;
import java.util.Date;
import java.util.HashMap;
import java.util.HashSet;
import java.util.List;
import java.util.Locale;
import java.util.Map;
import java.util.Set;

/**
 * System service for managing activities and their containers (task, stacks, displays,... ).
 *
 * {@hide}
 */
public class ActivityTaskManagerService extends IActivityTaskManager.Stub {
    private static final String TAG = TAG_WITH_CLASS_NAME ? "ActivityTaskManagerService" : TAG_ATM;
    private static final String TAG_STACK = TAG + POSTFIX_STACK;
    private static final String TAG_SWITCH = TAG + POSTFIX_SWITCH;
    private static final String TAG_IMMERSIVE = TAG + POSTFIX_IMMERSIVE;
    private static final String TAG_FOCUS = TAG + POSTFIX_FOCUS;
    private static final String TAG_VISIBILITY = TAG + POSTFIX_VISIBILITY;
    private static final String TAG_LOCKTASK = TAG + POSTFIX_LOCKTASK;
    private static final String TAG_CONFIGURATION = TAG + POSTFIX_CONFIGURATION;

    // How long we wait until we timeout on key dispatching.
    public static final int KEY_DISPATCHING_TIMEOUT_MS = 5 * 1000;
    // How long we wait until we timeout on key dispatching during instrumentation.
    static final int INSTRUMENTATION_KEY_DISPATCHING_TIMEOUT_MS = 60 * 1000;

    /** Used to indicate that an app transition should be animated. */
    static final boolean ANIMATE = true;

    /** Hardware-reported OpenGLES version. */
    final int GL_ES_VERSION;

    public static final String DUMP_ACTIVITIES_CMD = "activities" ;
    public static final String DUMP_ACTIVITIES_SHORT_CMD = "a" ;
    public static final String DUMP_LASTANR_CMD = "lastanr" ;
    public static final String DUMP_LASTANR_TRACES_CMD = "lastanr-traces" ;
    public static final String DUMP_STARTER_CMD = "starter" ;
    public static final String DUMP_CONTAINERS_CMD = "containers" ;
    public static final String DUMP_RECENTS_CMD = "recents" ;
    public static final String DUMP_RECENTS_SHORT_CMD = "r" ;

    /** This activity is not being relaunched, or being relaunched for a non-resize reason. */
    public static final int RELAUNCH_REASON_NONE = 0;
    /** This activity is being relaunched due to windowing mode change. */
    public static final int RELAUNCH_REASON_WINDOWING_MODE_RESIZE = 1;
    /** This activity is being relaunched due to a free-resize operation. */
    public static final int RELAUNCH_REASON_FREE_RESIZE = 2;

    Context mContext;

    /**
     * This Context is themable and meant for UI display (AlertDialogs, etc.). The theme can
     * change at runtime. Use mContext for non-UI purposes.
     */
    final Context mUiContext;
    final ActivityThread mSystemThread;
    H mH;
    UiHandler mUiHandler;
    ActivityManagerInternal mAmInternal;
    UriGrantsManagerInternal mUgmInternal;
    private PackageManagerInternal mPmInternal;
    @VisibleForTesting
    final ActivityTaskManagerInternal mInternal;
    PowerManagerInternal mPowerManagerInternal;
    private UsageStatsManagerInternal mUsageStatsInternal;

    PendingIntentController mPendingIntentController;
    IntentFirewall mIntentFirewall;

    /* Global service lock used by the package the owns this service. */
    final WindowManagerGlobalLock mGlobalLock = new WindowManagerGlobalLock();
<<<<<<< HEAD
    public ActivityStackSupervisor mStackSupervisor;
=======
    /**
     * It is the same instance as {@link mGlobalLock}, just declared as a type that the
     * locked-region-code-injection does't recognize it. It is used to skip wrapping priority
     * booster for places that are already in the scope of another booster (e.g. computing oom-adj).
     *
     * @see WindowManagerThreadPriorityBooster
     */
    final Object mGlobalLockWithoutBoost = mGlobalLock;
    ActivityStackSupervisor mStackSupervisor;
>>>>>>> 0932a16c
    RootActivityContainer mRootActivityContainer;
    WindowManagerService mWindowManager;
    private UserManagerService mUserManager;
    private AppOpsService mAppOpsService;
    private DevicePolicyManager mDpm;
    /** All active uids in the system. */
    private final SparseArray<Integer> mActiveUids = new SparseArray<>();
    private final SparseArray<String> mPendingTempWhitelist = new SparseArray<>();
    /** All processes currently running that might have a window organized by name. */
    final ProcessMap<WindowProcessController> mProcessNames = new ProcessMap<>();
    /** All processes we currently have running mapped by pid */
    final SparseArray<WindowProcessController> mPidMap = new SparseArray<>();
    /** This is the process holding what we currently consider to be the "home" activity. */
    WindowProcessController mHomeProcess;
    /** The currently running heavy-weight process, if any. */
    WindowProcessController mHeavyWeightProcess = null;
    boolean mHasHeavyWeightFeature;
    /**
     * This is the process holding the activity the user last visited that is in a different process
     * from the one they are currently in.
     */
    WindowProcessController mPreviousProcess;
    /** The time at which the previous process was last visible. */
    long mPreviousProcessVisibleTime;

    /** List of intents that were used to start the most recent tasks. */
    private RecentTasks mRecentTasks;
    /** State of external calls telling us if the device is awake or asleep. */
    private boolean mKeyguardShown = false;

    // Wrapper around VoiceInteractionServiceManager
    private AssistUtils mAssistUtils;

    // VoiceInteraction session ID that changes for each new request except when
    // being called for multi-window assist in a single session.
    private int mViSessionId = 1000;

    // How long to wait in getAssistContextExtras for the activity and foreground services
    // to respond with the result.
    private static final int PENDING_ASSIST_EXTRAS_TIMEOUT = 500;

    // How long top wait when going through the modern assist (which doesn't need to block
    // on getting this result before starting to launch its UI).
    private static final int PENDING_ASSIST_EXTRAS_LONG_TIMEOUT = 2000;

    // How long to wait in getAutofillAssistStructure() for the activity to respond with the result.
    private static final int PENDING_AUTOFILL_ASSIST_STRUCTURE_TIMEOUT = 2000;

    // Permission tokens are used to temporarily granted a trusted app the ability to call
    // #startActivityAsCaller.  A client is expected to dump its token after this time has elapsed,
    // showing any appropriate error messages to the user.
    private static final long START_AS_CALLER_TOKEN_TIMEOUT =
            10 * MINUTE_IN_MILLIS;

    // How long before the service actually expires a token.  This is slightly longer than
    // START_AS_CALLER_TOKEN_TIMEOUT, to provide a buffer so clients will rarely encounter the
    // expiration exception.
    private static final long START_AS_CALLER_TOKEN_TIMEOUT_IMPL =
            START_AS_CALLER_TOKEN_TIMEOUT + 2 * 1000;

    // How long the service will remember expired tokens, for the purpose of providing error
    // messaging when a client uses an expired token.
    private static final long START_AS_CALLER_TOKEN_EXPIRED_TIMEOUT =
            START_AS_CALLER_TOKEN_TIMEOUT_IMPL + 20 * MINUTE_IN_MILLIS;

    // Activity tokens of system activities that are delegating their call to
    // #startActivityByCaller, keyed by the permissionToken granted to the delegate.
    final HashMap<IBinder, IBinder> mStartActivitySources = new HashMap<>();

    // Permission tokens that have expired, but we remember for error reporting.
    final ArrayList<IBinder> mExpiredStartAsCallerTokens = new ArrayList<>();

    private final ArrayList<PendingAssistExtras> mPendingAssistExtras = new ArrayList<>();

    // Keeps track of the active voice interaction service component, notified from
    // VoiceInteractionManagerService
    ComponentName mActiveVoiceInteractionServiceComponent;

    VrController mVrController;
    KeyguardController mKeyguardController;
    private final ClientLifecycleManager mLifecycleManager;
    private TaskChangeNotificationController mTaskChangeNotificationController;
    /** The controller for all operations related to locktask. */
    private LockTaskController mLockTaskController;
    private ActivityStartController mActivityStartController;

    boolean mSuppressResizeConfigChanges;

    private final UpdateConfigurationResult mTmpUpdateConfigurationResult =
            new UpdateConfigurationResult();

    static final class UpdateConfigurationResult {
        // Configuration changes that were updated.
        int changes;
        // If the activity was relaunched to match the new configuration.
        boolean activityRelaunched;

        void reset() {
            changes = 0;
            activityRelaunched = false;
        }
    }

    /** Current sequencing integer of the configuration, for skipping old configurations. */
    private int mConfigurationSeq;
    // To cache the list of supported system locales
    private String[] mSupportedSystemLocales = null;

    /**
     * Temp object used when global and/or display override configuration is updated. It is also
     * sent to outer world instead of {@link #getGlobalConfiguration} because we don't trust
     * anyone...
     */
    private Configuration mTempConfig = new Configuration();

    /** Temporary to avoid allocations. */
    final StringBuilder mStringBuilder = new StringBuilder(256);

    // Amount of time after a call to stopAppSwitches() during which we will
    // prevent further untrusted switches from happening.
    private static final long APP_SWITCH_DELAY_TIME = 5 * 1000;

    /**
     * The time at which we will allow normal application switches again,
     * after a call to {@link #stopAppSwitches()}.
     */
    private long mAppSwitchesAllowedTime;
    /**
     * This is set to true after the first switch after mAppSwitchesAllowedTime
     * is set; any switches after that will clear the time.
     */
    private boolean mDidAppSwitch;

    IActivityController mController = null;
    boolean mControllerIsAMonkey = false;

    final int mFactoryTest;

    /** Used to control how we initialize the service. */
    ComponentName mTopComponent;
    String mTopAction = Intent.ACTION_MAIN;
    String mTopData;

    /** Profiling app information. */
    String mProfileApp = null;
    WindowProcessController mProfileProc = null;
    ProfilerInfo mProfilerInfo = null;

    /**
     * Dump of the activity state at the time of the last ANR. Cleared after
     * {@link WindowManagerService#LAST_ANR_LIFETIME_DURATION_MSECS}
     */
    String mLastANRState;

    /**
     * Used to retain an update lock when the foreground activity is in
     * immersive mode.
     */
    private final UpdateLock mUpdateLock = new UpdateLock("immersive");

    /**
     * Packages that are being allowed to perform unrestricted app switches.  Mapping is
     * User -> Type -> uid.
     */
    final SparseArray<ArrayMap<String, Integer>> mAllowAppSwitchUids = new SparseArray<>();

    /** The dimensions of the thumbnails in the Recents UI. */
    private int mThumbnailWidth;
    private int mThumbnailHeight;
    private float mFullscreenThumbnailScale;

    /**
     * Flag that indicates if multi-window is enabled.
     *
     * For any particular form of multi-window to be enabled, generic multi-window must be enabled
     * in {@link com.android.internal.R.bool#config_supportsMultiWindow} config or
     * {@link Settings.Global#DEVELOPMENT_FORCE_RESIZABLE_ACTIVITIES} development option set.
     * At least one of the forms of multi-window must be enabled in order for this flag to be
     * initialized to 'true'.
     *
     * @see #mSupportsSplitScreenMultiWindow
     * @see #mSupportsFreeformWindowManagement
     * @see #mSupportsPictureInPicture
     * @see #mSupportsMultiDisplay
     */
    boolean mSupportsMultiWindow;
    boolean mSupportsSplitScreenMultiWindow;
    boolean mSupportsFreeformWindowManagement;
    boolean mSupportsPictureInPicture;
    boolean mSupportsMultiDisplay;
    boolean mForceResizableActivities;

    final List<ActivityTaskManagerInternal.ScreenObserver> mScreenObservers = new ArrayList<>();

    // VR Vr2d Display Id.
    int mVr2dDisplayId = INVALID_DISPLAY;

    /**
     * Set while we are wanting to sleep, to prevent any
     * activities from being started/resumed.
     *
     * TODO(b/33594039): Clarify the actual state transitions represented by mSleeping.
     *
     * Currently mSleeping is set to true when transitioning into the sleep state, and remains true
     * while in the sleep state until there is a pending transition out of sleep, in which case
     * mSleeping is set to false, and remains false while awake.
     *
     * Whether mSleeping can quickly toggled between true/false without the device actually
     * display changing states is undefined.
     */
    private boolean mSleeping = false;

    /**
     * The process state used for processes that are running the top activities.
     * This changes between TOP and TOP_SLEEPING to following mSleeping.
     */
    int mTopProcessState = ActivityManager.PROCESS_STATE_TOP;

    // Whether we should show our dialogs (ANR, crash, etc) or just perform their default action
    // automatically. Important for devices without direct input devices.
    private boolean mShowDialogs = true;

    /** Set if we are shutting down the system, similar to sleeping. */
    boolean mShuttingDown = false;

    /**
     * We want to hold a wake lock while running a voice interaction session, since
     * this may happen with the screen off and we need to keep the CPU running to
     * be able to continue to interact with the user.
     */
    PowerManager.WakeLock mVoiceWakeLock;

    /**
     * Set while we are running a voice interaction. This overrides sleeping while it is active.
     */
    IVoiceInteractionSession mRunningVoice;

    /**
     * The last resumed activity. This is identical to the current resumed activity most
     * of the time but could be different when we're pausing one activity before we resume
     * another activity.
     */
    ActivityRecord mLastResumedActivity;

    /**
     * The activity that is currently being traced as the active resumed activity.
     *
     * @see #updateResumedAppTrace
     */
    private @Nullable ActivityRecord mTracedResumedActivity;

    /** If non-null, we are tracking the time the user spends in the currently focused app. */
    AppTimeTracker mCurAppTimeTracker;

    private AppWarnings mAppWarnings;

    /**
     * Packages that the user has asked to have run in screen size
     * compatibility mode instead of filling the screen.
     */
    CompatModePackages mCompatModePackages;

    private FontScaleSettingObserver mFontScaleSettingObserver;

    private final class FontScaleSettingObserver extends ContentObserver {
        private final Uri mFontScaleUri = Settings.System.getUriFor(FONT_SCALE);
        private final Uri mHideErrorDialogsUri = Settings.Global.getUriFor(HIDE_ERROR_DIALOGS);

        public FontScaleSettingObserver() {
            super(mH);
            final ContentResolver resolver = mContext.getContentResolver();
            resolver.registerContentObserver(mFontScaleUri, false, this, UserHandle.USER_ALL);
            resolver.registerContentObserver(mHideErrorDialogsUri, false, this,
                    UserHandle.USER_ALL);
        }

        @Override
        public void onChange(boolean selfChange, Uri uri, @UserIdInt int userId) {
            if (mFontScaleUri.equals(uri)) {
                updateFontScaleIfNeeded(userId);
            } else if (mHideErrorDialogsUri.equals(uri)) {
                synchronized (mGlobalLock) {
                    updateShouldShowDialogsLocked(getGlobalConfiguration());
                }
            }
        }
    }

    @VisibleForTesting(visibility = VisibleForTesting.Visibility.PACKAGE)
    public ActivityTaskManagerService(Context context) {
        mContext = context;
        mFactoryTest = FactoryTest.getMode();
        mSystemThread = ActivityThread.currentActivityThread();
        mUiContext = mSystemThread.getSystemUiContext();
        mLifecycleManager = new ClientLifecycleManager();
        mInternal = new LocalService();
        GL_ES_VERSION = SystemProperties.getInt("ro.opengles.version", GL_ES_VERSION_UNDEFINED);
    }

    public void onSystemReady() {
        synchronized (mGlobalLock) {
            mHasHeavyWeightFeature = mContext.getPackageManager().hasSystemFeature(
                    PackageManager.FEATURE_CANT_SAVE_STATE);
            mAssistUtils = new AssistUtils(mContext);
            mVrController.onSystemReady();
            mRecentTasks.onSystemReadyLocked();
            mStackSupervisor.onSystemReady();
        }
    }

    public void onInitPowerManagement() {
        synchronized (mGlobalLock) {
            mStackSupervisor.initPowerManagement();
            final PowerManager pm = (PowerManager) mContext.getSystemService(Context.POWER_SERVICE);
            mPowerManagerInternal = LocalServices.getService(PowerManagerInternal.class);
            mVoiceWakeLock = pm.newWakeLock(PowerManager.PARTIAL_WAKE_LOCK, "*voice*");
            mVoiceWakeLock.setReferenceCounted(false);
        }
    }

    public void installSystemProviders() {
        mFontScaleSettingObserver = new FontScaleSettingObserver();
    }

    public void retrieveSettings(ContentResolver resolver) {
        final boolean freeformWindowManagement =
                mContext.getPackageManager().hasSystemFeature(FEATURE_FREEFORM_WINDOW_MANAGEMENT)
                        || Settings.Global.getInt(
                        resolver, DEVELOPMENT_ENABLE_FREEFORM_WINDOWS_SUPPORT, 0) != 0;

        final boolean supportsMultiWindow = ActivityTaskManager.supportsMultiWindow(mContext);
        final boolean supportsPictureInPicture = supportsMultiWindow &&
                mContext.getPackageManager().hasSystemFeature(FEATURE_PICTURE_IN_PICTURE);
        final boolean supportsSplitScreenMultiWindow =
                ActivityTaskManager.supportsSplitScreenMultiWindow(mContext);
        final boolean supportsMultiDisplay = mContext.getPackageManager()
                .hasSystemFeature(FEATURE_ACTIVITIES_ON_SECONDARY_DISPLAYS);
        final boolean forceRtl = Settings.Global.getInt(resolver, DEVELOPMENT_FORCE_RTL, 0) != 0;
        final boolean forceResizable = Settings.Global.getInt(
                resolver, DEVELOPMENT_FORCE_RESIZABLE_ACTIVITIES, 0) != 0;
        final boolean isPc = mContext.getPackageManager().hasSystemFeature(FEATURE_PC);

        // Transfer any global setting for forcing RTL layout, into a System Property
        DisplayProperties.debug_force_rtl(forceRtl);

        final Configuration configuration = new Configuration();
        Settings.System.getConfiguration(resolver, configuration);
        if (forceRtl) {
            // This will take care of setting the correct layout direction flags
            configuration.setLayoutDirection(configuration.locale);
        }

        synchronized (mGlobalLock) {
            mForceResizableActivities = forceResizable;
            final boolean multiWindowFormEnabled = freeformWindowManagement
                    || supportsSplitScreenMultiWindow
                    || supportsPictureInPicture
                    || supportsMultiDisplay;
            if ((supportsMultiWindow || forceResizable) && multiWindowFormEnabled) {
                mSupportsMultiWindow = true;
                mSupportsFreeformWindowManagement = freeformWindowManagement;
                mSupportsSplitScreenMultiWindow = supportsSplitScreenMultiWindow;
                mSupportsPictureInPicture = supportsPictureInPicture;
                mSupportsMultiDisplay = supportsMultiDisplay;
            } else {
                mSupportsMultiWindow = false;
                mSupportsFreeformWindowManagement = false;
                mSupportsSplitScreenMultiWindow = false;
                mSupportsPictureInPicture = false;
                mSupportsMultiDisplay = false;
            }
            mWindowManager.setForceResizableTasks(mForceResizableActivities);
            mWindowManager.setSupportsPictureInPicture(mSupportsPictureInPicture);
            mWindowManager.setSupportsFreeformWindowManagement(mSupportsFreeformWindowManagement);
            mWindowManager.setIsPc(isPc);
            // This happens before any activities are started, so we can change global configuration
            // in-place.
            updateConfigurationLocked(configuration, null, true);
            final Configuration globalConfig = getGlobalConfiguration();
            if (DEBUG_CONFIGURATION) Slog.v(TAG_CONFIGURATION, "Initial config: " + globalConfig);

            // Load resources only after the current configuration has been set.
            final Resources res = mContext.getResources();
            mThumbnailWidth = res.getDimensionPixelSize(
                    com.android.internal.R.dimen.thumbnail_width);
            mThumbnailHeight = res.getDimensionPixelSize(
                    com.android.internal.R.dimen.thumbnail_height);

            if ((globalConfig.uiMode & UI_MODE_TYPE_TELEVISION) == UI_MODE_TYPE_TELEVISION) {
                mFullscreenThumbnailScale = (float) res
                        .getInteger(com.android.internal.R.integer.thumbnail_width_tv) /
                        (float) globalConfig.screenWidthDp;
            } else {
                mFullscreenThumbnailScale = res.getFraction(
                        com.android.internal.R.fraction.thumbnail_fullscreen_scale, 1, 1);
            }
        }
    }

    public WindowManagerGlobalLock getGlobalLock() {
        return mGlobalLock;
    }

    public void initialize(IntentFirewall intentFirewall, PendingIntentController intentController,
            Looper looper) {
        mH = new H(looper);
        mUiHandler = new UiHandler();
        mIntentFirewall = intentFirewall;
        final File systemDir = SystemServiceManager.ensureSystemDir();
        mAppWarnings = new AppWarnings(this, mUiContext, mH, mUiHandler, systemDir);
        mCompatModePackages = new CompatModePackages(this, systemDir, mH);
        mPendingIntentController = intentController;

        mTempConfig.setToDefaults();
        mTempConfig.setLocales(LocaleList.getDefault());
        mConfigurationSeq = mTempConfig.seq = 1;
        mStackSupervisor = createStackSupervisor();
        mRootActivityContainer = new RootActivityContainer(this);
        mRootActivityContainer.onConfigurationChanged(mTempConfig);

        mTaskChangeNotificationController =
                new TaskChangeNotificationController(mGlobalLock, mStackSupervisor, mH);
        mLockTaskController = new LockTaskController(mContext, mStackSupervisor, mH);
        mActivityStartController = new ActivityStartController(this);
        mRecentTasks = createRecentTasks();
        mStackSupervisor.setRecentTasks(mRecentTasks);
        mVrController = new VrController(mGlobalLock);
        mKeyguardController = mStackSupervisor.getKeyguardController();
    }

    public void onActivityManagerInternalAdded() {
        synchronized (mGlobalLock) {
            mAmInternal = LocalServices.getService(ActivityManagerInternal.class);
            mUgmInternal = LocalServices.getService(UriGrantsManagerInternal.class);
        }
    }

    int increaseConfigurationSeqLocked() {
        mConfigurationSeq = Math.max(++mConfigurationSeq, 1);
        return mConfigurationSeq;
    }

    protected ActivityStackSupervisor createStackSupervisor() {
        final ActivityStackSupervisor supervisor = new ActivityStackSupervisor(this, mH.getLooper());
        supervisor.initialize();
        return supervisor;
    }

    public void setWindowManager(WindowManagerService wm) {
        synchronized (mGlobalLock) {
            mWindowManager = wm;
            mLockTaskController.setWindowManager(wm);
            mStackSupervisor.setWindowManager(wm);
            mRootActivityContainer.setWindowManager(wm);
        }
    }

    public void setUsageStatsManager(UsageStatsManagerInternal usageStatsManager) {
        synchronized (mGlobalLock) {
            mUsageStatsInternal = usageStatsManager;
        }
    }

    UserManagerService getUserManager() {
        if (mUserManager == null) {
            IBinder b = ServiceManager.getService(Context.USER_SERVICE);
            mUserManager = (UserManagerService) IUserManager.Stub.asInterface(b);
        }
        return mUserManager;
    }

    AppOpsService getAppOpsService() {
        if (mAppOpsService == null) {
            IBinder b = ServiceManager.getService(Context.APP_OPS_SERVICE);
            mAppOpsService = (AppOpsService) IAppOpsService.Stub.asInterface(b);
        }
        return mAppOpsService;
    }

    DevicePolicyManager getDevicePolicyManager() {
        if (mDpm == null) {
            mDpm = mContext.getSystemService(DevicePolicyManager.class);
        }
        return mDpm;
    }

    boolean hasUserRestriction(String restriction, int userId) {
        return getUserManager().hasUserRestriction(restriction, userId);
    }

    protected RecentTasks createRecentTasks() {
        return new RecentTasks(this, mStackSupervisor);
    }

    RecentTasks getRecentTasks() {
        return mRecentTasks;
    }

    ClientLifecycleManager getLifecycleManager() {
        return mLifecycleManager;
    }

    ActivityStartController getActivityStartController() {
        return mActivityStartController;
    }

    TaskChangeNotificationController getTaskChangeNotificationController() {
        return mTaskChangeNotificationController;
    }

    LockTaskController getLockTaskController() {
        return mLockTaskController;
    }

    /**
     * Return the global configuration used by the process corresponding to the input pid. This is
     * usually the global configuration with some overrides specific to that process.
     */
    Configuration getGlobalConfigurationForCallingPid() {
        final int pid = Binder.getCallingPid();
        return getGlobalConfigurationForPid(pid);
    }

    /**
     * Return the global configuration used by the process corresponding to the given pid.
     */
    Configuration getGlobalConfigurationForPid(int pid) {
        if (pid == MY_PID || pid < 0) {
            return getGlobalConfiguration();
        }
        synchronized (mGlobalLock) {
            final WindowProcessController app = mPidMap.get(pid);
            return app != null ? app.getConfiguration() : getGlobalConfiguration();
        }
    }

    /**
     * Return the device configuration info used by the process corresponding to the input pid.
     * The value is consistent with the global configuration for the process.
     */
    @Override
    public ConfigurationInfo getDeviceConfigurationInfo() {
        ConfigurationInfo config = new ConfigurationInfo();
        synchronized (mGlobalLock) {
            final Configuration globalConfig = getGlobalConfigurationForCallingPid();
            config.reqTouchScreen = globalConfig.touchscreen;
            config.reqKeyboardType = globalConfig.keyboard;
            config.reqNavigation = globalConfig.navigation;
            if (globalConfig.navigation == Configuration.NAVIGATION_DPAD
                    || globalConfig.navigation == Configuration.NAVIGATION_TRACKBALL) {
                config.reqInputFeatures |= ConfigurationInfo.INPUT_FEATURE_FIVE_WAY_NAV;
            }
            if (globalConfig.keyboard != Configuration.KEYBOARD_UNDEFINED
                    && globalConfig.keyboard != Configuration.KEYBOARD_NOKEYS) {
                config.reqInputFeatures |= ConfigurationInfo.INPUT_FEATURE_HARD_KEYBOARD;
            }
            config.reqGlEsVersion = GL_ES_VERSION;
        }
        return config;
    }

    private void start() {
        LocalServices.addService(ActivityTaskManagerInternal.class, mInternal);
    }

    public static final class Lifecycle extends SystemService {
        private final ActivityTaskManagerService mService;

        public Lifecycle(Context context) {
            super(context);
            mService = new ActivityTaskManagerService(context);
        }

        @Override
        public void onStart() {
            publishBinderService(Context.ACTIVITY_TASK_SERVICE, mService);
            mService.start();
        }

        @Override
        public void onUnlockUser(int userId) {
            synchronized (mService.getGlobalLock()) {
                mService.mStackSupervisor.mLaunchParamsPersister.onUnlockUser(userId);
            }
        }

        @Override
        public void onCleanupUser(int userId) {
            synchronized (mService.getGlobalLock()) {
                mService.mStackSupervisor.mLaunchParamsPersister.onCleanupUser(userId);
            }
        }

        public ActivityTaskManagerService getService() {
            return mService;
        }
    }

    @Override
    public final int startActivity(IApplicationThread caller, String callingPackage,
            Intent intent, String resolvedType, IBinder resultTo, String resultWho, int requestCode,
            int startFlags, ProfilerInfo profilerInfo, Bundle bOptions) {
        return startActivityAsUser(caller, callingPackage, intent, resolvedType, resultTo,
                resultWho, requestCode, startFlags, profilerInfo, bOptions,
                UserHandle.getCallingUserId());
    }

    @Override
    public final int startActivities(IApplicationThread caller, String callingPackage,
            Intent[] intents, String[] resolvedTypes, IBinder resultTo, Bundle bOptions,
            int userId) {
        final String reason = "startActivities";
        enforceNotIsolatedCaller(reason);
        userId = handleIncomingUser(Binder.getCallingPid(), Binder.getCallingUid(), userId, reason);
        // TODO: Switch to user app stacks here.
        return getActivityStartController().startActivities(caller, -1, 0, -1, callingPackage,
                intents, resolvedTypes, resultTo, SafeActivityOptions.fromBundle(bOptions), userId,
                reason, null /* originatingPendingIntent */,
                false /* allowBackgroundActivityStart */);
    }

    @Override
    public int startActivityAsUser(IApplicationThread caller, String callingPackage,
            Intent intent, String resolvedType, IBinder resultTo, String resultWho, int requestCode,
            int startFlags, ProfilerInfo profilerInfo, Bundle bOptions, int userId) {
        return startActivityAsUser(caller, callingPackage, intent, resolvedType, resultTo,
                resultWho, requestCode, startFlags, profilerInfo, bOptions, userId,
                true /*validateIncomingUser*/);
    }

    int startActivityAsUser(IApplicationThread caller, String callingPackage,
            Intent intent, String resolvedType, IBinder resultTo, String resultWho, int requestCode,
            int startFlags, ProfilerInfo profilerInfo, Bundle bOptions, int userId,
            boolean validateIncomingUser) {
        enforceNotIsolatedCaller("startActivityAsUser");

        userId = getActivityStartController().checkTargetUser(userId, validateIncomingUser,
                Binder.getCallingPid(), Binder.getCallingUid(), "startActivityAsUser");

        // TODO: Switch to user app stacks here.
        return getActivityStartController().obtainStarter(intent, "startActivityAsUser")
                .setCaller(caller)
                .setCallingPackage(callingPackage)
                .setResolvedType(resolvedType)
                .setResultTo(resultTo)
                .setResultWho(resultWho)
                .setRequestCode(requestCode)
                .setStartFlags(startFlags)
                .setProfilerInfo(profilerInfo)
                .setActivityOptions(bOptions)
                .setMayWait(userId)
                .execute();

    }

    @Override
    public int startActivityIntentSender(IApplicationThread caller, IIntentSender target,
            IBinder whitelistToken, Intent fillInIntent, String resolvedType, IBinder resultTo,
            String resultWho, int requestCode, int flagsMask, int flagsValues, Bundle bOptions) {
        enforceNotIsolatedCaller("startActivityIntentSender");
        // Refuse possible leaked file descriptors
        if (fillInIntent != null && fillInIntent.hasFileDescriptors()) {
            throw new IllegalArgumentException("File descriptors passed in Intent");
        }

        if (!(target instanceof PendingIntentRecord)) {
            throw new IllegalArgumentException("Bad PendingIntent object");
        }

        PendingIntentRecord pir = (PendingIntentRecord)target;

        synchronized (mGlobalLock) {
            // If this is coming from the currently resumed activity, it is
            // effectively saying that app switches are allowed at this point.
            final ActivityStack stack = getTopDisplayFocusedStack();
            if (stack.mResumedActivity != null &&
                    stack.mResumedActivity.info.applicationInfo.uid == Binder.getCallingUid()) {
                mAppSwitchesAllowedTime = 0;
            }
        }
        return pir.sendInner(0, fillInIntent, resolvedType, whitelistToken, null, null,
                resultTo, resultWho, requestCode, flagsMask, flagsValues, bOptions);
    }

    @Override
    public boolean startNextMatchingActivity(IBinder callingActivity, Intent intent,
            Bundle bOptions) {
        // Refuse possible leaked file descriptors
        if (intent != null && intent.hasFileDescriptors()) {
            throw new IllegalArgumentException("File descriptors passed in Intent");
        }
        SafeActivityOptions options = SafeActivityOptions.fromBundle(bOptions);

        synchronized (mGlobalLock) {
            final ActivityRecord r = ActivityRecord.isInStackLocked(callingActivity);
            if (r == null) {
                SafeActivityOptions.abort(options);
                return false;
            }
            if (!r.attachedToProcess()) {
                // The caller is not running...  d'oh!
                SafeActivityOptions.abort(options);
                return false;
            }
            intent = new Intent(intent);
            // The caller is not allowed to change the data.
            intent.setDataAndType(r.intent.getData(), r.intent.getType());
            // And we are resetting to find the next component...
            intent.setComponent(null);

            final boolean debug = ((intent.getFlags() & Intent.FLAG_DEBUG_LOG_RESOLUTION) != 0);

            ActivityInfo aInfo = null;
            try {
                List<ResolveInfo> resolves =
                        AppGlobals.getPackageManager().queryIntentActivities(
                                intent, r.resolvedType,
                                PackageManager.MATCH_DEFAULT_ONLY | STOCK_PM_FLAGS,
                                UserHandle.getCallingUserId()).getList();

                // Look for the original activity in the list...
                final int N = resolves != null ? resolves.size() : 0;
                for (int i=0; i<N; i++) {
                    ResolveInfo rInfo = resolves.get(i);
                    if (rInfo.activityInfo.packageName.equals(r.packageName)
                            && rInfo.activityInfo.name.equals(r.info.name)) {
                        // We found the current one...  the next matching is
                        // after it.
                        i++;
                        if (i<N) {
                            aInfo = resolves.get(i).activityInfo;
                        }
                        if (debug) {
                            Slog.v(TAG, "Next matching activity: found current " + r.packageName
                                    + "/" + r.info.name);
                            Slog.v(TAG, "Next matching activity: next is " + ((aInfo == null)
                                    ? "null" : aInfo.packageName + "/" + aInfo.name));
                        }
                        break;
                    }
                }
            } catch (RemoteException e) {
            }

            if (aInfo == null) {
                // Nobody who is next!
                SafeActivityOptions.abort(options);
                if (debug) Slog.d(TAG, "Next matching activity: nothing found");
                return false;
            }

            intent.setComponent(new ComponentName(
                    aInfo.applicationInfo.packageName, aInfo.name));
            intent.setFlags(intent.getFlags()&~(
                    Intent.FLAG_ACTIVITY_FORWARD_RESULT|
                            Intent.FLAG_ACTIVITY_CLEAR_TOP|
                            Intent.FLAG_ACTIVITY_MULTIPLE_TASK|
                            FLAG_ACTIVITY_NEW_TASK));

            // Okay now we need to start the new activity, replacing the currently running activity.
            // This is a little tricky because we want to start the new one as if the current one is
            // finished, but not finish the current one first so that there is no flicker.
            // And thus...
            final boolean wasFinishing = r.finishing;
            r.finishing = true;

            // Propagate reply information over to the new activity.
            final ActivityRecord resultTo = r.resultTo;
            final String resultWho = r.resultWho;
            final int requestCode = r.requestCode;
            r.resultTo = null;
            if (resultTo != null) {
                resultTo.removeResultsLocked(r, resultWho, requestCode);
            }

            final long origId = Binder.clearCallingIdentity();
            // TODO(b/64750076): Check if calling pid should really be -1.
            final int res = getActivityStartController()
                    .obtainStarter(intent, "startNextMatchingActivity")
                    .setCaller(r.app.getThread())
                    .setResolvedType(r.resolvedType)
                    .setActivityInfo(aInfo)
                    .setResultTo(resultTo != null ? resultTo.appToken : null)
                    .setResultWho(resultWho)
                    .setRequestCode(requestCode)
                    .setCallingPid(-1)
                    .setCallingUid(r.launchedFromUid)
                    .setCallingPackage(r.launchedFromPackage)
                    .setRealCallingPid(-1)
                    .setRealCallingUid(r.launchedFromUid)
                    .setActivityOptions(options)
                    .execute();
            Binder.restoreCallingIdentity(origId);

            r.finishing = wasFinishing;
            if (res != ActivityManager.START_SUCCESS) {
                return false;
            }
            return true;
        }
    }

    @Override
    public final WaitResult startActivityAndWait(IApplicationThread caller, String callingPackage,
            Intent intent, String resolvedType, IBinder resultTo, String resultWho, int requestCode,
            int startFlags, ProfilerInfo profilerInfo, Bundle bOptions, int userId) {
        final WaitResult res = new WaitResult();
        synchronized (mGlobalLock) {
            enforceNotIsolatedCaller("startActivityAndWait");
            userId = handleIncomingUser(Binder.getCallingPid(), Binder.getCallingUid(),
                    userId, "startActivityAndWait");
            // TODO: Switch to user app stacks here.
            getActivityStartController().obtainStarter(intent, "startActivityAndWait")
                    .setCaller(caller)
                    .setCallingPackage(callingPackage)
                    .setResolvedType(resolvedType)
                    .setResultTo(resultTo)
                    .setResultWho(resultWho)
                    .setRequestCode(requestCode)
                    .setStartFlags(startFlags)
                    .setActivityOptions(bOptions)
                    .setMayWait(userId)
                    .setProfilerInfo(profilerInfo)
                    .setWaitResult(res)
                    .execute();
        }
        return res;
    }

    @Override
    public final int startActivityWithConfig(IApplicationThread caller, String callingPackage,
            Intent intent, String resolvedType, IBinder resultTo, String resultWho, int requestCode,
            int startFlags, Configuration config, Bundle bOptions, int userId) {
        synchronized (mGlobalLock) {
            enforceNotIsolatedCaller("startActivityWithConfig");
            userId = handleIncomingUser(Binder.getCallingPid(), Binder.getCallingUid(), userId,
                    "startActivityWithConfig");
            // TODO: Switch to user app stacks here.
            return getActivityStartController().obtainStarter(intent, "startActivityWithConfig")
                    .setCaller(caller)
                    .setCallingPackage(callingPackage)
                    .setResolvedType(resolvedType)
                    .setResultTo(resultTo)
                    .setResultWho(resultWho)
                    .setRequestCode(requestCode)
                    .setStartFlags(startFlags)
                    .setGlobalConfiguration(config)
                    .setActivityOptions(bOptions)
                    .setMayWait(userId)
                    .execute();
        }
    }


    @Override
    public IBinder requestStartActivityPermissionToken(IBinder delegatorToken) {
        int callingUid = Binder.getCallingUid();
        if (UserHandle.getAppId(callingUid) != SYSTEM_UID) {
            throw new SecurityException("Only the system process can request a permission token, "
                    + "received request from uid: " + callingUid);
        }
        IBinder permissionToken = new Binder();
        synchronized (mGlobalLock) {
            mStartActivitySources.put(permissionToken, delegatorToken);
        }

        Message expireMsg = PooledLambda.obtainMessage(
                ActivityTaskManagerService::expireStartAsCallerTokenMsg, this, permissionToken);
        mUiHandler.sendMessageDelayed(expireMsg, START_AS_CALLER_TOKEN_TIMEOUT_IMPL);

        Message forgetMsg = PooledLambda.obtainMessage(
                ActivityTaskManagerService::forgetStartAsCallerTokenMsg, this, permissionToken);
        mUiHandler.sendMessageDelayed(forgetMsg, START_AS_CALLER_TOKEN_EXPIRED_TIMEOUT);

        return permissionToken;
    }

    @Override
    public final int startActivityAsCaller(IApplicationThread caller, String callingPackage,
            Intent intent, String resolvedType, IBinder resultTo, String resultWho, int requestCode,
            int startFlags, ProfilerInfo profilerInfo, Bundle bOptions, IBinder permissionToken,
            boolean ignoreTargetSecurity, int userId) {
        // This is very dangerous -- it allows you to perform a start activity (including
        // permission grants) as any app that may launch one of your own activities.  So we only
        // allow this in two cases:
        // 1)  The caller is an activity that is part of the core framework, and then only when it
        //     is running as the system.
        // 2)  The caller provides a valid permissionToken.  Permission tokens are one-time use and
        //     can only be requested by a system activity, which may then delegate this call to
        //     another app.
        final ActivityRecord sourceRecord;
        final int targetUid;
        final String targetPackage;
        final boolean isResolver;
        synchronized (mGlobalLock) {
            if (resultTo == null) {
                throw new SecurityException("Must be called from an activity");
            }
            final IBinder sourceToken;
            if (permissionToken != null) {
                // To even attempt to use a permissionToken, an app must also have this signature
                // permission.
                mAmInternal.enforceCallingPermission(
                        android.Manifest.permission.START_ACTIVITY_AS_CALLER,
                        "startActivityAsCaller");
                // If called with a permissionToken, we want the sourceRecord from the delegator
                // activity that requested this token.
                sourceToken = mStartActivitySources.remove(permissionToken);
                if (sourceToken == null) {
                    // Invalid permissionToken, check if it recently expired.
                    if (mExpiredStartAsCallerTokens.contains(permissionToken)) {
                        throw new SecurityException("Called with expired permission token: "
                                + permissionToken);
                    } else {
                        throw new SecurityException("Called with invalid permission token: "
                                + permissionToken);
                    }
                }
            } else {
                // This method was called directly by the source.
                sourceToken = resultTo;
            }

            sourceRecord = mRootActivityContainer.isInAnyStack(sourceToken);
            if (sourceRecord == null) {
                throw new SecurityException("Called with bad activity token: " + sourceToken);
            }
            if (sourceRecord.app == null) {
                throw new SecurityException("Called without a process attached to activity");
            }

            // Whether called directly or from a delegate, the source activity must be from the
            // android package.
            if (!sourceRecord.info.packageName.equals("android")) {
                throw new SecurityException("Must be called from an activity that is "
                        + "declared in the android package");
            }

            if (UserHandle.getAppId(sourceRecord.app.mUid) != SYSTEM_UID) {
                // This is still okay, as long as this activity is running under the
                // uid of the original calling activity.
                if (sourceRecord.app.mUid != sourceRecord.launchedFromUid) {
                    throw new SecurityException(
                            "Calling activity in uid " + sourceRecord.app.mUid
                                    + " must be system uid or original calling uid "
                                    + sourceRecord.launchedFromUid);
                }
            }
            if (ignoreTargetSecurity) {
                if (intent.getComponent() == null) {
                    throw new SecurityException(
                            "Component must be specified with ignoreTargetSecurity");
                }
                if (intent.getSelector() != null) {
                    throw new SecurityException(
                            "Selector not allowed with ignoreTargetSecurity");
                }
            }
            targetUid = sourceRecord.launchedFromUid;
            targetPackage = sourceRecord.launchedFromPackage;
            isResolver = sourceRecord.isResolverOrChildActivity();
        }

        if (userId == UserHandle.USER_NULL) {
            userId = UserHandle.getUserId(sourceRecord.app.mUid);
        }

        // TODO: Switch to user app stacks here.
        try {
            return getActivityStartController().obtainStarter(intent, "startActivityAsCaller")
                    .setCallingUid(targetUid)
                    .setCallingPackage(targetPackage)
                    .setResolvedType(resolvedType)
                    .setResultTo(resultTo)
                    .setResultWho(resultWho)
                    .setRequestCode(requestCode)
                    .setStartFlags(startFlags)
                    .setActivityOptions(bOptions)
                    .setMayWait(userId)
                    .setIgnoreTargetSecurity(ignoreTargetSecurity)
                    .setFilterCallingUid(isResolver ? 0 /* system */ : targetUid)
                    .execute();
        } catch (SecurityException e) {
            // XXX need to figure out how to propagate to original app.
            // A SecurityException here is generally actually a fault of the original
            // calling activity (such as a fairly granting permissions), so propagate it
            // back to them.
            /*
            StringBuilder msg = new StringBuilder();
            msg.append("While launching");
            msg.append(intent.toString());
            msg.append(": ");
            msg.append(e.getMessage());
            */
            throw e;
        }
    }

    int handleIncomingUser(int callingPid, int callingUid, int userId, String name) {
        return mAmInternal.handleIncomingUser(callingPid, callingUid, userId, false /* allowAll */,
                ALLOW_FULL_ONLY, name, null /* callerPackage */);
    }

    @Override
    public int startVoiceActivity(String callingPackage, int callingPid, int callingUid,
            Intent intent, String resolvedType, IVoiceInteractionSession session,
            IVoiceInteractor interactor, int startFlags, ProfilerInfo profilerInfo,
            Bundle bOptions, int userId) {
        mAmInternal.enforceCallingPermission(BIND_VOICE_INTERACTION, "startVoiceActivity()");
        if (session == null || interactor == null) {
            throw new NullPointerException("null session or interactor");
        }
        userId = handleIncomingUser(callingPid, callingUid, userId, "startVoiceActivity");
        // TODO: Switch to user app stacks here.
        return getActivityStartController().obtainStarter(intent, "startVoiceActivity")
                .setCallingUid(callingUid)
                .setCallingPackage(callingPackage)
                .setResolvedType(resolvedType)
                .setVoiceSession(session)
                .setVoiceInteractor(interactor)
                .setStartFlags(startFlags)
                .setProfilerInfo(profilerInfo)
                .setActivityOptions(bOptions)
                .setMayWait(userId)
                .execute();
    }

    @Override
    public int startAssistantActivity(String callingPackage, int callingPid, int callingUid,
            Intent intent, String resolvedType, Bundle bOptions, int userId) {
        mAmInternal.enforceCallingPermission(BIND_VOICE_INTERACTION, "startAssistantActivity()");
        userId = handleIncomingUser(callingPid, callingUid, userId, "startAssistantActivity");

        return getActivityStartController().obtainStarter(intent, "startAssistantActivity")
                .setCallingUid(callingUid)
                .setCallingPackage(callingPackage)
                .setResolvedType(resolvedType)
                .setActivityOptions(bOptions)
                .setMayWait(userId)
                .execute();
    }

    @Override
    public void startRecentsActivity(Intent intent, IAssistDataReceiver assistDataReceiver,
            IRecentsAnimationRunner recentsAnimationRunner) {
        enforceCallerIsRecentsOrHasPermission(MANAGE_ACTIVITY_STACKS, "startRecentsActivity()");
        final int callingPid = Binder.getCallingPid();
        final long origId = Binder.clearCallingIdentity();
        try {
            synchronized (mGlobalLock) {
                final ComponentName recentsComponent = mRecentTasks.getRecentsComponent();
                final int recentsUid = mRecentTasks.getRecentsComponentUid();

                // Start a new recents animation
                final RecentsAnimation anim = new RecentsAnimation(this, mStackSupervisor,
                        getActivityStartController(), mWindowManager, callingPid);
                anim.startRecentsActivity(intent, recentsAnimationRunner, recentsComponent,
                        recentsUid, assistDataReceiver);
            }
        } finally {
            Binder.restoreCallingIdentity(origId);
        }
    }

    @Override
    public final int startActivityFromRecents(int taskId, Bundle bOptions) {
        enforceCallerIsRecentsOrHasPermission(START_TASKS_FROM_RECENTS,
                "startActivityFromRecents()");

        final int callingPid = Binder.getCallingPid();
        final int callingUid = Binder.getCallingUid();
        final SafeActivityOptions safeOptions = SafeActivityOptions.fromBundle(bOptions);
        final long origId = Binder.clearCallingIdentity();
        try {
            synchronized (mGlobalLock) {
                return mStackSupervisor.startActivityFromRecents(callingPid, callingUid, taskId,
                        safeOptions);
            }
        } finally {
            Binder.restoreCallingIdentity(origId);
        }
    }

    /**
     * Public API to check if the client is allowed to start an activity on specified display.
     *
     * If the target display is private or virtual, some restrictions will apply.
     *
     * @param displayId Target display id.
     * @param intent Intent used to launch the activity.
     * @param resolvedType The MIME type of the intent.
     * @param userId The id of the user for whom the call is made.
     * @return {@code true} if a call to start an activity on the target display should succeed and
     *         no {@link SecurityException} will be thrown, {@code false} otherwise.
     */
    @Override
    public final boolean isActivityStartAllowedOnDisplay(int displayId, Intent intent,
            String resolvedType, int userId) {
        final int callingUid = Binder.getCallingUid();
        final int callingPid = Binder.getCallingPid();
        final long origId = Binder.clearCallingIdentity();

        try {
            // Collect information about the target of the Intent.
            ActivityInfo aInfo = mStackSupervisor.resolveActivity(intent, resolvedType,
                    0 /* startFlags */, null /* profilerInfo */, userId,
                    ActivityStarter.computeResolveFilterUid(callingUid, callingUid,
                            UserHandle.USER_NULL));
            aInfo = mAmInternal.getActivityInfoForUser(aInfo, userId);

            synchronized (mGlobalLock) {
                return mStackSupervisor.canPlaceEntityOnDisplay(displayId, callingPid, callingUid,
                        aInfo);
            }
        } finally {
            Binder.restoreCallingIdentity(origId);
        }
    }

    /**
     * This is the internal entry point for handling Activity.finish().
     *
     * @param token The Binder token referencing the Activity we want to finish.
     * @param resultCode Result code, if any, from this Activity.
     * @param resultData Result data (Intent), if any, from this Activity.
     * @param finishTask Whether to finish the task associated with this Activity.
     *
     * @return Returns true if the activity successfully finished, or false if it is still running.
     */
    @Override
    public final boolean finishActivity(IBinder token, int resultCode, Intent resultData,
            int finishTask) {
        // Refuse possible leaked file descriptors
        if (resultData != null && resultData.hasFileDescriptors()) {
            throw new IllegalArgumentException("File descriptors passed in Intent");
        }

        synchronized (mGlobalLock) {
            ActivityRecord r = ActivityRecord.isInStackLocked(token);
            if (r == null) {
                return true;
            }
            // Keep track of the root activity of the task before we finish it
            final TaskRecord tr = r.getTaskRecord();
            ActivityRecord rootR = tr.getRootActivity();
            if (rootR == null) {
                Slog.w(TAG, "Finishing task with all activities already finished");
            }
            // Do not allow task to finish if last task in lockTask mode. Launchable priv-apps can
            // finish.
            if (getLockTaskController().activityBlockedFromFinish(r)) {
                return false;
            }

            // TODO: There is a dup. of this block of code in ActivityStack.navigateUpToLocked
            // We should consolidate.
            if (mController != null) {
                // Find the first activity that is not finishing.
                final ActivityRecord next = r.getActivityStack().topRunningActivityLocked(token, 0);
                if (next != null) {
                    // ask watcher if this is allowed
                    boolean resumeOK = true;
                    try {
                        resumeOK = mController.activityResuming(next.packageName);
                    } catch (RemoteException e) {
                        mController = null;
                        Watchdog.getInstance().setActivityController(null);
                    }

                    if (!resumeOK) {
                        Slog.i(TAG, "Not finishing activity because controller resumed");
                        return false;
                    }
                }
            }
            final long origId = Binder.clearCallingIdentity();
            try {
                boolean res;
                final boolean finishWithRootActivity =
                        finishTask == Activity.FINISH_TASK_WITH_ROOT_ACTIVITY;
                if (finishTask == Activity.FINISH_TASK_WITH_ACTIVITY
                        || (finishWithRootActivity && r == rootR)) {
                    // If requested, remove the task that is associated to this activity only if it
                    // was the root activity in the task. The result code and data is ignored
                    // because we don't support returning them across task boundaries. Also, to
                    // keep backwards compatibility we remove the task from recents when finishing
                    // task with root activity.
                    res = mStackSupervisor.removeTaskByIdLocked(tr.taskId, false,
                            finishWithRootActivity, "finish-activity");
                    if (!res) {
                        Slog.i(TAG, "Removing task failed to finish activity");
                    }
                    // Explicitly dismissing the activity so reset its relaunch flag.
                    r.mRelaunchReason = RELAUNCH_REASON_NONE;
                } else {
                    res = tr.getStack().requestFinishActivityLocked(token, resultCode,
                            resultData, "app-request", true);
                    if (!res) {
                        Slog.i(TAG, "Failed to finish by app-request");
                    }
                }
                return res;
            } finally {
                Binder.restoreCallingIdentity(origId);
            }
        }
    }

    @Override
    public boolean finishActivityAffinity(IBinder token) {
        synchronized (mGlobalLock) {
            final long origId = Binder.clearCallingIdentity();
            try {
                ActivityRecord r = ActivityRecord.isInStackLocked(token);
                if (r == null) {
                    return false;
                }

                // Do not allow task to finish if last task in lockTask mode. Launchable priv-apps
                // can finish.
                final TaskRecord task = r.getTaskRecord();
                if (getLockTaskController().activityBlockedFromFinish(r)) {
                    return false;
                }
                return task.getStack().finishActivityAffinityLocked(r);
            } finally {
                Binder.restoreCallingIdentity(origId);
            }
        }
    }

    @Override
    public final void activityIdle(IBinder token, Configuration config, boolean stopProfiling) {
        final long origId = Binder.clearCallingIdentity();
        try {
            WindowProcessController proc = null;
            synchronized (mGlobalLock) {
                ActivityStack stack = ActivityRecord.getStackLocked(token);
                if (stack == null) {
                    return;
                }
                final ActivityRecord r = mStackSupervisor.activityIdleInternalLocked(token,
                        false /* fromTimeout */, false /* processPausingActivities */, config);
                if (r != null) {
                    proc = r.app;
                }
                if (stopProfiling && proc != null) {
                    proc.clearProfilerIfNeeded();
                }
            }
        } finally {
            Binder.restoreCallingIdentity(origId);
        }
    }

    @Override
    public final void activityResumed(IBinder token) {
        final long origId = Binder.clearCallingIdentity();
        synchronized (mGlobalLock) {
            ActivityRecord.activityResumedLocked(token);
            mWindowManager.notifyAppResumedFinished(token);
        }
        Binder.restoreCallingIdentity(origId);
    }

    @Override
    public final void activityPaused(IBinder token) {
        final long origId = Binder.clearCallingIdentity();
        synchronized (mGlobalLock) {
            ActivityStack stack = ActivityRecord.getStackLocked(token);
            if (stack != null) {
                stack.activityPausedLocked(token, false);
            }
        }
        Binder.restoreCallingIdentity(origId);
    }

    @Override
    public final void activityStopped(IBinder token, Bundle icicle,
            PersistableBundle persistentState, CharSequence description) {
        if (DEBUG_ALL) Slog.v(TAG, "Activity stopped: token=" + token);

        // Refuse possible leaked file descriptors
        if (icicle != null && icicle.hasFileDescriptors()) {
            throw new IllegalArgumentException("File descriptors passed in Bundle");
        }

        final long origId = Binder.clearCallingIdentity();

        synchronized (mGlobalLock) {
            final ActivityRecord r = ActivityRecord.isInStackLocked(token);
            if (r != null) {
                r.activityStoppedLocked(icicle, persistentState, description);
            }
        }

        mAmInternal.trimApplications();

        Binder.restoreCallingIdentity(origId);
    }

    @Override
    public final void activityDestroyed(IBinder token) {
        if (DEBUG_SWITCH) Slog.v(TAG_SWITCH, "ACTIVITY DESTROYED: " + token);
        synchronized (mGlobalLock) {
            ActivityStack stack = ActivityRecord.getStackLocked(token);
            if (stack != null) {
                stack.activityDestroyedLocked(token, "activityDestroyed");
            }
        }
    }

    @Override
    public final void activityRelaunched(IBinder token) {
        final long origId = Binder.clearCallingIdentity();
        synchronized (mGlobalLock) {
            mStackSupervisor.activityRelaunchedLocked(token);
        }
        Binder.restoreCallingIdentity(origId);
    }

    public final void activitySlept(IBinder token) {
        if (DEBUG_ALL) Slog.v(TAG, "Activity slept: token=" + token);

        final long origId = Binder.clearCallingIdentity();

        synchronized (mGlobalLock) {
            final ActivityRecord r = ActivityRecord.isInStackLocked(token);
            if (r != null) {
                mStackSupervisor.activitySleptLocked(r);
            }
        }

        Binder.restoreCallingIdentity(origId);
    }

    @Override
    public void setRequestedOrientation(IBinder token, int requestedOrientation) {
        synchronized (mGlobalLock) {
            ActivityRecord r = ActivityRecord.isInStackLocked(token);
            if (r == null) {
                return;
            }
            final long origId = Binder.clearCallingIdentity();
            try {
                r.setRequestedOrientation(requestedOrientation);
            } finally {
                Binder.restoreCallingIdentity(origId);
            }
        }
    }

    @Override
    public int getRequestedOrientation(IBinder token) {
        synchronized (mGlobalLock) {
            ActivityRecord r = ActivityRecord.isInStackLocked(token);
            if (r == null) {
                return ActivityInfo.SCREEN_ORIENTATION_UNSPECIFIED;
            }
            return r.getRequestedOrientation();
        }
    }

    @Override
    public void setImmersive(IBinder token, boolean immersive) {
        synchronized (mGlobalLock) {
            final ActivityRecord r = ActivityRecord.isInStackLocked(token);
            if (r == null) {
                throw new IllegalArgumentException();
            }
            r.immersive = immersive;

            // update associated state if we're frontmost
            if (r.isResumedActivityOnDisplay()) {
                if (DEBUG_IMMERSIVE) Slog.d(TAG_IMMERSIVE, "Frontmost changed immersion: "+ r);
                applyUpdateLockStateLocked(r);
            }
        }
    }

    void applyUpdateLockStateLocked(ActivityRecord r) {
        // Modifications to the UpdateLock state are done on our handler, outside
        // the activity manager's locks.  The new state is determined based on the
        // state *now* of the relevant activity record.  The object is passed to
        // the handler solely for logging detail, not to be consulted/modified.
        final boolean nextState = r != null && r.immersive;
        mH.post(() -> {
            if (mUpdateLock.isHeld() != nextState) {
                if (DEBUG_IMMERSIVE) Slog.d(TAG_IMMERSIVE,
                        "Applying new update lock state '" + nextState + "' for " + r);
                if (nextState) {
                    mUpdateLock.acquire();
                } else {
                    mUpdateLock.release();
                }
            }
        });
    }

    @Override
    public boolean isImmersive(IBinder token) {
        synchronized (mGlobalLock) {
            final ActivityRecord r = ActivityRecord.isInStackLocked(token);
            if (r == null) {
                throw new IllegalArgumentException();
            }
            return r.immersive;
        }
    }

    @Override
    public boolean isTopActivityImmersive() {
        enforceNotIsolatedCaller("isTopActivityImmersive");
        synchronized (mGlobalLock) {
            final ActivityRecord r = getTopDisplayFocusedStack().topRunningActivityLocked();
            return (r != null) ? r.immersive : false;
        }
    }

    @Override
    public void overridePendingTransition(IBinder token, String packageName,
            int enterAnim, int exitAnim) {
        synchronized (mGlobalLock) {
            ActivityRecord self = ActivityRecord.isInStackLocked(token);
            if (self == null) {
                return;
            }

            final long origId = Binder.clearCallingIdentity();

            if (self.isState(
                    ActivityStack.ActivityState.RESUMED, ActivityStack.ActivityState.PAUSING)) {
                self.getDisplay().mDisplayContent.mAppTransition.overridePendingAppTransition(
                        packageName, enterAnim, exitAnim, null);
            }

            Binder.restoreCallingIdentity(origId);
        }
    }

    @Override
    public int getFrontActivityScreenCompatMode() {
        enforceNotIsolatedCaller("getFrontActivityScreenCompatMode");
        synchronized (mGlobalLock) {
            final ActivityRecord r = getTopDisplayFocusedStack().topRunningActivityLocked();
            if (r == null) {
                return ActivityManager.COMPAT_MODE_UNKNOWN;
            }
            return mCompatModePackages.computeCompatModeLocked(r.info.applicationInfo);
        }
    }

    @Override
    public void setFrontActivityScreenCompatMode(int mode) {
        mAmInternal.enforceCallingPermission(android.Manifest.permission.SET_SCREEN_COMPATIBILITY,
                "setFrontActivityScreenCompatMode");
        ApplicationInfo ai;
        synchronized (mGlobalLock) {
            final ActivityRecord r = getTopDisplayFocusedStack().topRunningActivityLocked();
            if (r == null) {
                Slog.w(TAG, "setFrontActivityScreenCompatMode failed: no top activity");
                return;
            }
            ai = r.info.applicationInfo;
            mCompatModePackages.setPackageScreenCompatModeLocked(ai, mode);
        }
    }

    @Override
    public int getLaunchedFromUid(IBinder activityToken) {
        ActivityRecord srec;
        synchronized (mGlobalLock) {
            srec = ActivityRecord.forTokenLocked(activityToken);
        }
        if (srec == null) {
            return -1;
        }
        return srec.launchedFromUid;
    }

    @Override
    public String getLaunchedFromPackage(IBinder activityToken) {
        ActivityRecord srec;
        synchronized (mGlobalLock) {
            srec = ActivityRecord.forTokenLocked(activityToken);
        }
        if (srec == null) {
            return null;
        }
        return srec.launchedFromPackage;
    }

    @Override
    public boolean convertFromTranslucent(IBinder token) {
        final long origId = Binder.clearCallingIdentity();
        try {
            synchronized (mGlobalLock) {
                final ActivityRecord r = ActivityRecord.isInStackLocked(token);
                if (r == null) {
                    return false;
                }
                final boolean translucentChanged = r.changeWindowTranslucency(true);
                if (translucentChanged) {
                    mRootActivityContainer.ensureActivitiesVisible(null, 0, !PRESERVE_WINDOWS);
                }
                mWindowManager.setAppFullscreen(token, true);
                return translucentChanged;
            }
        } finally {
            Binder.restoreCallingIdentity(origId);
        }
    }

    @Override
    public boolean convertToTranslucent(IBinder token, Bundle options) {
        SafeActivityOptions safeOptions = SafeActivityOptions.fromBundle(options);
        final long origId = Binder.clearCallingIdentity();
        try {
            synchronized (mGlobalLock) {
                final ActivityRecord r = ActivityRecord.isInStackLocked(token);
                if (r == null) {
                    return false;
                }
                final TaskRecord task = r.getTaskRecord();
                int index = task.mActivities.lastIndexOf(r);
                if (index > 0) {
                    ActivityRecord under = task.mActivities.get(index - 1);
                    under.returningOptions = safeOptions != null ? safeOptions.getOptions(r) : null;
                }
                final boolean translucentChanged = r.changeWindowTranslucency(false);
                if (translucentChanged) {
                    r.getActivityStack().convertActivityToTranslucent(r);
                }
                mRootActivityContainer.ensureActivitiesVisible(null, 0, !PRESERVE_WINDOWS);
                mWindowManager.setAppFullscreen(token, false);
                return translucentChanged;
            }
        } finally {
            Binder.restoreCallingIdentity(origId);
        }
    }

    @Override
    public void notifyActivityDrawn(IBinder token) {
        if (DEBUG_VISIBILITY) Slog.d(TAG_VISIBILITY, "notifyActivityDrawn: token=" + token);
        synchronized (mGlobalLock) {
            ActivityRecord r = mRootActivityContainer.isInAnyStack(token);
            if (r != null) {
                r.getActivityStack().notifyActivityDrawnLocked(r);
            }
        }
    }

    @Override
    public void reportActivityFullyDrawn(IBinder token, boolean restoredFromBundle) {
        synchronized (mGlobalLock) {
            ActivityRecord r = ActivityRecord.isInStackLocked(token);
            if (r == null) {
                return;
            }
            r.reportFullyDrawnLocked(restoredFromBundle);
        }
    }

    @Override
    public int getActivityDisplayId(IBinder activityToken) throws RemoteException {
        synchronized (mGlobalLock) {
            final ActivityStack stack = ActivityRecord.getStackLocked(activityToken);
            if (stack != null && stack.mDisplayId != INVALID_DISPLAY) {
                return stack.mDisplayId;
            }
            return DEFAULT_DISPLAY;
        }
    }

    @Override
    public ActivityManager.StackInfo getFocusedStackInfo() throws RemoteException {
        enforceCallerIsRecentsOrHasPermission(MANAGE_ACTIVITY_STACKS, "getStackInfo()");
        long ident = Binder.clearCallingIdentity();
        try {
            synchronized (mGlobalLock) {
                ActivityStack focusedStack = getTopDisplayFocusedStack();
                if (focusedStack != null) {
                    return mRootActivityContainer.getStackInfo(focusedStack.mStackId);
                }
                return null;
            }
        } finally {
            Binder.restoreCallingIdentity(ident);
        }
    }

    @Override
    public void setFocusedStack(int stackId) {
        mAmInternal.enforceCallingPermission(MANAGE_ACTIVITY_STACKS, "setFocusedStack()");
        if (DEBUG_FOCUS) Slog.d(TAG_FOCUS, "setFocusedStack: stackId=" + stackId);
        final long callingId = Binder.clearCallingIdentity();
        try {
            synchronized (mGlobalLock) {
                final ActivityStack stack = mRootActivityContainer.getStack(stackId);
                if (stack == null) {
                    Slog.w(TAG, "setFocusedStack: No stack with id=" + stackId);
                    return;
                }
                final ActivityRecord r = stack.topRunningActivityLocked();
                if (r != null && r.moveFocusableActivityToTop("setFocusedStack")) {
                    mRootActivityContainer.resumeFocusedStacksTopActivities();
                }
            }
        } finally {
            Binder.restoreCallingIdentity(callingId);
        }
    }

    @Override
    public void setFocusedTask(int taskId) {
        mAmInternal.enforceCallingPermission(MANAGE_ACTIVITY_STACKS, "setFocusedTask()");
        if (DEBUG_FOCUS) Slog.d(TAG_FOCUS, "setFocusedTask: taskId=" + taskId);
        final long callingId = Binder.clearCallingIdentity();
        try {
            synchronized (mGlobalLock) {
                final TaskRecord task = mRootActivityContainer.anyTaskForId(taskId,
                        MATCH_TASK_IN_STACKS_ONLY);
                if (task == null) {
                    return;
                }
                final ActivityRecord r = task.topRunningActivityLocked();
                if (r != null && r.moveFocusableActivityToTop("setFocusedTask")) {
                    mRootActivityContainer.resumeFocusedStacksTopActivities();
                }
            }
        } finally {
            Binder.restoreCallingIdentity(callingId);
        }
    }

    @Override
    public boolean removeTask(int taskId) {
        enforceCallerIsRecentsOrHasPermission(REMOVE_TASKS, "removeTask()");
        synchronized (mGlobalLock) {
            final long ident = Binder.clearCallingIdentity();
            try {
                return mStackSupervisor.removeTaskByIdLocked(taskId, true, REMOVE_FROM_RECENTS,
                        "remove-task");
            } finally {
                Binder.restoreCallingIdentity(ident);
            }
        }
    }

    @Override
    public void removeAllVisibleRecentTasks() {
        enforceCallerIsRecentsOrHasPermission(REMOVE_TASKS, "removeAllVisibleRecentTasks()");
        synchronized (mGlobalLock) {
            final long ident = Binder.clearCallingIdentity();
            try {
                getRecentTasks().removeAllVisibleTasks();
            } finally {
                Binder.restoreCallingIdentity(ident);
            }
        }
    }

    @Override
    public boolean shouldUpRecreateTask(IBinder token, String destAffinity) {
        synchronized (mGlobalLock) {
            final ActivityRecord srec = ActivityRecord.forTokenLocked(token);
            if (srec != null) {
                return srec.getActivityStack().shouldUpRecreateTaskLocked(srec, destAffinity);
            }
        }
        return false;
    }

    @Override
    public boolean navigateUpTo(IBinder token, Intent destIntent, int resultCode,
            Intent resultData) {

        synchronized (mGlobalLock) {
            final ActivityRecord r = ActivityRecord.forTokenLocked(token);
            if (r != null) {
                return r.getActivityStack().navigateUpToLocked(
                        r, destIntent, resultCode, resultData);
            }
            return false;
        }
    }

    /**
     * Attempts to move a task backwards in z-order (the order of activities within the task is
     * unchanged).
     *
     * There are several possible results of this call:
     * - if the task is locked, then we will show the lock toast
     * - if there is a task behind the provided task, then that task is made visible and resumed as
     *   this task is moved to the back
     * - otherwise, if there are no other tasks in the stack:
     *     - if this task is in the pinned stack, then we remove the stack completely, which will
     *       have the effect of moving the task to the top or bottom of the fullscreen stack
     *       (depending on whether it is visible)
     *     - otherwise, we simply return home and hide this task
     *
     * @param token A reference to the activity we wish to move
     * @param nonRoot If false then this only works if the activity is the root
     *                of a task; if true it will work for any activity in a task.
     * @return Returns true if the move completed, false if not.
     */
    @Override
    public boolean moveActivityTaskToBack(IBinder token, boolean nonRoot) {
        enforceNotIsolatedCaller("moveActivityTaskToBack");
        synchronized (mGlobalLock) {
            final long origId = Binder.clearCallingIdentity();
            try {
                int taskId = ActivityRecord.getTaskForActivityLocked(token, !nonRoot);
                final TaskRecord task = mRootActivityContainer.anyTaskForId(taskId);
                if (task != null) {
                    return ActivityRecord.getStackLocked(token).moveTaskToBackLocked(taskId);
                }
            } finally {
                Binder.restoreCallingIdentity(origId);
            }
        }
        return false;
    }

    @Override
    public Rect getTaskBounds(int taskId) {
        mAmInternal.enforceCallingPermission(MANAGE_ACTIVITY_STACKS, "getTaskBounds()");
        long ident = Binder.clearCallingIdentity();
        Rect rect = new Rect();
        try {
            synchronized (mGlobalLock) {
                final TaskRecord task = mRootActivityContainer.anyTaskForId(taskId,
                        MATCH_TASK_IN_STACKS_OR_RECENT_TASKS);
                if (task == null) {
                    Slog.w(TAG, "getTaskBounds: taskId=" + taskId + " not found");
                    return rect;
                }
                if (task.getStack() != null) {
                    // Return the bounds from window manager since it will be adjusted for various
                    // things like the presense of a docked stack for tasks that aren't resizeable.
                    task.getWindowContainerBounds(rect);
                } else {
                    // Task isn't in window manager yet since it isn't associated with a stack.
                    // Return the persist value from activity manager
                    if (!task.matchParentBounds()) {
                        rect.set(task.getBounds());
                    } else if (task.mLastNonFullscreenBounds != null) {
                        rect.set(task.mLastNonFullscreenBounds);
                    }
                }
            }
        } finally {
            Binder.restoreCallingIdentity(ident);
        }
        return rect;
    }

    @Override
    public ActivityManager.TaskDescription getTaskDescription(int id) {
        synchronized (mGlobalLock) {
            enforceCallerIsRecentsOrHasPermission(
                    MANAGE_ACTIVITY_STACKS, "getTaskDescription()");
            final TaskRecord tr = mRootActivityContainer.anyTaskForId(id,
                    MATCH_TASK_IN_STACKS_OR_RECENT_TASKS);
            if (tr != null) {
                return tr.lastTaskDescription;
            }
        }
        return null;
    }

    @Override
    public void setTaskWindowingMode(int taskId, int windowingMode, boolean toTop) {
        if (windowingMode == WINDOWING_MODE_SPLIT_SCREEN_PRIMARY) {
            setTaskWindowingModeSplitScreenPrimary(taskId, SPLIT_SCREEN_CREATE_MODE_TOP_OR_LEFT,
                    toTop, ANIMATE, null /* initialBounds */, true /* showRecents */);
            return;
        }
        enforceCallerIsRecentsOrHasPermission(MANAGE_ACTIVITY_STACKS, "setTaskWindowingMode()");
        synchronized (mGlobalLock) {
            final long ident = Binder.clearCallingIdentity();
            try {
                final TaskRecord task = mRootActivityContainer.anyTaskForId(taskId,
                        MATCH_TASK_IN_STACKS_ONLY);
                if (task == null) {
                    Slog.w(TAG, "setTaskWindowingMode: No task for id=" + taskId);
                    return;
                }

                if (DEBUG_STACK) Slog.d(TAG_STACK, "setTaskWindowingMode: moving task=" + taskId
                        + " to windowingMode=" + windowingMode + " toTop=" + toTop);

                if (!task.isActivityTypeStandardOrUndefined()) {
                    throw new IllegalArgumentException("setTaskWindowingMode: Attempt to move"
                            + " non-standard task " + taskId + " to windowing mode="
                            + windowingMode);
                }

                final ActivityStack stack = task.getStack();
                if (toTop) {
                    stack.moveToFront("setTaskWindowingMode", task);
                }
                stack.setWindowingMode(windowingMode);
            } finally {
                Binder.restoreCallingIdentity(ident);
            }
        }
    }

    @Override
    public String getCallingPackage(IBinder token) {
        synchronized (mGlobalLock) {
            ActivityRecord r = getCallingRecordLocked(token);
            return r != null ? r.info.packageName : null;
        }
    }

    @Override
    public ComponentName getCallingActivity(IBinder token) {
        synchronized (mGlobalLock) {
            ActivityRecord r = getCallingRecordLocked(token);
            return r != null ? r.intent.getComponent() : null;
        }
    }

    private ActivityRecord getCallingRecordLocked(IBinder token) {
        ActivityRecord r = ActivityRecord.isInStackLocked(token);
        if (r == null) {
            return null;
        }
        return r.resultTo;
    }

    @Override
    public void unhandledBack() {
        mAmInternal.enforceCallingPermission(android.Manifest.permission.FORCE_BACK, "unhandledBack()");

        synchronized (mGlobalLock) {
            final long origId = Binder.clearCallingIdentity();
            try {
                getTopDisplayFocusedStack().unhandledBackLocked();
            } finally {
                Binder.restoreCallingIdentity(origId);
            }
        }
    }

    /**
     * TODO: Add mController hook
     */
    @Override
    public void moveTaskToFront(int taskId, int flags, Bundle bOptions) {
        mAmInternal.enforceCallingPermission(android.Manifest.permission.REORDER_TASKS, "moveTaskToFront()");

        if (DEBUG_STACK) Slog.d(TAG_STACK, "moveTaskToFront: moving taskId=" + taskId);
        synchronized (mGlobalLock) {
            moveTaskToFrontLocked(taskId, flags, SafeActivityOptions.fromBundle(bOptions),
                    false /* fromRecents */);
        }
    }

    void moveTaskToFrontLocked(int taskId, int flags, SafeActivityOptions options,
            boolean fromRecents) {

        if (!checkAppSwitchAllowedLocked(Binder.getCallingPid(),
                Binder.getCallingUid(), -1, -1, "Task to front")) {
            SafeActivityOptions.abort(options);
            return;
        }
        final long origId = Binder.clearCallingIdentity();
        try {
            final TaskRecord task = mRootActivityContainer.anyTaskForId(taskId);
            if (task == null) {
                Slog.d(TAG, "Could not find task for id: "+ taskId);
                SafeActivityOptions.abort(options);
                return;
            }
            if (getLockTaskController().isLockTaskModeViolation(task)) {
                Slog.e(TAG, "moveTaskToFront: Attempt to violate Lock Task Mode");
                SafeActivityOptions.abort(options);
                return;
            }
            ActivityOptions realOptions = options != null
                    ? options.getOptions(mStackSupervisor)
                    : null;
            mStackSupervisor.findTaskToMoveToFront(task, flags, realOptions, "moveTaskToFront",
                    false /* forceNonResizable */);

            final ActivityRecord topActivity = task.getTopActivity();
            if (topActivity != null) {

                // We are reshowing a task, use a starting window to hide the initial draw delay
                // so the transition can start earlier.
                topActivity.showStartingWindow(null /* prev */, false /* newTask */,
                        true /* taskSwitch */, fromRecents);
            }
        } finally {
            Binder.restoreCallingIdentity(origId);
        }
    }

    boolean checkAppSwitchAllowedLocked(int sourcePid, int sourceUid,
            int callingPid, int callingUid, String name) {
        if (mAppSwitchesAllowedTime < SystemClock.uptimeMillis()) {
            return true;
        }

        if (getRecentTasks().isCallerRecents(sourceUid)) {
            return true;
        }

        int perm = checkComponentPermission(STOP_APP_SWITCHES, sourcePid, sourceUid, -1, true);
        if (perm == PackageManager.PERMISSION_GRANTED) {
            return true;
        }
        if (checkAllowAppSwitchUid(sourceUid)) {
            return true;
        }

        // If the actual IPC caller is different from the logical source, then
        // also see if they are allowed to control app switches.
        if (callingUid != -1 && callingUid != sourceUid) {
            perm = checkComponentPermission(STOP_APP_SWITCHES, callingPid, callingUid, -1, true);
            if (perm == PackageManager.PERMISSION_GRANTED) {
                return true;
            }
            if (checkAllowAppSwitchUid(callingUid)) {
                return true;
            }
        }

        Slog.w(TAG, name + " request from " + sourceUid + " stopped");
        return false;
    }

    private boolean checkAllowAppSwitchUid(int uid) {
        ArrayMap<String, Integer> types = mAllowAppSwitchUids.get(UserHandle.getUserId(uid));
        if (types != null) {
            for (int i = types.size() - 1; i >= 0; i--) {
                if (types.valueAt(i).intValue() == uid) {
                    return true;
                }
            }
        }
        return false;
    }

    @Override
    public void setActivityController(IActivityController controller, boolean imAMonkey) {
        mAmInternal.enforceCallingPermission(android.Manifest.permission.SET_ACTIVITY_WATCHER,
                "setActivityController()");
        synchronized (mGlobalLock) {
            mController = controller;
            mControllerIsAMonkey = imAMonkey;
            Watchdog.getInstance().setActivityController(controller);
        }
    }

    public boolean isControllerAMonkey() {
        synchronized (mGlobalLock) {
            return mController != null && mControllerIsAMonkey;
        }
    }

    @Override
    public int getTaskForActivity(IBinder token, boolean onlyRoot) {
        synchronized (mGlobalLock) {
            return ActivityRecord.getTaskForActivityLocked(token, onlyRoot);
        }
    }

    @Override
    public List<ActivityManager.RunningTaskInfo> getTasks(int maxNum) {
        return getFilteredTasks(maxNum, ACTIVITY_TYPE_UNDEFINED, WINDOWING_MODE_UNDEFINED);
    }

    @Override
    public List<ActivityManager.RunningTaskInfo> getFilteredTasks(int maxNum,
            @WindowConfiguration.ActivityType int ignoreActivityType,
            @WindowConfiguration.WindowingMode int ignoreWindowingMode) {
        final int callingUid = Binder.getCallingUid();
        ArrayList<ActivityManager.RunningTaskInfo> list = new ArrayList<>();

        synchronized (mGlobalLock) {
            if (DEBUG_ALL) Slog.v(TAG, "getTasks: max=" + maxNum);

            final boolean allowed = isGetTasksAllowed("getTasks", Binder.getCallingPid(),
                    callingUid);
            mRootActivityContainer.getRunningTasks(maxNum, list, ignoreActivityType,
                    ignoreWindowingMode, callingUid, allowed);
        }

        return list;
    }

    @Override
    public final void finishSubActivity(IBinder token, String resultWho, int requestCode) {
        synchronized (mGlobalLock) {
            final long origId = Binder.clearCallingIdentity();
            ActivityRecord r = ActivityRecord.isInStackLocked(token);
            if (r != null) {
                r.getActivityStack().finishSubActivityLocked(r, resultWho, requestCode);
            }
            Binder.restoreCallingIdentity(origId);
        }
    }

    @Override
    public boolean willActivityBeVisible(IBinder token) {
        synchronized (mGlobalLock) {
            ActivityStack stack = ActivityRecord.getStackLocked(token);
            if (stack != null) {
                return stack.willActivityBeVisibleLocked(token);
            }
            return false;
        }
    }

    @Override
    public void moveTaskToStack(int taskId, int stackId, boolean toTop) {
        enforceCallerIsRecentsOrHasPermission(MANAGE_ACTIVITY_STACKS, "moveTaskToStack()");
        synchronized (mGlobalLock) {
            final long ident = Binder.clearCallingIdentity();
            try {
                final TaskRecord task = mRootActivityContainer.anyTaskForId(taskId);
                if (task == null) {
                    Slog.w(TAG, "moveTaskToStack: No task for id=" + taskId);
                    return;
                }

                if (DEBUG_STACK) Slog.d(TAG_STACK, "moveTaskToStack: moving task=" + taskId
                        + " to stackId=" + stackId + " toTop=" + toTop);

                final ActivityStack stack = mRootActivityContainer.getStack(stackId);
                if (stack == null) {
                    throw new IllegalStateException(
                            "moveTaskToStack: No stack for stackId=" + stackId);
                }
                if (!stack.isActivityTypeStandardOrUndefined()) {
                    throw new IllegalArgumentException("moveTaskToStack: Attempt to move task "
                            + taskId + " to stack " + stackId);
                }
                if (stack.inSplitScreenPrimaryWindowingMode()) {
                    mWindowManager.setDockedStackCreateState(
                            SPLIT_SCREEN_CREATE_MODE_TOP_OR_LEFT, null /* initialBounds */);
                }
                task.reparent(stack, toTop, REPARENT_KEEP_STACK_AT_FRONT, ANIMATE, !DEFER_RESUME,
                        "moveTaskToStack");
            } finally {
                Binder.restoreCallingIdentity(ident);
            }
        }
    }

    @Override
    public void resizeStack(int stackId, Rect destBounds, boolean allowResizeInDockedMode,
            boolean preserveWindows, boolean animate, int animationDuration) {
        enforceCallerIsRecentsOrHasPermission(MANAGE_ACTIVITY_STACKS, "resizeStack()");

        final long ident = Binder.clearCallingIdentity();
        try {
            synchronized (mGlobalLock) {
                if (animate) {
                    final ActivityStack stack = mRootActivityContainer.getStack(stackId);
                    if (stack == null) {
                        Slog.w(TAG, "resizeStack: stackId " + stackId + " not found.");
                        return;
                    }
                    if (stack.getWindowingMode() != WINDOWING_MODE_PINNED) {
                        throw new IllegalArgumentException("Stack: " + stackId
                                + " doesn't support animated resize.");
                    }
                    stack.animateResizePinnedStack(null /* sourceHintBounds */, destBounds,
                            animationDuration, false /* fromFullscreen */);
                } else {
                    final ActivityStack stack = mRootActivityContainer.getStack(stackId);
                    if (stack == null) {
                        Slog.w(TAG, "resizeStack: stackId " + stackId + " not found.");
                        return;
                    }
                    mRootActivityContainer.resizeStack(stack, destBounds,
                            null /* tempTaskBounds */, null /* tempTaskInsetBounds */,
                            preserveWindows, allowResizeInDockedMode, !DEFER_RESUME);
                }
            }
        } finally {
            Binder.restoreCallingIdentity(ident);
        }
    }

    /**
     * Moves the specified task to the primary-split-screen stack.
     *
     * @param taskId Id of task to move.
     * @param createMode The mode the primary split screen stack should be created in if it doesn't
     *                   exist already. See
     *                   {@link android.app.ActivityTaskManager#SPLIT_SCREEN_CREATE_MODE_TOP_OR_LEFT}
     *                   and
     *                   {@link android.app.ActivityTaskManager#SPLIT_SCREEN_CREATE_MODE_BOTTOM_OR_RIGHT}
     * @param toTop If the task and stack should be moved to the top.
     * @param animate Whether we should play an animation for the moving the task.
     * @param initialBounds If the primary stack gets created, it will use these bounds for the
     *                      stack. Pass {@code null} to use default bounds.
     * @param showRecents If the recents activity should be shown on the other side of the task
     *                    going into split-screen mode.
     */
    @Override
    public boolean setTaskWindowingModeSplitScreenPrimary(int taskId, int createMode,
            boolean toTop, boolean animate, Rect initialBounds, boolean showRecents) {
        enforceCallerIsRecentsOrHasPermission(MANAGE_ACTIVITY_STACKS,
                "setTaskWindowingModeSplitScreenPrimary()");
        synchronized (mGlobalLock) {
            final long ident = Binder.clearCallingIdentity();
            try {
                final TaskRecord task = mRootActivityContainer.anyTaskForId(taskId,
                        MATCH_TASK_IN_STACKS_ONLY);
                if (task == null) {
                    Slog.w(TAG, "setTaskWindowingModeSplitScreenPrimary: No task for id=" + taskId);
                    return false;
                }
                if (DEBUG_STACK) Slog.d(TAG_STACK,
                        "setTaskWindowingModeSplitScreenPrimary: moving task=" + taskId
                                + " to createMode=" + createMode + " toTop=" + toTop);
                if (!task.isActivityTypeStandardOrUndefined()) {
                    throw new IllegalArgumentException("setTaskWindowingMode: Attempt to move"
                            + " non-standard task " + taskId + " to split-screen windowing mode");
                }

                mWindowManager.setDockedStackCreateState(createMode, initialBounds);
                final int windowingMode = task.getWindowingMode();
                final ActivityStack stack = task.getStack();
                if (toTop) {
                    stack.moveToFront("setTaskWindowingModeSplitScreenPrimary", task);
                }
                stack.setWindowingMode(WINDOWING_MODE_SPLIT_SCREEN_PRIMARY, animate, showRecents,
                        false /* enteringSplitScreenMode */, false /* deferEnsuringVisibility */,
                        false /* creating */);
                return windowingMode != task.getWindowingMode();
            } finally {
                Binder.restoreCallingIdentity(ident);
            }
        }
    }

    /**
     * Removes stacks in the input windowing modes from the system if they are of activity type
     * ACTIVITY_TYPE_STANDARD or ACTIVITY_TYPE_UNDEFINED
     */
    @Override
    public void removeStacksInWindowingModes(int[] windowingModes) {
        enforceCallerIsRecentsOrHasPermission(MANAGE_ACTIVITY_STACKS,
                "removeStacksInWindowingModes()");

        synchronized (mGlobalLock) {
            final long ident = Binder.clearCallingIdentity();
            try {
                mRootActivityContainer.removeStacksInWindowingModes(windowingModes);
            } finally {
                Binder.restoreCallingIdentity(ident);
            }
        }
    }

    @Override
    public void removeStacksWithActivityTypes(int[] activityTypes) {
        enforceCallerIsRecentsOrHasPermission(MANAGE_ACTIVITY_STACKS,
                "removeStacksWithActivityTypes()");

        synchronized (mGlobalLock) {
            final long ident = Binder.clearCallingIdentity();
            try {
                mRootActivityContainer.removeStacksWithActivityTypes(activityTypes);
            } finally {
                Binder.restoreCallingIdentity(ident);
            }
        }
    }

    @Override
    public ParceledListSlice<ActivityManager.RecentTaskInfo> getRecentTasks(int maxNum, int flags,
            int userId) {
        final int callingUid = Binder.getCallingUid();
        userId = handleIncomingUser(Binder.getCallingPid(), callingUid, userId, "getRecentTasks");
        final boolean allowed = isGetTasksAllowed("getRecentTasks", Binder.getCallingPid(),
                callingUid);
        final boolean detailed = checkGetTasksPermission(
                android.Manifest.permission.GET_DETAILED_TASKS, Binder.getCallingPid(),
                UserHandle.getAppId(callingUid))
                == PackageManager.PERMISSION_GRANTED;

        synchronized (mGlobalLock) {
            return mRecentTasks.getRecentTasks(maxNum, flags, allowed, detailed, userId,
                    callingUid);
        }
    }

    @Override
    public List<ActivityManager.StackInfo> getAllStackInfos() {
        enforceCallerIsRecentsOrHasPermission(MANAGE_ACTIVITY_STACKS, "getAllStackInfos()");
        long ident = Binder.clearCallingIdentity();
        try {
            synchronized (mGlobalLock) {
                return mRootActivityContainer.getAllStackInfos();
            }
        } finally {
            Binder.restoreCallingIdentity(ident);
        }
    }

    @Override
    public ActivityManager.StackInfo getStackInfo(int windowingMode, int activityType) {
        enforceCallerIsRecentsOrHasPermission(MANAGE_ACTIVITY_STACKS, "getStackInfo()");
        long ident = Binder.clearCallingIdentity();
        try {
            synchronized (mGlobalLock) {
                return mRootActivityContainer.getStackInfo(windowingMode, activityType);
            }
        } finally {
            Binder.restoreCallingIdentity(ident);
        }
    }

    @Override
    public void cancelRecentsAnimation(boolean restoreHomeStackPosition) {
        enforceCallerIsRecentsOrHasPermission(MANAGE_ACTIVITY_STACKS, "cancelRecentsAnimation()");
        final long callingUid = Binder.getCallingUid();
        final long origId = Binder.clearCallingIdentity();
        try {
            synchronized (mGlobalLock) {
                // Cancel the recents animation synchronously (do not hold the WM lock)
                mWindowManager.cancelRecentsAnimationSynchronously(restoreHomeStackPosition
                        ? REORDER_MOVE_TO_ORIGINAL_POSITION
                        : REORDER_KEEP_IN_PLACE, "cancelRecentsAnimation/uid=" + callingUid);
            }
        } finally {
            Binder.restoreCallingIdentity(origId);
        }
    }

    @Override
    public void startLockTaskModeByToken(IBinder token) {
        synchronized (mGlobalLock) {
            final ActivityRecord r = ActivityRecord.forTokenLocked(token);
            if (r == null) {
                return;
            }
            startLockTaskModeLocked(r.getTaskRecord(), false /* isSystemCaller */);
        }
    }

    @Override
    public void startSystemLockTaskMode(int taskId) {
        mAmInternal.enforceCallingPermission(MANAGE_ACTIVITY_STACKS, "startSystemLockTaskMode");
        // This makes inner call to look as if it was initiated by system.
        long ident = Binder.clearCallingIdentity();
        try {
            synchronized (mGlobalLock) {
                final TaskRecord task = mRootActivityContainer.anyTaskForId(taskId,
                        MATCH_TASK_IN_STACKS_ONLY);
                if (task == null) {
                    return;
                }

                // When starting lock task mode the stack must be in front and focused
                task.getStack().moveToFront("startSystemLockTaskMode");
                startLockTaskModeLocked(task, true /* isSystemCaller */);
            }
        } finally {
            Binder.restoreCallingIdentity(ident);
        }
    }

    @Override
    public void stopLockTaskModeByToken(IBinder token) {
        synchronized (mGlobalLock) {
            final ActivityRecord r = ActivityRecord.forTokenLocked(token);
            if (r == null) {
                return;
            }
            stopLockTaskModeInternal(r.getTaskRecord(), false /* isSystemCaller */);
        }
    }

    /**
     * This API should be called by SystemUI only when user perform certain action to dismiss
     * lock task mode. We should only dismiss pinned lock task mode in this case.
     */
    @Override
    public void stopSystemLockTaskMode() throws RemoteException {
        mAmInternal.enforceCallingPermission(MANAGE_ACTIVITY_STACKS, "stopSystemLockTaskMode");
        stopLockTaskModeInternal(null, true /* isSystemCaller */);
    }

    private void startLockTaskModeLocked(@Nullable TaskRecord task, boolean isSystemCaller) {
        if (DEBUG_LOCKTASK) Slog.w(TAG_LOCKTASK, "startLockTaskModeLocked: " + task);
        if (task == null || task.mLockTaskAuth == LOCK_TASK_AUTH_DONT_LOCK) {
            return;
        }

        final ActivityStack stack = mRootActivityContainer.getTopDisplayFocusedStack();
        if (stack == null || task != stack.topTask()) {
            throw new IllegalArgumentException("Invalid task, not in foreground");
        }

        // {@code isSystemCaller} is used to distinguish whether this request is initiated by the
        // system or a specific app.
        // * System-initiated requests will only start the pinned mode (screen pinning)
        // * App-initiated requests
        //   - will put the device in fully locked mode (LockTask), if the app is whitelisted
        //   - will start the pinned mode, otherwise
        final int callingUid = Binder.getCallingUid();
        long ident = Binder.clearCallingIdentity();
        try {
            // When a task is locked, dismiss the pinned stack if it exists
            mRootActivityContainer.removeStacksInWindowingModes(WINDOWING_MODE_PINNED);

            getLockTaskController().startLockTaskMode(task, isSystemCaller, callingUid);
        } finally {
            Binder.restoreCallingIdentity(ident);
        }
    }

    private void stopLockTaskModeInternal(@Nullable TaskRecord task, boolean isSystemCaller) {
        final int callingUid = Binder.getCallingUid();
        long ident = Binder.clearCallingIdentity();
        try {
            synchronized (mGlobalLock) {
                getLockTaskController().stopLockTaskMode(task, isSystemCaller, callingUid);
            }
            // Launch in-call UI if a call is ongoing. This is necessary to allow stopping the lock
            // task and jumping straight into a call in the case of emergency call back.
            TelecomManager tm = (TelecomManager) mContext.getSystemService(Context.TELECOM_SERVICE);
            if (tm != null) {
                tm.showInCallScreen(false);
            }
        } finally {
            Binder.restoreCallingIdentity(ident);
        }
    }

    @Override
    public void updateLockTaskPackages(int userId, String[] packages) {
        final int callingUid = Binder.getCallingUid();
        if (callingUid != 0 && callingUid != SYSTEM_UID) {
            mAmInternal.enforceCallingPermission(Manifest.permission.UPDATE_LOCK_TASK_PACKAGES,
                    "updateLockTaskPackages()");
        }
        synchronized (this) {
            if (DEBUG_LOCKTASK) Slog.w(TAG_LOCKTASK, "Whitelisting " + userId + ":"
                    + Arrays.toString(packages));
            getLockTaskController().updateLockTaskPackages(userId, packages);
        }
    }

    @Override
    public boolean isInLockTaskMode() {
        return getLockTaskModeState() != LOCK_TASK_MODE_NONE;
    }

    @Override
    public int getLockTaskModeState() {
        synchronized (mGlobalLock) {
            return getLockTaskController().getLockTaskModeState();
        }
    }

    @Override
    public void setTaskDescription(IBinder token, ActivityManager.TaskDescription td) {
        synchronized (mGlobalLock) {
            ActivityRecord r = ActivityRecord.isInStackLocked(token);
            if (r != null) {
                r.setTaskDescription(td);
                final TaskRecord task = r.getTaskRecord();
                task.updateTaskDescription();
                mTaskChangeNotificationController.notifyTaskDescriptionChanged(task.taskId, td);
            }
        }
    }

    @Override
    public Bundle getActivityOptions(IBinder token) {
        final long origId = Binder.clearCallingIdentity();
        try {
            synchronized (mGlobalLock) {
                final ActivityRecord r = ActivityRecord.isInStackLocked(token);
                if (r != null) {
                    final ActivityOptions activityOptions = r.takeOptionsLocked();
                    return activityOptions == null ? null : activityOptions.toBundle();
                }
                return null;
            }
        } finally {
            Binder.restoreCallingIdentity(origId);
        }
    }

    @Override
    public List<IBinder> getAppTasks(String callingPackage) {
        int callingUid = Binder.getCallingUid();
        long ident = Binder.clearCallingIdentity();
        try {
            synchronized (mGlobalLock) {
                return mRecentTasks.getAppTasksList(callingUid, callingPackage);
            }
        } finally {
            Binder.restoreCallingIdentity(ident);
        }
    }

    @Override
    public void finishVoiceTask(IVoiceInteractionSession session) {
        synchronized (mGlobalLock) {
            final long origId = Binder.clearCallingIdentity();
            try {
                // TODO: VI Consider treating local voice interactions and voice tasks
                // differently here
                mRootActivityContainer.finishVoiceTask(session);
            } finally {
                Binder.restoreCallingIdentity(origId);
            }
        }

    }

    @Override
    public boolean isTopOfTask(IBinder token) {
        synchronized (mGlobalLock) {
            ActivityRecord r = ActivityRecord.isInStackLocked(token);
            return r != null && r.getTaskRecord().getTopActivity() == r;
        }
    }

    @Override
    public void notifyLaunchTaskBehindComplete(IBinder token) {
        mStackSupervisor.scheduleLaunchTaskBehindComplete(token);
    }

    @Override
    public void notifyEnterAnimationComplete(IBinder token) {
        mH.post(() -> {
            synchronized (mGlobalLock) {
                ActivityRecord r = ActivityRecord.forTokenLocked(token);
                if (r != null && r.attachedToProcess()) {
                    try {
                        r.app.getThread().scheduleEnterAnimationComplete(r.appToken);
                    } catch (RemoteException e) {
                    }
                }
            }

        });
    }

    /** Called from an app when assist data is ready. */
    @Override
    public void reportAssistContextExtras(IBinder token, Bundle extras, AssistStructure structure,
            AssistContent content, Uri referrer) {
        PendingAssistExtras pae = (PendingAssistExtras) token;
        synchronized (pae) {
            pae.result = extras;
            pae.structure = structure;
            pae.content = content;
            if (referrer != null) {
                pae.extras.putParcelable(Intent.EXTRA_REFERRER, referrer);
            }
            if (structure != null) {
                // Pre-fill the task/activity component for all assist data receivers
                structure.setTaskId(pae.activity.getTaskRecord().taskId);
                structure.setActivityComponent(pae.activity.mActivityComponent);
                structure.setHomeActivity(pae.isHome);
            }
            pae.haveResult = true;
            pae.notifyAll();
            if (pae.intent == null && pae.receiver == null) {
                // Caller is just waiting for the result.
                return;
            }
        }
        // We are now ready to launch the assist activity.
        IAssistDataReceiver sendReceiver = null;
        Bundle sendBundle = null;
        synchronized (mGlobalLock) {
            buildAssistBundleLocked(pae, extras);
            boolean exists = mPendingAssistExtras.remove(pae);
            mUiHandler.removeCallbacks(pae);
            if (!exists) {
                // Timed out.
                return;
            }

            if ((sendReceiver = pae.receiver) != null) {
                // Caller wants result sent back to them.
                sendBundle = new Bundle();
                sendBundle.putBundle(ASSIST_KEY_DATA, pae.extras);
                sendBundle.putParcelable(ASSIST_KEY_STRUCTURE, pae.structure);
                sendBundle.putParcelable(ASSIST_KEY_CONTENT, pae.content);
                sendBundle.putBundle(ASSIST_KEY_RECEIVER_EXTRAS, pae.receiverExtras);
            }
        }
        if (sendReceiver != null) {
            try {
                sendReceiver.onHandleAssistData(sendBundle);
            } catch (RemoteException e) {
            }
            return;
        }

        final long ident = Binder.clearCallingIdentity();
        try {
            if (TextUtils.equals(pae.intent.getAction(),
                    android.service.voice.VoiceInteractionService.SERVICE_INTERFACE)) {
                pae.intent.putExtras(pae.extras);
                mContext.startServiceAsUser(pae.intent, new UserHandle(pae.userHandle));
            } else {
                pae.intent.replaceExtras(pae.extras);
                pae.intent.setFlags(FLAG_ACTIVITY_NEW_TASK
                        | Intent.FLAG_ACTIVITY_SINGLE_TOP
                        | Intent.FLAG_ACTIVITY_CLEAR_TOP);
                mInternal.closeSystemDialogs("assist");

                try {
                    mContext.startActivityAsUser(pae.intent, new UserHandle(pae.userHandle));
                } catch (ActivityNotFoundException e) {
                    Slog.w(TAG, "No activity to handle assist action.", e);
                }
            }
        } finally {
            Binder.restoreCallingIdentity(ident);
        }
    }

    @Override
    public int addAppTask(IBinder activityToken, Intent intent,
            ActivityManager.TaskDescription description, Bitmap thumbnail) throws RemoteException {
        final int callingUid = Binder.getCallingUid();
        final long callingIdent = Binder.clearCallingIdentity();

        try {
            synchronized (mGlobalLock) {
                ActivityRecord r = ActivityRecord.isInStackLocked(activityToken);
                if (r == null) {
                    throw new IllegalArgumentException("Activity does not exist; token="
                            + activityToken);
                }
                ComponentName comp = intent.getComponent();
                if (comp == null) {
                    throw new IllegalArgumentException("Intent " + intent
                            + " must specify explicit component");
                }
                if (thumbnail.getWidth() != mThumbnailWidth
                        || thumbnail.getHeight() != mThumbnailHeight) {
                    throw new IllegalArgumentException("Bad thumbnail size: got "
                            + thumbnail.getWidth() + "x" + thumbnail.getHeight() + ", require "
                            + mThumbnailWidth + "x" + mThumbnailHeight);
                }
                if (intent.getSelector() != null) {
                    intent.setSelector(null);
                }
                if (intent.getSourceBounds() != null) {
                    intent.setSourceBounds(null);
                }
                if ((intent.getFlags()&Intent.FLAG_ACTIVITY_NEW_DOCUMENT) != 0) {
                    if ((intent.getFlags()&Intent.FLAG_ACTIVITY_RETAIN_IN_RECENTS) == 0) {
                        // The caller has added this as an auto-remove task...  that makes no
                        // sense, so turn off auto-remove.
                        intent.addFlags(Intent.FLAG_ACTIVITY_RETAIN_IN_RECENTS);
                    }
                }
                final ActivityInfo ainfo = AppGlobals.getPackageManager().getActivityInfo(comp,
                        STOCK_PM_FLAGS, UserHandle.getUserId(callingUid));
                if (ainfo.applicationInfo.uid != callingUid) {
                    throw new SecurityException(
                            "Can't add task for another application: target uid="
                                    + ainfo.applicationInfo.uid + ", calling uid=" + callingUid);
                }

                final ActivityStack stack = r.getActivityStack();
                final TaskRecord task = stack.createTaskRecord(
                        mStackSupervisor.getNextTaskIdForUserLocked(r.mUserId), ainfo, intent,
                        null /* voiceSession */, null /* voiceInteractor */, !ON_TOP);
                if (!mRecentTasks.addToBottom(task)) {
                    // The app has too many tasks already and we can't add any more
                    stack.removeTask(task, "addAppTask", REMOVE_TASK_MODE_DESTROYING);
                    return INVALID_TASK_ID;
                }
                task.lastTaskDescription.copyFrom(description);

                // TODO: Send the thumbnail to WM to store it.

                return task.taskId;
            }
        } finally {
            Binder.restoreCallingIdentity(callingIdent);
        }
    }

    @Override
    public Point getAppTaskThumbnailSize() {
        synchronized (mGlobalLock) {
            return new Point(mThumbnailWidth, mThumbnailHeight);
        }
    }

    @Override
    public void setTaskResizeable(int taskId, int resizeableMode) {
        synchronized (mGlobalLock) {
            final TaskRecord task = mRootActivityContainer.anyTaskForId(
                    taskId, MATCH_TASK_IN_STACKS_OR_RECENT_TASKS);
            if (task == null) {
                Slog.w(TAG, "setTaskResizeable: taskId=" + taskId + " not found");
                return;
            }
            task.setResizeMode(resizeableMode);
        }
    }

    @Override
    public void resizeTask(int taskId, Rect bounds, int resizeMode) {
        mAmInternal.enforceCallingPermission(MANAGE_ACTIVITY_STACKS, "resizeTask()");
        long ident = Binder.clearCallingIdentity();
        try {
            synchronized (mGlobalLock) {
                final TaskRecord task = mRootActivityContainer.anyTaskForId(taskId,
                        MATCH_TASK_IN_STACKS_ONLY);
                if (task == null) {
                    Slog.w(TAG, "resizeTask: taskId=" + taskId + " not found");
                    return;
                }
                // Place the task in the right stack if it isn't there already based on
                // the requested bounds.
                // The stack transition logic is:
                // - a null bounds on a freeform task moves that task to fullscreen
                // - a non-null bounds on a non-freeform (fullscreen OR docked) task moves
                //   that task to freeform
                // - otherwise the task is not moved
                ActivityStack stack = task.getStack();
                if (!task.getWindowConfiguration().canResizeTask()) {
                    throw new IllegalArgumentException("resizeTask not allowed on task=" + task);
                }
                if (bounds == null && stack.getWindowingMode() == WINDOWING_MODE_FREEFORM) {
                    stack = stack.getDisplay().getOrCreateStack(
                            WINDOWING_MODE_FULLSCREEN, stack.getActivityType(), ON_TOP);
                } else if (bounds != null && stack.getWindowingMode() != WINDOWING_MODE_FREEFORM) {
                    stack = stack.getDisplay().getOrCreateStack(
                            WINDOWING_MODE_FREEFORM, stack.getActivityType(), ON_TOP);
                }

                // Reparent the task to the right stack if necessary
                boolean preserveWindow = (resizeMode & RESIZE_MODE_PRESERVE_WINDOW) != 0;
                if (stack != task.getStack()) {
                    // Defer resume until the task is resized below
                    task.reparent(stack, ON_TOP, REPARENT_KEEP_STACK_AT_FRONT, ANIMATE,
                            DEFER_RESUME, "resizeTask");
                    preserveWindow = false;
                }

                // After reparenting (which only resizes the task to the stack bounds), resize the
                // task to the actual bounds provided
                task.resize(bounds, resizeMode, preserveWindow, !DEFER_RESUME);
            }
        } finally {
            Binder.restoreCallingIdentity(ident);
        }
    }

    @Override
    public boolean releaseActivityInstance(IBinder token) {
        synchronized (mGlobalLock) {
            final long origId = Binder.clearCallingIdentity();
            try {
                ActivityRecord r = ActivityRecord.isInStackLocked(token);
                if (r == null) {
                    return false;
                }
                return r.getActivityStack().safelyDestroyActivityLocked(r, "app-req");
            } finally {
                Binder.restoreCallingIdentity(origId);
            }
        }
    }

    @Override
    public void releaseSomeActivities(IApplicationThread appInt) {
        synchronized (mGlobalLock) {
            final long origId = Binder.clearCallingIdentity();
            try {
                final WindowProcessController app = getProcessController(appInt);
                mRootActivityContainer.releaseSomeActivitiesLocked(app, "low-mem");
            } finally {
                Binder.restoreCallingIdentity(origId);
            }
        }
    }

    @Override
    public void setLockScreenShown(boolean keyguardShowing, boolean aodShowing,
            int[] secondaryDisplaysShowing) {
        if (checkCallingPermission(android.Manifest.permission.DEVICE_POWER)
                != PackageManager.PERMISSION_GRANTED) {
            throw new SecurityException("Requires permission "
                    + android.Manifest.permission.DEVICE_POWER);
        }

        synchronized (mGlobalLock) {
            long ident = Binder.clearCallingIdentity();
            if (mKeyguardShown != keyguardShowing) {
                mKeyguardShown = keyguardShowing;
                final Message msg = PooledLambda.obtainMessage(
                        ActivityManagerInternal::reportCurKeyguardUsageEvent, mAmInternal,
                        keyguardShowing);
                mH.sendMessage(msg);
            }
            try {
                mKeyguardController.setKeyguardShown(keyguardShowing, aodShowing,
                        secondaryDisplaysShowing);
            } finally {
                Binder.restoreCallingIdentity(ident);
            }
        }

        mH.post(() -> {
            for (int i = mScreenObservers.size() - 1; i >= 0; i--) {
                mScreenObservers.get(i).onKeyguardStateChanged(keyguardShowing);
            }
        });
    }

    public void onScreenAwakeChanged(boolean isAwake) {
        mH.post(() -> {
            for (int i = mScreenObservers.size() - 1; i >= 0; i--) {
                mScreenObservers.get(i).onAwakeStateChanged(isAwake);
            }
        });
    }

    @Override
    public Bitmap getTaskDescriptionIcon(String filePath, int userId) {
        userId = handleIncomingUser(Binder.getCallingPid(), Binder.getCallingUid(),
                userId, "getTaskDescriptionIcon");

        final File passedIconFile = new File(filePath);
        final File legitIconFile = new File(TaskPersister.getUserImagesDir(userId),
                passedIconFile.getName());
        if (!legitIconFile.getPath().equals(filePath)
                || !filePath.contains(ActivityRecord.ACTIVITY_ICON_SUFFIX)) {
            throw new IllegalArgumentException("Bad file path: " + filePath
                    + " passed for userId " + userId);
        }
        return mRecentTasks.getTaskDescriptionIcon(filePath);
    }

    @Override
    public void startInPlaceAnimationOnFrontMostApplication(Bundle opts) {
        final SafeActivityOptions safeOptions = SafeActivityOptions.fromBundle(opts);
        final ActivityOptions activityOptions = safeOptions != null
                ? safeOptions.getOptions(mStackSupervisor)
                : null;
        if (activityOptions == null
                || activityOptions.getAnimationType() != ActivityOptions.ANIM_CUSTOM_IN_PLACE
                || activityOptions.getCustomInPlaceResId() == 0) {
            throw new IllegalArgumentException("Expected in-place ActivityOption " +
                    "with valid animation");
        }
        // Get top display of front most application.
        final ActivityStack focusedStack = getTopDisplayFocusedStack();
        if (focusedStack != null) {
            final DisplayContent dc = focusedStack.getDisplay().mDisplayContent;
            dc.prepareAppTransition(TRANSIT_TASK_IN_PLACE, false);
            dc.mAppTransition.overrideInPlaceAppTransition(activityOptions.getPackageName(),
                    activityOptions.getCustomInPlaceResId());
            dc.executeAppTransition();
        }
    }

    @Override
    public void removeStack(int stackId) {
        enforceCallerIsRecentsOrHasPermission(MANAGE_ACTIVITY_STACKS, "removeStack()");
        synchronized (mGlobalLock) {
            final long ident = Binder.clearCallingIdentity();
            try {
                final ActivityStack stack = mRootActivityContainer.getStack(stackId);
                if (stack == null) {
                    Slog.w(TAG, "removeStack: No stack with id=" + stackId);
                    return;
                }
                if (!stack.isActivityTypeStandardOrUndefined()) {
                    throw new IllegalArgumentException(
                            "Removing non-standard stack is not allowed.");
                }
                mStackSupervisor.removeStack(stack);
            } finally {
                Binder.restoreCallingIdentity(ident);
            }
        }
    }

    @Override
    public void moveStackToDisplay(int stackId, int displayId) {
        mAmInternal.enforceCallingPermission(INTERNAL_SYSTEM_WINDOW, "moveStackToDisplay()");

        synchronized (mGlobalLock) {
            final long ident = Binder.clearCallingIdentity();
            try {
                if (DEBUG_STACK) Slog.d(TAG_STACK, "moveStackToDisplay: moving stackId=" + stackId
                        + " to displayId=" + displayId);
                mRootActivityContainer.moveStackToDisplay(stackId, displayId, ON_TOP);
            } finally {
                Binder.restoreCallingIdentity(ident);
            }
        }
    }

    @Override
    public void exitFreeformMode(IBinder token) {
        synchronized (mGlobalLock) {
            long ident = Binder.clearCallingIdentity();
            try {
                final ActivityRecord r = ActivityRecord.forTokenLocked(token);
                if (r == null) {
                    throw new IllegalArgumentException(
                            "exitFreeformMode: No activity record matching token=" + token);
                }

                final ActivityStack stack = r.getActivityStack();
                if (stack == null || !stack.inFreeformWindowingMode()) {
                    throw new IllegalStateException(
                            "exitFreeformMode: You can only go fullscreen from freeform.");
                }

                stack.setWindowingMode(WINDOWING_MODE_FULLSCREEN);
            } finally {
                Binder.restoreCallingIdentity(ident);
            }
        }
    }

    /** Sets the task stack listener that gets callbacks when a task stack changes. */
    @Override
    public void registerTaskStackListener(ITaskStackListener listener) {
        enforceCallerIsRecentsOrHasPermission(MANAGE_ACTIVITY_STACKS,
                "registerTaskStackListener()");
        mTaskChangeNotificationController.registerTaskStackListener(listener);
    }

    /** Unregister a task stack listener so that it stops receiving callbacks. */
    @Override
    public void unregisterTaskStackListener(ITaskStackListener listener) {
        enforceCallerIsRecentsOrHasPermission(MANAGE_ACTIVITY_STACKS,
                "unregisterTaskStackListener()");
        mTaskChangeNotificationController.unregisterTaskStackListener(listener);
    }

    @Override
    public boolean requestAssistContextExtras(int requestType, IAssistDataReceiver receiver,
            Bundle receiverExtras, IBinder activityToken, boolean focused, boolean newSessionId) {
        return enqueueAssistContext(requestType, null, null, receiver, receiverExtras,
                activityToken, focused, newSessionId, UserHandle.getCallingUserId(), null,
                PENDING_ASSIST_EXTRAS_LONG_TIMEOUT, 0) != null;
    }

    @Override
    public boolean requestAutofillData(IAssistDataReceiver receiver, Bundle receiverExtras,
            IBinder activityToken, int flags) {
        return enqueueAssistContext(ActivityManager.ASSIST_CONTEXT_AUTOFILL, null, null,
                receiver, receiverExtras, activityToken, true, true, UserHandle.getCallingUserId(),
                null, PENDING_AUTOFILL_ASSIST_STRUCTURE_TIMEOUT, flags) != null;
    }

    @Override
    public boolean launchAssistIntent(Intent intent, int requestType, String hint, int userHandle,
            Bundle args) {
        return enqueueAssistContext(requestType, intent, hint, null, null, null,
                true /* focused */, true /* newSessionId */, userHandle, args,
                PENDING_ASSIST_EXTRAS_TIMEOUT, 0) != null;
    }

    @Override
    public Bundle getAssistContextExtras(int requestType) {
        PendingAssistExtras pae = enqueueAssistContext(requestType, null, null, null,
                null, null, true /* focused */, true /* newSessionId */,
                UserHandle.getCallingUserId(), null, PENDING_ASSIST_EXTRAS_TIMEOUT, 0);
        if (pae == null) {
            return null;
        }
        synchronized (pae) {
            while (!pae.haveResult) {
                try {
                    pae.wait();
                } catch (InterruptedException e) {
                }
            }
        }
        synchronized (mGlobalLock) {
            buildAssistBundleLocked(pae, pae.result);
            mPendingAssistExtras.remove(pae);
            mUiHandler.removeCallbacks(pae);
        }
        return pae.extras;
    }

    /**
     * Binder IPC calls go through the public entry point.
     * This can be called with or without the global lock held.
     */
    private static int checkCallingPermission(String permission) {
        return checkPermission(
                permission, Binder.getCallingPid(), UserHandle.getAppId(Binder.getCallingUid()));
    }

    /** This can be called with or without the global lock held. */
    private void enforceCallerIsRecentsOrHasPermission(String permission, String func) {
        if (!getRecentTasks().isCallerRecents(Binder.getCallingUid())) {
            mAmInternal.enforceCallingPermission(permission, func);
        }
    }

    @VisibleForTesting
    int checkGetTasksPermission(String permission, int pid, int uid) {
        return checkPermission(permission, pid, uid);
    }

    static int checkPermission(String permission, int pid, int uid) {
        if (permission == null) {
            return PackageManager.PERMISSION_DENIED;
        }
        return checkComponentPermission(permission, pid, uid, -1, true);
    }

    public static int checkComponentPermission(String permission, int pid, int uid,
            int owningUid, boolean exported) {
        return ActivityManagerService.checkComponentPermission(
                permission, pid, uid, owningUid, exported);
    }

    boolean isGetTasksAllowed(String caller, int callingPid, int callingUid) {
        if (getRecentTasks().isCallerRecents(callingUid)) {
            // Always allow the recents component to get tasks
            return true;
        }

        boolean allowed = checkGetTasksPermission(android.Manifest.permission.REAL_GET_TASKS,
                callingPid, callingUid) == PackageManager.PERMISSION_GRANTED;
        if (!allowed) {
            if (checkGetTasksPermission(android.Manifest.permission.GET_TASKS,
                    callingPid, callingUid) == PackageManager.PERMISSION_GRANTED) {
                // Temporary compatibility: some existing apps on the system image may
                // still be requesting the old permission and not switched to the new
                // one; if so, we'll still allow them full access.  This means we need
                // to see if they are holding the old permission and are a system app.
                try {
                    if (AppGlobals.getPackageManager().isUidPrivileged(callingUid)) {
                        allowed = true;
                        if (DEBUG_TASKS) Slog.w(TAG, caller + ": caller " + callingUid
                                + " is using old GET_TASKS but privileged; allowing");
                    }
                } catch (RemoteException e) {
                }
            }
            if (DEBUG_TASKS) Slog.w(TAG, caller + ": caller " + callingUid
                    + " does not hold REAL_GET_TASKS; limiting output");
        }
        return allowed;
    }

    private PendingAssistExtras enqueueAssistContext(int requestType, Intent intent, String hint,
            IAssistDataReceiver receiver, Bundle receiverExtras, IBinder activityToken,
            boolean focused, boolean newSessionId, int userHandle, Bundle args, long timeout,
            int flags) {
        mAmInternal.enforceCallingPermission(android.Manifest.permission.GET_TOP_ACTIVITY_INFO,
                "enqueueAssistContext()");

        synchronized (mGlobalLock) {
            ActivityRecord activity = getTopDisplayFocusedStack().getTopActivity();
            if (activity == null) {
                Slog.w(TAG, "getAssistContextExtras failed: no top activity");
                return null;
            }
            if (!activity.attachedToProcess()) {
                Slog.w(TAG, "getAssistContextExtras failed: no process for " + activity);
                return null;
            }
            if (focused) {
                if (activityToken != null) {
                    ActivityRecord caller = ActivityRecord.forTokenLocked(activityToken);
                    if (activity != caller) {
                        Slog.w(TAG, "enqueueAssistContext failed: caller " + caller
                                + " is not current top " + activity);
                        return null;
                    }
                }
            } else {
                activity = ActivityRecord.forTokenLocked(activityToken);
                if (activity == null) {
                    Slog.w(TAG, "enqueueAssistContext failed: activity for token=" + activityToken
                            + " couldn't be found");
                    return null;
                }
                if (!activity.attachedToProcess()) {
                    Slog.w(TAG, "enqueueAssistContext failed: no process for " + activity);
                    return null;
                }
            }

            PendingAssistExtras pae;
            Bundle extras = new Bundle();
            if (args != null) {
                extras.putAll(args);
            }
            extras.putString(Intent.EXTRA_ASSIST_PACKAGE, activity.packageName);
            extras.putInt(Intent.EXTRA_ASSIST_UID, activity.app.mUid);

            pae = new PendingAssistExtras(activity, extras, intent, hint, receiver, receiverExtras,
                    userHandle);
            pae.isHome = activity.isActivityTypeHome();

            // Increment the sessionId if necessary
            if (newSessionId) {
                mViSessionId++;
            }
            try {
                activity.app.getThread().requestAssistContextExtras(activity.appToken, pae,
                        requestType, mViSessionId, flags);
                mPendingAssistExtras.add(pae);
                mUiHandler.postDelayed(pae, timeout);
            } catch (RemoteException e) {
                Slog.w(TAG, "getAssistContextExtras failed: crash calling " + activity);
                return null;
            }
            return pae;
        }
    }

    private void buildAssistBundleLocked(PendingAssistExtras pae, Bundle result) {
        if (result != null) {
            pae.extras.putBundle(Intent.EXTRA_ASSIST_CONTEXT, result);
        }
        if (pae.hint != null) {
            pae.extras.putBoolean(pae.hint, true);
        }
    }

    private void pendingAssistExtrasTimedOut(PendingAssistExtras pae) {
        IAssistDataReceiver receiver;
        synchronized (mGlobalLock) {
            mPendingAssistExtras.remove(pae);
            receiver = pae.receiver;
        }
        if (receiver != null) {
            // Caller wants result sent back to them.
            Bundle sendBundle = new Bundle();
            // At least return the receiver extras
            sendBundle.putBundle(ASSIST_KEY_RECEIVER_EXTRAS, pae.receiverExtras);
            try {
                pae.receiver.onHandleAssistData(sendBundle);
            } catch (RemoteException e) {
            }
        }
    }

    public class PendingAssistExtras extends Binder implements Runnable {
        public final ActivityRecord activity;
        public boolean isHome;
        public final Bundle extras;
        public final Intent intent;
        public final String hint;
        public final IAssistDataReceiver receiver;
        public final int userHandle;
        public boolean haveResult = false;
        public Bundle result = null;
        public AssistStructure structure = null;
        public AssistContent content = null;
        public Bundle receiverExtras;

        public PendingAssistExtras(ActivityRecord _activity, Bundle _extras, Intent _intent,
                String _hint, IAssistDataReceiver _receiver, Bundle _receiverExtras,
                int _userHandle) {
            activity = _activity;
            extras = _extras;
            intent = _intent;
            hint = _hint;
            receiver = _receiver;
            receiverExtras = _receiverExtras;
            userHandle = _userHandle;
        }

        @Override
        public void run() {
            Slog.w(TAG, "getAssistContextExtras failed: timeout retrieving from " + activity);
            synchronized (this) {
                haveResult = true;
                notifyAll();
            }
            pendingAssistExtrasTimedOut(this);
        }
    }

    @Override
    public boolean isAssistDataAllowedOnCurrentActivity() {
        int userId;
        synchronized (mGlobalLock) {
            final ActivityStack focusedStack = getTopDisplayFocusedStack();
            if (focusedStack == null || focusedStack.isActivityTypeAssistant()) {
                return false;
            }

            final ActivityRecord activity = focusedStack.getTopActivity();
            if (activity == null) {
                return false;
            }
            userId = activity.mUserId;
        }
        return !DevicePolicyCache.getInstance().getScreenCaptureDisabled(userId);
    }

    @Override
    public boolean showAssistFromActivity(IBinder token, Bundle args) {
        long ident = Binder.clearCallingIdentity();
        try {
            synchronized (mGlobalLock) {
                ActivityRecord caller = ActivityRecord.forTokenLocked(token);
                ActivityRecord top = getTopDisplayFocusedStack().getTopActivity();
                if (top != caller) {
                    Slog.w(TAG, "showAssistFromActivity failed: caller " + caller
                            + " is not current top " + top);
                    return false;
                }
                if (!top.nowVisible) {
                    Slog.w(TAG, "showAssistFromActivity failed: caller " + caller
                            + " is not visible");
                    return false;
                }
            }
            return mAssistUtils.showSessionForActiveService(args, SHOW_SOURCE_APPLICATION, null,
                    token);
        } finally {
            Binder.restoreCallingIdentity(ident);
        }
    }

    @Override
    public boolean isRootVoiceInteraction(IBinder token) {
        synchronized (mGlobalLock) {
            ActivityRecord r = ActivityRecord.isInStackLocked(token);
            if (r == null) {
                return false;
            }
            return r.rootVoiceInteraction;
        }
    }

    private void onLocalVoiceInteractionStartedLocked(IBinder activity,
            IVoiceInteractionSession voiceSession, IVoiceInteractor voiceInteractor) {
        ActivityRecord activityToCallback = ActivityRecord.forTokenLocked(activity);
        if (activityToCallback == null) return;
        activityToCallback.setVoiceSessionLocked(voiceSession);

        // Inform the activity
        try {
            activityToCallback.app.getThread().scheduleLocalVoiceInteractionStarted(activity,
                    voiceInteractor);
            long token = Binder.clearCallingIdentity();
            try {
                startRunningVoiceLocked(voiceSession, activityToCallback.appInfo.uid);
            } finally {
                Binder.restoreCallingIdentity(token);
            }
            // TODO: VI Should we cache the activity so that it's easier to find later
            // rather than scan through all the stacks and activities?
        } catch (RemoteException re) {
            activityToCallback.clearVoiceSessionLocked();
            // TODO: VI Should this terminate the voice session?
        }
    }

    private void startRunningVoiceLocked(IVoiceInteractionSession session, int targetUid) {
        Slog.d(TAG, "<<<  startRunningVoiceLocked()");
        mVoiceWakeLock.setWorkSource(new WorkSource(targetUid));
        if (mRunningVoice == null || mRunningVoice.asBinder() != session.asBinder()) {
            boolean wasRunningVoice = mRunningVoice != null;
            mRunningVoice = session;
            if (!wasRunningVoice) {
                mVoiceWakeLock.acquire();
                updateSleepIfNeededLocked();
            }
        }
    }

    void finishRunningVoiceLocked() {
        if (mRunningVoice != null) {
            mRunningVoice = null;
            mVoiceWakeLock.release();
            updateSleepIfNeededLocked();
        }
    }

    @Override
    public void setVoiceKeepAwake(IVoiceInteractionSession session, boolean keepAwake) {
        synchronized (mGlobalLock) {
            if (mRunningVoice != null && mRunningVoice.asBinder() == session.asBinder()) {
                if (keepAwake) {
                    mVoiceWakeLock.acquire();
                } else {
                    mVoiceWakeLock.release();
                }
            }
        }
    }

    @Override
    public ComponentName getActivityClassForToken(IBinder token) {
        synchronized (mGlobalLock) {
            ActivityRecord r = ActivityRecord.isInStackLocked(token);
            if (r == null) {
                return null;
            }
            return r.intent.getComponent();
        }
    }

    @Override
    public String getPackageForToken(IBinder token) {
        synchronized (mGlobalLock) {
            ActivityRecord r = ActivityRecord.isInStackLocked(token);
            if (r == null) {
                return null;
            }
            return r.packageName;
        }
    }

    @Override
    public void showLockTaskEscapeMessage(IBinder token) {
        synchronized (mGlobalLock) {
            final ActivityRecord r = ActivityRecord.forTokenLocked(token);
            if (r == null) {
                return;
            }
            getLockTaskController().showLockTaskToast();
        }
    }

    @Override
    public void keyguardGoingAway(int flags) {
        enforceNotIsolatedCaller("keyguardGoingAway");
        final long token = Binder.clearCallingIdentity();
        try {
            synchronized (mGlobalLock) {
                mKeyguardController.keyguardGoingAway(flags);
            }
        } finally {
            Binder.restoreCallingIdentity(token);
        }
    }

    /**
     * Try to place task to provided position. The final position might be different depending on
     * current user and stacks state. The task will be moved to target stack if it's currently in
     * different stack.
     */
    @Override
    public void positionTaskInStack(int taskId, int stackId, int position) {
        mAmInternal.enforceCallingPermission(MANAGE_ACTIVITY_STACKS, "positionTaskInStack()");
        synchronized (mGlobalLock) {
            long ident = Binder.clearCallingIdentity();
            try {
                if (DEBUG_STACK) Slog.d(TAG_STACK, "positionTaskInStack: positioning task="
                        + taskId + " in stackId=" + stackId + " at position=" + position);
                final TaskRecord task = mRootActivityContainer.anyTaskForId(taskId);
                if (task == null) {
                    throw new IllegalArgumentException("positionTaskInStack: no task for id="
                            + taskId);
                }

                final ActivityStack stack = mRootActivityContainer.getStack(stackId);

                if (stack == null) {
                    throw new IllegalArgumentException("positionTaskInStack: no stack for id="
                            + stackId);
                }
                if (!stack.isActivityTypeStandardOrUndefined()) {
                    throw new IllegalArgumentException("positionTaskInStack: Attempt to change"
                            + " the position of task " + taskId + " in/to non-standard stack");
                }

                // TODO: Have the callers of this API call a separate reparent method if that is
                // what they intended to do vs. having this method also do reparenting.
                if (task.getStack() == stack) {
                    // Change position in current stack.
                    stack.positionChildAt(task, position);
                } else {
                    // Reparent to new stack.
                    task.reparent(stack, position, REPARENT_LEAVE_STACK_IN_PLACE, !ANIMATE,
                            !DEFER_RESUME, "positionTaskInStack");
                }
            } finally {
                Binder.restoreCallingIdentity(ident);
            }
        }
    }

    @Override
    public void reportSizeConfigurations(IBinder token, int[] horizontalSizeConfiguration,
            int[] verticalSizeConfigurations, int[] smallestSizeConfigurations) {
        if (DEBUG_CONFIGURATION) Slog.v(TAG, "Report configuration: " + token + " "
                + horizontalSizeConfiguration + " " + verticalSizeConfigurations);
        synchronized (mGlobalLock) {
            ActivityRecord record = ActivityRecord.isInStackLocked(token);
            if (record == null) {
                throw new IllegalArgumentException("reportSizeConfigurations: ActivityRecord not "
                        + "found for: " + token);
            }
            record.setSizeConfigurations(horizontalSizeConfiguration,
                    verticalSizeConfigurations, smallestSizeConfigurations);
        }
    }

    /**
     * Dismisses split-screen multi-window mode.
     * @param toTop If true the current primary split-screen stack will be placed or left on top.
     */
    @Override
    public void dismissSplitScreenMode(boolean toTop) {
        enforceCallerIsRecentsOrHasPermission(
                MANAGE_ACTIVITY_STACKS, "dismissSplitScreenMode()");
        final long ident = Binder.clearCallingIdentity();
        try {
            synchronized (mGlobalLock) {
                final ActivityStack stack =
                        mRootActivityContainer.getDefaultDisplay().getSplitScreenPrimaryStack();
                if (stack == null) {
                    Slog.w(TAG, "dismissSplitScreenMode: primary split-screen stack not found.");
                    return;
                }

                if (toTop) {
                    // Caller wants the current split-screen primary stack to be the top stack after
                    // it goes fullscreen, so move it to the front.
                    stack.moveToFront("dismissSplitScreenMode");
                } else if (mRootActivityContainer.isTopDisplayFocusedStack(stack)) {
                    // In this case the current split-screen primary stack shouldn't be the top
                    // stack after it goes fullscreen, but it current has focus, so we move the
                    // focus to the top-most split-screen secondary stack next to it.
                    final ActivityStack otherStack = stack.getDisplay().getTopStackInWindowingMode(
                            WINDOWING_MODE_SPLIT_SCREEN_SECONDARY);
                    if (otherStack != null) {
                        otherStack.moveToFront("dismissSplitScreenMode_other");
                    }
                }

                stack.setWindowingMode(WINDOWING_MODE_UNDEFINED);
            }
        } finally {
            Binder.restoreCallingIdentity(ident);
        }
    }

    /**
     * Dismisses Pip
     * @param animate True if the dismissal should be animated.
     * @param animationDuration The duration of the resize animation in milliseconds or -1 if the
     *                          default animation duration should be used.
     */
    @Override
    public void dismissPip(boolean animate, int animationDuration) {
        enforceCallerIsRecentsOrHasPermission(MANAGE_ACTIVITY_STACKS, "dismissPip()");
        final long ident = Binder.clearCallingIdentity();
        try {
            synchronized (mGlobalLock) {
                final ActivityStack stack =
                        mRootActivityContainer.getDefaultDisplay().getPinnedStack();
                if (stack == null) {
                    Slog.w(TAG, "dismissPip: pinned stack not found.");
                    return;
                }
                if (stack.getWindowingMode() != WINDOWING_MODE_PINNED) {
                    throw new IllegalArgumentException("Stack: " + stack
                            + " doesn't support animated resize.");
                }
                if (animate) {
                    stack.animateResizePinnedStack(null /* sourceHintBounds */,
                            null /* destBounds */, animationDuration, false /* fromFullscreen */);
                } else {
                    mStackSupervisor.moveTasksToFullscreenStackLocked(stack, true /* onTop */);
                }
            }
        } finally {
            Binder.restoreCallingIdentity(ident);
        }
    }

    @Override
    public void suppressResizeConfigChanges(boolean suppress) throws RemoteException {
        mAmInternal.enforceCallingPermission(MANAGE_ACTIVITY_STACKS, "suppressResizeConfigChanges()");
        synchronized (mGlobalLock) {
            mSuppressResizeConfigChanges = suppress;
        }
    }

    /**
     * NOTE: For the pinned stack, this method is usually called after the bounds animation has
     *       animated the stack to the fullscreen, but can also be called if we are relaunching an
     *       activity and clearing the task at the same time.
     */
    @Override
    // TODO: API should just be about changing windowing modes...
    public void moveTasksToFullscreenStack(int fromStackId, boolean onTop) {
        enforceCallerIsRecentsOrHasPermission(MANAGE_ACTIVITY_STACKS,
                "moveTasksToFullscreenStack()");
        synchronized (mGlobalLock) {
            final long origId = Binder.clearCallingIdentity();
            try {
                final ActivityStack stack = mRootActivityContainer.getStack(fromStackId);
                if (stack != null){
                    if (!stack.isActivityTypeStandardOrUndefined()) {
                        throw new IllegalArgumentException(
                                "You can't move tasks from non-standard stacks.");
                    }
                    mStackSupervisor.moveTasksToFullscreenStackLocked(stack, onTop);
                }
            } finally {
                Binder.restoreCallingIdentity(origId);
            }
        }
    }

    /**
     * Moves the top activity in the input stackId to the pinned stack.
     *
     * @param stackId Id of stack to move the top activity to pinned stack.
     * @param bounds Bounds to use for pinned stack.
     *
     * @return True if the top activity of the input stack was successfully moved to the pinned
     *          stack.
     */
    @Override
    public boolean moveTopActivityToPinnedStack(int stackId, Rect bounds) {
        enforceCallerIsRecentsOrHasPermission(MANAGE_ACTIVITY_STACKS,
                "moveTopActivityToPinnedStack()");
        synchronized (mGlobalLock) {
            if (!mSupportsPictureInPicture) {
                throw new IllegalStateException("moveTopActivityToPinnedStack:"
                        + "Device doesn't support picture-in-picture mode");
            }

            long ident = Binder.clearCallingIdentity();
            try {
                return mRootActivityContainer.moveTopStackActivityToPinnedStack(stackId);
            } finally {
                Binder.restoreCallingIdentity(ident);
            }
        }
    }

    @Override
    public boolean isInMultiWindowMode(IBinder token) {
        final long origId = Binder.clearCallingIdentity();
        try {
            synchronized (mGlobalLock) {
                final ActivityRecord r = ActivityRecord.isInStackLocked(token);
                if (r == null) {
                    return false;
                }
                // An activity is consider to be in multi-window mode if its task isn't fullscreen.
                return r.inMultiWindowMode();
            }
        } finally {
            Binder.restoreCallingIdentity(origId);
        }
    }

    @Override
    public boolean isInPictureInPictureMode(IBinder token) {
        final long origId = Binder.clearCallingIdentity();
        try {
            synchronized (mGlobalLock) {
                return isInPictureInPictureMode(ActivityRecord.forTokenLocked(token));
            }
        } finally {
            Binder.restoreCallingIdentity(origId);
        }
    }

    private boolean isInPictureInPictureMode(ActivityRecord r) {
        if (r == null || r.getActivityStack() == null || !r.inPinnedWindowingMode()
                || r.getActivityStack().isInStackLocked(r) == null) {
            return false;
        }

        // If we are animating to fullscreen then we have already dispatched the PIP mode
        // changed, so we should reflect that check here as well.
        final TaskStack taskStack = r.getActivityStack().getTaskStack();
        return !taskStack.isAnimatingBoundsToFullscreen();
    }

    @Override
    public boolean enterPictureInPictureMode(IBinder token, final PictureInPictureParams params) {
        final long origId = Binder.clearCallingIdentity();
        try {
            synchronized (mGlobalLock) {
                final ActivityRecord r = ensureValidPictureInPictureActivityParamsLocked(
                        "enterPictureInPictureMode", token, params);

                // If the activity is already in picture in picture mode, then just return early
                if (isInPictureInPictureMode(r)) {
                    return true;
                }

                // Activity supports picture-in-picture, now check that we can enter PiP at this
                // point, if it is
                if (!r.checkEnterPictureInPictureState("enterPictureInPictureMode",
                        false /* beforeStopping */)) {
                    return false;
                }

                final Runnable enterPipRunnable = () -> {
                    synchronized (mGlobalLock) {
                        // Only update the saved args from the args that are set
                        r.pictureInPictureArgs.copyOnlySet(params);
                        final float aspectRatio = r.pictureInPictureArgs.getAspectRatio();
                        final List<RemoteAction> actions = r.pictureInPictureArgs.getActions();
                        // Adjust the source bounds by the insets for the transition down
                        final Rect sourceBounds = new Rect(
                                r.pictureInPictureArgs.getSourceRectHint());
                        mRootActivityContainer.moveActivityToPinnedStack(
                                r, sourceBounds, aspectRatio, "enterPictureInPictureMode");
                        final ActivityStack stack = r.getActivityStack();
                        stack.setPictureInPictureAspectRatio(aspectRatio);
                        stack.setPictureInPictureActions(actions);
                        MetricsLoggerWrapper.logPictureInPictureEnter(mContext, r.appInfo.uid,
                                r.shortComponentName, r.supportsEnterPipOnTaskSwitch);
                        logPictureInPictureArgs(params);
                    }
                };

                if (isKeyguardLocked()) {
                    // If the keyguard is showing or occluded, then try and dismiss it before
                    // entering picture-in-picture (this will prompt the user to authenticate if the
                    // device is currently locked).
                    dismissKeyguard(token, new KeyguardDismissCallback() {
                        @Override
                        public void onDismissSucceeded() {
                            mH.post(enterPipRunnable);
                        }
                    }, null /* message */);
                } else {
                    // Enter picture in picture immediately otherwise
                    enterPipRunnable.run();
                }
                return true;
            }
        } finally {
            Binder.restoreCallingIdentity(origId);
        }
    }

    @Override
    public void setPictureInPictureParams(IBinder token, final PictureInPictureParams params) {
        final long origId = Binder.clearCallingIdentity();
        try {
            synchronized (mGlobalLock) {
                final ActivityRecord r = ensureValidPictureInPictureActivityParamsLocked(
                        "setPictureInPictureParams", token, params);

                // Only update the saved args from the args that are set
                r.pictureInPictureArgs.copyOnlySet(params);
                if (r.inPinnedWindowingMode()) {
                    // If the activity is already in picture-in-picture, update the pinned stack now
                    // if it is not already expanding to fullscreen. Otherwise, the arguments will
                    // be used the next time the activity enters PiP
                    final ActivityStack stack = r.getActivityStack();
                    if (!stack.isAnimatingBoundsToFullscreen()) {
                        stack.setPictureInPictureAspectRatio(
                                r.pictureInPictureArgs.getAspectRatio());
                        stack.setPictureInPictureActions(r.pictureInPictureArgs.getActions());
                    }
                }
                logPictureInPictureArgs(params);
            }
        } finally {
            Binder.restoreCallingIdentity(origId);
        }
    }

    @Override
    public int getMaxNumPictureInPictureActions(IBinder token) {
        // Currently, this is a static constant, but later, we may change this to be dependent on
        // the context of the activity
        return 3;
    }

    private void logPictureInPictureArgs(PictureInPictureParams params) {
        if (params.hasSetActions()) {
            MetricsLogger.histogram(mContext, "tron_varz_picture_in_picture_actions_count",
                    params.getActions().size());
        }
        if (params.hasSetAspectRatio()) {
            LogMaker lm = new LogMaker(MetricsEvent.ACTION_PICTURE_IN_PICTURE_ASPECT_RATIO_CHANGED);
            lm.addTaggedData(MetricsEvent.PICTURE_IN_PICTURE_ASPECT_RATIO, params.getAspectRatio());
            MetricsLogger.action(lm);
        }
    }

    /**
     * Checks the state of the system and the activity associated with the given {@param token} to
     * verify that picture-in-picture is supported for that activity.
     *
     * @return the activity record for the given {@param token} if all the checks pass.
     */
    private ActivityRecord ensureValidPictureInPictureActivityParamsLocked(String caller,
            IBinder token, PictureInPictureParams params) {
        if (!mSupportsPictureInPicture) {
            throw new IllegalStateException(caller
                    + ": Device doesn't support picture-in-picture mode.");
        }

        final ActivityRecord r = ActivityRecord.forTokenLocked(token);
        if (r == null) {
            throw new IllegalStateException(caller
                    + ": Can't find activity for token=" + token);
        }

        if (!r.supportsPictureInPicture()) {
            throw new IllegalStateException(caller
                    + ": Current activity does not support picture-in-picture.");
        }

        if (params.hasSetAspectRatio()
                && !mWindowManager.isValidPictureInPictureAspectRatio(
                        r.getActivityStack().mDisplayId, params.getAspectRatio())) {
            final float minAspectRatio = mContext.getResources().getFloat(
                    com.android.internal.R.dimen.config_pictureInPictureMinAspectRatio);
            final float maxAspectRatio = mContext.getResources().getFloat(
                    com.android.internal.R.dimen.config_pictureInPictureMaxAspectRatio);
            throw new IllegalArgumentException(String.format(caller
                            + ": Aspect ratio is too extreme (must be between %f and %f).",
                    minAspectRatio, maxAspectRatio));
        }

        // Truncate the number of actions if necessary
        params.truncateActions(getMaxNumPictureInPictureActions(token));

        return r;
    }

    @Override
    public IBinder getUriPermissionOwnerForActivity(IBinder activityToken) {
        enforceNotIsolatedCaller("getUriPermissionOwnerForActivity");
        synchronized (mGlobalLock) {
            ActivityRecord r = ActivityRecord.isInStackLocked(activityToken);
            if (r == null) {
                throw new IllegalArgumentException("Activity does not exist; token="
                        + activityToken);
            }
            return r.getUriPermissionsLocked().getExternalToken();
        }
    }

    @Override
    public void resizeDockedStack(Rect dockedBounds, Rect tempDockedTaskBounds,
            Rect tempDockedTaskInsetBounds,
            Rect tempOtherTaskBounds, Rect tempOtherTaskInsetBounds) {
        enforceCallerIsRecentsOrHasPermission(MANAGE_ACTIVITY_STACKS, "resizeDockedStack()");
        long ident = Binder.clearCallingIdentity();
        try {
            synchronized (mGlobalLock) {
                mStackSupervisor.resizeDockedStackLocked(dockedBounds, tempDockedTaskBounds,
                        tempDockedTaskInsetBounds, tempOtherTaskBounds, tempOtherTaskInsetBounds,
                        PRESERVE_WINDOWS);
            }
        } finally {
            Binder.restoreCallingIdentity(ident);
        }
    }

    @Override
    public void setSplitScreenResizing(boolean resizing) {
        enforceCallerIsRecentsOrHasPermission(MANAGE_ACTIVITY_STACKS, "setSplitScreenResizing()");
        final long ident = Binder.clearCallingIdentity();
        try {
            synchronized (mGlobalLock) {
                mStackSupervisor.setSplitScreenResizing(resizing);
            }
        } finally {
            Binder.restoreCallingIdentity(ident);
        }
    }

    /**
     * Check that we have the features required for VR-related API calls, and throw an exception if
     * not.
     */
    public void enforceSystemHasVrFeature() {
        if (!mContext.getPackageManager().hasSystemFeature(
                PackageManager.FEATURE_VR_MODE_HIGH_PERFORMANCE)) {
            throw new UnsupportedOperationException("VR mode not supported on this device!");
        }
    }

    @Override
    public int setVrMode(IBinder token, boolean enabled, ComponentName packageName) {
        enforceSystemHasVrFeature();

        final VrManagerInternal vrService = LocalServices.getService(VrManagerInternal.class);

        ActivityRecord r;
        synchronized (mGlobalLock) {
            r = ActivityRecord.isInStackLocked(token);
        }

        if (r == null) {
            throw new IllegalArgumentException();
        }

        int err;
        if ((err = vrService.hasVrPackage(packageName, r.mUserId)) !=
                VrManagerInternal.NO_ERROR) {
            return err;
        }

        // Clear the binder calling uid since this path may call moveToTask().
        final long callingId = Binder.clearCallingIdentity();
        try {
            synchronized (mGlobalLock) {
                r.requestedVrComponent = (enabled) ? packageName : null;

                // Update associated state if this activity is currently focused
                if (r.isResumedActivityOnDisplay()) {
                    applyUpdateVrModeLocked(r);
                }
                return 0;
            }
        } finally {
            Binder.restoreCallingIdentity(callingId);
        }
    }

    @Override
    public void startLocalVoiceInteraction(IBinder callingActivity, Bundle options) {
        Slog.i(TAG, "Activity tried to startLocalVoiceInteraction");
        synchronized (mGlobalLock) {
            ActivityRecord activity = getTopDisplayFocusedStack().getTopActivity();
            if (ActivityRecord.forTokenLocked(callingActivity) != activity) {
                throw new SecurityException("Only focused activity can call startVoiceInteraction");
            }
            if (mRunningVoice != null || activity.getTaskRecord().voiceSession != null
                    || activity.voiceSession != null) {
                Slog.w(TAG, "Already in a voice interaction, cannot start new voice interaction");
                return;
            }
            if (activity.pendingVoiceInteractionStart) {
                Slog.w(TAG, "Pending start of voice interaction already.");
                return;
            }
            activity.pendingVoiceInteractionStart = true;
        }
        LocalServices.getService(VoiceInteractionManagerInternal.class)
                .startLocalVoiceInteraction(callingActivity, options);
    }

    @Override
    public void stopLocalVoiceInteraction(IBinder callingActivity) {
        LocalServices.getService(VoiceInteractionManagerInternal.class)
                .stopLocalVoiceInteraction(callingActivity);
    }

    @Override
    public boolean supportsLocalVoiceInteraction() {
        return LocalServices.getService(VoiceInteractionManagerInternal.class)
                .supportsLocalVoiceInteraction();
    }

    /** Notifies all listeners when the pinned stack animation starts. */
    @Override
    public void notifyPinnedStackAnimationStarted() {
        mTaskChangeNotificationController.notifyPinnedStackAnimationStarted();
    }

    /** Notifies all listeners when the pinned stack animation ends. */
    @Override
    public void notifyPinnedStackAnimationEnded() {
        mTaskChangeNotificationController.notifyPinnedStackAnimationEnded();
    }

    @Override
    public void resizePinnedStack(Rect pinnedBounds, Rect tempPinnedTaskBounds) {
        enforceCallerIsRecentsOrHasPermission(MANAGE_ACTIVITY_STACKS, "resizePinnedStack()");
        final long ident = Binder.clearCallingIdentity();
        try {
            synchronized (mGlobalLock) {
                mStackSupervisor.resizePinnedStackLocked(pinnedBounds, tempPinnedTaskBounds);
            }
        } finally {
            Binder.restoreCallingIdentity(ident);
        }
    }

    @Override
    public boolean updateDisplayOverrideConfiguration(Configuration values, int displayId) {
        mAmInternal.enforceCallingPermission(CHANGE_CONFIGURATION, "updateDisplayOverrideConfiguration()");

        synchronized (mGlobalLock) {
            // Check if display is initialized in AM.
            if (!mRootActivityContainer.isDisplayAdded(displayId)) {
                // Call might come when display is not yet added or has already been removed.
                if (DEBUG_CONFIGURATION) {
                    Slog.w(TAG, "Trying to update display configuration for non-existing displayId="
                            + displayId);
                }
                return false;
            }

            if (values == null && mWindowManager != null) {
                // sentinel: fetch the current configuration from the window manager
                values = mWindowManager.computeNewConfiguration(displayId);
            }

            if (mWindowManager != null) {
                final Message msg = PooledLambda.obtainMessage(
                        ActivityManagerInternal::updateOomLevelsForDisplay, mAmInternal, displayId);
                mH.sendMessage(msg);
            }

            final long origId = Binder.clearCallingIdentity();
            try {
                if (values != null) {
                    Settings.System.clearConfiguration(values);
                }
                updateDisplayOverrideConfigurationLocked(values, null /* starting */,
                        false /* deferResume */, displayId, mTmpUpdateConfigurationResult);
                return mTmpUpdateConfigurationResult.changes != 0;
            } finally {
                Binder.restoreCallingIdentity(origId);
            }
        }
    }

    @Override
    public boolean updateConfiguration(Configuration values) {
        mAmInternal.enforceCallingPermission(CHANGE_CONFIGURATION, "updateConfiguration()");

        synchronized (mGlobalLock) {
            if (values == null && mWindowManager != null) {
                // sentinel: fetch the current configuration from the window manager
                values = mWindowManager.computeNewConfiguration(DEFAULT_DISPLAY);
            }

            if (mWindowManager != null) {
                final Message msg = PooledLambda.obtainMessage(
                        ActivityManagerInternal::updateOomLevelsForDisplay, mAmInternal,
                        DEFAULT_DISPLAY);
                mH.sendMessage(msg);
            }

            final long origId = Binder.clearCallingIdentity();
            try {
                if (values != null) {
                    Settings.System.clearConfiguration(values);
                }
                updateConfigurationLocked(values, null, false, false /* persistent */,
                        UserHandle.USER_NULL, false /* deferResume */,
                        mTmpUpdateConfigurationResult);
                return mTmpUpdateConfigurationResult.changes != 0;
            } finally {
                Binder.restoreCallingIdentity(origId);
            }
        }
    }

    @Override
    public void dismissKeyguard(IBinder token, IKeyguardDismissCallback callback,
            CharSequence message) {
        if (message != null) {
            mAmInternal.enforceCallingPermission(
                    Manifest.permission.SHOW_KEYGUARD_MESSAGE, "dismissKeyguard()");
        }
        final long callingId = Binder.clearCallingIdentity();
        try {
            synchronized (mGlobalLock) {
                mKeyguardController.dismissKeyguard(token, callback, message);
            }
        } finally {
            Binder.restoreCallingIdentity(callingId);
        }
    }

    @Override
    public void cancelTaskWindowTransition(int taskId) {
        enforceCallerIsRecentsOrHasPermission(MANAGE_ACTIVITY_STACKS,
                "cancelTaskWindowTransition()");
        final long ident = Binder.clearCallingIdentity();
        try {
            synchronized (mGlobalLock) {
                final TaskRecord task = mRootActivityContainer.anyTaskForId(taskId,
                        MATCH_TASK_IN_STACKS_ONLY);
                if (task == null) {
                    Slog.w(TAG, "cancelTaskWindowTransition: taskId=" + taskId + " not found");
                    return;
                }
                task.cancelWindowTransition();
            }
        } finally {
            Binder.restoreCallingIdentity(ident);
        }
    }

    @Override
    public ActivityManager.TaskSnapshot getTaskSnapshot(int taskId, boolean reducedResolution) {
        enforceCallerIsRecentsOrHasPermission(READ_FRAME_BUFFER, "getTaskSnapshot()");
        final long ident = Binder.clearCallingIdentity();
        try {
            final TaskRecord task;
            synchronized (mGlobalLock) {
                task = mRootActivityContainer.anyTaskForId(taskId,
                        MATCH_TASK_IN_STACKS_OR_RECENT_TASKS);
                if (task == null) {
                    Slog.w(TAG, "getTaskSnapshot: taskId=" + taskId + " not found");
                    return null;
                }
            }
            // Don't call this while holding the lock as this operation might hit the disk.
            return task.getSnapshot(reducedResolution);
        } finally {
            Binder.restoreCallingIdentity(ident);
        }
    }

    @Override
    public void setDisablePreviewScreenshots(IBinder token, boolean disable) {
        synchronized (mGlobalLock) {
            final ActivityRecord r = ActivityRecord.isInStackLocked(token);
            if (r == null) {
                Slog.w(TAG, "setDisablePreviewScreenshots: Unable to find activity for token="
                        + token);
                return;
            }
            final long origId = Binder.clearCallingIdentity();
            try {
                r.setDisablePreviewScreenshots(disable);
            } finally {
                Binder.restoreCallingIdentity(origId);
            }
        }
    }

    /** Return the user id of the last resumed activity. */
    @Override
    public @UserIdInt
    int getLastResumedActivityUserId() {
        mAmInternal.enforceCallingPermission(
                Manifest.permission.INTERACT_ACROSS_USERS_FULL, "getLastResumedActivityUserId()");
        synchronized (mGlobalLock) {
            if (mLastResumedActivity == null) {
                return getCurrentUserId();
            }
            return mLastResumedActivity.mUserId;
        }
    }

    @Override
    public void updateLockTaskFeatures(int userId, int flags) {
        final int callingUid = Binder.getCallingUid();
        if (callingUid != 0 && callingUid != SYSTEM_UID) {
            mAmInternal.enforceCallingPermission(android.Manifest.permission.UPDATE_LOCK_TASK_PACKAGES,
                    "updateLockTaskFeatures()");
        }
        synchronized (mGlobalLock) {
            if (DEBUG_LOCKTASK) Slog.w(TAG_LOCKTASK, "Allowing features " + userId + ":0x" +
                    Integer.toHexString(flags));
            getLockTaskController().updateLockTaskFeatures(userId, flags);
        }
    }

    @Override
    public void setShowWhenLocked(IBinder token, boolean showWhenLocked) {
        synchronized (mGlobalLock) {
            final ActivityRecord r = ActivityRecord.isInStackLocked(token);
            if (r == null) {
                return;
            }
            final long origId = Binder.clearCallingIdentity();
            try {
                r.setShowWhenLocked(showWhenLocked);
            } finally {
                Binder.restoreCallingIdentity(origId);
            }
        }
    }

    @Override
    public void setInheritShowWhenLocked(IBinder token, boolean inheritShowWhenLocked) {
        synchronized (mGlobalLock) {
            final ActivityRecord r = ActivityRecord.isInStackLocked(token);
            if (r == null) {
                return;
            }
            final long origId = Binder.clearCallingIdentity();
            try {
                r.setInheritShowWhenLocked(inheritShowWhenLocked);
            } finally {
                Binder.restoreCallingIdentity(origId);
            }
        }
    }

    @Override
    public void setTurnScreenOn(IBinder token, boolean turnScreenOn) {
        synchronized (mGlobalLock) {
            final ActivityRecord r = ActivityRecord.isInStackLocked(token);
            if (r == null) {
                return;
            }
            final long origId = Binder.clearCallingIdentity();
            try {
                r.setTurnScreenOn(turnScreenOn);
            } finally {
                Binder.restoreCallingIdentity(origId);
            }
        }
    }

    @Override
    public void registerRemoteAnimations(IBinder token, RemoteAnimationDefinition definition) {
        mAmInternal.enforceCallingPermission(CONTROL_REMOTE_APP_TRANSITION_ANIMATIONS,
                "registerRemoteAnimations");
        definition.setCallingPid(Binder.getCallingPid());
        synchronized (mGlobalLock) {
            final ActivityRecord r = ActivityRecord.isInStackLocked(token);
            if (r == null) {
                return;
            }
            final long origId = Binder.clearCallingIdentity();
            try {
                r.registerRemoteAnimations(definition);
            } finally {
                Binder.restoreCallingIdentity(origId);
            }
        }
    }

    @Override
    public void registerRemoteAnimationForNextActivityStart(String packageName,
            RemoteAnimationAdapter adapter) {
        mAmInternal.enforceCallingPermission(CONTROL_REMOTE_APP_TRANSITION_ANIMATIONS,
                "registerRemoteAnimationForNextActivityStart");
        adapter.setCallingPid(Binder.getCallingPid());
        synchronized (mGlobalLock) {
            final long origId = Binder.clearCallingIdentity();
            try {
                getActivityStartController().registerRemoteAnimationForNextActivityStart(
                        packageName, adapter);
            } finally {
                Binder.restoreCallingIdentity(origId);
            }
        }
    }

    @Override
    public void registerRemoteAnimationsForDisplay(int displayId,
            RemoteAnimationDefinition definition) {
        mAmInternal.enforceCallingPermission(CONTROL_REMOTE_APP_TRANSITION_ANIMATIONS,
                "registerRemoteAnimations");
        definition.setCallingPid(Binder.getCallingPid());
        synchronized (mGlobalLock) {
            final ActivityDisplay display = mRootActivityContainer.getActivityDisplay(displayId);
            if (display == null) {
                Slog.e(TAG, "Couldn't find display with id: " + displayId);
                return;
            }
            final long origId = Binder.clearCallingIdentity();
            try {
                display.mDisplayContent.registerRemoteAnimations(definition);
            } finally {
                Binder.restoreCallingIdentity(origId);
            }
        }
    }

    /** @see android.app.ActivityManager#alwaysShowUnsupportedCompileSdkWarning */
    @Override
    public void alwaysShowUnsupportedCompileSdkWarning(ComponentName activity) {
        synchronized (mGlobalLock) {
            final long origId = Binder.clearCallingIdentity();
            try {
                mAppWarnings.alwaysShowUnsupportedCompileSdkWarning(activity);
            } finally {
                Binder.restoreCallingIdentity(origId);
            }
        }
    }

    @Override
    public void setVrThread(int tid) {
        enforceSystemHasVrFeature();
        synchronized (mGlobalLock) {
            final int pid = Binder.getCallingPid();
            final WindowProcessController wpc = mPidMap.get(pid);
            mVrController.setVrThreadLocked(tid, pid, wpc);
        }
    }

    @Override
    public void setPersistentVrThread(int tid) {
        if (checkCallingPermission(Manifest.permission.RESTRICTED_VR_ACCESS)
                != PERMISSION_GRANTED) {
            final String msg = "Permission Denial: setPersistentVrThread() from pid="
                    + Binder.getCallingPid()
                    + ", uid=" + Binder.getCallingUid()
                    + " requires " + Manifest.permission.RESTRICTED_VR_ACCESS;
            Slog.w(TAG, msg);
            throw new SecurityException(msg);
        }
        enforceSystemHasVrFeature();
        synchronized (mGlobalLock) {
            final int pid = Binder.getCallingPid();
            final WindowProcessController proc = mPidMap.get(pid);
            mVrController.setPersistentVrThreadLocked(tid, pid, proc);
        }
    }

    @Override
    public void stopAppSwitches() {
        enforceCallerIsRecentsOrHasPermission(STOP_APP_SWITCHES, "stopAppSwitches");
        synchronized (mGlobalLock) {
            mAppSwitchesAllowedTime = SystemClock.uptimeMillis() + APP_SWITCH_DELAY_TIME;
            mDidAppSwitch = false;
            getActivityStartController().schedulePendingActivityLaunches(APP_SWITCH_DELAY_TIME);
        }
    }

    @Override
    public void resumeAppSwitches() {
        enforceCallerIsRecentsOrHasPermission(STOP_APP_SWITCHES, "resumeAppSwitches");
        synchronized (mGlobalLock) {
            // Note that we don't execute any pending app switches... we will
            // let those wait until either the timeout, or the next start
            // activity request.
            mAppSwitchesAllowedTime = 0;
        }
    }

    void onStartActivitySetDidAppSwitch() {
        if (mDidAppSwitch) {
            // This is the second allowed switch since we stopped switches, so now just generally
            // allow switches. Use case:
            // - user presses home (switches disabled, switch to home, mDidAppSwitch now true);
            // - user taps a home icon (coming from home so allowed, we hit here and now allow
            // anyone to switch again).
            mAppSwitchesAllowedTime = 0;
        } else {
            mDidAppSwitch = true;
        }
    }

    /** @return whether the system should disable UI modes incompatible with VR mode. */
    boolean shouldDisableNonVrUiLocked() {
        return mVrController.shouldDisableNonVrUiLocked();
    }

    private void applyUpdateVrModeLocked(ActivityRecord r) {
        // VR apps are expected to run in a main display. If an app is turning on VR for
        // itself, but lives in a dynamic stack, then make sure that it is moved to the main
        // fullscreen stack before enabling VR Mode.
        // TODO: The goal of this code is to keep the VR app on the main display. When the
        // stack implementation changes in the future, keep in mind that the use of the fullscreen
        // stack is a means to move the activity to the main display and a moveActivityToDisplay()
        // option would be a better choice here.
        if (r.requestedVrComponent != null && r.getDisplayId() != DEFAULT_DISPLAY) {
            Slog.i(TAG, "Moving " + r.shortComponentName + " from stack " + r.getStackId()
                    + " to main stack for VR");
            final ActivityStack stack = mRootActivityContainer.getDefaultDisplay().getOrCreateStack(
                    WINDOWING_MODE_FULLSCREEN, r.getActivityType(), true /* toTop */);
            moveTaskToStack(r.getTaskRecord().taskId, stack.mStackId, true /* toTop */);
        }
        mH.post(() -> {
            if (!mVrController.onVrModeChanged(r)) {
                return;
            }
            synchronized (mGlobalLock) {
                final boolean disableNonVrUi = mVrController.shouldDisableNonVrUiLocked();
                mWindowManager.disableNonVrUi(disableNonVrUi);
                if (disableNonVrUi) {
                    // If we are in a VR mode where Picture-in-Picture mode is unsupported,
                    // then remove the pinned stack.
                    mRootActivityContainer.removeStacksInWindowingModes(WINDOWING_MODE_PINNED);
                }
            }
        });
    }

    @Override
    public int getPackageScreenCompatMode(String packageName) {
        enforceNotIsolatedCaller("getPackageScreenCompatMode");
        synchronized (mGlobalLock) {
            return mCompatModePackages.getPackageScreenCompatModeLocked(packageName);
        }
    }

    @Override
    public void setPackageScreenCompatMode(String packageName, int mode) {
        mAmInternal.enforceCallingPermission(android.Manifest.permission.SET_SCREEN_COMPATIBILITY,
                "setPackageScreenCompatMode");
        synchronized (mGlobalLock) {
            mCompatModePackages.setPackageScreenCompatModeLocked(packageName, mode);
        }
    }

    @Override
    public boolean getPackageAskScreenCompat(String packageName) {
        enforceNotIsolatedCaller("getPackageAskScreenCompat");
        synchronized (mGlobalLock) {
            return mCompatModePackages.getPackageAskCompatModeLocked(packageName);
        }
    }

    @Override
    public void setPackageAskScreenCompat(String packageName, boolean ask) {
        mAmInternal.enforceCallingPermission(android.Manifest.permission.SET_SCREEN_COMPATIBILITY,
                "setPackageAskScreenCompat");
        synchronized (mGlobalLock) {
            mCompatModePackages.setPackageAskCompatModeLocked(packageName, ask);
        }
    }

    public static String relaunchReasonToString(int relaunchReason) {
        switch (relaunchReason) {
            case RELAUNCH_REASON_WINDOWING_MODE_RESIZE:
                return "window_resize";
            case RELAUNCH_REASON_FREE_RESIZE:
                return "free_resize";
            default:
                return null;
        }
    }

    ActivityStack getTopDisplayFocusedStack() {
        return mRootActivityContainer.getTopDisplayFocusedStack();
    }

    /** Pokes the task persister. */
    void notifyTaskPersisterLocked(TaskRecord task, boolean flush) {
        mRecentTasks.notifyTaskPersisterLocked(task, flush);
    }

    boolean isKeyguardLocked() {
        return mKeyguardController.isKeyguardLocked();
    }

    /**
     * Clears launch params for the given package.
     * @param packageNames the names of the packages of which the launch params are to be cleared
     */
    @Override
    public void clearLaunchParamsForPackages(List<String> packageNames) {
        mAmInternal.enforceCallingPermission(Manifest.permission.MANAGE_ACTIVITY_STACKS,
                "clearLaunchParamsForPackages");
        synchronized (mGlobalLock) {
            for (int i = 0; i < packageNames.size(); ++i) {
                mStackSupervisor.mLaunchParamsPersister.removeRecordForPackage(packageNames.get(i));
            }
        }
    }

    /**
     * Makes the display with the given id a single task instance display. I.e the display can only
     * contain one task.
     */
    @Override
    public void setDisplayToSingleTaskInstance(int displayId) {
        mAmInternal.enforceCallingPermission(Manifest.permission.MANAGE_ACTIVITY_STACKS,
                "setDisplayToSingleTaskInstance");
        final long origId = Binder.clearCallingIdentity();
        try {
            final ActivityDisplay display =
                    mRootActivityContainer.getActivityDisplayOrCreate(displayId);
            if (display != null) {
                display.setDisplayToSingleTaskInstance();
            }
        } finally {
            Binder.restoreCallingIdentity(origId);
        }
    }

    void dumpLastANRLocked(PrintWriter pw) {
        pw.println("ACTIVITY MANAGER LAST ANR (dumpsys activity lastanr)");
        if (mLastANRState == null) {
            pw.println("  <no ANR has occurred since boot>");
        } else {
            pw.println(mLastANRState);
        }
    }

    void dumpLastANRTracesLocked(PrintWriter pw) {
        pw.println("ACTIVITY MANAGER LAST ANR TRACES (dumpsys activity lastanr-traces)");

        final File[] files = new File(ANR_TRACE_DIR).listFiles();
        if (ArrayUtils.isEmpty(files)) {
            pw.println("  <no ANR has occurred since boot>");
            return;
        }
        // Find the latest file.
        File latest = null;
        for (File f : files) {
            if ((latest == null) || (latest.lastModified() < f.lastModified())) {
                latest = f;
            }
        }
        pw.print("File: ");
        pw.print(latest.getName());
        pw.println();
        try (BufferedReader in = new BufferedReader(new FileReader(latest))) {
            String line;
            while ((line = in.readLine()) != null) {
                pw.println(line);
            }
        } catch (IOException e) {
            pw.print("Unable to read: ");
            pw.print(e);
            pw.println();
        }
    }

    void dumpActivitiesLocked(FileDescriptor fd, PrintWriter pw, String[] args,
            int opti, boolean dumpAll, boolean dumpClient, String dumpPackage) {
        dumpActivitiesLocked(fd, pw, args, opti, dumpAll, dumpClient, dumpPackage,
                "ACTIVITY MANAGER ACTIVITIES (dumpsys activity activities)");
    }

    void dumpActivitiesLocked(FileDescriptor fd, PrintWriter pw, String[] args,
            int opti, boolean dumpAll, boolean dumpClient, String dumpPackage, String header) {
        pw.println(header);

        boolean printedAnything = mRootActivityContainer.dumpActivities(fd, pw, dumpAll, dumpClient,
                dumpPackage);
        boolean needSep = printedAnything;

        boolean printed = ActivityStackSupervisor.printThisActivity(pw,
                mRootActivityContainer.getTopResumedActivity(),  dumpPackage, needSep,
                "  ResumedActivity: ");
        if (printed) {
            printedAnything = true;
            needSep = false;
        }

        if (dumpPackage == null) {
            if (needSep) {
                pw.println();
            }
            printedAnything = true;
            mStackSupervisor.dump(pw, "  ");
        }

        if (!printedAnything) {
            pw.println("  (nothing)");
        }
    }

    void dumpActivityContainersLocked(PrintWriter pw) {
        pw.println("ACTIVITY MANAGER STARTER (dumpsys activity containers)");
        mRootActivityContainer.dumpChildrenNames(pw, " ");
        pw.println(" ");
    }

    void dumpActivityStarterLocked(PrintWriter pw, String dumpPackage) {
        pw.println("ACTIVITY MANAGER STARTER (dumpsys activity starter)");
        getActivityStartController().dump(pw, "", dumpPackage);
    }

    /**
     * There are three things that cmd can be:
     *  - a flattened component name that matches an existing activity
     *  - the cmd arg isn't the flattened component name of an existing activity:
     *    dump all activity whose component contains the cmd as a substring
     *  - A hex number of the ActivityRecord object instance.
     *
     *  @param dumpVisibleStacksOnly dump activity with {@param name} only if in a visible stack
     *  @param dumpFocusedStackOnly dump activity with {@param name} only if in the focused stack
     */
    protected boolean dumpActivity(FileDescriptor fd, PrintWriter pw, String name, String[] args,
            int opti, boolean dumpAll, boolean dumpVisibleStacksOnly, boolean dumpFocusedStackOnly) {
        ArrayList<ActivityRecord> activities;

        synchronized (mGlobalLock) {
            activities = mRootActivityContainer.getDumpActivities(name, dumpVisibleStacksOnly,
                    dumpFocusedStackOnly);
        }

        if (activities.size() <= 0) {
            return false;
        }

        String[] newArgs = new String[args.length - opti];
        System.arraycopy(args, opti, newArgs, 0, args.length - opti);

        TaskRecord lastTask = null;
        boolean needSep = false;
        for (int i = activities.size() - 1; i >= 0; i--) {
            ActivityRecord r = activities.get(i);
            if (needSep) {
                pw.println();
            }
            needSep = true;
            synchronized (mGlobalLock) {
                final TaskRecord task = r.getTaskRecord();
                if (lastTask != task) {
                    lastTask = task;
                    pw.print("TASK "); pw.print(lastTask.affinity);
                    pw.print(" id="); pw.print(lastTask.taskId);
                    pw.print(" userId="); pw.println(lastTask.userId);
                    if (dumpAll) {
                        lastTask.dump(pw, "  ");
                    }
                }
            }
            dumpActivity("  ", fd, pw, activities.get(i), newArgs, dumpAll);
        }
        return true;
    }

    /**
     * Invokes IApplicationThread.dumpActivity() on the thread of the specified activity if
     * there is a thread associated with the activity.
     */
    private void dumpActivity(String prefix, FileDescriptor fd, PrintWriter pw,
            final ActivityRecord r, String[] args, boolean dumpAll) {
        String innerPrefix = prefix + "  ";
        synchronized (mGlobalLock) {
            pw.print(prefix); pw.print("ACTIVITY "); pw.print(r.shortComponentName);
            pw.print(" "); pw.print(Integer.toHexString(System.identityHashCode(r)));
            pw.print(" pid=");
            if (r.hasProcess()) pw.println(r.app.getPid());
            else pw.println("(not running)");
            if (dumpAll) {
                r.dump(pw, innerPrefix);
            }
        }
        if (r.attachedToProcess()) {
            // flush anything that is already in the PrintWriter since the thread is going
            // to write to the file descriptor directly
            pw.flush();
            try {
                TransferPipe tp = new TransferPipe();
                try {
                    r.app.getThread().dumpActivity(tp.getWriteFd(),
                            r.appToken, innerPrefix, args);
                    tp.go(fd);
                } finally {
                    tp.kill();
                }
            } catch (IOException e) {
                pw.println(innerPrefix + "Failure while dumping the activity: " + e);
            } catch (RemoteException e) {
                pw.println(innerPrefix + "Got a RemoteException while dumping the activity");
            }
        }
    }

    private void writeSleepStateToProto(ProtoOutputStream proto, int wakeFullness,
            boolean testPssMode) {
        final long sleepToken = proto.start(ActivityManagerServiceDumpProcessesProto.SLEEP_STATUS);
        proto.write(ActivityManagerServiceDumpProcessesProto.SleepStatus.WAKEFULNESS,
                PowerManagerInternal.wakefulnessToProtoEnum(wakeFullness));
        for (ActivityTaskManagerInternal.SleepToken st : mRootActivityContainer.mSleepTokens) {
            proto.write(ActivityManagerServiceDumpProcessesProto.SleepStatus.SLEEP_TOKENS,
                    st.toString());
        }
        proto.write(ActivityManagerServiceDumpProcessesProto.SleepStatus.SLEEPING, mSleeping);
        proto.write(ActivityManagerServiceDumpProcessesProto.SleepStatus.SHUTTING_DOWN,
                mShuttingDown);
        proto.write(ActivityManagerServiceDumpProcessesProto.SleepStatus.TEST_PSS_MODE,
                testPssMode);
        proto.end(sleepToken);
    }

    int getCurrentUserId() {
        return mAmInternal.getCurrentUserId();
    }

    private void enforceNotIsolatedCaller(String caller) {
        if (UserHandle.isIsolated(Binder.getCallingUid())) {
            throw new SecurityException("Isolated process not allowed to call " + caller);
        }
    }

    public Configuration getConfiguration() {
        Configuration ci;
        synchronized(mGlobalLock) {
            ci = new Configuration(getGlobalConfigurationForCallingPid());
            ci.userSetLocale = false;
        }
        return ci;
    }

    /**
     * Current global configuration information. Contains general settings for the entire system,
     * also corresponds to the merged configuration of the default display.
     */
    Configuration getGlobalConfiguration() {
        return mRootActivityContainer.getConfiguration();
    }

    boolean updateConfigurationLocked(Configuration values, ActivityRecord starting,
            boolean initLocale) {
        return updateConfigurationLocked(values, starting, initLocale, false /* deferResume */);
    }

    boolean updateConfigurationLocked(Configuration values, ActivityRecord starting,
            boolean initLocale, boolean deferResume) {
        // pass UserHandle.USER_NULL as userId because we don't persist configuration for any user
        return updateConfigurationLocked(values, starting, initLocale, false /* persistent */,
                UserHandle.USER_NULL, deferResume);
    }

    public void updatePersistentConfiguration(Configuration values, @UserIdInt int userId) {
        final long origId = Binder.clearCallingIdentity();
        try {
            synchronized (mGlobalLock) {
                updateConfigurationLocked(values, null, false, true, userId,
                        false /* deferResume */);
            }
        } finally {
            Binder.restoreCallingIdentity(origId);
        }
    }

    private boolean updateConfigurationLocked(Configuration values, ActivityRecord starting,
            boolean initLocale, boolean persistent, int userId, boolean deferResume) {
        return updateConfigurationLocked(values, starting, initLocale, persistent, userId,
                deferResume, null /* result */);
    }

    /**
     * Do either or both things: (1) change the current configuration, and (2)
     * make sure the given activity is running with the (now) current
     * configuration.  Returns true if the activity has been left running, or
     * false if <var>starting</var> is being destroyed to match the new
     * configuration.
     *
     * @param userId is only used when persistent parameter is set to true to persist configuration
     *               for that particular user
     */
    boolean updateConfigurationLocked(Configuration values, ActivityRecord starting,
            boolean initLocale, boolean persistent, int userId, boolean deferResume,
            ActivityTaskManagerService.UpdateConfigurationResult result) {
        int changes = 0;
        boolean kept = true;

        if (mWindowManager != null) {
            mWindowManager.deferSurfaceLayout();
        }
        try {
            if (values != null) {
                changes = updateGlobalConfigurationLocked(values, initLocale, persistent, userId,
                        deferResume);
            }

            kept = ensureConfigAndVisibilityAfterUpdate(starting, changes);
        } finally {
            if (mWindowManager != null) {
                mWindowManager.continueSurfaceLayout();
            }
        }

        if (result != null) {
            result.changes = changes;
            result.activityRelaunched = !kept;
        }
        return kept;
    }

    /** Update default (global) configuration and notify listeners about changes. */
    private int updateGlobalConfigurationLocked(@NonNull Configuration values, boolean initLocale,
            boolean persistent, int userId, boolean deferResume) {
        mTempConfig.setTo(getGlobalConfiguration());
        final int changes = mTempConfig.updateFrom(values);
        if (changes == 0) {
            // Since calling to Activity.setRequestedOrientation leads to freezing the window with
            // setting WindowManagerService.mWaitingForConfig to true, it is important that we call
            // performDisplayOverrideConfigUpdate in order to send the new display configuration
            // (even if there are no actual changes) to unfreeze the window.
            performDisplayOverrideConfigUpdate(values, deferResume, DEFAULT_DISPLAY);
            return 0;
        }

        if (DEBUG_SWITCH || DEBUG_CONFIGURATION) Slog.i(TAG_CONFIGURATION,
                "Updating global configuration to: " + values);

        EventLog.writeEvent(EventLogTags.CONFIGURATION_CHANGED, changes);
        StatsLog.write(StatsLog.RESOURCE_CONFIGURATION_CHANGED,
                values.colorMode,
                values.densityDpi,
                values.fontScale,
                values.hardKeyboardHidden,
                values.keyboard,
                values.keyboardHidden,
                values.mcc,
                values.mnc,
                values.navigation,
                values.navigationHidden,
                values.orientation,
                values.screenHeightDp,
                values.screenLayout,
                values.screenWidthDp,
                values.smallestScreenWidthDp,
                values.touchscreen,
                values.uiMode);


        if (!initLocale && !values.getLocales().isEmpty() && values.userSetLocale) {
            final LocaleList locales = values.getLocales();
            int bestLocaleIndex = 0;
            if (locales.size() > 1) {
                if (mSupportedSystemLocales == null) {
                    mSupportedSystemLocales = Resources.getSystem().getAssets().getLocales();
                }
                bestLocaleIndex = Math.max(0, locales.getFirstMatchIndex(mSupportedSystemLocales));
            }
            SystemProperties.set("persist.sys.locale",
                    locales.get(bestLocaleIndex).toLanguageTag());
            LocaleList.setDefault(locales, bestLocaleIndex);

            final Message m = PooledLambda.obtainMessage(
                    ActivityTaskManagerService::sendLocaleToMountDaemonMsg, this,
                    locales.get(bestLocaleIndex));
            mH.sendMessage(m);
        }

        mTempConfig.seq = increaseConfigurationSeqLocked();

        // Update stored global config and notify everyone about the change.
        mRootActivityContainer.onConfigurationChanged(mTempConfig);

        Slog.i(TAG, "Config changes=" + Integer.toHexString(changes) + " " + mTempConfig);
        // TODO(multi-display): Update UsageEvents#Event to include displayId.
        mUsageStatsInternal.reportConfigurationChange(mTempConfig, mAmInternal.getCurrentUserId());

        // TODO: If our config changes, should we auto dismiss any currently showing dialogs?
        updateShouldShowDialogsLocked(mTempConfig);

        AttributeCache ac = AttributeCache.instance();
        if (ac != null) {
            ac.updateConfiguration(mTempConfig);
        }

        // Make sure all resources in our process are updated right now, so that anyone who is going
        // to retrieve resource values after we return will be sure to get the new ones. This is
        // especially important during boot, where the first config change needs to guarantee all
        // resources have that config before following boot code is executed.
        mSystemThread.applyConfigurationToResources(mTempConfig);

        // We need another copy of global config because we're scheduling some calls instead of
        // running them in place. We need to be sure that object we send will be handled unchanged.
        final Configuration configCopy = new Configuration(mTempConfig);
        if (persistent && Settings.System.hasInterestingConfigurationChanges(changes)) {
            final Message msg = PooledLambda.obtainMessage(
                    ActivityTaskManagerService::sendPutConfigurationForUserMsg,
                    this, userId, configCopy);
            mH.sendMessage(msg);
        }

        for (int i = mPidMap.size() - 1; i >= 0; i--) {
            final int pid = mPidMap.keyAt(i);
            final WindowProcessController app = mPidMap.get(pid);
            if (DEBUG_CONFIGURATION) {
                Slog.v(TAG_CONFIGURATION, "Update process config of "
                        + app.mName + " to new config " + configCopy);
            }
            app.onConfigurationChanged(configCopy);
        }

        final Message msg = PooledLambda.obtainMessage(
                ActivityManagerInternal::broadcastGlobalConfigurationChanged,
                mAmInternal, changes, initLocale);
        mH.sendMessage(msg);

        // Override configuration of the default display duplicates global config, so we need to
        // update it also. This will also notify WindowManager about changes.
        performDisplayOverrideConfigUpdate(mRootActivityContainer.getConfiguration(), deferResume,
                DEFAULT_DISPLAY);

        return changes;
    }

    boolean updateDisplayOverrideConfigurationLocked(Configuration values, ActivityRecord starting,
            boolean deferResume, int displayId) {
        return updateDisplayOverrideConfigurationLocked(values, starting, deferResume /* deferResume */,
                displayId, null /* result */);
    }

    /**
     * Updates override configuration specific for the selected display. If no config is provided,
     * new one will be computed in WM based on current display info.
     */
    boolean updateDisplayOverrideConfigurationLocked(Configuration values,
            ActivityRecord starting, boolean deferResume, int displayId,
            ActivityTaskManagerService.UpdateConfigurationResult result) {
        int changes = 0;
        boolean kept = true;

        if (mWindowManager != null) {
            mWindowManager.deferSurfaceLayout();
        }
        try {
            if (values != null) {
                if (displayId == DEFAULT_DISPLAY) {
                    // Override configuration of the default display duplicates global config, so
                    // we're calling global config update instead for default display. It will also
                    // apply the correct override config.
                    changes = updateGlobalConfigurationLocked(values, false /* initLocale */,
                            false /* persistent */, UserHandle.USER_NULL /* userId */, deferResume);
                } else {
                    changes = performDisplayOverrideConfigUpdate(values, deferResume, displayId);
                }
            }

            kept = ensureConfigAndVisibilityAfterUpdate(starting, changes);
        } finally {
            if (mWindowManager != null) {
                mWindowManager.continueSurfaceLayout();
            }
        }

        if (result != null) {
            result.changes = changes;
            result.activityRelaunched = !kept;
        }
        return kept;
    }

    private int performDisplayOverrideConfigUpdate(Configuration values, boolean deferResume,
            int displayId) {
        mTempConfig.setTo(mRootActivityContainer.getDisplayOverrideConfiguration(displayId));
        final int changes = mTempConfig.updateFrom(values);
        if (changes != 0) {
            Slog.i(TAG, "Override config changes=" + Integer.toHexString(changes) + " "
                    + mTempConfig + " for displayId=" + displayId);
            mRootActivityContainer.setDisplayOverrideConfiguration(mTempConfig, displayId);

            final boolean isDensityChange = (changes & ActivityInfo.CONFIG_DENSITY) != 0;
            if (isDensityChange && displayId == DEFAULT_DISPLAY) {
                mAppWarnings.onDensityChanged();

                // Post message to start process to avoid possible deadlock of calling into AMS with
                // the ATMS lock held.
                final Message msg = PooledLambda.obtainMessage(
                        ActivityManagerInternal::killAllBackgroundProcessesExcept, mAmInternal,
                        N, ActivityManager.PROCESS_STATE_BOUND_FOREGROUND_SERVICE);
                mH.sendMessage(msg);
            }
        }
        return changes;
    }

    private void updateEventDispatchingLocked(boolean booted) {
        mWindowManager.setEventDispatching(booted && !mShuttingDown);
    }

    private void sendPutConfigurationForUserMsg(int userId, Configuration config) {
        final ContentResolver resolver = mContext.getContentResolver();
        Settings.System.putConfigurationForUser(resolver, config, userId);
    }

    private void sendLocaleToMountDaemonMsg(Locale l) {
        try {
            IBinder service = ServiceManager.getService("mount");
            IStorageManager storageManager = IStorageManager.Stub.asInterface(service);
            Log.d(TAG, "Storing locale " + l.toLanguageTag() + " for decryption UI");
            storageManager.setField(StorageManager.SYSTEM_LOCALE_KEY, l.toLanguageTag());
        } catch (RemoteException e) {
            Log.e(TAG, "Error storing locale for decryption UI", e);
        }
    }

    private void expireStartAsCallerTokenMsg(IBinder permissionToken) {
        mStartActivitySources.remove(permissionToken);
        mExpiredStartAsCallerTokens.add(permissionToken);
    }

    private void forgetStartAsCallerTokenMsg(IBinder permissionToken) {
        mExpiredStartAsCallerTokens.remove(permissionToken);
    }

    boolean isActivityStartsLoggingEnabled() {
        return mAmInternal.isActivityStartsLoggingEnabled();
    }

    boolean isBackgroundActivityStartsEnabled() {
        return mAmInternal.isBackgroundActivityStartsEnabled();
    }

    void enableScreenAfterBoot(boolean booted) {
        EventLog.writeEvent(EventLogTags.BOOT_PROGRESS_ENABLE_SCREEN,
                SystemClock.uptimeMillis());
        mWindowManager.enableScreenAfterBoot();

        synchronized (mGlobalLock) {
            updateEventDispatchingLocked(booted);
        }
    }

    static long getInputDispatchingTimeoutLocked(ActivityRecord r) {
        if (r == null || !r.hasProcess()) {
            return KEY_DISPATCHING_TIMEOUT_MS;
        }
        return getInputDispatchingTimeoutLocked(r.app);
    }

    private static long getInputDispatchingTimeoutLocked(WindowProcessController r) {
        return r != null ? r.getInputDispatchingTimeout() : KEY_DISPATCHING_TIMEOUT_MS;
    }

    /**
     * Decide based on the configuration whether we should show the ANR,
     * crash, etc dialogs.  The idea is that if there is no affordance to
     * press the on-screen buttons, or the user experience would be more
     * greatly impacted than the crash itself, we shouldn't show the dialog.
     *
     * A thought: SystemUI might also want to get told about this, the Power
     * dialog / global actions also might want different behaviors.
     */
    private void updateShouldShowDialogsLocked(Configuration config) {
        final boolean inputMethodExists = !(config.keyboard == Configuration.KEYBOARD_NOKEYS
                && config.touchscreen == Configuration.TOUCHSCREEN_NOTOUCH
                && config.navigation == Configuration.NAVIGATION_NONAV);
        int modeType = config.uiMode & Configuration.UI_MODE_TYPE_MASK;
        final boolean uiModeSupportsDialogs = (modeType != Configuration.UI_MODE_TYPE_CAR
                && !(modeType == Configuration.UI_MODE_TYPE_WATCH && Build.IS_USER)
                && modeType != Configuration.UI_MODE_TYPE_TELEVISION
                && modeType != Configuration.UI_MODE_TYPE_VR_HEADSET);
        final boolean hideDialogsSet = Settings.Global.getInt(mContext.getContentResolver(),
                HIDE_ERROR_DIALOGS, 0) != 0;
        mShowDialogs = inputMethodExists && uiModeSupportsDialogs && !hideDialogsSet;
    }

    private void updateFontScaleIfNeeded(@UserIdInt int userId) {
        final float scaleFactor = Settings.System.getFloatForUser(mContext.getContentResolver(),
                FONT_SCALE, 1.0f, userId);

        synchronized (this) {
            if (getGlobalConfiguration().fontScale == scaleFactor) {
                return;
            }

            final Configuration configuration
                    = mWindowManager.computeNewConfiguration(DEFAULT_DISPLAY);
            configuration.fontScale = scaleFactor;
            updatePersistentConfiguration(configuration, userId);
        }
    }

    // Actually is sleeping or shutting down or whatever else in the future
    // is an inactive state.
    boolean isSleepingOrShuttingDownLocked() {
        return isSleepingLocked() || mShuttingDown;
    }

    boolean isSleepingLocked() {
        return mSleeping;
    }

    /** Update AMS states when an activity is resumed. */
    void setResumedActivityUncheckLocked(ActivityRecord r, String reason) {
        final TaskRecord task = r.getTaskRecord();
        if (task.isActivityTypeStandard()) {
            if (mCurAppTimeTracker != r.appTimeTracker) {
                // We are switching app tracking.  Complete the current one.
                if (mCurAppTimeTracker != null) {
                    mCurAppTimeTracker.stop();
                    mH.obtainMessage(
                            REPORT_TIME_TRACKER_MSG, mCurAppTimeTracker).sendToTarget();
                    mRootActivityContainer.clearOtherAppTimeTrackers(r.appTimeTracker);
                    mCurAppTimeTracker = null;
                }
                if (r.appTimeTracker != null) {
                    mCurAppTimeTracker = r.appTimeTracker;
                    startTimeTrackingFocusedActivityLocked();
                }
            } else {
                startTimeTrackingFocusedActivityLocked();
            }
        } else {
            r.appTimeTracker = null;
        }
        // TODO: VI Maybe r.task.voiceInteractor || r.voiceInteractor != null
        // TODO: Probably not, because we don't want to resume voice on switching
        // back to this activity
        if (task.voiceInteractor != null) {
            startRunningVoiceLocked(task.voiceSession, r.info.applicationInfo.uid);
        } else {
            finishRunningVoiceLocked();

            if (mLastResumedActivity != null) {
                final IVoiceInteractionSession session;

                final TaskRecord lastResumedActivityTask = mLastResumedActivity.getTaskRecord();
                if (lastResumedActivityTask != null
                        && lastResumedActivityTask.voiceSession != null) {
                    session = lastResumedActivityTask.voiceSession;
                } else {
                    session = mLastResumedActivity.voiceSession;
                }

                if (session != null) {
                    // We had been in a voice interaction session, but now focused has
                    // move to something different.  Just finish the session, we can't
                    // return to it and retain the proper state and synchronization with
                    // the voice interaction service.
                    finishVoiceTask(session);
                }
            }
        }

        if (mLastResumedActivity != null && r.mUserId != mLastResumedActivity.mUserId) {
            mAmInternal.sendForegroundProfileChanged(r.mUserId);
        }
        updateResumedAppTrace(r);
        mLastResumedActivity = r;

        r.getDisplay().setFocusedApp(r, true);

        applyUpdateLockStateLocked(r);
        applyUpdateVrModeLocked(r);

        EventLogTags.writeAmSetResumedActivity(
                r == null ? -1 : r.mUserId,
                r == null ? "NULL" : r.shortComponentName,
                reason);
    }

    ActivityTaskManagerInternal.SleepToken acquireSleepToken(String tag, int displayId) {
        synchronized (mGlobalLock) {
            final ActivityTaskManagerInternal.SleepToken token =
                    mRootActivityContainer.createSleepToken(tag, displayId);
            updateSleepIfNeededLocked();
            return token;
        }
    }

    void updateSleepIfNeededLocked() {
        final boolean shouldSleep = !mRootActivityContainer.hasAwakeDisplay();
        final boolean wasSleeping = mSleeping;
        boolean updateOomAdj = false;

        if (!shouldSleep) {
            // If wasSleeping is true, we need to wake up activity manager state from when
            // we started sleeping. In either case, we need to apply the sleep tokens, which
            // will wake up stacks or put them to sleep as appropriate.
            if (wasSleeping) {
                mSleeping = false;
                StatsLog.write(StatsLog.ACTIVITY_MANAGER_SLEEP_STATE_CHANGED,
                        StatsLog.ACTIVITY_MANAGER_SLEEP_STATE_CHANGED__STATE__AWAKE);
                startTimeTrackingFocusedActivityLocked();
                mTopProcessState = ActivityManager.PROCESS_STATE_TOP;
                mStackSupervisor.comeOutOfSleepIfNeededLocked();
            }
            mRootActivityContainer.applySleepTokens(true /* applyToStacks */);
            if (wasSleeping) {
                updateOomAdj = true;
            }
        } else if (!mSleeping && shouldSleep) {
            mSleeping = true;
            StatsLog.write(StatsLog.ACTIVITY_MANAGER_SLEEP_STATE_CHANGED,
                    StatsLog.ACTIVITY_MANAGER_SLEEP_STATE_CHANGED__STATE__ASLEEP);
            if (mCurAppTimeTracker != null) {
                mCurAppTimeTracker.stop();
            }
            mTopProcessState = ActivityManager.PROCESS_STATE_TOP_SLEEPING;
            mStackSupervisor.goingToSleepLocked();
            updateResumedAppTrace(null /* resumed */);
            updateOomAdj = true;
        }
        if (updateOomAdj) {
            mH.post(mAmInternal::updateOomAdj);
        }
    }

    void updateOomAdj() {
        mH.post(mAmInternal::updateOomAdj);
    }

    void updateCpuStats() {
        mH.post(mAmInternal::updateCpuStats);
    }

    void updateBatteryStats(ActivityRecord component, boolean resumed) {
        final Message m = PooledLambda.obtainMessage(ActivityManagerInternal::updateBatteryStats,
                mAmInternal, component.mActivityComponent, component.app.mUid, component.mUserId,
                resumed);
        mH.sendMessage(m);
    }

    void updateActivityUsageStats(ActivityRecord activity, int event) {
        ComponentName taskRoot = null;
        final TaskRecord task = activity.getTaskRecord();
        if (task != null) {
            final ActivityRecord rootActivity = task.getRootActivity();
            if (rootActivity != null) {
                taskRoot = rootActivity.mActivityComponent;
            }
        }

        final Message m = PooledLambda.obtainMessage(
                ActivityManagerInternal::updateActivityUsageStats, mAmInternal,
                activity.mActivityComponent, activity.mUserId, event, activity.appToken, taskRoot);
        mH.sendMessage(m);
    }

    void setBooting(boolean booting) {
        mAmInternal.setBooting(booting);
    }

    boolean isBooting() {
        return mAmInternal.isBooting();
    }

    void setBooted(boolean booted) {
        mAmInternal.setBooted(booted);
    }

    boolean isBooted() {
        return mAmInternal.isBooted();
    }

    void postFinishBooting(boolean finishBooting, boolean enableScreen) {
        mH.post(() -> {
            if (finishBooting) {
                mAmInternal.finishBooting();
            }
            if (enableScreen) {
                mInternal.enableScreenAfterBoot(isBooted());
            }
        });
    }

    void setHeavyWeightProcess(ActivityRecord root) {
        mHeavyWeightProcess = root.app;
        final Message m = PooledLambda.obtainMessage(
                ActivityTaskManagerService::postHeavyWeightProcessNotification, this,
                root.app, root.intent, root.mUserId);
        mH.sendMessage(m);
    }

    void clearHeavyWeightProcessIfEquals(WindowProcessController proc) {
        if (mHeavyWeightProcess == null || mHeavyWeightProcess != proc) {
            return;
        }

        mHeavyWeightProcess = null;
        final Message m = PooledLambda.obtainMessage(
                ActivityTaskManagerService::cancelHeavyWeightProcessNotification, this,
                proc.mUserId);
        mH.sendMessage(m);
    }

    private void cancelHeavyWeightProcessNotification(int userId) {
        final INotificationManager inm = NotificationManager.getService();
        if (inm == null) {
            return;
        }
        try {
            inm.cancelNotificationWithTag("android", null,
                    SystemMessage.NOTE_HEAVY_WEIGHT_NOTIFICATION, userId);
        } catch (RuntimeException e) {
            Slog.w(TAG, "Error canceling notification for service", e);
        } catch (RemoteException e) {
        }

    }

    private void postHeavyWeightProcessNotification(
            WindowProcessController proc, Intent intent, int userId) {
        if (proc == null) {
            return;
        }

        final INotificationManager inm = NotificationManager.getService();
        if (inm == null) {
            return;
        }

        try {
            Context context = mContext.createPackageContext(proc.mInfo.packageName, 0);
            String text = mContext.getString(R.string.heavy_weight_notification,
                    context.getApplicationInfo().loadLabel(context.getPackageManager()));
            Notification notification =
                    new Notification.Builder(context,
                            SystemNotificationChannels.HEAVY_WEIGHT_APP)
                            .setSmallIcon(com.android.internal.R.drawable.stat_sys_adb)
                            .setWhen(0)
                            .setOngoing(true)
                            .setTicker(text)
                            .setColor(mContext.getColor(
                                    com.android.internal.R.color.system_notification_accent_color))
                            .setContentTitle(text)
                            .setContentText(
                                    mContext.getText(R.string.heavy_weight_notification_detail))
                            .setContentIntent(PendingIntent.getActivityAsUser(mContext, 0,
                                    intent, PendingIntent.FLAG_CANCEL_CURRENT, null,
                                    new UserHandle(userId)))
                            .build();
            try {
                inm.enqueueNotificationWithTag("android", "android", null,
                        SystemMessage.NOTE_HEAVY_WEIGHT_NOTIFICATION, notification, userId);
            } catch (RuntimeException e) {
                Slog.w(TAG, "Error showing notification for heavy-weight app", e);
            } catch (RemoteException e) {
            }
        } catch (PackageManager.NameNotFoundException e) {
            Slog.w(TAG, "Unable to create context for heavy notification", e);
        }

    }

    IIntentSender getIntentSenderLocked(int type, String packageName, int callingUid, int userId,
            IBinder token, String resultWho, int requestCode, Intent[] intents,
            String[] resolvedTypes, int flags, Bundle bOptions) {

        ActivityRecord activity = null;
        if (type == ActivityManager.INTENT_SENDER_ACTIVITY_RESULT) {
            activity = ActivityRecord.isInStackLocked(token);
            if (activity == null) {
                Slog.w(TAG, "Failed createPendingResult: activity " + token + " not in any stack");
                return null;
            }
            if (activity.finishing) {
                Slog.w(TAG, "Failed createPendingResult: activity " + activity + " is finishing");
                return null;
            }
        }

        final PendingIntentRecord rec = mPendingIntentController.getIntentSender(type, packageName,
                callingUid, userId, token, resultWho, requestCode, intents, resolvedTypes, flags,
                bOptions);
        final boolean noCreate = (flags & PendingIntent.FLAG_NO_CREATE) != 0;
        if (noCreate) {
            return rec;
        }
        if (type == ActivityManager.INTENT_SENDER_ACTIVITY_RESULT) {
            if (activity.pendingResults == null) {
                activity.pendingResults = new HashSet<>();
            }
            activity.pendingResults.add(rec.ref);
        }
        return rec;
    }

    // TODO(b/111541062): Update app time tracking to make it aware of multiple resumed activities
    private void startTimeTrackingFocusedActivityLocked() {
        final ActivityRecord resumedActivity = mRootActivityContainer.getTopResumedActivity();
        if (!mSleeping && mCurAppTimeTracker != null && resumedActivity != null) {
            mCurAppTimeTracker.start(resumedActivity.packageName);
        }
    }

    private void updateResumedAppTrace(@Nullable ActivityRecord resumed) {
        if (mTracedResumedActivity != null) {
            Trace.asyncTraceEnd(TRACE_TAG_ACTIVITY_MANAGER,
                    constructResumedTraceName(mTracedResumedActivity.packageName), 0);
        }
        if (resumed != null) {
            Trace.asyncTraceBegin(TRACE_TAG_ACTIVITY_MANAGER,
                    constructResumedTraceName(resumed.packageName), 0);
        }
        mTracedResumedActivity = resumed;
    }

    private String constructResumedTraceName(String packageName) {
        return "focused app: " + packageName;
    }

    /** Applies latest configuration and/or visibility updates if needed. */
    private boolean ensureConfigAndVisibilityAfterUpdate(ActivityRecord starting, int changes) {
        boolean kept = true;
        final ActivityStack mainStack = mRootActivityContainer.getTopDisplayFocusedStack();
        // mainStack is null during startup.
        if (mainStack != null) {
            if (changes != 0 && starting == null) {
                // If the configuration changed, and the caller is not already
                // in the process of starting an activity, then find the top
                // activity to check if its configuration needs to change.
                starting = mainStack.topRunningActivityLocked();
            }

            if (starting != null) {
                kept = starting.ensureActivityConfiguration(changes,
                        false /* preserveWindow */);
                // And we need to make sure at this point that all other activities
                // are made visible with the correct configuration.
                mRootActivityContainer.ensureActivitiesVisible(starting, changes,
                        !PRESERVE_WINDOWS);
            }
        }

        return kept;
    }

    void scheduleAppGcsLocked() {
        mH.post(() -> mAmInternal.scheduleAppGcs());
    }

    CompatibilityInfo compatibilityInfoForPackageLocked(ApplicationInfo ai) {
        return mCompatModePackages.compatibilityInfoForPackageLocked(ai);
    }

    /**
     * Returns the PackageManager. Used by classes hosted by {@link ActivityTaskManagerService}. The
     * PackageManager could be unavailable at construction time and therefore needs to be accessed
     * on demand.
     */
    IPackageManager getPackageManager() {
        return AppGlobals.getPackageManager();
    }

    PackageManagerInternal getPackageManagerInternalLocked() {
        if (mPmInternal == null) {
            mPmInternal = LocalServices.getService(PackageManagerInternal.class);
        }
        return mPmInternal;
    }

    AppWarnings getAppWarningsLocked() {
        return mAppWarnings;
    }

    Intent getHomeIntent() {
        Intent intent = new Intent(mTopAction, mTopData != null ? Uri.parse(mTopData) : null);
        intent.setComponent(mTopComponent);
        intent.addFlags(Intent.FLAG_DEBUG_TRIAGED_MISSING);
        if (mFactoryTest != FactoryTest.FACTORY_TEST_LOW_LEVEL) {
            intent.addCategory(Intent.CATEGORY_HOME);
        }
        return intent;
    }

    /**
     * Return the intent set with {@link Intent#CATEGORY_SECONDARY_HOME} to resolve secondary home
     * activities.
     *
     * @param preferredPackage Specify a preferred package name, otherwise use secondary home
     *                        component defined in config_secondaryHomeComponent.
     * @return the intent set with {@link Intent#CATEGORY_SECONDARY_HOME}
     */
    Intent getSecondaryHomeIntent(String preferredPackage) {
        final Intent intent = new Intent(mTopAction, mTopData != null ? Uri.parse(mTopData) : null);
        if (preferredPackage == null) {
            // Using the component stored in config if no package name.
            final String secondaryHomeComponent = mContext.getResources().getString(
                    com.android.internal.R.string.config_secondaryHomeComponent);
            intent.setComponent(ComponentName.unflattenFromString(secondaryHomeComponent));
        } else {
            intent.setPackage(preferredPackage);
        }
        intent.addFlags(Intent.FLAG_DEBUG_TRIAGED_MISSING);
        if (mFactoryTest != FactoryTest.FACTORY_TEST_LOW_LEVEL) {
            intent.addCategory(Intent.CATEGORY_SECONDARY_HOME);
        }
        return intent;
    }

    ApplicationInfo getAppInfoForUser(ApplicationInfo info, int userId) {
        if (info == null) return null;
        ApplicationInfo newInfo = new ApplicationInfo(info);
        newInfo.initForUser(userId);
        return newInfo;
    }

    WindowProcessController getProcessController(String processName, int uid) {
        if (uid == SYSTEM_UID) {
            // The system gets to run in any process. If there are multiple processes with the same
            // uid, just pick the first (this should never happen).
            final SparseArray<WindowProcessController> procs =
                    mProcessNames.getMap().get(processName);
            if (procs == null) return null;
            final int procCount = procs.size();
            for (int i = 0; i < procCount; i++) {
                final int procUid = procs.keyAt(i);
                if (UserHandle.isApp(procUid) || !UserHandle.isSameUser(procUid, uid)) {
                    // Don't use an app process or different user process for system component.
                    continue;
                }
                return procs.valueAt(i);
            }
        }

        return mProcessNames.get(processName, uid);
    }

    WindowProcessController getProcessController(IApplicationThread thread) {
        if (thread == null) {
            return null;
        }

        final IBinder threadBinder = thread.asBinder();
        final ArrayMap<String, SparseArray<WindowProcessController>> pmap = mProcessNames.getMap();
        for (int i = pmap.size()-1; i >= 0; i--) {
            final SparseArray<WindowProcessController> procs = pmap.valueAt(i);
            for (int j = procs.size() - 1; j >= 0; j--) {
                final WindowProcessController proc = procs.valueAt(j);
                if (proc.hasThread() && proc.getThread().asBinder() == threadBinder) {
                    return proc;
                }
            }
        }

        return null;
    }

    int getUidStateLocked(int uid) {
        return mActiveUids.get(uid, PROCESS_STATE_NONEXISTENT);
    }

    boolean isUidForeground(int uid) {
        return (getUidStateLocked(uid) == ActivityManager.PROCESS_STATE_TOP)
                || mWindowManager.mRoot.isAnyNonToastWindowVisibleForUid(uid);
    }

    /**
     * @return whitelist tag for a uid from mPendingTempWhitelist, null if not currently on
     * the whitelist
     */
    String getPendingTempWhitelistTagForUidLocked(int uid) {
        return mPendingTempWhitelist.get(uid);
    }

    void logAppTooSlow(WindowProcessController app, long startTime, String msg) {
        if (true || Build.IS_USER) {
            return;
        }

        StrictMode.ThreadPolicy oldPolicy = StrictMode.allowThreadDiskReads();
        StrictMode.allowThreadDiskWrites();
        try {
            File tracesDir = new File("/data/anr");
            File tracesFile = null;
            try {
                tracesFile = File.createTempFile("app_slow", null, tracesDir);

                StringBuilder sb = new StringBuilder();
                Time tobj = new Time();
                tobj.set(System.currentTimeMillis());
                sb.append(tobj.format("%Y-%m-%d %H:%M:%S"));
                sb.append(": ");
                TimeUtils.formatDuration(SystemClock.uptimeMillis()-startTime, sb);
                sb.append(" since ");
                sb.append(msg);
                FileOutputStream fos = new FileOutputStream(tracesFile);
                fos.write(sb.toString().getBytes());
                if (app == null) {
                    fos.write("\n*** No application process!".getBytes());
                }
                fos.close();
                FileUtils.setPermissions(tracesFile.getPath(), 0666, -1, -1); // -rw-rw-rw-
            } catch (IOException e) {
                Slog.w(TAG, "Unable to prepare slow app traces file: " + tracesFile, e);
                return;
            }

            if (app != null && app.getPid() > 0) {
                ArrayList<Integer> firstPids = new ArrayList<Integer>();
                firstPids.add(app.getPid());
                dumpStackTraces(tracesFile.getAbsolutePath(), firstPids, null, null);
            }

            File lastTracesFile = null;
            File curTracesFile = null;
            for (int i=9; i>=0; i--) {
                String name = String.format(Locale.US, "slow%02d.txt", i);
                curTracesFile = new File(tracesDir, name);
                if (curTracesFile.exists()) {
                    if (lastTracesFile != null) {
                        curTracesFile.renameTo(lastTracesFile);
                    } else {
                        curTracesFile.delete();
                    }
                }
                lastTracesFile = curTracesFile;
            }
            tracesFile.renameTo(curTracesFile);
        } finally {
            StrictMode.setThreadPolicy(oldPolicy);
        }
    }

    final class H extends Handler {
        static final int REPORT_TIME_TRACKER_MSG = 1;


        static final int FIRST_ACTIVITY_STACK_MSG = 100;
        static final int FIRST_SUPERVISOR_STACK_MSG = 200;

        H(Looper looper) {
            super(looper);
        }

        @Override
        public void handleMessage(Message msg) {
            switch (msg.what) {
                case REPORT_TIME_TRACKER_MSG: {
                    AppTimeTracker tracker = (AppTimeTracker) msg.obj;
                    tracker.deliverResult(mContext);
                } break;
            }
        }
    }

    final class UiHandler extends Handler {
        static final int DISMISS_DIALOG_UI_MSG = 1;

        public UiHandler() {
            super(UiThread.get().getLooper(), null, true);
        }

        @Override
        public void handleMessage(Message msg) {
            switch (msg.what) {
                case DISMISS_DIALOG_UI_MSG: {
                    final Dialog d = (Dialog) msg.obj;
                    d.dismiss();
                    break;
                }
            }
        }
    }

    final class LocalService extends ActivityTaskManagerInternal {
        @Override
        public SleepToken acquireSleepToken(String tag, int displayId) {
            Preconditions.checkNotNull(tag);
            return ActivityTaskManagerService.this.acquireSleepToken(tag, displayId);
        }

        @Override
        public ComponentName getHomeActivityForUser(int userId) {
            synchronized (mGlobalLock) {
                final ActivityRecord homeActivity =
                        mRootActivityContainer.getDefaultDisplayHomeActivityForUser(userId);
                return homeActivity == null ? null : homeActivity.mActivityComponent;
            }
        }

        @Override
        public void onLocalVoiceInteractionStarted(IBinder activity,
                IVoiceInteractionSession voiceSession, IVoiceInteractor voiceInteractor) {
            synchronized (mGlobalLock) {
                onLocalVoiceInteractionStartedLocked(activity, voiceSession, voiceInteractor);
            }
        }

        @Override
        public void notifyAppTransitionStarting(SparseIntArray reasons, long timestamp) {
            synchronized (mGlobalLock) {
                mStackSupervisor.getActivityMetricsLogger().notifyTransitionStarting(
                        reasons, timestamp);
            }
        }

        @Override
        public void notifyAppTransitionFinished() {
            synchronized (mGlobalLock) {
                mStackSupervisor.notifyAppTransitionDone();
            }
        }

        @Override
        public void notifyAppTransitionCancelled() {
            synchronized (mGlobalLock) {
                mStackSupervisor.notifyAppTransitionDone();
            }
        }

        @Override
        public List<IBinder> getTopVisibleActivities() {
            synchronized (mGlobalLock) {
                return mRootActivityContainer.getTopVisibleActivities();
            }
        }

        @Override
        public void notifyDockedStackMinimizedChanged(boolean minimized) {
            synchronized (mGlobalLock) {
                mRootActivityContainer.setDockedStackMinimized(minimized);
            }
        }

        @Override
        public int startActivitiesAsPackage(String packageName, int userId, Intent[] intents,
                Bundle bOptions) {
            Preconditions.checkNotNull(intents, "intents");
            final String[] resolvedTypes = new String[intents.length];

            // UID of the package on user userId.
            // "= 0" is needed because otherwise catch(RemoteException) would make it look like
            // packageUid may not be initialized.
            int packageUid = 0;
            final long ident = Binder.clearCallingIdentity();

            try {
                for (int i = 0; i < intents.length; i++) {
                    resolvedTypes[i] =
                            intents[i].resolveTypeIfNeeded(mContext.getContentResolver());
                }

                packageUid = AppGlobals.getPackageManager().getPackageUid(
                        packageName, PackageManager.MATCH_DEBUG_TRIAGED_MISSING, userId);
            } catch (RemoteException e) {
                // Shouldn't happen.
            } finally {
                Binder.restoreCallingIdentity(ident);
            }

            synchronized (mGlobalLock) {
                return getActivityStartController().startActivitiesInPackage(
                        packageUid, packageName,
                        intents, resolvedTypes, null /* resultTo */,
                        SafeActivityOptions.fromBundle(bOptions), userId,
                        false /* validateIncomingUser */, null /* originatingPendingIntent */,
                        false /* allowBackgroundActivityStart */);
            }
        }

        @Override
        public int startActivitiesInPackage(int uid, int realCallingPid, int realCallingUid,
                String callingPackage, Intent[] intents, String[] resolvedTypes, IBinder resultTo,
                SafeActivityOptions options, int userId, boolean validateIncomingUser,
                PendingIntentRecord originatingPendingIntent,
                boolean allowBackgroundActivityStart) {
            synchronized (mGlobalLock) {
                return getActivityStartController().startActivitiesInPackage(uid, realCallingPid,
                        realCallingUid, callingPackage, intents, resolvedTypes, resultTo, options,
                        userId, validateIncomingUser, originatingPendingIntent,
                        allowBackgroundActivityStart);
            }
        }

        @Override
        public int startActivityInPackage(int uid, int realCallingPid, int realCallingUid,
                String callingPackage, Intent intent, String resolvedType, IBinder resultTo,
                String resultWho, int requestCode, int startFlags, SafeActivityOptions options,
                int userId, TaskRecord inTask, String reason, boolean validateIncomingUser,
                PendingIntentRecord originatingPendingIntent,
                boolean allowBackgroundActivityStart) {
            synchronized (mGlobalLock) {
                return getActivityStartController().startActivityInPackage(uid, realCallingPid,
                        realCallingUid, callingPackage, intent, resolvedType, resultTo, resultWho,
                        requestCode, startFlags, options, userId, inTask, reason,
                        validateIncomingUser, originatingPendingIntent,
                        allowBackgroundActivityStart);
            }
        }

        @Override
        public int startActivityAsUser(IApplicationThread caller, String callerPacakge,
                Intent intent, Bundle options, int userId) {
            return ActivityTaskManagerService.this.startActivityAsUser(
                    caller, callerPacakge, intent,
                    intent.resolveTypeIfNeeded(mContext.getContentResolver()),
                    null, null, 0, Intent.FLAG_ACTIVITY_NEW_TASK, null, options, userId,
                    false /*validateIncomingUser*/);
        }

        @Override
        public void notifyKeyguardFlagsChanged(@Nullable Runnable callback, int displayId) {
            synchronized (mGlobalLock) {

                // We might change the visibilities here, so prepare an empty app transition which
                // might be overridden later if we actually change visibilities.
                final ActivityDisplay activityDisplay =
                        mRootActivityContainer.getActivityDisplay(displayId);
                if (activityDisplay == null) {
                    return;
                }
                final DisplayContent dc = activityDisplay.mDisplayContent;
                final boolean wasTransitionSet =
                        dc.mAppTransition.getAppTransition() != TRANSIT_NONE;
                if (!wasTransitionSet) {
                    dc.prepareAppTransition(TRANSIT_NONE, false /* alwaysKeepCurrent */);
                }
                mRootActivityContainer.ensureActivitiesVisible(null, 0, !PRESERVE_WINDOWS);

                // If there was a transition set already we don't want to interfere with it as we
                // might be starting it too early.
                if (!wasTransitionSet) {
                    dc.executeAppTransition();
                }
            }
            if (callback != null) {
                callback.run();
            }
        }

        @Override
        public void notifyKeyguardTrustedChanged() {
            synchronized (mGlobalLock) {
                if (mKeyguardController.isKeyguardShowing(DEFAULT_DISPLAY)) {
                    mRootActivityContainer.ensureActivitiesVisible(null, 0, !PRESERVE_WINDOWS);
                }
            }
        }

        /**
         * Called after virtual display Id is updated by
         * {@link com.android.server.vr.Vr2dDisplay} with a specific
         * {@param vrVr2dDisplayId}.
         */
        @Override
        public void setVr2dDisplayId(int vr2dDisplayId) {
            if (DEBUG_STACK) Slog.d(TAG, "setVr2dDisplayId called for: " + vr2dDisplayId);
            synchronized (mGlobalLock) {
                mVr2dDisplayId = vr2dDisplayId;
            }
        }

        @Override
        public void setFocusedActivity(IBinder token) {
            synchronized (mGlobalLock) {
                final ActivityRecord r = ActivityRecord.forTokenLocked(token);
                if (r == null) {
                    throw new IllegalArgumentException(
                            "setFocusedActivity: No activity record matching token=" + token);
                }
                if (r.moveFocusableActivityToTop("setFocusedActivity")) {
                    mRootActivityContainer.resumeFocusedStacksTopActivities();
                }
            }
        }

        @Override
        public void registerScreenObserver(ScreenObserver observer) {
            mScreenObservers.add(observer);
        }

        @Override
        public boolean isCallerRecents(int callingUid) {
            return getRecentTasks().isCallerRecents(callingUid);
        }

        @Override
        public boolean isRecentsComponentHomeActivity(int userId) {
            return getRecentTasks().isRecentsComponentHomeActivity(userId);
        }

        @Override
        public void cancelRecentsAnimation(boolean restoreHomeStackPosition) {
            ActivityTaskManagerService.this.cancelRecentsAnimation(restoreHomeStackPosition);
        }

        @Override
        public void enforceCallerIsRecentsOrHasPermission(String permission, String func) {
            ActivityTaskManagerService.this.enforceCallerIsRecentsOrHasPermission(permission, func);
        }

        @Override
        public void notifyActiveVoiceInteractionServiceChanged(ComponentName component) {
            synchronized (mGlobalLock) {
                mActiveVoiceInteractionServiceComponent = component;
            }
        }

        @Override
        public void setAllowAppSwitches(@NonNull String type, int uid, int userId) {
            if (!mAmInternal.isUserRunning(userId, ActivityManager.FLAG_OR_STOPPED)) {
                return;
            }
            synchronized (mGlobalLock) {
                ArrayMap<String, Integer> types = mAllowAppSwitchUids.get(userId);
                if (types == null) {
                    if (uid < 0) {
                        return;
                    }
                    types = new ArrayMap<>();
                    mAllowAppSwitchUids.put(userId, types);
                }
                if (uid < 0) {
                    types.remove(type);
                } else {
                    types.put(type, uid);
                }
            }
        }

        @Override
        public void onUserStopped(int userId) {
            synchronized (mGlobalLock) {
                getRecentTasks().unloadUserDataFromMemoryLocked(userId);
                mAllowAppSwitchUids.remove(userId);
            }
        }

        @Override
        public boolean isGetTasksAllowed(String caller, int callingPid, int callingUid) {
            synchronized (mGlobalLock) {
                return ActivityTaskManagerService.this.isGetTasksAllowed(
                        caller, callingPid, callingUid);
            }
        }

        @Override
        public void onProcessAdded(WindowProcessController proc) {
            synchronized (mGlobalLock) {
                mProcessNames.put(proc.mName, proc.mUid, proc);
            }
        }

        @Override
        public void onProcessRemoved(String name, int uid) {
            synchronized (mGlobalLock) {
                mProcessNames.remove(name, uid);
            }
        }

        @Override
        public void onCleanUpApplicationRecord(WindowProcessController proc) {
            synchronized (mGlobalLock) {
                if (proc == mHomeProcess) {
                    mHomeProcess = null;
                }
                if (proc == mPreviousProcess) {
                    mPreviousProcess = null;
                }
            }
        }

        @Override
        public int getTopProcessState() {
            synchronized (mGlobalLock) {
                return mTopProcessState;
            }
        }

        @Override
        public boolean isHeavyWeightProcess(WindowProcessController proc) {
            synchronized (mGlobalLock) {
                return proc == mHeavyWeightProcess;
            }
        }

        @Override
        public void clearHeavyWeightProcessIfEquals(WindowProcessController proc) {
            synchronized (mGlobalLock) {
                ActivityTaskManagerService.this.clearHeavyWeightProcessIfEquals(proc);
            }
        }

        @Override
        public void finishHeavyWeightApp() {
            synchronized (mGlobalLock) {
                if (mHeavyWeightProcess != null) {
                    mHeavyWeightProcess.finishActivities();
                }
                ActivityTaskManagerService.this.clearHeavyWeightProcessIfEquals(
                        mHeavyWeightProcess);
            }
        }

        @Override
        public boolean isSleeping() {
            synchronized (mGlobalLock) {
                return isSleepingLocked();
            }
        }

        @Override
        public boolean isShuttingDown() {
            synchronized (mGlobalLock) {
                return mShuttingDown;
            }
        }

        @Override
        public boolean shuttingDown(boolean booted, int timeout) {
            synchronized (mGlobalLock) {
                mShuttingDown = true;
                mRootActivityContainer.prepareForShutdown();
                updateEventDispatchingLocked(booted);
                notifyTaskPersisterLocked(null, true);
                return mStackSupervisor.shutdownLocked(timeout);
            }
        }

        @Override
        public void enableScreenAfterBoot(boolean booted) {
            synchronized (mGlobalLock) {
                EventLog.writeEvent(EventLogTags.BOOT_PROGRESS_ENABLE_SCREEN,
                        SystemClock.uptimeMillis());
                mWindowManager.enableScreenAfterBoot();
                updateEventDispatchingLocked(booted);
            }
        }

        @Override
        public boolean showStrictModeViolationDialog() {
            synchronized (mGlobalLock) {
                return mShowDialogs && !mSleeping && !mShuttingDown;
            }
        }

        @Override
        public void showSystemReadyErrorDialogsIfNeeded() {
            synchronized (mGlobalLock) {
                try {
                    if (AppGlobals.getPackageManager().hasSystemUidErrors()) {
                        Slog.e(TAG, "UIDs on the system are inconsistent, you need to wipe your"
                                + " data partition or your device will be unstable.");
                        mUiHandler.post(() -> {
                            if (mShowDialogs) {
                                AlertDialog d = new BaseErrorDialog(mUiContext);
                                d.getWindow().setType(WindowManager.LayoutParams.TYPE_SYSTEM_ERROR);
                                d.setCancelable(false);
                                d.setTitle(mUiContext.getText(R.string.android_system_label));
                                d.setMessage(mUiContext.getText(R.string.system_error_wipe_data));
                                d.setButton(DialogInterface.BUTTON_POSITIVE,
                                        mUiContext.getText(R.string.ok),
                                        mUiHandler.obtainMessage(DISMISS_DIALOG_UI_MSG, d));
                                d.show();
                            }
                        });
                    }
                } catch (RemoteException e) {
                }

                if (!Build.isBuildConsistent()) {
                    Slog.e(TAG, "Build fingerprint is not consistent, warning user");
                    mUiHandler.post(() -> {
                        if (mShowDialogs) {
                            AlertDialog d = new BaseErrorDialog(mUiContext);
                            d.getWindow().setType(WindowManager.LayoutParams.TYPE_SYSTEM_ERROR);
                            d.setCancelable(false);
                            d.setTitle(mUiContext.getText(R.string.android_system_label));
                            d.setMessage(mUiContext.getText(R.string.system_error_manufacturer));
                            d.setButton(DialogInterface.BUTTON_POSITIVE,
                                    mUiContext.getText(R.string.ok),
                                    mUiHandler.obtainMessage(DISMISS_DIALOG_UI_MSG, d));
                            d.show();
                        }
                    });
                }
            }
        }

        @Override
        public void onProcessMapped(int pid, WindowProcessController proc) {
            synchronized (mGlobalLock) {
                mPidMap.put(pid, proc);
            }
        }

        @Override
        public void onProcessUnMapped(int pid) {
            synchronized (mGlobalLock) {
                mPidMap.remove(pid);
            }
        }

        @Override
        public void onPackageDataCleared(String name) {
            synchronized (mGlobalLock) {
                mCompatModePackages.handlePackageDataClearedLocked(name);
                mAppWarnings.onPackageDataCleared(name);
            }
        }

        @Override
        public void onPackageUninstalled(String name) {
            synchronized (mGlobalLock) {
                mAppWarnings.onPackageUninstalled(name);
                mCompatModePackages.handlePackageUninstalledLocked(name);
            }
        }

        @Override
        public void onPackageAdded(String name, boolean replacing) {
            synchronized (mGlobalLock) {
                mCompatModePackages.handlePackageAddedLocked(name, replacing);
            }
        }

        @Override
        public void onPackageReplaced(ApplicationInfo aInfo) {
            synchronized (mGlobalLock) {
                mRootActivityContainer.updateActivityApplicationInfo(aInfo);
            }
        }

        @Override
        public CompatibilityInfo compatibilityInfoForPackage(ApplicationInfo ai) {
            synchronized (mGlobalLock) {
                return compatibilityInfoForPackageLocked(ai);
            }
        }

        /**
         * Set the corresponding display information for the process global configuration. To be
         * called when we need to show IME on a different display.
         *
         * @param pid The process id associated with the IME window.
         * @param displayId The ID of the display showing the IME.
         */
        @Override
        public void onImeWindowSetOnDisplay(final int pid, final int displayId) {
            if (pid == MY_PID || pid < 0) {
                if (DEBUG_CONFIGURATION) {
                    Slog.w(TAG,
                            "Trying to update display configuration for system/invalid process.");
                }
                return;
            }
            synchronized (mGlobalLock) {
                final ActivityDisplay activityDisplay =
                        mRootActivityContainer.getActivityDisplay(displayId);
                if (activityDisplay == null) {
                    // Call might come when display is not yet added or has been removed.
                    if (DEBUG_CONFIGURATION) {
                        Slog.w(TAG, "Trying to update display configuration for non-existing "
                                + "displayId=" + displayId);
                    }
                    return;
                }
                final WindowProcessController process = mPidMap.get(pid);
                if (process == null) {
                    if (DEBUG_CONFIGURATION) {
                        Slog.w(TAG, "Trying to update display configuration for invalid "
                                + "process, pid=" + pid);
                    }
                    return;
                }
                process.registerDisplayConfigurationListenerLocked(activityDisplay);
            }
        }

        @Override
        public void sendActivityResult(int callingUid, IBinder activityToken, String resultWho,
                int requestCode, int resultCode, Intent data) {
            synchronized (mGlobalLock) {
                final ActivityRecord r = ActivityRecord.isInStackLocked(activityToken);
                if (r != null && r.getActivityStack() != null) {
                    r.getActivityStack().sendActivityResultLocked(callingUid, r, resultWho,
                            requestCode, resultCode, data);
                }
            }
        }

        @Override
        public void clearPendingResultForActivity(IBinder activityToken,
                WeakReference<PendingIntentRecord> pir) {
            synchronized (mGlobalLock) {
                final ActivityRecord r = ActivityRecord.isInStackLocked(activityToken);
                if (r != null && r.pendingResults != null) {
                    r.pendingResults.remove(pir);
                }
            }
        }

        @Override
        public IIntentSender getIntentSender(int type, String packageName,
                int callingUid, int userId, IBinder token, String resultWho,
                int requestCode, Intent[] intents, String[] resolvedTypes, int flags,
                Bundle bOptions) {
            synchronized (mGlobalLock) {
                return getIntentSenderLocked(type, packageName, callingUid, userId, token,
                        resultWho, requestCode, intents, resolvedTypes, flags, bOptions);
            }
        }

        @Override
        public ActivityServiceConnectionsHolder getServiceConnectionsHolder(IBinder token) {
            synchronized (mGlobalLock) {
                final ActivityRecord r = ActivityRecord.isInStackLocked(token);
                if (r == null) {
                    return null;
                }
                if (r.mServiceConnectionsHolder == null) {
                    r.mServiceConnectionsHolder = new ActivityServiceConnectionsHolder(
                            ActivityTaskManagerService.this, r);
                }

                return r.mServiceConnectionsHolder;
            }
        }

        @Override
        public Intent getHomeIntent() {
            synchronized (mGlobalLock) {
                return ActivityTaskManagerService.this.getHomeIntent();
            }
        }

        @Override
        public boolean startHomeActivity(int userId, String reason) {
            synchronized (mGlobalLock) {
                return mRootActivityContainer.startHomeOnDisplay(userId, reason, DEFAULT_DISPLAY);
            }
        }

        @Override
        public boolean startHomeOnAllDisplays(int userId, String reason) {
            synchronized (mGlobalLock) {
                return mRootActivityContainer.startHomeOnAllDisplays(userId, reason);
            }
        }

        @Override
        public boolean isFactoryTestProcess(WindowProcessController wpc) {
            synchronized (mGlobalLock) {
                if (mFactoryTest == FACTORY_TEST_OFF) {
                    return false;
                }
                if (mFactoryTest == FACTORY_TEST_LOW_LEVEL && mTopComponent != null
                        && wpc.mName.equals(mTopComponent.getPackageName())) {
                    return true;
                }
                return mFactoryTest == FACTORY_TEST_HIGH_LEVEL
                        && (wpc.mInfo.flags & FLAG_FACTORY_TEST) != 0;
            }
        }

        @Override
        public void updateTopComponentForFactoryTest() {
            synchronized (mGlobalLock) {
                if (mFactoryTest != FACTORY_TEST_LOW_LEVEL) {
                    return;
                }
                final ResolveInfo ri = mContext.getPackageManager()
                        .resolveActivity(new Intent(Intent.ACTION_FACTORY_TEST), STOCK_PM_FLAGS);
                final CharSequence errorMsg;
                if (ri != null) {
                    final ActivityInfo ai = ri.activityInfo;
                    final ApplicationInfo app = ai.applicationInfo;
                    if ((app.flags & ApplicationInfo.FLAG_SYSTEM) != 0) {
                        mTopAction = Intent.ACTION_FACTORY_TEST;
                        mTopData = null;
                        mTopComponent = new ComponentName(app.packageName, ai.name);
                        errorMsg = null;
                    } else {
                        errorMsg = mContext.getResources().getText(
                                com.android.internal.R.string.factorytest_not_system);
                    }
                } else {
                    errorMsg = mContext.getResources().getText(
                            com.android.internal.R.string.factorytest_no_action);
                }
                if (errorMsg == null) {
                    return;
                }

                mTopAction = null;
                mTopData = null;
                mTopComponent = null;
                mUiHandler.post(() -> {
                    Dialog d = new FactoryErrorDialog(mUiContext, errorMsg);
                    d.show();
                    mAmInternal.ensureBootCompleted();
                });
            }
        }

        @Override
        public void handleAppDied(WindowProcessController wpc, boolean restarting,
                Runnable finishInstrumentationCallback) {
            synchronized (mGlobalLock) {
                // Remove this application's activities from active lists.
                boolean hasVisibleActivities = mRootActivityContainer.handleAppDied(wpc);

                wpc.clearRecentTasks();
                wpc.clearActivities();

                if (wpc.isInstrumenting()) {
                    finishInstrumentationCallback.run();
                }

                if (!restarting && hasVisibleActivities) {
                    mWindowManager.deferSurfaceLayout();
                    try {
                        if (!mRootActivityContainer.resumeFocusedStacksTopActivities()) {
                            // If there was nothing to resume, and we are not already restarting
                            // this process, but there is a visible activity that is hosted by the
                            // process...then make sure all visible activities are running, taking
                            // care of restarting this process.
                            mRootActivityContainer.ensureActivitiesVisible(null, 0,
                                    !PRESERVE_WINDOWS);
                        }
                    } finally {
                        mWindowManager.continueSurfaceLayout();
                    }
                }
            }
        }

        @Override
        public void closeSystemDialogs(String reason) {
            enforceNotIsolatedCaller("closeSystemDialogs");

            final int pid = Binder.getCallingPid();
            final int uid = Binder.getCallingUid();
            final long origId = Binder.clearCallingIdentity();
            try {
                synchronized (mGlobalLock) {
                    // Only allow this from foreground processes, so that background
                    // applications can't abuse it to prevent system UI from being shown.
                    if (uid >= FIRST_APPLICATION_UID) {
                        final WindowProcessController proc = mPidMap.get(pid);
                        if (!proc.isPerceptible()) {
                            Slog.w(TAG, "Ignoring closeSystemDialogs " + reason
                                    + " from background process " + proc);
                            return;
                        }
                    }
                    mWindowManager.closeSystemDialogs(reason);

                    mRootActivityContainer.closeSystemDialogs();
                }
                // Call into AM outside the synchronized block.
                mAmInternal.broadcastCloseSystemDialogs(reason);
            } finally {
                Binder.restoreCallingIdentity(origId);
            }
        }

        @Override
        public void cleanupDisabledPackageComponents(
                String packageName, Set<String> disabledClasses, int userId, boolean booted) {
            synchronized (mGlobalLock) {
                // Clean-up disabled activities.
                if (mRootActivityContainer.finishDisabledPackageActivities(
                        packageName, disabledClasses, true, false, userId) && booted) {
                    mRootActivityContainer.resumeFocusedStacksTopActivities();
                    mStackSupervisor.scheduleIdleLocked();
                }

                // Clean-up disabled tasks
                getRecentTasks().cleanupDisabledPackageTasksLocked(
                        packageName, disabledClasses, userId);
            }
        }

        @Override
        public boolean onForceStopPackage(String packageName, boolean doit, boolean evenPersistent,
                int userId) {
            synchronized (mGlobalLock) {

                boolean didSomething =
                        getActivityStartController().clearPendingActivityLaunches(packageName);
                didSomething |= mRootActivityContainer.finishDisabledPackageActivities(packageName,
                        null, doit, evenPersistent, userId);
                return didSomething;
            }
        }

        @Override
        public void resumeTopActivities(boolean scheduleIdle) {
            synchronized (mGlobalLock) {
                mRootActivityContainer.resumeFocusedStacksTopActivities();
                if (scheduleIdle) {
                    mStackSupervisor.scheduleIdleLocked();
                }
            }
        }

        @Override
        public void preBindApplication(WindowProcessController wpc) {
            synchronized (mGlobalLock) {
                mStackSupervisor.getActivityMetricsLogger().notifyBindApplication(wpc.mInfo);
            }
        }

        @Override
        public boolean attachApplication(WindowProcessController wpc) throws RemoteException {
            synchronized (mGlobalLock) {
                return mRootActivityContainer.attachApplication(wpc);
            }
        }

        @Override
        public void notifyLockedProfile(@UserIdInt int userId, int currentUserId) {
            try {
                if (!AppGlobals.getPackageManager().isUidPrivileged(Binder.getCallingUid())) {
                    throw new SecurityException("Only privileged app can call notifyLockedProfile");
                }
            } catch (RemoteException ex) {
                throw new SecurityException("Fail to check is caller a privileged app", ex);
            }

            synchronized (mGlobalLock) {
                final long ident = Binder.clearCallingIdentity();
                try {
                    if (mAmInternal.shouldConfirmCredentials(userId)) {
                        if (mKeyguardController.isKeyguardLocked()) {
                            // Showing launcher to avoid user entering credential twice.
                            startHomeActivity(currentUserId, "notifyLockedProfile");
                        }
                        mRootActivityContainer.lockAllProfileTasks(userId);
                    }
                } finally {
                    Binder.restoreCallingIdentity(ident);
                }
            }
        }

        @Override
        public void startConfirmDeviceCredentialIntent(Intent intent, Bundle options) {
            mAmInternal.enforceCallingPermission(
                    MANAGE_ACTIVITY_STACKS, "startConfirmDeviceCredentialIntent");

            synchronized (mGlobalLock) {
                final long ident = Binder.clearCallingIdentity();
                try {
                    intent.addFlags(FLAG_ACTIVITY_NEW_TASK | FLAG_ACTIVITY_EXCLUDE_FROM_RECENTS |
                            FLAG_ACTIVITY_TASK_ON_HOME);
                    ActivityOptions activityOptions = options != null
                            ? new ActivityOptions(options) : ActivityOptions.makeBasic();
                    final ActivityRecord homeActivity =
                            mRootActivityContainer.getDefaultDisplayHomeActivity();
                    if (homeActivity != null) {
                        activityOptions.setLaunchTaskId(homeActivity.getTaskRecord().taskId);
                    }
                    mContext.startActivityAsUser(intent, activityOptions.toBundle(),
                            UserHandle.CURRENT);
                } finally {
                    Binder.restoreCallingIdentity(ident);
                }
            }
        }

        @Override
        public void writeActivitiesToProto(ProtoOutputStream proto) {
            synchronized (mGlobalLock) {
                // The output proto of "activity --proto activities"
                // is ActivityManagerServiceDumpActivitiesProto
                mRootActivityContainer.writeToProto(proto,
                        ActivityManagerServiceDumpActivitiesProto.ACTIVITY_STACK_SUPERVISOR,
                        WindowTraceLogLevel.ALL);
            }
        }

        @Override
        public void saveANRState(String reason) {
            synchronized (mGlobalLock) {
                final StringWriter sw = new StringWriter();
                final PrintWriter pw = new FastPrintWriter(sw, false, 1024);
                pw.println("  ANR time: " + DateFormat.getDateTimeInstance().format(new Date()));
                if (reason != null) {
                    pw.println("  Reason: " + reason);
                }
                pw.println();
                getActivityStartController().dump(pw, "  ", null);
                pw.println();
                pw.println("-------------------------------------------------------------------------------");
                dumpActivitiesLocked(null /* fd */, pw, null /* args */, 0 /* opti */,
                        true /* dumpAll */, false /* dumpClient */, null /* dumpPackage */,
                        "" /* header */);
                pw.println();
                pw.close();

                mLastANRState = sw.toString();
            }
        }

        @Override
        public void clearSavedANRState() {
            synchronized (mGlobalLock) {
                mLastANRState = null;
            }
        }

        @Override
        public void dump(String cmd, FileDescriptor fd, PrintWriter pw, String[] args, int opti,
                boolean dumpAll, boolean dumpClient, String dumpPackage) {
            synchronized (mGlobalLock) {
                if (DUMP_ACTIVITIES_CMD.equals(cmd) || DUMP_ACTIVITIES_SHORT_CMD.equals(cmd)) {
                    dumpActivitiesLocked(fd, pw, args, opti, dumpAll, dumpClient, dumpPackage);
                } else if (DUMP_LASTANR_CMD.equals(cmd)) {
                    dumpLastANRLocked(pw);
                } else if (DUMP_LASTANR_TRACES_CMD.equals(cmd)) {
                    dumpLastANRTracesLocked(pw);
                } else if (DUMP_STARTER_CMD.equals(cmd)) {
                    dumpActivityStarterLocked(pw, dumpPackage);
                } else if (DUMP_CONTAINERS_CMD.equals(cmd)) {
                    dumpActivityContainersLocked(pw);
                } else if (DUMP_RECENTS_CMD.equals(cmd) || DUMP_RECENTS_SHORT_CMD.equals(cmd)) {
                    if (getRecentTasks() != null) {
                        getRecentTasks().dump(pw, dumpAll, dumpPackage);
                    }
                }
            }
        }

        @Override
        public boolean dumpForProcesses(FileDescriptor fd, PrintWriter pw, boolean dumpAll,
                String dumpPackage, int dumpAppId, boolean needSep, boolean testPssMode,
                int wakefulness) {
            synchronized (mGlobalLock) {
                if (mHomeProcess != null && (dumpPackage == null
                        || mHomeProcess.mPkgList.contains(dumpPackage))) {
                    if (needSep) {
                        pw.println();
                        needSep = false;
                    }
                    pw.println("  mHomeProcess: " + mHomeProcess);
                }
                if (mPreviousProcess != null && (dumpPackage == null
                        || mPreviousProcess.mPkgList.contains(dumpPackage))) {
                    if (needSep) {
                        pw.println();
                        needSep = false;
                    }
                    pw.println("  mPreviousProcess: " + mPreviousProcess);
                }
                if (dumpAll && (mPreviousProcess == null || dumpPackage == null
                        || mPreviousProcess.mPkgList.contains(dumpPackage))) {
                    StringBuilder sb = new StringBuilder(128);
                    sb.append("  mPreviousProcessVisibleTime: ");
                    TimeUtils.formatDuration(mPreviousProcessVisibleTime, sb);
                    pw.println(sb);
                }
                if (mHeavyWeightProcess != null && (dumpPackage == null
                        || mHeavyWeightProcess.mPkgList.contains(dumpPackage))) {
                    if (needSep) {
                        pw.println();
                        needSep = false;
                    }
                    pw.println("  mHeavyWeightProcess: " + mHeavyWeightProcess);
                }
                if (dumpPackage == null) {
                    pw.println("  mGlobalConfiguration: " + getGlobalConfiguration());
                    mRootActivityContainer.dumpDisplayConfigs(pw, "  ");
                }
                if (dumpAll) {
                    if (dumpPackage == null) {
                        pw.println("  mConfigWillChange: "
                                + getTopDisplayFocusedStack().mConfigWillChange);
                    }
                    if (mCompatModePackages.getPackages().size() > 0) {
                        boolean printed = false;
                        for (Map.Entry<String, Integer> entry
                                : mCompatModePackages.getPackages().entrySet()) {
                            String pkg = entry.getKey();
                            int mode = entry.getValue();
                            if (dumpPackage != null && !dumpPackage.equals(pkg)) {
                                continue;
                            }
                            if (!printed) {
                                pw.println("  mScreenCompatPackages:");
                                printed = true;
                            }
                            pw.println("    " + pkg + ": " + mode);
                        }
                    }
                }

                if (dumpPackage == null) {
                    pw.println("  mWakefulness="
                            + PowerManagerInternal.wakefulnessToString(wakefulness));
                    pw.println("  mSleepTokens=" + mRootActivityContainer.mSleepTokens);
                    if (mRunningVoice != null) {
                        pw.println("  mRunningVoice=" + mRunningVoice);
                        pw.println("  mVoiceWakeLock" + mVoiceWakeLock);
                    }
                    pw.println("  mSleeping=" + mSleeping);
                    pw.println("  mShuttingDown=" + mShuttingDown + " mTestPssMode=" + testPssMode);
                    pw.println("  mVrController=" + mVrController);
                }
                if (mCurAppTimeTracker != null) {
                    mCurAppTimeTracker.dumpWithHeader(pw, "  ", true);
                }
                if (mAllowAppSwitchUids.size() > 0) {
                    boolean printed = false;
                    for (int i = 0; i < mAllowAppSwitchUids.size(); i++) {
                        ArrayMap<String, Integer> types = mAllowAppSwitchUids.valueAt(i);
                        for (int j = 0; j < types.size(); j++) {
                            if (dumpPackage == null ||
                                    UserHandle.getAppId(types.valueAt(j).intValue()) == dumpAppId) {
                                if (needSep) {
                                    pw.println();
                                    needSep = false;
                                }
                                if (!printed) {
                                    pw.println("  mAllowAppSwitchUids:");
                                    printed = true;
                                }
                                pw.print("    User ");
                                pw.print(mAllowAppSwitchUids.keyAt(i));
                                pw.print(": Type ");
                                pw.print(types.keyAt(j));
                                pw.print(" = ");
                                UserHandle.formatUid(pw, types.valueAt(j).intValue());
                                pw.println();
                            }
                        }
                    }
                }
                if (dumpPackage == null) {
                    if (mController != null) {
                        pw.println("  mController=" + mController
                                + " mControllerIsAMonkey=" + mControllerIsAMonkey);
                    }
                    pw.println("  mGoingToSleep=" + mStackSupervisor.mGoingToSleep);
                    pw.println("  mLaunchingActivity=" + mStackSupervisor.mLaunchingActivity);
                }

                return needSep;
            }
        }

        @Override
        public void writeProcessesToProto(ProtoOutputStream proto, String dumpPackage,
                int wakeFullness, boolean testPssMode) {
            synchronized (mGlobalLock) {
                if (dumpPackage == null) {
                    getGlobalConfiguration().writeToProto(proto, GLOBAL_CONFIGURATION);
                    proto.write(CONFIG_WILL_CHANGE, getTopDisplayFocusedStack().mConfigWillChange);
                    writeSleepStateToProto(proto, wakeFullness, testPssMode);
                    if (mRunningVoice != null) {
                        final long vrToken = proto.start(
                                ActivityManagerServiceDumpProcessesProto.RUNNING_VOICE);
                        proto.write(ActivityManagerServiceDumpProcessesProto.Voice.SESSION,
                                mRunningVoice.toString());
                        mVoiceWakeLock.writeToProto(
                                proto, ActivityManagerServiceDumpProcessesProto.Voice.WAKELOCK);
                        proto.end(vrToken);
                    }
                    mVrController.writeToProto(proto,
                            ActivityManagerServiceDumpProcessesProto.VR_CONTROLLER);
                    if (mController != null) {
                        final long token = proto.start(CONTROLLER);
                        proto.write(CONTROLLER, mController.toString());
                        proto.write(IS_A_MONKEY, mControllerIsAMonkey);
                        proto.end(token);
                    }
                    mStackSupervisor.mGoingToSleep.writeToProto(proto, GOING_TO_SLEEP);
                    mStackSupervisor.mLaunchingActivity.writeToProto(proto, LAUNCHING_ACTIVITY);
                }

                if (mHomeProcess != null && (dumpPackage == null
                        || mHomeProcess.mPkgList.contains(dumpPackage))) {
                    mHomeProcess.writeToProto(proto, HOME_PROC);
                }

                if (mPreviousProcess != null && (dumpPackage == null
                        || mPreviousProcess.mPkgList.contains(dumpPackage))) {
                    mPreviousProcess.writeToProto(proto, PREVIOUS_PROC);
                    proto.write(PREVIOUS_PROC_VISIBLE_TIME_MS, mPreviousProcessVisibleTime);
                }

                if (mHeavyWeightProcess != null && (dumpPackage == null
                        || mHeavyWeightProcess.mPkgList.contains(dumpPackage))) {
                    mHeavyWeightProcess.writeToProto(proto, HEAVY_WEIGHT_PROC);
                }

                for (Map.Entry<String, Integer> entry
                        : mCompatModePackages.getPackages().entrySet()) {
                    String pkg = entry.getKey();
                    int mode = entry.getValue();
                    if (dumpPackage == null || dumpPackage.equals(pkg)) {
                        long compatToken = proto.start(SCREEN_COMPAT_PACKAGES);
                        proto.write(PACKAGE, pkg);
                        proto.write(MODE, mode);
                        proto.end(compatToken);
                    }
                }

                if (mCurAppTimeTracker != null) {
                    mCurAppTimeTracker.writeToProto(proto, CURRENT_TRACKER, true);
                }

            }
        }

        @Override
        public boolean dumpActivity(FileDescriptor fd, PrintWriter pw, String name,
                String[] args, int opti, boolean dumpAll, boolean dumpVisibleStacksOnly,
                boolean dumpFocusedStackOnly) {
            synchronized (mGlobalLock) {
                return ActivityTaskManagerService.this.dumpActivity(fd, pw, name, args, opti,
                        dumpAll, dumpVisibleStacksOnly, dumpFocusedStackOnly);
            }
        }

        @Override
        public void dumpForOom(PrintWriter pw) {
            synchronized (mGlobalLock) {
                pw.println("  mHomeProcess: " + mHomeProcess);
                pw.println("  mPreviousProcess: " + mPreviousProcess);
                if (mHeavyWeightProcess != null) {
                    pw.println("  mHeavyWeightProcess: " + mHeavyWeightProcess);
                }
            }
        }

        @Override
        public boolean canGcNow() {
            synchronized (mGlobalLock) {
                return isSleeping() || mRootActivityContainer.allResumedActivitiesIdle();
            }
        }

        @Override
        public WindowProcessController getTopApp() {
            synchronized (mGlobalLockWithoutBoost) {
                final ActivityRecord top = mRootActivityContainer.getTopResumedActivity();
                return top != null ? top.app : null;
            }
        }

        @Override
        public void rankTaskLayersIfNeeded() {
            synchronized (mGlobalLockWithoutBoost) {
                if (mRootActivityContainer != null) {
                    mRootActivityContainer.rankTaskLayersIfNeeded();
                }
            }
        }

        @Override
        public void scheduleDestroyAllActivities(String reason) {
            synchronized (mGlobalLock) {
                mRootActivityContainer.scheduleDestroyAllActivities(null, reason);
            }
        }

        @Override
        public void removeUser(int userId) {
            synchronized (mGlobalLock) {
                mRootActivityContainer.removeUser(userId);
            }
        }

        @Override
        public boolean switchUser(int userId, UserState userState) {
            synchronized (mGlobalLock) {
                return mRootActivityContainer.switchUser(userId, userState);
            }
        }

        @Override
        public void onHandleAppCrash(WindowProcessController wpc) {
            synchronized (mGlobalLock) {
                mRootActivityContainer.handleAppCrash(wpc);
            }
        }

        @Override
        public int finishTopCrashedActivities(WindowProcessController crashedApp, String reason) {
            synchronized (mGlobalLock) {
                return mRootActivityContainer.finishTopCrashedActivities(crashedApp, reason);
            }
        }

        @Override
        public void onUidActive(int uid, int procState) {
            synchronized (mGlobalLockWithoutBoost) {
                mActiveUids.put(uid, procState);
            }
        }

        @Override
        public void onUidInactive(int uid) {
            synchronized (mGlobalLockWithoutBoost) {
                mActiveUids.remove(uid);
            }
        }

        @Override
        public void onActiveUidsCleared() {
            synchronized (mGlobalLockWithoutBoost) {
                mActiveUids.clear();
            }
        }

        @Override
        public void onUidProcStateChanged(int uid, int procState) {
            synchronized (mGlobalLockWithoutBoost) {
                if (mActiveUids.get(uid) != null) {
                    mActiveUids.put(uid, procState);
                }
            }
        }

        @Override
        public void onUidAddedToPendingTempWhitelist(int uid, String tag) {
            synchronized (mGlobalLockWithoutBoost) {
                mPendingTempWhitelist.put(uid, tag);
            }
        }

        @Override
        public void onUidRemovedFromPendingTempWhitelist(int uid) {
            synchronized (mGlobalLockWithoutBoost) {
                mPendingTempWhitelist.remove(uid);
            }
        }

        @Override
        public boolean handleAppCrashInActivityController(String processName, int pid,
                String shortMsg, String longMsg, long timeMillis, String stackTrace,
                Runnable killCrashingAppCallback) {
            synchronized (mGlobalLock) {
                if (mController == null) {
                    return false;
                }

                try {
                    if (!mController.appCrashed(processName, pid, shortMsg, longMsg, timeMillis,
                            stackTrace)) {
                        killCrashingAppCallback.run();
                        return true;
                    }
                } catch (RemoteException e) {
                    mController = null;
                    Watchdog.getInstance().setActivityController(null);
                }
                return false;
            }
        }

        @Override
        public void removeRecentTasksByPackageName(String packageName, int userId) {
            synchronized (mGlobalLock) {
                mRecentTasks.removeTasksByPackageName(packageName, userId);
            }
        }

        @Override
        public void cleanupRecentTasksForUser(int userId) {
            synchronized (mGlobalLock) {
                mRecentTasks.cleanupLocked(userId);
            }
        }

        @Override
        public void loadRecentTasksForUser(int userId) {
            synchronized (mGlobalLock) {
                mRecentTasks.loadUserRecentsLocked(userId);
            }
        }

        @Override
        public void onPackagesSuspendedChanged(String[] packages, boolean suspended, int userId) {
            synchronized (mGlobalLock) {
                mRecentTasks.onPackagesSuspendedChanged(packages, suspended, userId);
            }
        }

        @Override
        public void flushRecentTasks() {
            mRecentTasks.flush();
        }

        @Override
        public WindowProcessController getHomeProcess() {
            synchronized (mGlobalLock) {
                return mHomeProcess;
            }
        }

        @Override
        public WindowProcessController getPreviousProcess() {
            synchronized (mGlobalLock) {
                return mPreviousProcess;
            }
        }

        @Override
        public void clearLockedTasks(String reason) {
            synchronized (mGlobalLock) {
                getLockTaskController().clearLockedTasks(reason);
            }
        }

        @Override
        public void updateUserConfiguration() {
            synchronized (mGlobalLock) {
                final Configuration configuration = new Configuration(getGlobalConfiguration());
                final int currentUserId = mAmInternal.getCurrentUserId();
                Settings.System.adjustConfigurationForUser(mContext.getContentResolver(),
                        configuration, currentUserId, Settings.System.canWrite(mContext));
                updateConfigurationLocked(configuration, null /* starting */,
                        false /* initLocale */, false /* persistent */, currentUserId,
                        false /* deferResume */);
            }
        }

        @Override
        public boolean canShowErrorDialogs() {
            synchronized (mGlobalLock) {
                return mShowDialogs && !mSleeping && !mShuttingDown
                        && !mKeyguardController.isKeyguardOrAodShowing(DEFAULT_DISPLAY)
                        && !hasUserRestriction(UserManager.DISALLOW_SYSTEM_ERROR_DIALOGS,
                        mAmInternal.getCurrentUserId())
                        && !(UserManager.isDeviceInDemoMode(mContext)
                        && mAmInternal.getCurrentUser().isDemo());
            }
        }

        @Override
        public void setProfileApp(String profileApp) {
            synchronized (mGlobalLock) {
                mProfileApp = profileApp;
            }
        }

        @Override
        public void setProfileProc(WindowProcessController wpc) {
            synchronized (mGlobalLock) {
                mProfileProc = wpc;
            }
        }

        @Override
        public void setProfilerInfo(ProfilerInfo profilerInfo) {
            synchronized (mGlobalLock) {
                mProfilerInfo = profilerInfo;
            }
        }

        @Override
        public ActivityMetricsLaunchObserverRegistry getLaunchObserverRegistry() {
            synchronized (mGlobalLock) {
                return mStackSupervisor.getActivityMetricsLogger().getLaunchObserverRegistry();
            }
        }

        @Override
        public ActivityManager.TaskSnapshot getTaskSnapshot(int taskId, boolean reducedResolution) {
            synchronized (mGlobalLock) {
                return ActivityTaskManagerService.this.getTaskSnapshot(taskId, reducedResolution);
            }
        }

        @Override
        public boolean isUidForeground(int uid) {
            synchronized (mGlobalLock) {
                return ActivityTaskManagerService.this.isUidForeground(uid);
            }
        }
    }
}<|MERGE_RESOLUTION|>--- conflicted
+++ resolved
@@ -350,9 +350,6 @@
 
     /* Global service lock used by the package the owns this service. */
     final WindowManagerGlobalLock mGlobalLock = new WindowManagerGlobalLock();
-<<<<<<< HEAD
-    public ActivityStackSupervisor mStackSupervisor;
-=======
     /**
      * It is the same instance as {@link mGlobalLock}, just declared as a type that the
      * locked-region-code-injection does't recognize it. It is used to skip wrapping priority
@@ -361,8 +358,7 @@
      * @see WindowManagerThreadPriorityBooster
      */
     final Object mGlobalLockWithoutBoost = mGlobalLock;
-    ActivityStackSupervisor mStackSupervisor;
->>>>>>> 0932a16c
+    public ActivityStackSupervisor mStackSupervisor;
     RootActivityContainer mRootActivityContainer;
     WindowManagerService mWindowManager;
     private UserManagerService mUserManager;
