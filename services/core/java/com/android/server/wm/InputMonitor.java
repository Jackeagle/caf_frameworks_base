--- conflicted
+++ resolved
@@ -32,10 +32,7 @@
 import static com.android.server.wm.WindowManagerDebugConfig.TAG_WM;
 
 import android.graphics.Rect;
-<<<<<<< HEAD
-=======
 import android.os.Handler;
->>>>>>> de843449
 import android.os.IBinder;
 import android.os.Looper;
 import android.os.Process;
@@ -49,13 +46,9 @@
 import android.view.InputEventReceiver;
 import android.view.InputWindowHandle;
 import android.view.SurfaceControl;
-<<<<<<< HEAD
-
-=======
 import android.view.animation.Animation;
 
 import com.android.server.AnimationThread;
->>>>>>> de843449
 import com.android.server.policy.WindowManagerPolicy;
 
 import java.io.PrintWriter;
@@ -80,18 +73,12 @@
     private final UpdateInputForAllWindowsConsumer mUpdateInputForAllWindowsConsumer =
             new UpdateInputForAllWindowsConsumer();
 
-<<<<<<< HEAD
-    private int mDisplayId;
-
-    SurfaceControl.Transaction mInputTransaction = new SurfaceControl.Transaction();
-=======
     private final int mDisplayId;
     private final DisplayContent mDisplayContent;
     private boolean mDisplayRemoved;
 
     private final SurfaceControl.Transaction mInputTransaction;
     private final Handler mHandler;
->>>>>>> de843449
 
     /**
      * The set of input consumer added to the window manager by name, which consumes input events
@@ -125,11 +112,6 @@
         }
     }
 
-<<<<<<< HEAD
-    public InputMonitor(WindowManagerService service, int displayId) {
-        mService = service;
-        mDisplayId = displayId;
-=======
     private final Runnable mUpdateInputWindows = new Runnable() {
         @Override
         public void run() {
@@ -188,7 +170,6 @@
     void onDisplayRemoved() {
         mHandler.removeCallbacks(mUpdateInputWindows);
         mDisplayRemoved = true;
->>>>>>> de843449
     }
 
     private void addInputConsumer(String name, InputConsumerImpl consumer) {
@@ -328,45 +309,6 @@
         if (!force && !mUpdateInputWindowsNeeded) {
             return;
         }
-<<<<<<< HEAD
-        mUpdateInputWindowsNeeded = false;
-
-        if (false) Slog.d(TAG_WM, ">>>>>> ENTERED updateInputWindowsLw");
-
-        // Populate the input window list with information about all of the windows that
-        // could potentially receive input.
-        // As an optimization, we could try to prune the list of windows but this turns
-        // out to be difficult because only the native code knows for sure which window
-        // currently has touch focus.
-
-        // If there's a drag in flight, provide a pseudo-window to catch drag input
-        final boolean inDrag = mService.mDragDropController.dragDropActiveLocked();
-        if (inDrag) {
-            if (DEBUG_DRAG) {
-                Log.d(TAG_WM, "Inserting drag window");
-            }
-            mService.mDragDropController.showInputSurface(mInputTransaction, mDisplayId);
-        } else {
-            mService.mDragDropController.hideInputSurface(mInputTransaction, mDisplayId);
-        }
-
-        final boolean inPositioning = mService.mTaskPositioningController.isPositioningLocked();
-        if (inPositioning) {
-            if (DEBUG_TASK_POSITIONING) {
-                Log.d(TAG_WM, "Inserting window handle for repositioning");
-            }
-            mService.mTaskPositioningController.showInputSurface(mInputTransaction, mDisplayId);
-        } else {
-            mService.mTaskPositioningController.hideInputSurface(mInputTransaction, mDisplayId);
-        }
-
-        // Add all windows on the default display.
-        mUpdateInputForAllWindowsConsumer.updateInputWindows(inDrag);
-
-        if (false) Slog.d(TAG_WM, "<<<<<<< EXITED updateInputWindowsLw");
-    }
-
-=======
         scheduleUpdateInputWindows();
     }
 
@@ -381,7 +323,6 @@
         }
     }
 
->>>>>>> de843449
     /* Called when the current input focus changes.
      * Layer assignment is assumed to be complete by the time this is called.
      */
@@ -482,31 +423,18 @@
             mTmpRect.setEmpty();
             mDisableWallpaperTouchEvents = false;
             this.inDrag = inDrag;
-<<<<<<< HEAD
-            final DisplayContent dc = mService.mRoot.getDisplayContent(mDisplayId);
-            wallpaperController = dc.mWallpaperController;
+            wallpaperController = mDisplayContent.mWallpaperController;
 
             resetInputConsumers(mInputTransaction);
 
-            dc.forAllWindows(this,
-=======
-            wallpaperController = mDisplayContent.mWallpaperController;
-
-            resetInputConsumers(mInputTransaction);
-
             mDisplayContent.forAllWindows(this,
->>>>>>> de843449
                     true /* traverseTopToBottom */);
 
             if (mAddWallpaperInputConsumerHandle) {
                 wallpaperInputConsumer.show(mInputTransaction, 0);
             }
 
-<<<<<<< HEAD
-            mInputTransaction.apply();
-=======
             mDisplayContent.scheduleAnimation();
->>>>>>> de843449
 
             Trace.traceEnd(Trace.TRACE_TAG_WINDOW_MANAGER);
         }
