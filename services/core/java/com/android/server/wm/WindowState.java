/*
 * Copyright (C) 2011 The Android Open Source Project
 *
 * Licensed under the Apache License, Version 2.0 (the "License");
 * you may not use this file except in compliance with the License.
 * You may obtain a copy of the License at
 *
 *      http://www.apache.org/licenses/LICENSE-2.0
 *
 * Unless required by applicable law or agreed to in writing, software
 * distributed under the License is distributed on an "AS IS" BASIS,
 * WITHOUT WARRANTIES OR CONDITIONS OF ANY KIND, either express or implied.
 * See the License for the specific language governing permissions and
 * limitations under the License.
 */

package com.android.server.wm;

import static android.app.ActivityTaskManager.INVALID_STACK_ID;
import static android.app.AppOpsManager.MODE_ALLOWED;
import static android.app.AppOpsManager.MODE_DEFAULT;
import static android.app.AppOpsManager.OP_NONE;
import static android.os.PowerManager.DRAW_WAKE_LOCK;
import static android.os.Trace.TRACE_TAG_WINDOW_MANAGER;
import static android.view.Display.DEFAULT_DISPLAY;
import static android.view.SurfaceControl.Transaction;
import static android.view.ViewTreeObserver.InternalInsetsInfo.TOUCHABLE_INSETS_CONTENT;
import static android.view.ViewTreeObserver.InternalInsetsInfo.TOUCHABLE_INSETS_FRAME;
import static android.view.ViewTreeObserver.InternalInsetsInfo.TOUCHABLE_INSETS_REGION;
import static android.view.ViewTreeObserver.InternalInsetsInfo.TOUCHABLE_INSETS_VISIBLE;
import static android.view.WindowManager.LayoutParams.FIRST_SUB_WINDOW;
import static android.view.WindowManager.LayoutParams.FIRST_SYSTEM_WINDOW;
import static android.view.WindowManager.LayoutParams.FLAG_ALLOW_LOCK_WHILE_SCREEN_ON;
import static android.view.WindowManager.LayoutParams.FLAG_ALT_FOCUSABLE_IM;
import static android.view.WindowManager.LayoutParams.FLAG_DIM_BEHIND;
import static android.view.WindowManager.LayoutParams.FLAG_DISMISS_KEYGUARD;
import static android.view.WindowManager.LayoutParams.FLAG_LAYOUT_NO_LIMITS;
import static android.view.WindowManager.LayoutParams.FLAG_NOT_FOCUSABLE;
import static android.view.WindowManager.LayoutParams.FLAG_NOT_TOUCH_MODAL;
import static android.view.WindowManager.LayoutParams.FLAG_SCALED;
import static android.view.WindowManager.LayoutParams.FLAG_SHOW_WALLPAPER;
import static android.view.WindowManager.LayoutParams.FLAG_SHOW_WHEN_LOCKED;
import static android.view.WindowManager.LayoutParams.FLAG_TURN_SCREEN_ON;
import static android.view.WindowManager.LayoutParams.FORMAT_CHANGED;
import static android.view.WindowManager.LayoutParams.LAST_SUB_WINDOW;
import static android.view.WindowManager.LayoutParams.LAYOUT_IN_DISPLAY_CUTOUT_MODE_ALWAYS;
import static android.view.WindowManager.LayoutParams.MATCH_PARENT;
import static android.view.WindowManager.LayoutParams.PRIVATE_FLAG_COMPATIBLE_WINDOW;
import static android.view.WindowManager.LayoutParams.PRIVATE_FLAG_LAYOUT_CHILD_WINDOW_IN_PARENT_FRAME;
import static android.view.WindowManager.LayoutParams.PRIVATE_FLAG_NO_MOVE_ANIMATION;
import static android.view.WindowManager.LayoutParams.PRIVATE_FLAG_WILL_NOT_REPLACE_ON_RELAUNCH;
import static android.view.WindowManager.LayoutParams.SOFT_INPUT_ADJUST_RESIZE;
import static android.view.WindowManager.LayoutParams.SOFT_INPUT_MASK_ADJUST;
import static android.view.WindowManager.LayoutParams.SYSTEM_FLAG_HIDE_NON_SYSTEM_OVERLAY_WINDOWS;
import static android.view.WindowManager.LayoutParams.TYPE_APPLICATION;
import static android.view.WindowManager.LayoutParams.TYPE_APPLICATION_MEDIA;
import static android.view.WindowManager.LayoutParams.TYPE_APPLICATION_MEDIA_OVERLAY;
import static android.view.WindowManager.LayoutParams.TYPE_APPLICATION_STARTING;
import static android.view.WindowManager.LayoutParams.TYPE_BASE_APPLICATION;
import static android.view.WindowManager.LayoutParams.TYPE_DOCK_DIVIDER;
import static android.view.WindowManager.LayoutParams.TYPE_DRAWN_APPLICATION;
import static android.view.WindowManager.LayoutParams.TYPE_INPUT_METHOD;
import static android.view.WindowManager.LayoutParams.TYPE_INPUT_METHOD_DIALOG;
import static android.view.WindowManager.LayoutParams.TYPE_MAGNIFICATION_OVERLAY;
import static android.view.WindowManager.LayoutParams.TYPE_NAVIGATION_BAR;
import static android.view.WindowManager.LayoutParams.TYPE_NAVIGATION_BAR_PANEL;
import static android.view.WindowManager.LayoutParams.TYPE_TOAST;
import static android.view.WindowManager.LayoutParams.TYPE_WALLPAPER;
import static android.view.WindowManager.LayoutParams.isSystemAlertWindowType;
import static android.view.WindowManagerGlobal.RELAYOUT_RES_DRAG_RESIZING_DOCKED;
import static android.view.WindowManagerGlobal.RELAYOUT_RES_DRAG_RESIZING_FREEFORM;
import static android.view.WindowManagerGlobal.RELAYOUT_RES_FIRST_TIME;
import static android.view.WindowManagerGlobal.RELAYOUT_RES_SURFACE_CHANGED;

import static com.android.server.policy.WindowManagerPolicy.FINISH_LAYOUT_REDO_WALLPAPER;
import static com.android.server.policy.WindowManagerPolicy.TRANSIT_ENTER;
import static com.android.server.policy.WindowManagerPolicy.TRANSIT_EXIT;
import static com.android.server.policy.WindowManagerPolicy.TRANSIT_PREVIEW_DONE;
import static com.android.server.wm.AnimationSpecProto.MOVE;
import static com.android.server.wm.DragResizeMode.DRAG_RESIZE_MODE_DOCKED_DIVIDER;
import static com.android.server.wm.DragResizeMode.DRAG_RESIZE_MODE_FREEFORM;
import static com.android.server.wm.IdentifierProto.HASH_CODE;
import static com.android.server.wm.IdentifierProto.TITLE;
import static com.android.server.wm.IdentifierProto.USER_ID;
import static com.android.server.wm.MoveAnimationSpecProto.DURATION_MS;
import static com.android.server.wm.MoveAnimationSpecProto.FROM;
import static com.android.server.wm.MoveAnimationSpecProto.TO;
import static com.android.server.wm.WindowManagerDebugConfig.DEBUG_ADD_REMOVE;
import static com.android.server.wm.WindowManagerDebugConfig.DEBUG_ANIM;
import static com.android.server.wm.WindowManagerDebugConfig.DEBUG_APP_TRANSITIONS;
import static com.android.server.wm.WindowManagerDebugConfig.DEBUG_CONFIGURATION;
import static com.android.server.wm.WindowManagerDebugConfig.DEBUG_FOCUS;
import static com.android.server.wm.WindowManagerDebugConfig.DEBUG_FOCUS_LIGHT;
import static com.android.server.wm.WindowManagerDebugConfig.DEBUG_INPUT_METHOD;
import static com.android.server.wm.WindowManagerDebugConfig.DEBUG_LAYOUT;
import static com.android.server.wm.WindowManagerDebugConfig.DEBUG_LAYOUT_REPEATS;
import static com.android.server.wm.WindowManagerDebugConfig.DEBUG_ORIENTATION;
import static com.android.server.wm.WindowManagerDebugConfig.DEBUG_POWER;
import static com.android.server.wm.WindowManagerDebugConfig.DEBUG_RESIZE;
import static com.android.server.wm.WindowManagerDebugConfig.DEBUG_STARTING_WINDOW;
import static com.android.server.wm.WindowManagerDebugConfig.DEBUG_STARTING_WINDOW_VERBOSE;
import static com.android.server.wm.WindowManagerDebugConfig.DEBUG_VISIBILITY;
import static com.android.server.wm.WindowManagerDebugConfig.DEBUG_WALLPAPER_LIGHT;
import static com.android.server.wm.WindowManagerDebugConfig.TAG_WITH_CLASS_NAME;
import static com.android.server.wm.WindowManagerDebugConfig.TAG_WM;
import static com.android.server.wm.WindowManagerService.MAX_ANIMATION_DURATION;
import static com.android.server.wm.WindowManagerService.TYPE_LAYER_MULTIPLIER;
import static com.android.server.wm.WindowManagerService.TYPE_LAYER_OFFSET;
import static com.android.server.wm.WindowManagerService.UPDATE_FOCUS_NORMAL;
import static com.android.server.wm.WindowManagerService.UPDATE_FOCUS_REMOVING_FOCUS;
import static com.android.server.wm.WindowManagerService.UPDATE_FOCUS_WILL_PLACE_SURFACES;
import static com.android.server.wm.WindowManagerService.WINDOWS_FREEZING_SCREENS_TIMEOUT;
import static com.android.server.wm.WindowManagerService.localLOGV;
import static com.android.server.wm.WindowStateAnimator.COMMIT_DRAW_PENDING;
import static com.android.server.wm.WindowStateAnimator.DRAW_PENDING;
import static com.android.server.wm.WindowStateAnimator.HAS_DRAWN;
import static com.android.server.wm.WindowStateAnimator.READY_TO_SHOW;
import static com.android.server.wm.WindowStateProto.ANIMATING_EXIT;
import static com.android.server.wm.WindowStateProto.ANIMATOR;
import static com.android.server.wm.WindowStateProto.ATTRIBUTES;
import static com.android.server.wm.WindowStateProto.CHILD_WINDOWS;
import static com.android.server.wm.WindowStateProto.DESTROYING;
import static com.android.server.wm.WindowStateProto.DISPLAY_ID;
import static com.android.server.wm.WindowStateProto.FINISHED_SEAMLESS_ROTATION_FRAME;
import static com.android.server.wm.WindowStateProto.FORCE_SEAMLESS_ROTATION;
import static com.android.server.wm.WindowStateProto.GIVEN_CONTENT_INSETS;
import static com.android.server.wm.WindowStateProto.HAS_SURFACE;
import static com.android.server.wm.WindowStateProto.IDENTIFIER;
import static com.android.server.wm.WindowStateProto.IS_ON_SCREEN;
import static com.android.server.wm.WindowStateProto.IS_READY_FOR_DISPLAY;
import static com.android.server.wm.WindowStateProto.IS_VISIBLE;
import static com.android.server.wm.WindowStateProto.PENDING_SEAMLESS_ROTATION;
import static com.android.server.wm.WindowStateProto.REMOVED;
import static com.android.server.wm.WindowStateProto.REMOVE_ON_EXIT;
import static com.android.server.wm.WindowStateProto.REQUESTED_HEIGHT;
import static com.android.server.wm.WindowStateProto.REQUESTED_WIDTH;
import static com.android.server.wm.WindowStateProto.STACK_ID;
import static com.android.server.wm.WindowStateProto.SURFACE_INSETS;
import static com.android.server.wm.WindowStateProto.SURFACE_POSITION;
import static com.android.server.wm.WindowStateProto.SYSTEM_UI_VISIBILITY;
import static com.android.server.wm.WindowStateProto.VIEW_VISIBILITY;
import static com.android.server.wm.WindowStateProto.WINDOW_CONTAINER;
import static com.android.server.wm.WindowStateProto.WINDOW_FRAMES;

import android.annotation.CallSuper;
import android.annotation.Nullable;
import android.app.AppOpsManager;
import android.content.Context;
import android.content.res.Configuration;
import android.graphics.Matrix;
import android.graphics.PixelFormat;
import android.graphics.Point;
import android.graphics.Rect;
import android.graphics.Region;
import android.os.Binder;
import android.os.Debug;
import android.os.IBinder;
import android.os.PowerManager;
import android.os.RemoteCallbackList;
import android.os.RemoteException;
import android.os.SystemClock;
import android.os.Trace;
import android.os.UserHandle;
import android.os.WorkSource;
import android.provider.Settings;
import android.text.TextUtils;
import android.util.DisplayMetrics;
import android.util.MergedConfiguration;
import android.util.Slog;
import android.util.TimeUtils;
import android.util.proto.ProtoOutputStream;
import android.view.Display;
import android.view.DisplayCutout;
import android.view.DisplayInfo;
import android.view.Gravity;
import android.view.IApplicationToken;
import android.view.IWindow;
import android.view.IWindowFocusObserver;
import android.view.IWindowId;
import android.view.InputChannel;
import android.view.InputEvent;
import android.view.InputEventReceiver;
import android.view.InputWindowHandle;
import android.view.Surface.Rotation;
import android.view.SurfaceControl;
import android.view.SurfaceSession;
import android.view.View;
import android.view.ViewTreeObserver;
import android.view.WindowInfo;
import android.view.WindowManager;
import android.view.animation.Animation;
import android.view.animation.AnimationUtils;
import android.view.animation.Interpolator;

import com.android.internal.annotations.VisibleForTesting;
import com.android.internal.util.ToBooleanFunction;
import com.android.server.policy.WindowManagerPolicy;
import com.android.server.wm.LocalAnimationAdapter.AnimationSpec;
import com.android.server.wm.utils.InsetUtils;
import com.android.server.wm.utils.WmDisplayCutout;

import java.io.PrintWriter;
import java.lang.ref.WeakReference;
import java.util.ArrayList;
import java.util.Comparator;
import java.util.function.Predicate;

/** A window in the window manager. */
class WindowState extends WindowContainer<WindowState> implements WindowManagerPolicy.WindowState {
    static final String TAG = TAG_WITH_CLASS_NAME ? "WindowState" : TAG_WM;

    // The minimal size of a window within the usable area of the freeform stack.
    // TODO(multi-window): fix the min sizes when we have mininum width/height support,
    //                     use hard-coded min sizes for now.
    static final int MINIMUM_VISIBLE_WIDTH_IN_DP = 48;
    static final int MINIMUM_VISIBLE_HEIGHT_IN_DP = 32;

    // The thickness of a window resize handle outside the window bounds on the free form workspace
    // to capture touch events in that area.
    static final int RESIZE_HANDLE_WIDTH_IN_DP = 30;

    final WindowManagerPolicy mPolicy;
    final Context mContext;
    final Session mSession;
    final IWindow mClient;
    final int mAppOp;
    // UserId and appId of the owner. Don't display windows of non-current user.
    final int mOwnerUid;
    /** The owner has {@link android.Manifest.permission#INTERNAL_SYSTEM_WINDOW} */
    final boolean mOwnerCanAddInternalSystemWindow;
    final WindowId mWindowId;
    WindowToken mToken;
    // The same object as mToken if this is an app window and null for non-app windows.
    AppWindowToken mAppToken;

    // mAttrs.flags is tested in animation without being locked. If the bits tested are ever
    // modified they will need to be locked.
    final WindowManager.LayoutParams mAttrs = new WindowManager.LayoutParams();
    final DeathRecipient mDeathRecipient;
    private boolean mIsChildWindow;
    final int mBaseLayer;
    final int mSubLayer;
    final boolean mLayoutAttached;
    final boolean mIsImWindow;
    final boolean mIsWallpaper;
    private final boolean mIsFloatingLayer;
    int mSeq;
    boolean mEnforceSizeCompat;
    int mViewVisibility;
    int mSystemUiVisibility;
    /**
     * The visibility of the window based on policy like {@link WindowManagerPolicy}.
     * Normally set by calling {@link #showLw} and {@link #hideLw}.
     */
    boolean mPolicyVisibility = true;
    /**
     * What {@link #mPolicyVisibility} should be set to after a transition animation.
     * For example, {@link #mPolicyVisibility} might true during an exit animation to hide it and
     * then set to the value of {@link #mPolicyVisibilityAfterAnim} which is false after the exit
     * animation is done.
     */
    boolean mPolicyVisibilityAfterAnim = true;
    // overlay window is hidden because the owning app is suspended
    private boolean mHiddenWhileSuspended;
    private boolean mAppOpVisibility = true;
    boolean mPermanentlyHidden; // the window should never be shown again
    // This is a non-system overlay window that is currently force hidden.
    private boolean mForceHideNonSystemOverlayWindow;
    boolean mAppFreezing;
    boolean mHidden = true;    // Used to determine if to show child windows.
    boolean mWallpaperVisible;  // for wallpaper, what was last vis report?
    private boolean mDragResizing;
    private boolean mDragResizingChangeReported = true;
    private int mResizeMode;
    /**
     * Special mode that is intended only for the rounded corner overlay: during rotation
     * transition, we un-rotate the window token such that the window appears as it did before the
     * rotation.
     */
    final boolean mForceSeamlesslyRotate;
    SeamlessRotator mPendingSeamlessRotate;
    long mFinishSeamlessRotateFrameNumber;

    private RemoteCallbackList<IWindowFocusObserver> mFocusCallbacks;

    /**
     * The window size that was requested by the application.  These are in
     * the application's coordinate space (without compatibility scale applied).
     */
    int mRequestedWidth;
    int mRequestedHeight;
    private int mLastRequestedWidth;
    private int mLastRequestedHeight;

    int mLayer;
    boolean mHaveFrame;
    boolean mObscured;

    int mLayoutSeq = -1;

    /**
     * Used to store last reported to client configuration and check if we have newer available.
     * We'll send configuration to client only if it is different from the last applied one and
     * client won't perform unnecessary updates.
     */
    private final MergedConfiguration mLastReportedConfiguration = new MergedConfiguration();

    private final Configuration mTempConfiguration = new Configuration();

    /**
     * The last content insets returned to the client in relayout. We use
     * these in the bounds animation to ensure we only observe inset changes
     * at the same time that a client resizes it's surface so that we may use
     * the geometryAppliesWithResize synchronization mechanism to keep
     * the contents in place.
     */
    final Rect mLastRelayoutContentInsets = new Rect();

    /**
     * Set to true if we are waiting for this window to receive its
     * given internal insets before laying out other windows based on it.
     */
    boolean mGivenInsetsPending;

    /**
     * These are the content insets that were given during layout for
     * this window, to be applied to windows behind it.
     */
    final Rect mGivenContentInsets = new Rect();

    /**
     * These are the visible insets that were given during layout for
     * this window, to be applied to windows behind it.
     */
    final Rect mGivenVisibleInsets = new Rect();

    /**
     * This is the given touchable area relative to the window frame, or null if none.
     */
    final Region mGivenTouchableRegion = new Region();

    /**
     * Flag indicating whether the touchable region should be adjusted by
     * the visible insets; if false the area outside the visible insets is
     * NOT touchable, so we must use those to adjust the frame during hit
     * tests.
     */
    int mTouchableInsets = ViewTreeObserver.InternalInsetsInfo.TOUCHABLE_INSETS_FRAME;

    // Current transformation being applied.
    float mGlobalScale=1;
    float mInvGlobalScale=1;
    float mHScale=1, mVScale=1;
    float mLastHScale=1, mLastVScale=1;
    final Matrix mTmpMatrix = new Matrix();

    private final WindowFrames mWindowFrames = new WindowFrames();

    /**
     * Usually empty. Set to the task's tempInsetFrame. See
     *{@link android.app.IActivityTaskManager#resizeDockedStack}.
     */
    private final Rect mInsetFrame = new Rect();

    // If a window showing a wallpaper: the requested offset for the
    // wallpaper; if a wallpaper window: the currently applied offset.
    float mWallpaperX = -1;
    float mWallpaperY = -1;

    // If a window showing a wallpaper: what fraction of the offset
    // range corresponds to a full virtual screen.
    float mWallpaperXStep = -1;
    float mWallpaperYStep = -1;

    // If a window showing a wallpaper: a raw pixel offset to forcibly apply
    // to its window; if a wallpaper window: not used.
    int mWallpaperDisplayOffsetX = Integer.MIN_VALUE;
    int mWallpaperDisplayOffsetY = Integer.MIN_VALUE;

    /**
     * This is set after IWindowSession.relayout() has been called at
     * least once for the window.  It allows us to detect the situation
     * where we don't yet have a surface, but should have one soon, so
     * we can give the window focus before waiting for the relayout.
     */
    boolean mRelayoutCalled;

    boolean mInRelayout;

    /**
     * If the application has called relayout() with changes that can
     * impact its window's size, we need to perform a layout pass on it
     * even if it is not currently visible for layout.  This is set
     * when in that case until the layout is done.
     */
    boolean mLayoutNeeded;

    /** Currently running an exit animation? */
    boolean mAnimatingExit;

    /** Currently on the mDestroySurface list? */
    boolean mDestroying;

    /** Completely remove from window manager after exit animation? */
    boolean mRemoveOnExit;

    /**
     * Whether the app died while it was visible, if true we might need
     * to continue to show it until it's restarted.
     */
    boolean mAppDied;

    /**
     * Set when the orientation is changing and this window has not yet
     * been updated for the new orientation.
     */
    private boolean mOrientationChanging;

    /**
     * Sometimes in addition to the mOrientationChanging
     * flag we report that the orientation is changing
     * due to a mismatch in current and reported configuration.
     *
     * In the case of timeout we still need to make sure we
     * leave the orientation changing state though, so we
     * use this as a special time out escape hatch.
     */
    private boolean mOrientationChangeTimedOut;

    /**
     * The orientation during the last visible call to relayout. If our
     * current orientation is different, the window can't be ready
     * to be shown.
     */
    int mLastVisibleLayoutRotation = -1;

    /**
     * Set when we need to report the orientation change to client to trigger a relayout.
     */
    boolean mReportOrientationChanged;

    /**
     * How long we last kept the screen frozen.
     */
    int mLastFreezeDuration;

    /** Is this window now (or just being) removed? */
    boolean mRemoved;

    /**
     * It is save to remove the window and destroy the surface because the client requested removal
     * or some other higher level component said so (e.g. activity manager).
     * TODO: We should either have different booleans for the removal reason or use a bit-field.
     */
    boolean mWindowRemovalAllowed;

    // Input channel and input window handle used by the input dispatcher.
    final InputWindowHandle mInputWindowHandle;
    InputChannel mInputChannel;
    private InputChannel mClientChannel;

    // Used to improve performance of toString()
    private String mStringNameCache;
    private CharSequence mLastTitle;
    private boolean mWasExiting;

    final WindowStateAnimator mWinAnimator;

    boolean mHasSurface = false;

    /** When true this window can be displayed on screens owther than mOwnerUid's */
    private boolean mShowToOwnerOnly;

    // Whether the window was visible when we set the app to invisible last time. WM uses
    // this as a hint to restore the surface (if available) for early animation next time
    // the app is brought visible.
    private boolean mWasVisibleBeforeClientHidden;

    // This window will be replaced due to relaunch. This allows window manager
    // to differentiate between simple removal of a window and replacement. In the latter case it
    // will preserve the old window until the new one is drawn.
    boolean mWillReplaceWindow = false;
    // If true, the replaced window was already requested to be removed.
    private boolean mReplacingRemoveRequested = false;
    // Whether the replacement of the window should trigger app transition animation.
    private boolean mAnimateReplacingWindow = false;
    // If not null, the window that will be used to replace the old one. This is being set when
    // the window is added and unset when this window reports its first draw.
    private WindowState mReplacementWindow = null;
    // For the new window in the replacement transition, if we have
    // requested to replace without animation, then we should
    // make sure we also don't apply an enter animation for
    // the new window.
    boolean mSkipEnterAnimationForSeamlessReplacement = false;
    // Whether this window is being moved via the resize API
    private boolean mMovedByResize;

    /**
     * Wake lock for drawing.
     * Even though it's slightly more expensive to do so, we will use a separate wake lock
     * for each app that is requesting to draw while dozing so that we can accurately track
     * who is preventing the system from suspending.
     * This lock is only acquired on first use.
     */
    private PowerManager.WakeLock mDrawLock;

    final private Rect mTmpRect = new Rect();

    /**
     * Whether the window was resized by us while it was gone for layout.
     */
    boolean mResizedWhileGone = false;

    /**
     * During seamless rotation we have two phases, first the old window contents
     * are rotated to look as if they didn't move in the new coordinate system. Then we
     * have to freeze updates to this layer (to preserve the transformation) until
     * the resize actually occurs. This is true from when the transformation is set
     * and false until the transaction to resize is sent.
     */
    boolean mSeamlesslyRotated = false;

    /**
     * Surface insets from the previous call to relayout(), used to track
     * if we are changing the Surface insets.
     */
    final Rect mLastSurfaceInsets = new Rect();

    /**
     * A flag set by the {@link WindowState} parent to indicate that the parent has examined this
     * {@link WindowState} in its overall drawing context. This book-keeping allows the parent to
     * make sure all children have been considered.
     */
    private boolean mDrawnStateEvaluated;

    private final Point mSurfacePosition = new Point();

    /**
     * A region inside of this window to be excluded from touch-related focus switches.
     */
    private TapExcludeRegionHolder mTapExcludeRegionHolder;

    /**
     * Used for testing because the real PowerManager is final.
     */
    private PowerManagerWrapper mPowerManagerWrapper;

    /**
     * A frame number in which changes requested in this layout will be rendered.
     */
    private long mFrameNumber = -1;

    private static final StringBuilder sTmpSB = new StringBuilder();

    /**
     * Compares two window sub-layers and returns -1 if the first is lesser than the second in terms
     * of z-order and 1 otherwise.
     */
    private static final Comparator<WindowState> sWindowSubLayerComparator =
            new Comparator<WindowState>() {
                @Override
                public int compare(WindowState w1, WindowState w2) {
                    final int layer1 = w1.mSubLayer;
                    final int layer2 = w2.mSubLayer;
                    if (layer1 < layer2 || (layer1 == layer2 && layer2 < 0 )) {
                        // We insert the child window into the list ordered by
                        // the sub-layer.  For same sub-layers, the negative one
                        // should go below others; the positive one should go
                        // above others.
                        return -1;
                    }
                    return 1;
                };
            };

    /**
     * Indicates whether we have requested a Dim (in the sense of {@link Dimmer}) from our host
     * container.
     */
    private boolean mIsDimming = false;

    private @Nullable InsetsSourceProvider mInsetProvider;

    private static final float DEFAULT_DIM_AMOUNT_DEAD_WINDOW = 0.5f;

    void seamlesslyRotateIfAllowed(Transaction transaction, @Rotation int oldRotation,
            @Rotation int rotation, boolean requested) {
        // Invisible windows and the wallpaper do not participate in the seamless rotation animation
        if (!isVisibleNow() || mIsWallpaper) {
            return;
        }
<<<<<<< HEAD

        if (mPendingSeamlessRotate != null) {
            oldRotation = mPendingSeamlessRotate.getOldRotation();
        }

=======

        if (mPendingSeamlessRotate != null) {
            oldRotation = mPendingSeamlessRotate.getOldRotation();
        }

>>>>>>> de843449
        if (mForceSeamlesslyRotate || requested) {
            mPendingSeamlessRotate = new SeamlessRotator(oldRotation, rotation, getDisplayInfo());
            mPendingSeamlessRotate.unrotate(transaction, this);
            mWmService.markForSeamlessRotation(this, true);
        }
    }

    void finishSeamlessRotation(boolean timeout) {
        if (mPendingSeamlessRotate != null) {
            mPendingSeamlessRotate.finish(this, timeout);
            mFinishSeamlessRotateFrameNumber = getFrameNumber();
            mPendingSeamlessRotate = null;
            mWmService.markForSeamlessRotation(this, false);
        }
    }

    interface PowerManagerWrapper {
        void wakeUp(long time, String reason);

        boolean isInteractive();

    }

    WindowState(WindowManagerService service, Session s, IWindow c, WindowToken token,
            WindowState parentWindow, int appOp, int seq, WindowManager.LayoutParams a,
            int viewVisibility, int ownerId, boolean ownerCanAddInternalSystemWindow) {
        this(service, s, c, token, parentWindow, appOp, seq, a, viewVisibility, ownerId,
                ownerCanAddInternalSystemWindow, new PowerManagerWrapper() {
                    @Override
                    public void wakeUp(long time, String reason) {
                        service.mPowerManager.wakeUp(time, reason);
                    }

                    @Override
                    public boolean isInteractive() {
                        return service.mPowerManager.isInteractive();
                    }
                });
    }

    WindowState(WindowManagerService service, Session s, IWindow c, WindowToken token,
            WindowState parentWindow, int appOp, int seq, WindowManager.LayoutParams a,
            int viewVisibility, int ownerId, boolean ownerCanAddInternalSystemWindow,
            PowerManagerWrapper powerManagerWrapper) {
        super(service);
        mSession = s;
        mClient = c;
        mAppOp = appOp;
        mToken = token;
        mAppToken = mToken.asAppWindowToken();
        mOwnerUid = ownerId;
        mOwnerCanAddInternalSystemWindow = ownerCanAddInternalSystemWindow;
        mWindowId = new WindowId(this);
        mAttrs.copyFrom(a);
        mLastSurfaceInsets.set(mAttrs.surfaceInsets);
        mViewVisibility = viewVisibility;
        mPolicy = mWmService.mPolicy;
        mContext = mWmService.mContext;
        DeathRecipient deathRecipient = new DeathRecipient();
        mSeq = seq;
        mEnforceSizeCompat = (mAttrs.privateFlags & PRIVATE_FLAG_COMPATIBLE_WINDOW) != 0;
        mPowerManagerWrapper = powerManagerWrapper;
        mForceSeamlesslyRotate = token.mRoundedCornerOverlay;
        if (localLOGV) Slog.v(
            TAG, "Window " + this + " client=" + c.asBinder()
            + " token=" + token + " (" + mAttrs.token + ")" + " params=" + a);
        try {
            c.asBinder().linkToDeath(deathRecipient, 0);
        } catch (RemoteException e) {
            mDeathRecipient = null;
            mIsChildWindow = false;
            mLayoutAttached = false;
            mIsImWindow = false;
            mIsWallpaper = false;
            mIsFloatingLayer = false;
            mBaseLayer = 0;
            mSubLayer = 0;
            mInputWindowHandle = null;
            mWinAnimator = null;
            return;
        }
        mDeathRecipient = deathRecipient;

        if (mAttrs.type >= FIRST_SUB_WINDOW && mAttrs.type <= LAST_SUB_WINDOW) {
            // The multiplier here is to reserve space for multiple
            // windows in the same type layer.
            mBaseLayer = mPolicy.getWindowLayerLw(parentWindow)
                    * TYPE_LAYER_MULTIPLIER + TYPE_LAYER_OFFSET;
            mSubLayer = mPolicy.getSubWindowLayerFromTypeLw(a.type);
            mIsChildWindow = true;

            if (DEBUG_ADD_REMOVE) Slog.v(TAG, "Adding " + this + " to " + parentWindow);
            parentWindow.addChild(this, sWindowSubLayerComparator);

            mLayoutAttached = mAttrs.type !=
                    WindowManager.LayoutParams.TYPE_APPLICATION_ATTACHED_DIALOG;
            mIsImWindow = parentWindow.mAttrs.type == TYPE_INPUT_METHOD
                    || parentWindow.mAttrs.type == TYPE_INPUT_METHOD_DIALOG;
            mIsWallpaper = parentWindow.mAttrs.type == TYPE_WALLPAPER;
        } else {
            // The multiplier here is to reserve space for multiple
            // windows in the same type layer.
            mBaseLayer = mPolicy.getWindowLayerLw(this)
                    * TYPE_LAYER_MULTIPLIER + TYPE_LAYER_OFFSET;
            mSubLayer = 0;
            mIsChildWindow = false;
            mLayoutAttached = false;
            mIsImWindow = mAttrs.type == TYPE_INPUT_METHOD
                    || mAttrs.type == TYPE_INPUT_METHOD_DIALOG;
            mIsWallpaper = mAttrs.type == TYPE_WALLPAPER;
        }
        mIsFloatingLayer = mIsImWindow || mIsWallpaper;

        if (mAppToken != null && mAppToken.mShowForAllUsers) {
            // Windows for apps that can show for all users should also show when the device is
            // locked.
            mAttrs.flags |= FLAG_SHOW_WHEN_LOCKED;
        }

        mWinAnimator = new WindowStateAnimator(this);
        mWinAnimator.mAlpha = a.alpha;

        mRequestedWidth = 0;
        mRequestedHeight = 0;
        mLastRequestedWidth = 0;
        mLastRequestedHeight = 0;
        mLayer = 0;
        mInputWindowHandle = new InputWindowHandle(
                mAppToken != null ? mAppToken.mInputApplicationHandle : null, c,
                    getDisplayId());
    }

    void attach() {
        if (localLOGV) Slog.v(TAG, "Attaching " + this + " token=" + mToken);
        mSession.windowAddedLocked(mAttrs.packageName);
    }

    /**
     * Returns whether this {@link WindowState} has been considered for drawing by its parent.
     */
    boolean getDrawnStateEvaluated() {
        return mDrawnStateEvaluated;
    }

    /**
     * Sets whether this {@link WindowState} has been considered for drawing by its parent. Should
     * be cleared when detached from parent.
     */
    void setDrawnStateEvaluated(boolean evaluated) {
        mDrawnStateEvaluated = evaluated;
    }

    @Override
    void onParentSet() {
        super.onParentSet();
        setDrawnStateEvaluated(false /*evaluated*/);

        getDisplayContent().reapplyMagnificationSpec();
    }

    @Override
    public int getOwningUid() {
        return mOwnerUid;
    }

    @Override
    public String getOwningPackage() {
        return mAttrs.packageName;
    }

    @Override
    public boolean canAddInternalSystemWindow() {
        return mOwnerCanAddInternalSystemWindow;
    }

    @Override
    public boolean canAcquireSleepToken() {
        return mSession.mCanAcquireSleepToken;
    }

    /**
     * Subtracts the insets calculated by intersecting {@param layoutFrame} with {@param insetFrame}
     * from {@param frame}. In other words, it applies the insets that would result if
     * {@param frame} would be shifted to {@param layoutFrame} and then applying the insets from
     * {@param insetFrame}. Also it respects {@param displayFrame} in case window has minimum
     * width/height applied and insets should be overridden.
     */
    private void subtractInsets(Rect frame, Rect layoutFrame, Rect insetFrame, Rect displayFrame) {
        final int left = Math.max(0, insetFrame.left - Math.max(layoutFrame.left, displayFrame.left));
        final int top = Math.max(0, insetFrame.top - Math.max(layoutFrame.top, displayFrame.top));
        final int right = Math.max(0, Math.min(layoutFrame.right, displayFrame.right) - insetFrame.right);
        final int bottom = Math.max(0, Math.min(layoutFrame.bottom, displayFrame.bottom) - insetFrame.bottom);
        frame.inset(left, top, right, bottom);
    }

    @Override
<<<<<<< HEAD
=======
    public Rect getDisplayedBounds() {
        final Task task = getTask();
        if (task != null) {
            Rect bounds = task.getOverrideDisplayedBounds();
            if (!bounds.isEmpty()) {
                return bounds;
            }
        }
        return super.getDisplayedBounds();
    }

    @Override
>>>>>>> de843449
    public void computeFrameLw() {
        if (mWillReplaceWindow && (mAnimatingExit || !mReplacingRemoveRequested)) {
            // This window is being replaced and either already got information that it's being
            // removed or we are still waiting for some information. Because of this we don't
            // want to apply any more changes to it, so it remains in this state until new window
            // appears.
            return;
        }
        mHaveFrame = true;

        final Task task = getTask();
        final boolean inFullscreenContainer = inFullscreenContainer();
        final boolean windowsAreFloating = task != null && task.isFloating();
        final DisplayContent dc = getDisplayContent();

        mInsetFrame.set(getBounds());

        // Denotes the actual frame used to calculate the insets and to perform the layout. When
        // resizing in docked mode, we'd like to freeze the layout, so we also need to freeze the
        // insets temporarily. By the notion of a task having a different layout frame, we can
        // achieve that while still moving the task around.
        final Rect layoutContainingFrame;
        final Rect layoutDisplayFrame;

        // The offset from the layout containing frame to the actual containing frame.
        final int layoutXDiff;
        final int layoutYDiff;
        if (inFullscreenContainer || layoutInParentFrame()) {
            // We use the parent frame as the containing frame for fullscreen and child windows
            mWindowFrames.mContainingFrame.set(mWindowFrames.mParentFrame);
            layoutDisplayFrame = mWindowFrames.mDisplayFrame;
            layoutContainingFrame = mWindowFrames.mParentFrame;
            layoutXDiff = 0;
            layoutYDiff = 0;
        } else {
<<<<<<< HEAD
            getBounds(mWindowFrames.mContainingFrame);
=======
            mWindowFrames.mContainingFrame.set(getDisplayedBounds());
>>>>>>> de843449
            if (mAppToken != null && !mAppToken.mFrozenBounds.isEmpty()) {

                // If the bounds are frozen, we still want to translate the window freely and only
                // freeze the size.
                Rect frozen = mAppToken.mFrozenBounds.peek();
                mWindowFrames.mContainingFrame.right =
                        mWindowFrames.mContainingFrame.left + frozen.width();
                mWindowFrames.mContainingFrame.bottom =
                        mWindowFrames.mContainingFrame.top + frozen.height();
            }
            final WindowState imeWin = mWmService.mRoot.getCurrentInputMethodWindow();
            // IME is up and obscuring this window. Adjust the window position so it is visible.
            if (imeWin != null && imeWin.isVisibleNow() && isInputMethodTarget()) {
                if (inFreeformWindowingMode() && mWindowFrames.mContainingFrame.bottom
                        > mWindowFrames.mContentFrame.bottom) {
                    // In freeform we want to move the top up directly.
                    // TODO: Investigate why this is contentFrame not parentFrame.
                    mWindowFrames.mContainingFrame.top -= mWindowFrames.mContainingFrame.bottom
                            - mWindowFrames.mContentFrame.bottom;
                } else if (!inPinnedWindowingMode() && mWindowFrames.mContainingFrame.bottom
                        > mWindowFrames.mParentFrame.bottom) {
                    // But in docked we want to behave like fullscreen and behave as if the task
                    // were given smaller bounds for the purposes of layout. Skip adjustments for
                    // the pinned stack, they are handled separately in the PinnedStackController.
                    mWindowFrames.mContainingFrame.bottom = mWindowFrames.mParentFrame.bottom;
                }
            }

            if (windowsAreFloating) {
                // In floating modes (e.g. freeform, pinned) we have only to set the rectangle
                // if it wasn't set already. No need to intersect it with the (visible)
                // "content frame" since it is allowed to be outside the visible desktop.
                if (mWindowFrames.mContainingFrame.isEmpty()) {
                    mWindowFrames.mContainingFrame.set(mWindowFrames.mContentFrame);
                }
            }

            final TaskStack stack = getStack();
            if (inPinnedWindowingMode() && stack != null
                    && stack.lastAnimatingBoundsWasToFullscreen()) {
                // PIP edge case: When going from pinned to fullscreen, we apply a
                // tempInsetFrame for the full task - but we're still at the start of the animation.
                // To prevent a jump if there's a letterbox, restrict to the parent frame.
                mInsetFrame.intersectUnchecked(mWindowFrames.mParentFrame);
                mWindowFrames.mContainingFrame.intersectUnchecked(mWindowFrames.mParentFrame);
            }

            layoutDisplayFrame = new Rect(mWindowFrames.mDisplayFrame);
            mWindowFrames.mDisplayFrame.set(mWindowFrames.mContainingFrame);
<<<<<<< HEAD
            layoutXDiff =
                    !mInsetFrame.isEmpty() ? mInsetFrame.left - mWindowFrames.mContainingFrame.left
                            : 0;
            layoutYDiff =
                    !mInsetFrame.isEmpty() ? mInsetFrame.top - mWindowFrames.mContainingFrame.top
                            : 0;
            layoutContainingFrame =
                    !mInsetFrame.isEmpty() ? mInsetFrame : mWindowFrames.mContainingFrame;
=======
            layoutXDiff = mInsetFrame.left - mWindowFrames.mContainingFrame.left;
            layoutYDiff = mInsetFrame.top - mWindowFrames.mContainingFrame.top;
            layoutContainingFrame = mInsetFrame;
>>>>>>> de843449
            mTmpRect.set(0, 0, dc.getDisplayInfo().logicalWidth, dc.getDisplayInfo().logicalHeight);
            subtractInsets(mWindowFrames.mDisplayFrame, layoutContainingFrame, layoutDisplayFrame,
                    mTmpRect);
            if (!layoutInParentFrame()) {
                subtractInsets(mWindowFrames.mContainingFrame, layoutContainingFrame,
                        mWindowFrames.mParentFrame, mTmpRect);
                subtractInsets(mInsetFrame, layoutContainingFrame, mWindowFrames.mParentFrame,
                        mTmpRect);
            }
            layoutDisplayFrame.intersect(layoutContainingFrame);
        }

        final int pw = mWindowFrames.mContainingFrame.width();
        final int ph = mWindowFrames.mContainingFrame.height();

        if (mRequestedWidth != mLastRequestedWidth || mRequestedHeight != mLastRequestedHeight) {
            mLastRequestedWidth = mRequestedWidth;
            mLastRequestedHeight = mRequestedHeight;
            mWindowFrames.setContentChanged(true);
        }

        final int fw = mWindowFrames.mFrame.width();
        final int fh = mWindowFrames.mFrame.height();

        applyGravityAndUpdateFrame(layoutContainingFrame, layoutDisplayFrame);

        // Calculate the outsets before the content frame gets shrinked to the window frame.
        mWindowFrames.calculateOutsets();

        // Make sure the content and visible frames are inside of the
        // final window frame.
        if (windowsAreFloating && !mWindowFrames.mFrame.isEmpty()) {
            // For pinned workspace the frame isn't limited in any particular
            // way since SystemUI controls the bounds. For freeform however
            // we want to keep things inside the content frame.
            final Rect limitFrame = task.inPinnedWindowingMode() ? mWindowFrames.mFrame
                    : mWindowFrames.mContentFrame;
            // Keep the frame out of the blocked system area, limit it in size to the content area
            // and make sure that there is always a minimum visible so that the user can drag it
            // into a usable area..
            final int height = Math.min(mWindowFrames.mFrame.height(), limitFrame.height());
            final int width = Math.min(limitFrame.width(), mWindowFrames.mFrame.width());
            final DisplayMetrics displayMetrics = getDisplayContent().getDisplayMetrics();
            final int minVisibleHeight = Math.min(height, WindowManagerService.dipToPixel(
                    MINIMUM_VISIBLE_HEIGHT_IN_DP, displayMetrics));
            final int minVisibleWidth = Math.min(width, WindowManagerService.dipToPixel(
                    MINIMUM_VISIBLE_WIDTH_IN_DP, displayMetrics));
            final int top = Math.max(limitFrame.top,
                    Math.min( mWindowFrames.mFrame.top, limitFrame.bottom - minVisibleHeight));
            final int left = Math.max(limitFrame.left + minVisibleWidth - width,
                    Math.min( mWindowFrames.mFrame.left, limitFrame.right - minVisibleWidth));
            mWindowFrames.mFrame.set(left, top, left + width, top + height);
            mWindowFrames.mContentFrame.set( mWindowFrames.mFrame);
            mWindowFrames.mVisibleFrame.set(mWindowFrames.mContentFrame);
            mWindowFrames.mStableFrame.set(mWindowFrames.mContentFrame);
        } else if (mAttrs.type == TYPE_DOCK_DIVIDER) {
            dc.getDockedDividerController().positionDockedStackedDivider(mWindowFrames.mFrame);
            mWindowFrames.mContentFrame.set(mWindowFrames.mFrame);
            if (!mWindowFrames.mFrame.equals(mWindowFrames.mLastFrame)) {
                mMovedByResize = true;
            }
        } else {
            mWindowFrames.mContentFrame.set(
                    Math.max(mWindowFrames.mContentFrame.left, mWindowFrames.mFrame.left),
                    Math.max(mWindowFrames.mContentFrame.top, mWindowFrames.mFrame.top),
                    Math.min(mWindowFrames.mContentFrame.right, mWindowFrames.mFrame.right),
                    Math.min(mWindowFrames.mContentFrame.bottom, mWindowFrames.mFrame.bottom));

            mWindowFrames.mVisibleFrame.set(
                    Math.max(mWindowFrames.mVisibleFrame.left, mWindowFrames.mFrame.left),
                    Math.max(mWindowFrames.mVisibleFrame.top, mWindowFrames.mFrame.top),
                    Math.min(mWindowFrames.mVisibleFrame.right, mWindowFrames.mFrame.right),
                    Math.min(mWindowFrames.mVisibleFrame.bottom, mWindowFrames.mFrame.bottom));

            mWindowFrames.mStableFrame.set(
                    Math.max(mWindowFrames.mStableFrame.left, mWindowFrames.mFrame.left),
                    Math.max(mWindowFrames.mStableFrame.top, mWindowFrames.mFrame.top),
                    Math.min(mWindowFrames.mStableFrame.right, mWindowFrames.mFrame.right),
                    Math.min(mWindowFrames.mStableFrame.bottom, mWindowFrames.mFrame.bottom));
        }

        if (inFullscreenContainer && !windowsAreFloating) {
            // Windows that are not fullscreen can be positioned outside of the display frame,
            // but that is not a reason to provide them with overscan insets.
            InsetUtils.insetsBetweenFrames(layoutContainingFrame, mWindowFrames.mOverscanFrame,
                    mWindowFrames.mOverscanInsets);
        }

        if (mAttrs.type == TYPE_DOCK_DIVIDER) {
            final WmDisplayCutout c = mWindowFrames.mDisplayCutout.calculateRelativeTo(
                    mWindowFrames.mDisplayFrame);
            mWindowFrames.calculateDockedDividerInsets(c.getDisplayCutout().getSafeInsets());
        } else {
            getDisplayContent().getBounds(mTmpRect);
            mWindowFrames.calculateInsets(windowsAreFloating, inFullscreenContainer, mTmpRect);
        }

        mWindowFrames.setDisplayCutout(
                mWindowFrames.mDisplayCutout.calculateRelativeTo(mWindowFrames.mFrame));

        // Offset the actual frame by the amount layout frame is off.
        mWindowFrames.offsetFrames(-layoutXDiff, -layoutYDiff);

        mWindowFrames.mCompatFrame.set(mWindowFrames.mFrame);
        if (mEnforceSizeCompat) {
            // If there is a size compatibility scale being applied to the
            // window, we need to apply this to its insets so that they are
            // reported to the app in its coordinate space.
            mWindowFrames.scaleInsets(mInvGlobalScale);

            // Also the scaled frame that we report to the app needs to be
            // adjusted to be in its coordinate space.
            mWindowFrames.mCompatFrame.scale(mInvGlobalScale);
        }

        if (mIsWallpaper && (fw != mWindowFrames.mFrame.width()
                || fh != mWindowFrames.mFrame.height())) {
            final DisplayContent displayContent = getDisplayContent();
            if (displayContent != null) {
                final DisplayInfo displayInfo = displayContent.getDisplayInfo();
                getDisplayContent().mWallpaperController.updateWallpaperOffset(this,
                        displayInfo.logicalWidth, displayInfo.logicalHeight, false);
            }
        }

        if (DEBUG_LAYOUT || localLOGV) Slog.v(TAG,
                "Resolving (mRequestedWidth="
                + mRequestedWidth + ", mRequestedheight="
                + mRequestedHeight + ") to" + " (pw=" + pw + ", ph=" + ph
                + "): frame=" + mWindowFrames.mFrame.toShortString()
                + " " + mWindowFrames.getInsetsInfo());
    }

    // TODO: Look into whether this override is still necessary.
    @Override
    public Rect getBounds() {
        if (isInMultiWindowMode()) {
            return getTask().getBounds();
        } else if (mAppToken != null){
            return mAppToken.getBounds();
        } else {
            return super.getBounds();
        }
    }

    @Override
    public Rect getFrameLw() {
        return mWindowFrames.mFrame;
    }

    @Override
    public Rect getDisplayFrameLw() {
        return mWindowFrames.mDisplayFrame;
    }

    @Override
    public Rect getOverscanFrameLw() {
        return mWindowFrames.mOverscanFrame;
    }

    @Override
    public Rect getContentFrameLw() {
        return mWindowFrames.mContentFrame;
    }

    @Override
    public Rect getVisibleFrameLw() {
        return mWindowFrames.mVisibleFrame;
    }

    Rect getStableFrameLw() {
        return mWindowFrames.mStableFrame;
    }

    Rect getDecorFrame() {
        return mWindowFrames.mDecorFrame;
    }

    Rect getParentFrame() {
        return mWindowFrames.mParentFrame;
    }

    Rect getContainingFrame() {
        return mWindowFrames.mContainingFrame;
    }

    WmDisplayCutout getWmDisplayCutout() {
        return mWindowFrames.mDisplayCutout;
    }

    void getCompatFrame(Rect outFrame) {
        outFrame.set(mWindowFrames.mCompatFrame);
    }

    void getCompatFrameSize(Rect outFrame) {
        outFrame.set(0, 0, mWindowFrames.mCompatFrame.width(), mWindowFrames.mCompatFrame.height());
    }

    @Override
    public boolean getGivenInsetsPendingLw() {
        return mGivenInsetsPending;
    }

    @Override
    public Rect getGivenContentInsetsLw() {
        return mGivenContentInsets;
    }

    @Override
    public Rect getGivenVisibleInsetsLw() {
        return mGivenVisibleInsets;
    }

    @Override
    public WindowManager.LayoutParams getAttrs() {
        return mAttrs;
    }

    @Override
    public boolean getNeedsMenuLw(WindowManagerPolicy.WindowState bottom) {
        return getDisplayContent().getNeedsMenu(this, bottom);
    }

    @Override
    public int getSystemUiVisibility() {
        return mSystemUiVisibility;
    }

    @Override
    public int getSurfaceLayer() {
        return mLayer;
    }

    @Override
    public int getBaseType() {
        return getTopParentWindow().mAttrs.type;
    }

    @Override
    public IApplicationToken getAppToken() {
        return mAppToken != null ? mAppToken.appToken : null;
    }

    @Override
    public boolean isVoiceInteraction() {
        return mAppToken != null && mAppToken.mVoiceInteraction;
    }

    boolean setReportResizeHints() {
        return mWindowFrames.setReportResizeHints();
    }

    /**
     * Adds the window to the resizing list if any of the parameters we use to track the window
     * dimensions or insets have changed.
     */
    void updateResizingWindowIfNeeded() {
        final WindowStateAnimator winAnimator = mWinAnimator;
        if (!mHasSurface || getDisplayContent().mLayoutSeq != mLayoutSeq || isGoneForLayoutLw()) {
            return;
        }

        final Task task = getTask();
        // In the case of stack bound animations, the window frames will update (unlike other
        // animations which just modify various transformation properties). We don't want to
        // notify the client of frame changes in this case. Not only is it a lot of churn, but
        // the frame may not correspond to the surface size or the onscreen area at various
        // phases in the animation, and the client will become sad and confused.
        if (task != null && task.mStack.isAnimatingBounds()) {
            return;
        }

        boolean didFrameInsetsChange = setReportResizeHints();
        boolean configChanged = isConfigChanged();
        if (DEBUG_CONFIGURATION && configChanged) {
            Slog.v(TAG_WM, "Win " + this + " config changed: " + getConfiguration());
        }

        final boolean dragResizingChanged = isDragResizeChanged()
                && !isDragResizingChangeReported();

        if (localLOGV) Slog.v(TAG_WM, "Resizing " + this + ": configChanged=" + configChanged
                + " dragResizingChanged=" + dragResizingChanged
                + " last=" + mWindowFrames.mLastFrame + " frame=" + mWindowFrames.mFrame);

        // We update mLastFrame always rather than in the conditional with the last inset
        // variables, because mFrameSizeChanged only tracks the width and height changing.
        mWindowFrames.mLastFrame.set(mWindowFrames.mFrame);

        if (didFrameInsetsChange
                || winAnimator.mSurfaceResized
                || configChanged
                || dragResizingChanged
                || mReportOrientationChanged) {
            if (DEBUG_RESIZE || DEBUG_ORIENTATION) {
                Slog.v(TAG_WM, "Resize reasons for w=" + this + ": "
                        + " " + mWindowFrames.getInsetsChangedInfo()
                        + " surfaceResized=" + winAnimator.mSurfaceResized
                        + " configChanged=" + configChanged
                        + " dragResizingChanged=" + dragResizingChanged
                        + " reportOrientationChanged=" + mReportOrientationChanged);
            }

            // If it's a dead window left on screen, and the configuration changed, there is nothing
            // we can do about it. Remove the window now.
            if (mAppToken != null && mAppDied) {
                mAppToken.removeDeadWindows();
                return;
            }

            updateLastInsetValues();
            mWmService.makeWindowFreezingScreenIfNeededLocked(this);

            // If the orientation is changing, or we're starting or ending a drag resizing action,
            // then we need to hold off on unfreezing the display until this window has been
            // redrawn; to do that, we need to go through the process of getting informed by the
            // application when it has finished drawing.
            if (getOrientationChanging() || dragResizingChanged) {
                if (DEBUG_ANIM || DEBUG_ORIENTATION || DEBUG_RESIZE) {
                    Slog.v(TAG_WM, "Orientation or resize start waiting for draw"
                            + ", mDrawState=DRAW_PENDING in " + this
                            + ", surfaceController " + winAnimator.mSurfaceController);
                }
                winAnimator.mDrawState = DRAW_PENDING;
                if (mAppToken != null) {
                    mAppToken.clearAllDrawn();
                }
            }
            if (!mWmService.mResizingWindows.contains(this)) {
                if (DEBUG_RESIZE || DEBUG_ORIENTATION) Slog.v(TAG_WM, "Resizing window " + this);
                mWmService.mResizingWindows.add(this);
            }
        } else if (getOrientationChanging()) {
            if (isDrawnLw()) {
                if (DEBUG_ORIENTATION) Slog.v(TAG_WM, "Orientation not waiting for draw in "
                        + this + ", surfaceController " + winAnimator.mSurfaceController);
                setOrientationChanging(false);
                mLastFreezeDuration = (int)(SystemClock.elapsedRealtime()
                        - mWmService.mDisplayFreezeTime);
            }
        }
    }

    boolean getOrientationChanging() {
        // In addition to the local state flag, we must also consider the difference in the last
        // reported configuration vs. the current state. If the client code has not been informed of
        // the change, logic dependent on having finished processing the orientation, such as
        // unfreezing, could be improperly triggered.
        // TODO(b/62846907): Checking against {@link mLastReportedConfiguration} could be flaky as
        //                   this is not necessarily what the client has processed yet. Find a
        //                   better indicator consistent with the client.
        return (mOrientationChanging || (isVisible()
                && getConfiguration().orientation != getLastReportedConfiguration().orientation))
                && !mSeamlesslyRotated
                && !mOrientationChangeTimedOut;
    }

    void setOrientationChanging(boolean changing) {
        mOrientationChanging = changing;
        mOrientationChangeTimedOut = false;
    }

    void orientationChangeTimedOut() {
        mOrientationChangeTimedOut = true;
    }

    DisplayContent getDisplayContent() {
        return mToken.getDisplayContent();
    }

    @Override
    void onDisplayChanged(DisplayContent dc) {
        super.onDisplayChanged(dc);
        // Window was not laid out for this display yet, so make sure mLayoutSeq does not match.
        if (dc != null) {
            mLayoutSeq = dc.mLayoutSeq - 1;
            mInputWindowHandle.displayId = dc.getDisplayId();
        }
    }

    DisplayInfo getDisplayInfo() {
        final DisplayContent displayContent = getDisplayContent();
        return displayContent != null ? displayContent.getDisplayInfo() : null;
    }

    @Override
    public int getDisplayId() {
        final DisplayContent displayContent = getDisplayContent();
        if (displayContent == null) {
            return Display.INVALID_DISPLAY;
        }
        return displayContent.getDisplayId();
    }

    Task getTask() {
        return mAppToken != null ? mAppToken.getTask() : null;
    }

    TaskStack getStack() {
        Task task = getTask();
        if (task != null) {
            if (task.mStack != null) {
                return task.mStack;
            }
        }
        // Some system windows (e.g. "Power off" dialog) don't have a task, but we would still
        // associate them with some stack to enable dimming.
        final DisplayContent dc = getDisplayContent();
        return mAttrs.type >= FIRST_SYSTEM_WINDOW && dc != null ? dc.getHomeStack() : null;
    }

    /**
     * Retrieves the visible bounds of the window.
     * @param bounds The rect which gets the bounds.
     */
    void getVisibleBounds(Rect bounds) {
        final Task task = getTask();
        boolean intersectWithStackBounds = task != null && task.cropWindowsToStackBounds();
        bounds.setEmpty();
        mTmpRect.setEmpty();
        if (intersectWithStackBounds) {
            final TaskStack stack = task.mStack;
            if (stack != null) {
                stack.getDimBounds(mTmpRect);
            } else {
                intersectWithStackBounds = false;
            }
        }

        bounds.set(mWindowFrames.mVisibleFrame);
        if (intersectWithStackBounds) {
            bounds.intersect(mTmpRect);
        }

        if (bounds.isEmpty()) {
            bounds.set(mWindowFrames.mFrame);
            if (intersectWithStackBounds) {
                bounds.intersect(mTmpRect);
            }
            return;
        }
    }

    public long getInputDispatchingTimeoutNanos() {
        return mAppToken != null
                ? mAppToken.mInputDispatchingTimeoutNanos
                : WindowManagerService.DEFAULT_INPUT_DISPATCHING_TIMEOUT_NANOS;
    }

    @Override
    public boolean hasAppShownWindows() {
        return mAppToken != null && (mAppToken.firstWindowDrawn || mAppToken.startingDisplayed);
    }

    boolean isIdentityMatrix(float dsdx, float dtdx, float dsdy, float dtdy) {
        if (dsdx < .99999f || dsdx > 1.00001f) return false;
        if (dtdy < .99999f || dtdy > 1.00001f) return false;
        if (dtdx < -.000001f || dtdx > .000001f) return false;
        if (dsdy < -.000001f || dsdy > .000001f) return false;
        return true;
    }

    void prelayout() {
        if (mEnforceSizeCompat) {
            mGlobalScale = getDisplayContent().mCompatibleScreenScale;
            mInvGlobalScale = 1 / mGlobalScale;
        } else {
            mGlobalScale = mInvGlobalScale = 1;
        }
    }

    @Override
    boolean hasContentToDisplay() {
        if (!mAppFreezing && isDrawnLw() && (mViewVisibility == View.VISIBLE
                || (isAnimating() && !getDisplayContent().mAppTransition.isTransitionSet()))) {
            return true;
        }

        return super.hasContentToDisplay();
    }

    @Override
    boolean isVisible() {
        return wouldBeVisibleIfPolicyIgnored() && mPolicyVisibility
                // If we don't have a provider, this window isn't used as a window generating
                // insets, so nobody can hide it over the inset APIs.
                && (mInsetProvider == null || mInsetProvider.isClientVisible());
    }

    /**
     * @return {@code true} if the window would be visible if we'd ignore policy visibility,
     *         {@code false} otherwise.
     */
    boolean wouldBeVisibleIfPolicyIgnored() {
        return mHasSurface && !isParentWindowHidden()
                && !mAnimatingExit && !mDestroying && (!mIsWallpaper || mWallpaperVisible);
    }

    @Override
    public boolean isVisibleLw() {
        return isVisible();
    }

    /**
     * Is this window visible, ignoring its app token? It is not visible if there is no surface,
     * or we are in the process of running an exit animation that will remove the surface.
     */
    // TODO: Can we consolidate this with #isVisible() or have a more appropriate name for this?
    boolean isWinVisibleLw() {
        return (mAppToken == null || !mAppToken.hiddenRequested || mAppToken.isSelfAnimating())
                && isVisible();
    }

    /**
     * The same as isVisible(), but follows the current hidden state of the associated app token,
     * not the pending requested hidden state.
     */
    boolean isVisibleNow() {
        return (!mToken.isHidden() || mAttrs.type == TYPE_APPLICATION_STARTING)
                && isVisible();
    }

    /**
     * Can this window possibly be a drag/drop target?  The test here is
     * a combination of the above "visible now" with the check that the
     * Input Manager uses when discarding windows from input consideration.
     */
    boolean isPotentialDragTarget() {
        return isVisibleNow() && !mRemoved
                && mInputChannel != null && mInputWindowHandle != null;
    }

    /**
     * Same as isVisible(), but we also count it as visible between the
     * call to IWindowSession.add() and the first relayout().
     */
    boolean isVisibleOrAdding() {
        final AppWindowToken atoken = mAppToken;
        return (mHasSurface || (!mRelayoutCalled && mViewVisibility == View.VISIBLE))
                && mPolicyVisibility && !isParentWindowHidden()
                && (atoken == null || !atoken.hiddenRequested)
                && !mAnimatingExit && !mDestroying;
    }

    /**
     * Is this window currently on-screen?  It is on-screen either if it
     * is visible or it is currently running an animation before no longer
     * being visible.
     */
    boolean isOnScreen() {
        if (!mHasSurface || mDestroying || !mPolicyVisibility) {
            return false;
        }
        final AppWindowToken atoken = mAppToken;
        if (atoken != null) {
            return ((!isParentWindowHidden() && !atoken.hiddenRequested)
                    || isAnimating());
        }
        return !isParentWindowHidden() || isAnimating();
    }

    /**
     * Whether this window's drawn state might affect the drawn states of the app token.
     *
     * @return true if the window should be considered while evaluating allDrawn flags.
     */
    boolean mightAffectAllDrawn() {
        final boolean isAppType = mWinAnimator.mAttrType == TYPE_BASE_APPLICATION
                || mWinAnimator.mAttrType == TYPE_DRAWN_APPLICATION;
        return (isOnScreen() || isAppType) && !mAnimatingExit && !mDestroying;
    }

    /**
     * Whether this window is "interesting" when evaluating allDrawn. If it's interesting,
     * it must be drawn before allDrawn can become true.
     */
    boolean isInteresting() {
        return mAppToken != null && !mAppDied
                && (!mAppToken.isFreezingScreen() || !mAppFreezing);
    }

    /**
     * Like isOnScreen(), but we don't return true if the window is part
     * of a transition that has not yet been started.
     */
    boolean isReadyForDisplay() {
        if (mToken.waitingToShow && getDisplayContent().mAppTransition.isTransitionSet()) {
            return false;
        }
        final boolean parentAndClientVisible = !isParentWindowHidden()
                && mViewVisibility == View.VISIBLE && !mToken.isHidden();
        return mHasSurface && mPolicyVisibility && !mDestroying
                && (parentAndClientVisible || isAnimating());
    }

    // TODO: Another visibility method that was added late in the release to minimize risk.
    @Override
    public boolean canAffectSystemUiFlags() {
        final boolean translucent = mAttrs.alpha == 0.0f;
        if (translucent) {
            return false;
        }
        if (mAppToken == null) {
            final boolean shown = mWinAnimator.getShown();
            final boolean exiting = mAnimatingExit || mDestroying;
            return shown && !exiting;
        } else {
            final Task task = getTask();
            final boolean canFromTask = task != null && task.canAffectSystemUiFlags();
            return canFromTask && !mAppToken.isHidden();
        }
    }

    /**
     * Like isOnScreen, but returns false if the surface hasn't yet
     * been drawn.
     */
    @Override
    public boolean isDisplayedLw() {
        final AppWindowToken atoken = mAppToken;
        return isDrawnLw() && mPolicyVisibility
                && ((!isParentWindowHidden() && (atoken == null || !atoken.hiddenRequested))
                        || isAnimating());
    }

    /**
     * Return true if this window or its app token is currently animating.
     */
    @Override
    public boolean isAnimatingLw() {
        return isAnimating();
    }

    @Override
    public boolean isGoneForLayoutLw() {
        final AppWindowToken atoken = mAppToken;
        return mViewVisibility == View.GONE
                || !mRelayoutCalled
                || (atoken == null && mToken.isHidden())
                || (atoken != null && atoken.hiddenRequested)
                || isParentWindowHidden()
                || (mAnimatingExit && !isAnimatingLw())
                || mDestroying;
    }

    /**
     * Returns true if the window has a surface that it has drawn a
     * complete UI in to.
     */
    public boolean isDrawFinishedLw() {
        return mHasSurface && !mDestroying &&
                (mWinAnimator.mDrawState == COMMIT_DRAW_PENDING
                || mWinAnimator.mDrawState == READY_TO_SHOW
                || mWinAnimator.mDrawState == HAS_DRAWN);
    }

    /**
     * Returns true if the window has a surface that it has drawn a
     * complete UI in to.
     */
    @Override
    public boolean isDrawnLw() {
        return mHasSurface && !mDestroying &&
                (mWinAnimator.mDrawState == READY_TO_SHOW || mWinAnimator.mDrawState == HAS_DRAWN);
    }

    /**
     * Return true if the window is opaque and fully drawn.  This indicates
     * it may obscure windows behind it.
     */
    private boolean isOpaqueDrawn() {
        // When there is keyguard, wallpaper could be placed over the secure app
        // window but invisible. We need to check wallpaper visibility explicitly
        // to determine if it's occluding apps.
        return ((!mIsWallpaper && mAttrs.format == PixelFormat.OPAQUE)
                || (mIsWallpaper && mWallpaperVisible))
                && isDrawnLw() && !isAnimating();
    }

    @Override
    void onMovedByResize() {
        if (DEBUG_RESIZE) Slog.d(TAG, "onMovedByResize: Moving " + this);
        mMovedByResize = true;
        super.onMovedByResize();
    }

    boolean onAppVisibilityChanged(boolean visible, boolean runningAppAnimation) {
        boolean changed = false;

        for (int i = mChildren.size() - 1; i >= 0; --i) {
            final WindowState c = mChildren.get(i);
            changed |= c.onAppVisibilityChanged(visible, runningAppAnimation);
        }

        if (mAttrs.type == TYPE_APPLICATION_STARTING) {
            // Starting window that's exiting will be removed when the animation finishes.
            // Mark all relevant flags for that onExitAnimationDone will proceed all the way
            // to actually remove it.
            if (!visible && isVisibleNow() && mAppToken.isSelfAnimating()) {
                mAnimatingExit = true;
                mRemoveOnExit = true;
                mWindowRemovalAllowed = true;
            }
            return changed;
        }

        final boolean isVisibleNow = isVisibleNow();
        if (visible != isVisibleNow) {
            // Run exit animation if:
            // 1. App visibility and WS visibility are different
            // 2. App is not running an animation
            // 3. WS is currently visible
            if (!runningAppAnimation && isVisibleNow) {
                final AccessibilityController accessibilityController =
                        mWmService.mAccessibilityController;
                final int winTransit = TRANSIT_EXIT;
                mWinAnimator.applyAnimationLocked(winTransit, false /* isEntrance */);
                //TODO (multidisplay): Magnification is supported only for the default
                if (accessibilityController != null && getDisplayId() == DEFAULT_DISPLAY) {
                    accessibilityController.onWindowTransitionLocked(this, winTransit);
                }
            }
            changed = true;
            setDisplayLayoutNeeded();
        }

        return changed;
    }

    boolean onSetAppExiting() {
        final DisplayContent displayContent = getDisplayContent();
        boolean changed = false;

        if (isVisibleNow()) {
            mWinAnimator.applyAnimationLocked(TRANSIT_EXIT, false);
            //TODO (multidisplay): Magnification is supported only for the default
            if (mWmService.mAccessibilityController != null && isDefaultDisplay()) {
                mWmService.mAccessibilityController.onWindowTransitionLocked(this, TRANSIT_EXIT);
            }
            changed = true;
            if (displayContent != null) {
                displayContent.setLayoutNeeded();
            }
        }

        for (int i = mChildren.size() - 1; i >= 0; --i) {
            final WindowState c = mChildren.get(i);
            changed |= c.onSetAppExiting();
        }

        return changed;
    }

    @Override
    void onResize() {
        final ArrayList<WindowState> resizingWindows = mWmService.mResizingWindows;
        if (mHasSurface && !isGoneForLayoutLw() && !resizingWindows.contains(this)) {
            if (DEBUG_RESIZE) Slog.d(TAG, "onResize: Resizing " + this);
            resizingWindows.add(this);
        }
        if (isGoneForLayoutLw()) {
            mResizedWhileGone = true;
        }

        super.onResize();
    }

    void onUnfreezeBounds() {
        for (int i = mChildren.size() - 1; i >= 0; --i) {
            final WindowState c = mChildren.get(i);
            c.onUnfreezeBounds();
        }

        if (!mHasSurface) {
            return;
        }

        mLayoutNeeded = true;
        setDisplayLayoutNeeded();
        if (!mWmService.mResizingWindows.contains(this)) {
            mWmService.mResizingWindows.add(this);
        }
    }

    /**
     * If the window has moved due to its containing content frame changing, then notify the
     * listeners and optionally animate it. Simply checking a change of position is not enough,
     * because being move due to dock divider is not a trigger for animation.
     */
    void handleWindowMovedIfNeeded() {
        if (!hasMoved()) {
            return;
        }

        // Frame has moved, containing content frame has also moved, and we're not currently
        // animating... let's do something.
        final int left = mWindowFrames.mFrame.left;
        final int top = mWindowFrames.mFrame.top;
        final Task task = getTask();
        final boolean adjustedForMinimizedDockOrIme = task != null
                && (task.mStack.isAdjustedForMinimizedDockedStack()
                || task.mStack.isAdjustedForIme());
        if (mToken.okToAnimate()
                && (mAttrs.privateFlags & PRIVATE_FLAG_NO_MOVE_ANIMATION) == 0
                && !isDragResizing() && !adjustedForMinimizedDockOrIme
                && getWindowConfiguration().hasMovementAnimations()
                && !mWinAnimator.mLastHidden
                && !mSeamlesslyRotated) {
            startMoveAnimation(left, top);
        }

        //TODO (multidisplay): Accessibility supported only for the default display.
        if (mWmService.mAccessibilityController != null
                && getDisplayContent().getDisplayId() == DEFAULT_DISPLAY) {
            mWmService.mAccessibilityController.onSomeWindowResizedOrMovedLocked();
        }

        try {
            mClient.moved(left, top);
        } catch (RemoteException e) {
        }
        mMovedByResize = false;
    }

    /**
     * Return whether this window has moved. (Only makes
     * sense to call from performLayoutAndPlaceSurfacesLockedInner().)
     */
    private boolean hasMoved() {
        return mHasSurface && (mWindowFrames.hasContentChanged() || mMovedByResize)
                && !mAnimatingExit
                && (mWindowFrames.mFrame.top != mWindowFrames.mLastFrame.top
                    || mWindowFrames.mFrame.left != mWindowFrames.mLastFrame.left)
                && (!mIsChildWindow || !getParentWindow().hasMoved());
    }

    boolean isObscuringDisplay() {
        Task task = getTask();
        if (task != null && task.mStack != null && !task.mStack.fillsParent()) {
            return false;
        }
        return isOpaqueDrawn() && fillsDisplay();
    }

    boolean fillsDisplay() {
        final DisplayInfo displayInfo = getDisplayInfo();
        return mWindowFrames.mFrame.left <= 0 && mWindowFrames.mFrame.top <= 0
                && mWindowFrames.mFrame.right >= displayInfo.appWidth
                && mWindowFrames.mFrame.bottom >= displayInfo.appHeight;
    }

    /** Returns true if last applied config was not yet requested by client. */
    boolean isConfigChanged() {
        return !getLastReportedConfiguration().equals(getConfiguration());
    }

    void onWindowReplacementTimeout() {
        if (mWillReplaceWindow) {
            // Since the window already timed out, remove it immediately now.
            // Use WindowState#removeImmediately() instead of WindowState#removeIfPossible(), as the latter
            // delays removal on certain conditions, which will leave the stale window in the
            // stack and marked mWillReplaceWindow=false, so the window will never be removed.
            //
            // Also removes child windows.
            removeImmediately();
        } else {
            for (int i = mChildren.size() - 1; i >= 0; --i) {
                final WindowState c = mChildren.get(i);
                c.onWindowReplacementTimeout();
            }
        }
    }

    @Override
    void forceWindowsScaleableInTransaction(boolean force) {
        if (mWinAnimator != null && mWinAnimator.hasSurface()) {
            mWinAnimator.mSurfaceController.forceScaleableInTransaction(force);
        }

        super.forceWindowsScaleableInTransaction(force);
    }

    @Override
    void removeImmediately() {
        super.removeImmediately();

        if (mRemoved) {
            // Nothing to do.
            if (DEBUG_ADD_REMOVE) Slog.v(TAG_WM,
                    "WS.removeImmediately: " + this + " Already removed...");
            return;
        }

        mRemoved = true;

        mWillReplaceWindow = false;
        if (mReplacementWindow != null) {
            mReplacementWindow.mSkipEnterAnimationForSeamlessReplacement = false;
        }

        final DisplayContent dc = getDisplayContent();
        if (isInputMethodTarget()) {
            dc.computeImeTarget(true /* updateImeTarget */);
        }

        final int type = mAttrs.type;
        if (WindowManagerService.excludeWindowTypeFromTapOutTask(type)) {
            dc.mTapExcludedWindows.remove(this);
        }
        if (mTapExcludeRegionHolder != null) {
            // If a tap exclude region container was initialized for this window, then it should've
            // also been registered in display.
            dc.mTapExcludeProvidingWindows.remove(this);
        }
        dc.getDisplayPolicy().removeWindowLw(this);

        disposeInputChannel();

        mWinAnimator.destroyDeferredSurfaceLocked();
        mWinAnimator.destroySurfaceLocked();
        mSession.windowRemovedLocked();
        try {
            mClient.asBinder().unlinkToDeath(mDeathRecipient, 0);
        } catch (RuntimeException e) {
            // Ignore if it has already been removed (usually because
            // we are doing this as part of processing a death note.)
        }

        mWmService.postWindowRemoveCleanupLocked(this);
    }

    @Override
    void removeIfPossible() {
        super.removeIfPossible();
        removeIfPossible(false /*keepVisibleDeadWindow*/);
    }

    private void removeIfPossible(boolean keepVisibleDeadWindow) {
        mWindowRemovalAllowed = true;
        if (DEBUG_ADD_REMOVE) Slog.v(TAG,
                "removeIfPossible: " + this + " callers=" + Debug.getCallers(5));

        final boolean startingWindow = mAttrs.type == TYPE_APPLICATION_STARTING;
        if (startingWindow && DEBUG_STARTING_WINDOW) Slog.d(TAG_WM,
                "Starting window removed " + this);

        if (localLOGV || DEBUG_FOCUS || DEBUG_FOCUS_LIGHT && isFocused())
            Slog.v(TAG_WM, "Remove " + this + " client="
                        + Integer.toHexString(System.identityHashCode(mClient.asBinder()))
                        + ", surfaceController=" + mWinAnimator.mSurfaceController + " Callers="
                        + Debug.getCallers(5));

        final long origId = Binder.clearCallingIdentity();

        try {
            disposeInputChannel();

            if (DEBUG_APP_TRANSITIONS) Slog.v(TAG_WM, "Remove " + this
                    + ": mSurfaceController=" + mWinAnimator.mSurfaceController
                    + " mAnimatingExit=" + mAnimatingExit
                    + " mRemoveOnExit=" + mRemoveOnExit
                    + " mHasSurface=" + mHasSurface
                    + " surfaceShowing=" + mWinAnimator.getShown()
                    + " animating=" + isAnimating()
                    + " app-animation="
                    + (mAppToken != null ? mAppToken.isSelfAnimating() : "false")
                    + " mWillReplaceWindow=" + mWillReplaceWindow
                    + " inPendingTransaction="
                    + (mAppToken != null ? mAppToken.inPendingTransaction : false)
                    + " mDisplayFrozen=" + mWmService.mDisplayFrozen
                    + " callers=" + Debug.getCallers(6));

            // Visibility of the removed window. Will be used later to update orientation later on.
            boolean wasVisible = false;

            final int displayId = getDisplayId();

            // First, see if we need to run an animation. If we do, we have to hold off on removing the
            // window until the animation is done. If the display is frozen, just remove immediately,
            // since the animation wouldn't be seen.
            if (mHasSurface && mToken.okToAnimate()) {
                if (mWillReplaceWindow) {
                    // This window is going to be replaced. We need to keep it around until the new one
                    // gets added, then we will get rid of this one.
                    if (DEBUG_ADD_REMOVE) Slog.v(TAG_WM,
                            "Preserving " + this + " until the new one is " + "added");
                    // TODO: We are overloading mAnimatingExit flag to prevent the window state from
                    // been removed. We probably need another flag to indicate that window removal
                    // should be deffered vs. overloading the flag that says we are playing an exit
                    // animation.
                    mAnimatingExit = true;
                    mReplacingRemoveRequested = true;
                    return;
                }

                // If we are not currently running the exit animation, we need to see about starting one
                wasVisible = isWinVisibleLw();

                if (keepVisibleDeadWindow) {
                    if (DEBUG_ADD_REMOVE) Slog.v(TAG_WM,
                            "Not removing " + this + " because app died while it's visible");

                    mAppDied = true;
                    setDisplayLayoutNeeded();
                    mWmService.mWindowPlacerLocked.performSurfacePlacement();

                    // Set up a replacement input channel since the app is now dead.
                    // We need to catch tapping on the dead window to restart the app.
                    openInputChannel(null);
                    getDisplayContent().getInputMonitor().updateInputWindowsLw(true /*force*/);
                    return;
                }

                if (wasVisible) {
                    final int transit = (!startingWindow) ? TRANSIT_EXIT : TRANSIT_PREVIEW_DONE;

                    // Try starting an animation.
                    if (mWinAnimator.applyAnimationLocked(transit, false)) {
                        mAnimatingExit = true;

                        // mAnimatingExit affects canAffectSystemUiFlags(). Run layout such that
                        // any change from that is performed immediately.
                        setDisplayLayoutNeeded();
                        mWmService.requestTraversal();
                    }
                    //TODO (multidisplay): Magnification is supported only for the default display.
                    if (mWmService.mAccessibilityController != null
                            && displayId == DEFAULT_DISPLAY) {
                        mWmService.mAccessibilityController.onWindowTransitionLocked(this, transit);
                    }
                }
                final boolean isAnimating = isAnimating()
                        && (mAppToken == null || !mAppToken.isWaitingForTransitionStart());
                final boolean lastWindowIsStartingWindow = startingWindow && mAppToken != null
                        && mAppToken.isLastWindow(this);
                // We delay the removal of a window if it has a showing surface that can be used to run
                // exit animation and it is marked as exiting.
                // Also, If isn't the an animating starting window that is the last window in the app.
                // We allow the removal of the non-animating starting window now as there is no
                // additional window or animation that will trigger its removal.
                if (mWinAnimator.getShown() && mAnimatingExit
                        && (!lastWindowIsStartingWindow || isAnimating)) {
                    // The exit animation is running or should run... wait for it!
                    if (DEBUG_ADD_REMOVE) Slog.v(TAG_WM,
                            "Not removing " + this + " due to exit animation ");
                    setupWindowForRemoveOnExit();
                    if (mAppToken != null) {
                        mAppToken.updateReportedVisibilityLocked();
                    }
                    return;
                }
            }

            removeImmediately();
            // Removing a visible window will effect the computed orientation
            // So just update orientation if needed.
            if (wasVisible) {
                final DisplayContent displayContent = getDisplayContent();
                if (displayContent.updateOrientationFromAppTokens()) {
                    displayContent.sendNewConfiguration();
                }
            }
            mWmService.updateFocusedWindowLocked(isFocused()
                            ? UPDATE_FOCUS_REMOVING_FOCUS
                            : UPDATE_FOCUS_NORMAL,
                    true /*updateInputWindows*/);
        } finally {
            Binder.restoreCallingIdentity(origId);
        }
    }

    private void setupWindowForRemoveOnExit() {
        mRemoveOnExit = true;
        setDisplayLayoutNeeded();
        // Request a focus update as this window's input channel is already gone. Otherwise
        // we could have no focused window in input manager.
        final boolean focusChanged = mWmService.updateFocusedWindowLocked(
                UPDATE_FOCUS_WILL_PLACE_SURFACES, false /*updateInputWindows*/);
        mWmService.mWindowPlacerLocked.performSurfacePlacement();
        if (focusChanged) {
            getDisplayContent().getInputMonitor().updateInputWindowsLw(false /*force*/);
        }
    }

    void setHasSurface(boolean hasSurface) {
        mHasSurface = hasSurface;
    }

    boolean canBeImeTarget() {
        if (mIsImWindow) {
            // IME windows can't be IME targets. IME targets are required to be below the IME
            // windows and that wouldn't be possible if the IME window is its own target...silly.
            return false;
        }

        final boolean windowsAreFocusable = mAppToken == null || mAppToken.windowsAreFocusable();
        if (!windowsAreFocusable) {
            // This window can't be an IME target if the app's windows should not be focusable.
            return false;
        }

        final int fl = mAttrs.flags & (FLAG_NOT_FOCUSABLE | FLAG_ALT_FOCUSABLE_IM);
        final int type = mAttrs.type;

        // Can only be an IME target if both FLAG_NOT_FOCUSABLE and FLAG_ALT_FOCUSABLE_IM are set or
        // both are cleared...and not a starting window.
        if (fl != 0 && fl != (FLAG_NOT_FOCUSABLE | FLAG_ALT_FOCUSABLE_IM)
                && type != TYPE_APPLICATION_STARTING) {
            return false;
        }

        if (DEBUG_INPUT_METHOD) {
            Slog.i(TAG_WM, "isVisibleOrAdding " + this + ": " + isVisibleOrAdding());
            if (!isVisibleOrAdding()) {
                Slog.i(TAG_WM, "  mSurfaceController=" + mWinAnimator.mSurfaceController
                        + " relayoutCalled=" + mRelayoutCalled
                        + " viewVis=" + mViewVisibility
                        + " policyVis=" + mPolicyVisibility
                        + " policyVisAfterAnim=" + mPolicyVisibilityAfterAnim
                        + " parentHidden=" + isParentWindowHidden()
                        + " exiting=" + mAnimatingExit + " destroying=" + mDestroying);
                if (mAppToken != null) {
                    Slog.i(TAG_WM, "  mAppToken.hiddenRequested=" + mAppToken.hiddenRequested);
                }
            }
        }
        return isVisibleOrAdding();
    }

    private final class DeadWindowEventReceiver extends InputEventReceiver {
        DeadWindowEventReceiver(InputChannel inputChannel) {
            super(inputChannel, mWmService.mH.getLooper());
        }
        @Override
        public void onInputEvent(InputEvent event) {
            finishInputEvent(event, true);
        }
    }
    /**
     *  Dummy event receiver for windows that died visible.
     */
    private DeadWindowEventReceiver mDeadWindowEventReceiver;

    void openInputChannel(InputChannel outInputChannel) {
        if (mInputChannel != null) {
            throw new IllegalStateException("Window already has an input channel.");
        }
        String name = getName();
        InputChannel[] inputChannels = InputChannel.openInputChannelPair(name);
        mInputChannel = inputChannels[0];
        mClientChannel = inputChannels[1];
        mInputWindowHandle.token = mClient.asBinder();
        if (outInputChannel != null) {
            mClientChannel.transferTo(outInputChannel);
            mClientChannel.dispose();
            mClientChannel = null;
        } else {
            // If the window died visible, we setup a dummy input channel, so that taps
            // can still detected by input monitor channel, and we can relaunch the app.
            // Create dummy event receiver that simply reports all events as handled.
            mDeadWindowEventReceiver = new DeadWindowEventReceiver(mClientChannel);
        }
        mWmService.mInputManager.registerInputChannel(mInputChannel, mClient.asBinder());
    }

    void disposeInputChannel() {
        if (mDeadWindowEventReceiver != null) {
            mDeadWindowEventReceiver.dispose();
            mDeadWindowEventReceiver = null;
        }

        // unregister server channel first otherwise it complains about broken channel
        if (mInputChannel != null) {
            mWmService.mInputManager.unregisterInputChannel(mInputChannel);

            mInputChannel.dispose();
            mInputChannel = null;
        }
        if (mClientChannel != null) {
            mClientChannel.dispose();
            mClientChannel = null;
        }
        mInputWindowHandle.token = null;
    }

    /** Returns true if the replacement window was removed. */
    boolean removeReplacedWindowIfNeeded(WindowState replacement) {
        if (mWillReplaceWindow && mReplacementWindow == replacement && replacement.hasDrawnLw()) {
            replacement.mSkipEnterAnimationForSeamlessReplacement = false;
            removeReplacedWindow();
            return true;
        }

        for (int i = mChildren.size() - 1; i >= 0; --i) {
            final WindowState c = mChildren.get(i);
            if (c.removeReplacedWindowIfNeeded(replacement)) {
                return true;
            }
        }
        return false;
    }

    private void removeReplacedWindow() {
        if (DEBUG_ADD_REMOVE) Slog.d(TAG, "Removing replaced window: " + this);
        mWillReplaceWindow = false;
        mAnimateReplacingWindow = false;
        mReplacingRemoveRequested = false;
        mReplacementWindow = null;
        if (mAnimatingExit || !mAnimateReplacingWindow) {
            removeImmediately();
        }
    }

    boolean setReplacementWindowIfNeeded(WindowState replacementCandidate) {
        boolean replacementSet = false;

        if (mWillReplaceWindow && mReplacementWindow == null
                && getWindowTag().toString().equals(replacementCandidate.getWindowTag().toString())) {

            mReplacementWindow = replacementCandidate;
            replacementCandidate.mSkipEnterAnimationForSeamlessReplacement = !mAnimateReplacingWindow;
            replacementSet = true;
        }

        for (int i = mChildren.size() - 1; i >= 0; --i) {
            final WindowState c = mChildren.get(i);
            replacementSet |= c.setReplacementWindowIfNeeded(replacementCandidate);
        }

        return replacementSet;
    }

    void setDisplayLayoutNeeded() {
        final DisplayContent dc = getDisplayContent();
        if (dc != null) {
            dc.setLayoutNeeded();
        }
    }

    void applyAdjustForImeIfNeeded() {
        final Task task = getTask();
        if (task != null && task.mStack != null && task.mStack.isAdjustedForIme()) {
            task.mStack.applyAdjustForImeIfNeeded(task);
        }
    }

    @Override
    void switchUser() {
        super.switchUser();
        if (isHiddenFromUserLocked()) {
            if (DEBUG_VISIBILITY) Slog.w(TAG_WM, "user changing, hiding " + this
                    + ", attrs=" + mAttrs.type + ", belonging to " + mOwnerUid);
            hideLw(false);
        }
    }

    int getSurfaceTouchableRegion(Region region, int flags) {
        final boolean modal = (flags & (FLAG_NOT_TOUCH_MODAL | FLAG_NOT_FOCUSABLE)) == 0;
        if (modal && mAppToken != null) {
            // Limit the outer touch to the activity stack region.
            flags |= FLAG_NOT_TOUCH_MODAL;
            // If this is a modal window we need to dismiss it if it's not full screen and the
            // touch happens outside of the frame that displays the content. This means we
            // need to intercept touches outside of that window. The dim layer user
            // associated with the window (task or stack) will give us the good bounds, as
            // they would be used to display the dim layer.
            final Task task = getTask();
            if (task != null) {
                task.getDimBounds(mTmpRect);
            } else {
                getStack().getDimBounds(mTmpRect);
            }
            if (inFreeformWindowingMode()) {
                // For freeform windows we the touch region to include the whole surface for the
                // shadows.
                final DisplayMetrics displayMetrics = getDisplayContent().getDisplayMetrics();
                final int delta = WindowManagerService.dipToPixel(
                        RESIZE_HANDLE_WIDTH_IN_DP, displayMetrics);
                mTmpRect.inset(-delta, -delta);
            }
            region.set(mTmpRect);
            region.translate(-mWindowFrames.mFrame.left, -mWindowFrames.mFrame.top);
        } else {
            // Not modal or full screen modal
            getTouchableRegion(region);
        }
<<<<<<< HEAD

        // The area containing the shadows is not touchable.
        region.translate(mAttrs.surfaceInsets.left, mAttrs.surfaceInsets.top);
=======
        // Translate to surface based coordinates.
        region.translate(-mWindowFrames.mFrame.left, -mWindowFrames.mFrame.top);
>>>>>>> de843449

        return flags;
    }

    void checkPolicyVisibilityChange() {
        if (mPolicyVisibility != mPolicyVisibilityAfterAnim) {
            if (DEBUG_VISIBILITY) {
                Slog.v(TAG, "Policy visibility changing after anim in " +
                        mWinAnimator + ": " + mPolicyVisibilityAfterAnim);
            }
            mPolicyVisibility = mPolicyVisibilityAfterAnim;
            if (!mPolicyVisibility) {
                mWinAnimator.hide("checkPolicyVisibilityChange");
                if (isFocused()) {
                    if (DEBUG_FOCUS_LIGHT) Slog.i(TAG,
                            "setAnimationLocked: setting mFocusMayChange true");
                    mWmService.mFocusMayChange = true;
                }
                setDisplayLayoutNeeded();
                // Window is no longer visible -- make sure if we were waiting
                // for it to be displayed before enabling the display, that
                // we allow the display to be enabled now.
                mWmService.enableScreenIfNeededLocked();
            }
        }
    }

    void setRequestedSize(int requestedWidth, int requestedHeight) {
        if ((mRequestedWidth != requestedWidth || mRequestedHeight != requestedHeight)) {
            mLayoutNeeded = true;
            mRequestedWidth = requestedWidth;
            mRequestedHeight = requestedHeight;
        }
    }

    void prepareWindowToDisplayDuringRelayout(boolean wasVisible) {
        // We need to turn on screen regardless of visibility.
        boolean hasTurnScreenOnFlag = (mAttrs.flags & FLAG_TURN_SCREEN_ON) != 0;
        boolean allowTheaterMode =
                mWmService.mAllowTheaterModeWakeFromLayout || Settings.Global.getInt(
                        mWmService.mContext.getContentResolver(), Settings.Global.THEATER_MODE_ON, 0)
                        == 0;
        boolean canTurnScreenOn = mAppToken == null || mAppToken.canTurnScreenOn();

        // The screen will turn on if the following conditions are met
        // 1. The window has the flag FLAG_TURN_SCREEN_ON
        // 2. The WMS allows theater mode.
        // 3. No AWT or the AWT allows the screen to be turned on. This should only be true once
        // per resume to prevent the screen getting getting turned on for each relayout. Set
        // canTurnScreenOn will be set to false so the window doesn't turn the screen on again
        // during this resume.
        // 4. When the screen is not interactive. This is because when the screen is already
        // interactive, the value may persist until the next animation, which could potentially
        // be occurring while turning off the screen. This would lead to the screen incorrectly
        // turning back on.
        if (hasTurnScreenOnFlag) {
            if (allowTheaterMode && canTurnScreenOn && !mPowerManagerWrapper.isInteractive()) {
                if (DEBUG_VISIBILITY || DEBUG_POWER) {
                    Slog.v(TAG, "Relayout window turning screen on: " + this);
                }
                mPowerManagerWrapper.wakeUp(SystemClock.uptimeMillis(),
                        "android.server.wm:TURN_ON");
            }

            if (mAppToken != null) {
                mAppToken.setCanTurnScreenOn(false);
            }
        }

        // If we were already visible, skip rest of preparation.
        if (wasVisible) {
            if (DEBUG_VISIBILITY) Slog.v(TAG,
                    "Already visible and does not turn on screen, skip preparing: " + this);
            return;
        }

        if ((mAttrs.softInputMode & SOFT_INPUT_MASK_ADJUST)
                == SOFT_INPUT_ADJUST_RESIZE) {
            mLayoutNeeded = true;
        }

        if (isDrawnLw() && mToken.okToAnimate()) {
            mWinAnimator.applyEnterAnimationLocked();
        }
    }

    private Configuration getProcessGlobalConfiguration() {
        // For child windows we want to use the pid for the parent window in case the the child
        // window was added from another process.
        final int pid = getParentWindow() != null ? getParentWindow().mSession.mPid : mSession.mPid;
<<<<<<< HEAD
        mTempConfiguration.setTo(mWmService.mProcessConfigurations.get(
                pid, mWmService.mRoot.getConfiguration()));
=======
        final Configuration processConfig =
                mWmService.mAtmService.getGlobalConfigurationForPid(pid);
        mTempConfiguration.setTo(processConfig == null
                ? mWmService.mRoot.getConfiguration() : processConfig);
>>>>>>> de843449
        return mTempConfiguration;
    }

    void getMergedConfiguration(MergedConfiguration outConfiguration) {
        final Configuration globalConfig = getProcessGlobalConfiguration();
        final Configuration overrideConfig = getMergedOverrideConfiguration();
        outConfiguration.setConfiguration(globalConfig, overrideConfig);
    }

    void setLastReportedMergedConfiguration(MergedConfiguration config) {
        mLastReportedConfiguration.setTo(config);
    }

    void getLastReportedMergedConfiguration(MergedConfiguration config) {
        config.setTo(mLastReportedConfiguration);
    }

    private Configuration getLastReportedConfiguration() {
        return mLastReportedConfiguration.getMergedConfiguration();
    }

    void adjustStartingWindowFlags() {
        if (mAttrs.type == TYPE_BASE_APPLICATION && mAppToken != null
                && mAppToken.startingWindow != null) {
            // Special handling of starting window over the base
            // window of the app: propagate lock screen flags to it,
            // to provide the correct semantics while starting.
            final int mask = FLAG_SHOW_WHEN_LOCKED | FLAG_DISMISS_KEYGUARD
                    | FLAG_ALLOW_LOCK_WHILE_SCREEN_ON;
            WindowManager.LayoutParams sa = mAppToken.startingWindow.mAttrs;
            sa.flags = (sa.flags & ~mask) | (mAttrs.flags & mask);
        }
    }

    void setWindowScale(int requestedWidth, int requestedHeight) {
        final boolean scaledWindow = (mAttrs.flags & FLAG_SCALED) != 0;

        if (scaledWindow) {
            // requested{Width|Height} Surface's physical size
            // attrs.{width|height} Size on screen
            // TODO: We don't check if attrs != null here. Is it implicitly checked?
            mHScale = (mAttrs.width  != requestedWidth)  ?
                    (mAttrs.width  / (float)requestedWidth) : 1.0f;
            mVScale = (mAttrs.height != requestedHeight) ?
                    (mAttrs.height / (float)requestedHeight) : 1.0f;
        } else {
            mHScale = mVScale = 1;
        }
    }

    private class DeathRecipient implements IBinder.DeathRecipient {
        @Override
        public void binderDied() {
            try {
                boolean resetSplitScreenResizing = false;
                synchronized (mWmService.mGlobalLock) {
                    final WindowState win = mWmService
                            .windowForClientLocked(mSession, mClient, false);
                    Slog.i(TAG, "WIN DEATH: " + win);
                    if (win != null) {
                        final DisplayContent dc = getDisplayContent();
                        if (win.mAppToken != null && win.mAppToken.findMainWindow() == win) {
                            mWmService.mTaskSnapshotController.onAppDied(win.mAppToken);
                        }
                        win.removeIfPossible(shouldKeepVisibleDeadAppWindow());
                        if (win.mAttrs.type == TYPE_DOCK_DIVIDER) {
                            // The owner of the docked divider died :( We reset the docked stack,
                            // just in case they have the divider at an unstable position. Better
                            // also reset drag resizing state, because the owner can't do it
                            // anymore.
                            final TaskStack stack =
                                    dc.getSplitScreenPrimaryStackIgnoringVisibility();
                            if (stack != null) {
                                stack.resetDockedStackToMiddle();
                            }
                            resetSplitScreenResizing = true;
                        }
                    } else if (mHasSurface) {
                        Slog.e(TAG, "!!! LEAK !!! Window removed but surface still valid.");
                        WindowState.this.removeIfPossible();
                    }
                }
                if (resetSplitScreenResizing) {
                    try {
                        // Note: this calls into ActivityManager, so we must *not* hold the window
                        // manager lock while calling this.
                        mWmService.mActivityTaskManager.setSplitScreenResizing(false);
                    } catch (RemoteException e) {
                        // Local call, shouldn't return RemoteException.
                        throw e.rethrowAsRuntimeException();
                    }
                }
            } catch (IllegalArgumentException ex) {
                // This will happen if the window has already been removed.
            }
        }
    }

    /**
     * Returns true if this window is visible and belongs to a dead app and shouldn't be removed,
     * because we want to preserve its location on screen to be re-activated later when the user
     * interacts with it.
     */
    private boolean shouldKeepVisibleDeadAppWindow() {
        if (!isWinVisibleLw() || mAppToken == null || mAppToken.isClientHidden()) {
            // Not a visible app window or the app isn't dead.
            return false;
        }

        if (mAttrs.token != mClient.asBinder()) {
            // The window was add by a client using another client's app token. We don't want to
            // keep the dead window around for this case since this is meant for 'real' apps.
            return false;
        }

        if (mAttrs.type == TYPE_APPLICATION_STARTING) {
            // We don't keep starting windows since they were added by the window manager before
            // the app even launched.
            return false;
        }

        return getWindowConfiguration().keepVisibleDeadAppWindowOnScreen();
    }

    @Override
    public boolean canReceiveKeys() {
        return isVisibleOrAdding()
                && (mViewVisibility == View.VISIBLE) && !mRemoveOnExit
                && ((mAttrs.flags & WindowManager.LayoutParams.FLAG_NOT_FOCUSABLE) == 0)
                && (mAppToken == null || mAppToken.windowsAreFocusable())
                && !cantReceiveTouchInput();
    }

    /** @return false if this window desires touch events. */
    boolean cantReceiveTouchInput() {
        return mAppToken != null && mAppToken.getTask() != null
                && mAppToken.getTask().mStack.shouldIgnoreInput();
    }

    @Override
    public boolean hasDrawnLw() {
        return mWinAnimator.mDrawState == WindowStateAnimator.HAS_DRAWN;
    }

    @Override
    public boolean showLw(boolean doAnimation) {
        return showLw(doAnimation, true);
    }

    boolean showLw(boolean doAnimation, boolean requestAnim) {
        if (isHiddenFromUserLocked()) {
            return false;
        }
        if (!mAppOpVisibility) {
            // Being hidden due to app op request.
            return false;
        }
        if (mPermanentlyHidden) {
            // Permanently hidden until the app exists as apps aren't prepared
            // to handle their windows being removed from under them.
            return false;
        }
        if (mHiddenWhileSuspended) {
            // Being hidden due to owner package being suspended.
            return false;
        }
        if (mForceHideNonSystemOverlayWindow) {
            // This is an alert window that is currently force hidden.
            return false;
        }
        if (mPolicyVisibility && mPolicyVisibilityAfterAnim) {
            // Already showing.
            return false;
        }
        if (DEBUG_VISIBILITY) Slog.v(TAG, "Policy visibility true: " + this);
        if (doAnimation) {
            if (DEBUG_VISIBILITY) Slog.v(TAG, "doAnimation: mPolicyVisibility="
                    + mPolicyVisibility + " animating=" + isAnimating());
            if (!mToken.okToAnimate()) {
                doAnimation = false;
            } else if (mPolicyVisibility && !isAnimating()) {
                // Check for the case where we are currently visible and
                // not animating; we do not want to do animation at such a
                // point to become visible when we already are.
                doAnimation = false;
            }
        }
        mPolicyVisibility = true;
        mPolicyVisibilityAfterAnim = true;
        if (doAnimation) {
            mWinAnimator.applyAnimationLocked(TRANSIT_ENTER, true);
        }
        if (requestAnim) {
            mWmService.scheduleAnimationLocked();
        }
        if ((mAttrs.flags & FLAG_NOT_FOCUSABLE) == 0) {
            mWmService.updateFocusedWindowLocked(UPDATE_FOCUS_NORMAL, false /* updateImWindows */);
        }
        return true;
    }

    @Override
    public boolean hideLw(boolean doAnimation) {
        return hideLw(doAnimation, true);
    }

    boolean hideLw(boolean doAnimation, boolean requestAnim) {
        if (doAnimation) {
            if (!mToken.okToAnimate()) {
                doAnimation = false;
            }
        }
        boolean current = doAnimation ? mPolicyVisibilityAfterAnim : mPolicyVisibility;
        if (!current) {
            // Already hiding.
            return false;
        }
        if (doAnimation) {
            mWinAnimator.applyAnimationLocked(TRANSIT_EXIT, false);
            if (!isAnimating()) {
                doAnimation = false;
            }
        }
        mPolicyVisibilityAfterAnim = false;
        final boolean isFocused = isFocused();
        if (!doAnimation) {
            if (DEBUG_VISIBILITY) Slog.v(TAG, "Policy visibility false: " + this);
            mPolicyVisibility = false;
            // Window is no longer visible -- make sure if we were waiting
            // for it to be displayed before enabling the display, that
            // we allow the display to be enabled now.
            mWmService.enableScreenIfNeededLocked();
            if (isFocused) {
                if (DEBUG_FOCUS_LIGHT) Slog.i(TAG,
                        "WindowState.hideLw: setting mFocusMayChange true");
                mWmService.mFocusMayChange = true;
            }
        }
        if (requestAnim) {
            mWmService.scheduleAnimationLocked();
        }
        if (isFocused) {
            mWmService.updateFocusedWindowLocked(UPDATE_FOCUS_NORMAL, false /* updateImWindows */);
        }
        return true;
    }

    void setForceHideNonSystemOverlayWindowIfNeeded(boolean forceHide) {
        if (mOwnerCanAddInternalSystemWindow
                || (!isSystemAlertWindowType(mAttrs.type) && mAttrs.type != TYPE_TOAST)) {
            return;
        }
        if (mForceHideNonSystemOverlayWindow == forceHide) {
            return;
        }
        mForceHideNonSystemOverlayWindow = forceHide;
        if (forceHide) {
            hideLw(true /* doAnimation */, true /* requestAnim */);
        } else {
            showLw(true /* doAnimation */, true /* requestAnim */);
        }
    }

    void setHiddenWhileSuspended(boolean hide) {
        if (mOwnerCanAddInternalSystemWindow
                || (!isSystemAlertWindowType(mAttrs.type) && mAttrs.type != TYPE_TOAST)) {
            return;
        }
        if (mHiddenWhileSuspended == hide) {
            return;
        }
        mHiddenWhileSuspended = hide;
        if (hide) {
            hideLw(true, true);
        } else {
            showLw(true, true);
        }
    }

    private void setAppOpVisibilityLw(boolean state) {
        if (mAppOpVisibility != state) {
            mAppOpVisibility = state;
            if (state) {
                // If the policy visibility had last been to hide, then this
                // will incorrectly show at this point since we lost that
                // information.  Not a big deal -- for the windows that have app
                // ops modifies they should only be hidden by policy due to the
                // lock screen, and the user won't be changing this if locked.
                // Plus it will quickly be fixed the next time we do a layout.
                showLw(true, true);
            } else {
                hideLw(true, true);
            }
        }
    }

    void initAppOpsState() {
        if (mAppOp == OP_NONE || !mAppOpVisibility) {
            return;
        }
        // If the app op was MODE_DEFAULT we would have checked the permission
        // and add the window only if the permission was granted. Therefore, if
        // the mode is MODE_DEFAULT we want the op to succeed as the window is
        // shown.
        final int mode = mWmService.mAppOps.startOpNoThrow(mAppOp,
                getOwningUid(), getOwningPackage(), true);
        if (mode != MODE_ALLOWED && mode != MODE_DEFAULT) {
            setAppOpVisibilityLw(false);
        }
    }

    void resetAppOpsState() {
        if (mAppOp != OP_NONE && mAppOpVisibility) {
            mWmService.mAppOps.finishOp(mAppOp, getOwningUid(), getOwningPackage());
        }
    }

    void updateAppOpsState() {
        if (mAppOp == OP_NONE) {
            return;
        }
        final int uid = getOwningUid();
        final String packageName = getOwningPackage();
        if (mAppOpVisibility) {
            // There is a race between the check and the finish calls but this is fine
            // as this would mean we will get another change callback and will reconcile.
            int mode = mWmService.mAppOps.checkOpNoThrow(mAppOp, uid, packageName);
            if (mode != MODE_ALLOWED && mode != MODE_DEFAULT) {
                mWmService.mAppOps.finishOp(mAppOp, uid, packageName);
                setAppOpVisibilityLw(false);
            }
        } else {
            final int mode = mWmService.mAppOps.startOpNoThrow(mAppOp, uid, packageName, true);
            if (mode == MODE_ALLOWED || mode == MODE_DEFAULT) {
                setAppOpVisibilityLw(true);
            }
        }
    }

    public void hidePermanentlyLw() {
        if (!mPermanentlyHidden) {
            mPermanentlyHidden = true;
            hideLw(true, true);
        }
    }

    public void pokeDrawLockLw(long timeout) {
        if (isVisibleOrAdding()) {
            if (mDrawLock == null) {
                // We want the tag name to be somewhat stable so that it is easier to correlate
                // in wake lock statistics.  So in particular, we don't want to include the
                // window's hash code as in toString().
                final CharSequence tag = getWindowTag();
                mDrawLock = mWmService.mPowerManager.newWakeLock(DRAW_WAKE_LOCK, "Window:" + tag);
                mDrawLock.setReferenceCounted(false);
                mDrawLock.setWorkSource(new WorkSource(mOwnerUid, mAttrs.packageName));
            }
            // Each call to acquire resets the timeout.
            if (DEBUG_POWER) {
                Slog.d(TAG, "pokeDrawLock: poking draw lock on behalf of visible window owned by "
                        + mAttrs.packageName);
            }
            mDrawLock.acquire(timeout);
        } else if (DEBUG_POWER) {
            Slog.d(TAG, "pokeDrawLock: suppressed draw lock request for invisible window "
                    + "owned by " + mAttrs.packageName);
        }
    }

    @Override
    public boolean isAlive() {
        return mClient.asBinder().isBinderAlive();
    }

    boolean isClosing() {
        return mAnimatingExit || (mAppToken != null && mAppToken.isClosingOrEnteringPip());
    }

    void addWinAnimatorToList(ArrayList<WindowStateAnimator> animators) {
        animators.add(mWinAnimator);

        for (int i = mChildren.size() - 1; i >= 0; --i) {
            final WindowState c = mChildren.get(i);
            c.addWinAnimatorToList(animators);
        }
    }

    void sendAppVisibilityToClients() {
        super.sendAppVisibilityToClients();

        final boolean clientHidden = mAppToken.isClientHidden();
        if (mAttrs.type == TYPE_APPLICATION_STARTING && clientHidden) {
            // Don't hide the starting window.
            return;
        }

        if (clientHidden) {
            // Once we are notifying the client that it's visibility has changed, we need to prevent
            // it from destroying child surfaces until the animation has finished. We do this by
            // detaching any surface control the client added from the client.
            for (int i = mChildren.size() - 1; i >= 0; --i) {
                final WindowState c = mChildren.get(i);
                c.mWinAnimator.detachChildren();
            }

            mWinAnimator.detachChildren();
        }

        try {
            if (DEBUG_VISIBILITY) Slog.v(TAG,
                    "Setting visibility of " + this + ": " + (!clientHidden));
            mClient.dispatchAppVisibility(!clientHidden);
        } catch (RemoteException e) {
        }
    }

    void onStartFreezingScreen() {
        mAppFreezing = true;
        for (int i = mChildren.size() - 1; i >= 0; --i) {
            final WindowState c = mChildren.get(i);
            c.onStartFreezingScreen();
        }
    }

    boolean onStopFreezingScreen() {
        boolean unfrozeWindows = false;
        for (int i = mChildren.size() - 1; i >= 0; --i) {
            final WindowState c = mChildren.get(i);
            unfrozeWindows |= c.onStopFreezingScreen();
        }

        if (!mAppFreezing) {
            return unfrozeWindows;
        }

        mAppFreezing = false;

        if (mHasSurface && !getOrientationChanging()
                && mWmService.mWindowsFreezingScreen != WINDOWS_FREEZING_SCREENS_TIMEOUT) {
            if (DEBUG_ORIENTATION) Slog.v(TAG_WM, "set mOrientationChanging of " + this);
            setOrientationChanging(true);
            mWmService.mRoot.mOrientationChangeComplete = false;
        }
        mLastFreezeDuration = 0;
        setDisplayLayoutNeeded();
        return true;
    }

    boolean destroySurface(boolean cleanupOnResume, boolean appStopped) {
        boolean destroyedSomething = false;

        // Copying to a different list as multiple children can be removed.
        final ArrayList<WindowState> childWindows = new ArrayList<>(mChildren);
        for (int i = childWindows.size() - 1; i >= 0; --i) {
            final WindowState c = childWindows.get(i);
            destroyedSomething |= c.destroySurface(cleanupOnResume, appStopped);
        }

        if (!(appStopped || mWindowRemovalAllowed || cleanupOnResume)) {
            return destroyedSomething;
        }

        if (appStopped || mWindowRemovalAllowed) {
            mWinAnimator.destroyPreservedSurfaceLocked();
        }

        if (mDestroying) {
            if (DEBUG_ADD_REMOVE) Slog.e(TAG_WM, "win=" + this
                    + " destroySurfaces: appStopped=" + appStopped
                    + " win.mWindowRemovalAllowed=" + mWindowRemovalAllowed
                    + " win.mRemoveOnExit=" + mRemoveOnExit);
            if (!cleanupOnResume || mRemoveOnExit) {
                destroySurfaceUnchecked();
            }
            if (mRemoveOnExit) {
                removeImmediately();
            }
            if (cleanupOnResume) {
                requestUpdateWallpaperIfNeeded();
            }
            mDestroying = false;
            destroyedSomething = true;
        }

        return destroyedSomething;
    }

    // Destroy or save the application surface without checking
    // various indicators of whether the client has released the surface.
    // This is in general unsafe, and most callers should use {@link #destroySurface}
    void destroySurfaceUnchecked() {
        mWinAnimator.destroySurfaceLocked();

        // Clear animating flags now, since the surface is now gone. (Note this is true even
        // if the surface is saved, to outside world the surface is still NO_SURFACE.)
        mAnimatingExit = false;
    }

    @Override
    public boolean isDefaultDisplay() {
        final DisplayContent displayContent = getDisplayContent();
        if (displayContent == null) {
            // Only a window that was on a non-default display can be detached from it.
            return false;
        }
        return displayContent.isDefaultDisplay;
    }

    void setShowToOwnerOnlyLocked(boolean showToOwnerOnly) {
        mShowToOwnerOnly = showToOwnerOnly;
    }

    private boolean isHiddenFromUserLocked() {
        // Child windows are evaluated based on their parent window.
        final WindowState win = getTopParentWindow();
        if (win.mAttrs.type < FIRST_SYSTEM_WINDOW
                && win.mAppToken != null && win.mAppToken.mShowForAllUsers) {

            // All window frames that are fullscreen extend above status bar, but some don't extend
            // below navigation bar. Thus, check for display frame for top/left and stable frame for
            // bottom right.
            if (win.getFrameLw().left <= win.getDisplayFrameLw().left
                    && win.getFrameLw().top <= win.getDisplayFrameLw().top
                    && win.getFrameLw().right >= win.getStableFrameLw().right
                    && win.getFrameLw().bottom >= win.getStableFrameLw().bottom) {
                // Is a fullscreen window, like the clock alarm. Show to everyone.
                return false;
            }
        }

        return win.mShowToOwnerOnly
                && !mWmService.isCurrentProfileLocked(UserHandle.getUserId(win.mOwnerUid));
    }

    private static void applyInsets(Region outRegion, Rect frame, Rect inset) {
        outRegion.set(
                frame.left + inset.left, frame.top + inset.top,
                frame.right - inset.right, frame.bottom - inset.bottom);
    }

    /** Get the touchable region in global coordinates. */
    void getTouchableRegion(Region outRegion) {
<<<<<<< HEAD
        if (inPinnedWindowingMode() && !isFocused()) {
            outRegion.setEmpty();
            return;
        }

=======
>>>>>>> de843449
        final Rect frame = mWindowFrames.mFrame;
        switch (mTouchableInsets) {
            default:
            case TOUCHABLE_INSETS_FRAME:
                outRegion.set(frame);
                outRegion.translate(-frame.left, -frame.top);
                break;
            case TOUCHABLE_INSETS_CONTENT:
                applyInsets(outRegion, frame, mGivenContentInsets);
                outRegion.translate(-frame.left, -frame.top);
                break;
            case TOUCHABLE_INSETS_VISIBLE:
                applyInsets(outRegion, frame, mGivenVisibleInsets);
                outRegion.translate(-frame.left, -frame.top);
                break;
            case TOUCHABLE_INSETS_REGION: {
                outRegion.set(mGivenTouchableRegion);
                break;
            }
        }
        outRegion.translate(mAttrs.surfaceInsets.left, mAttrs.surfaceInsets.top);
    }

    private void cropRegionToStackBoundsIfNeeded(Region region) {
        final Task task = getTask();
        if (task == null || !task.cropWindowsToStackBounds()) {
            return;
        }

        final TaskStack stack = task.mStack;
        if (stack == null) {
            return;
        }

        stack.getDimBounds(mTmpRect);
        region.op(mTmpRect, Region.Op.INTERSECT);
    }

    /**
     * Report a focus change.  Must be called with no locks held, and consistently
     * from the same serialized thread (such as dispatched from a handler).
     */
    void reportFocusChangedSerialized(boolean focused, boolean inTouchMode,
            boolean reportToClient) {
        try {
            mClient.windowFocusChanged(focused, inTouchMode, reportToClient);
        } catch (RemoteException e) {
        }
        if (mFocusCallbacks != null && reportToClient) {
            final int N = mFocusCallbacks.beginBroadcast();
            for (int i=0; i<N; i++) {
                IWindowFocusObserver obs = mFocusCallbacks.getBroadcastItem(i);
                try {
                    if (focused) {
                        obs.focusGained(mWindowId.asBinder());
                    } else {
                        obs.focusLost(mWindowId.asBinder());
                    }
                } catch (RemoteException e) {
                }
            }
            mFocusCallbacks.finishBroadcast();
        }
    }

    @Override
    public Configuration getConfiguration() {
        if (mAppToken != null && mAppToken.mFrozenMergedConfig.size() > 0) {
            return mAppToken.mFrozenMergedConfig.peek();
        }

        // We use the process config this window is associated with as the based global config since
        // the process can override it config, but isn't part of the window hierarchy.
        final Configuration config = getProcessGlobalConfiguration();
        config.updateFrom(getMergedOverrideConfiguration());
        return config;
    }

    void reportResized() {
        Trace.traceBegin(TRACE_TAG_WINDOW_MANAGER, "wm.reportResized_" + getWindowTag());
        try {
            if (DEBUG_RESIZE || DEBUG_ORIENTATION) Slog.v(TAG, "Reporting new frame to " + this
                    + ": " + mWindowFrames.mCompatFrame);
            final MergedConfiguration mergedConfiguration =
                    new MergedConfiguration(mWmService.mRoot.getConfiguration(),
                    getMergedOverrideConfiguration());

            setLastReportedMergedConfiguration(mergedConfiguration);

            if (DEBUG_ORIENTATION && mWinAnimator.mDrawState == DRAW_PENDING)
                Slog.i(TAG, "Resizing " + this + " WITH DRAW PENDING");

            final Rect frame = mWindowFrames.mFrame;
            final Rect overscanInsets = mWindowFrames.mLastOverscanInsets;
            final Rect contentInsets = mWindowFrames.mLastContentInsets;
            final Rect visibleInsets = mWindowFrames.mLastVisibleInsets;
            final Rect stableInsets = mWindowFrames.mLastStableInsets;
            final Rect outsets = mWindowFrames.mLastOutsets;
            final boolean reportDraw = mWinAnimator.mDrawState == DRAW_PENDING;
            final boolean reportOrientation = mReportOrientationChanged;
            final int displayId = getDisplayId();
            final DisplayCutout displayCutout = getWmDisplayCutout().getDisplayCutout();
            if (mAttrs.type != WindowManager.LayoutParams.TYPE_APPLICATION_STARTING
                    && mClient instanceof IWindow.Stub) {
                // To prevent deadlock simulate one-way call if win.mClient is a local object.
                mWmService.mH.post(new Runnable() {
                    @Override
                    public void run() {
                        try {
                            dispatchResized(frame, overscanInsets, contentInsets, visibleInsets,
                                    stableInsets, outsets, reportDraw, mergedConfiguration,
                                    reportOrientation, displayId, displayCutout);
                        } catch (RemoteException e) {
                            // Not a remote call, RemoteException won't be raised.
                        }
                    }
                });
            } else {
                dispatchResized(frame, overscanInsets, contentInsets, visibleInsets, stableInsets,
                        outsets, reportDraw, mergedConfiguration, reportOrientation, displayId,
                        displayCutout);
            }

            //TODO (multidisplay): Accessibility supported only for the default display.
            if (mWmService.mAccessibilityController != null && getDisplayId() == DEFAULT_DISPLAY) {
                mWmService.mAccessibilityController.onSomeWindowResizedOrMovedLocked();
            }

            mWindowFrames.resetInsetsChanged();
            mWinAnimator.mSurfaceResized = false;
            mReportOrientationChanged = false;
        } catch (RemoteException e) {
            setOrientationChanging(false);
            mLastFreezeDuration = (int)(SystemClock.elapsedRealtime()
                    - mWmService.mDisplayFreezeTime);
            // We are assuming the hosting process is dead or in a zombie state.
            Slog.w(TAG, "Failed to report 'resized' to the client of " + this
                    + ", removing this window.");
            mWmService.mPendingRemove.add(this);
            mWmService.mWindowPlacerLocked.requestTraversal();
        }
        Trace.traceEnd(TRACE_TAG_WINDOW_MANAGER);
    }

    /**
     * Called when the insets state changed.
     */
    void notifyInsetsChanged() {
        try {
            mClient.insetsChanged(
                    getDisplayContent().getInsetsStateController().getInsetsForDispatch(this));
        } catch (RemoteException e) {
            Slog.w(TAG, "Failed to deliver inset state change", e);
        }
    }

<<<<<<< HEAD
=======
    void notifyInsetsControlChanged() {
        final InsetsStateController stateController =
                getDisplayContent().getInsetsStateController();
        try {
            mClient.insetsControlChanged(stateController.getInsetsForDispatch(this),
                    stateController.getControlsForDispatch(this));
        } catch (RemoteException e) {
            Slog.w(TAG, "Failed to deliver inset state change", e);
        }
    }

>>>>>>> de843449
    Rect getBackdropFrame(Rect frame) {
        // When the task is docked, we send fullscreen sized backDropFrame as soon as resizing
        // start even if we haven't received the relayout window, so that the client requests
        // the relayout sooner. When dragging stops, backDropFrame needs to stay fullscreen
        // until the window to small size, otherwise the multithread renderer will shift last
        // one or more frame to wrong offset. So here we send fullscreen backdrop if either
        // isDragResizing() or isDragResizeChanged() is true.
        boolean resizing = isDragResizing() || isDragResizeChanged();
        if (getWindowConfiguration().useWindowFrameForBackdrop() || !resizing) {
            // Surface position is now inherited from parent, and BackdropFrameRenderer uses
            // backdrop frame to position content. Thus we just keep the size of backdrop frame, and
            // remove the offset to avoid double offset from display origin.
            mTmpRect.set(frame);
            mTmpRect.offsetTo(0, 0);
            return mTmpRect;
        }
        final DisplayInfo displayInfo = getDisplayInfo();
        mTmpRect.set(0, 0, displayInfo.logicalWidth, displayInfo.logicalHeight);
        return mTmpRect;
    }

    private int getStackId() {
        final TaskStack stack = getStack();
        if (stack == null) {
            return INVALID_STACK_ID;
        }
        return stack.mStackId;
    }

    private void dispatchResized(Rect frame, Rect overscanInsets, Rect contentInsets,
            Rect visibleInsets, Rect stableInsets, Rect outsets, boolean reportDraw,
            MergedConfiguration mergedConfiguration, boolean reportOrientation, int displayId,
            DisplayCutout displayCutout)
            throws RemoteException {
        final boolean forceRelayout = isDragResizeChanged() || reportOrientation;

        mClient.resized(frame, overscanInsets, contentInsets, visibleInsets, stableInsets, outsets,
                reportDraw, mergedConfiguration, getBackdropFrame(frame), forceRelayout,
                getDisplayContent().getDisplayPolicy().isNavBarForcedShownLw(this), displayId,
                new DisplayCutout.ParcelableWrapper(displayCutout));
        mDragResizingChangeReported = true;
    }

    public void registerFocusObserver(IWindowFocusObserver observer) {
        synchronized (mWmService.mGlobalLock) {
            if (mFocusCallbacks == null) {
                mFocusCallbacks = new RemoteCallbackList<IWindowFocusObserver>();
            }
            mFocusCallbacks.register(observer);
        }
    }

    public void unregisterFocusObserver(IWindowFocusObserver observer) {
        synchronized (mWmService.mGlobalLock) {
            if (mFocusCallbacks != null) {
                mFocusCallbacks.unregister(observer);
            }
        }
    }

    boolean isFocused() {
        return getDisplayContent().mCurrentFocus == this;
    }

    @Override
    public boolean isInMultiWindowMode() {
        final Task task = getTask();
        return task != null && !task.isFullscreen();
    }

    /** Is this window in a container that takes up the entire screen space? */
    private boolean inFullscreenContainer() {
        return mAppToken == null || (mAppToken.matchParentBounds() && !isInMultiWindowMode());
    }

    /** @return true when the window is in fullscreen task, but has non-fullscreen bounds set. */
    boolean isLetterboxedAppWindow() {
        return !isInMultiWindowMode() && mAppToken != null && !mAppToken.matchParentBounds()
                || isLetterboxedForDisplayCutoutLw();
    }

    @Override
    public boolean isLetterboxedForDisplayCutoutLw() {
        if (mAppToken == null) {
            // Only windows with an AppWindowToken are letterboxed.
            return false;
        }
        if (!mWindowFrames.parentFrameWasClippedByDisplayCutout()) {
            // Cutout didn't make a difference, no letterbox
            return false;
        }
        if (mAttrs.layoutInDisplayCutoutMode == LAYOUT_IN_DISPLAY_CUTOUT_MODE_ALWAYS) {
            // Layout in cutout, no letterbox.
            return false;
        }
        if (!mAttrs.isFullscreen()) {
            // Not filling the parent frame, no letterbox
            return false;
        }
        // Otherwise we need a letterbox if the layout was smaller than the app window token allowed
        // it to be.
        return !frameCoversEntireAppTokenBounds();
    }

    /**
     * @return true if this window covers the entire bounds of its app window token
     * @throws NullPointerException if there is no app window token for this window
     */
    private boolean frameCoversEntireAppTokenBounds() {
        mTmpRect.set(mAppToken.getBounds());
        mTmpRect.intersectUnchecked(mWindowFrames.mFrame);
        return mAppToken.getBounds().equals(mTmpRect);
    }

    @Override
    public boolean isLetterboxedOverlappingWith(Rect rect) {
        return mAppToken != null && mAppToken.isLetterboxOverlappingWith(rect);
    }

    boolean isDragResizeChanged() {
        return mDragResizing != computeDragResizing();
    }

    @Override
    void setWaitingForDrawnIfResizingChanged() {
        if (isDragResizeChanged()) {
            mWmService.mWaitingForDrawn.add(this);
        }
        super.setWaitingForDrawnIfResizingChanged();
    }

    /**
     * @return Whether we reported a drag resize change to the application or not already.
     */
    private boolean isDragResizingChangeReported() {
        return mDragResizingChangeReported;
    }

    /**
     * Resets the state whether we reported a drag resize change to the app.
     */
    @Override
    void resetDragResizingChangeReported() {
        mDragResizingChangeReported = false;
        super.resetDragResizingChangeReported();
    }

    int getResizeMode() {
        return mResizeMode;
    }

    private boolean computeDragResizing() {
        final Task task = getTask();
        if (task == null) {
            return false;
        }
        if (!inSplitScreenWindowingMode() && !inFreeformWindowingMode()) {
            return false;
        }
        if (mAttrs.width != MATCH_PARENT || mAttrs.height != MATCH_PARENT) {
            // Floating windows never enter drag resize mode.
            return false;
        }
        if (task.isDragResizing()) {
            return true;
        }

        // If the bounds are currently frozen, it means that the layout size that the app sees
        // and the bounds we clip this window to might be different. In order to avoid holes, we
        // simulate that we are still resizing so the app fills the hole with the resizing
        // background.
        return (getDisplayContent().mDividerControllerLocked.isResizing()
                        || mAppToken != null && !mAppToken.mFrozenBounds.isEmpty()) &&
                !task.inFreeformWindowingMode() && !isGoneForLayoutLw();

    }

    void setDragResizing() {
        final boolean resizing = computeDragResizing();
        if (resizing == mDragResizing) {
            return;
        }
        mDragResizing = resizing;
        final Task task = getTask();
        if (task != null && task.isDragResizing()) {
            mResizeMode = task.getDragResizeMode();
        } else {
            mResizeMode = mDragResizing && getDisplayContent().mDividerControllerLocked.isResizing()
                    ? DRAG_RESIZE_MODE_DOCKED_DIVIDER
                    : DRAG_RESIZE_MODE_FREEFORM;
        }
    }

    boolean isDragResizing() {
        return mDragResizing;
    }

    boolean isDockedResizing() {
        return (mDragResizing && getResizeMode() == DRAG_RESIZE_MODE_DOCKED_DIVIDER)
                || (isChildWindow() && getParentWindow().isDockedResizing());
    }

    @CallSuper
    @Override
    public void writeToProto(ProtoOutputStream proto, long fieldId, boolean trim) {
        final long token = proto.start(fieldId);
        super.writeToProto(proto, WINDOW_CONTAINER, trim);
        writeIdentifierToProto(proto, IDENTIFIER);
        proto.write(DISPLAY_ID, getDisplayId());
        proto.write(STACK_ID, getStackId());
        mAttrs.writeToProto(proto, ATTRIBUTES);
        mGivenContentInsets.writeToProto(proto, GIVEN_CONTENT_INSETS);
        mWindowFrames.writeToProto(proto, WINDOW_FRAMES);
        mAttrs.surfaceInsets.writeToProto(proto, SURFACE_INSETS);
        mSurfacePosition.writeToProto(proto, SURFACE_POSITION);
        mWinAnimator.writeToProto(proto, ANIMATOR);
        proto.write(ANIMATING_EXIT, mAnimatingExit);
        for (int i = 0; i < mChildren.size(); i++) {
            mChildren.get(i).writeToProto(proto, CHILD_WINDOWS, trim);
        }
        proto.write(REQUESTED_WIDTH, mRequestedWidth);
        proto.write(REQUESTED_HEIGHT, mRequestedHeight);
        proto.write(VIEW_VISIBILITY, mViewVisibility);
        proto.write(SYSTEM_UI_VISIBILITY, mSystemUiVisibility);
        proto.write(HAS_SURFACE, mHasSurface);
        proto.write(IS_READY_FOR_DISPLAY, isReadyForDisplay());
        proto.write(REMOVE_ON_EXIT, mRemoveOnExit);
        proto.write(DESTROYING, mDestroying);
        proto.write(REMOVED, mRemoved);
        proto.write(IS_ON_SCREEN, isOnScreen());
        proto.write(IS_VISIBLE, isVisible());
        proto.write(PENDING_SEAMLESS_ROTATION, mPendingSeamlessRotate != null);
        proto.write(FINISHED_SEAMLESS_ROTATION_FRAME, mFinishSeamlessRotateFrameNumber);
        proto.write(FORCE_SEAMLESS_ROTATION, mForceSeamlesslyRotate);
        proto.end(token);
    }

    @Override
    public void writeIdentifierToProto(ProtoOutputStream proto, long fieldId) {
        final long token = proto.start(fieldId);
        proto.write(HASH_CODE, System.identityHashCode(this));
        proto.write(USER_ID, UserHandle.getUserId(mOwnerUid));
        final CharSequence title = getWindowTag();
        if (title != null) {
            proto.write(TITLE, title.toString());
        }
        proto.end(token);
    }

    @Override
    void dump(PrintWriter pw, String prefix, boolean dumpAll) {
        final TaskStack stack = getStack();
        pw.print(prefix + "mDisplayId=" + getDisplayId());
        if (stack != null) {
            pw.print(" stackId=" + stack.mStackId);
        }
        pw.println(" mSession=" + mSession
                + " mClient=" + mClient.asBinder());
        pw.println(prefix + "mOwnerUid=" + mOwnerUid
                + " mShowToOwnerOnly=" + mShowToOwnerOnly
                + " package=" + mAttrs.packageName
                + " appop=" + AppOpsManager.opToName(mAppOp));
        pw.println(prefix + "mAttrs=" + mAttrs.toString(prefix));
        pw.println(prefix + "Requested w=" + mRequestedWidth
                + " h=" + mRequestedHeight
                + " mLayoutSeq=" + mLayoutSeq);
        if (mRequestedWidth != mLastRequestedWidth || mRequestedHeight != mLastRequestedHeight) {
            pw.println(prefix + "LastRequested w=" + mLastRequestedWidth
                    + " h=" + mLastRequestedHeight);
        }
        if (mIsChildWindow || mLayoutAttached) {
            pw.println(prefix + "mParentWindow=" + getParentWindow()
                    + " mLayoutAttached=" + mLayoutAttached);
        }
        if (mIsImWindow || mIsWallpaper || mIsFloatingLayer) {
            pw.println(prefix + "mIsImWindow=" + mIsImWindow
                    + " mIsWallpaper=" + mIsWallpaper
                    + " mIsFloatingLayer=" + mIsFloatingLayer
                    + " mWallpaperVisible=" + mWallpaperVisible);
        }
        if (dumpAll) {
            pw.print(prefix); pw.print("mBaseLayer="); pw.print(mBaseLayer);
                    pw.print(" mSubLayer="); pw.print(mSubLayer);
        }
        if (dumpAll) {
            pw.println(prefix + "mToken=" + mToken);
            if (mAppToken != null) {
                pw.println(prefix + "mAppToken=" + mAppToken);
                pw.print(prefix + "mAppDied=" + mAppDied);
                pw.print(prefix + "drawnStateEvaluated=" + getDrawnStateEvaluated());
                pw.println(prefix + "mightAffectAllDrawn=" + mightAffectAllDrawn());
            }
            pw.println(prefix + "mViewVisibility=0x" + Integer.toHexString(mViewVisibility)
                    + " mHaveFrame=" + mHaveFrame
                    + " mObscured=" + mObscured);
            pw.println(prefix + "mSeq=" + mSeq
                    + " mSystemUiVisibility=0x" + Integer.toHexString(mSystemUiVisibility));
        }
        if (!mPolicyVisibility || !mPolicyVisibilityAfterAnim || !mAppOpVisibility
                || isParentWindowHidden() || mPermanentlyHidden || mForceHideNonSystemOverlayWindow
                || mHiddenWhileSuspended) {
            pw.println(prefix + "mPolicyVisibility=" + mPolicyVisibility
                    + " mPolicyVisibilityAfterAnim=" + mPolicyVisibilityAfterAnim
                    + " mAppOpVisibility=" + mAppOpVisibility
                    + " parentHidden=" + isParentWindowHidden()
                    + " mPermanentlyHidden=" + mPermanentlyHidden
                    + " mHiddenWhileSuspended=" + mHiddenWhileSuspended
                    + " mForceHideNonSystemOverlayWindow=" + mForceHideNonSystemOverlayWindow);
        }
        if (!mRelayoutCalled || mLayoutNeeded) {
            pw.println(prefix + "mRelayoutCalled=" + mRelayoutCalled
                    + " mLayoutNeeded=" + mLayoutNeeded);
        }
        if (dumpAll) {
            pw.println(prefix + "mGivenContentInsets=" + mGivenContentInsets.toShortString(sTmpSB)
                    + " mGivenVisibleInsets=" + mGivenVisibleInsets.toShortString(sTmpSB));
            if (mTouchableInsets != 0 || mGivenInsetsPending) {
                pw.println(prefix + "mTouchableInsets=" + mTouchableInsets
                        + " mGivenInsetsPending=" + mGivenInsetsPending);
                Region region = new Region();
                getTouchableRegion(region);
                pw.println(prefix + "touchable region=" + region);
            }
            pw.println(prefix + "mFullConfiguration=" + getConfiguration());
            pw.println(prefix + "mLastReportedConfiguration=" + getLastReportedConfiguration());
        }
        pw.println(prefix + "mHasSurface=" + mHasSurface
                + " isReadyForDisplay()=" + isReadyForDisplay()
                + " mWindowRemovalAllowed=" + mWindowRemovalAllowed);
        if (mEnforceSizeCompat) {
            pw.println(prefix + "mCompatFrame=" + mWindowFrames.mCompatFrame.toShortString(sTmpSB));
        }
        if (dumpAll) {
            mWindowFrames.dump(pw, prefix);
            pw.println(prefix + " surface=" + mAttrs.surfaceInsets.toShortString(sTmpSB));
        }
        super.dump(pw, prefix, dumpAll);
        pw.println(prefix + mWinAnimator + ":");
        mWinAnimator.dump(pw, prefix + "  ", dumpAll);
        if (mAnimatingExit || mRemoveOnExit || mDestroying || mRemoved) {
            pw.println(prefix + "mAnimatingExit=" + mAnimatingExit
                    + " mRemoveOnExit=" + mRemoveOnExit
                    + " mDestroying=" + mDestroying
                    + " mRemoved=" + mRemoved);
        }
        if (getOrientationChanging() || mAppFreezing || mReportOrientationChanged) {
            pw.println(prefix + "mOrientationChanging=" + mOrientationChanging
                    + " configOrientationChanging="
                    + (getLastReportedConfiguration().orientation != getConfiguration().orientation)
                    + " mAppFreezing=" + mAppFreezing
                    + " mReportOrientationChanged=" + mReportOrientationChanged);
        }
        if (mLastFreezeDuration != 0) {
            pw.print(prefix + "mLastFreezeDuration=");
            TimeUtils.formatDuration(mLastFreezeDuration, pw);
            pw.println();
        }
        pw.print(prefix + "mForceSeamlesslyRotate=" + mForceSeamlesslyRotate
                + " seamlesslyRotate: pending=");
        if (mPendingSeamlessRotate != null) {
            mPendingSeamlessRotate.dump(pw);
        } else {
            pw.print("null");
        }
        pw.println(" finishedFrameNumber=" + mFinishSeamlessRotateFrameNumber);

        if (mHScale != 1 || mVScale != 1) {
            pw.println(prefix + "mHScale=" + mHScale
                    + " mVScale=" + mVScale);
        }
        if (mWallpaperX != -1 || mWallpaperY != -1) {
            pw.println(prefix + "mWallpaperX=" + mWallpaperX
                    + " mWallpaperY=" + mWallpaperY);
        }
        if (mWallpaperXStep != -1 || mWallpaperYStep != -1) {
            pw.println(prefix + "mWallpaperXStep=" + mWallpaperXStep
                    + " mWallpaperYStep=" + mWallpaperYStep);
        }
        if (mWallpaperDisplayOffsetX != Integer.MIN_VALUE
                || mWallpaperDisplayOffsetY != Integer.MIN_VALUE) {
            pw.println(prefix + "mWallpaperDisplayOffsetX=" + mWallpaperDisplayOffsetX
                    + " mWallpaperDisplayOffsetY=" + mWallpaperDisplayOffsetY);
        }
        if (mDrawLock != null) {
            pw.println(prefix + "mDrawLock=" + mDrawLock);
        }
        if (isDragResizing()) {
            pw.println(prefix + "isDragResizing=" + isDragResizing());
        }
        if (computeDragResizing()) {
            pw.println(prefix + "computeDragResizing=" + computeDragResizing());
        }
        pw.println(prefix + "isOnScreen=" + isOnScreen());
        pw.println(prefix + "isVisible=" + isVisible());
    }

    @Override
    String getName() {
        return Integer.toHexString(System.identityHashCode(this))
                + " " + getWindowTag();
    }

    CharSequence getWindowTag() {
        CharSequence tag = mAttrs.getTitle();
        if (tag == null || tag.length() <= 0) {
            tag = mAttrs.packageName;
        }
        return tag;
    }

    @Override
    public String toString() {
        final CharSequence title = getWindowTag();
        if (mStringNameCache == null || mLastTitle != title || mWasExiting != mAnimatingExit) {
            mLastTitle = title;
            mWasExiting = mAnimatingExit;
            mStringNameCache = "Window{" + Integer.toHexString(System.identityHashCode(this))
                    + " u" + UserHandle.getUserId(mOwnerUid)
                    + " " + mLastTitle + (mAnimatingExit ? " EXITING}" : "}");
        }
        return mStringNameCache;
    }

    void transformClipRectFromScreenToSurfaceSpace(Rect clipRect) {
         if (mHScale >= 0) {
            clipRect.left = (int) (clipRect.left / mHScale);
            clipRect.right = (int) Math.ceil(clipRect.right / mHScale);
        }
        if (mVScale >= 0) {
            clipRect.top = (int) (clipRect.top / mVScale);
            clipRect.bottom = (int) Math.ceil(clipRect.bottom / mVScale);
        }
    }

    private void applyGravityAndUpdateFrame(Rect containingFrame, Rect displayFrame) {
        final int pw = containingFrame.width();
        final int ph = containingFrame.height();
        final Task task = getTask();
        final boolean inNonFullscreenContainer = !inFullscreenContainer();
        final boolean noLimits = (mAttrs.flags & FLAG_LAYOUT_NO_LIMITS) != 0;

        // We need to fit it to the display if either
        // a) The window is in a fullscreen container, or we don't have a task (we assume fullscreen
        // for the taskless windows)
        // b) If it's a secondary app window, we also need to fit it to the display unless
        // FLAG_LAYOUT_NO_LIMITS is set. This is so we place Popups, dialogs, and similar windows on
        // screen, but SurfaceViews want to be always at a specific location so we don't fit it to
        // the display.
        final boolean fitToDisplay = (task == null || !inNonFullscreenContainer)
                || ((mAttrs.type != TYPE_BASE_APPLICATION) && !noLimits);
        float x, y;
        int w,h;

        if ((mAttrs.flags & FLAG_SCALED) != 0) {
            if (mAttrs.width < 0) {
                w = pw;
            } else if (mEnforceSizeCompat) {
                w = (int)(mAttrs.width * mGlobalScale + .5f);
            } else {
                w = mAttrs.width;
            }
            if (mAttrs.height < 0) {
                h = ph;
            } else if (mEnforceSizeCompat) {
                h = (int)(mAttrs.height * mGlobalScale + .5f);
            } else {
                h = mAttrs.height;
            }
        } else {
            if (mAttrs.width == MATCH_PARENT) {
                w = pw;
            } else if (mEnforceSizeCompat) {
                w = (int)(mRequestedWidth * mGlobalScale + .5f);
            } else {
                w = mRequestedWidth;
            }
            if (mAttrs.height == MATCH_PARENT) {
                h = ph;
            } else if (mEnforceSizeCompat) {
                h = (int)(mRequestedHeight * mGlobalScale + .5f);
            } else {
                h = mRequestedHeight;
            }
        }

        if (mEnforceSizeCompat) {
            x = mAttrs.x * mGlobalScale;
            y = mAttrs.y * mGlobalScale;
        } else {
            x = mAttrs.x;
            y = mAttrs.y;
        }

        if (inNonFullscreenContainer && !layoutInParentFrame()) {
            // Make sure window fits in containing frame since it is in a non-fullscreen task as
            // required by {@link Gravity#apply} call.
            w = Math.min(w, pw);
            h = Math.min(h, ph);
        }

        // Set mFrame
        Gravity.apply(mAttrs.gravity, w, h, containingFrame,
                (int) (x + mAttrs.horizontalMargin * pw),
                (int) (y + mAttrs.verticalMargin * ph), mWindowFrames.mFrame);

        // Now make sure the window fits in the overall display frame.
        if (fitToDisplay) {
            Gravity.applyDisplay(mAttrs.gravity, displayFrame, mWindowFrames.mFrame);
        }

        // We need to make sure we update the CompatFrame as it is used for
        // cropping decisions, etc, on systems where we lack a decor layer.
        mWindowFrames.mCompatFrame.set(mWindowFrames.mFrame);
        if (mEnforceSizeCompat) {
            // See comparable block in computeFrameLw.
            mWindowFrames.mCompatFrame.scale(mInvGlobalScale);
        }
    }

    boolean isChildWindow() {
        return mIsChildWindow;
    }

    boolean layoutInParentFrame() {
        return mIsChildWindow
                && (mAttrs.privateFlags & PRIVATE_FLAG_LAYOUT_CHILD_WINDOW_IN_PARENT_FRAME) != 0;
    }

    /**
     * Returns true if any window added by an application process that if of type
     * {@link android.view.WindowManager.LayoutParams#TYPE_TOAST} or that requires that requires
     * {@link android.app.AppOpsManager#OP_SYSTEM_ALERT_WINDOW} permission should be hidden when
     * this window is visible.
     */
    boolean hideNonSystemOverlayWindowsWhenVisible() {
        return (mAttrs.privateFlags & SYSTEM_FLAG_HIDE_NON_SYSTEM_OVERLAY_WINDOWS) != 0
                && mSession.mCanHideNonSystemOverlayWindows;
    }

    /** Returns the parent window if this is a child of another window, else null. */
    WindowState getParentWindow() {
        // NOTE: We are not calling getParent() directly as the WindowState might be a child of a
        // WindowContainer that isn't a WindowState.
        return (mIsChildWindow) ? ((WindowState) super.getParent()) : null;
    }

    /** Returns the topmost parent window if this is a child of another window, else this. */
    WindowState getTopParentWindow() {
        WindowState current = this;
        WindowState topParent = current;
        while (current != null && current.mIsChildWindow) {
            current = current.getParentWindow();
            // Parent window can be null if the child is detached from it's parent already, but
            // someone still has a reference to access it. So, we return the top parent value we
            // already have instead of null.
            if (current != null) {
                topParent = current;
            }
        }
        return topParent;
    }

    boolean isParentWindowHidden() {
        final WindowState parent = getParentWindow();
        return parent != null && parent.mHidden;
    }

    void setWillReplaceWindow(boolean animate) {
        for (int i = mChildren.size() - 1; i >= 0; i--) {
            final WindowState c = mChildren.get(i);
            c.setWillReplaceWindow(animate);
        }

        if ((mAttrs.privateFlags & PRIVATE_FLAG_WILL_NOT_REPLACE_ON_RELAUNCH) != 0
                || mAttrs.type == TYPE_APPLICATION_STARTING) {
            // We don't set replacing on starting windows since they are added by window manager and
            // not the client so won't be replaced by the client.
            return;
        }

        mWillReplaceWindow = true;
        mReplacementWindow = null;
        mAnimateReplacingWindow = animate;
    }

    void clearWillReplaceWindow() {
        mWillReplaceWindow = false;
        mReplacementWindow = null;
        mAnimateReplacingWindow = false;

        for (int i = mChildren.size() - 1; i >= 0; i--) {
            final WindowState c = mChildren.get(i);
            c.clearWillReplaceWindow();
        }
    }

    boolean waitingForReplacement() {
        if (mWillReplaceWindow) {
            return true;
        }

        for (int i = mChildren.size() - 1; i >= 0; i--) {
            final WindowState c = mChildren.get(i);
            if (c.waitingForReplacement()) {
                return true;
            }
        }
        return false;
    }

    void requestUpdateWallpaperIfNeeded() {
        final DisplayContent dc = getDisplayContent();
        if (dc != null && (mAttrs.flags & FLAG_SHOW_WALLPAPER) != 0) {
            dc.pendingLayoutChanges |= FINISH_LAYOUT_REDO_WALLPAPER;
            dc.setLayoutNeeded();
            mWmService.mWindowPlacerLocked.requestTraversal();
        }

        for (int i = mChildren.size() - 1; i >= 0; i--) {
            final WindowState c = mChildren.get(i);
            c.requestUpdateWallpaperIfNeeded();
        }
    }

    float translateToWindowX(float x) {
        float winX = x - mWindowFrames.mFrame.left;
        if (mEnforceSizeCompat) {
            winX *= mGlobalScale;
        }
        return winX;
    }

    float translateToWindowY(float y) {
        float winY = y - mWindowFrames.mFrame.top;
        if (mEnforceSizeCompat) {
            winY *= mGlobalScale;
        }
        return winY;
    }

    // During activity relaunch due to resize, we sometimes use window replacement
    // for only child windows (as the main window is handled by window preservation)
    // and the big surface.
    //
    // Though windows of TYPE_APPLICATION or TYPE_DRAWN_APPLICATION (as opposed to
    // TYPE_BASE_APPLICATION) are not children in the sense of an attached window,
    // we also want to replace them at such phases, as they won't be covered by window
    // preservation, and in general we expect them to return following relaunch.
    boolean shouldBeReplacedWithChildren() {
        return mIsChildWindow || mAttrs.type == TYPE_APPLICATION
                || mAttrs.type == TYPE_DRAWN_APPLICATION;
    }

    void setWillReplaceChildWindows() {
        if (shouldBeReplacedWithChildren()) {
            setWillReplaceWindow(false /* animate */);
        }
        for (int i = mChildren.size() - 1; i >= 0; i--) {
            final WindowState c = mChildren.get(i);
            c.setWillReplaceChildWindows();
        }
    }

    WindowState getReplacingWindow() {
        if (mAnimatingExit && mWillReplaceWindow && mAnimateReplacingWindow) {
            return this;
        }
        for (int i = mChildren.size() - 1; i >= 0; i--) {
            final WindowState c = mChildren.get(i);
            final WindowState replacing = c.getReplacingWindow();
            if (replacing != null) {
                return replacing;
            }
        }
        return null;
    }

    @Override
    public int getRotationAnimationHint() {
        if (mAppToken != null) {
            return mAppToken.mRotationAnimationHint;
        } else {
            return -1;
        }
    }

    @Override
    public boolean isInputMethodWindow() {
        return mIsImWindow;
    }

    // This must be called while inside a transaction.
    boolean performShowLocked() {
        if (isHiddenFromUserLocked()) {
            if (DEBUG_VISIBILITY) Slog.w(TAG, "hiding " + this + ", belonging to " + mOwnerUid);
            hideLw(false);
            return false;
        }

        logPerformShow("performShow on ");

        final int drawState = mWinAnimator.mDrawState;
        if ((drawState == HAS_DRAWN || drawState == READY_TO_SHOW)
                && mAttrs.type != TYPE_APPLICATION_STARTING && mAppToken != null) {
            mAppToken.onFirstWindowDrawn(this, mWinAnimator);
        }

        if (mWinAnimator.mDrawState != READY_TO_SHOW || !isReadyForDisplay()) {
            return false;
        }

        logPerformShow("Showing ");

        mWmService.enableScreenIfNeededLocked();
        mWinAnimator.applyEnterAnimationLocked();

        // Force the show in the next prepareSurfaceLocked() call.
        mWinAnimator.mLastAlpha = -1;
        if (DEBUG_ANIM) Slog.v(TAG,
                "performShowLocked: mDrawState=HAS_DRAWN in " + this);
        mWinAnimator.mDrawState = HAS_DRAWN;
        mWmService.scheduleAnimationLocked();

        if (mHidden) {
            mHidden = false;
            final DisplayContent displayContent = getDisplayContent();

            for (int i = mChildren.size() - 1; i >= 0; --i) {
                final WindowState c = mChildren.get(i);
                if (c.mWinAnimator.mSurfaceController != null) {
                    c.performShowLocked();
                    // It hadn't been shown, which means layout not performed on it, so now we
                    // want to make sure to do a layout.  If called from within the transaction
                    // loop, this will cause it to restart with a new layout.
                    if (displayContent != null) {
                        displayContent.setLayoutNeeded();
                    }
                }
            }
        }

        if (mAttrs.type == TYPE_INPUT_METHOD) {
            getDisplayContent().mDividerControllerLocked.resetImeHideRequested();
        }

        return true;
    }

    private void logPerformShow(String prefix) {
        if (DEBUG_VISIBILITY
                || (DEBUG_STARTING_WINDOW_VERBOSE && mAttrs.type == TYPE_APPLICATION_STARTING)) {
            Slog.v(TAG, prefix + this
                    + ": mDrawState=" + mWinAnimator.drawStateToString()
                    + " readyForDisplay=" + isReadyForDisplay()
                    + " starting=" + (mAttrs.type == TYPE_APPLICATION_STARTING)
                    + " during animation: policyVis=" + mPolicyVisibility
                    + " parentHidden=" + isParentWindowHidden()
                    + " tok.hiddenRequested="
                    + (mAppToken != null && mAppToken.hiddenRequested)
                    + " tok.hidden=" + (mAppToken != null && mAppToken.isHidden())
                    + " animating=" + isAnimating()
                    + " tok animating="
                    + (mAppToken != null && mAppToken.isSelfAnimating())
                    + " Callers=" + Debug.getCallers(4));
        }
    }

    WindowInfo getWindowInfo() {
        WindowInfo windowInfo = WindowInfo.obtain();
        windowInfo.type = mAttrs.type;
        windowInfo.layer = mLayer;
        windowInfo.token = mClient.asBinder();
        if (mAppToken != null) {
            windowInfo.activityToken = mAppToken.appToken.asBinder();
        }
        windowInfo.title = mAttrs.accessibilityTitle;
        // Panel windows have no public way to set the a11y title directly. Use the
        // regular title as a fallback.
        final boolean isPanelWindow = (mAttrs.type >= WindowManager.LayoutParams.FIRST_SUB_WINDOW)
                && (mAttrs.type <= WindowManager.LayoutParams.LAST_SUB_WINDOW);
        // Accessibility overlays should have titles that work for accessibility, and can't set
        // the a11y title themselves.
        final boolean isAccessibilityOverlay =
                windowInfo.type == WindowManager.LayoutParams.TYPE_ACCESSIBILITY_OVERLAY;
        if (TextUtils.isEmpty(windowInfo.title) && (isPanelWindow || isAccessibilityOverlay)) {
            final CharSequence title = mAttrs.getTitle();
            windowInfo.title = TextUtils.isEmpty(title) ? null : title;
        }
        windowInfo.accessibilityIdOfAnchor = mAttrs.accessibilityIdOfAnchor;
        windowInfo.focused = isFocused();
        Task task = getTask();
        windowInfo.inPictureInPicture = (task != null) && task.inPinnedWindowingMode();
        windowInfo.hasFlagWatchOutsideTouch =
                (mAttrs.flags & WindowManager.LayoutParams.FLAG_WATCH_OUTSIDE_TOUCH) != 0;

        if (mIsChildWindow) {
            windowInfo.parentToken = getParentWindow().mClient.asBinder();
        }

        final int childCount = mChildren.size();
        if (childCount > 0) {
            if (windowInfo.childTokens == null) {
                windowInfo.childTokens = new ArrayList(childCount);
            }
            for (int j = 0; j < childCount; j++) {
                final WindowState child = mChildren.get(j);
                windowInfo.childTokens.add(child.mClient.asBinder());
            }
        }
        return windowInfo;
    }

    @Override
    boolean forAllWindows(ToBooleanFunction<WindowState> callback, boolean traverseTopToBottom) {
        if (mChildren.isEmpty()) {
            // The window has no children so we just return it.
            return applyInOrderWithImeWindows(callback, traverseTopToBottom);
        }

        if (traverseTopToBottom) {
            return forAllWindowTopToBottom(callback);
        } else {
            return forAllWindowBottomToTop(callback);
        }
    }

    private boolean forAllWindowBottomToTop(ToBooleanFunction<WindowState> callback) {
        // We want to consume the negative sublayer children first because they need to appear
        // below the parent, then this window (the parent), and then the positive sublayer children
        // because they need to appear above the parent.
        int i = 0;
        final int count = mChildren.size();
        WindowState child = mChildren.get(i);

        while (i < count && child.mSubLayer < 0) {
            if (child.applyInOrderWithImeWindows(callback, false /* traverseTopToBottom */)) {
                return true;
            }
            i++;
            if (i >= count) {
                break;
            }
            child = mChildren.get(i);
        }

        if (applyInOrderWithImeWindows(callback, false /* traverseTopToBottom */)) {
            return true;
        }

        while (i < count) {
            if (child.applyInOrderWithImeWindows(callback, false /* traverseTopToBottom */)) {
                return true;
            }
            i++;
            if (i >= count) {
                break;
            }
            child = mChildren.get(i);
        }

        return false;
    }

    private boolean forAllWindowTopToBottom(ToBooleanFunction<WindowState> callback) {
        // We want to consume the positive sublayer children first because they need to appear
        // above the parent, then this window (the parent), and then the negative sublayer children
        // because they need to appear above the parent.
        int i = mChildren.size() - 1;
        WindowState child = mChildren.get(i);

        while (i >= 0 && child.mSubLayer >= 0) {
            if (child.applyInOrderWithImeWindows(callback, true /* traverseTopToBottom */)) {
                return true;
            }
            --i;
            if (i < 0) {
                break;
            }
            child = mChildren.get(i);
        }

        if (applyInOrderWithImeWindows(callback, true /* traverseTopToBottom */)) {
            return true;
        }

        while (i >= 0) {
            if (child.applyInOrderWithImeWindows(callback, true /* traverseTopToBottom */)) {
                return true;
            }
            --i;
            if (i < 0) {
                break;
            }
            child = mChildren.get(i);
        }

        return false;
    }

    private boolean applyImeWindowsIfNeeded(ToBooleanFunction<WindowState> callback,
            boolean traverseTopToBottom) {
        // If this window is the current IME target, so we need to process the IME windows
        // directly above it. The exception is if we are in split screen
        // in which case we process the IME at the DisplayContent level to
        // ensure it is above the docked divider.
        if (isInputMethodTarget() && !inSplitScreenWindowingMode()) {
            if (getDisplayContent().forAllImeWindows(callback, traverseTopToBottom)) {
                return true;
            }
        }
        return false;
    }

    private boolean applyInOrderWithImeWindows(ToBooleanFunction<WindowState> callback,
            boolean traverseTopToBottom) {
        if (traverseTopToBottom) {
            if (applyImeWindowsIfNeeded(callback, traverseTopToBottom)
                    || callback.apply(this)) {
                return true;
            }
        } else {
            if (callback.apply(this)
                    || applyImeWindowsIfNeeded(callback, traverseTopToBottom)) {
                return true;
            }
        }
        return false;
    }

    WindowState getWindow(Predicate<WindowState> callback) {
        if (mChildren.isEmpty()) {
            return callback.test(this) ? this : null;
        }

        // We want to consume the positive sublayer children first because they need to appear
        // above the parent, then this window (the parent), and then the negative sublayer children
        // because they need to appear above the parent.
        int i = mChildren.size() - 1;
        WindowState child = mChildren.get(i);

        while (i >= 0 && child.mSubLayer >= 0) {
            if (callback.test(child)) {
                return child;
            }
            --i;
            if (i < 0) {
                break;
            }
            child = mChildren.get(i);
        }

        if (callback.test(this)) {
            return this;
        }

        while (i >= 0) {
            if (callback.test(child)) {
                return child;
            }
            --i;
            if (i < 0) {
                break;
            }
            child = mChildren.get(i);
        }

        return null;
    }

    /**
     * @return True if we our one of our ancestors has {@link #mAnimatingExit} set to true, false
     *         otherwise.
     */
    @VisibleForTesting
    boolean isSelfOrAncestorWindowAnimatingExit() {
        WindowState window = this;
        do {
            if (window.mAnimatingExit) {
                return true;
            }
            window = window.getParentWindow();
        } while (window != null);
        return false;
    }

    void onExitAnimationDone() {
        if (DEBUG_ANIM) Slog.v(TAG, "onExitAnimationDone in " + this
                + ": exiting=" + mAnimatingExit + " remove=" + mRemoveOnExit
                + " selfAnimating=" + isSelfAnimating());

        if (!mChildren.isEmpty()) {
            // Copying to a different list as multiple children can be removed.
            final ArrayList<WindowState> childWindows = new ArrayList<>(mChildren);
            for (int i = childWindows.size() - 1; i >= 0; i--) {
                childWindows.get(i).onExitAnimationDone();
            }
        }

        if (mWinAnimator.mEnteringAnimation) {
            mWinAnimator.mEnteringAnimation = false;
            mWmService.requestTraversal();
            // System windows don't have an activity and an app token as a result, but need a way
            // to be informed about their entrance animation end.
            if (mAppToken == null) {
                try {
                    mClient.dispatchWindowShown();
                } catch (RemoteException e) {
                }
            }
        }

        if (isSelfAnimating()) {
            return;
        }

        //TODO (multidisplay): Accessibility is supported only for the default display.
        if (mWmService.mAccessibilityController != null && getDisplayId() == DEFAULT_DISPLAY) {
            mWmService.mAccessibilityController.onSomeWindowResizedOrMovedLocked();
        }

        if (!isSelfOrAncestorWindowAnimatingExit()) {
            return;
        }

        if (localLOGV || DEBUG_ADD_REMOVE) Slog.v(TAG,
                "Exit animation finished in " + this + ": remove=" + mRemoveOnExit);

        mDestroying = true;

        final boolean hasSurface = mWinAnimator.hasSurface();

        // Use pendingTransaction here so hide is done the same transaction as the other
        // animations when exiting
        mWinAnimator.hide(getPendingTransaction(), "onExitAnimationDone");

        // If we have an app token, we ask it to destroy the surface for us, so that it can take
        // care to ensure the activity has actually stopped and the surface is not still in use.
        // Otherwise we add the service to mDestroySurface and allow it to be processed in our next
        // transaction.
        if (mAppToken != null) {
            mAppToken.destroySurfaces();
        } else {
            if (hasSurface) {
                mWmService.mDestroySurface.add(this);
            }
            if (mRemoveOnExit) {
                mWmService.mPendingRemove.add(this);
                mRemoveOnExit = false;
            }
        }
        mAnimatingExit = false;
        getDisplayContent().mWallpaperController.hideWallpapers(this);
    }

    boolean clearAnimatingFlags() {
        boolean didSomething = false;
        // We don't want to clear it out for windows that get replaced, because the
        // animation depends on the flag to remove the replaced window.
        //
        // We also don't clear the mAnimatingExit flag for windows which have the
        // mRemoveOnExit flag. This indicates an explicit remove request has been issued
        // by the client. We should let animation proceed and not clear this flag or
        // they won't eventually be removed by WindowStateAnimator#finishExit.
        if (!mWillReplaceWindow && !mRemoveOnExit) {
            // Clear mAnimating flag together with mAnimatingExit. When animation
            // changes from exiting to entering, we need to clear this flag until the
            // new animation gets applied, so that isAnimationStarting() becomes true
            // until then.
            // Otherwise applySurfaceChangesTransaction will fail to skip surface
            // placement for this window during this period, one or more frame will
            // show up with wrong position or scale.
            if (mAnimatingExit) {
                mAnimatingExit = false;
                didSomething = true;
            }
            if (mDestroying) {
                mDestroying = false;
                mWmService.mDestroySurface.remove(this);
                didSomething = true;
            }
        }

        for (int i = mChildren.size() - 1; i >= 0; --i) {
            didSomething |= (mChildren.get(i)).clearAnimatingFlags();
        }

        return didSomething;
    }

    public boolean isRtl() {
        return getConfiguration().getLayoutDirection() == View.LAYOUT_DIRECTION_RTL;
    }

    void hideWallpaperWindow(boolean wasDeferred, String reason) {
        for (int j = mChildren.size() - 1; j >= 0; --j) {
            final WindowState c = mChildren.get(j);
            c.hideWallpaperWindow(wasDeferred, reason);
        }
        if (!mWinAnimator.mLastHidden || wasDeferred) {
            mWinAnimator.hide(reason);
            getDisplayContent().mWallpaperController.mDeferredHideWallpaper = null;
            dispatchWallpaperVisibility(false);
            final DisplayContent displayContent = getDisplayContent();
            if (displayContent != null) {
                displayContent.pendingLayoutChanges |= FINISH_LAYOUT_REDO_WALLPAPER;
                if (DEBUG_LAYOUT_REPEATS) {
                    mWmService.mWindowPlacerLocked.debugLayoutRepeats("hideWallpaperWindow " + this,
                            displayContent.pendingLayoutChanges);
                }
            }
        }
    }

    /**
     * Check wallpaper window for visibility change and notify window if so.
     * @param visible Current visibility.
     */
    void dispatchWallpaperVisibility(final boolean visible) {
        final boolean hideAllowed =
                getDisplayContent().mWallpaperController.mDeferredHideWallpaper == null;

        // Only send notification if the visibility actually changed and we are not trying to hide
        // the wallpaper when we are deferring hiding of the wallpaper.
        if (mWallpaperVisible != visible && (hideAllowed || visible)) {
            mWallpaperVisible = visible;
            try {
                if (DEBUG_VISIBILITY || DEBUG_WALLPAPER_LIGHT) Slog.v(TAG,
                        "Updating vis of wallpaper " + this
                                + ": " + visible + " from:\n" + Debug.getCallers(4, "  "));
                mClient.dispatchAppVisibility(visible);
            } catch (RemoteException e) {
            }
        }
    }

    boolean hasVisibleNotDrawnWallpaper() {
        if (mWallpaperVisible && !isDrawnLw()) {
            return true;
        }
        for (int j = mChildren.size() - 1; j >= 0; --j) {
            final WindowState c = mChildren.get(j);
            if (c.hasVisibleNotDrawnWallpaper()) {
                return true;
            }
        }
        return false;
    }

    void updateReportedVisibility(UpdateReportedVisibilityResults results) {
        for (int i = mChildren.size() - 1; i >= 0; --i) {
            final WindowState c = mChildren.get(i);
            c.updateReportedVisibility(results);
        }

        if (mAppFreezing || mViewVisibility != View.VISIBLE
                || mAttrs.type == TYPE_APPLICATION_STARTING
                || mDestroying) {
            return;
        }
        if (DEBUG_VISIBILITY) {
            Slog.v(TAG, "Win " + this + ": isDrawn=" + isDrawnLw()
                    + ", animating=" + isAnimating());
            if (!isDrawnLw()) {
                Slog.v(TAG, "Not displayed: s=" + mWinAnimator.mSurfaceController
                        + " pv=" + mPolicyVisibility
                        + " mDrawState=" + mWinAnimator.mDrawState
                        + " ph=" + isParentWindowHidden()
                        + " th=" + (mAppToken != null ? mAppToken.hiddenRequested : false)
                        + " a=" + isAnimating());
            }
        }

        results.numInteresting++;
        if (isDrawnLw()) {
            results.numDrawn++;
            if (!isAnimating()) {
                results.numVisible++;
            }
            results.nowGone = false;
        } else if (isAnimating()) {
            results.nowGone = false;
        }
    }

    private boolean skipDecorCrop() {
        // The decor frame is used to specify the region not covered by the system
        // decorations (nav bar, status bar). In case this is empty, for example with
        // FLAG_TRANSLUCENT_NAVIGATION, we don't need to do any cropping.
        if (mWindowFrames.mDecorFrame.isEmpty()) {
            return true;
        }

        // But if we have a frame, and are an application window, then we must be cropped.
        if (mAppToken != null) {
            return false;
        }

        // For non application windows, we may be allowed to extend over the decor bars
        // depending on our type and permissions assosciated with our token.
        return mToken.canLayerAboveSystemBars();
    }

    /**
     * Calculate the window crop according to system decor policy. In general this is
     * the system decor rect (see #calculateSystemDecorRect), but we also have some
     * special cases. This rectangle is in screen space.
     */
    void calculatePolicyCrop(Rect policyCrop) {
        final DisplayContent displayContent = getDisplayContent();
        final DisplayInfo displayInfo = displayContent.getDisplayInfo();

        if (!isDefaultDisplay()) {
            // On a different display there is no system decor. Crop the window
            // by the screen boundaries.
            // TODO(multi-display)
            policyCrop.set(0, 0, mWindowFrames.mCompatFrame.width(),
                    mWindowFrames.mCompatFrame.height());
            policyCrop.intersect(-mWindowFrames.mCompatFrame.left, -mWindowFrames.mCompatFrame.top,
                    displayInfo.logicalWidth - mWindowFrames.mCompatFrame.left,
                    displayInfo.logicalHeight - mWindowFrames.mCompatFrame.top);
        } else if (skipDecorCrop()) {
            // Windows without policy decor aren't cropped.
            policyCrop.set(0, 0, mWindowFrames.mCompatFrame.width(),
                    mWindowFrames.mCompatFrame.height());
        } else {
            // Crop to the system decor specified by policy.
            calculateSystemDecorRect(policyCrop);
        }
    }

    /**
     * The system decor rect is the region of the window which is not covered
     * by system decorations.
     */
    private void calculateSystemDecorRect(Rect systemDecorRect) {
        final Rect decorRect = mWindowFrames.mDecorFrame;
        final int width = mWindowFrames.mFrame.width();
        final int height = mWindowFrames.mFrame.height();

        final int left = mWindowFrames.mFrame.left;
        final int top = mWindowFrames.mFrame.top;

        // Initialize the decor rect to the entire frame.
        if (isDockedResizing()) {
            // If we are resizing with the divider, the task bounds might be smaller than the
            // stack bounds. The system decor is used to clip to the task bounds, which we don't
            // want in this case in order to avoid holes.
            //
            // We take care to not shrink the width, for surfaces which are larger than
            // the display region. Of course this area will not eventually be visible
            // but if we truncate the width now, we will calculate incorrectly
            // when adjusting to the stack bounds.
            final DisplayInfo displayInfo = getDisplayContent().getDisplayInfo();
            systemDecorRect.set(0, 0,
                    Math.max(width, displayInfo.logicalWidth),
                    Math.max(height, displayInfo.logicalHeight));
        } else {
            systemDecorRect.set(0, 0, width, height);
        }

        // If a freeform window is animating from a position where it would be cutoff, it would be
        // cutoff during the animation. We don't want that, so for the duration of the animation
        // we ignore the decor cropping and depend on layering to position windows correctly.

        // We also ignore cropping when the window is currently being drag resized in split screen
        // to prevent issues with the crop for screenshot.
        final boolean cropToDecor =
                !(inFreeformWindowingMode() && isAnimatingLw()) && !isDockedResizing();
        if (cropToDecor) {
            // Intersect with the decor rect, offsetted by window position.
            systemDecorRect.intersect(decorRect.left - left, decorRect.top - top,
                    decorRect.right - left, decorRect.bottom - top);
        }

        // If size compatibility is being applied to the window, the
        // surface is scaled relative to the screen.  Also apply this
        // scaling to the crop rect.  We aren't using the standard rect
        // scale function because we want to round things to make the crop
        // always round to a larger rect to ensure we don't crop too
        // much and hide part of the window that should be seen.
        if (mEnforceSizeCompat && mInvGlobalScale != 1.0f) {
            final float scale = mInvGlobalScale;
            systemDecorRect.left = (int) (systemDecorRect.left * scale - 0.5f);
            systemDecorRect.top = (int) (systemDecorRect.top * scale - 0.5f);
            systemDecorRect.right = (int) ((systemDecorRect.right + 1) * scale - 0.5f);
            systemDecorRect.bottom = (int) ((systemDecorRect.bottom + 1) * scale - 0.5f);
        }

    }

    /**
     * Expand the given rectangle by this windows surface insets. This
     * takes you from the 'window size' to the 'surface size'.
     * The surface insets are positive in each direction, so we inset by
     * the inverse.
     */
    void expandForSurfaceInsets(Rect r) {
        r.inset(-mAttrs.surfaceInsets.left,
                -mAttrs.surfaceInsets.top,
                -mAttrs.surfaceInsets.right,
                -mAttrs.surfaceInsets.bottom);
    }

    boolean surfaceInsetsChanging() {
        return !mLastSurfaceInsets.equals(mAttrs.surfaceInsets);
    }

    int relayoutVisibleWindow(int result, int attrChanges, int oldVisibility) {
        final boolean wasVisible = isVisibleLw();

        result |= (!wasVisible || !isDrawnLw()) ? RELAYOUT_RES_FIRST_TIME : 0;

        if (mAnimatingExit) {
            Slog.d(TAG, "relayoutVisibleWindow: " + this + " mAnimatingExit=true, mRemoveOnExit="
                    + mRemoveOnExit + ", mDestroying=" + mDestroying);

            mWinAnimator.cancelExitAnimationForNextAnimationLocked();
            mAnimatingExit = false;
        }
        if (mDestroying) {
            mDestroying = false;
            mWmService.mDestroySurface.remove(this);
        }
        if (oldVisibility == View.GONE) {
            mWinAnimator.mEnterAnimationPending = true;
        }

        mLastVisibleLayoutRotation = getDisplayContent().getRotation();

        mWinAnimator.mEnteringAnimation = true;

        prepareWindowToDisplayDuringRelayout(wasVisible);

        if ((attrChanges & FORMAT_CHANGED) != 0) {
            // If the format can't be changed in place, preserve the old surface until the app draws
            // on the new one. This prevents blinking when we change elevation of freeform and
            // pinned windows.
            if (!mWinAnimator.tryChangeFormatInPlaceLocked()) {
                mWinAnimator.preserveSurfaceLocked();
                result |= RELAYOUT_RES_SURFACE_CHANGED
                        | RELAYOUT_RES_FIRST_TIME;
            }
        }

        // When we change the Surface size, in scenarios which may require changing
        // the surface position in sync with the resize, we use a preserved surface
        // so we can freeze it while waiting for the client to report draw on the newly
        // sized surface. At the moment this logic is only in place for switching
        // in and out of the big surface for split screen resize.
        if (isDragResizeChanged()) {
            setDragResizing();
            // We can only change top level windows to the full-screen surface when
            // resizing (as we only have one full-screen surface). So there is no need
            // to preserve and destroy windows which are attached to another, they
            // will keep their surface and its size may change over time.
            if (mHasSurface && !isChildWindow()) {
                mWinAnimator.preserveSurfaceLocked();
                result |= RELAYOUT_RES_SURFACE_CHANGED |
                    RELAYOUT_RES_FIRST_TIME;
            }
        }
        final boolean freeformResizing = isDragResizing()
                && getResizeMode() == DRAG_RESIZE_MODE_FREEFORM;
        final boolean dockedResizing = isDragResizing()
                && getResizeMode() == DRAG_RESIZE_MODE_DOCKED_DIVIDER;
        result |= freeformResizing ? RELAYOUT_RES_DRAG_RESIZING_FREEFORM : 0;
        result |= dockedResizing ? RELAYOUT_RES_DRAG_RESIZING_DOCKED : 0;
        return result;
    }

    /**
     * @return True if this window has been laid out at least once; false otherwise.
     */
    boolean isLaidOut() {
        return mLayoutSeq != -1;
    }

    /**
     * Updates the last inset values to the current ones.
     */
    void updateLastInsetValues() {
        mWindowFrames.updateLastInsetValues();
    }

    void startAnimation(Animation anim) {
        final DisplayInfo displayInfo = getDisplayContent().getDisplayInfo();
        anim.initialize(mWindowFrames.mFrame.width(), mWindowFrames.mFrame.height(),
                displayInfo.appWidth, displayInfo.appHeight);
        anim.restrictDuration(MAX_ANIMATION_DURATION);
        anim.scaleCurrentDuration(mWmService.getWindowAnimationScaleLocked());
        final AnimationAdapter adapter = new LocalAnimationAdapter(
                new WindowAnimationSpec(anim, mSurfacePosition, false /* canSkipFirstFrame */),
                mWmService.mSurfaceAnimationRunner);
        startAnimation(mPendingTransaction, adapter);
        commitPendingTransaction();
    }

    private void startMoveAnimation(int left, int top) {
        if (DEBUG_ANIM) Slog.v(TAG, "Setting move animation on " + this);
        final Point oldPosition = new Point();
        final Point newPosition = new Point();
        transformFrameToSurfacePosition(mWindowFrames.mLastFrame.left, mWindowFrames.mLastFrame.top,
                oldPosition);
        transformFrameToSurfacePosition(left, top, newPosition);
        final AnimationAdapter adapter = new LocalAnimationAdapter(
                new MoveAnimationSpec(oldPosition.x, oldPosition.y, newPosition.x, newPosition.y),
                mWmService.mSurfaceAnimationRunner);
        startAnimation(getPendingTransaction(), adapter);
    }

    private void startAnimation(Transaction t, AnimationAdapter adapter) {
        startAnimation(t, adapter, mWinAnimator.mLastHidden);
    }

    @Override
    protected void onAnimationFinished() {
        mWinAnimator.onAnimationFinished();
    }

    /**
     * Retrieves the current transformation matrix of the window, relative to the display.
     *
     * @param float9 A temporary array of 9 floats.
     * @param outMatrix Matrix to fill in the transformation.
     */
    void getTransformationMatrix(float[] float9, Matrix outMatrix) {
        float9[Matrix.MSCALE_X] = mWinAnimator.mDsDx;
        float9[Matrix.MSKEW_Y] = mWinAnimator.mDtDx;
        float9[Matrix.MSKEW_X] = mWinAnimator.mDtDy;
        float9[Matrix.MSCALE_Y] = mWinAnimator.mDsDy;
        int x = mSurfacePosition.x;
        int y = mSurfacePosition.y;

        // If changed, also adjust transformFrameToSurfacePosition
        final WindowContainer parent = getParent();
        if (isChildWindow()) {
            final WindowState parentWindow = getParentWindow();
            x += parentWindow.mWindowFrames.mFrame.left - parentWindow.mAttrs.surfaceInsets.left;
            y += parentWindow.mWindowFrames.mFrame.top - parentWindow.mAttrs.surfaceInsets.top;
        } else if (parent != null) {
            final Rect parentBounds = parent.getBounds();
            x += parentBounds.left;
            y += parentBounds.top;
        }
        float9[Matrix.MTRANS_X] = x;
        float9[Matrix.MTRANS_Y] = y;
        float9[Matrix.MPERSP_0] = 0;
        float9[Matrix.MPERSP_1] = 0;
        float9[Matrix.MPERSP_2] = 1;
        outMatrix.setValues(float9);
    }

    // TODO: Hack to work around the number of states AppWindowToken needs to access without having
    // access to its windows children. Need to investigate re-writing
    // {@link AppWindowToken#updateReportedVisibilityLocked} so this can be removed.
    static final class UpdateReportedVisibilityResults {
        int numInteresting;
        int numVisible;
        int numDrawn;
        boolean nowGone = true;

        void reset() {
            numInteresting = 0;
            numVisible = 0;
            numDrawn = 0;
            nowGone = true;
        }
    }

    private static final class WindowId extends IWindowId.Stub {
        private final WeakReference<WindowState> mOuter;

        private WindowId(WindowState outer) {

            // Use a weak reference for the outer class. This is important to prevent the following
            // leak: Since we send this class to the client process, binder will keep it alive as
            // long as the client keeps it alive. Now, if the window is removed, we need to clear
            // out our reference so even though this class is kept alive we don't leak WindowState,
            // which can keep a whole lot of classes alive.
            mOuter = new WeakReference<>(outer);
        }

        @Override
        public void registerFocusObserver(IWindowFocusObserver observer) {
            final WindowState outer = mOuter.get();
            if (outer != null) {
                outer.registerFocusObserver(observer);
            }
        }
        @Override
        public void unregisterFocusObserver(IWindowFocusObserver observer) {
            final WindowState outer = mOuter.get();
            if (outer != null) {
                outer.unregisterFocusObserver(observer);
            }
        }
        @Override
        public boolean isFocused() {
            final WindowState outer = mOuter.get();
            if (outer != null) {
                synchronized (outer.mWmService.mGlobalLock) {
                    return outer.isFocused();
                }
            }
            return false;
        }
    }


    @Override
    boolean shouldMagnify() {
        if (mAttrs.type == TYPE_INPUT_METHOD ||
                mAttrs.type == TYPE_INPUT_METHOD_DIALOG ||
                mAttrs.type == TYPE_MAGNIFICATION_OVERLAY ||
                mAttrs.type == TYPE_NAVIGATION_BAR ||
                // It's tempting to wonder: Have we forgotten the rounded corners overlay?
                // worry not: it's a fake TYPE_NAVIGATION_BAR_PANEL
                mAttrs.type == TYPE_NAVIGATION_BAR_PANEL) {
            return false;
        }
        return true;
    }

    @Override
    SurfaceSession getSession() {
        if (mSession.mSurfaceSession != null) {
            return mSession.mSurfaceSession;
        } else {
            return getParent().getSession();
        }
    }

    @Override
    boolean needsZBoost() {
        final WindowState inputMethodTarget = getDisplayContent().mInputMethodTarget;
        if (mIsImWindow && inputMethodTarget != null) {
            final AppWindowToken appToken = inputMethodTarget.mAppToken;
            if (appToken != null) {
                return appToken.needsZBoost();
            }
        }
        return mWillReplaceWindow;
    }

    private void applyDims(Dimmer dimmer) {
        if (!mAnimatingExit && mAppDied) {
            mIsDimming = true;
            dimmer.dimAbove(getPendingTransaction(), this, DEFAULT_DIM_AMOUNT_DEAD_WINDOW);
        } else if ((mAttrs.flags & FLAG_DIM_BEHIND) != 0 && isVisibleNow() && !mHidden) {
            // Only show a dim behind when the following is satisfied:
            // 1. The window has the flag FLAG_DIM_BEHIND
            // 2. The WindowToken is not hidden so dims aren't shown when the window is exiting.
            // 3. The WS is considered visible according to the isVisible() method
            // 4. The WS is not hidden.
            mIsDimming = true;
            dimmer.dimBelow(getPendingTransaction(), this, mAttrs.dimAmount);
        }
    }

    @Override
    void prepareSurfaces() {
        final Dimmer dimmer = getDimmer();
        mIsDimming = false;
        if (dimmer != null) {
            applyDims(dimmer);
        }
        updateSurfacePosition();

        mWinAnimator.prepareSurfaceLocked(true);
        super.prepareSurfaces();
    }

    @Override
    public void onAnimationLeashCreated(Transaction t, SurfaceControl leash) {
        super.onAnimationLeashCreated(t, leash);

        // Leash is now responsible for position, so set our position to 0.
        t.setPosition(mSurfaceControl, 0, 0);
        mLastSurfacePosition.set(0, 0);
    }

    @Override
    public void onAnimationLeashDestroyed(Transaction t) {
        super.onAnimationLeashDestroyed(t);
        updateSurfacePosition(t);
    }

    @Override
    void updateSurfacePosition() {
        updateSurfacePosition(getPendingTransaction());
    }

    @VisibleForTesting
    void updateSurfacePosition(Transaction t) {
        if (mSurfaceControl == null) {
            return;
        }

        transformFrameToSurfacePosition(mWindowFrames.mFrame.left, mWindowFrames.mFrame.top,
                mSurfacePosition);

        // Freeze position while we're unrotated, so the surface remains at the position it was
        // prior to the rotation.
        if (!mSurfaceAnimator.hasLeash() && mPendingSeamlessRotate == null
                && !mLastSurfacePosition.equals(mSurfacePosition)) {
            t.setPosition(mSurfaceControl, mSurfacePosition.x, mSurfacePosition.y);
            mLastSurfacePosition.set(mSurfacePosition.x, mSurfacePosition.y);
            if (surfaceInsetsChanging() && mWinAnimator.hasSurface()) {
                mLastSurfaceInsets.set(mAttrs.surfaceInsets);
                t.deferTransactionUntil(mSurfaceControl,
                        mWinAnimator.mSurfaceController.mSurfaceControl.getHandle(),
                        getFrameNumber());
            }
        }
    }

    private void transformFrameToSurfacePosition(int left, int top, Point outPoint) {
        outPoint.set(left, top);

        // If changed, also adjust getTransformationMatrix
        final WindowContainer parentWindowContainer = getParent();
        if (isChildWindow()) {
            // TODO: This probably falls apart at some point and we should
            // actually compute relative coordinates.

            // Since the parent was outset by its surface insets, we need to undo the outsetting
            // with insetting by the same amount.
            final WindowState parent = getParentWindow();
            outPoint.offset(-parent.mWindowFrames.mFrame.left + parent.mAttrs.surfaceInsets.left,
                    -parent.mWindowFrames.mFrame.top + parent.mAttrs.surfaceInsets.top);
        } else if (parentWindowContainer != null) {
            final Rect parentBounds = parentWindowContainer.getDisplayedBounds();
            outPoint.offset(-parentBounds.left, -parentBounds.top);
        }

        TaskStack stack = getStack();

        // If we have stack outsets, that means the top-left
        // will be outset, and we need to inset ourselves
        // to account for it. If we actually have shadows we will
        // then un-inset ourselves by the surfaceInsets.
        if (stack != null) {
            final int outset = stack.getStackOutset();
            outPoint.offset(outset, outset);
        }

        // Expand for surface insets. See WindowState.expandForSurfaceInsets.
        outPoint.offset(-mAttrs.surfaceInsets.left, -mAttrs.surfaceInsets.top);
    }

    boolean needsRelativeLayeringToIme() {
        // We only use the relative layering mode in split screen, as part of elevating the IME
        // and windows above it's target above the docked divider.
        if (!inSplitScreenWindowingMode()) {
            return false;
        }

        if (isChildWindow()) {
            // If we are a child of the input method target we need this promotion.
            if (getParentWindow().isInputMethodTarget()) {
                return true;
            }
        } else if (mAppToken != null) {
            // Likewise if we share a token with the Input method target and are ordered
            // above it but not necessarily a child (e.g. a Dialog) then we also need
            // this promotion.
            final WindowState imeTarget = getDisplayContent().mInputMethodTarget;
            boolean inTokenWithAndAboveImeTarget = imeTarget != null && imeTarget != this
                    && imeTarget.mToken == mToken && imeTarget.compareTo(this) <= 0;
            return inTokenWithAndAboveImeTarget;
        }
        return false;
    }

    @Override
    void assignLayer(Transaction t, int layer) {
        // See comment in assignRelativeLayerForImeTargetChild
        if (needsRelativeLayeringToIme()) {
            getDisplayContent().assignRelativeLayerForImeTargetChild(t, this);
            return;
        }
        super.assignLayer(t, layer);
    }

    @Override
    public boolean isDimming() {
        return mIsDimming;
    }

    // TODO(b/70040778): We should aim to eliminate the last user of TYPE_APPLICATION_MEDIA
    // then we can drop all negative layering on the windowing side and simply inherit
    // the default implementation here.
    public void assignChildLayers(Transaction t) {
        int layer = 1;
        for (int i = 0; i < mChildren.size(); i++) {
            final WindowState w = mChildren.get(i);

            // APPLICATION_MEDIA_OVERLAY needs to go above APPLICATION_MEDIA
            // while they both need to go below the main window. However the
            // relative layering of multiple APPLICATION_MEDIA/OVERLAY has never
            // been defined and so we can use static layers and leave it that way.
            if (w.mAttrs.type == TYPE_APPLICATION_MEDIA) {
                w.assignLayer(t, -2);
            } else if (w.mAttrs.type == TYPE_APPLICATION_MEDIA_OVERLAY) {
                w.assignLayer(t, -1);
            } else {
                w.assignLayer(t, layer);
            }
            w.assignChildLayers(t);
            layer++;
        }
    }

    /**
     * Update a tap exclude region with a rectangular area identified by provided id. The requested
     * area will be clipped to the window bounds.
     */
    void updateTapExcludeRegion(int regionId, int left, int top, int width, int height) {
        final DisplayContent currentDisplay = getDisplayContent();
        if (currentDisplay == null) {
            throw new IllegalStateException("Trying to update window not attached to any display.");
        }

        if (mTapExcludeRegionHolder == null) {
            mTapExcludeRegionHolder = new TapExcludeRegionHolder();

            // Make sure that this window is registered as one that provides a tap exclude region
            // for its containing display.
            currentDisplay.mTapExcludeProvidingWindows.add(this);
        }

        mTapExcludeRegionHolder.updateRegion(regionId, left, top, width, height);
        // Trigger touch exclude region update on current display.
        currentDisplay.updateTouchExcludeRegion();
    }

    /** Union the region with current tap exclude region that this window provides. */
    void amendTapExcludeRegion(Region region) {
        mTapExcludeRegionHolder.amendRegion(region, getBounds());
    }

    @Override
    public boolean isInputMethodTarget() {
        return getDisplayContent().mInputMethodTarget == this;
    }

    long getFrameNumber() {
        return mFrameNumber;
    }

    void setFrameNumber(long frameNumber) {
        mFrameNumber = frameNumber;
    }

    public void getMaxVisibleBounds(Rect out) {
        if (out.isEmpty()) {
            out.set(mWindowFrames.mVisibleFrame);
            return;
        }

        if (mWindowFrames.mVisibleFrame.left < out.left) {
            out.left = mWindowFrames.mVisibleFrame.left;
        }
        if (mWindowFrames.mVisibleFrame.top < out.top) {
            out.top = mWindowFrames.mVisibleFrame.top;
        }
        if (mWindowFrames.mVisibleFrame.right > out.right) {
            out.right = mWindowFrames.mVisibleFrame.right;
        }
        if (mWindowFrames.mVisibleFrame.bottom > out.bottom) {
            out.bottom = mWindowFrames.mVisibleFrame.bottom;
        }
    }
<<<<<<< HEAD

    /**
     * Copy the inset values over so they can be sent back to the client when a relayout occurs.
     */
    void getInsetsForRelayout(Rect outOverscanInsets, Rect outContentInsets, Rect outVisibleInsets,
            Rect outStableInsets, Rect outOutsets) {
        outOverscanInsets.set(mWindowFrames.mOverscanInsets);
        outContentInsets.set(mWindowFrames.mContentInsets);
        outVisibleInsets.set(mWindowFrames.mVisibleInsets);
        outStableInsets.set(mWindowFrames.mStableInsets);
        outOutsets.set(mWindowFrames.mOutsets);

        mLastRelayoutContentInsets.set(mWindowFrames.mContentInsets);
    }

=======

    /**
     * Copy the inset values over so they can be sent back to the client when a relayout occurs.
     */
    void getInsetsForRelayout(Rect outOverscanInsets, Rect outContentInsets, Rect outVisibleInsets,
            Rect outStableInsets, Rect outOutsets) {
        outOverscanInsets.set(mWindowFrames.mOverscanInsets);
        outContentInsets.set(mWindowFrames.mContentInsets);
        outVisibleInsets.set(mWindowFrames.mVisibleInsets);
        outStableInsets.set(mWindowFrames.mStableInsets);
        outOutsets.set(mWindowFrames.mOutsets);

        mLastRelayoutContentInsets.set(mWindowFrames.mContentInsets);
    }

>>>>>>> de843449
    void getContentInsets(Rect outContentInsets) {
        outContentInsets.set(mWindowFrames.mContentInsets);
    }

    Rect getContentInsets() {
        return mWindowFrames.mContentInsets;
    }

    void getStableInsets(Rect outStableInsets) {
        outStableInsets.set(mWindowFrames.mStableInsets);
    }

    Rect getStableInsets() {
        return mWindowFrames.mStableInsets;
    }

    void resetLastContentInsets() {
        mWindowFrames.resetLastContentInsets();
    }

    Rect getVisibleInsets() {
        return mWindowFrames.mVisibleInsets;
    }

    @Override
    public WindowFrames getWindowFrames() {
        return mWindowFrames;
    }

    void resetContentChanged() {
        mWindowFrames.setContentChanged(false);
    }

    void setInsetProvider(InsetsSourceProvider insetProvider) {
        mInsetProvider = insetProvider;
    }

    InsetsSourceProvider getInsetProvider() {
        return mInsetProvider;
    }

    private final class MoveAnimationSpec implements AnimationSpec {

        private final long mDuration;
        private Interpolator mInterpolator;
        private Point mFrom = new Point();
        private Point mTo = new Point();

        private MoveAnimationSpec(int fromX, int fromY, int toX, int toY) {
            final Animation anim = AnimationUtils.loadAnimation(mContext,
                    com.android.internal.R.anim.window_move_from_decor);
            mDuration = (long)
                    (anim.computeDurationHint() * mWmService.getWindowAnimationScaleLocked());
            mInterpolator = anim.getInterpolator();
            mFrom.set(fromX, fromY);
            mTo.set(toX, toY);
        }

        @Override
        public long getDuration() {
            return mDuration;
        }

        @Override
        public void apply(Transaction t, SurfaceControl leash, long currentPlayTime) {
            final float fraction = (float) currentPlayTime / getDuration();
            final float v = mInterpolator.getInterpolation(fraction);
            t.setPosition(leash, mFrom.x + (mTo.x - mFrom.x) * v,
                    mFrom.y + (mTo.y - mFrom.y) * v);
        }

        @Override
        public void dump(PrintWriter pw, String prefix) {
            pw.println(prefix + "from=" + mFrom
                    + " to=" + mTo
                    + " duration=" + mDuration);
        }

        @Override
        public void writeToProtoInner(ProtoOutputStream proto) {
            final long token = proto.start(MOVE);
            mFrom.writeToProto(proto, FROM);
            mTo.writeToProto(proto, TO);
            proto.write(DURATION_MS, mDuration);
            proto.end(token);
        }
    }
}<|MERGE_RESOLUTION|>--- conflicted
+++ resolved
@@ -589,19 +589,11 @@
         if (!isVisibleNow() || mIsWallpaper) {
             return;
         }
-<<<<<<< HEAD
 
         if (mPendingSeamlessRotate != null) {
             oldRotation = mPendingSeamlessRotate.getOldRotation();
         }
 
-=======
-
-        if (mPendingSeamlessRotate != null) {
-            oldRotation = mPendingSeamlessRotate.getOldRotation();
-        }
-
->>>>>>> de843449
         if (mForceSeamlesslyRotate || requested) {
             mPendingSeamlessRotate = new SeamlessRotator(oldRotation, rotation, getDisplayInfo());
             mPendingSeamlessRotate.unrotate(transaction, this);
@@ -798,8 +790,6 @@
     }
 
     @Override
-<<<<<<< HEAD
-=======
     public Rect getDisplayedBounds() {
         final Task task = getTask();
         if (task != null) {
@@ -812,7 +802,6 @@
     }
 
     @Override
->>>>>>> de843449
     public void computeFrameLw() {
         if (mWillReplaceWindow && (mAnimatingExit || !mReplacingRemoveRequested)) {
             // This window is being replaced and either already got information that it's being
@@ -848,11 +837,7 @@
             layoutXDiff = 0;
             layoutYDiff = 0;
         } else {
-<<<<<<< HEAD
-            getBounds(mWindowFrames.mContainingFrame);
-=======
             mWindowFrames.mContainingFrame.set(getDisplayedBounds());
->>>>>>> de843449
             if (mAppToken != null && !mAppToken.mFrozenBounds.isEmpty()) {
 
                 // If the bounds are frozen, we still want to translate the window freely and only
@@ -902,20 +887,9 @@
 
             layoutDisplayFrame = new Rect(mWindowFrames.mDisplayFrame);
             mWindowFrames.mDisplayFrame.set(mWindowFrames.mContainingFrame);
-<<<<<<< HEAD
-            layoutXDiff =
-                    !mInsetFrame.isEmpty() ? mInsetFrame.left - mWindowFrames.mContainingFrame.left
-                            : 0;
-            layoutYDiff =
-                    !mInsetFrame.isEmpty() ? mInsetFrame.top - mWindowFrames.mContainingFrame.top
-                            : 0;
-            layoutContainingFrame =
-                    !mInsetFrame.isEmpty() ? mInsetFrame : mWindowFrames.mContainingFrame;
-=======
             layoutXDiff = mInsetFrame.left - mWindowFrames.mContainingFrame.left;
             layoutYDiff = mInsetFrame.top - mWindowFrames.mContainingFrame.top;
             layoutContainingFrame = mInsetFrame;
->>>>>>> de843449
             mTmpRect.set(0, 0, dc.getDisplayInfo().logicalWidth, dc.getDisplayInfo().logicalHeight);
             subtractInsets(mWindowFrames.mDisplayFrame, layoutContainingFrame, layoutDisplayFrame,
                     mTmpRect);
@@ -2197,19 +2171,13 @@
                 mTmpRect.inset(-delta, -delta);
             }
             region.set(mTmpRect);
-            region.translate(-mWindowFrames.mFrame.left, -mWindowFrames.mFrame.top);
+            cropRegionToStackBoundsIfNeeded(region);
         } else {
             // Not modal or full screen modal
             getTouchableRegion(region);
         }
-<<<<<<< HEAD
-
-        // The area containing the shadows is not touchable.
-        region.translate(mAttrs.surfaceInsets.left, mAttrs.surfaceInsets.top);
-=======
         // Translate to surface based coordinates.
         region.translate(-mWindowFrames.mFrame.left, -mWindowFrames.mFrame.top);
->>>>>>> de843449
 
         return flags;
     }
@@ -2300,15 +2268,10 @@
         // For child windows we want to use the pid for the parent window in case the the child
         // window was added from another process.
         final int pid = getParentWindow() != null ? getParentWindow().mSession.mPid : mSession.mPid;
-<<<<<<< HEAD
-        mTempConfiguration.setTo(mWmService.mProcessConfigurations.get(
-                pid, mWmService.mRoot.getConfiguration()));
-=======
         final Configuration processConfig =
                 mWmService.mAtmService.getGlobalConfigurationForPid(pid);
         mTempConfiguration.setTo(processConfig == null
                 ? mWmService.mRoot.getConfiguration() : processConfig);
->>>>>>> de843449
         return mTempConfiguration;
     }
 
@@ -2851,35 +2814,25 @@
 
     /** Get the touchable region in global coordinates. */
     void getTouchableRegion(Region outRegion) {
-<<<<<<< HEAD
-        if (inPinnedWindowingMode() && !isFocused()) {
-            outRegion.setEmpty();
-            return;
-        }
-
-=======
->>>>>>> de843449
         final Rect frame = mWindowFrames.mFrame;
         switch (mTouchableInsets) {
             default:
             case TOUCHABLE_INSETS_FRAME:
                 outRegion.set(frame);
-                outRegion.translate(-frame.left, -frame.top);
                 break;
             case TOUCHABLE_INSETS_CONTENT:
                 applyInsets(outRegion, frame, mGivenContentInsets);
-                outRegion.translate(-frame.left, -frame.top);
                 break;
             case TOUCHABLE_INSETS_VISIBLE:
                 applyInsets(outRegion, frame, mGivenVisibleInsets);
-                outRegion.translate(-frame.left, -frame.top);
                 break;
             case TOUCHABLE_INSETS_REGION: {
                 outRegion.set(mGivenTouchableRegion);
+                outRegion.translate(frame.left, frame.top);
                 break;
             }
         }
-        outRegion.translate(mAttrs.surfaceInsets.left, mAttrs.surfaceInsets.top);
+        cropRegionToStackBoundsIfNeeded(outRegion);
     }
 
     private void cropRegionToStackBoundsIfNeeded(Region region) {
@@ -2901,13 +2854,12 @@
      * Report a focus change.  Must be called with no locks held, and consistently
      * from the same serialized thread (such as dispatched from a handler).
      */
-    void reportFocusChangedSerialized(boolean focused, boolean inTouchMode,
-            boolean reportToClient) {
+    void reportFocusChangedSerialized(boolean focused, boolean inTouchMode) {
         try {
-            mClient.windowFocusChanged(focused, inTouchMode, reportToClient);
+            mClient.windowFocusChanged(focused, inTouchMode);
         } catch (RemoteException e) {
         }
-        if (mFocusCallbacks != null && reportToClient) {
+        if (mFocusCallbacks != null) {
             final int N = mFocusCallbacks.beginBroadcast();
             for (int i=0; i<N; i++) {
                 IWindowFocusObserver obs = mFocusCallbacks.getBroadcastItem(i);
@@ -3015,8 +2967,6 @@
         }
     }
 
-<<<<<<< HEAD
-=======
     void notifyInsetsControlChanged() {
         final InsetsStateController stateController =
                 getDisplayContent().getInsetsStateController();
@@ -3028,7 +2978,6 @@
         }
     }
 
->>>>>>> de843449
     Rect getBackdropFrame(Rect frame) {
         // When the task is docked, we send fullscreen sized backDropFrame as soon as resizing
         // start even if we haven't received the relayout window, so that the client requests
@@ -4802,7 +4751,6 @@
             out.bottom = mWindowFrames.mVisibleFrame.bottom;
         }
     }
-<<<<<<< HEAD
 
     /**
      * Copy the inset values over so they can be sent back to the client when a relayout occurs.
@@ -4818,23 +4766,6 @@
         mLastRelayoutContentInsets.set(mWindowFrames.mContentInsets);
     }
 
-=======
-
-    /**
-     * Copy the inset values over so they can be sent back to the client when a relayout occurs.
-     */
-    void getInsetsForRelayout(Rect outOverscanInsets, Rect outContentInsets, Rect outVisibleInsets,
-            Rect outStableInsets, Rect outOutsets) {
-        outOverscanInsets.set(mWindowFrames.mOverscanInsets);
-        outContentInsets.set(mWindowFrames.mContentInsets);
-        outVisibleInsets.set(mWindowFrames.mVisibleInsets);
-        outStableInsets.set(mWindowFrames.mStableInsets);
-        outOutsets.set(mWindowFrames.mOutsets);
-
-        mLastRelayoutContentInsets.set(mWindowFrames.mContentInsets);
-    }
-
->>>>>>> de843449
     void getContentInsets(Rect outContentInsets) {
         outContentInsets.set(mWindowFrames.mContentInsets);
     }
