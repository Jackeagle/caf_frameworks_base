--- conflicted
+++ resolved
@@ -28,20 +28,12 @@
 import android.os.RemoteException;
 import android.util.Slog;
 import android.view.Display;
+import android.view.IWindow;
+import android.view.InputWindowHandle;
 import android.view.SurfaceControl;
-import android.view.IWindow;
-<<<<<<< HEAD
 
 import com.android.internal.annotations.GuardedBy;
 import com.android.server.input.InputManagerService;
-import android.view.InputWindowHandle;
-=======
-import android.view.InputWindowHandle;
-import android.view.SurfaceControl;
-
-import com.android.internal.annotations.GuardedBy;
-import com.android.server.input.InputManagerService;
->>>>>>> de843449
 
 /**
  * Controller for task positioning by drag.
@@ -192,13 +184,7 @@
         if (!mInputManager.transferTouchFocus(
                 transferFocusFromWin.mInputChannel, mTaskPositioner.mServerChannel)) {
             Slog.e(TAG_WM, "startPositioningLocked: Unable to transfer touch focus");
-<<<<<<< HEAD
-            mTaskPositioner.unregister();
-            mTaskPositioner = null;
-            displayContent.getInputMonitor().updateInputWindowsLw(true /*force*/);
-=======
             cleanUpTaskPositioner();
->>>>>>> de843449
             return false;
         }
 
@@ -211,14 +197,7 @@
             if (DEBUG_TASK_POSITIONING) Slog.d(TAG_WM, "finishPositioning");
 
             synchronized (mService.mGlobalLock) {
-<<<<<<< HEAD
-                if (mTaskPositioner != null) {
-                    mTaskPositioner.unregister();
-                    mTaskPositioner = null;
-                }
-=======
                 cleanUpTaskPositioner();
->>>>>>> de843449
                 mPositioningDisplay = null;
             }
         });
