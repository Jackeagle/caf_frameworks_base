--- conflicted
+++ resolved
@@ -34,11 +34,6 @@
 import static com.android.server.wm.WindowManagerService.H.WALLPAPER_DRAW_PENDING_TIMEOUT;
 
 import android.graphics.Bitmap;
-<<<<<<< HEAD
-import android.graphics.ColorSpace;
-import android.graphics.GraphicBuffer;
-=======
->>>>>>> 825827da
 import android.graphics.Rect;
 import android.hardware.HardwareBuffer;
 import android.os.Bundle;
@@ -748,16 +743,9 @@
             Slog.w(TAG_WM, "Failed to screenshot wallpaper");
             return null;
         }
-<<<<<<< HEAD
-        // TODO(b/116112787) Now that hardware bitmap creation can take color space, we
-        // should continue to fix screenshot.
-        return Bitmap.wrapHardwareBuffer(HardwareBuffer.createFromGraphicBuffer(wallpaperBuffer),
-                                         ColorSpace.get(ColorSpace.Named.SRGB));
-=======
         return Bitmap.wrapHardwareBuffer(
                 HardwareBuffer.createFromGraphicBuffer(wallpaperBuffer.getGraphicBuffer()),
                 wallpaperBuffer.getColorSpace());
->>>>>>> 825827da
     }
 
     private WindowState getTopVisibleWallpaper() {
