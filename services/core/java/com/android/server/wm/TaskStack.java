/*
 * Copyright (C) 2013 The Android Open Source Project
 *
 * Licensed under the Apache License, Version 2.0 (the "License");
 * you may not use this file except in compliance with the License.
 * You may obtain a copy of the License at
 *
 *      http://www.apache.org/licenses/LICENSE-2.0
 *
 * Unless required by applicable law or agreed to in writing, software
 * distributed under the License is distributed on an "AS IS" BASIS,
 * WITHOUT WARRANTIES OR CONDITIONS OF ANY KIND, either express or implied.
 * See the License for the specific language governing permissions and
 * limitations under the License.
 */

package com.android.server.wm;

import static android.app.ActivityTaskManager.SPLIT_SCREEN_CREATE_MODE_BOTTOM_OR_RIGHT;
import static android.app.ActivityTaskManager.SPLIT_SCREEN_CREATE_MODE_TOP_OR_LEFT;
import static android.app.WindowConfiguration.ACTIVITY_TYPE_ASSISTANT;
import static android.app.WindowConfiguration.ACTIVITY_TYPE_HOME;
import static android.app.WindowConfiguration.ACTIVITY_TYPE_RECENTS;
import static android.app.WindowConfiguration.PINNED_WINDOWING_MODE_ELEVATION_IN_DIP;
import static android.app.WindowConfiguration.WINDOWING_MODE_FULLSCREEN;
import static android.app.WindowConfiguration.WINDOWING_MODE_SPLIT_SCREEN_PRIMARY;
import static android.content.pm.ActivityInfo.SCREEN_ORIENTATION_UNSET;
import static android.content.res.Configuration.ORIENTATION_PORTRAIT;
import static android.view.Display.DEFAULT_DISPLAY;
import static android.view.WindowManager.DOCKED_BOTTOM;
import static android.view.WindowManager.DOCKED_INVALID;
import static android.view.WindowManager.DOCKED_LEFT;
import static android.view.WindowManager.DOCKED_RIGHT;
import static android.view.WindowManager.DOCKED_TOP;

import static com.android.server.wm.DragResizeMode.DRAG_RESIZE_MODE_DOCKED_DIVIDER;
import static com.android.server.wm.StackProto.ADJUSTED_BOUNDS;
import static com.android.server.wm.StackProto.ADJUSTED_FOR_IME;
import static com.android.server.wm.StackProto.ADJUST_DIVIDER_AMOUNT;
import static com.android.server.wm.StackProto.ADJUST_IME_AMOUNT;
import static com.android.server.wm.StackProto.ANIMATING_BOUNDS;
import static com.android.server.wm.StackProto.ANIMATION_BACKGROUND_SURFACE_IS_DIMMING;
import static com.android.server.wm.StackProto.BOUNDS;
import static com.android.server.wm.StackProto.DEFER_REMOVAL;
import static com.android.server.wm.StackProto.FILLS_PARENT;
import static com.android.server.wm.StackProto.ID;
import static com.android.server.wm.StackProto.MINIMIZE_AMOUNT;
import static com.android.server.wm.StackProto.TASKS;
import static com.android.server.wm.StackProto.WINDOW_CONTAINER;
import static com.android.server.wm.WindowManagerDebugConfig.DEBUG_TASK_MOVEMENT;
import static com.android.server.wm.WindowManagerDebugConfig.TAG_WM;

import android.annotation.CallSuper;
import android.content.res.Configuration;
import android.graphics.Point;
import android.graphics.Rect;
import android.graphics.Region;
import android.os.RemoteException;
import android.util.DisplayMetrics;
import android.util.EventLog;
import android.util.Slog;
import android.util.SparseArray;
import android.util.proto.ProtoOutputStream;
import android.view.DisplayCutout;
import android.view.DisplayInfo;
import android.view.SurfaceControl;

import com.android.internal.policy.DividerSnapAlgorithm;
import com.android.internal.policy.DividerSnapAlgorithm.SnapTarget;
import com.android.internal.policy.DockedDividerUtils;
import com.android.server.EventLogTags;

import java.io.PrintWriter;

public class TaskStack extends WindowContainer<Task> implements
        BoundsAnimationTarget {
    /** Minimum size of an adjusted stack bounds relative to original stack bounds. Used to
     * restrict IME adjustment so that a min portion of top stack remains visible.*/
    private static final float ADJUSTED_STACK_FRACTION_MIN = 0.3f;

    /** Dimming amount for non-focused stack when stacks are IME-adjusted. */
    private static final float IME_ADJUST_DIM_AMOUNT = 0.25f;

    /** Unique identifier */
    final int mStackId;

    /** The display this stack sits under. */
    // TODO: Track parent marks like this in WindowContainer.
    private DisplayContent mDisplayContent;

    /** For comparison with DisplayContent bounds. */
    private Rect mTmpRect = new Rect();
    private Rect mTmpRect2 = new Rect();
    private Rect mTmpRect3 = new Rect();

    /** Stack bounds adjusted to screen content area (taking into account IM windows, etc.) */
    private final Rect mAdjustedBounds = new Rect();

    /**
     * Fully adjusted IME bounds. These are different from {@link #mAdjustedBounds} because they
     * represent the state when the animation has ended.
     */
    private final Rect mFullyAdjustedImeBounds = new Rect();

    private SurfaceControl mAnimationBackgroundSurface;
    private boolean mAnimationBackgroundSurfaceIsShown = false;

    /** The particular window with an Animation with non-zero background color. */
    private WindowStateAnimator mAnimationBackgroundAnimator;

    /** Application tokens that are exiting, but still on screen for animations. */
    final AppTokenList mExitingAppTokens = new AppTokenList();
    final AppTokenList mTmpAppTokens = new AppTokenList();

    /** Detach this stack from its display when animation completes. */
    // TODO: maybe tie this to WindowContainer#removeChild some how...
    boolean mDeferRemoval;

    private final Rect mTmpAdjustedBounds = new Rect();
    private boolean mAdjustedForIme;
    private boolean mImeGoingAway;
    private WindowState mImeWin;
    private float mMinimizeAmount;
    private float mAdjustImeAmount;
    private float mAdjustDividerAmount;
    private final int mDockedStackMinimizeThickness;

    // If this is true, we are in the bounds animating mode. The task will be down or upscaled to
    // perfectly fit the region it would have been cropped to. We may also avoid certain logic we
    // would otherwise apply while resizing, while resizing in the bounds animating mode.
    private boolean mBoundsAnimating = false;
    // Set when an animation has been requested but has not yet started from the UI thread. This is
    // cleared when the animation actually starts.
    private boolean mBoundsAnimatingRequested = false;
    private boolean mBoundsAnimatingToFullscreen = false;
    private boolean mCancelCurrentBoundsAnimation = false;
    private Rect mBoundsAnimationTarget = new Rect();
    private Rect mBoundsAnimationSourceHintBounds = new Rect();

    Rect mPreAnimationBounds = new Rect();

    private Dimmer mDimmer = new Dimmer(this);

    /**
     * For {@link #prepareSurfaces}.
     */
    final Rect mTmpDimBoundsRect = new Rect();
    private final Point mLastSurfaceSize = new Point();

    private final AnimatingAppWindowTokenRegistry mAnimatingAppWindowTokenRegistry =
            new AnimatingAppWindowTokenRegistry();

    TaskStack(WindowManagerService service, int stackId, StackWindowController controller) {
        super(service);
        mStackId = stackId;
        setController(controller);
        mDockedStackMinimizeThickness = service.mContext.getResources().getDimensionPixelSize(
                com.android.internal.R.dimen.docked_stack_minimize_thickness);
        EventLog.writeEvent(EventLogTags.WM_STACK_CREATED, stackId);
    }

    DisplayContent getDisplayContent() {
        return mDisplayContent;
    }

    Task findHomeTask() {
        if (!isActivityTypeHome() || mChildren.isEmpty()) {
            return null;
        }
        return mChildren.get(mChildren.size() - 1);
    }

    /**
     * Set the bounds of the stack and its containing tasks.
     * @param stackBounds New stack bounds. Passing in null sets the bounds to fullscreen.
     * @param taskBounds Bounds for individual tasks, keyed by task id.
     * @param taskTempInsetBounds Inset bounds for individual tasks, keyed by task id.
     * @return True if the stack bounds was changed.
     * */
    boolean setBounds(
            Rect stackBounds, SparseArray<Rect> taskBounds, SparseArray<Rect> taskTempInsetBounds) {
        setBounds(stackBounds);

        // Update bounds of containing tasks.
        for (int taskNdx = mChildren.size() - 1; taskNdx >= 0; --taskNdx) {
            final Task task = mChildren.get(taskNdx);
            final Rect insetBounds =
                    taskTempInsetBounds != null ? taskTempInsetBounds.get(task.mTaskId) : null;
            if (insetBounds != null) {
                task.setBounds(insetBounds);
                task.setOverrideDisplayedBounds(taskBounds.get(task.mTaskId));
            } else {
                task.setBounds(taskBounds.get(task.mTaskId));
                task.setOverrideDisplayedBounds(null);
            }
        }
        return true;
    }

    void prepareFreezingTaskBounds() {
        for (int taskNdx = mChildren.size() - 1; taskNdx >= 0; --taskNdx) {
            final Task task = mChildren.get(taskNdx);
            task.prepareFreezingBounds();
        }
    }

    /**
     * Overrides the adjusted bounds, i.e. sets temporary layout bounds which are different from
     * the normal task bounds.
     *
     * @param bounds The adjusted bounds.
     */
    private void setAdjustedBounds(Rect bounds) {
        if (mAdjustedBounds.equals(bounds) && !isAnimatingForIme()) {
            return;
        }

        mAdjustedBounds.set(bounds);
        final boolean adjusted = !mAdjustedBounds.isEmpty();
        Rect insetBounds = null;
        if (adjusted && isAdjustedForMinimizedDockedStack()) {
            insetBounds = getRawBounds();
        } else if (adjusted && mAdjustedForIme) {
            if (mImeGoingAway) {
                insetBounds = getRawBounds();
            } else {
                insetBounds = mFullyAdjustedImeBounds;
            }
        }
        alignTasksToAdjustedBounds(adjusted ? mAdjustedBounds : getRawBounds(), insetBounds);
        mDisplayContent.setLayoutNeeded();

        updateSurfaceBounds();
    }

    private void alignTasksToAdjustedBounds(Rect adjustedBounds, Rect tempInsetBounds) {
        if (matchParentBounds()) {
            return;
        }

        final boolean alignBottom = mAdjustedForIme && getDockSide() == DOCKED_TOP;

        // Update bounds of containing tasks.
        for (int taskNdx = mChildren.size() - 1; taskNdx >= 0; --taskNdx) {
            final Task task = mChildren.get(taskNdx);
            task.alignToAdjustedBounds(adjustedBounds, tempInsetBounds, alignBottom);
        }
    }

    private void updateAnimationBackgroundBounds() {
        if (mAnimationBackgroundSurface == null) {
            return;
        }
        getRawBounds(mTmpRect);
        final Rect stackBounds = getBounds();
        getPendingTransaction()
                .setWindowCrop(mAnimationBackgroundSurface, mTmpRect.width(), mTmpRect.height())
                .setPosition(mAnimationBackgroundSurface, mTmpRect.left - stackBounds.left,
                        mTmpRect.top - stackBounds.top);
        scheduleAnimation();
    }

    private void hideAnimationSurface() {
        if (mAnimationBackgroundSurface == null) {
            return;
        }
        getPendingTransaction().hide(mAnimationBackgroundSurface);
        mAnimationBackgroundSurfaceIsShown = false;
        scheduleAnimation();
    }

    private void showAnimationSurface(float alpha) {
        if (mAnimationBackgroundSurface == null) {
            return;
        }
        getPendingTransaction().setLayer(mAnimationBackgroundSurface, Integer.MIN_VALUE)
                .setAlpha(mAnimationBackgroundSurface, alpha)
                .show(mAnimationBackgroundSurface);
        mAnimationBackgroundSurfaceIsShown = true;
        scheduleAnimation();
    }

    @Override
    public int setBounds(Rect bounds) {
        return setBounds(getRequestedOverrideBounds(), bounds);
    }

    private int setBounds(Rect existing, Rect bounds) {
        if (equivalentBounds(existing, bounds)) {
            return BOUNDS_CHANGE_NONE;
        }

        final int result = super.setBounds(bounds);

        if (getParent() != null) {
            updateAnimationBackgroundBounds();
        }

        updateAdjustedBounds();

        updateSurfaceBounds();
        return result;
    }

    /** Bounds of the stack without adjusting for other factors in the system like visibility
     * of docked stack.
     * Most callers should be using {@link ConfigurationContainer#getRequestedOverrideBounds} a
     * it takes into consideration other system factors. */
    void getRawBounds(Rect out) {
        out.set(getRawBounds());
    }

    Rect getRawBounds() {
        return super.getBounds();
    }

    /** Return true if the current bound can get outputted to the rest of the system as-is. */
    private boolean useCurrentBounds() {
        if (matchParentBounds()
                || !inSplitScreenSecondaryWindowingMode()
                || mDisplayContent == null
                || mDisplayContent.getSplitScreenPrimaryStackIgnoringVisibility() != null) {
            return true;
        }
        return false;
    }

    @Override
    public void getBounds(Rect bounds) {
        bounds.set(getBounds());
    }

    @Override
    public Rect getBounds() {
        if (useCurrentBounds()) {
            // If we're currently adjusting for IME or minimized docked stack, we use the adjusted
            // bounds; otherwise, no need to adjust the output bounds if fullscreen or the docked
            // stack is visible since it is already what we want to represent to the rest of the
            // system.
            if (!mAdjustedBounds.isEmpty()) {
                return mAdjustedBounds;
            } else {
                return super.getBounds();
            }
        }

        // The bounds has been adjusted to accommodate for a docked stack, but the docked stack
        // is not currently visible. Go ahead a represent it as fullscreen to the rest of the
        // system.
        return mDisplayContent.getBounds();
    }

    /**
     * Sets the bounds animation target bounds ahead of an animation.  This can't currently be done
     * in onAnimationStart() since that is started on the UiThread.
     */
    void setAnimationFinalBounds(Rect sourceHintBounds, Rect destBounds, boolean toFullscreen) {
        mBoundsAnimatingRequested = true;
        mBoundsAnimatingToFullscreen = toFullscreen;
        if (destBounds != null) {
            mBoundsAnimationTarget.set(destBounds);
        } else {
            mBoundsAnimationTarget.setEmpty();
        }
        if (sourceHintBounds != null) {
            mBoundsAnimationSourceHintBounds.set(sourceHintBounds);
        } else {
            mBoundsAnimationSourceHintBounds.setEmpty();
        }

        mPreAnimationBounds.set(getRawBounds());
    }

    /**
     * @return the final bounds for the bounds animation.
     */
    void getFinalAnimationBounds(Rect outBounds) {
        outBounds.set(mBoundsAnimationTarget);
    }

    /**
     * @return the final source bounds for the bounds animation.
     */
    void getFinalAnimationSourceHintBounds(Rect outBounds) {
        outBounds.set(mBoundsAnimationSourceHintBounds);
    }

    /**
     * @return the final animation bounds if the task stack is currently being animated, or the
     *         current stack bounds otherwise.
     */
    void getAnimationOrCurrentBounds(Rect outBounds) {
        if ((mBoundsAnimatingRequested || mBoundsAnimating) && !mBoundsAnimationTarget.isEmpty()) {
            getFinalAnimationBounds(outBounds);
            return;
        }
        getBounds(outBounds);
    }

    /** Bounds of the stack with other system factors taken into consideration. */
    public void getDimBounds(Rect out) {
        getBounds(out);
    }

    /**
     * Updates the passed-in {@code inOutBounds} based on the current state of the
     * pinned controller. This gets run *after* the override configuration is updated, so it's
     * safe to rely on the controller's state in here (though eventually this dependence should
     * be removed).
     *
     * This does NOT modify this TaskStack's configuration. However, it does, for the time-being,
     * update pinned controller state.
     *
     * @param inOutBounds the bounds to update (both input and output).
     * @return true if bounds were updated to some non-empty value.
     */
    boolean calculatePinnedBoundsForConfigChange(Rect inOutBounds) {
        if ((mBoundsAnimatingRequested || mBoundsAnimating) && !mBoundsAnimationTarget.isEmpty()) {
            getFinalAnimationBounds(mTmpRect2);
        } else {
            mTmpRect2.set(inOutBounds);
        }
        boolean updated = mDisplayContent.mPinnedStackControllerLocked.onTaskStackBoundsChanged(
                mTmpRect2, mTmpRect3);
        if (updated) {
            inOutBounds.set(mTmpRect3);

            // Once we've set the bounds based on the rotation of the old bounds in the new
            // orientation, clear the animation target bounds since they are obsolete, and
            // cancel any currently running animations
            mBoundsAnimationTarget.setEmpty();
            mBoundsAnimationSourceHintBounds.setEmpty();
            mCancelCurrentBoundsAnimation = true;
        }
        return updated;
    }

    /**
     * Updates the passed-in {@code inOutBounds} based on the current state of the
     * docked controller. This gets run *after* the override configuration is updated, so it's
     * safe to rely on the controller's state in here (though eventually this dependence should
     * be removed).
     *
     * This does NOT modify this TaskStack's configuration. However, it does, for the time-being,
     * update docked controller state.
     *
     * @param parentConfig the parent configuration for reference.
     * @param inOutBounds the bounds to update (both input and output).
     */
    void calculateDockedBoundsForConfigChange(Configuration parentConfig, Rect inOutBounds) {
<<<<<<< HEAD
        final boolean primary = getOverrideWindowingMode() == WINDOWING_MODE_SPLIT_SCREEN_PRIMARY;
=======
        final boolean primary =
                getRequestedOverrideWindowingMode() == WINDOWING_MODE_SPLIT_SCREEN_PRIMARY;
>>>>>>> de843449
        repositionSplitScreenStackAfterRotation(parentConfig, primary, inOutBounds);
        final DisplayCutout cutout = mDisplayContent.getDisplayInfo().displayCutout;
        snapDockedStackAfterRotation(parentConfig, cutout, inOutBounds);
        if (primary) {
            final int newDockSide = getDockSide(parentConfig, inOutBounds);
            // Update the dock create mode and clear the dock create bounds, these
            // might change after a rotation and the original values will be invalid.
            mWmService.setDockedStackCreateStateLocked(
                    (newDockSide == DOCKED_LEFT || newDockSide == DOCKED_TOP)
                            ? SPLIT_SCREEN_CREATE_MODE_TOP_OR_LEFT
                            : SPLIT_SCREEN_CREATE_MODE_BOTTOM_OR_RIGHT,
                    null);
            mDisplayContent.getDockedDividerController().notifyDockSideChanged(newDockSide);
        }
    }

    /**
     * Some primary split screen sides are not allowed by the policy. This method queries the policy
     * and moves the primary stack around if needed.
     *
     * @param parentConfig the configuration of the stack's parent.
     * @param primary true if adjusting the primary docked stack, false for secondary.
     * @param inOutBounds the bounds of the stack to adjust.
     */
    void repositionSplitScreenStackAfterRotation(Configuration parentConfig, boolean primary,
            Rect inOutBounds) {
        final int dockSide = getDockSide(mDisplayContent, parentConfig, inOutBounds);
        final int otherDockSide = DockedDividerUtils.invertDockSide(dockSide);
        final int primaryDockSide = primary ? dockSide : otherDockSide;
        if (mDisplayContent.getDockedDividerController()
                .canPrimaryStackDockTo(primaryDockSide,
                        parentConfig.windowConfiguration.getBounds(),
                        parentConfig.windowConfiguration.getRotation())) {
            return;
        }
        final Rect parentBounds = parentConfig.windowConfiguration.getBounds();
        switch (otherDockSide) {
            case DOCKED_LEFT:
                int movement = inOutBounds.left;
                inOutBounds.left -= movement;
                inOutBounds.right -= movement;
                break;
            case DOCKED_RIGHT:
                movement = parentBounds.right - inOutBounds.right;
                inOutBounds.left += movement;
                inOutBounds.right += movement;
                break;
            case DOCKED_TOP:
                movement = inOutBounds.top;
                inOutBounds.top -= movement;
                inOutBounds.bottom -= movement;
                break;
            case DOCKED_BOTTOM:
                movement = parentBounds.bottom - inOutBounds.bottom;
                inOutBounds.top += movement;
                inOutBounds.bottom += movement;
                break;
        }
    }

    /**
     * Snaps the bounds after rotation to the closest snap target for the docked stack.
     */
    void snapDockedStackAfterRotation(Configuration parentConfig, DisplayCutout displayCutout,
            Rect outBounds) {

        // Calculate the current position.
        final int dividerSize = mDisplayContent.getDockedDividerController().getContentWidth();
        final int dockSide = getDockSide(parentConfig, outBounds);
        final int dividerPosition = DockedDividerUtils.calculatePositionForBounds(outBounds,
                dockSide, dividerSize);
        final int displayWidth = parentConfig.windowConfiguration.getBounds().width();
        final int displayHeight = parentConfig.windowConfiguration.getBounds().height();

        // Snap the position to a target.
        final int rotation = parentConfig.windowConfiguration.getRotation();
        final int orientation = parentConfig.orientation;
        mDisplayContent.getDisplayPolicy().getStableInsetsLw(rotation, displayWidth, displayHeight,
                displayCutout, outBounds);
        final DividerSnapAlgorithm algorithm = new DividerSnapAlgorithm(
                mWmService.mContext.getResources(), displayWidth, displayHeight,
                dividerSize, orientation == Configuration.ORIENTATION_PORTRAIT, outBounds,
                getDockSide(), isMinimizedDockAndHomeStackResizable());
        final SnapTarget target = algorithm.calculateNonDismissingSnapTarget(dividerPosition);

        // Recalculate the bounds based on the position of the target.
        DockedDividerUtils.calculateBoundsForPosition(target.position, dockSide,
                outBounds, displayWidth, displayHeight,
                dividerSize);
    }

    // TODO: Checkout the call points of this method and the ones below to see how they can fit in WC.
    void addTask(Task task, int position) {
        addTask(task, position, task.showForAllUsers(), true /* moveParents */);
    }

    /**
     * Put a Task in this stack. Used for adding only.
     * When task is added to top of the stack, the entire branch of the hierarchy (including stack
     * and display) will be brought to top.
     * @param task The task to add.
     * @param position Target position to add the task to.
     * @param showForAllUsers Whether to show the task regardless of the current user.
     */
    void addTask(Task task, int position, boolean showForAllUsers, boolean moveParents) {
        final TaskStack currentStack = task.mStack;
        // TODO: We pass stack to task's constructor, but we still need to call this method.
        // This doesn't make sense, mStack will already be set equal to "this" at this point.
        if (currentStack != null && currentStack.mStackId != mStackId) {
            throw new IllegalStateException("Trying to add taskId=" + task.mTaskId
                    + " to stackId=" + mStackId
                    + ", but it is already attached to stackId=" + task.mStack.mStackId);
        }

        // Add child task.
        task.mStack = this;
        addChild(task, null);

        // Move child to a proper position, as some restriction for position might apply.
        positionChildAt(position, task, moveParents /* includingParents */, showForAllUsers);
    }

    @Override
    void positionChildAt(int position, Task child, boolean includingParents) {
        positionChildAt(position, child, includingParents, child.showForAllUsers());
    }

    /**
     * Overridden version of {@link TaskStack#positionChildAt(int, Task, boolean)}. Used in
     * {@link TaskStack#addTask(Task, int, boolean showForAllUsers, boolean)}, as it can receive
     * showForAllUsers param from {@link AppWindowToken} instead of {@link Task#showForAllUsers()}.
     */
    private void positionChildAt(int position, Task child, boolean includingParents,
            boolean showForAllUsers) {
        final int targetPosition = findPositionForTask(child, position, showForAllUsers,
                false /* addingNew */);
        super.positionChildAt(targetPosition, child, includingParents);

        // Log positioning.
        if (DEBUG_TASK_MOVEMENT)
            Slog.d(TAG_WM, "positionTask: task=" + this + " position=" + position);

        final int toTop = targetPosition == mChildren.size() - 1 ? 1 : 0;
        EventLog.writeEvent(EventLogTags.WM_TASK_MOVED, child.mTaskId, toTop, targetPosition);
    }

    // TODO: We should really have users as a window container in the hierarchy so that we don't
    // have to do complicated things like we are doing in this method.
    private int findPositionForTask(Task task, int targetPosition, boolean showForAllUsers,
            boolean addingNew) {
        final boolean canShowTask =
                showForAllUsers || mWmService.isCurrentProfileLocked(task.mUserId);

        final int stackSize = mChildren.size();
        int minPosition = 0;
        int maxPosition = addingNew ? stackSize : stackSize - 1;

        if (canShowTask) {
            minPosition = computeMinPosition(minPosition, stackSize);
        } else {
            maxPosition = computeMaxPosition(maxPosition);
        }

        // preserve POSITION_BOTTOM/POSITION_TOP positions if they are still valid.
        if (targetPosition == POSITION_BOTTOM && minPosition == 0) {
            return POSITION_BOTTOM;
        } else if (targetPosition == POSITION_TOP
                && maxPosition == (addingNew ? stackSize : stackSize - 1)) {
            return POSITION_TOP;
        }
        // Reset position based on minimum/maximum possible positions.
        return Math.min(Math.max(targetPosition, minPosition), maxPosition);
    }

    /** Calculate the minimum possible position for a task that can be shown to the user.
     *  The minimum position will be above all other tasks that can't be shown.
     *  @param minPosition The minimum position the caller is suggesting.
     *                  We will start adjusting up from here.
     *  @param size The size of the current task list.
     */
    private int computeMinPosition(int minPosition, int size) {
        while (minPosition < size) {
            final Task tmpTask = mChildren.get(minPosition);
            final boolean canShowTmpTask =
                    tmpTask.showForAllUsers()
                            || mWmService.isCurrentProfileLocked(tmpTask.mUserId);
            if (canShowTmpTask) {
                break;
            }
            minPosition++;
        }
        return minPosition;
    }

    /** Calculate the maximum possible position for a task that can't be shown to the user.
     *  The maximum position will be below all other tasks that can be shown.
     *  @param maxPosition The maximum position the caller is suggesting.
     *                  We will start adjusting down from here.
     */
    private int computeMaxPosition(int maxPosition) {
        while (maxPosition > 0) {
            final Task tmpTask = mChildren.get(maxPosition);
            final boolean canShowTmpTask =
                    tmpTask.showForAllUsers()
                            || mWmService.isCurrentProfileLocked(tmpTask.mUserId);
            if (!canShowTmpTask) {
                break;
            }
            maxPosition--;
        }
        return maxPosition;
    }

    /**
     * Delete a Task from this stack. If it is the last Task in the stack, move this stack to the
     * back.
     * @param task The Task to delete.
     */
    @Override
    void removeChild(Task task) {
        if (DEBUG_TASK_MOVEMENT) Slog.d(TAG_WM, "removeChild: task=" + task);

        super.removeChild(task);
        task.mStack = null;

        if (mDisplayContent != null) {
            if (mChildren.isEmpty()) {
                getParent().positionChildAt(POSITION_BOTTOM, this, false /* includingParents */);
            }
            mDisplayContent.setLayoutNeeded();
        }
        for (int appNdx = mExitingAppTokens.size() - 1; appNdx >= 0; --appNdx) {
            final AppWindowToken wtoken = mExitingAppTokens.get(appNdx);
            if (wtoken.getTask() == task) {
                wtoken.mIsExiting = false;
                mExitingAppTokens.remove(appNdx);
            }
        }
    }

    @Override
    public void onConfigurationChanged(Configuration newParentConfig) {
        final int prevWindowingMode = getWindowingMode();
        super.onConfigurationChanged(newParentConfig);

        // Only need to update surface size here since the super method will handle updating
        // surface position.
        updateSurfaceSize(getPendingTransaction());
        final int windowingMode = getWindowingMode();
        final boolean isAlwaysOnTop = isAlwaysOnTop();

        if (mDisplayContent == null) {
            return;
        }

        if (prevWindowingMode != windowingMode) {
            mDisplayContent.onStackWindowingModeChanged(this);

            if (inSplitScreenSecondaryWindowingMode()) {
                // When the stack is resized due to entering split screen secondary, offset the
                // windows to compensate for the new stack position.
                forAllWindows(w -> {
                    w.mWinAnimator.setOffsetPositionForStackResize(true);
                }, true);
            }
        }
    }

    private void updateSurfaceBounds() {
        updateSurfaceSize(getPendingTransaction());
        updateSurfacePosition();
        scheduleAnimation();
    }

    /**
     * Calculate an amount by which to expand the stack bounds in each direction.
     * Used to make room for shadows in the pinned windowing mode.
     */
    int getStackOutset() {
        DisplayContent displayContent = getDisplayContent();
        if (inPinnedWindowingMode() && displayContent != null) {
            final DisplayMetrics displayMetrics = displayContent.getDisplayMetrics();

            // We multiply by two to match the client logic for converting view elevation
            // to insets, as in {@link WindowManager.LayoutParams#setSurfaceInsets}
            return (int)Math.ceil(mWmService.dipToPixel(PINNED_WINDOWING_MODE_ELEVATION_IN_DIP,
                    displayMetrics) * 2);
        }
        return 0;
    }

    private void updateSurfaceSize(SurfaceControl.Transaction transaction) {
        if (mSurfaceControl == null) {
            return;
        }

        final Rect stackBounds = getDisplayedBounds();
        int width = stackBounds.width();
        int height = stackBounds.height();

        final int outset = getStackOutset();
        width += 2*outset;
        height += 2*outset;

        if (width == mLastSurfaceSize.x && height == mLastSurfaceSize.y) {
            return;
        }
        transaction.setWindowCrop(mSurfaceControl, width, height);
        mLastSurfaceSize.set(width, height);
    }

    @Override
    void onDisplayChanged(DisplayContent dc) {
        if (mDisplayContent != null && mDisplayContent != dc) {
            throw new IllegalStateException("onDisplayChanged: Already attached");
        }

        final boolean movedToNewDisplay = mDisplayContent == null;
        mDisplayContent = dc;

        updateSurfaceBounds();
        if (mAnimationBackgroundSurface == null) {
            mAnimationBackgroundSurface = makeChildSurface(null).setColorLayer(true)
                    .setName("animation background stackId=" + mStackId)
                    .build();
        }

        super.onDisplayChanged(dc);
    }

    /**
     * Determines the stack and task bounds of the other stack when in docked mode. The current task
     * bounds is passed in but depending on the stack, the task and stack must match. Only in
     * minimized mode with resizable launcher, the other stack ignores calculating the stack bounds
     * and uses the task bounds passed in as the stack and task bounds, otherwise the stack bounds
     * is calculated and is also used for its task bounds.
     * If any of the out bounds are empty, it represents default bounds
     *
     * @param currentTempTaskBounds the current task bounds of the other stack
     * @param outStackBounds the calculated stack bounds of the other stack
     * @param outTempTaskBounds the calculated task bounds of the other stack
     */
    void getStackDockedModeBoundsLocked(Configuration parentConfig, Rect dockedBounds,
            Rect currentTempTaskBounds, Rect outStackBounds, Rect outTempTaskBounds) {
        outTempTaskBounds.setEmpty();

        if (dockedBounds == null || dockedBounds.isEmpty()) {
            // Calculate the primary docked bounds.
            final boolean dockedOnTopOrLeft = mWmService.mDockedStackCreateMode
                    == SPLIT_SCREEN_CREATE_MODE_TOP_OR_LEFT;
            getStackDockedModeBounds(parentConfig,
                    true /* primary */, outStackBounds, dockedBounds,
                    mDisplayContent.mDividerControllerLocked.getContentWidth(), dockedOnTopOrLeft);
            return;
        }
        final int dockedSide = getDockSide(parentConfig, dockedBounds);

        // When the home stack is resizable, should always have the same stack and task bounds
        if (isActivityTypeHome()) {
            final Task homeTask = findHomeTask();
            if (homeTask != null && homeTask.isResizeable()) {
                // Calculate the home stack bounds when in docked mode and the home stack is
                // resizeable.
                getDisplayContent().mDividerControllerLocked
                        .getHomeStackBoundsInDockedMode(parentConfig,
                                dockedSide, outStackBounds);
            } else {
                // Home stack isn't resizeable, so don't specify stack bounds.
                outStackBounds.setEmpty();
            }

            outTempTaskBounds.set(outStackBounds);
            return;
        }

        // When minimized state, the stack bounds for all non-home and docked stack bounds should
        // match the passed task bounds
        if (isMinimizedDockAndHomeStackResizable() && currentTempTaskBounds != null) {
            outStackBounds.set(currentTempTaskBounds);
            return;
        }

        if (dockedSide == DOCKED_INVALID) {
            // Not sure how you got here...Only thing we can do is return current bounds.
            Slog.e(TAG_WM, "Failed to get valid docked side for docked stack");
            outStackBounds.set(getRawBounds());
            return;
        }

        final boolean dockedOnTopOrLeft = dockedSide == DOCKED_TOP || dockedSide == DOCKED_LEFT;
        getStackDockedModeBounds(parentConfig,
                false /* primary */, outStackBounds, dockedBounds,
                mDisplayContent.mDividerControllerLocked.getContentWidth(), dockedOnTopOrLeft);
    }

    /**
     * Outputs the bounds a stack should be given the presence of a docked stack on the display.
     * @param parentConfig The parent configuration.
     * @param primary {@code true} if getting the primary stack bounds.
     * @param outBounds Output bounds that should be used for the stack.
     * @param dockedBounds Bounds of the docked stack.
     * @param dockDividerWidth We need to know the width of the divider make to the output bounds
     *                         close to the side of the dock.
     * @param dockOnTopOrLeft If the docked stack is on the top or left side of the screen.
     */
    private void getStackDockedModeBounds(Configuration parentConfig, boolean primary,
            Rect outBounds, Rect dockedBounds, int dockDividerWidth,
            boolean dockOnTopOrLeft) {
        final Rect displayRect = parentConfig.windowConfiguration.getBounds();
        final boolean splitHorizontally = displayRect.width() > displayRect.height();

        outBounds.set(displayRect);
        if (primary) {
            if (mWmService.mDockedStackCreateBounds != null) {
                outBounds.set(mWmService.mDockedStackCreateBounds);
                return;
            }

            // The initial bounds of the docked stack when it is created about half the screen space
            // and its bounds can be adjusted after that. The bounds of all other stacks are
            // adjusted to occupy whatever screen space the docked stack isn't occupying.
            final DisplayCutout displayCutout = mDisplayContent.getDisplayInfo().displayCutout;
            mDisplayContent.getDisplayPolicy().getStableInsetsLw(
                    parentConfig.windowConfiguration.getRotation(),
                    displayRect.width(), displayRect.height(), displayCutout, mTmpRect2);
            final int position = new DividerSnapAlgorithm(mWmService.mContext.getResources(),
                    displayRect.width(),
                    displayRect.height(),
                    dockDividerWidth,
                    parentConfig.orientation == ORIENTATION_PORTRAIT,
                    mTmpRect2).getMiddleTarget().position;

            if (dockOnTopOrLeft) {
                if (splitHorizontally) {
                    outBounds.right = position;
                } else {
                    outBounds.bottom = position;
                }
            } else {
                if (splitHorizontally) {
                    outBounds.left = position + dockDividerWidth;
                } else {
                    outBounds.top = position + dockDividerWidth;
                }
            }
            return;
        }

        // Other stacks occupy whatever space is left by the docked stack.
        if (!dockOnTopOrLeft) {
            if (splitHorizontally) {
                outBounds.right = dockedBounds.left - dockDividerWidth;
            } else {
                outBounds.bottom = dockedBounds.top - dockDividerWidth;
            }
        } else {
            if (splitHorizontally) {
                outBounds.left = dockedBounds.right + dockDividerWidth;
            } else {
                outBounds.top = dockedBounds.bottom + dockDividerWidth;
            }
        }
        DockedDividerUtils.sanitizeStackBounds(outBounds, !dockOnTopOrLeft);
    }

    void resetDockedStackToMiddle() {
        if (inSplitScreenPrimaryWindowingMode()) {
            throw new IllegalStateException("Not a docked stack=" + this);
        }

        mWmService.mDockedStackCreateBounds = null;

        final Rect bounds = new Rect();
        final Rect tempBounds = new Rect();
        TaskStack dockedStack = mDisplayContent.getSplitScreenPrimaryStackIgnoringVisibility();
        Rect dockedBounds =
                (dockedStack == null || dockedStack == this) ? null : dockedStack.getRawBounds();
        getStackDockedModeBoundsLocked(mDisplayContent.getConfiguration(), dockedBounds,
                null /* currentTempTaskBounds */, bounds, tempBounds);
        getController().requestResize(bounds);
    }

    @Override
    StackWindowController getController() {
        return (StackWindowController) super.getController();
    }

    @Override
    void removeIfPossible() {
        if (isSelfOrChildAnimating()) {
            mDeferRemoval = true;
            return;
        }
        removeImmediately();
    }

    @Override
    void onParentSet() {
        super.onParentSet();

        if (getParent() != null || mDisplayContent == null) {
            return;
        }

        EventLog.writeEvent(EventLogTags.WM_STACK_REMOVED, mStackId);

        if (mAnimationBackgroundSurface != null) {
            mAnimationBackgroundSurface.destroy();
            mAnimationBackgroundSurface = null;
        }

        mDisplayContent = null;
        mWmService.mWindowPlacerLocked.requestTraversal();
    }

    void resetAnimationBackgroundAnimator() {
        mAnimationBackgroundAnimator = null;
        hideAnimationSurface();
    }

    void setAnimationBackground(WindowStateAnimator winAnimator, int color) {
        if (mAnimationBackgroundAnimator == null) {
            mAnimationBackgroundAnimator = winAnimator;
            showAnimationSurface(((color >> 24) & 0xff) / 255f);
        }
    }

    // TODO: Should each user have there own stacks?
    @Override
    void switchUser() {
        super.switchUser();
        int top = mChildren.size();
        for (int taskNdx = 0; taskNdx < top; ++taskNdx) {
            Task task = mChildren.get(taskNdx);
            if (mWmService.isCurrentProfileLocked(task.mUserId) || task.showForAllUsers()) {
                mChildren.remove(taskNdx);
                mChildren.add(task);
                --top;
            }
        }
    }

    /**
     * Adjusts the stack bounds if the IME is visible.
     *
     * @param imeWin The IME window.
     * @param keepLastAmount Use {@code true} to keep the last adjusted amount from
     *                       {@link DockedStackDividerController} for adjusting the stack bounds,
     *                       Use {@code false} to reset adjusted amount as 0.
     * @see #updateAdjustForIme(float, float, boolean)
     */
    void setAdjustedForIme(WindowState imeWin, boolean keepLastAmount) {
        mImeWin = imeWin;
        mImeGoingAway = false;
        if (!mAdjustedForIme || keepLastAmount) {
            mAdjustedForIme = true;
            DockedStackDividerController controller = getDisplayContent().mDividerControllerLocked;
            final float adjustImeAmount = keepLastAmount ? controller.mLastAnimationProgress : 0f;
            final float adjustDividerAmount = keepLastAmount ? controller.mLastDividerProgress : 0f;
            updateAdjustForIme(adjustImeAmount, adjustDividerAmount, true /* force */);
        }
    }

    boolean isAdjustedForIme() {
        return mAdjustedForIme;
    }

    boolean isAnimatingForIme() {
        return mImeWin != null && mImeWin.isAnimatingLw();
    }

    /**
     * Update the stack's bounds (crop or position) according to the IME window's
     * current position. When IME window is animated, the bottom stack is animated
     * together to track the IME window's current position, and the top stack is
     * cropped as necessary.
     *
     * @return true if a traversal should be performed after the adjustment.
     */
    boolean updateAdjustForIme(float adjustAmount, float adjustDividerAmount, boolean force) {
        if (adjustAmount != mAdjustImeAmount
                || adjustDividerAmount != mAdjustDividerAmount || force) {
            mAdjustImeAmount = adjustAmount;
            mAdjustDividerAmount = adjustDividerAmount;
            updateAdjustedBounds();
            return isVisible();
        } else {
            return false;
        }
    }

    /**
     * Resets the adjustment after it got adjusted for the IME.
     * @param adjustBoundsNow if true, reset and update the bounds immediately and forget about
     *                        animations; otherwise, set flag and animates the window away together
     *                        with IME window.
     */
    void resetAdjustedForIme(boolean adjustBoundsNow) {
        if (adjustBoundsNow) {
            mImeWin = null;
            mImeGoingAway = false;
            mAdjustImeAmount = 0f;
            mAdjustDividerAmount = 0f;
            if (!mAdjustedForIme) {
                return;
            }
            mAdjustedForIme = false;
            updateAdjustedBounds();
            mWmService.setResizeDimLayer(false, getWindowingMode(), 1.0f);
        } else {
            mImeGoingAway |= mAdjustedForIme;
        }
    }

    /**
     * Sets the amount how much we currently minimize our stack.
     *
     * @param minimizeAmount The amount, between 0 and 1.
     * @return Whether the amount has changed and a layout is needed.
     */
    boolean setAdjustedForMinimizedDock(float minimizeAmount) {
        if (minimizeAmount != mMinimizeAmount) {
            mMinimizeAmount = minimizeAmount;
            updateAdjustedBounds();
            return isVisible();
        } else {
            return false;
        }
    }

    boolean shouldIgnoreInput() {
        return isAdjustedForMinimizedDockedStack() ||
                (inSplitScreenPrimaryWindowingMode() && isMinimizedDockAndHomeStackResizable());
    }

    /**
     * Puts all visible tasks that are adjusted for IME into resizing mode and adds the windows
     * to the list of to be drawn windows the service is waiting for.
     */
    void beginImeAdjustAnimation() {
        for (int j = mChildren.size() - 1; j >= 0; j--) {
            final Task task = mChildren.get(j);
            if (task.hasContentToDisplay()) {
                task.setDragResizing(true, DRAG_RESIZE_MODE_DOCKED_DIVIDER);
                task.setWaitingForDrawnIfResizingChanged();
            }
        }
    }

    /**
     * Resets the resizing state of all windows.
     */
    void endImeAdjustAnimation() {
        for (int j = mChildren.size() - 1; j >= 0; j--) {
            mChildren.get(j).setDragResizing(false, DRAG_RESIZE_MODE_DOCKED_DIVIDER);
        }
    }

    int getMinTopStackBottom(final Rect displayContentRect, int originalStackBottom) {
        return displayContentRect.top + (int)
                ((originalStackBottom - displayContentRect.top) * ADJUSTED_STACK_FRACTION_MIN);
    }

    private boolean adjustForIME(final WindowState imeWin) {
        final int dockedSide = getDockSide();
        final boolean dockedTopOrBottom = dockedSide == DOCKED_TOP || dockedSide == DOCKED_BOTTOM;
        if (imeWin == null || !dockedTopOrBottom) {
            return false;
        }

        final Rect displayStableRect = mTmpRect;
        final Rect contentBounds = mTmpRect2;

        // Calculate the content bounds excluding the area occupied by IME
        getDisplayContent().getStableRect(displayStableRect);
        contentBounds.set(displayStableRect);
        int imeTop = Math.max(imeWin.getFrameLw().top, contentBounds.top);

        imeTop += imeWin.getGivenContentInsetsLw().top;
        if (contentBounds.bottom > imeTop) {
            contentBounds.bottom = imeTop;
        }

        final int yOffset = displayStableRect.bottom - contentBounds.bottom;

        final int dividerWidth =
                getDisplayContent().mDividerControllerLocked.getContentWidth();
        final int dividerWidthInactive =
                getDisplayContent().mDividerControllerLocked.getContentWidthInactive();

        if (dockedSide == DOCKED_TOP) {
            // If this stack is docked on top, we make it smaller so the bottom stack is not
            // occluded by IME. We shift its bottom up by the height of the IME, but
            // leaves at least 30% of the top stack visible.
            final int minTopStackBottom =
                    getMinTopStackBottom(displayStableRect, getRawBounds().bottom);
            final int bottom = Math.max(
                    getRawBounds().bottom - yOffset + dividerWidth - dividerWidthInactive,
                    minTopStackBottom);
            mTmpAdjustedBounds.set(getRawBounds());
            mTmpAdjustedBounds.bottom = (int) (mAdjustImeAmount * bottom + (1 - mAdjustImeAmount)
                    * getRawBounds().bottom);
            mFullyAdjustedImeBounds.set(getRawBounds());
        } else {
            // When the stack is on bottom and has no focus, it's only adjusted for divider width.
            final int dividerWidthDelta = dividerWidthInactive - dividerWidth;

            // When the stack is on bottom and has focus, it needs to be moved up so as to
            // not occluded by IME, and at the same time adjusted for divider width.
            // We try to move it up by the height of the IME window, but only to the extent
            // that leaves at least 30% of the top stack visible.
            // 'top' is where the top of bottom stack will move to in this case.
            final int topBeforeImeAdjust =
                    getRawBounds().top - dividerWidth + dividerWidthInactive;
            final int minTopStackBottom =
                    getMinTopStackBottom(displayStableRect,
                            getRawBounds().top - dividerWidth);
            final int top = Math.max(
                    getRawBounds().top - yOffset, minTopStackBottom + dividerWidthInactive);

            mTmpAdjustedBounds.set(getRawBounds());
            // Account for the adjustment for IME and divider width separately.
            // (top - topBeforeImeAdjust) is the amount of movement due to IME only,
            // and dividerWidthDelta is due to divider width change only.
            mTmpAdjustedBounds.top = getRawBounds().top +
                    (int) (mAdjustImeAmount * (top - topBeforeImeAdjust) +
                            mAdjustDividerAmount * dividerWidthDelta);
            mFullyAdjustedImeBounds.set(getRawBounds());
            mFullyAdjustedImeBounds.top = top;
            mFullyAdjustedImeBounds.bottom = top + getRawBounds().height();
        }
        return true;
    }

    private boolean adjustForMinimizedDockedStack(float minimizeAmount) {
        final int dockSide = getDockSide();
        if (dockSide == DOCKED_INVALID && !mTmpAdjustedBounds.isEmpty()) {
            return false;
        }

        if (dockSide == DOCKED_TOP) {
            mWmService.getStableInsetsLocked(DEFAULT_DISPLAY, mTmpRect);
            int topInset = mTmpRect.top;
            mTmpAdjustedBounds.set(getRawBounds());
            mTmpAdjustedBounds.bottom = (int) (minimizeAmount * topInset + (1 - minimizeAmount)
                    * getRawBounds().bottom);
        } else if (dockSide == DOCKED_LEFT) {
            mTmpAdjustedBounds.set(getRawBounds());
            final int width = getRawBounds().width();
            mTmpAdjustedBounds.right =
                    (int) (minimizeAmount * mDockedStackMinimizeThickness
                            + (1 - minimizeAmount) * getRawBounds().right);
            mTmpAdjustedBounds.left = mTmpAdjustedBounds.right - width;
        } else if (dockSide == DOCKED_RIGHT) {
            mTmpAdjustedBounds.set(getRawBounds());
            mTmpAdjustedBounds.left = (int) (minimizeAmount *
                    (getRawBounds().right - mDockedStackMinimizeThickness)
                            + (1 - minimizeAmount) * getRawBounds().left);
        }
        return true;
    }

    private boolean isMinimizedDockAndHomeStackResizable() {
        return mDisplayContent.mDividerControllerLocked.isMinimizedDock()
                && mDisplayContent.mDividerControllerLocked.isHomeStackResizable();
    }

    /**
     * @return the distance in pixels how much the stack gets minimized from it's original size
     */
    int getMinimizeDistance() {
        final int dockSide = getDockSide();
        if (dockSide == DOCKED_INVALID) {
            return 0;
        }

        if (dockSide == DOCKED_TOP) {
            mWmService.getStableInsetsLocked(DEFAULT_DISPLAY, mTmpRect);
            int topInset = mTmpRect.top;
            return getRawBounds().bottom - topInset;
        } else if (dockSide == DOCKED_LEFT || dockSide == DOCKED_RIGHT) {
            return getRawBounds().width() - mDockedStackMinimizeThickness;
        } else {
            return 0;
        }
    }

    /**
     * Updates the adjustment depending on it's current state.
     */
    private void updateAdjustedBounds() {
        boolean adjust = false;
        if (mMinimizeAmount != 0f) {
            adjust = adjustForMinimizedDockedStack(mMinimizeAmount);
        } else if (mAdjustedForIme) {
            adjust = adjustForIME(mImeWin);
        }
        if (!adjust) {
            mTmpAdjustedBounds.setEmpty();
        }
        setAdjustedBounds(mTmpAdjustedBounds);

        final boolean isImeTarget = (mWmService.getImeFocusStackLocked() == this);
        if (mAdjustedForIme && adjust && !isImeTarget) {
            final float alpha = Math.max(mAdjustImeAmount, mAdjustDividerAmount)
                    * IME_ADJUST_DIM_AMOUNT;
            mWmService.setResizeDimLayer(true, getWindowingMode(), alpha);
        }
    }

    void applyAdjustForImeIfNeeded(Task task) {
        if (mMinimizeAmount != 0f || !mAdjustedForIme || mAdjustedBounds.isEmpty()) {
            return;
        }

        final Rect insetBounds = mImeGoingAway ? getRawBounds() : mFullyAdjustedImeBounds;
        task.alignToAdjustedBounds(mAdjustedBounds, insetBounds, getDockSide() == DOCKED_TOP);
        mDisplayContent.setLayoutNeeded();
    }


    boolean isAdjustedForMinimizedDockedStack() {
        return mMinimizeAmount != 0f;
    }

    /**
     * @return {@code true} if we have a {@link Task} that is animating (currently only used for the
     *         recents animation); {@code false} otherwise.
     */
    boolean isTaskAnimating() {
        for (int j = mChildren.size() - 1; j >= 0; j--) {
            final Task task = mChildren.get(j);
            if (task.isTaskAnimating()) {
                return true;
            }
        }
        return false;
    }

    @CallSuper
    @Override
    public void writeToProto(ProtoOutputStream proto, long fieldId, boolean trim) {
        final long token = proto.start(fieldId);
        super.writeToProto(proto, WINDOW_CONTAINER, trim);
        proto.write(ID, mStackId);
        for (int taskNdx = mChildren.size() - 1; taskNdx >= 0; taskNdx--) {
            mChildren.get(taskNdx).writeToProto(proto, TASKS, trim);
        }
        proto.write(FILLS_PARENT, matchParentBounds());
        getRawBounds().writeToProto(proto, BOUNDS);
        proto.write(ANIMATION_BACKGROUND_SURFACE_IS_DIMMING, mAnimationBackgroundSurfaceIsShown);
        proto.write(DEFER_REMOVAL, mDeferRemoval);
        proto.write(MINIMIZE_AMOUNT, mMinimizeAmount);
        proto.write(ADJUSTED_FOR_IME, mAdjustedForIme);
        proto.write(ADJUST_IME_AMOUNT, mAdjustImeAmount);
        proto.write(ADJUST_DIVIDER_AMOUNT, mAdjustDividerAmount);
        mAdjustedBounds.writeToProto(proto, ADJUSTED_BOUNDS);
        proto.write(ANIMATING_BOUNDS, mBoundsAnimating);
        proto.end(token);
    }

    @Override
     void dump(PrintWriter pw, String prefix, boolean dumpAll) {
        pw.println(prefix + "mStackId=" + mStackId);
        pw.println(prefix + "mDeferRemoval=" + mDeferRemoval);
        pw.println(prefix + "mBounds=" + getRawBounds().toShortString());
        if (mMinimizeAmount != 0f) {
            pw.println(prefix + "mMinimizeAmount=" + mMinimizeAmount);
        }
        if (mAdjustedForIme) {
            pw.println(prefix + "mAdjustedForIme=true");
            pw.println(prefix + "mAdjustImeAmount=" + mAdjustImeAmount);
            pw.println(prefix + "mAdjustDividerAmount=" + mAdjustDividerAmount);
        }
        if (!mAdjustedBounds.isEmpty()) {
            pw.println(prefix + "mAdjustedBounds=" + mAdjustedBounds.toShortString());
        }
        for (int taskNdx = mChildren.size() - 1; taskNdx >= 0; taskNdx--) {
            mChildren.get(taskNdx).dump(pw, prefix + "  ", dumpAll);
        }
        if (mAnimationBackgroundSurfaceIsShown) {
            pw.println(prefix + "mWindowAnimationBackgroundSurface is shown");
        }
        if (!mExitingAppTokens.isEmpty()) {
            pw.println();
            pw.println("  Exiting application tokens:");
            for (int i = mExitingAppTokens.size() - 1; i >= 0; i--) {
                WindowToken token = mExitingAppTokens.get(i);
                pw.print("  Exiting App #"); pw.print(i);
                pw.print(' '); pw.print(token);
                pw.println(':');
                token.dump(pw, "    ", dumpAll);
            }
        }
        mAnimatingAppWindowTokenRegistry.dump(pw, "AnimatingApps:", prefix);
    }

    @Override
    boolean fillsParent() {
        if (useCurrentBounds()) {
            return matchParentBounds();
        }
        // The bounds has been adjusted to accommodate for a docked stack, but the docked stack
        // is not currently visible. Go ahead a represent it as fullscreen to the rest of the
        // system.
        return true;
    }

    @Override
    public String toString() {
        return "{stackId=" + mStackId + " tasks=" + mChildren + "}";
    }

    String getName() {
        return toShortString();
    }

    public String toShortString() {
        return "Stack=" + mStackId;
    }

    /**
     * For docked workspace (or workspace that's side-by-side to the docked), provides
     * information which side of the screen was the dock anchored.
     */
    int getDockSide() {
        return getDockSide(mDisplayContent.getConfiguration(), getRawBounds());
    }

    int getDockSideForDisplay(DisplayContent dc) {
        return getDockSide(dc, dc.getConfiguration(), getRawBounds());
    }

    int getDockSide(Configuration parentConfig, Rect bounds) {
        if (mDisplayContent == null) {
            return DOCKED_INVALID;
        }
        return getDockSide(mDisplayContent, parentConfig, bounds);
    }

    private int getDockSide(DisplayContent dc, Configuration parentConfig, Rect bounds) {
        return dc.getDockedDividerController().getDockSide(bounds,
                parentConfig.windowConfiguration.getBounds(),
                parentConfig.orientation, parentConfig.windowConfiguration.getRotation());
    }

    boolean hasTaskForUser(int userId) {
        for (int i = mChildren.size() - 1; i >= 0; i--) {
            final Task task = mChildren.get(i);
            if (task.mUserId == userId) {
                return true;
            }
        }
        return false;
    }

    int taskIdFromPoint(int x, int y) {
        getBounds(mTmpRect);
        if (!mTmpRect.contains(x, y) || isAdjustedForMinimizedDockedStack()) {
            return -1;
        }

        for (int taskNdx = mChildren.size() - 1; taskNdx >= 0; --taskNdx) {
            final Task task = mChildren.get(taskNdx);
            final WindowState win = task.getTopVisibleAppMainWindow();
            if (win == null) {
                continue;
            }
            // We need to use the task's dim bounds (which is derived from the visible bounds of its
            // apps windows) for any touch-related tests. Can't use the task's original bounds
            // because it might be adjusted to fit the content frame. For example, the presence of
            // the IME adjusting the windows frames when the app window is the IME target.
            task.getDimBounds(mTmpRect);
            if (mTmpRect.contains(x, y)) {
                return task.mTaskId;
            }
        }

        return -1;
    }

    void findTaskForResizePoint(int x, int y, int delta,
            DisplayContent.TaskForResizePointSearchResult results) {
        if (!getWindowConfiguration().canResizeTask()) {
            results.searchDone = true;
            return;
        }

        for (int i = mChildren.size() - 1; i >= 0; --i) {
            final Task task = mChildren.get(i);
            if (task.isFullscreen()) {
                results.searchDone = true;
                return;
            }

            // We need to use the task's dim bounds (which is derived from the visible bounds of
            // its apps windows) for any touch-related tests. Can't use the task's original
            // bounds because it might be adjusted to fit the content frame. One example is when
            // the task is put to top-left quadrant, the actual visible area would not start at
            // (0,0) after it's adjusted for the status bar.
            task.getDimBounds(mTmpRect);
            mTmpRect.inset(-delta, -delta);
            if (mTmpRect.contains(x, y)) {
                mTmpRect.inset(delta, delta);

                results.searchDone = true;

                if (!mTmpRect.contains(x, y)) {
                    results.taskForResize = task;
                    return;
                }
                // User touched inside the task. No need to look further,
                // focus transfer will be handled in ACTION_UP.
                return;
            }
        }
    }

    void setTouchExcludeRegion(Task focusedTask, int delta, Region touchExcludeRegion,
            Rect contentRect, Rect postExclude) {
        for (int i = mChildren.size() - 1; i >= 0; --i) {
            final Task task = mChildren.get(i);
            AppWindowToken token = task.getTopVisibleAppToken();
            if (token == null || !token.hasContentToDisplay()) {
                continue;
            }

            /**
             * Exclusion region is the region that TapDetector doesn't care about.
             * Here we want to remove all non-focused tasks from the exclusion region.
             * We also remove the outside touch area for resizing for all freeform
             * tasks (including the focused).
             *
             * We save the focused task region once we find it, and add it back at the end.
             *
             * If the task is home stack and it is resizable in the minimized state, we want to
             * exclude the docked stack from touch so we need the entire screen area and not just a
             * small portion which the home stack currently is resized to.
             */

            if (task.isActivityTypeHome() && isMinimizedDockAndHomeStackResizable()) {
                mDisplayContent.getBounds(mTmpRect);
            } else {
                task.getDimBounds(mTmpRect);
            }

            if (task == focusedTask) {
                // Add the focused task rect back into the exclude region once we are done
                // processing stacks.
                postExclude.set(mTmpRect);
            }

            final boolean isFreeformed = task.inFreeformWindowingMode();
            if (task != focusedTask || isFreeformed) {
                if (isFreeformed) {
                    // If the task is freeformed, enlarge the area to account for outside
                    // touch area for resize.
                    mTmpRect.inset(-delta, -delta);
                    // Intersect with display content rect. If we have system decor (status bar/
                    // navigation bar), we want to exclude that from the tap detection.
                    // Otherwise, if the app is partially placed under some system button (eg.
                    // Recents, Home), pressing that button would cause a full series of
                    // unwanted transfer focus/resume/pause, before we could go home.
                    mTmpRect.intersect(contentRect);
                }
                touchExcludeRegion.op(mTmpRect, Region.Op.DIFFERENCE);
            }
        }
    }

    public boolean setPinnedStackSize(Rect stackBounds, Rect tempTaskBounds) {
        // Hold the lock since this is called from the BoundsAnimator running on the UiThread
        synchronized (mWmService.mGlobalLock) {
            if (mCancelCurrentBoundsAnimation) {
                return false;
            }
        }

        try {
            mWmService.mActivityTaskManager.resizePinnedStack(stackBounds, tempTaskBounds);
        } catch (RemoteException e) {
            // I don't believe you.
        }
        return true;
    }

    void onAllWindowsDrawn() {
        if (!mBoundsAnimating && !mBoundsAnimatingRequested) {
            return;
        }

        getDisplayContent().mBoundsAnimationController.onAllWindowsDrawn();
    }

    @Override  // AnimatesBounds
    public boolean onAnimationStart(boolean schedulePipModeChangedCallback, boolean forceUpdate) {
        // Hold the lock since this is called from the BoundsAnimator running on the UiThread
        synchronized (mWmService.mGlobalLock) {
            if (!isAttached()) {
                // Don't run the animation if the stack is already detached
                return false;
            }

            mBoundsAnimatingRequested = false;
            mBoundsAnimating = true;
            mCancelCurrentBoundsAnimation = false;

            // If we are changing UI mode, as in the PiP to fullscreen
            // transition, then we need to wait for the window to draw.
            if (schedulePipModeChangedCallback) {
                forAllWindows((w) -> { w.mWinAnimator.resetDrawState(); },
                        false /* traverseTopToBottom */);
            }
        }

        if (inPinnedWindowingMode()) {
            try {
                mWmService.mActivityTaskManager.notifyPinnedStackAnimationStarted();
            } catch (RemoteException e) {
                // I don't believe you...
            }

            final PinnedStackWindowController controller =
                    (PinnedStackWindowController) getController();
            if (schedulePipModeChangedCallback && controller != null) {
                // We need to schedule the PiP mode change before the animation up. It is possible
                // in this case for the animation down to not have been completed, so always
                // force-schedule and update to the client to ensure that it is notified that it
                // is no longer in picture-in-picture mode
                controller.updatePictureInPictureModeForPinnedStackAnimation(null, forceUpdate);
            }
        }
        return true;
    }

    @Override  // AnimatesBounds
    public void onAnimationEnd(boolean schedulePipModeChangedCallback, Rect finalStackSize,
            boolean moveToFullscreen) {
        if (inPinnedWindowingMode()) {
            // Update to the final bounds if requested. This is done here instead of in the bounds
            // animator to allow us to coordinate this after we notify the PiP mode changed

            final PinnedStackWindowController controller =
                    (PinnedStackWindowController) getController();
            if (schedulePipModeChangedCallback && controller != null) {
                // We need to schedule the PiP mode change after the animation down, so use the
                // final bounds
                controller.updatePictureInPictureModeForPinnedStackAnimation(
                        mBoundsAnimationTarget, false /* forceUpdate */);
            }

            if (finalStackSize != null) {
                setPinnedStackSize(finalStackSize, null);
            } else {
                // We have been canceled, so the final stack size is null, still run the
                // animation-end logic
                onPipAnimationEndResize();
            }

            try {
                mWmService.mActivityTaskManager.notifyPinnedStackAnimationEnded();
                if (moveToFullscreen) {
                    mWmService.mActivityTaskManager.moveTasksToFullscreenStack(mStackId,
                            true /* onTop */);
                }
            } catch (RemoteException e) {
                // I don't believe you...
            }
        } else {
            // No PiP animation, just run the normal animation-end logic
            onPipAnimationEndResize();
        }
    }

    @Override
    public boolean isAttached() {
        synchronized (mWmService.mGlobalLock) {
            return mDisplayContent != null;
        }
    }

    /**
     * Called immediately prior to resizing the tasks at the end of the pinned stack animation.
     */
    public void onPipAnimationEndResize() {
        synchronized (mWmService.mGlobalLock) {
            mBoundsAnimating = false;
            for (int i = 0; i < mChildren.size(); i++) {
                final Task t = mChildren.get(i);
                t.clearPreserveNonFloatingState();
            }
            mWmService.requestTraversal();
        }
    }

    @Override
    public boolean shouldDeferStartOnMoveToFullscreen() {
        synchronized (mWmService.mGlobalLock) {
            if (!isAttached()) {
                // Unnecessary to pause the animation because the stack is detached.
                return false;
            }

            // Workaround for the recents animation -- normally we need to wait for the new activity
            // to show before starting the PiP animation, but because we start and show the home
            // activity early for the recents animation prior to the PiP animation starting, there
            // is no subsequent all-drawn signal. In this case, we can skip the pause when the home
            // stack is already visible and drawn.
            final TaskStack homeStack = mDisplayContent.getHomeStack();
            if (homeStack == null) {
                return true;
            }
            final Task homeTask = homeStack.getTopChild();
            if (homeTask == null) {
                return true;
            }
            final AppWindowToken homeApp = homeTask.getTopVisibleAppToken();
            if (!homeTask.isVisible() || homeApp == null) {
                return true;
            }
            return !homeApp.allDrawn;
        }
    }

    /**
     * @return True if we are currently animating the pinned stack from fullscreen to non-fullscreen
     *         bounds and we have a deferred PiP mode changed callback set with the animation.
     */
    public boolean deferScheduleMultiWindowModeChanged() {
        if (inPinnedWindowingMode()) {
            return (mBoundsAnimatingRequested || mBoundsAnimating);
        }
        return false;
    }

    public boolean isForceScaled() {
        return mBoundsAnimating;
    }

    public boolean isAnimatingBounds() {
        return mBoundsAnimating;
    }

    public boolean lastAnimatingBoundsWasToFullscreen() {
        return mBoundsAnimatingToFullscreen;
    }

    public boolean isAnimatingBoundsToFullscreen() {
        return isAnimatingBounds() && lastAnimatingBoundsWasToFullscreen();
    }

    public boolean pinnedStackResizeDisallowed() {
        if (mBoundsAnimating && mCancelCurrentBoundsAnimation) {
            return true;
        }
        return false;
    }

    /** Returns true if a removal action is still being deferred. */
    boolean checkCompleteDeferredRemoval() {
        if (isSelfOrChildAnimating()) {
            return true;
        }
        if (mDeferRemoval) {
            removeImmediately();
        }

        return super.checkCompleteDeferredRemoval();
    }

    @Override
    int getOrientation() {
        return (canSpecifyOrientation()) ? super.getOrientation() : SCREEN_ORIENTATION_UNSET;
    }

    private boolean canSpecifyOrientation() {
        final int windowingMode = getWindowingMode();
        final int activityType = getActivityType();
        return windowingMode == WINDOWING_MODE_FULLSCREEN
                || activityType == ACTIVITY_TYPE_HOME
                || activityType == ACTIVITY_TYPE_RECENTS
                || activityType == ACTIVITY_TYPE_ASSISTANT;
    }

    @Override
    Dimmer getDimmer() {
        return mDimmer;
    }

    @Override
    void prepareSurfaces() {
        mDimmer.resetDimStates();
        super.prepareSurfaces();
        getDimBounds(mTmpDimBoundsRect);

        // Bounds need to be relative, as the dim layer is a child.
        mTmpDimBoundsRect.offsetTo(0, 0);
        if (mDimmer.updateDims(getPendingTransaction(), mTmpDimBoundsRect)) {
            scheduleAnimation();
        }
    }

    public DisplayInfo getDisplayInfo() {
        return mDisplayContent.getDisplayInfo();
    }

    void dim(float alpha) {
        mDimmer.dimAbove(getPendingTransaction(), alpha);
        scheduleAnimation();
    }

    void stopDimming() {
        mDimmer.stopDim(getPendingTransaction());
        scheduleAnimation();
    }

    AnimatingAppWindowTokenRegistry getAnimatingAppWindowTokenRegistry() {
        return mAnimatingAppWindowTokenRegistry;
    }
}<|MERGE_RESOLUTION|>--- conflicted
+++ resolved
@@ -448,12 +448,8 @@
      * @param inOutBounds the bounds to update (both input and output).
      */
     void calculateDockedBoundsForConfigChange(Configuration parentConfig, Rect inOutBounds) {
-<<<<<<< HEAD
-        final boolean primary = getOverrideWindowingMode() == WINDOWING_MODE_SPLIT_SCREEN_PRIMARY;
-=======
         final boolean primary =
                 getRequestedOverrideWindowingMode() == WINDOWING_MODE_SPLIT_SCREEN_PRIMARY;
->>>>>>> de843449
         repositionSplitScreenStackAfterRotation(parentConfig, primary, inOutBounds);
         final DisplayCutout cutout = mDisplayContent.getDisplayInfo().displayCutout;
         snapDockedStackAfterRotation(parentConfig, cutout, inOutBounds);
