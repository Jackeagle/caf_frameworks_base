--- conflicted
+++ resolved
@@ -101,11 +101,8 @@
     int mAnimLayer;
     int mLastLayer;
     boolean mFullyTransparent; //Last value of transparency setting
-<<<<<<< HEAD
-=======
     long mAnimationStartTime;
     long mLastAnimationTime;
->>>>>>> 23a90283
 
     SurfaceControl mSurfaceControl;
     SurfaceControl mPendingDestroySurface;
