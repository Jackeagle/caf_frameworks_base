/*
 * Copyright (C) 2012 The Android Open Source Project
 *
 * Licensed under the Apache License, Version 2.0 (the "License");
 * you may not use this file except in compliance with the License.
 * You may obtain a copy of the License at
 *
 *      http://www.apache.org/licenses/LICENSE-2.0
 *
 * Unless required by applicable law or agreed to in writing, software
 * distributed under the License is distributed on an "AS IS" BASIS,
 * WITHOUT WARRANTIES OR CONDITIONS OF ANY KIND, either express or implied.
 * See the License for the specific language governing permissions and
 * limitations under the License.
 */

package com.android.server.am;

import static android.content.pm.PackageManager.PERMISSION_GRANTED;
import static com.android.server.am.ActivityManagerDebugConfig.*;

import java.io.FileDescriptor;
import java.io.IOException;
import java.io.PrintWriter;
import java.io.StringWriter;
import java.util.ArrayList;
import java.util.HashSet;
import java.util.Iterator;
import java.util.List;
import java.util.Set;

import android.app.ActivityThread;
import android.app.AppOpsManager;
import android.app.ServiceStartArgs;
import android.content.IIntentSender;
import android.content.IntentSender;
import android.content.pm.ParceledListSlice;
import android.os.Build;
import android.os.Bundle;
import android.os.DeadObjectException;
import android.os.Handler;
import android.os.Looper;
import android.os.RemoteCallback;
import android.os.SystemProperties;
import android.os.TransactionTooLargeException;
import android.util.ArrayMap;
import android.util.ArraySet;

import com.android.internal.app.procstats.ServiceState;
import com.android.internal.os.BatteryStatsImpl;
import com.android.internal.os.TransferPipe;
import com.android.internal.util.FastPrintWriter;
import com.android.server.am.ActivityManagerService.ItemMatcher;
import com.android.server.am.ActivityManagerService.NeededUriGrants;

import android.app.ActivityManager;
import android.app.AppGlobals;
import android.app.IApplicationThread;
import android.app.IServiceConnection;
import android.app.Notification;
import android.app.PendingIntent;
import android.app.Service;
import android.content.ComponentName;
import android.content.Context;
import android.content.Intent;
import android.content.pm.ApplicationInfo;
import android.content.pm.PackageManager;
import android.content.pm.ResolveInfo;
import android.content.pm.ServiceInfo;
import android.os.Binder;
import android.os.IBinder;
import android.os.Message;
import android.os.Process;
import android.os.RemoteException;
import android.os.SystemClock;
import android.os.UserHandle;
import android.util.EventLog;
import android.util.Slog;
import android.util.SparseArray;
import android.util.TimeUtils;
import android.webkit.WebViewZygote;

public final class ActiveServices {
    private static final String TAG = TAG_WITH_CLASS_NAME ? "ActiveServices" : TAG_AM;
    private static final String TAG_MU = TAG + POSTFIX_MU;
    private static final String TAG_SERVICE = TAG + POSTFIX_SERVICE;
    private static final String TAG_SERVICE_EXECUTING = TAG + POSTFIX_SERVICE_EXECUTING;

    private static final boolean DEBUG_DELAYED_SERVICE = DEBUG_SERVICE;
    private static final boolean DEBUG_DELAYED_STARTS = DEBUG_DELAYED_SERVICE;

    private static final boolean LOG_SERVICE_START_STOP = false;

    // How long we wait for a service to finish executing.
    static final int SERVICE_TIMEOUT = 20*1000;

    // How long we wait for a service to finish executing.
    static final int SERVICE_BACKGROUND_TIMEOUT = SERVICE_TIMEOUT * 10;

    // How long the startForegroundService() grace period is to get around to
    // calling startForeground() before we ANR + stop it.
    static final int SERVICE_START_FOREGROUND_TIMEOUT = 5*1000;

    // How long a service needs to be running until restarting its process
    // is no longer considered to be a relaunch of the service.
    static final int SERVICE_RESTART_DURATION = 1*1000;

    // How long a service needs to be running until it will start back at
    // SERVICE_RESTART_DURATION after being killed.
    static final int SERVICE_RESET_RUN_DURATION = 60*1000;

    // Multiplying factor to increase restart duration time by, for each time
    // a service is killed before it has run for SERVICE_RESET_RUN_DURATION.
    static final int SERVICE_RESTART_DURATION_FACTOR = 4;

    // The minimum amount of time between restarting services that we allow.
    // That is, when multiple services are restarting, we won't allow each
    // to restart less than this amount of time from the last one.
    static final int SERVICE_MIN_RESTART_TIME_BETWEEN = 10*1000;

    // Maximum amount of time for there to be no activity on a service before
    // we consider it non-essential and allow its process to go on the
    // LRU background list.
    static final int MAX_SERVICE_INACTIVITY = 30*60*1000;

    // How long we wait for a background started service to stop itself before
    // allowing the next pending start to run.
    static final int BG_START_TIMEOUT = 15*1000;

    final ActivityManagerService mAm;

    // Maximum number of services that we allow to start in the background
    // at the same time.
    final int mMaxStartingBackground;

    final SparseArray<ServiceMap> mServiceMap = new SparseArray<>();

    /**
     * All currently bound service connections.  Keys are the IBinder of
     * the client's IServiceConnection.
     */
    final ArrayMap<IBinder, ArrayList<ConnectionRecord>> mServiceConnections = new ArrayMap<>();

    /**
     * List of services that we have been asked to start,
     * but haven't yet been able to.  It is used to hold start requests
     * while waiting for their corresponding application thread to get
     * going.
     */
    final ArrayList<ServiceRecord> mPendingServices = new ArrayList<>();

    /**
     * List of services that are scheduled to restart following a crash.
     */
    final ArrayList<ServiceRecord> mRestartingServices = new ArrayList<>();

    /**
     * List of services that are in the process of being destroyed.
     */
    final ArrayList<ServiceRecord> mDestroyingServices = new ArrayList<>();

    /** Temporary list for holding the results of calls to {@link #collectPackageServicesLocked} */
    private ArrayList<ServiceRecord> mTmpCollectionResults = null;

    /** Amount of time to allow a last ANR message to exist before freeing the memory. */
    static final int LAST_ANR_LIFETIME_DURATION_MSECS = 2 * 60 * 60 * 1000; // Two hours

    String mLastAnrDump;

    final Runnable mLastAnrDumpClearer = new Runnable() {
        @Override public void run() {
            synchronized (mAm) {
                mLastAnrDump = null;
            }
        }
    };

    /**
     * Information about services for a single user.
     */
    class ServiceMap extends Handler {
        final int mUserId;
        final ArrayMap<ComponentName, ServiceRecord> mServicesByName = new ArrayMap<>();
        final ArrayMap<Intent.FilterComparison, ServiceRecord> mServicesByIntent = new ArrayMap<>();

        final ArrayList<ServiceRecord> mDelayedStartList = new ArrayList<>();
        /* XXX eventually I'd like to have this based on processes instead of services.
         * That is, if we try to start two services in a row both running in the same
         * process, this should be one entry in mStartingBackground for that one process
         * that remains until all services in it are done.
        final ArrayMap<ProcessRecord, DelayingProcess> mStartingBackgroundMap
                = new ArrayMap<ProcessRecord, DelayingProcess>();
        final ArrayList<DelayingProcess> mStartingProcessList
                = new ArrayList<DelayingProcess>();
        */

        final ArrayList<ServiceRecord> mStartingBackground = new ArrayList<>();

        static final int MSG_BG_START_TIMEOUT = 1;

        ServiceMap(Looper looper, int userId) {
            super(looper);
            mUserId = userId;
        }

        @Override
        public void handleMessage(Message msg) {
            switch (msg.what) {
                case MSG_BG_START_TIMEOUT: {
                    synchronized (mAm) {
                        rescheduleDelayedStartsLocked();
                    }
                } break;
            }
        }

        void ensureNotStartingBackgroundLocked(ServiceRecord r) {
            if (mStartingBackground.remove(r)) {
                if (DEBUG_DELAYED_STARTS) Slog.v(TAG_SERVICE,
                        "No longer background starting: " + r);
                rescheduleDelayedStartsLocked();
            }
            if (mDelayedStartList.remove(r)) {
                if (DEBUG_DELAYED_STARTS) Slog.v(TAG_SERVICE, "No longer delaying start: " + r);
            }
        }

        void rescheduleDelayedStartsLocked() {
            removeMessages(MSG_BG_START_TIMEOUT);
            final long now = SystemClock.uptimeMillis();
            for (int i=0, N=mStartingBackground.size(); i<N; i++) {
                ServiceRecord r = mStartingBackground.get(i);
                if (r.startingBgTimeout <= now) {
                    Slog.i(TAG, "Waited long enough for: " + r);
                    mStartingBackground.remove(i);
                    N--;
                    i--;
                }
            }
            while (mDelayedStartList.size() > 0
                    && mStartingBackground.size() < mMaxStartingBackground) {
                ServiceRecord r = mDelayedStartList.remove(0);
                if (DEBUG_DELAYED_STARTS) Slog.v(TAG_SERVICE,
                        "REM FR DELAY LIST (exec next): " + r);
                if (r.pendingStarts.size() <= 0) {
                    Slog.w(TAG, "**** NO PENDING STARTS! " + r + " startReq=" + r.startRequested
                            + " delayedStop=" + r.delayedStop);
                }
                if (DEBUG_DELAYED_SERVICE) {
                    if (mDelayedStartList.size() > 0) {
                        Slog.v(TAG_SERVICE, "Remaining delayed list:");
                        for (int i=0; i<mDelayedStartList.size(); i++) {
                            Slog.v(TAG_SERVICE, "  #" + i + ": " + mDelayedStartList.get(i));
                        }
                    }
                }
                r.delayed = false;
                try {
                    startServiceInnerLocked(this, r.pendingStarts.get(0).intent, r, false, true);
                } catch (TransactionTooLargeException e) {
                    // Ignore, nobody upstack cares.
                }
            }
            if (mStartingBackground.size() > 0) {
                ServiceRecord next = mStartingBackground.get(0);
                long when = next.startingBgTimeout > now ? next.startingBgTimeout : now;
                if (DEBUG_DELAYED_SERVICE) Slog.v(TAG_SERVICE, "Top bg start is " + next
                        + ", can delay others up to " + when);
                Message msg = obtainMessage(MSG_BG_START_TIMEOUT);
                sendMessageAtTime(msg, when);
            }
            if (mStartingBackground.size() < mMaxStartingBackground) {
                mAm.backgroundServicesFinishedLocked(mUserId);
            }
        }
    }

    public ActiveServices(ActivityManagerService service) {
        mAm = service;
        int maxBg = 0;
        try {
            maxBg = Integer.parseInt(SystemProperties.get("ro.config.max_starting_bg", "0"));
        } catch(RuntimeException e) {
        }
        mMaxStartingBackground = maxBg > 0
                ? maxBg : ActivityManager.isLowRamDeviceStatic() ? 1 : 8;
    }

    ServiceRecord getServiceByNameLocked(ComponentName name, int callingUser) {
        // TODO: Deal with global services
        if (DEBUG_MU)
            Slog.v(TAG_MU, "getServiceByNameLocked(" + name + "), callingUser = " + callingUser);
        return getServiceMapLocked(callingUser).mServicesByName.get(name);
    }

    boolean hasBackgroundServicesLocked(int callingUser) {
        ServiceMap smap = mServiceMap.get(callingUser);
        return smap != null ? smap.mStartingBackground.size() >= mMaxStartingBackground : false;
    }

    private ServiceMap getServiceMapLocked(int callingUser) {
        ServiceMap smap = mServiceMap.get(callingUser);
        if (smap == null) {
            smap = new ServiceMap(mAm.mHandler.getLooper(), callingUser);
            mServiceMap.put(callingUser, smap);
        }
        return smap;
    }

    ArrayMap<ComponentName, ServiceRecord> getServicesLocked(int callingUser) {
        return getServiceMapLocked(callingUser).mServicesByName;
    }

    ComponentName startServiceLocked(IApplicationThread caller, Intent service, String resolvedType,
            int callingPid, int callingUid, boolean fgRequired, String callingPackage, final int userId)
            throws TransactionTooLargeException {
        if (DEBUG_DELAYED_STARTS) Slog.v(TAG_SERVICE, "startService: " + service
                + " type=" + resolvedType + " args=" + service.getExtras());

        final boolean callerFg;
        if (caller != null) {
            final ProcessRecord callerApp = mAm.getRecordForAppLocked(caller);
            if (callerApp == null) {
                throw new SecurityException(
                        "Unable to find app for caller " + caller
                        + " (pid=" + callingPid
                        + ") when starting service " + service);
            }
            callerFg = callerApp.setSchedGroup != ProcessList.SCHED_GROUP_BACKGROUND;
        } else {
            callerFg = true;
        }

        ServiceLookupResult res =
            retrieveServiceLocked(service, resolvedType, callingPackage,
                    callingPid, callingUid, userId, true, callerFg, false);
        if (res == null) {
            return null;
        }
        if (res.record == null) {
            return new ComponentName("!", res.permission != null
                    ? res.permission : "private to package");
        }

        ServiceRecord r = res.record;

        if (!mAm.mUserController.exists(r.userId)) {
            Slog.w(TAG, "Trying to start service with non-existent user! " + r.userId);
            return null;
        }

        // If this isn't a direct-to-foreground start, check our ability to kick off an
        // arbitrary service
        if (!r.startRequested && !fgRequired) {
            // Before going further -- if this app is not allowed to start services in the
            // background, then at this point we aren't going to let it period.
            final int allowed = mAm.getAppStartModeLocked(r.appInfo.uid, r.packageName,
                    r.appInfo.targetSdkVersion, callingPid, false, false);
            if (allowed != ActivityManager.APP_START_MODE_NORMAL) {
                Slog.w(TAG, "Background start not allowed: service "
                        + service + " to " + r.name.flattenToShortString()
                        + " from pid=" + callingPid + " uid=" + callingUid
                        + " pkg=" + callingPackage);
                if (allowed == ActivityManager.APP_START_MODE_DELAYED) {
                    // In this case we are silently disabling the app, to disrupt as
                    // little as possible existing apps.
                    return null;
                }
                // This app knows it is in the new model where this operation is not
                // allowed, so tell it what has happened.
                UidRecord uidRec = mAm.mActiveUids.get(r.appInfo.uid);
                return new ComponentName("?", "app is in background uid " + uidRec);
            }
        }

        NeededUriGrants neededGrants = mAm.checkGrantUriPermissionFromIntentLocked(
                callingUid, r.packageName, service, service.getFlags(), null, r.userId);

        // If permissions need a review before any of the app components can run,
        // we do not start the service and launch a review activity if the calling app
        // is in the foreground passing it a pending intent to start the service when
        // review is completed.
        if (mAm.mPermissionReviewRequired) {
            if (!requestStartTargetPermissionsReviewIfNeededLocked(r, callingPackage,
                    callingUid, service, callerFg, userId)) {
                return null;
            }
        }

        if (unscheduleServiceRestartLocked(r, callingUid, false)) {
            if (DEBUG_SERVICE) Slog.v(TAG_SERVICE, "START SERVICE WHILE RESTART PENDING: " + r);
        }
        r.lastActivity = SystemClock.uptimeMillis();
        r.startRequested = true;
        r.delayedStop = false;
        r.fgRequired = fgRequired;
        r.pendingStarts.add(new ServiceRecord.StartItem(r, false, r.makeNextStartId(),
                service, neededGrants, callingUid));

        final ServiceMap smap = getServiceMapLocked(r.userId);
        boolean addToStarting = false;
        if (!callerFg && !fgRequired && r.app == null
                && mAm.mUserController.hasStartedUserState(r.userId)) {
            ProcessRecord proc = mAm.getProcessRecordLocked(r.processName, r.appInfo.uid, false);
            if (proc == null || proc.curProcState > ActivityManager.PROCESS_STATE_RECEIVER) {
                // If this is not coming from a foreground caller, then we may want
                // to delay the start if there are already other background services
                // that are starting.  This is to avoid process start spam when lots
                // of applications are all handling things like connectivity broadcasts.
                // We only do this for cached processes, because otherwise an application
                // can have assumptions about calling startService() for a service to run
                // in its own process, and for that process to not be killed before the
                // service is started.  This is especially the case for receivers, which
                // may start a service in onReceive() to do some additional work and have
                // initialized some global state as part of that.
                if (DEBUG_DELAYED_SERVICE) Slog.v(TAG_SERVICE, "Potential start delay of "
                        + r + " in " + proc);
                if (r.delayed) {
                    // This service is already scheduled for a delayed start; just leave
                    // it still waiting.
                    if (DEBUG_DELAYED_STARTS) Slog.v(TAG_SERVICE, "Continuing to delay: " + r);
                    return r.name;
                }
                if (smap.mStartingBackground.size() >= mMaxStartingBackground) {
                    // Something else is starting, delay!
                    Slog.i(TAG_SERVICE, "Delaying start of: " + r);
                    smap.mDelayedStartList.add(r);
                    r.delayed = true;
                    return r.name;
                }
                if (DEBUG_DELAYED_STARTS) Slog.v(TAG_SERVICE, "Not delaying: " + r);
                addToStarting = true;
            } else if (proc.curProcState >= ActivityManager.PROCESS_STATE_SERVICE) {
                // We slightly loosen when we will enqueue this new service as a background
                // starting service we are waiting for, to also include processes that are
                // currently running other services or receivers.
                addToStarting = true;
                if (DEBUG_DELAYED_STARTS) Slog.v(TAG_SERVICE,
                        "Not delaying, but counting as bg: " + r);
            } else if (DEBUG_DELAYED_STARTS) {
                StringBuilder sb = new StringBuilder(128);
                sb.append("Not potential delay (state=").append(proc.curProcState)
                        .append(' ').append(proc.adjType);
                String reason = proc.makeAdjReason();
                if (reason != null) {
                    sb.append(' ');
                    sb.append(reason);
                }
                sb.append("): ");
                sb.append(r.toString());
                Slog.v(TAG_SERVICE, sb.toString());
            }
        } else if (DEBUG_DELAYED_STARTS) {
            if (callerFg || fgRequired) {
                Slog.v(TAG_SERVICE, "Not potential delay (callerFg=" + callerFg + " uid="
                        + callingUid + " pid=" + callingPid + " fgRequired=" + fgRequired + "): " + r);
            } else if (r.app != null) {
                Slog.v(TAG_SERVICE, "Not potential delay (cur app=" + r.app + "): " + r);
            } else {
                Slog.v(TAG_SERVICE,
                        "Not potential delay (user " + r.userId + " not started): " + r);
            }
        }

        ComponentName cmp = startServiceInnerLocked(smap, service, r, callerFg, addToStarting);
        return cmp;
    }

    private boolean requestStartTargetPermissionsReviewIfNeededLocked(ServiceRecord r,
            String callingPackage, int callingUid, Intent service, boolean callerFg,
            final int userId) {
        if (mAm.getPackageManagerInternalLocked().isPermissionsReviewRequired(
                r.packageName, r.userId)) {

            // Show a permission review UI only for starting from a foreground app
            if (!callerFg) {
                Slog.w(TAG, "u" + r.userId + " Starting a service in package"
                        + r.packageName + " requires a permissions review");
                return false;
            }

            IIntentSender target = mAm.getIntentSenderLocked(
                    ActivityManager.INTENT_SENDER_SERVICE, callingPackage,
                    callingUid, userId, null, null, 0, new Intent[]{service},
                    new String[]{service.resolveType(mAm.mContext.getContentResolver())},
                    PendingIntent.FLAG_CANCEL_CURRENT | PendingIntent.FLAG_ONE_SHOT
                            | PendingIntent.FLAG_IMMUTABLE, null);

            final Intent intent = new Intent(Intent.ACTION_REVIEW_PERMISSIONS);
            intent.addFlags(Intent.FLAG_ACTIVITY_NEW_TASK
                    | Intent.FLAG_ACTIVITY_EXCLUDE_FROM_RECENTS);
            intent.putExtra(Intent.EXTRA_PACKAGE_NAME, r.packageName);
            intent.putExtra(Intent.EXTRA_INTENT, new IntentSender(target));

            if (DEBUG_PERMISSIONS_REVIEW) {
                Slog.i(TAG, "u" + r.userId + " Launching permission review for package "
                        + r.packageName);
            }

            mAm.mHandler.post(new Runnable() {
                @Override
                public void run() {
                    mAm.mContext.startActivityAsUser(intent, new UserHandle(userId));
                }
            });

            return false;
        }

        return  true;
    }

    ComponentName startServiceInnerLocked(ServiceMap smap, Intent service, ServiceRecord r,
            boolean callerFg, boolean addToStarting) throws TransactionTooLargeException {
        ServiceState stracker = r.getTracker();
        if (stracker != null) {
            stracker.setStarted(true, mAm.mProcessStats.getMemFactorLocked(), r.lastActivity);
        }
        r.callStart = false;
        synchronized (r.stats.getBatteryStats()) {
            r.stats.startRunningLocked();
        }
        String error = bringUpServiceLocked(r, service.getFlags(), callerFg, false, false);
        if (error != null) {
            return new ComponentName("!!", error);
        }

        if (r.startRequested && addToStarting) {
            boolean first = smap.mStartingBackground.size() == 0;
            smap.mStartingBackground.add(r);
            r.startingBgTimeout = SystemClock.uptimeMillis() + BG_START_TIMEOUT;
            if (DEBUG_DELAYED_SERVICE) {
                RuntimeException here = new RuntimeException("here");
                here.fillInStackTrace();
                Slog.v(TAG_SERVICE, "Starting background (first=" + first + "): " + r, here);
            } else if (DEBUG_DELAYED_STARTS) {
                Slog.v(TAG_SERVICE, "Starting background (first=" + first + "): " + r);
            }
            if (first) {
                smap.rescheduleDelayedStartsLocked();
            }
        } else if (callerFg || r.fgRequired) {
            smap.ensureNotStartingBackgroundLocked(r);
        }

        return r.name;
    }

    private void stopServiceLocked(ServiceRecord service) {
        if (service.delayed) {
            // If service isn't actually running, but is is being held in the
            // delayed list, then we need to keep it started but note that it
            // should be stopped once no longer delayed.
            if (DEBUG_DELAYED_STARTS) Slog.v(TAG_SERVICE, "Delaying stop of pending: " + service);
            service.delayedStop = true;
            return;
        }
        synchronized (service.stats.getBatteryStats()) {
            service.stats.stopRunningLocked();
        }
        service.startRequested = false;
        if (service.tracker != null) {
            service.tracker.setStarted(false, mAm.mProcessStats.getMemFactorLocked(),
                    SystemClock.uptimeMillis());
        }
        service.callStart = false;
        bringDownServiceIfNeededLocked(service, false, false);
    }

    int stopServiceLocked(IApplicationThread caller, Intent service,
            String resolvedType, int userId) {
        if (DEBUG_SERVICE) Slog.v(TAG_SERVICE, "stopService: " + service
                + " type=" + resolvedType);

        final ProcessRecord callerApp = mAm.getRecordForAppLocked(caller);
        if (caller != null && callerApp == null) {
            throw new SecurityException(
                    "Unable to find app for caller " + caller
                    + " (pid=" + Binder.getCallingPid()
                    + ") when stopping service " + service);
        }

        // If this service is active, make sure it is stopped.
        ServiceLookupResult r = retrieveServiceLocked(service, resolvedType, null,
                Binder.getCallingPid(), Binder.getCallingUid(), userId, false, false, false);
        if (r != null) {
            if (r.record != null) {
                final long origId = Binder.clearCallingIdentity();
                try {
                    stopServiceLocked(r.record);
                } finally {
                    Binder.restoreCallingIdentity(origId);
                }
                return 1;
            }
            return -1;
        }

        return 0;
    }

    void stopInBackgroundLocked(int uid) {
        // Stop all services associated with this uid due to it going to the background
        // stopped state.
        ServiceMap services = mServiceMap.get(UserHandle.getUserId(uid));
        ArrayList<ServiceRecord> stopping = null;
        if (services != null) {
            for (int i=services.mServicesByName.size()-1; i>=0; i--) {
                ServiceRecord service = services.mServicesByName.valueAt(i);
                if (service.appInfo.uid == uid && service.startRequested) {
                    if (mAm.getAppStartModeLocked(service.appInfo.uid, service.packageName,
                            service.appInfo.targetSdkVersion, -1, false, false)
                            != ActivityManager.APP_START_MODE_NORMAL) {
                        if (stopping == null) {
                            stopping = new ArrayList<>();
                            stopping.add(service);
                        }
                    }
                }
            }
            if (stopping != null) {
                for (int i=stopping.size()-1; i>=0; i--) {
                    ServiceRecord service = stopping.get(i);
                    service.delayed = false;
                    services.ensureNotStartingBackgroundLocked(service);
                    stopServiceLocked(service);
                }
            }
        }
    }

    IBinder peekServiceLocked(Intent service, String resolvedType, String callingPackage) {
        ServiceLookupResult r = retrieveServiceLocked(service, resolvedType, callingPackage,
                Binder.getCallingPid(), Binder.getCallingUid(),
                UserHandle.getCallingUserId(), false, false, false);

        IBinder ret = null;
        if (r != null) {
            // r.record is null if findServiceLocked() failed the caller permission check
            if (r.record == null) {
                throw new SecurityException(
                        "Permission Denial: Accessing service"
                        + " from pid=" + Binder.getCallingPid()
                        + ", uid=" + Binder.getCallingUid()
                        + " requires " + r.permission);
            }
            IntentBindRecord ib = r.record.bindings.get(r.record.intent);
            if (ib != null) {
                ret = ib.binder;
            }
        }

        return ret;
    }

    boolean stopServiceTokenLocked(ComponentName className, IBinder token,
            int startId) {
        if (DEBUG_SERVICE) Slog.v(TAG_SERVICE, "stopServiceToken: " + className
                + " " + token + " startId=" + startId);
        ServiceRecord r = findServiceLocked(className, token, UserHandle.getCallingUserId());
        if (r != null) {
            if (startId >= 0) {
                // Asked to only stop if done with all work.  Note that
                // to avoid leaks, we will take this as dropping all
                // start items up to and including this one.
                ServiceRecord.StartItem si = r.findDeliveredStart(startId, false);
                if (si != null) {
                    while (r.deliveredStarts.size() > 0) {
                        ServiceRecord.StartItem cur = r.deliveredStarts.remove(0);
                        cur.removeUriPermissionsLocked();
                        if (cur == si) {
                            break;
                        }
                    }
                }

                if (r.getLastStartId() != startId) {
                    return false;
                }

                if (r.deliveredStarts.size() > 0) {
                    Slog.w(TAG, "stopServiceToken startId " + startId
                            + " is last, but have " + r.deliveredStarts.size()
                            + " remaining args");
                }
            }

            synchronized (r.stats.getBatteryStats()) {
                r.stats.stopRunningLocked();
            }
            r.startRequested = false;
            if (r.tracker != null) {
                r.tracker.setStarted(false, mAm.mProcessStats.getMemFactorLocked(),
                        SystemClock.uptimeMillis());
            }
            r.callStart = false;
            final long origId = Binder.clearCallingIdentity();
            bringDownServiceIfNeededLocked(r, false, false);
            Binder.restoreCallingIdentity(origId);
            return true;
        }
        return false;
    }

    public void setServiceForegroundLocked(ComponentName className, IBinder token,
            int id, Notification notification, int flags) {
        final int userId = UserHandle.getCallingUserId();
        final long origId = Binder.clearCallingIdentity();
        try {
            ServiceRecord r = findServiceLocked(className, token, userId);
            if (r != null) {
                setServiceForegroundInnerLocked(r, id, notification, flags);
            }
        } finally {
            Binder.restoreCallingIdentity(origId);
        }
    }

    private void setServiceForegroundInnerLocked(ServiceRecord r, int id,
            Notification notification, int flags) {
        if (id != 0) {
            if (notification == null) {
                throw new IllegalArgumentException("null notification");
            }
            // Instant apps need permission to create foreground services.
            if (r.appInfo.isInstantApp()) {
                final int mode = mAm.mAppOpsService.checkOperation(
                        AppOpsManager.OP_INSTANT_APP_START_FOREGROUND,
                        r.appInfo.uid,
                        r.appInfo.packageName);
                switch (mode) {
                    case AppOpsManager.MODE_ALLOWED:
                        break;
                    case AppOpsManager.MODE_IGNORED:
                        Slog.w(TAG, "Instant app " + r.appInfo.packageName
                                + " does not have permission to create foreground services"
                                + ", ignoring.");
                        return;
                    case AppOpsManager.MODE_ERRORED:
                        throw new SecurityException("Instant app " + r.appInfo.packageName
                                + " does not have permission to create foreground services");
                    default:
                        try {
                            if (AppGlobals.getPackageManager().checkPermission(
                                    android.Manifest.permission.INSTANT_APP_FOREGROUND_SERVICE,
                                    r.appInfo.packageName,
                                    r.appInfo.uid) != PackageManager.PERMISSION_GRANTED) {
                                throw new SecurityException("Instant app " + r.appInfo.packageName
                                        + " does not have permission to create foreground"
                                        + "services");
                            }
                        } catch (RemoteException e) {
                            throw new SecurityException("Failed to check instant app permission." ,
                                    e);
                        }
                }
            }
            if (r.fgRequired) {
                if (DEBUG_SERVICE || DEBUG_BACKGROUND_CHECK) {
                    Slog.i(TAG, "Service called startForeground() as required: " + r);
                }
                r.fgRequired = false;
                r.fgWaiting = false;
                mAm.mHandler.removeMessages(
                        ActivityManagerService.SERVICE_FOREGROUND_TIMEOUT_MSG, r);
            }
            if (r.foregroundId != id) {
                cancelForegroundNotificationLocked(r);
                r.foregroundId = id;
            }
            notification.flags |= Notification.FLAG_FOREGROUND_SERVICE;
            r.foregroundNoti = notification;
            r.isForeground = true;
            r.postNotification();
            if (r.app != null) {
                updateServiceForegroundLocked(r.app, true);
            }
            getServiceMapLocked(r.userId).ensureNotStartingBackgroundLocked(r);
            mAm.notifyPackageUse(r.serviceInfo.packageName,
                                 PackageManager.NOTIFY_PACKAGE_USE_FOREGROUND_SERVICE);
        } else {
            if (r.isForeground) {
                r.isForeground = false;
                if (r.app != null) {
                    mAm.updateLruProcessLocked(r.app, false, null);
                    updateServiceForegroundLocked(r.app, true);
                }
            }
            if ((flags & Service.STOP_FOREGROUND_REMOVE) != 0) {
                cancelForegroundNotificationLocked(r);
                r.foregroundId = 0;
                r.foregroundNoti = null;
            } else if (r.appInfo.targetSdkVersion >= Build.VERSION_CODES.LOLLIPOP) {
                r.stripForegroundServiceFlagFromNotification();
                if ((flags & Service.STOP_FOREGROUND_DETACH) != 0) {
                    r.foregroundId = 0;
                    r.foregroundNoti = null;
                }
            }
        }
    }

    private void cancelForegroundNotificationLocked(ServiceRecord r) {
        if (r.foregroundId != 0) {
            // First check to see if this app has any other active foreground services
            // with the same notification ID.  If so, we shouldn't actually cancel it,
            // because that would wipe away the notification that still needs to be shown
            // due the other service.
            ServiceMap sm = getServiceMapLocked(r.userId);
            if (sm != null) {
                for (int i = sm.mServicesByName.size()-1; i >= 0; i--) {
                    ServiceRecord other = sm.mServicesByName.valueAt(i);
                    if (other != r && other.foregroundId == r.foregroundId
                            && other.packageName.equals(r.packageName)) {
                        // Found one!  Abort the cancel.
                        return;
                    }
                }
            }
            r.cancelNotification();
        }
    }

    private void updateServiceForegroundLocked(ProcessRecord proc, boolean oomAdj) {
        boolean anyForeground = false;
        for (int i=proc.services.size()-1; i>=0; i--) {
            ServiceRecord sr = proc.services.valueAt(i);
            if (sr.isForeground || sr.fgRequired) {
                anyForeground = true;
                break;
            }
        }
        mAm.updateProcessForegroundLocked(proc, anyForeground, oomAdj);
    }

    private void updateWhitelistManagerLocked(ProcessRecord proc) {
        proc.whitelistManager = false;
        for (int i=proc.services.size()-1; i>=0; i--) {
            ServiceRecord sr = proc.services.valueAt(i);
            if (sr.whitelistManager) {
                proc.whitelistManager = true;
                break;
            }
        }
    }

    public void updateServiceConnectionActivitiesLocked(ProcessRecord clientProc) {
        ArraySet<ProcessRecord> updatedProcesses = null;
        for (int i = 0; i < clientProc.connections.size(); i++) {
            final ConnectionRecord conn = clientProc.connections.valueAt(i);
            final ProcessRecord proc = conn.binding.service.app;
            if (proc == null || proc == clientProc) {
                continue;
            } else if (updatedProcesses == null) {
                updatedProcesses = new ArraySet<>();
            } else if (updatedProcesses.contains(proc)) {
                continue;
            }
            updatedProcesses.add(proc);
            updateServiceClientActivitiesLocked(proc, null, false);
        }
    }

    private boolean updateServiceClientActivitiesLocked(ProcessRecord proc,
            ConnectionRecord modCr, boolean updateLru) {
        if (modCr != null && modCr.binding.client != null) {
            if (modCr.binding.client.activities.size() <= 0) {
                // This connection is from a client without activities, so adding
                // and removing is not interesting.
                return false;
            }
        }

        boolean anyClientActivities = false;
        for (int i=proc.services.size()-1; i>=0 && !anyClientActivities; i--) {
            ServiceRecord sr = proc.services.valueAt(i);
            for (int conni=sr.connections.size()-1; conni>=0 && !anyClientActivities; conni--) {
                ArrayList<ConnectionRecord> clist = sr.connections.valueAt(conni);
                for (int cri=clist.size()-1; cri>=0; cri--) {
                    ConnectionRecord cr = clist.get(cri);
                    if (cr.binding.client == null || cr.binding.client == proc) {
                        // Binding to ourself is not interesting.
                        continue;
                    }
                    if (cr.binding.client.activities.size() > 0) {
                        anyClientActivities = true;
                        break;
                    }
                }
            }
        }
        if (anyClientActivities != proc.hasClientActivities) {
            proc.hasClientActivities = anyClientActivities;
            if (updateLru) {
                mAm.updateLruProcessLocked(proc, anyClientActivities, null);
            }
            return true;
        }
        return false;
    }

    int bindServiceLocked(IApplicationThread caller, IBinder token, Intent service,
            String resolvedType, final IServiceConnection connection, int flags,
            String callingPackage, final int userId) throws TransactionTooLargeException {
        if (DEBUG_SERVICE) Slog.v(TAG_SERVICE, "bindService: " + service
                + " type=" + resolvedType + " conn=" + connection.asBinder()
                + " flags=0x" + Integer.toHexString(flags));
        final ProcessRecord callerApp = mAm.getRecordForAppLocked(caller);
        if (callerApp == null) {
            throw new SecurityException(
                    "Unable to find app for caller " + caller
                    + " (pid=" + Binder.getCallingPid()
                    + ") when binding service " + service);
        }

        ActivityRecord activity = null;
        if (token != null) {
            activity = ActivityRecord.isInStackLocked(token);
            if (activity == null) {
                Slog.w(TAG, "Binding with unknown activity: " + token);
                return 0;
            }
        }

        int clientLabel = 0;
        PendingIntent clientIntent = null;
        final boolean isCallerSystem = callerApp.info.uid == Process.SYSTEM_UID;

        if (isCallerSystem) {
            // Hacky kind of thing -- allow system stuff to tell us
            // what they are, so we can report this elsewhere for
            // others to know why certain services are running.
            service.setDefusable(true);
            clientIntent = service.getParcelableExtra(Intent.EXTRA_CLIENT_INTENT);
            if (clientIntent != null) {
                clientLabel = service.getIntExtra(Intent.EXTRA_CLIENT_LABEL, 0);
                if (clientLabel != 0) {
                    // There are no useful extras in the intent, trash them.
                    // System code calling with this stuff just needs to know
                    // this will happen.
                    service = service.cloneFilter();
                }
            }
        }

        if ((flags&Context.BIND_TREAT_LIKE_ACTIVITY) != 0) {
            mAm.enforceCallingPermission(android.Manifest.permission.MANAGE_ACTIVITY_STACKS,
                    "BIND_TREAT_LIKE_ACTIVITY");
        }

        if ((flags & Context.BIND_ALLOW_WHITELIST_MANAGEMENT) != 0 && !isCallerSystem) {
            throw new SecurityException(
                    "Non-system caller " + caller + " (pid=" + Binder.getCallingPid()
                    + ") set BIND_ALLOW_WHITELIST_MANAGEMENT when binding service " + service);
        }

        final boolean callerFg = callerApp.setSchedGroup != ProcessList.SCHED_GROUP_BACKGROUND;
        final boolean isBindExternal = (flags & Context.BIND_EXTERNAL_SERVICE) != 0;

        ServiceLookupResult res =
            retrieveServiceLocked(service, resolvedType, callingPackage, Binder.getCallingPid(),
                    Binder.getCallingUid(), userId, true, callerFg, isBindExternal);
        if (res == null) {
            return 0;
        }
        if (res.record == null) {
            return -1;
        }
        ServiceRecord s = res.record;

        boolean permissionsReviewRequired = false;

        // If permissions need a review before any of the app components can run,
        // we schedule binding to the service but do not start its process, then
        // we launch a review activity to which is passed a callback to invoke
        // when done to start the bound service's process to completing the binding.
        if (mAm.mPermissionReviewRequired) {
            if (mAm.getPackageManagerInternalLocked().isPermissionsReviewRequired(
                    s.packageName, s.userId)) {

                permissionsReviewRequired = true;

                // Show a permission review UI only for binding from a foreground app
                if (!callerFg) {
                    Slog.w(TAG, "u" + s.userId + " Binding to a service in package"
                            + s.packageName + " requires a permissions review");
                    return 0;
                }

                final ServiceRecord serviceRecord = s;
                final Intent serviceIntent = service;

                RemoteCallback callback = new RemoteCallback(
                        new RemoteCallback.OnResultListener() {
                    @Override
                    public void onResult(Bundle result) {
                        synchronized(mAm) {
                            final long identity = Binder.clearCallingIdentity();
                            try {
                                if (!mPendingServices.contains(serviceRecord)) {
                                    return;
                                }
                                // If there is still a pending record, then the service
                                // binding request is still valid, so hook them up. We
                                // proceed only if the caller cleared the review requirement
                                // otherwise we unbind because the user didn't approve.
                                if (!mAm.getPackageManagerInternalLocked()
                                        .isPermissionsReviewRequired(
                                                serviceRecord.packageName,
                                                serviceRecord.userId)) {
                                    try {
                                        bringUpServiceLocked(serviceRecord,
                                                serviceIntent.getFlags(),
                                                callerFg, false, false);
                                    } catch (RemoteException e) {
                                        /* ignore - local call */
                                    }
                                } else {
                                    unbindServiceLocked(connection);
                                }
                            } finally {
                                Binder.restoreCallingIdentity(identity);
                            }
                        }
                    }
                });

                final Intent intent = new Intent(Intent.ACTION_REVIEW_PERMISSIONS);
                intent.addFlags(Intent.FLAG_ACTIVITY_NEW_TASK
                        | Intent.FLAG_ACTIVITY_EXCLUDE_FROM_RECENTS);
                intent.putExtra(Intent.EXTRA_PACKAGE_NAME, s.packageName);
                intent.putExtra(Intent.EXTRA_REMOTE_CALLBACK, callback);

                if (DEBUG_PERMISSIONS_REVIEW) {
                    Slog.i(TAG, "u" + s.userId + " Launching permission review for package "
                            + s.packageName);
                }

                mAm.mHandler.post(new Runnable() {
                    @Override
                    public void run() {
                        mAm.mContext.startActivityAsUser(intent, new UserHandle(userId));
                    }
                });
            }
        }

        final long origId = Binder.clearCallingIdentity();

        try {
            if (unscheduleServiceRestartLocked(s, callerApp.info.uid, false)) {
                if (DEBUG_SERVICE) Slog.v(TAG_SERVICE, "BIND SERVICE WHILE RESTART PENDING: "
                        + s);
            }

            if ((flags&Context.BIND_AUTO_CREATE) != 0) {
                s.lastActivity = SystemClock.uptimeMillis();
                if (!s.hasAutoCreateConnections()) {
                    // This is the first binding, let the tracker know.
                    ServiceState stracker = s.getTracker();
                    if (stracker != null) {
                        stracker.setBound(true, mAm.mProcessStats.getMemFactorLocked(),
                                s.lastActivity);
                    }
                }
            }

            mAm.startAssociationLocked(callerApp.uid, callerApp.processName, callerApp.curProcState,
                    s.appInfo.uid, s.name, s.processName);

            AppBindRecord b = s.retrieveAppBindingLocked(service, callerApp);
            ConnectionRecord c = new ConnectionRecord(b, activity,
                    connection, flags, clientLabel, clientIntent);

            IBinder binder = connection.asBinder();
            ArrayList<ConnectionRecord> clist = s.connections.get(binder);
            if (clist == null) {
                clist = new ArrayList<ConnectionRecord>();
                s.connections.put(binder, clist);
            }
            clist.add(c);
            b.connections.add(c);
            if (activity != null) {
                if (activity.connections == null) {
                    activity.connections = new HashSet<ConnectionRecord>();
                }
                activity.connections.add(c);
            }
            b.client.connections.add(c);
            if ((c.flags&Context.BIND_ABOVE_CLIENT) != 0) {
                b.client.hasAboveClient = true;
            }
            if ((c.flags&Context.BIND_ALLOW_WHITELIST_MANAGEMENT) != 0) {
                s.whitelistManager = true;
            }
            if (s.app != null) {
                updateServiceClientActivitiesLocked(s.app, c, true);
            }
            clist = mServiceConnections.get(binder);
            if (clist == null) {
                clist = new ArrayList<ConnectionRecord>();
                mServiceConnections.put(binder, clist);
            }
            clist.add(c);

            if ((flags&Context.BIND_AUTO_CREATE) != 0) {
                s.lastActivity = SystemClock.uptimeMillis();
                if (bringUpServiceLocked(s, service.getFlags(), callerFg, false,
                        permissionsReviewRequired) != null) {
                    return 0;
                }
            }

            if (s.app != null) {
                if ((flags&Context.BIND_TREAT_LIKE_ACTIVITY) != 0) {
                    s.app.treatLikeActivity = true;
                }
                if (s.whitelistManager) {
                    s.app.whitelistManager = true;
                }
                // This could have made the service more important.
                mAm.updateLruProcessLocked(s.app, s.app.hasClientActivities
                        || s.app.treatLikeActivity, b.client);
                mAm.updateOomAdjLocked(s.app);
            }

            if (DEBUG_SERVICE) Slog.v(TAG_SERVICE, "Bind " + s + " with " + b
                    + ": received=" + b.intent.received
                    + " apps=" + b.intent.apps.size()
                    + " doRebind=" + b.intent.doRebind);

            if (s.app != null && b.intent.received) {
                // Service is already running, so we can immediately
                // publish the connection.
                try {
                    c.conn.connected(s.name, b.intent.binder, false);
                } catch (Exception e) {
                    Slog.w(TAG, "Failure sending service " + s.shortName
                            + " to connection " + c.conn.asBinder()
                            + " (in " + c.binding.client.processName + ")", e);
                }

                // If this is the first app connected back to this binding,
                // and the service had previously asked to be told when
                // rebound, then do so.
                if (b.intent.apps.size() == 1 && b.intent.doRebind) {
                    requestServiceBindingLocked(s, b.intent, callerFg, true);
                }
            } else if (!b.intent.requested) {
                requestServiceBindingLocked(s, b.intent, callerFg, false);
            }

            getServiceMapLocked(s.userId).ensureNotStartingBackgroundLocked(s);

        } finally {
            Binder.restoreCallingIdentity(origId);
        }

        return 1;
    }

    void publishServiceLocked(ServiceRecord r, Intent intent, IBinder service) {
        final long origId = Binder.clearCallingIdentity();
        try {
            if (DEBUG_SERVICE) Slog.v(TAG_SERVICE, "PUBLISHING " + r
                    + " " + intent + ": " + service);
            if (r != null) {
                Intent.FilterComparison filter
                        = new Intent.FilterComparison(intent);
                IntentBindRecord b = r.bindings.get(filter);
                if (b != null && !b.received) {
                    b.binder = service;
                    b.requested = true;
                    b.received = true;
                    for (int conni=r.connections.size()-1; conni>=0; conni--) {
                        ArrayList<ConnectionRecord> clist = r.connections.valueAt(conni);
                        for (int i=0; i<clist.size(); i++) {
                            ConnectionRecord c = clist.get(i);
                            if (!filter.equals(c.binding.intent.intent)) {
                                if (DEBUG_SERVICE) Slog.v(
                                        TAG_SERVICE, "Not publishing to: " + c);
                                if (DEBUG_SERVICE) Slog.v(
                                        TAG_SERVICE, "Bound intent: " + c.binding.intent.intent);
                                if (DEBUG_SERVICE) Slog.v(
                                        TAG_SERVICE, "Published intent: " + intent);
                                continue;
                            }
                            if (DEBUG_SERVICE) Slog.v(TAG_SERVICE, "Publishing to: " + c);
                            try {
                                c.conn.connected(r.name, service, false);
                            } catch (Exception e) {
                                Slog.w(TAG, "Failure sending service " + r.name +
                                      " to connection " + c.conn.asBinder() +
                                      " (in " + c.binding.client.processName + ")", e);
                            }
                        }
                    }
                }

                serviceDoneExecutingLocked(r, mDestroyingServices.contains(r), false);
            }
        } finally {
            Binder.restoreCallingIdentity(origId);
        }
    }

    boolean unbindServiceLocked(IServiceConnection connection) {
        IBinder binder = connection.asBinder();
        if (DEBUG_SERVICE) Slog.v(TAG_SERVICE, "unbindService: conn=" + binder);
        ArrayList<ConnectionRecord> clist = mServiceConnections.get(binder);
        if (clist == null) {
            Slog.w(TAG, "Unbind failed: could not find connection for "
                  + connection.asBinder());
            return false;
        }

        final long origId = Binder.clearCallingIdentity();
        try {
            while (clist.size() > 0) {
                ConnectionRecord r = clist.get(0);
                removeConnectionLocked(r, null, null);
                if (clist.size() > 0 && clist.get(0) == r) {
                    // In case it didn't get removed above, do it now.
                    Slog.wtf(TAG, "Connection " + r + " not removed for binder " + binder);
                    clist.remove(0);
                }

                if (r.binding.service.app != null) {
                    if (r.binding.service.app.whitelistManager) {
                        updateWhitelistManagerLocked(r.binding.service.app);
                    }
                    // This could have made the service less important.
                    if ((r.flags&Context.BIND_TREAT_LIKE_ACTIVITY) != 0) {
                        r.binding.service.app.treatLikeActivity = true;
                        mAm.updateLruProcessLocked(r.binding.service.app,
                                r.binding.service.app.hasClientActivities
                                || r.binding.service.app.treatLikeActivity, null);
                    }
                    mAm.updateOomAdjLocked(r.binding.service.app);
                }
            }
        } finally {
            Binder.restoreCallingIdentity(origId);
        }

        return true;
    }

    void unbindFinishedLocked(ServiceRecord r, Intent intent, boolean doRebind) {
        final long origId = Binder.clearCallingIdentity();
        try {
            if (r != null) {
                Intent.FilterComparison filter
                        = new Intent.FilterComparison(intent);
                IntentBindRecord b = r.bindings.get(filter);
                if (DEBUG_SERVICE) Slog.v(TAG_SERVICE, "unbindFinished in " + r
                        + " at " + b + ": apps="
                        + (b != null ? b.apps.size() : 0));

                boolean inDestroying = mDestroyingServices.contains(r);
                if (b != null) {
                    if (b.apps.size() > 0 && !inDestroying) {
                        // Applications have already bound since the last
                        // unbind, so just rebind right here.
                        boolean inFg = false;
                        for (int i=b.apps.size()-1; i>=0; i--) {
                            ProcessRecord client = b.apps.valueAt(i).client;
                            if (client != null && client.setSchedGroup
                                    != ProcessList.SCHED_GROUP_BACKGROUND) {
                                inFg = true;
                                break;
                            }
                        }
                        try {
                            requestServiceBindingLocked(r, b, inFg, true);
                        } catch (TransactionTooLargeException e) {
                            // Don't pass this back to ActivityThread, it's unrelated.
                        }
                    } else {
                        // Note to tell the service the next time there is
                        // a new client.
                        b.doRebind = true;
                    }
                }

                serviceDoneExecutingLocked(r, inDestroying, false);
            }
        } finally {
            Binder.restoreCallingIdentity(origId);
        }
    }

    private final ServiceRecord findServiceLocked(ComponentName name,
            IBinder token, int userId) {
        ServiceRecord r = getServiceByNameLocked(name, userId);
        return r == token ? r : null;
    }

    private final class ServiceLookupResult {
        final ServiceRecord record;
        final String permission;

        ServiceLookupResult(ServiceRecord _record, String _permission) {
            record = _record;
            permission = _permission;
        }
    }

    private class ServiceRestarter implements Runnable {
        private ServiceRecord mService;

        void setService(ServiceRecord service) {
            mService = service;
        }

        public void run() {
            synchronized(mAm) {
                performServiceRestartLocked(mService);
            }
        }
    }

    private ServiceLookupResult retrieveServiceLocked(Intent service,
            String resolvedType, String callingPackage, int callingPid, int callingUid, int userId,
            boolean createIfNeeded, boolean callingFromFg, boolean isBindExternal) {
        ServiceRecord r = null;
        if (DEBUG_SERVICE) Slog.v(TAG_SERVICE, "retrieveServiceLocked: " + service
                + " type=" + resolvedType + " callingUid=" + callingUid);

        userId = mAm.mUserController.handleIncomingUser(callingPid, callingUid, userId, false,
                ActivityManagerService.ALLOW_NON_FULL_IN_PROFILE, "service", null);

        ServiceMap smap = getServiceMapLocked(userId);
        final ComponentName comp = service.getComponent();
        if (comp != null) {
            r = smap.mServicesByName.get(comp);
            if (DEBUG_SERVICE && r != null) Slog.v(TAG_SERVICE, "Retrieved by component: " + r);
        }
        if (r == null && !isBindExternal) {
            Intent.FilterComparison filter = new Intent.FilterComparison(service);
            r = smap.mServicesByIntent.get(filter);
            if (DEBUG_SERVICE && r != null) Slog.v(TAG_SERVICE, "Retrieved by intent: " + r);
        }
        if (r != null && (r.serviceInfo.flags & ServiceInfo.FLAG_EXTERNAL_SERVICE) != 0
                && !callingPackage.equals(r.packageName)) {
            // If an external service is running within its own package, other packages
            // should not bind to that instance.
            r = null;
            if (DEBUG_SERVICE) Slog.v(TAG_SERVICE, "Whoops, can't use existing external service");
        }
        if (r == null) {
            try {
                // TODO: come back and remove this assumption to triage all services
                ResolveInfo rInfo = mAm.getPackageManagerInternalLocked().resolveService(service,
                        resolvedType, ActivityManagerService.STOCK_PM_FLAGS
                                | PackageManager.MATCH_DEBUG_TRIAGED_MISSING,
                        userId, callingUid);
                ServiceInfo sInfo =
                    rInfo != null ? rInfo.serviceInfo : null;
                if (sInfo == null) {
                    Slog.w(TAG_SERVICE, "Unable to start service " + service + " U=" + userId +
                          ": not found");
                    return null;
                }
                ComponentName name = new ComponentName(
                        sInfo.applicationInfo.packageName, sInfo.name);
                if ((sInfo.flags & ServiceInfo.FLAG_EXTERNAL_SERVICE) != 0) {
                    if (isBindExternal) {
                        if (!sInfo.exported) {
                            throw new SecurityException("BIND_EXTERNAL_SERVICE failed, " + name +
                                    " is not exported");
                        }
                        if ((sInfo.flags & ServiceInfo.FLAG_ISOLATED_PROCESS) == 0) {
                            throw new SecurityException("BIND_EXTERNAL_SERVICE failed, " + name +
                                    " is not an isolatedProcess");
                        }
                        // Run the service under the calling package's application.
                        ApplicationInfo aInfo = AppGlobals.getPackageManager().getApplicationInfo(
                                callingPackage, ActivityManagerService.STOCK_PM_FLAGS, userId);
                        if (aInfo == null) {
                            throw new SecurityException("BIND_EXTERNAL_SERVICE failed, " +
                                    "could not resolve client package " + callingPackage);
                        }
                        sInfo = new ServiceInfo(sInfo);
                        sInfo.applicationInfo = new ApplicationInfo(sInfo.applicationInfo);
                        sInfo.applicationInfo.packageName = aInfo.packageName;
                        sInfo.applicationInfo.uid = aInfo.uid;
                        name = new ComponentName(aInfo.packageName, name.getClassName());
                        service.setComponent(name);
                    } else {
                        throw new SecurityException("BIND_EXTERNAL_SERVICE required for " +
                                name);
                    }
                } else if (isBindExternal) {
                    throw new SecurityException("BIND_EXTERNAL_SERVICE failed, " + name +
                            " is not an externalService");
                }
                if (userId > 0) {
                    if (mAm.isSingleton(sInfo.processName, sInfo.applicationInfo,
                            sInfo.name, sInfo.flags)
                            && mAm.isValidSingletonCall(callingUid, sInfo.applicationInfo.uid)) {
                        userId = 0;
                        smap = getServiceMapLocked(0);
                    }
                    sInfo = new ServiceInfo(sInfo);
                    sInfo.applicationInfo = mAm.getAppInfoForUser(sInfo.applicationInfo, userId);
                }
                r = smap.mServicesByName.get(name);
                if (DEBUG_SERVICE && r != null) Slog.v(TAG_SERVICE,
                        "Retrieved via pm by intent: " + r);
                if (r == null && createIfNeeded) {
                    final Intent.FilterComparison filter
                            = new Intent.FilterComparison(service.cloneFilter());
                    final ServiceRestarter res = new ServiceRestarter();
                    final BatteryStatsImpl.Uid.Pkg.Serv ss;
                    final BatteryStatsImpl stats = mAm.mBatteryStatsService.getActiveStatistics();
                    synchronized (stats) {
                        ss = stats.getServiceStatsLocked(
                                sInfo.applicationInfo.uid, sInfo.packageName,
                                sInfo.name);
                    }
                    r = new ServiceRecord(mAm, ss, name, filter, sInfo, callingFromFg, res);
                    res.setService(r);
                    smap.mServicesByName.put(name, r);
                    smap.mServicesByIntent.put(filter, r);

                    // Make sure this component isn't in the pending list.
                    for (int i=mPendingServices.size()-1; i>=0; i--) {
                        final ServiceRecord pr = mPendingServices.get(i);
                        if (pr.serviceInfo.applicationInfo.uid == sInfo.applicationInfo.uid
                                && pr.name.equals(name)) {
                            if (DEBUG_SERVICE) Slog.v(TAG_SERVICE, "Remove pending: " + pr);
                            mPendingServices.remove(i);
                        }
                    }
                    if (DEBUG_SERVICE) Slog.v(TAG_SERVICE, "Retrieve created new service: " + r);
                }
            } catch (RemoteException ex) {
                // pm is in same process, this will never happen.
            }
        }
        if (r != null) {
            if (mAm.checkComponentPermission(r.permission,
                    callingPid, callingUid, r.appInfo.uid, r.exported) != PERMISSION_GRANTED) {
                if (!r.exported) {
                    Slog.w(TAG, "Permission Denial: Accessing service " + r.name
                            + " from pid=" + callingPid
                            + ", uid=" + callingUid
                            + " that is not exported from uid " + r.appInfo.uid);
                    return new ServiceLookupResult(null, "not exported from uid "
                            + r.appInfo.uid);
                }
                Slog.w(TAG, "Permission Denial: Accessing service " + r.name
                        + " from pid=" + callingPid
                        + ", uid=" + callingUid
                        + " requires " + r.permission);
                return new ServiceLookupResult(null, r.permission);
            } else if (r.permission != null && callingPackage != null) {
                final int opCode = AppOpsManager.permissionToOpCode(r.permission);
                if (opCode != AppOpsManager.OP_NONE && mAm.mAppOpsService.noteOperation(
                        opCode, callingUid, callingPackage) != AppOpsManager.MODE_ALLOWED) {
                    Slog.w(TAG, "Appop Denial: Accessing service " + r.name
                            + " from pid=" + callingPid
                            + ", uid=" + callingUid
                            + " requires appop " + AppOpsManager.opToName(opCode));
                    return null;
                }
            }

            if (!mAm.mIntentFirewall.checkService(r.name, service, callingUid, callingPid,
                    resolvedType, r.appInfo)) {
                return null;
            }
            return new ServiceLookupResult(r, null);
        }
        return null;
    }

    private final void bumpServiceExecutingLocked(ServiceRecord r, boolean fg, String why) {
        if (DEBUG_SERVICE) Slog.v(TAG_SERVICE, ">>> EXECUTING "
                + why + " of " + r + " in app " + r.app);
        else if (DEBUG_SERVICE_EXECUTING) Slog.v(TAG_SERVICE_EXECUTING, ">>> EXECUTING "
                + why + " of " + r.shortName);
        long now = SystemClock.uptimeMillis();
        if (r.executeNesting == 0) {
            r.executeFg = fg;
            ServiceState stracker = r.getTracker();
            if (stracker != null) {
                stracker.setExecuting(true, mAm.mProcessStats.getMemFactorLocked(), now);
            }
            if (r.app != null) {
                r.app.executingServices.add(r);
                r.app.execServicesFg |= fg;
                if (r.app.executingServices.size() == 1) {
                    scheduleServiceTimeoutLocked(r.app);
                }
            }
        } else if (r.app != null && fg && !r.app.execServicesFg) {
            r.app.execServicesFg = true;
            scheduleServiceTimeoutLocked(r.app);
        }
        r.executeFg |= fg;
        r.executeNesting++;
        r.executingStart = now;
    }

    private final boolean requestServiceBindingLocked(ServiceRecord r, IntentBindRecord i,
            boolean execInFg, boolean rebind) throws TransactionTooLargeException {
        if (r.app == null || r.app.thread == null) {
            // If service is not currently running, can't yet bind.
            return false;
        }
        if (DEBUG_SERVICE) Slog.d(TAG_SERVICE, "requestBind " + i + ": requested=" + i.requested
                + " rebind=" + rebind);
        if ((!i.requested || rebind) && i.apps.size() > 0) {
            try {
                bumpServiceExecutingLocked(r, execInFg, "bind");
                r.app.forceProcessStateUpTo(ActivityManager.PROCESS_STATE_SERVICE);
                r.app.thread.scheduleBindService(r, i.intent.getIntent(), rebind,
                        r.app.repProcState);
                if (!rebind) {
                    i.requested = true;
                }
                i.hasBound = true;
                i.doRebind = false;
            } catch (TransactionTooLargeException e) {
                // Keep the executeNesting count accurate.
                if (DEBUG_SERVICE) Slog.v(TAG_SERVICE, "Crashed while binding " + r, e);
                final boolean inDestroying = mDestroyingServices.contains(r);
                serviceDoneExecutingLocked(r, inDestroying, inDestroying);
                throw e;
            } catch (RemoteException e) {
                if (DEBUG_SERVICE) Slog.v(TAG_SERVICE, "Crashed while binding " + r);
                // Keep the executeNesting count accurate.
                final boolean inDestroying = mDestroyingServices.contains(r);
                serviceDoneExecutingLocked(r, inDestroying, inDestroying);
                return false;
            }
        }
        return true;
    }

    private final boolean scheduleServiceRestartLocked(ServiceRecord r, boolean allowCancel) {
        boolean canceled = false;

        if (mAm.isShuttingDownLocked()) {
            Slog.w(TAG, "Not scheduling restart of crashed service " + r.shortName
                    + " - system is shutting down");
            return false;
        }

        ServiceMap smap = getServiceMapLocked(r.userId);
        if (smap.mServicesByName.get(r.name) != r) {
            ServiceRecord cur = smap.mServicesByName.get(r.name);
            Slog.wtf(TAG, "Attempting to schedule restart of " + r
                    + " when found in map: " + cur);
            return false;
        }

        final long now = SystemClock.uptimeMillis();

        if ((r.serviceInfo.applicationInfo.flags
                &ApplicationInfo.FLAG_PERSISTENT) == 0) {
            long minDuration = SERVICE_RESTART_DURATION;
            long resetTime = SERVICE_RESET_RUN_DURATION;

            // Any delivered but not yet finished starts should be put back
            // on the pending list.
            final int N = r.deliveredStarts.size();
            if (N > 0) {
                for (int i=N-1; i>=0; i--) {
                    ServiceRecord.StartItem si = r.deliveredStarts.get(i);
                    si.removeUriPermissionsLocked();
                    if (si.intent == null) {
                        // We'll generate this again if needed.
                    } else if (!allowCancel || (si.deliveryCount < ServiceRecord.MAX_DELIVERY_COUNT
                            && si.doneExecutingCount < ServiceRecord.MAX_DONE_EXECUTING_COUNT)) {
                        r.pendingStarts.add(0, si);
                        long dur = SystemClock.uptimeMillis() - si.deliveredTime;
                        dur *= 2;
                        if (minDuration < dur) minDuration = dur;
                        if (resetTime < dur) resetTime = dur;
                    } else {
                        Slog.w(TAG, "Canceling start item " + si.intent + " in service "
                                + r.name);
                        canceled = true;
                    }
                }
                r.deliveredStarts.clear();
            }

            r.totalRestartCount++;
            if (r.restartDelay == 0) {
                r.restartCount++;
                r.restartDelay = minDuration;
            } else {
                // If it has been a "reasonably long time" since the service
                // was started, then reset our restart duration back to
                // the beginning, so we don't infinitely increase the duration
                // on a service that just occasionally gets killed (which is
                // a normal case, due to process being killed to reclaim memory).
                if (now > (r.restartTime+resetTime)) {
                    r.restartCount = 1;
                    r.restartDelay = minDuration;
                } else {
                    r.restartDelay *= SERVICE_RESTART_DURATION_FACTOR;
                    if (r.restartDelay < minDuration) {
                        r.restartDelay = minDuration;
                    }
                }
            }

            r.nextRestartTime = now + r.restartDelay;

            // Make sure that we don't end up restarting a bunch of services
            // all at the same time.
            boolean repeat;
            do {
                repeat = false;
                for (int i=mRestartingServices.size()-1; i>=0; i--) {
                    ServiceRecord r2 = mRestartingServices.get(i);
                    if (r2 != r && r.nextRestartTime
                            >= (r2.nextRestartTime-SERVICE_MIN_RESTART_TIME_BETWEEN)
                            && r.nextRestartTime
                            < (r2.nextRestartTime+SERVICE_MIN_RESTART_TIME_BETWEEN)) {
                        r.nextRestartTime = r2.nextRestartTime + SERVICE_MIN_RESTART_TIME_BETWEEN;
                        r.restartDelay = r.nextRestartTime - now;
                        repeat = true;
                        break;
                    }
                }
            } while (repeat);

        } else {
            // Persistent processes are immediately restarted, so there is no
            // reason to hold of on restarting their services.
            r.totalRestartCount++;
            r.restartCount = 0;
            r.restartDelay = 0;
            r.nextRestartTime = now;
        }

        if (!mRestartingServices.contains(r)) {
            r.createdFromFg = false;
            mRestartingServices.add(r);
            r.makeRestarting(mAm.mProcessStats.getMemFactorLocked(), now);
        }

        cancelForegroundNotificationLocked(r);

        mAm.mHandler.removeCallbacks(r.restarter);
        mAm.mHandler.postAtTime(r.restarter, r.nextRestartTime);
        r.nextRestartTime = SystemClock.uptimeMillis() + r.restartDelay;
        Slog.w(TAG, "Scheduling restart of crashed service "
                + r.shortName + " in " + r.restartDelay + "ms");
        EventLog.writeEvent(EventLogTags.AM_SCHEDULE_SERVICE_RESTART,
                r.userId, r.shortName, r.restartDelay);

        return canceled;
    }

    final void performServiceRestartLocked(ServiceRecord r) {
        if (!mRestartingServices.contains(r)) {
            return;
        }
        if (!isServiceNeededLocked(r, false, false)) {
            // Paranoia: is this service actually needed?  In theory a service that is not
            // needed should never remain on the restart list.  In practice...  well, there
            // have been bugs where this happens, and bad things happen because the process
            // ends up just being cached, so quickly killed, then restarted again and again.
            // Let's not let that happen.
            Slog.wtf(TAG, "Restarting service that is not needed: " + r);
            return;
        }
        try {
            bringUpServiceLocked(r, r.intent.getIntent().getFlags(), r.createdFromFg, true, false);
        } catch (TransactionTooLargeException e) {
            // Ignore, it's been logged and nothing upstack cares.
        }
    }

    private final boolean unscheduleServiceRestartLocked(ServiceRecord r, int callingUid,
            boolean force) {
        if (!force && r.restartDelay == 0) {
            return false;
        }
        // Remove from the restarting list; if the service is currently on the
        // restarting list, or the call is coming from another app, then this
        // service has become of much more interest so we reset the restart interval.
        boolean removed = mRestartingServices.remove(r);
        if (removed || callingUid != r.appInfo.uid) {
            r.resetRestartCounter();
        }
        if (removed) {
            clearRestartingIfNeededLocked(r);
        }
        mAm.mHandler.removeCallbacks(r.restarter);
        return true;
    }

    private void clearRestartingIfNeededLocked(ServiceRecord r) {
        if (r.restartTracker != null) {
            // If this is the last restarting record with this tracker, then clear
            // the tracker's restarting state.
            boolean stillTracking = false;
            for (int i=mRestartingServices.size()-1; i>=0; i--) {
                if (mRestartingServices.get(i).restartTracker == r.restartTracker) {
                    stillTracking = true;
                    break;
                }
            }
            if (!stillTracking) {
                r.restartTracker.setRestarting(false, mAm.mProcessStats.getMemFactorLocked(),
                        SystemClock.uptimeMillis());
                r.restartTracker = null;
            }
        }
    }

    private String bringUpServiceLocked(ServiceRecord r, int intentFlags, boolean execInFg,
            boolean whileRestarting, boolean permissionsReviewRequired)
            throws TransactionTooLargeException {
        //Slog.i(TAG, "Bring up service:");
        //r.dump("  ");

        if (r.app != null && r.app.thread != null) {
            sendServiceArgsLocked(r, execInFg, false);
            return null;
        }

        if (!whileRestarting && mRestartingServices.contains(r)) {
            // If waiting for a restart, then do nothing.
            return null;
        }

        if (DEBUG_SERVICE) {
            Slog.v(TAG_SERVICE, "Bringing up " + r + " " + r.intent + " fg=" + r.fgRequired);
        }

        // We are now bringing the service up, so no longer in the
        // restarting state.
        if (mRestartingServices.remove(r)) {
            clearRestartingIfNeededLocked(r);
        }

        // Make sure this service is no longer considered delayed, we are starting it now.
        if (r.delayed) {
            if (DEBUG_DELAYED_STARTS) Slog.v(TAG_SERVICE, "REM FR DELAY LIST (bring up): " + r);
            getServiceMapLocked(r.userId).mDelayedStartList.remove(r);
            r.delayed = false;
        }

        // Make sure that the user who owns this service is started.  If not,
        // we don't want to allow it to run.
        if (!mAm.mUserController.hasStartedUserState(r.userId)) {
            String msg = "Unable to launch app "
                    + r.appInfo.packageName + "/"
                    + r.appInfo.uid + " for service "
                    + r.intent.getIntent() + ": user " + r.userId + " is stopped";
            Slog.w(TAG, msg);
            bringDownServiceLocked(r);
            return msg;
        }

        // Service is now being launched, its package can't be stopped.
        try {
            AppGlobals.getPackageManager().setPackageStoppedState(
                    r.packageName, false, r.userId);
        } catch (RemoteException e) {
        } catch (IllegalArgumentException e) {
            Slog.w(TAG, "Failed trying to unstop package "
                    + r.packageName + ": " + e);
        }

        final boolean isolated = (r.serviceInfo.flags&ServiceInfo.FLAG_ISOLATED_PROCESS) != 0;
        final String procName = r.processName;
        String hostingType = "service";
        ProcessRecord app;

        if (!isolated) {
            app = mAm.getProcessRecordLocked(procName, r.appInfo.uid, false);
            if (DEBUG_MU) Slog.v(TAG_MU, "bringUpServiceLocked: appInfo.uid=" + r.appInfo.uid
                        + " app=" + app);
            if (app != null && app.thread != null) {
                try {
                    app.addPackage(r.appInfo.packageName, r.appInfo.versionCode, mAm.mProcessStats);
                    realStartServiceLocked(r, app, execInFg);
                    return null;
                } catch (TransactionTooLargeException e) {
                    throw e;
                } catch (RemoteException e) {
                    Slog.w(TAG, "Exception when starting service " + r.shortName, e);
                }

                // If a dead object exception was thrown -- fall through to
                // restart the application.
            }
        } else {
            // If this service runs in an isolated process, then each time
            // we call startProcessLocked() we will get a new isolated
            // process, starting another process if we are currently waiting
            // for a previous process to come up.  To deal with this, we store
            // in the service any current isolated process it is running in or
            // waiting to have come up.
            app = r.isolatedProc;
            if (WebViewZygote.isMultiprocessEnabled()
                    && r.serviceInfo.packageName.equals(WebViewZygote.getPackageName())) {
                hostingType = "webview_service";
            }
        }

        // Not running -- get it started, and enqueue this service record
        // to be executed when the app comes up.
        if (app == null && !permissionsReviewRequired) {
            if ((app=mAm.startProcessLocked(procName, r.appInfo, true, intentFlags,
                    hostingType, r.name, false, isolated, false)) == null) {
                String msg = "Unable to launch app "
                        + r.appInfo.packageName + "/"
                        + r.appInfo.uid + " for service "
                        + r.intent.getIntent() + ": process is bad";
                Slog.w(TAG, msg);
                bringDownServiceLocked(r);
                return msg;
            }
            if (isolated) {
                r.isolatedProc = app;
            }
        }

        if (!mPendingServices.contains(r)) {
            mPendingServices.add(r);
        }

        if (r.delayedStop) {
            // Oh and hey we've already been asked to stop!
            r.delayedStop = false;
            if (r.startRequested) {
                if (DEBUG_DELAYED_STARTS) Slog.v(TAG_SERVICE,
                        "Applying delayed stop (in bring up): " + r);
                stopServiceLocked(r);
            }
        }

        return null;
    }

    private final void requestServiceBindingsLocked(ServiceRecord r, boolean execInFg)
            throws TransactionTooLargeException {
        for (int i=r.bindings.size()-1; i>=0; i--) {
            IntentBindRecord ibr = r.bindings.valueAt(i);
            if (!requestServiceBindingLocked(r, ibr, execInFg, false)) {
                break;
            }
        }
    }

    private final void realStartServiceLocked(ServiceRecord r,
            ProcessRecord app, boolean execInFg) throws RemoteException {
        if (app.thread == null) {
            throw new RemoteException();
        }
        if (DEBUG_MU)
            Slog.v(TAG_MU, "realStartServiceLocked, ServiceRecord.uid = " + r.appInfo.uid
                    + ", ProcessRecord.uid = " + app.uid);
        r.app = app;
        r.restartTime = r.lastActivity = SystemClock.uptimeMillis();

        final boolean newService = app.services.add(r);
        bumpServiceExecutingLocked(r, execInFg, "create");
        mAm.updateLruProcessLocked(app, false, null);
        updateServiceForegroundLocked(r.app, true);

        boolean created = false;
        try {
            if (LOG_SERVICE_START_STOP) {
                String nameTerm;
                int lastPeriod = r.shortName.lastIndexOf('.');
                nameTerm = lastPeriod >= 0 ? r.shortName.substring(lastPeriod) : r.shortName;
                EventLogTags.writeAmCreateService(
                        r.userId, System.identityHashCode(r), nameTerm, r.app.uid, r.app.pid);
            }
            synchronized (r.stats.getBatteryStats()) {
                r.stats.startLaunchedLocked();
            }
            mAm.notifyPackageUse(r.serviceInfo.packageName,
                                 PackageManager.NOTIFY_PACKAGE_USE_SERVICE);
            app.forceProcessStateUpTo(ActivityManager.PROCESS_STATE_SERVICE);
            app.thread.scheduleCreateService(r, r.serviceInfo,
                    mAm.compatibilityInfoForPackageLocked(r.serviceInfo.applicationInfo),
                    app.repProcState);
            r.postNotification();
            created = true;
        } catch (DeadObjectException e) {
            Slog.w(TAG, "Application dead when creating service " + r);
            mAm.appDiedLocked(app);
            throw e;
        } finally {
            if (!created) {
                // Keep the executeNesting count accurate.
                final boolean inDestroying = mDestroyingServices.contains(r);
                serviceDoneExecutingLocked(r, inDestroying, inDestroying);

                // Cleanup.
                if (newService) {
                    app.services.remove(r);
                    r.app = null;
                }

                // Retry.
                if (!inDestroying) {
                    scheduleServiceRestartLocked(r, false);
                }
            }
        }

        if (r.whitelistManager) {
            app.whitelistManager = true;
        }

        requestServiceBindingsLocked(r, execInFg);

        updateServiceClientActivitiesLocked(app, null, true);

        // If the service is in the started state, and there are no
        // pending arguments, then fake up one so its onStartCommand() will
        // be called.
        if (r.startRequested && r.callStart && r.pendingStarts.size() == 0) {
            r.pendingStarts.add(new ServiceRecord.StartItem(r, false, r.makeNextStartId(),
                    null, null, 0));
        }

        sendServiceArgsLocked(r, execInFg, true);

        if (r.delayed) {
            if (DEBUG_DELAYED_STARTS) Slog.v(TAG_SERVICE, "REM FR DELAY LIST (new proc): " + r);
            getServiceMapLocked(r.userId).mDelayedStartList.remove(r);
            r.delayed = false;
        }

        if (r.delayedStop) {
            // Oh and hey we've already been asked to stop!
            r.delayedStop = false;
            if (r.startRequested) {
                if (DEBUG_DELAYED_STARTS) Slog.v(TAG_SERVICE,
                        "Applying delayed stop (from start): " + r);
                stopServiceLocked(r);
            }
        }
    }

    private final void sendServiceArgsLocked(ServiceRecord r, boolean execInFg,
            boolean oomAdjusted) throws TransactionTooLargeException {
        final int N = r.pendingStarts.size();
        if (N == 0) {
            return;
        }

        ArrayList<ServiceStartArgs> args = new ArrayList<>();

        while (r.pendingStarts.size() > 0) {
            ServiceRecord.StartItem si = r.pendingStarts.remove(0);
            if (DEBUG_SERVICE) {
                Slog.v(TAG_SERVICE, "Sending arguments to: "
                        + r + " " + r.intent + " args=" + si.intent);
            }
            if (si.intent == null && N > 1) {
                // If somehow we got a dummy null intent in the middle,
                // then skip it.  DO NOT skip a null intent when it is
                // the only one in the list -- this is to support the
                // onStartCommand(null) case.
                continue;
            }
            si.deliveredTime = SystemClock.uptimeMillis();
            r.deliveredStarts.add(si);
            si.deliveryCount++;
            if (si.neededGrants != null) {
                mAm.grantUriPermissionUncheckedFromIntentLocked(si.neededGrants,
                        si.getUriPermissionsLocked());
            }
            mAm.grantEphemeralAccessLocked(r.userId, si.intent,
                    r.appInfo.uid, UserHandle.getAppId(si.callingId));
            bumpServiceExecutingLocked(r, execInFg, "start");
            if (!oomAdjusted) {
                oomAdjusted = true;
                mAm.updateOomAdjLocked(r.app);
            }
            if (r.fgRequired && !r.fgWaiting) {
                if (!r.isForeground) {
                    if (DEBUG_BACKGROUND_CHECK) {
                        Slog.i(TAG, "Launched service must call startForeground() within timeout: " + r);
                    }
                    scheduleServiceForegroundTransitionTimeoutLocked(r);
                } else {
                    if (DEBUG_BACKGROUND_CHECK) {
                        Slog.i(TAG, "Service already foreground; no new timeout: " + r);
                    }
                    r.fgRequired = false;
                }
            }
            int flags = 0;
            if (si.deliveryCount > 1) {
                flags |= Service.START_FLAG_RETRY;
            }
            if (si.doneExecutingCount > 0) {
                flags |= Service.START_FLAG_REDELIVERY;
            }
            args.add(new ServiceStartArgs(si.taskRemoved, si.id, flags, si.intent));
        }

        ParceledListSlice<ServiceStartArgs> slice = new ParceledListSlice<>(args);
        slice.setInlineCountLimit(4);
        Exception caughtException = null;
        try {
            r.app.thread.scheduleServiceArgs(r, slice);
        } catch (TransactionTooLargeException e) {
            if (DEBUG_SERVICE) Slog.v(TAG_SERVICE, "Transaction too large for " + args.size()
                    + " args, first: " + args.get(0).args);
            Slog.w(TAG, "Failed delivering service starts", e);
            caughtException = e;
        } catch (RemoteException e) {
            // Remote process gone...  we'll let the normal cleanup take care of this.
            if (DEBUG_SERVICE) Slog.v(TAG_SERVICE, "Crashed while sending args: " + r);
            Slog.w(TAG, "Failed delivering service starts", e);
            caughtException = e;
        } catch (Exception e) {
            Slog.w(TAG, "Unexpected exception", e);
            caughtException = e;
        }

        if (caughtException != null) {
            // Keep nesting count correct
            final boolean inDestroying = mDestroyingServices.contains(r);
            for (int i = 0; i < args.size(); i++) {
                serviceDoneExecutingLocked(r, inDestroying, inDestroying);
            }
            if (caughtException instanceof TransactionTooLargeException) {
                throw (TransactionTooLargeException)caughtException;
            }
        }
    }

    private final boolean isServiceNeededLocked(ServiceRecord r, boolean knowConn,
            boolean hasConn) {
        // Are we still explicitly being asked to run?
        if (r.startRequested) {
            return true;
        }

        // Is someone still bound to us keepign us running?
        if (!knowConn) {
            hasConn = r.hasAutoCreateConnections();
        }
        if (hasConn) {
            return true;
        }

        return false;
    }

    private final void bringDownServiceIfNeededLocked(ServiceRecord r, boolean knowConn,
            boolean hasConn) {
        //Slog.i(TAG, "Bring down service:");
        //r.dump("  ");

        if (isServiceNeededLocked(r, knowConn, hasConn)) {
            return;
        }

        // Are we in the process of launching?
        if (mPendingServices.contains(r)) {
            return;
        }

        bringDownServiceLocked(r);
    }

    private final void bringDownServiceLocked(ServiceRecord r) {
        //Slog.i(TAG, "Bring down service:");
        //r.dump("  ");

        // Report to all of the connections that the service is no longer
        // available.
        for (int conni=r.connections.size()-1; conni>=0; conni--) {
            ArrayList<ConnectionRecord> c = r.connections.valueAt(conni);
            for (int i=0; i<c.size(); i++) {
                ConnectionRecord cr = c.get(i);
                // There is still a connection to the service that is
                // being brought down.  Mark it as dead.
                cr.serviceDead = true;
                try {
                    cr.conn.connected(r.name, null, true);
                } catch (Exception e) {
                    Slog.w(TAG, "Failure disconnecting service " + r.name +
                          " to connection " + c.get(i).conn.asBinder() +
                          " (in " + c.get(i).binding.client.processName + ")", e);
                }
            }
        }

        // Tell the service that it has been unbound.
        if (r.app != null && r.app.thread != null) {
            for (int i=r.bindings.size()-1; i>=0; i--) {
                IntentBindRecord ibr = r.bindings.valueAt(i);
                if (DEBUG_SERVICE) Slog.v(TAG_SERVICE, "Bringing down binding " + ibr
                        + ": hasBound=" + ibr.hasBound);
                if (ibr.hasBound) {
                    try {
                        bumpServiceExecutingLocked(r, false, "bring down unbind");
                        mAm.updateOomAdjLocked(r.app);
                        ibr.hasBound = false;
                        ibr.requested = false;
                        r.app.thread.scheduleUnbindService(r,
                                ibr.intent.getIntent());
                    } catch (Exception e) {
                        Slog.w(TAG, "Exception when unbinding service "
                                + r.shortName, e);
                        serviceProcessGoneLocked(r);
                    }
                }
            }
        }

        // Check to see if the service had been started as foreground, but being
        // brought down before actually showing a notification.  That is not allowed.
        if (r.fgRequired) {
            Slog.w(TAG_SERVICE, "Bringing down service while still waiting for start foreground: "
                    + r);
            r.fgRequired = false;
            r.fgWaiting = false;
            mAm.mHandler.removeMessages(
                    ActivityManagerService.SERVICE_FOREGROUND_TIMEOUT_MSG, r);
            if (r.app != null) {
                Message msg = mAm.mHandler.obtainMessage(
                        ActivityManagerService.SERVICE_FOREGROUND_CRASH_MSG);
                msg.obj = r.app;
                mAm.mHandler.sendMessage(msg);
            }
        }

        if (DEBUG_SERVICE) {
            RuntimeException here = new RuntimeException();
            here.fillInStackTrace();
            Slog.v(TAG_SERVICE, "Bringing down " + r + " " + r.intent, here);
        }
        r.destroyTime = SystemClock.uptimeMillis();
        if (LOG_SERVICE_START_STOP) {
            EventLogTags.writeAmDestroyService(
                    r.userId, System.identityHashCode(r), (r.app != null) ? r.app.pid : -1);
        }

        final ServiceMap smap = getServiceMapLocked(r.userId);
        ServiceRecord found = smap.mServicesByName.remove(r.name);
        if (found != r) {
            // This is not actually the service we think is running...  this should not happen,
            // but if it does, fail hard.
            smap.mServicesByName.put(r.name, found);
            throw new IllegalStateException("Bringing down " + r + " but actually running "
                    + found);
        }
        smap.mServicesByIntent.remove(r.intent);
        r.totalRestartCount = 0;
        unscheduleServiceRestartLocked(r, 0, true);

        // Also make sure it is not on the pending list.
        for (int i=mPendingServices.size()-1; i>=0; i--) {
            if (mPendingServices.get(i) == r) {
                mPendingServices.remove(i);
                if (DEBUG_SERVICE) Slog.v(TAG_SERVICE, "Removed pending: " + r);
            }
        }

        cancelForegroundNotificationLocked(r);
        r.isForeground = false;
        r.foregroundId = 0;
        r.foregroundNoti = null;

        // Clear start entries.
        r.clearDeliveredStartsLocked();
        r.pendingStarts.clear();

        if (r.app != null) {
            synchronized (r.stats.getBatteryStats()) {
                r.stats.stopLaunchedLocked();
            }
            r.app.services.remove(r);
            if (r.whitelistManager) {
                updateWhitelistManagerLocked(r.app);
            }
            if (r.app.thread != null) {
                updateServiceForegroundLocked(r.app, false);
                try {
                    bumpServiceExecutingLocked(r, false, "destroy");
                    mDestroyingServices.add(r);
                    r.destroying = true;
                    mAm.updateOomAdjLocked(r.app);
                    r.app.thread.scheduleStopService(r);
                } catch (Exception e) {
                    Slog.w(TAG, "Exception when destroying service "
                            + r.shortName, e);
                    serviceProcessGoneLocked(r);
                }
            } else {
                if (DEBUG_SERVICE) Slog.v(
                    TAG_SERVICE, "Removed service that has no process: " + r);
            }
        } else {
            if (DEBUG_SERVICE) Slog.v(
                TAG_SERVICE, "Removed service that is not running: " + r);
        }

        if (r.bindings.size() > 0) {
            r.bindings.clear();
        }

        if (r.restarter instanceof ServiceRestarter) {
           ((ServiceRestarter)r.restarter).setService(null);
        }

        int memFactor = mAm.mProcessStats.getMemFactorLocked();
        long now = SystemClock.uptimeMillis();
        if (r.tracker != null) {
            r.tracker.setStarted(false, memFactor, now);
            r.tracker.setBound(false, memFactor, now);
            if (r.executeNesting == 0) {
                r.tracker.clearCurrentOwner(r, false);
                r.tracker = null;
            }
        }

        smap.ensureNotStartingBackgroundLocked(r);
    }

    void removeConnectionLocked(
        ConnectionRecord c, ProcessRecord skipApp, ActivityRecord skipAct) {
        IBinder binder = c.conn.asBinder();
        AppBindRecord b = c.binding;
        ServiceRecord s = b.service;
        ArrayList<ConnectionRecord> clist = s.connections.get(binder);
        if (clist != null) {
            clist.remove(c);
            if (clist.size() == 0) {
                s.connections.remove(binder);
            }
        }
        b.connections.remove(c);
        if (c.activity != null && c.activity != skipAct) {
            if (c.activity.connections != null) {
                c.activity.connections.remove(c);
            }
        }
        if (b.client != skipApp) {
            b.client.connections.remove(c);
            if ((c.flags&Context.BIND_ABOVE_CLIENT) != 0) {
                b.client.updateHasAboveClientLocked();
            }
            // If this connection requested whitelist management, see if we should
            // now clear that state.
            if ((c.flags&Context.BIND_ALLOW_WHITELIST_MANAGEMENT) != 0) {
                s.updateWhitelistManager();
                if (!s.whitelistManager && s.app != null) {
                    updateWhitelistManagerLocked(s.app);
                }
            }
            if (s.app != null) {
                updateServiceClientActivitiesLocked(s.app, c, true);
            }
        }
        clist = mServiceConnections.get(binder);
        if (clist != null) {
            clist.remove(c);
            if (clist.size() == 0) {
                mServiceConnections.remove(binder);
            }
        }

        mAm.stopAssociationLocked(b.client.uid, b.client.processName, s.appInfo.uid, s.name);

        if (b.connections.size() == 0) {
            b.intent.apps.remove(b.client);
        }

        if (!c.serviceDead) {
            if (DEBUG_SERVICE) Slog.v(TAG_SERVICE, "Disconnecting binding " + b.intent
                    + ": shouldUnbind=" + b.intent.hasBound);
            if (s.app != null && s.app.thread != null && b.intent.apps.size() == 0
                    && b.intent.hasBound) {
                try {
                    bumpServiceExecutingLocked(s, false, "unbind");
                    if (b.client != s.app && (c.flags&Context.BIND_WAIVE_PRIORITY) == 0
                            && s.app.setProcState <= ActivityManager.PROCESS_STATE_RECEIVER) {
                        // If this service's process is not already in the cached list,
                        // then update it in the LRU list here because this may be causing
                        // it to go down there and we want it to start out near the top.
                        mAm.updateLruProcessLocked(s.app, false, null);
                    }
                    mAm.updateOomAdjLocked(s.app);
                    b.intent.hasBound = false;
                    // Assume the client doesn't want to know about a rebind;
                    // we will deal with that later if it asks for one.
                    b.intent.doRebind = false;
                    s.app.thread.scheduleUnbindService(s, b.intent.intent.getIntent());
                } catch (Exception e) {
                    Slog.w(TAG, "Exception when unbinding service " + s.shortName, e);
                    serviceProcessGoneLocked(s);
                }
            }

            // If unbound while waiting to start, remove the pending service
            mPendingServices.remove(s);

            if ((c.flags&Context.BIND_AUTO_CREATE) != 0) {
                boolean hasAutoCreate = s.hasAutoCreateConnections();
                if (!hasAutoCreate) {
                    if (s.tracker != null) {
                        s.tracker.setBound(false, mAm.mProcessStats.getMemFactorLocked(),
                                SystemClock.uptimeMillis());
                    }
                }
                bringDownServiceIfNeededLocked(s, true, hasAutoCreate);
            }
        }
    }

    void serviceDoneExecutingLocked(ServiceRecord r, int type, int startId, int res) {
        boolean inDestroying = mDestroyingServices.contains(r);
        if (r != null) {
            if (type == ActivityThread.SERVICE_DONE_EXECUTING_START) {
                // This is a call from a service start...  take care of
                // book-keeping.
                r.callStart = true;
                switch (res) {
                    case Service.START_STICKY_COMPATIBILITY:
                    case Service.START_STICKY: {
                        // We are done with the associated start arguments.
                        r.findDeliveredStart(startId, true);
                        // Don't stop if killed.
                        r.stopIfKilled = false;
                        break;
                    }
                    case Service.START_NOT_STICKY: {
                        // We are done with the associated start arguments.
                        r.findDeliveredStart(startId, true);
                        if (r.getLastStartId() == startId) {
                            // There is no more work, and this service
                            // doesn't want to hang around if killed.
                            r.stopIfKilled = true;
                        }
                        break;
                    }
                    case Service.START_REDELIVER_INTENT: {
                        // We'll keep this item until they explicitly
                        // call stop for it, but keep track of the fact
                        // that it was delivered.
                        ServiceRecord.StartItem si = r.findDeliveredStart(startId, false);
                        if (si != null) {
                            si.deliveryCount = 0;
                            si.doneExecutingCount++;
                            // Don't stop if killed.
                            r.stopIfKilled = true;
                        }
                        break;
                    }
                    case Service.START_TASK_REMOVED_COMPLETE: {
                        // Special processing for onTaskRemoved().  Don't
                        // impact normal onStartCommand() processing.
                        r.findDeliveredStart(startId, true);
                        break;
                    }
                    default:
                        throw new IllegalArgumentException(
                                "Unknown service start result: " + res);
                }
                if (res == Service.START_STICKY_COMPATIBILITY) {
                    r.callStart = false;
                }
            } else if (type == ActivityThread.SERVICE_DONE_EXECUTING_STOP) {
                // This is the final call from destroying the service...  we should
                // actually be getting rid of the service at this point.  Do some
                // validation of its state, and ensure it will be fully removed.
                if (!inDestroying) {
                    // Not sure what else to do with this...  if it is not actually in the
                    // destroying list, we don't need to make sure to remove it from it.
                    // If the app is null, then it was probably removed because the process died,
                    // otherwise wtf
                    if (r.app != null) {
                        Slog.w(TAG, "Service done with onDestroy, but not inDestroying: "
                                + r + ", app=" + r.app);
                    }
                } else if (r.executeNesting != 1) {
                    Slog.w(TAG, "Service done with onDestroy, but executeNesting="
                            + r.executeNesting + ": " + r);
                    // Fake it to keep from ANR due to orphaned entry.
                    r.executeNesting = 1;
                }
            }
            final long origId = Binder.clearCallingIdentity();
            serviceDoneExecutingLocked(r, inDestroying, inDestroying);
            Binder.restoreCallingIdentity(origId);
        } else {
            Slog.w(TAG, "Done executing unknown service from pid "
                    + Binder.getCallingPid());
        }
    }

    private void serviceProcessGoneLocked(ServiceRecord r) {
        if (r.tracker != null) {
            int memFactor = mAm.mProcessStats.getMemFactorLocked();
            long now = SystemClock.uptimeMillis();
            r.tracker.setExecuting(false, memFactor, now);
            r.tracker.setBound(false, memFactor, now);
            r.tracker.setStarted(false, memFactor, now);
        }
        serviceDoneExecutingLocked(r, true, true);
    }

    private void serviceDoneExecutingLocked(ServiceRecord r, boolean inDestroying,
            boolean finishing) {
        if (DEBUG_SERVICE) Slog.v(TAG_SERVICE, "<<< DONE EXECUTING " + r
                + ": nesting=" + r.executeNesting
                + ", inDestroying=" + inDestroying + ", app=" + r.app);
        else if (DEBUG_SERVICE_EXECUTING) Slog.v(TAG_SERVICE_EXECUTING,
                "<<< DONE EXECUTING " + r.shortName);
        r.executeNesting--;
        if (r.executeNesting <= 0) {
            if (r.app != null) {
                if (DEBUG_SERVICE) Slog.v(TAG_SERVICE,
                        "Nesting at 0 of " + r.shortName);
                r.app.execServicesFg = false;
                r.app.executingServices.remove(r);
                if (r.app.executingServices.size() == 0) {
                    if (DEBUG_SERVICE || DEBUG_SERVICE_EXECUTING) Slog.v(TAG_SERVICE_EXECUTING,
                            "No more executingServices of " + r.shortName);
                    mAm.mHandler.removeMessages(ActivityManagerService.SERVICE_TIMEOUT_MSG, r.app);
                } else if (r.executeFg) {
                    // Need to re-evaluate whether the app still needs to be in the foreground.
                    for (int i=r.app.executingServices.size()-1; i>=0; i--) {
                        if (r.app.executingServices.valueAt(i).executeFg) {
                            r.app.execServicesFg = true;
                            break;
                        }
                    }
                }
                if (inDestroying) {
                    if (DEBUG_SERVICE) Slog.v(TAG_SERVICE,
                            "doneExecuting remove destroying " + r);
                    mDestroyingServices.remove(r);
                    r.bindings.clear();
                }
                mAm.updateOomAdjLocked(r.app);
            }
            r.executeFg = false;
            if (r.tracker != null) {
                r.tracker.setExecuting(false, mAm.mProcessStats.getMemFactorLocked(),
                        SystemClock.uptimeMillis());
                if (finishing) {
                    r.tracker.clearCurrentOwner(r, false);
                    r.tracker = null;
                }
            }
            if (finishing) {
                if (r.app != null && !r.app.persistent) {
                    r.app.services.remove(r);
                    if (r.whitelistManager) {
                        updateWhitelistManagerLocked(r.app);
                    }
                }
                r.app = null;
            }
        }
    }

    boolean attachApplicationLocked(ProcessRecord proc, String processName)
            throws RemoteException {
        boolean didSomething = false;
        // Collect any services that are waiting for this process to come up.
        if (mPendingServices.size() > 0) {
            ServiceRecord sr = null;
            try {
                for (int i=0; i<mPendingServices.size(); i++) {
                    sr = mPendingServices.get(i);
                    if (proc != sr.isolatedProc && (proc.uid != sr.appInfo.uid
                            || !processName.equals(sr.processName))) {
                        continue;
                    }

                    mPendingServices.remove(i);
                    i--;
                    proc.addPackage(sr.appInfo.packageName, sr.appInfo.versionCode,
                            mAm.mProcessStats);
                    realStartServiceLocked(sr, proc, sr.createdFromFg);
                    didSomething = true;
                    if (!isServiceNeededLocked(sr, false, false)) {
                        // We were waiting for this service to start, but it is actually no
                        // longer needed.  This could happen because bringDownServiceIfNeeded
                        // won't bring down a service that is pending...  so now the pending
                        // is done, so let's drop it.
                        bringDownServiceLocked(sr);
                    }
                }
            } catch (RemoteException e) {
                Slog.w(TAG, "Exception in new application when starting service "
                        + sr.shortName, e);
                throw e;
            }
        }
        // Also, if there are any services that are waiting to restart and
        // would run in this process, now is a good time to start them.  It would
        // be weird to bring up the process but arbitrarily not let the services
        // run at this point just because their restart time hasn't come up.
        if (mRestartingServices.size() > 0) {
            ServiceRecord sr;
            for (int i=0; i<mRestartingServices.size(); i++) {
                sr = mRestartingServices.get(i);
                if (proc != sr.isolatedProc && (proc.uid != sr.appInfo.uid
                        || !processName.equals(sr.processName))) {
                    continue;
                }
                mAm.mHandler.removeCallbacks(sr.restarter);
                mAm.mHandler.post(sr.restarter);
            }
        }
        return didSomething;
    }

    void processStartTimedOutLocked(ProcessRecord proc) {
        for (int i=0; i<mPendingServices.size(); i++) {
            ServiceRecord sr = mPendingServices.get(i);
            if ((proc.uid == sr.appInfo.uid
                    && proc.processName.equals(sr.processName))
                    || sr.isolatedProc == proc) {
                Slog.w(TAG, "Forcing bringing down service: " + sr);
                sr.isolatedProc = null;
                mPendingServices.remove(i);
                i--;
                bringDownServiceLocked(sr);
            }
        }
    }

    private boolean collectPackageServicesLocked(String packageName, Set<String> filterByClasses,
            boolean evenPersistent, boolean doit, boolean killProcess,
            ArrayMap<ComponentName, ServiceRecord> services) {
        boolean didSomething = false;
        for (int i = services.size() - 1; i >= 0; i--) {
            ServiceRecord service = services.valueAt(i);
            final boolean sameComponent = packageName == null
                    || (service.packageName.equals(packageName)
                        && (filterByClasses == null
                            || filterByClasses.contains(service.name.getClassName())));
            if (sameComponent
                    && (service.app == null || evenPersistent || !service.app.persistent)) {
                if (!doit) {
                    return true;
                }
                didSomething = true;
                Slog.i(TAG, "  Force stopping service " + service);
                if (service.app != null) {
                    service.app.removed = killProcess;
                    if (!service.app.persistent) {
                        service.app.services.remove(service);
                        if (service.whitelistManager) {
                            updateWhitelistManagerLocked(service.app);
                        }
                    }
                }
                service.app = null;
                service.isolatedProc = null;
                if (mTmpCollectionResults == null) {
                    mTmpCollectionResults = new ArrayList<>();
                }
                mTmpCollectionResults.add(service);
            }
        }
        return didSomething;
    }

    boolean bringDownDisabledPackageServicesLocked(String packageName, Set<String> filterByClasses,
            int userId, boolean evenPersistent, boolean killProcess, boolean doit) {
        boolean didSomething = false;

        if (mTmpCollectionResults != null) {
            mTmpCollectionResults.clear();
        }

        if (userId == UserHandle.USER_ALL) {
            for (int i = mServiceMap.size() - 1; i >= 0; i--) {
                didSomething |= collectPackageServicesLocked(packageName, filterByClasses,
                        evenPersistent, doit, killProcess, mServiceMap.valueAt(i).mServicesByName);
                if (!doit && didSomething) {
                    return true;
                }
            }
        } else {
            ServiceMap smap = mServiceMap.get(userId);
            if (smap != null) {
                ArrayMap<ComponentName, ServiceRecord> items = smap.mServicesByName;
                didSomething = collectPackageServicesLocked(packageName, filterByClasses,
                        evenPersistent, doit, killProcess, items);
            }
        }

        if (mTmpCollectionResults != null) {
            for (int i = mTmpCollectionResults.size() - 1; i >= 0; i--) {
                bringDownServiceLocked(mTmpCollectionResults.get(i));
            }
            mTmpCollectionResults.clear();
        }
        return didSomething;
    }

<<<<<<< HEAD
=======
    void removeUninstalledPackageLocked(String packageName, int userId) {
        ServiceMap smap = mServiceMap.get(userId);
        if (smap != null && smap.mActiveForegroundApps.size() > 0) {
            for (int i = smap.mActiveForegroundApps.size()-1; i >= 0; i--) {
                ActiveForegroundApp aa = smap.mActiveForegroundApps.valueAt(i);
                if (aa.mPackageName.equals(packageName)) {
                    smap.mActiveForegroundApps.removeAt(i);
                    smap.mActiveForegroundAppsChanged = true;
                }
            }
            if (smap.mActiveForegroundAppsChanged) {
                requestUpdateActiveForegroundAppsLocked(smap, 0);
            }
        }
    }

>>>>>>> 34575671
    void cleanUpRemovedTaskLocked(TaskRecord tr, ComponentName component, Intent baseIntent) {
        ArrayList<ServiceRecord> services = new ArrayList<>();
        ArrayMap<ComponentName, ServiceRecord> alls = getServicesLocked(tr.userId);
        for (int i = alls.size() - 1; i >= 0; i--) {
            ServiceRecord sr = alls.valueAt(i);
            if (sr.packageName.equals(component.getPackageName())) {
                services.add(sr);
            }
        }

        // Take care of any running services associated with the app.
        for (int i = services.size() - 1; i >= 0; i--) {
            ServiceRecord sr = services.get(i);
            if (sr.startRequested) {
                if ((sr.serviceInfo.flags&ServiceInfo.FLAG_STOP_WITH_TASK) != 0) {
                    Slog.i(TAG, "Stopping service " + sr.shortName + ": remove task");
                    stopServiceLocked(sr);
                } else {
                    sr.pendingStarts.add(new ServiceRecord.StartItem(sr, true,
                            sr.makeNextStartId(), baseIntent, null, 0));
                    if (sr.app != null && sr.app.thread != null) {
                        // We always run in the foreground, since this is called as
                        // part of the "remove task" UI operation.
                        try {
                            sendServiceArgsLocked(sr, true, false);
                        } catch (TransactionTooLargeException e) {
                            // Ignore, keep going.
                        }
                    }
                }
            }
        }
    }

    final void killServicesLocked(ProcessRecord app, boolean allowRestart) {
        // Report disconnected services.
        if (false) {
            // XXX we are letting the client link to the service for
            // death notifications.
            if (app.services.size() > 0) {
                Iterator<ServiceRecord> it = app.services.iterator();
                while (it.hasNext()) {
                    ServiceRecord r = it.next();
                    for (int conni=r.connections.size()-1; conni>=0; conni--) {
                        ArrayList<ConnectionRecord> cl = r.connections.valueAt(conni);
                        for (int i=0; i<cl.size(); i++) {
                            ConnectionRecord c = cl.get(i);
                            if (c.binding.client != app) {
                                try {
                                    //c.conn.connected(r.className, null);
                                } catch (Exception e) {
                                    // todo: this should be asynchronous!
                                    Slog.w(TAG, "Exception thrown disconnected servce "
                                          + r.shortName
                                          + " from app " + app.processName, e);
                                }
                            }
                        }
                    }
                }
            }
        }

        // Clean up any connections this application has to other services.
        for (int i = app.connections.size() - 1; i >= 0; i--) {
            ConnectionRecord r = app.connections.valueAt(i);
            removeConnectionLocked(r, app, null);
        }
        updateServiceConnectionActivitiesLocked(app);
        app.connections.clear();

        app.whitelistManager = false;

        // Clear app state from services.
        for (int i = app.services.size() - 1; i >= 0; i--) {
            ServiceRecord sr = app.services.valueAt(i);
            synchronized (sr.stats.getBatteryStats()) {
                sr.stats.stopLaunchedLocked();
            }
            if (sr.app != app && sr.app != null && !sr.app.persistent) {
                sr.app.services.remove(sr);
            }
            sr.app = null;
            sr.isolatedProc = null;
            sr.executeNesting = 0;
            sr.forceClearTracker();
            if (mDestroyingServices.remove(sr)) {
                if (DEBUG_SERVICE) Slog.v(TAG_SERVICE, "killServices remove destroying " + sr);
            }

            final int numClients = sr.bindings.size();
            for (int bindingi=numClients-1; bindingi>=0; bindingi--) {
                IntentBindRecord b = sr.bindings.valueAt(bindingi);
                if (DEBUG_SERVICE) Slog.v(TAG_SERVICE, "Killing binding " + b
                        + ": shouldUnbind=" + b.hasBound);
                b.binder = null;
                b.requested = b.received = b.hasBound = false;
                // If this binding is coming from a cached process and is asking to keep
                // the service created, then we'll kill the cached process as well -- we
                // don't want to be thrashing around restarting processes that are only
                // there to be cached.
                for (int appi=b.apps.size()-1; appi>=0; appi--) {
                    final ProcessRecord proc = b.apps.keyAt(appi);
                    // If the process is already gone, skip it.
                    if (proc.killedByAm || proc.thread == null) {
                        continue;
                    }
                    // Only do this for processes that have an auto-create binding;
                    // otherwise the binding can be left, because it won't cause the
                    // service to restart.
                    final AppBindRecord abind = b.apps.valueAt(appi);
                    boolean hasCreate = false;
                    for (int conni=abind.connections.size()-1; conni>=0; conni--) {
                        ConnectionRecord conn = abind.connections.valueAt(conni);
                        if ((conn.flags&(Context.BIND_AUTO_CREATE|Context.BIND_ALLOW_OOM_MANAGEMENT
                                |Context.BIND_WAIVE_PRIORITY)) == Context.BIND_AUTO_CREATE) {
                            hasCreate = true;
                            break;
                        }
                    }
                    if (!hasCreate) {
                        continue;
                    }
                    // XXX turned off for now until we have more time to get a better policy.
                    if (false && proc != null && !proc.persistent && proc.thread != null
                            && proc.pid != 0 && proc.pid != ActivityManagerService.MY_PID
                            && proc.setProcState >= ActivityManager.PROCESS_STATE_LAST_ACTIVITY) {
                        proc.kill("bound to service " + sr.name.flattenToShortString()
                                + " in dying proc " + (app != null ? app.processName : "??"), true);
                    }
                }
            }
        }

        ServiceMap smap = getServiceMapLocked(app.userId);

        // Now do remaining service cleanup.
        for (int i=app.services.size()-1; i>=0; i--) {
            ServiceRecord sr = app.services.valueAt(i);

            // Unless the process is persistent, this process record is going away,
            // so make sure the service is cleaned out of it.
            if (!app.persistent) {
                app.services.removeAt(i);
            }

            // Sanity check: if the service listed for the app is not one
            // we actually are maintaining, just let it drop.
            final ServiceRecord curRec = smap.mServicesByName.get(sr.name);
            if (curRec != sr) {
                if (curRec != null) {
                    Slog.wtf(TAG, "Service " + sr + " in process " + app
                            + " not same as in map: " + curRec);
                }
                continue;
            }

            // Any services running in the application may need to be placed
            // back in the pending list.
            if (allowRestart && sr.crashCount >= 2 && (sr.serviceInfo.applicationInfo.flags
                    &ApplicationInfo.FLAG_PERSISTENT) == 0) {
                Slog.w(TAG, "Service crashed " + sr.crashCount
                        + " times, stopping: " + sr);
                EventLog.writeEvent(EventLogTags.AM_SERVICE_CRASHED_TOO_MUCH,
                        sr.userId, sr.crashCount, sr.shortName, app.pid);
                bringDownServiceLocked(sr);
            } else if (!allowRestart
                    || !mAm.mUserController.isUserRunningLocked(sr.userId, 0)) {
                bringDownServiceLocked(sr);
            } else {
                boolean canceled = scheduleServiceRestartLocked(sr, true);

                // Should the service remain running?  Note that in the
                // extreme case of so many attempts to deliver a command
                // that it failed we also will stop it here.
                if (sr.startRequested && (sr.stopIfKilled || canceled)) {
                    if (sr.pendingStarts.size() == 0) {
                        sr.startRequested = false;
                        if (sr.tracker != null) {
                            sr.tracker.setStarted(false, mAm.mProcessStats.getMemFactorLocked(),
                                    SystemClock.uptimeMillis());
                        }
                        if (!sr.hasAutoCreateConnections()) {
                            // Whoops, no reason to restart!
                            bringDownServiceLocked(sr);
                        }
                    }
                }
            }
        }

        if (!allowRestart) {
            app.services.clear();

            // Make sure there are no more restarting services for this process.
            for (int i=mRestartingServices.size()-1; i>=0; i--) {
                ServiceRecord r = mRestartingServices.get(i);
                if (r.processName.equals(app.processName) &&
                        r.serviceInfo.applicationInfo.uid == app.info.uid) {
                    mRestartingServices.remove(i);
                    clearRestartingIfNeededLocked(r);
                }
            }
            for (int i=mPendingServices.size()-1; i>=0; i--) {
                ServiceRecord r = mPendingServices.get(i);
                if (r.processName.equals(app.processName) &&
                        r.serviceInfo.applicationInfo.uid == app.info.uid) {
                    mPendingServices.remove(i);
                }
            }
        }

        // Make sure we have no more records on the stopping list.
        int i = mDestroyingServices.size();
        while (i > 0) {
            i--;
            ServiceRecord sr = mDestroyingServices.get(i);
            if (sr.app == app) {
                sr.forceClearTracker();
                mDestroyingServices.remove(i);
                if (DEBUG_SERVICE) Slog.v(TAG_SERVICE, "killServices remove destroying " + sr);
            }
        }

        app.executingServices.clear();
    }

    ActivityManager.RunningServiceInfo makeRunningServiceInfoLocked(ServiceRecord r) {
        ActivityManager.RunningServiceInfo info =
            new ActivityManager.RunningServiceInfo();
        info.service = r.name;
        if (r.app != null) {
            info.pid = r.app.pid;
        }
        info.uid = r.appInfo.uid;
        info.process = r.processName;
        info.foreground = r.isForeground;
        info.activeSince = r.createTime;
        info.started = r.startRequested;
        info.clientCount = r.connections.size();
        info.crashCount = r.crashCount;
        info.lastActivityTime = r.lastActivity;
        if (r.isForeground) {
            info.flags |= ActivityManager.RunningServiceInfo.FLAG_FOREGROUND;
        }
        if (r.startRequested) {
            info.flags |= ActivityManager.RunningServiceInfo.FLAG_STARTED;
        }
        if (r.app != null && r.app.pid == ActivityManagerService.MY_PID) {
            info.flags |= ActivityManager.RunningServiceInfo.FLAG_SYSTEM_PROCESS;
        }
        if (r.app != null && r.app.persistent) {
            info.flags |= ActivityManager.RunningServiceInfo.FLAG_PERSISTENT_PROCESS;
        }

        for (int conni=r.connections.size()-1; conni>=0; conni--) {
            ArrayList<ConnectionRecord> connl = r.connections.valueAt(conni);
            for (int i=0; i<connl.size(); i++) {
                ConnectionRecord conn = connl.get(i);
                if (conn.clientLabel != 0) {
                    info.clientPackage = conn.binding.client.info.packageName;
                    info.clientLabel = conn.clientLabel;
                    return info;
                }
            }
        }
        return info;
    }

    List<ActivityManager.RunningServiceInfo> getRunningServiceInfoLocked(int maxNum, int flags,
        int callingUid, boolean allowed, boolean canInteractAcrossUsers) {
        ArrayList<ActivityManager.RunningServiceInfo> res
                = new ArrayList<ActivityManager.RunningServiceInfo>();

        final long ident = Binder.clearCallingIdentity();
        try {
            if (canInteractAcrossUsers) {
                int[] users = mAm.mUserController.getUsers();
                for (int ui=0; ui<users.length && res.size() < maxNum; ui++) {
                    ArrayMap<ComponentName, ServiceRecord> alls = getServicesLocked(users[ui]);
                    for (int i=0; i<alls.size() && res.size() < maxNum; i++) {
                        ServiceRecord sr = alls.valueAt(i);
                        res.add(makeRunningServiceInfoLocked(sr));
                    }
                }

                for (int i=0; i<mRestartingServices.size() && res.size() < maxNum; i++) {
                    ServiceRecord r = mRestartingServices.get(i);
                    ActivityManager.RunningServiceInfo info =
                            makeRunningServiceInfoLocked(r);
                    info.restarting = r.nextRestartTime;
                    res.add(info);
                }
            } else {
                int userId = UserHandle.getUserId(callingUid);
                ArrayMap<ComponentName, ServiceRecord> alls = getServicesLocked(userId);
                for (int i=0; i<alls.size() && res.size() < maxNum; i++) {
                    ServiceRecord sr = alls.valueAt(i);

                    if (allowed || (sr.app != null && sr.app.uid == callingUid)) {
                        res.add(makeRunningServiceInfoLocked(sr));
                    }
                }

                for (int i=0; i<mRestartingServices.size() && res.size() < maxNum; i++) {
                    ServiceRecord r = mRestartingServices.get(i);
                    if (r.userId == userId
                        && (allowed || (r.app != null && r.app.uid == callingUid))) {
                        ActivityManager.RunningServiceInfo info =
                                makeRunningServiceInfoLocked(r);
                        info.restarting = r.nextRestartTime;
                        res.add(info);
                    }
                }
            }
        } finally {
            Binder.restoreCallingIdentity(ident);
        }

        return res;
    }

    public PendingIntent getRunningServiceControlPanelLocked(ComponentName name) {
        int userId = UserHandle.getUserId(Binder.getCallingUid());
        ServiceRecord r = getServiceByNameLocked(name, userId);
        if (r != null) {
            for (int conni=r.connections.size()-1; conni>=0; conni--) {
                ArrayList<ConnectionRecord> conn = r.connections.valueAt(conni);
                for (int i=0; i<conn.size(); i++) {
                    if (conn.get(i).clientIntent != null) {
                        return conn.get(i).clientIntent;
                    }
                }
            }
        }
        return null;
    }

    void serviceTimeout(ProcessRecord proc) {
        String anrMessage = null;

        synchronized(mAm) {
            if (proc.executingServices.size() == 0 || proc.thread == null) {
                return;
            }
            final long now = SystemClock.uptimeMillis();
            final long maxTime =  now -
                    (proc.execServicesFg ? SERVICE_TIMEOUT : SERVICE_BACKGROUND_TIMEOUT);
            ServiceRecord timeout = null;
            long nextTime = 0;
            for (int i=proc.executingServices.size()-1; i>=0; i--) {
                ServiceRecord sr = proc.executingServices.valueAt(i);
                if (sr.executingStart < maxTime) {
                    timeout = sr;
                    break;
                }
                if (sr.executingStart > nextTime) {
                    nextTime = sr.executingStart;
                }
            }
            if (timeout != null && mAm.mLruProcesses.contains(proc)) {
                Slog.w(TAG, "Timeout executing service: " + timeout);
                StringWriter sw = new StringWriter();
                PrintWriter pw = new FastPrintWriter(sw, false, 1024);
                pw.println(timeout);
                timeout.dump(pw, "    ");
                pw.close();
                mLastAnrDump = sw.toString();
                mAm.mHandler.removeCallbacks(mLastAnrDumpClearer);
                mAm.mHandler.postDelayed(mLastAnrDumpClearer, LAST_ANR_LIFETIME_DURATION_MSECS);
                anrMessage = "executing service " + timeout.shortName;
            } else {
                Message msg = mAm.mHandler.obtainMessage(
                        ActivityManagerService.SERVICE_TIMEOUT_MSG);
                msg.obj = proc;
                mAm.mHandler.sendMessageAtTime(msg, proc.execServicesFg
                        ? (nextTime+SERVICE_TIMEOUT) : (nextTime + SERVICE_BACKGROUND_TIMEOUT));
            }
        }

        if (anrMessage != null) {
            mAm.mAppErrors.appNotResponding(proc, null, null, false, anrMessage);
        }
    }

    void serviceForegroundTimeout(ServiceRecord r) {
        ProcessRecord app;
        synchronized (mAm) {
            if (!r.fgRequired || r.destroying) {
                return;
            }

            if (DEBUG_BACKGROUND_CHECK) {
                Slog.i(TAG, "Service foreground-required timeout for " + r);
            }
            app = r.app;
            r.fgWaiting = false;
            stopServiceLocked(r);
        }

        if (app != null) {
            mAm.mAppErrors.appNotResponding(app, null, null, false,
                    "Context.startForegroundService() did not then call Service.startForeground()");
        }
    }

    void serviceForegroundCrash(ProcessRecord app) {
        mAm.crashApplication(app.uid, app.pid, app.info.packageName, app.userId,
                "Context.startForegroundService() did not then call Service.startForeground()");
    }

    void scheduleServiceTimeoutLocked(ProcessRecord proc) {
        if (proc.executingServices.size() == 0 || proc.thread == null) {
            return;
        }
        Message msg = mAm.mHandler.obtainMessage(
                ActivityManagerService.SERVICE_TIMEOUT_MSG);
        msg.obj = proc;
        mAm.mHandler.sendMessageDelayed(msg,
                proc.execServicesFg ? SERVICE_TIMEOUT : SERVICE_BACKGROUND_TIMEOUT);
    }

    void scheduleServiceForegroundTransitionTimeoutLocked(ServiceRecord r) {
        if (r.app.executingServices.size() == 0 || r.app.thread == null) {
            return;
        }
        Message msg = mAm.mHandler.obtainMessage(
                ActivityManagerService.SERVICE_FOREGROUND_TIMEOUT_MSG);
        msg.obj = r;
        r.fgWaiting = true;
        mAm.mHandler.sendMessageDelayed(msg, SERVICE_START_FOREGROUND_TIMEOUT);
    }

    final class ServiceDumper {
        private final FileDescriptor fd;
        private final PrintWriter pw;
        private final String[] args;
        private final boolean dumpAll;
        private final String dumpPackage;
        private final ItemMatcher matcher;
        private final ArrayList<ServiceRecord> services = new ArrayList<>();

        private final long nowReal = SystemClock.elapsedRealtime();

        private boolean needSep = false;
        private boolean printedAnything = false;
        private boolean printed = false;

        /**
         * Note: do not call directly, use {@link #newServiceDumperLocked} instead (this
         * must be called with the lock held).
         */
        ServiceDumper(FileDescriptor fd, PrintWriter pw, String[] args,
                int opti, boolean dumpAll, String dumpPackage) {
            this.fd = fd;
            this.pw = pw;
            this.args = args;
            this.dumpAll = dumpAll;
            this.dumpPackage = dumpPackage;
            matcher = new ItemMatcher();
            matcher.build(args, opti);

            final int[] users = mAm.mUserController.getUsers();
            for (int user : users) {
                ServiceMap smap = getServiceMapLocked(user);
                if (smap.mServicesByName.size() > 0) {
                    for (int si=0; si<smap.mServicesByName.size(); si++) {
                        ServiceRecord r = smap.mServicesByName.valueAt(si);
                        if (!matcher.match(r, r.name)) {
                            continue;
                        }
                        if (dumpPackage != null && !dumpPackage.equals(r.appInfo.packageName)) {
                            continue;
                        }
                        services.add(r);
                    }
                }
            }
        }

        private void dumpHeaderLocked() {
            pw.println("ACTIVITY MANAGER SERVICES (dumpsys activity services)");
            if (mLastAnrDump != null) {
                pw.println("  Last ANR service:");
                pw.print(mLastAnrDump);
                pw.println();
            }
        }

        void dumpLocked() {
            dumpHeaderLocked();

            try {
                int[] users = mAm.mUserController.getUsers();
                for (int user : users) {
                    // Find the first service for this user.
                    int serviceIdx = 0;
                    while (serviceIdx < services.size() && services.get(serviceIdx).userId != user) {
                        serviceIdx++;
                    }
                    printed = false;
                    if (serviceIdx < services.size()) {
                        needSep = false;
                        while (serviceIdx < services.size()) {
                            ServiceRecord r = services.get(serviceIdx);
                            serviceIdx++;
                            if (r.userId != user) {
                                break;
                            }
                            dumpServiceLocalLocked(r);
                        }
                        needSep |= printed;
                    }

                    dumpUserRemainsLocked(user);
                }
            } catch (Exception e) {
                Slog.w(TAG, "Exception in dumpServicesLocked", e);
            }

            dumpRemainsLocked();
        }

        void dumpWithClient() {
            synchronized(mAm) {
                dumpHeaderLocked();
            }

            try {
                int[] users = mAm.mUserController.getUsers();
                for (int user : users) {
                    // Find the first service for this user.
                    int serviceIdx = 0;
                    while (serviceIdx < services.size() && services.get(serviceIdx).userId != user) {
                        serviceIdx++;
                    }
                    printed = false;
                    if (serviceIdx < services.size()) {
                        needSep = false;
                        while (serviceIdx < services.size()) {
                            ServiceRecord r = services.get(serviceIdx);
                            serviceIdx++;
                            if (r.userId != user) {
                                break;
                            }
                            synchronized(mAm) {
                                dumpServiceLocalLocked(r);
                            }
                            dumpServiceClient(r);
                        }
                        needSep |= printed;
                    }

                    synchronized(mAm) {
                        dumpUserRemainsLocked(user);
                    }
                }
            } catch (Exception e) {
                Slog.w(TAG, "Exception in dumpServicesLocked", e);
            }

            synchronized(mAm) {
                dumpRemainsLocked();
            }
        }

        private void dumpUserHeaderLocked(int user) {
            if (!printed) {
                if (printedAnything) {
                    pw.println();
                }
                pw.println("  User " + user + " active services:");
                printed = true;
            }
            printedAnything = true;
            if (needSep) {
                pw.println();
            }
        }

        private void dumpServiceLocalLocked(ServiceRecord r) {
            dumpUserHeaderLocked(r.userId);
            pw.print("  * ");
            pw.println(r);
            if (dumpAll) {
                r.dump(pw, "    ");
                needSep = true;
            } else {
                pw.print("    app=");
                pw.println(r.app);
                pw.print("    created=");
                TimeUtils.formatDuration(r.createTime, nowReal, pw);
                pw.print(" started=");
                pw.print(r.startRequested);
                pw.print(" connections=");
                pw.println(r.connections.size());
                if (r.connections.size() > 0) {
                    pw.println("    Connections:");
                    for (int conni=0; conni<r.connections.size(); conni++) {
                        ArrayList<ConnectionRecord> clist = r.connections.valueAt(conni);
                        for (int i = 0; i < clist.size(); i++) {
                            ConnectionRecord conn = clist.get(i);
                            pw.print("      ");
                            pw.print(conn.binding.intent.intent.getIntent()
                                    .toShortString(false, false, false, false));
                            pw.print(" -> ");
                            ProcessRecord proc = conn.binding.client;
                            pw.println(proc != null ? proc.toShortString() : "null");
                        }
                    }
                }
            }
        }

        private void dumpServiceClient(ServiceRecord r) {
            final ProcessRecord proc = r.app;
            if (proc == null) {
                return;
            }
            final IApplicationThread thread = proc.thread;
            if (thread == null) {
                return;
            }
            pw.println("    Client:");
            pw.flush();
            try {
                TransferPipe tp = new TransferPipe();
                try {
                    thread.dumpService(tp.getWriteFd(), r, args);
                    tp.setBufferPrefix("      ");
                    // Short timeout, since blocking here can
                    // deadlock with the application.
                    tp.go(fd, 2000);
                } finally {
                    tp.kill();
                }
            } catch (IOException e) {
                pw.println("      Failure while dumping the service: " + e);
            } catch (RemoteException e) {
                pw.println("      Got a RemoteException while dumping the service");
            }
            needSep = true;
        }

        private void dumpUserRemainsLocked(int user) {
            ServiceMap smap = getServiceMapLocked(user);
            printed = false;
            for (int si=0, SN=smap.mDelayedStartList.size(); si<SN; si++) {
                ServiceRecord r = smap.mDelayedStartList.get(si);
                if (!matcher.match(r, r.name)) {
                    continue;
                }
                if (dumpPackage != null && !dumpPackage.equals(r.appInfo.packageName)) {
                    continue;
                }
                if (!printed) {
                    if (printedAnything) {
                        pw.println();
                    }
                    pw.println("  User " + user + " delayed start services:");
                    printed = true;
                }
                printedAnything = true;
                pw.print("  * Delayed start "); pw.println(r);
            }
            printed = false;
            for (int si=0, SN=smap.mStartingBackground.size(); si<SN; si++) {
                ServiceRecord r = smap.mStartingBackground.get(si);
                if (!matcher.match(r, r.name)) {
                    continue;
                }
                if (dumpPackage != null && !dumpPackage.equals(r.appInfo.packageName)) {
                    continue;
                }
                if (!printed) {
                    if (printedAnything) {
                        pw.println();
                    }
                    pw.println("  User " + user + " starting in background:");
                    printed = true;
                }
                printedAnything = true;
                pw.print("  * Starting bg "); pw.println(r);
            }
        }

        private void dumpRemainsLocked() {
            if (mPendingServices.size() > 0) {
                printed = false;
                for (int i=0; i<mPendingServices.size(); i++) {
                    ServiceRecord r = mPendingServices.get(i);
                    if (!matcher.match(r, r.name)) {
                        continue;
                    }
                    if (dumpPackage != null && !dumpPackage.equals(r.appInfo.packageName)) {
                        continue;
                    }
                    printedAnything = true;
                    if (!printed) {
                        if (needSep) pw.println();
                        needSep = true;
                        pw.println("  Pending services:");
                        printed = true;
                    }
                    pw.print("  * Pending "); pw.println(r);
                    r.dump(pw, "    ");
                }
                needSep = true;
            }

            if (mRestartingServices.size() > 0) {
                printed = false;
                for (int i=0; i<mRestartingServices.size(); i++) {
                    ServiceRecord r = mRestartingServices.get(i);
                    if (!matcher.match(r, r.name)) {
                        continue;
                    }
                    if (dumpPackage != null && !dumpPackage.equals(r.appInfo.packageName)) {
                        continue;
                    }
                    printedAnything = true;
                    if (!printed) {
                        if (needSep) pw.println();
                        needSep = true;
                        pw.println("  Restarting services:");
                        printed = true;
                    }
                    pw.print("  * Restarting "); pw.println(r);
                    r.dump(pw, "    ");
                }
                needSep = true;
            }

            if (mDestroyingServices.size() > 0) {
                printed = false;
                for (int i=0; i< mDestroyingServices.size(); i++) {
                    ServiceRecord r = mDestroyingServices.get(i);
                    if (!matcher.match(r, r.name)) {
                        continue;
                    }
                    if (dumpPackage != null && !dumpPackage.equals(r.appInfo.packageName)) {
                        continue;
                    }
                    printedAnything = true;
                    if (!printed) {
                        if (needSep) pw.println();
                        needSep = true;
                        pw.println("  Destroying services:");
                        printed = true;
                    }
                    pw.print("  * Destroy "); pw.println(r);
                    r.dump(pw, "    ");
                }
                needSep = true;
            }

            if (dumpAll) {
                printed = false;
                for (int ic=0; ic<mServiceConnections.size(); ic++) {
                    ArrayList<ConnectionRecord> r = mServiceConnections.valueAt(ic);
                    for (int i=0; i<r.size(); i++) {
                        ConnectionRecord cr = r.get(i);
                        if (!matcher.match(cr.binding.service, cr.binding.service.name)) {
                            continue;
                        }
                        if (dumpPackage != null && (cr.binding.client == null
                                || !dumpPackage.equals(cr.binding.client.info.packageName))) {
                            continue;
                        }
                        printedAnything = true;
                        if (!printed) {
                            if (needSep) pw.println();
                            needSep = true;
                            pw.println("  Connection bindings to services:");
                            printed = true;
                        }
                        pw.print("  * "); pw.println(cr);
                        cr.dump(pw, "    ");
                    }
                }
            }

            if (!printedAnything) {
                pw.println("  (nothing)");
            }
        }
    }

    ServiceDumper newServiceDumperLocked(FileDescriptor fd, PrintWriter pw, String[] args,
            int opti, boolean dumpAll, String dumpPackage) {
        return new ServiceDumper(fd, pw, args, opti, dumpAll, dumpPackage);
    }

    /**
     * There are three ways to call this:
     *  - no service specified: dump all the services
     *  - a flattened component name that matched an existing service was specified as the
     *    first arg: dump that one service
     *  - the first arg isn't the flattened component name of an existing service:
     *    dump all services whose component contains the first arg as a substring
     */
    protected boolean dumpService(FileDescriptor fd, PrintWriter pw, String name, String[] args,
            int opti, boolean dumpAll) {
        ArrayList<ServiceRecord> services = new ArrayList<ServiceRecord>();

        synchronized (mAm) {
            int[] users = mAm.mUserController.getUsers();
            if ("all".equals(name)) {
                for (int user : users) {
                    ServiceMap smap = mServiceMap.get(user);
                    if (smap == null) {
                        continue;
                    }
                    ArrayMap<ComponentName, ServiceRecord> alls = smap.mServicesByName;
                    for (int i=0; i<alls.size(); i++) {
                        ServiceRecord r1 = alls.valueAt(i);
                        services.add(r1);
                    }
                }
            } else {
                ComponentName componentName = name != null
                        ? ComponentName.unflattenFromString(name) : null;
                int objectId = 0;
                if (componentName == null) {
                    // Not a '/' separated full component name; maybe an object ID?
                    try {
                        objectId = Integer.parseInt(name, 16);
                        name = null;
                        componentName = null;
                    } catch (RuntimeException e) {
                    }
                }

                for (int user : users) {
                    ServiceMap smap = mServiceMap.get(user);
                    if (smap == null) {
                        continue;
                    }
                    ArrayMap<ComponentName, ServiceRecord> alls = smap.mServicesByName;
                    for (int i=0; i<alls.size(); i++) {
                        ServiceRecord r1 = alls.valueAt(i);
                        if (componentName != null) {
                            if (r1.name.equals(componentName)) {
                                services.add(r1);
                            }
                        } else if (name != null) {
                            if (r1.name.flattenToString().contains(name)) {
                                services.add(r1);
                            }
                        } else if (System.identityHashCode(r1) == objectId) {
                            services.add(r1);
                        }
                    }
                }
            }
        }

        if (services.size() <= 0) {
            return false;
        }

        boolean needSep = false;
        for (int i=0; i<services.size(); i++) {
            if (needSep) {
                pw.println();
            }
            needSep = true;
            dumpService("", fd, pw, services.get(i), args, dumpAll);
        }
        return true;
    }

    /**
     * Invokes IApplicationThread.dumpService() on the thread of the specified service if
     * there is a thread associated with the service.
     */
    private void dumpService(String prefix, FileDescriptor fd, PrintWriter pw,
            final ServiceRecord r, String[] args, boolean dumpAll) {
        String innerPrefix = prefix + "  ";
        synchronized (mAm) {
            pw.print(prefix); pw.print("SERVICE ");
                    pw.print(r.shortName); pw.print(" ");
                    pw.print(Integer.toHexString(System.identityHashCode(r)));
                    pw.print(" pid=");
                    if (r.app != null) pw.println(r.app.pid);
                    else pw.println("(not running)");
            if (dumpAll) {
                r.dump(pw, innerPrefix);
            }
        }
        if (r.app != null && r.app.thread != null) {
            pw.print(prefix); pw.println("  Client:");
            pw.flush();
            try {
                TransferPipe tp = new TransferPipe();
                try {
                    r.app.thread.dumpService(tp.getWriteFd(), r, args);
                    tp.setBufferPrefix(prefix + "    ");
                    tp.go(fd);
                } finally {
                    tp.kill();
                }
            } catch (IOException e) {
                pw.println(prefix + "    Failure while dumping the service: " + e);
            } catch (RemoteException e) {
                pw.println(prefix + "    Got a RemoteException while dumping the service");
            }
        }
    }
}<|MERGE_RESOLUTION|>--- conflicted
+++ resolved
@@ -31,10 +31,12 @@
 
 import android.app.ActivityThread;
 import android.app.AppOpsManager;
+import android.app.NotificationManager;
 import android.app.ServiceStartArgs;
 import android.content.IIntentSender;
 import android.content.IntentSender;
 import android.content.pm.ParceledListSlice;
+import android.net.Uri;
 import android.os.Build;
 import android.os.Bundle;
 import android.os.DeadObjectException;
@@ -43,10 +45,14 @@
 import android.os.RemoteCallback;
 import android.os.SystemProperties;
 import android.os.TransactionTooLargeException;
+import android.provider.Settings;
 import android.util.ArrayMap;
 import android.util.ArraySet;
 
+import com.android.internal.R;
 import com.android.internal.app.procstats.ServiceState;
+import com.android.internal.messages.nano.SystemMessageProto;
+import com.android.internal.notification.SystemNotificationChannels;
 import com.android.internal.os.BatteryStatsImpl;
 import com.android.internal.os.TransferPipe;
 import com.android.internal.util.FastPrintWriter;
@@ -101,32 +107,6 @@
     // calling startForeground() before we ANR + stop it.
     static final int SERVICE_START_FOREGROUND_TIMEOUT = 5*1000;
 
-    // How long a service needs to be running until restarting its process
-    // is no longer considered to be a relaunch of the service.
-    static final int SERVICE_RESTART_DURATION = 1*1000;
-
-    // How long a service needs to be running until it will start back at
-    // SERVICE_RESTART_DURATION after being killed.
-    static final int SERVICE_RESET_RUN_DURATION = 60*1000;
-
-    // Multiplying factor to increase restart duration time by, for each time
-    // a service is killed before it has run for SERVICE_RESET_RUN_DURATION.
-    static final int SERVICE_RESTART_DURATION_FACTOR = 4;
-
-    // The minimum amount of time between restarting services that we allow.
-    // That is, when multiple services are restarting, we won't allow each
-    // to restart less than this amount of time from the last one.
-    static final int SERVICE_MIN_RESTART_TIME_BETWEEN = 10*1000;
-
-    // Maximum amount of time for there to be no activity on a service before
-    // we consider it non-essential and allow its process to go on the
-    // LRU background list.
-    static final int MAX_SERVICE_INACTIVITY = 30*60*1000;
-
-    // How long we wait for a background started service to stop itself before
-    // allowing the next pending start to run.
-    static final int BG_START_TIMEOUT = 15*1000;
-
     final ActivityManagerService mAm;
 
     // Maximum number of services that we allow to start in the background
@@ -162,6 +142,11 @@
     /** Temporary list for holding the results of calls to {@link #collectPackageServicesLocked} */
     private ArrayList<ServiceRecord> mTmpCollectionResults = null;
 
+    /**
+     * For keeping ActiveForegroundApps retaining state while the screen is off.
+     */
+    boolean mScreenOn = true;
+
     /** Amount of time to allow a last ANR message to exist before freeing the memory. */
     static final int LAST_ANR_LIFETIME_DURATION_MSECS = 2 * 60 * 60 * 1000; // Two hours
 
@@ -176,9 +161,23 @@
     };
 
     /**
+     * Information about an app that is currently running one or more foreground services.
+     * (This mapps directly to the running apps we show in the notification.)
+     */
+    static final class ActiveForegroundApp {
+        String mPackageName;
+        CharSequence mLabel;
+        boolean mShownWhileScreenOn;
+        long mStartTime;
+        long mStartVisibleTime;
+        long mEndTime;
+        int mNumActive;
+    }
+
+    /**
      * Information about services for a single user.
      */
-    class ServiceMap extends Handler {
+    final class ServiceMap extends Handler {
         final int mUserId;
         final ArrayMap<ComponentName, ServiceRecord> mServicesByName = new ArrayMap<>();
         final ArrayMap<Intent.FilterComparison, ServiceRecord> mServicesByIntent = new ArrayMap<>();
@@ -196,7 +195,11 @@
 
         final ArrayList<ServiceRecord> mStartingBackground = new ArrayList<>();
 
+        final ArrayMap<String, ActiveForegroundApp> mActiveForegroundApps = new ArrayMap<>();
+        boolean mActiveForegroundAppsChanged;
+
         static final int MSG_BG_START_TIMEOUT = 1;
+        static final int MSG_UPDATE_FOREGROUND_APPS = 2;
 
         ServiceMap(Looper looper, int userId) {
             super(looper);
@@ -210,6 +213,9 @@
                     synchronized (mAm) {
                         rescheduleDelayedStartsLocked();
                     }
+                } break;
+                case MSG_UPDATE_FOREGROUND_APPS: {
+                    updateForegroundApps(this);
                 } break;
             }
         }
@@ -528,7 +534,7 @@
         if (r.startRequested && addToStarting) {
             boolean first = smap.mStartingBackground.size() == 0;
             smap.mStartingBackground.add(r);
-            r.startingBgTimeout = SystemClock.uptimeMillis() + BG_START_TIMEOUT;
+            r.startingBgTimeout = SystemClock.uptimeMillis() + mAm.mConstants.BG_START_TIMEOUT;
             if (DEBUG_DELAYED_SERVICE) {
                 RuntimeException here = new RuntimeException("here");
                 here.fillInStackTrace();
@@ -713,6 +719,171 @@
             }
         } finally {
             Binder.restoreCallingIdentity(origId);
+        }
+    }
+
+    void updateForegroundApps(ServiceMap smap) {
+        // This is called from the handler without the lock held.
+        ArrayList<ActiveForegroundApp> active = null;
+        synchronized (mAm) {
+            final long now = SystemClock.elapsedRealtime();
+            final long nowPlusMin = now + mAm.mConstants.FOREGROUND_SERVICE_UI_MIN_TIME;
+            if (smap != null) {
+                for (int i = smap.mActiveForegroundApps.size()-1; i >= 0; i--) {
+                    ActiveForegroundApp aa = smap.mActiveForegroundApps.valueAt(i);
+                    if (aa.mEndTime != 0 && (mScreenOn || aa.mShownWhileScreenOn)) {
+                        if (aa.mEndTime < (aa.mStartVisibleTime
+                                + mAm.mConstants.FOREGROUND_SERVICE_UI_MIN_TIME)) {
+                            // Check to see if this should still be displayed...  we continue
+                            // until it has been shown for at least the timeout duration.
+                            if (nowPlusMin >= aa.mStartVisibleTime) {
+                                // All over!
+                                smap.mActiveForegroundApps.removeAt(i);
+                                smap.mActiveForegroundAppsChanged = true;
+                                continue;
+                            }
+                        } else {
+                            // This was up for longer than the timeout, so just remove immediately.
+                            smap.mActiveForegroundApps.removeAt(i);
+                            smap.mActiveForegroundAppsChanged = true;
+                            continue;
+                        }
+                    }
+                    if (active == null) {
+                        active = new ArrayList<>();
+                    }
+                    active.add(aa);
+                }
+            }
+            if (!smap.mActiveForegroundAppsChanged) {
+                return;
+            }
+            smap.mActiveForegroundAppsChanged = false;
+        }
+
+        final NotificationManager nm = (NotificationManager) mAm.mContext.getSystemService(
+                Context.NOTIFICATION_SERVICE);
+        final Context context = mAm.mContext;
+
+        if (active != null) {
+            for (int i = 0; i < active.size(); i++) {
+                ActiveForegroundApp aa = active.get(i);
+                if (aa.mLabel == null) {
+                    PackageManager pm = context.getPackageManager();
+                    try {
+                        ApplicationInfo ai = pm.getApplicationInfoAsUser(aa.mPackageName,
+                                PackageManager.MATCH_KNOWN_PACKAGES, smap.mUserId);
+                        aa.mLabel = ai.loadLabel(pm);
+                    } catch (PackageManager.NameNotFoundException e) {
+                        aa.mLabel = aa.mPackageName;
+                    }
+                }
+            }
+
+            Intent intent;
+            String title;
+            String msg;
+            if (active.size() == 1) {
+                intent = new Intent(Settings.ACTION_APPLICATION_DETAILS_SETTINGS);
+                intent.setData(Uri.fromParts("package", active.get(0).mPackageName, null));
+                title = context.getString(
+                        R.string.foreground_service_app_in_background, active.get(0).mLabel);
+                msg = context.getString(R.string.foreground_service_tap_for_details);
+            } else {
+                intent = new Intent(Settings.ACTION_FOREGROUND_SERVICES_SETTINGS);
+                String[] pkgs = new String[active.size()];
+                for (int i = 0; i < active.size(); i++) {
+                    pkgs[i] = active.get(i).mPackageName;
+                }
+                intent.putExtra("packages", pkgs);
+                title = context.getString(
+                        R.string.foreground_service_apps_in_background, active.size());
+                msg =  active.get(0).mLabel.toString();
+                for (int i = 1; i < active.size(); i++) {
+                    msg = context.getString(R.string.foreground_service_multiple_separator,
+                            msg, active.get(i).mLabel);
+                }
+            }
+            Notification.Builder n =
+                    new Notification.Builder(context,
+                            SystemNotificationChannels.FOREGROUND_SERVICE)
+                            .setSmallIcon(R.drawable.ic_check_circle_24px)
+                            .setOngoing(true)
+                            .setShowWhen(false)
+                            .setColor(context.getColor(
+                                    com.android.internal.R.color.system_notification_accent_color))
+                            .setContentTitle(title)
+                            .setContentText(msg)
+                            .setContentIntent(
+                                    PendingIntent.getActivityAsUser(context, 0, intent,
+                                            PendingIntent.FLAG_UPDATE_CURRENT,
+                                            null, new UserHandle(smap.mUserId)));
+            nm.notifyAsUser(null, SystemMessageProto.SystemMessage.NOTE_FOREGROUND_SERVICES,
+                    n.build(), new UserHandle(smap.mUserId));
+        } else {
+            nm.cancelAsUser(null, SystemMessageProto.SystemMessage.NOTE_FOREGROUND_SERVICES,
+                    new UserHandle(smap.mUserId));
+        }
+    }
+
+    private void requestUpdateActiveForegroundAppsLocked(ServiceMap smap, long time) {
+        Message msg = smap.obtainMessage(ServiceMap.MSG_UPDATE_FOREGROUND_APPS);
+        if (time != 0) {
+            smap.sendMessageAtTime(msg, time);
+        } else {
+            smap.mActiveForegroundAppsChanged = true;
+            smap.sendMessage(msg);
+        }
+    }
+
+    private void decActiveForegroundAppLocked(ServiceMap smap, ServiceRecord r) {
+        ActiveForegroundApp active = smap.mActiveForegroundApps.get(r.packageName);
+        if (active != null) {
+            active.mNumActive--;
+            if (active.mNumActive <= 0) {
+                active.mEndTime = SystemClock.elapsedRealtime();
+                if (active.mEndTime >= (active.mStartVisibleTime
+                        + mAm.mConstants.FOREGROUND_SERVICE_UI_MIN_TIME)) {
+                    // Have been active for long enough that we will remove it immediately.
+                    smap.mActiveForegroundApps.remove(r.packageName);
+                    smap.mActiveForegroundAppsChanged = true;
+                    requestUpdateActiveForegroundAppsLocked(smap, 0);
+                } else {
+                    requestUpdateActiveForegroundAppsLocked(smap, active.mStartVisibleTime
+                            + mAm.mConstants.FOREGROUND_SERVICE_UI_MIN_TIME);
+                }
+            }
+        }
+    }
+
+    void updateScreenStateLocked(boolean screenOn) {
+        if (mScreenOn != screenOn) {
+            mScreenOn = screenOn;
+
+            // If screen is turning on, then we now reset the start time of any foreground
+            // services that were started while the screen was off.
+            if (screenOn) {
+                final long nowElapsed = SystemClock.elapsedRealtime();
+                for (int i = mServiceMap.size()-1; i >= 0; i--) {
+                    ServiceMap smap = mServiceMap.valueAt(i);
+                    boolean changed = false;
+                    for (int j = smap.mActiveForegroundApps.size()-1; j >= 0; j--) {
+                        ActiveForegroundApp active = smap.mActiveForegroundApps.valueAt(j);
+                        if (!active.mShownWhileScreenOn) {
+                            changed = true;
+                            active.mShownWhileScreenOn = mScreenOn;
+                            active.mStartVisibleTime = nowElapsed;
+                            if (active.mEndTime != 0) {
+                                active.mEndTime = nowElapsed;
+                            }
+                        }
+                    }
+                    if (changed) {
+                        requestUpdateActiveForegroundAppsLocked(smap,
+                                nowElapsed + mAm.mConstants.FOREGROUND_SERVICE_UI_MIN_TIME);
+                    }
+                }
+            }
         }
     }
 
@@ -770,7 +941,23 @@
             }
             notification.flags |= Notification.FLAG_FOREGROUND_SERVICE;
             r.foregroundNoti = notification;
-            r.isForeground = true;
+            if (!r.isForeground) {
+                final ServiceMap smap = getServiceMapLocked(r.userId);
+                if (smap != null) {
+                    ActiveForegroundApp active = smap.mActiveForegroundApps.get(r.packageName);
+                    if (active == null) {
+                        active = new ActiveForegroundApp();
+                        active.mPackageName = r.packageName;
+                        active.mShownWhileScreenOn = mScreenOn;
+                        active.mStartTime = active.mStartVisibleTime
+                                = SystemClock.elapsedRealtime();
+                        smap.mActiveForegroundApps.put(r.packageName, active);
+                        requestUpdateActiveForegroundAppsLocked(smap, 0);
+                    }
+                    active.mNumActive++;
+                }
+                r.isForeground = true;
+            }
             r.postNotification();
             if (r.app != null) {
                 updateServiceForegroundLocked(r.app, true);
@@ -780,6 +967,10 @@
                                  PackageManager.NOTIFY_PACKAGE_USE_FOREGROUND_SERVICE);
         } else {
             if (r.isForeground) {
+                final ServiceMap smap = getServiceMapLocked(r.userId);
+                if (smap != null) {
+                    decActiveForegroundAppLocked(smap, r);
+                }
                 r.isForeground = false;
                 if (r.app != null) {
                     mAm.updateLruProcessLocked(r.app, false, null);
@@ -1561,8 +1752,8 @@
 
         if ((r.serviceInfo.applicationInfo.flags
                 &ApplicationInfo.FLAG_PERSISTENT) == 0) {
-            long minDuration = SERVICE_RESTART_DURATION;
-            long resetTime = SERVICE_RESET_RUN_DURATION;
+            long minDuration = mAm.mConstants.SERVICE_RESTART_DURATION;
+            long resetTime = mAm.mConstants.SERVICE_RESET_RUN_DURATION;
 
             // Any delivered but not yet finished starts should be put back
             // on the pending list.
@@ -1603,7 +1794,7 @@
                     r.restartCount = 1;
                     r.restartDelay = minDuration;
                 } else {
-                    r.restartDelay *= SERVICE_RESTART_DURATION_FACTOR;
+                    r.restartDelay *= mAm.mConstants.SERVICE_RESTART_DURATION_FACTOR;
                     if (r.restartDelay < minDuration) {
                         r.restartDelay = minDuration;
                     }
@@ -1617,13 +1808,12 @@
             boolean repeat;
             do {
                 repeat = false;
+                final long restartTimeBetween = mAm.mConstants.SERVICE_MIN_RESTART_TIME_BETWEEN;
                 for (int i=mRestartingServices.size()-1; i>=0; i--) {
                     ServiceRecord r2 = mRestartingServices.get(i);
-                    if (r2 != r && r.nextRestartTime
-                            >= (r2.nextRestartTime-SERVICE_MIN_RESTART_TIME_BETWEEN)
-                            && r.nextRestartTime
-                            < (r2.nextRestartTime+SERVICE_MIN_RESTART_TIME_BETWEEN)) {
-                        r.nextRestartTime = r2.nextRestartTime + SERVICE_MIN_RESTART_TIME_BETWEEN;
+                    if (r2 != r && r.nextRestartTime >= (r2.nextRestartTime-restartTimeBetween)
+                            && r.nextRestartTime < (r2.nextRestartTime+restartTimeBetween)) {
+                        r.nextRestartTime = r2.nextRestartTime + restartTimeBetween;
                         r.restartDelay = r.nextRestartTime - now;
                         repeat = true;
                         break;
@@ -1868,7 +2058,8 @@
         final boolean newService = app.services.add(r);
         bumpServiceExecutingLocked(r, execInFg, "create");
         mAm.updateLruProcessLocked(app, false, null);
-        updateServiceForegroundLocked(r.app, true);
+        updateServiceForegroundLocked(r.app, /* oomAdj= */ false);
+        mAm.updateOomAdjLocked();
 
         boolean created = false;
         try {
@@ -2150,7 +2341,10 @@
 
         final ServiceMap smap = getServiceMapLocked(r.userId);
         ServiceRecord found = smap.mServicesByName.remove(r.name);
-        if (found != r) {
+
+        // Note when this method is called by bringUpServiceLocked(), the service is not found
+        // in mServicesByName and found will be null.
+        if (found != null && found != r) {
             // This is not actually the service we think is running...  this should not happen,
             // but if it does, fail hard.
             smap.mServicesByName.put(r.name, found);
@@ -2170,6 +2364,9 @@
         }
 
         cancelForegroundNotificationLocked(r);
+        if (r.isForeground) {
+            decActiveForegroundAppLocked(smap, r);
+        }
         r.isForeground = false;
         r.foregroundId = 0;
         r.foregroundNoti = null;
@@ -2608,8 +2805,6 @@
         return didSomething;
     }
 
-<<<<<<< HEAD
-=======
     void removeUninstalledPackageLocked(String packageName, int userId) {
         ServiceMap smap = mServiceMap.get(userId);
         if (smap != null && smap.mActiveForegroundApps.size() > 0) {
@@ -2626,7 +2821,6 @@
         }
     }
 
->>>>>>> 34575671
     void cleanUpRemovedTaskLocked(TaskRecord tr, ComponentName component, Intent baseIntent) {
         ArrayList<ServiceRecord> services = new ArrayList<>();
         ArrayMap<ComponentName, ServiceRecord> alls = getServicesLocked(tr.userId);
@@ -3409,6 +3603,55 @@
                 }
             }
 
+            if (matcher.all) {
+                final long nowElapsed = SystemClock.elapsedRealtime();
+                final int[] users = mAm.mUserController.getUsers();
+                for (int user : users) {
+                    boolean printedUser = false;
+                    ServiceMap smap = mServiceMap.get(user);
+                    if (smap == null) {
+                        continue;
+                    }
+                    for (int i = smap.mActiveForegroundApps.size() - 1; i >= 0; i--) {
+                        ActiveForegroundApp aa = smap.mActiveForegroundApps.valueAt(i);
+                        if (dumpPackage != null && !dumpPackage.equals(aa.mPackageName)) {
+                            continue;
+                        }
+                        if (!printedUser) {
+                            printedUser = true;
+                            printedAnything = true;
+                            if (needSep) pw.println();
+                            needSep = true;
+                            pw.print("Active foreground apps - user ");
+                            pw.print(user);
+                            pw.println(":");
+                        }
+                        pw.print("  #");
+                        pw.print(i);
+                        pw.print(": ");
+                        pw.println(aa.mPackageName);
+                        if (aa.mLabel != null) {
+                            pw.print("    mLabel=");
+                            pw.println(aa.mLabel);
+                        }
+                        pw.print("    mNumActive=");
+                        pw.print(aa.mNumActive);
+                        pw.print(" mShownWhileScreenOn=");
+                        pw.println(aa.mShownWhileScreenOn);
+                        pw.print("    mStartTime=");
+                        TimeUtils.formatDuration(aa.mStartTime - nowElapsed, pw);
+                        pw.print(" mStartVisibleTime=");
+                        TimeUtils.formatDuration(aa.mStartVisibleTime - nowElapsed, pw);
+                        pw.println();
+                        if (aa.mEndTime != 0) {
+                            pw.print("    mEndTime=");
+                            TimeUtils.formatDuration(aa.mEndTime - nowElapsed, pw);
+                            pw.println();
+                        }
+                    }
+                }
+            }
+
             if (!printedAnything) {
                 pw.println("  (nothing)");
             }
