--- conflicted
+++ resolved
@@ -124,8 +124,6 @@
     long destroyTime;       // time at which destory was initiated.
     int pendingConnectionGroup;        // To be filled in to ProcessRecord once it connects
     int pendingConnectionImportance;   // To be filled in to ProcessRecord once it connects
-<<<<<<< HEAD
-=======
 
     // any current binding to this service has BIND_ALLOW_BACKGROUND_ACTIVITY_STARTS flag?
     private boolean hasBindingWhitelistingBgActivityStarts;
@@ -134,7 +132,6 @@
     boolean hasStartedWhitelistingBgActivityStarts;
     // used to clean up the state of hasStartedWhitelistingBgActivityStarts after a timeout
     Runnable startedWhitelistingBgActivityStartsCleanUp;
->>>>>>> 825827da
 
     String stringName;      // caching of toString
 
@@ -537,13 +534,6 @@
     }
 
     public void setProcess(ProcessRecord _proc) {
-<<<<<<< HEAD
-        app = _proc;
-        if (pendingConnectionGroup > 0) {
-            app.connectionService = this;
-            app.connectionGroup = pendingConnectionGroup;
-            app.connectionImportance = pendingConnectionImportance;
-=======
         if (_proc != null) {
             if (hasStartedWhitelistingBgActivityStarts || hasBindingWhitelistingBgActivityStarts) {
                 _proc.addAllowBackgroundActivityStartsToken(this);
@@ -558,7 +548,6 @@
             _proc.connectionService = this;
             _proc.connectionGroup = pendingConnectionGroup;
             _proc.connectionImportance = pendingConnectionImportance;
->>>>>>> 825827da
             pendingConnectionGroup = pendingConnectionImportance = 0;
         }
         if (ActivityManagerService.TRACK_PROCSTATS_ASSOCIATIONS) {
@@ -576,8 +565,6 @@
         }
     }
 
-<<<<<<< HEAD
-=======
     void updateHasBindingWhitelistingBgActivityStarts() {
         boolean hasWhitelistingBinding = false;
         for (int conni = connections.size() - 1; conni >= 0; conni--) {
@@ -634,7 +621,6 @@
         }
     }
 
->>>>>>> 825827da
     public AppBindRecord retrieveAppBindingLocked(Intent intent,
             ProcessRecord app) {
         Intent.FilterComparison filter = new Intent.FilterComparison(intent);
