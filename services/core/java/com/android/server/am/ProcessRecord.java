--- conflicted
+++ resolved
@@ -145,21 +145,15 @@
     int curAdj;                 // Current OOM adjustment for this process
     int setAdj;                 // Last set OOM adjustment for this process
     int verifiedAdj;            // The last adjustment that was verified as actually being set
-<<<<<<< HEAD
-=======
     long lastCompactTime;       // The last time that this process was compacted
     int reqCompactAction;       // The most recent compaction action requested for this app.
     int lastCompactAction;      // The most recent compaction action performed for this app.
->>>>>>> de843449
     private int mCurSchedGroup; // Currently desired scheduling class
     int setSchedGroup;          // Last set to background scheduling class
     int trimMemoryLevel;        // Last selected memory trimming level
     private int mCurProcState = PROCESS_STATE_NONEXISTENT; // Currently computed process state
     private int mRepProcState = PROCESS_STATE_NONEXISTENT; // Last reported process state
-<<<<<<< HEAD
-=======
     private int mCurRawProcState = PROCESS_STATE_NONEXISTENT; // Temp state during computation
->>>>>>> de843449
     int setProcState = PROCESS_STATE_NONEXISTENT; // Last set process state in process tracker
     int pssProcState = PROCESS_STATE_NONEXISTENT; // Currently requesting pss for
     int pssStatType;            // The type of stat collection that we are currently requesting
@@ -395,11 +389,8 @@
                 pw.print(" setRaw="); pw.print(setRawAdj);
                 pw.print(" cur="); pw.print(curAdj);
                 pw.print(" set="); pw.println(setAdj);
-<<<<<<< HEAD
-=======
         pw.print(prefix); pw.print("lastCompactTime="); pw.print(lastCompactTime);
                 pw.print(" lastCompactAction="); pw.print(lastCompactAction);
->>>>>>> de843449
         pw.print(prefix); pw.print("mCurSchedGroup="); pw.print(mCurSchedGroup);
                 pw.print(" setSchedGroup="); pw.print(setSchedGroup);
                 pw.print(" systemNoUi="); pw.print(systemNoUi);
@@ -612,11 +603,7 @@
                 if (holder.state != null && holder.state != origBase) {
                     holder.state.makeInactive();
                 }
-<<<<<<< HEAD
-                tracker.updateProcessStateHolderLocked(holder, pkgList.keyAt(i), uid,
-=======
                 tracker.updateProcessStateHolderLocked(holder, pkgList.keyAt(i), info.uid,
->>>>>>> de843449
                         info.longVersionCode, processName);
                 if (holder.state != baseProcessTracker) {
                     holder.state.makeActive();
@@ -794,9 +781,6 @@
             proto.write(ProcessRecordProto.USER_ID, userId);
             proto.write(ProcessRecordProto.APP_ID, UserHandle.getAppId(info.uid));
         }
-<<<<<<< HEAD
-        proto.write(ProcessRecordProto.PERSISTENT, mPersistent);
-=======
         if (uid != info.uid) {
             proto.write(ProcessRecordProto.ISOLATED_APP_ID, UserHandle.getAppId(uid));
         }
@@ -804,7 +788,6 @@
         if (lruIndex >= 0) {
             proto.write(ProcessRecordProto.LRU_INDEX, lruIndex);
         }
->>>>>>> de843449
         proto.end(token);
     }
 
@@ -896,12 +879,8 @@
             ProcessStats.ProcessStateHolder holder = new ProcessStats.ProcessStateHolder(
                     versionCode);
             if (baseProcessTracker != null) {
-<<<<<<< HEAD
-                tracker.updateProcessStateHolderLocked(holder, pkg, uid, versionCode, processName);
-=======
                 tracker.updateProcessStateHolderLocked(holder, pkg, info.uid, versionCode,
                         processName);
->>>>>>> de843449
                 pkgList.put(pkg, holder);
                 if (holder.state != baseProcessTracker) {
                     holder.state.makeActive();
@@ -927,10 +906,7 @@
         if (mRepProcState > newState) {
             mRepProcState = newState;
             setCurProcState(newState);
-<<<<<<< HEAD
-=======
             setCurRawProcState(newState);
->>>>>>> de843449
             for (int ipkg = pkgList.size() - 1; ipkg >= 0; ipkg--) {
                 StatsLog.write(StatsLog.PROCESS_STATE_CHANGED,
                         uid, processName, pkgList.keyAt(ipkg),
@@ -966,11 +942,7 @@
                 pkgList.clear();
                 ProcessStats.ProcessStateHolder holder = new ProcessStats.ProcessStateHolder(
                         info.longVersionCode);
-<<<<<<< HEAD
-                tracker.updateProcessStateHolderLocked(holder, info.packageName, uid,
-=======
                 tracker.updateProcessStateHolderLocked(holder, info.packageName, info.uid,
->>>>>>> de843449
                         info.longVersionCode, processName);
                 pkgList.put(info.packageName, holder);
                 if (holder.state != baseProcessTracker) {
@@ -1017,8 +989,6 @@
         return mCurProcState;
     }
 
-<<<<<<< HEAD
-=======
     void setCurRawProcState(int curRawProcState) {
         mCurRawProcState = curRawProcState;
     }
@@ -1027,7 +997,6 @@
         return mCurRawProcState;
     }
 
->>>>>>> de843449
     void setReportedProcState(int repProcState) {
         mRepProcState = repProcState;
         for (int ipkg = pkgList.size() - 1; ipkg >= 0; ipkg--) {
@@ -1169,8 +1138,6 @@
         return mUsingWrapper;
     }
 
-<<<<<<< HEAD
-=======
     void addAllowBackgroundActivityStartsToken(Binder entity) {
         mAllowBackgroundActivityStartsTokens.add(entity);
         mWindowProcessController.setAllowBackgroundActivityStarts(true);
@@ -1182,7 +1149,6 @@
                 !mAllowBackgroundActivityStartsTokens.isEmpty());
     }
 
->>>>>>> de843449
     void setActiveInstrumentation(ActiveInstrumentation instr) {
         mInstr = instr;
         mWindowProcessController.setInstrumenting(instr != null);
