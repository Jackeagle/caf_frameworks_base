--- conflicted
+++ resolved
@@ -49,12 +49,9 @@
 public final class PendingIntentRecord extends IIntentSender.Stub {
     private static final String TAG = TAG_WITH_CLASS_NAME ? "PendingIntentRecord" : TAG_AM;
 
-<<<<<<< HEAD
-=======
     public static final int FLAG_ACTIVITY_SENDER = 1 << 0;
     public static final int FLAG_BROADCAST_SENDER = 1 << 1;
 
->>>>>>> de843449
     final PendingIntentController controller;
     final Key key;
     final int uid;
@@ -389,24 +386,16 @@
                             res = controller.mAtmInternal.startActivitiesInPackage(
                                     uid, key.packageName, allIntents, allResolvedTypes, resultTo,
                                     mergedOptions, userId, false /* validateIncomingUser */,
-<<<<<<< HEAD
-                                    this /* originatingPendingIntent */);
-=======
                                     this /* originatingPendingIntent */,
                                     mAllowBgActivityStartsForActivitySender.contains(whitelistToken));
->>>>>>> de843449
                         } else {
                             res = controller.mAtmInternal.startActivityInPackage(
                                     uid, callingPid, callingUid, key.packageName, finalIntent,
                                     resolvedType, resultTo, resultWho, requestCode, 0,
                                     mergedOptions, userId, null, "PendingIntentRecord",
                                     false /* validateIncomingUser */,
-<<<<<<< HEAD
-                                    this /* originatingPendingIntent */);
-=======
                                     this /* originatingPendingIntent */,
                                     mAllowBgActivityStartsForActivitySender.contains(whitelistToken));
->>>>>>> de843449
                         }
                     } catch (RuntimeException e) {
                         Slog.w(TAG, "Unable to send startActivity intent", e);
@@ -423,12 +412,8 @@
                         int sent = controller.mAmInternal.broadcastIntentInPackage(key.packageName,
                                 uid, finalIntent, resolvedType, finishedReceiver, code, null, null,
                                 requiredPermission, options, (finishedReceiver != null),
-<<<<<<< HEAD
-                                false, userId);
-=======
                                 false, userId,
                                 mAllowBgActivityStartsForBroadcastSender.contains(whitelistToken));
->>>>>>> de843449
                         if (sent == ActivityManager.BROADCAST_SUCCESS) {
                             sendFinish = false;
                         }
