/*
 * Copyright (C) 2006 The Android Open Source Project
 *
 * Licensed under the Apache License, Version 2.0 (the "License");
 * you may not use this file except in compliance with the License.
 * You may obtain a copy of the License at
 *
 *      http://www.apache.org/licenses/LICENSE-2.0
 *
 * Unless required by applicable law or agreed to in writing, software
 * distributed under the License is distributed on an "AS IS" BASIS,
 * WITHOUT WARRANTIES OR CONDITIONS OF ANY KIND, either express or implied.
 * See the License for the specific language governing permissions and
 * limitations under the License.
 */

package com.android.server.am;

import static android.app.ActivityManager.LOCK_TASK_MODE_NONE;
import static android.app.ActivityManager.StackId.INVALID_STACK_ID;
import static android.app.ActivityManager.TaskDescription.ATTR_TASKDESCRIPTION_PREFIX;
import static android.app.ActivityOptions.ANIM_CLIP_REVEAL;
import static android.app.ActivityOptions.ANIM_CUSTOM;
import static android.app.ActivityOptions.ANIM_REMOTE_ANIMATION;
import static android.app.ActivityOptions.ANIM_SCALE_UP;
import static android.app.ActivityOptions.ANIM_SCENE_TRANSITION;
import static android.app.ActivityOptions.ANIM_OPEN_CROSS_PROFILE_APPS;
import static android.app.ActivityOptions.ANIM_THUMBNAIL_ASPECT_SCALE_DOWN;
import static android.app.ActivityOptions.ANIM_THUMBNAIL_ASPECT_SCALE_UP;
import static android.app.ActivityOptions.ANIM_THUMBNAIL_SCALE_DOWN;
import static android.app.ActivityOptions.ANIM_THUMBNAIL_SCALE_UP;
import static android.app.AppOpsManager.MODE_ALLOWED;
import static android.app.AppOpsManager.OP_PICTURE_IN_PICTURE;
import static android.app.WindowConfiguration.ACTIVITY_TYPE_ASSISTANT;
import static android.app.WindowConfiguration.ACTIVITY_TYPE_HOME;
import static android.app.WindowConfiguration.ACTIVITY_TYPE_RECENTS;
import static android.app.WindowConfiguration.ACTIVITY_TYPE_UNDEFINED;
import static android.app.WindowConfiguration.activityTypeToString;
import static android.content.Intent.ACTION_MAIN;
import static android.content.Intent.CATEGORY_HOME;
import static android.content.Intent.CATEGORY_LAUNCHER;
import static android.content.Intent.FLAG_ACTIVITY_EXCLUDE_FROM_RECENTS;
import static android.content.Intent.FLAG_ACTIVITY_NO_HISTORY;
import static android.content.pm.ActivityInfo.CONFIG_ORIENTATION;
import static android.content.pm.ActivityInfo.CONFIG_SCREEN_LAYOUT;
import static android.content.pm.ActivityInfo.CONFIG_SCREEN_SIZE;
import static android.content.pm.ActivityInfo.CONFIG_SMALLEST_SCREEN_SIZE;
import static android.content.pm.ActivityInfo.CONFIG_UI_MODE;
import static android.content.pm.ActivityInfo.CONFIG_WINDOW_CONFIGURATION;
import static android.content.pm.ActivityInfo.FLAG_ALWAYS_FOCUSABLE;
import static android.content.pm.ActivityInfo.FLAG_EXCLUDE_FROM_RECENTS;
import static android.content.pm.ActivityInfo.FLAG_IMMERSIVE;
import static android.content.pm.ActivityInfo.FLAG_MULTIPROCESS;
import static android.content.pm.ActivityInfo.FLAG_NO_HISTORY;
import static android.content.pm.ActivityInfo.FLAG_SHOW_FOR_ALL_USERS;
import static android.content.pm.ActivityInfo.FLAG_SHOW_WHEN_LOCKED;
import static android.content.pm.ActivityInfo.FLAG_STATE_NOT_NEEDED;
import static android.content.pm.ActivityInfo.FLAG_TURN_SCREEN_ON;
import static android.content.pm.ActivityInfo.LAUNCH_MULTIPLE;
import static android.content.pm.ActivityInfo.LAUNCH_SINGLE_INSTANCE;
import static android.content.pm.ActivityInfo.LAUNCH_SINGLE_TASK;
import static android.content.pm.ActivityInfo.LAUNCH_SINGLE_TOP;
import static android.content.pm.ActivityInfo.LOCK_TASK_LAUNCH_MODE_ALWAYS;
import static android.content.pm.ActivityInfo.LOCK_TASK_LAUNCH_MODE_DEFAULT;
import static android.content.pm.ActivityInfo.LOCK_TASK_LAUNCH_MODE_IF_WHITELISTED;
import static android.content.pm.ActivityInfo.LOCK_TASK_LAUNCH_MODE_NEVER;
import static android.content.pm.ActivityInfo.PERSIST_ACROSS_REBOOTS;
import static android.content.pm.ActivityInfo.PERSIST_ROOT_ONLY;
import static android.content.pm.ActivityInfo.RESIZE_MODE_FORCE_RESIZEABLE;
import static android.content.pm.ActivityInfo.RESIZE_MODE_RESIZEABLE;
import static android.content.pm.ActivityInfo.RESIZE_MODE_RESIZEABLE_VIA_SDK_VERSION;
import static android.content.pm.ActivityInfo.RESIZE_MODE_UNRESIZEABLE;
import static android.content.pm.ActivityInfo.isFixedOrientationLandscape;
import static android.content.pm.ActivityInfo.isFixedOrientationPortrait;
import static android.content.res.Configuration.EMPTY;
import static android.content.res.Configuration.ORIENTATION_LANDSCAPE;
import static android.content.res.Configuration.ORIENTATION_PORTRAIT;
import static android.content.res.Configuration.UI_MODE_TYPE_MASK;
import static android.content.res.Configuration.UI_MODE_TYPE_VR_HEADSET;
import static android.os.Build.VERSION_CODES.HONEYCOMB;
import static android.os.Build.VERSION_CODES.O;
import static android.os.Process.SYSTEM_UID;
import static android.os.Trace.TRACE_TAG_ACTIVITY_MANAGER;
import static com.android.server.am.ActivityManagerDebugConfig.DEBUG_CONFIGURATION;
import static com.android.server.am.ActivityManagerDebugConfig.DEBUG_SAVED_STATE;
import static com.android.server.am.ActivityManagerDebugConfig.DEBUG_STATES;
import static com.android.server.am.ActivityManagerDebugConfig.DEBUG_SWITCH;
import static com.android.server.am.ActivityManagerDebugConfig.DEBUG_VISIBILITY;
import static com.android.server.am.ActivityManagerDebugConfig.POSTFIX_CONFIGURATION;
import static com.android.server.am.ActivityManagerDebugConfig.POSTFIX_SAVED_STATE;
import static com.android.server.am.ActivityManagerDebugConfig.POSTFIX_STATES;
import static com.android.server.am.ActivityManagerDebugConfig.POSTFIX_SWITCH;
import static com.android.server.am.ActivityManagerDebugConfig.POSTFIX_VISIBILITY;
import static com.android.server.am.ActivityManagerDebugConfig.TAG_AM;
import static com.android.server.am.ActivityManagerDebugConfig.TAG_WITH_CLASS_NAME;
import static com.android.server.am.ActivityStack.ActivityState.INITIALIZING;
import static com.android.server.am.ActivityStack.ActivityState.PAUSED;
import static com.android.server.am.ActivityStack.ActivityState.PAUSING;
import static com.android.server.am.ActivityStack.ActivityState.RESUMED;
import static com.android.server.am.ActivityStack.ActivityState.STOPPED;
import static com.android.server.am.ActivityStack.ActivityState.STOPPING;
import static com.android.server.am.ActivityStack.LAUNCH_TICK;
import static com.android.server.am.ActivityStack.LAUNCH_TICK_MSG;
import static com.android.server.am.ActivityStack.PAUSE_TIMEOUT_MSG;
import static com.android.server.am.ActivityStack.STOP_TIMEOUT_MSG;
import static com.android.server.am.EventLogTags.AM_ACTIVITY_FULLY_DRAWN_TIME;
import static com.android.server.am.EventLogTags.AM_ACTIVITY_LAUNCH_TIME;
import static com.android.server.am.EventLogTags.AM_RELAUNCH_ACTIVITY;
import static com.android.server.am.EventLogTags.AM_RELAUNCH_RESUME_ACTIVITY;
import static com.android.server.am.TaskPersister.DEBUG;
import static com.android.server.am.TaskPersister.IMAGE_EXTENSION;
import static com.android.server.am.TaskRecord.INVALID_TASK_ID;
import static com.android.server.am.ActivityRecordProto.CONFIGURATION_CONTAINER;
import static com.android.server.am.ActivityRecordProto.FRONT_OF_TASK;
import static com.android.server.am.ActivityRecordProto.IDENTIFIER;
import static com.android.server.am.ActivityRecordProto.PROC_ID;
import static com.android.server.am.ActivityRecordProto.STATE;
import static com.android.server.am.ActivityRecordProto.VISIBLE;
import static com.android.server.policy.WindowManagerPolicy.NAV_BAR_LEFT;
import static com.android.server.wm.IdentifierProto.HASH_CODE;
import static com.android.server.wm.IdentifierProto.TITLE;
import static com.android.server.wm.IdentifierProto.USER_ID;

import static org.xmlpull.v1.XmlPullParser.END_DOCUMENT;
import static org.xmlpull.v1.XmlPullParser.END_TAG;
import static org.xmlpull.v1.XmlPullParser.START_TAG;

import android.annotation.NonNull;
import android.app.ActivityManager.TaskDescription;
import android.app.ActivityOptions;
import android.app.PendingIntent;
import android.app.PictureInPictureParams;
import android.app.ResultInfo;
import android.app.servertransaction.ActivityLifecycleItem;
import android.app.servertransaction.ActivityRelaunchItem;
import android.app.servertransaction.ClientTransaction;
import android.app.servertransaction.ClientTransactionItem;
import android.app.servertransaction.MoveToDisplayItem;
import android.app.servertransaction.MultiWindowModeChangeItem;
import android.app.servertransaction.NewIntentItem;
import android.app.servertransaction.PauseActivityItem;
import android.app.servertransaction.PipModeChangeItem;
import android.app.servertransaction.ResumeActivityItem;
import android.app.servertransaction.WindowVisibilityItem;
import android.app.servertransaction.ActivityConfigurationChangeItem;
import android.content.ComponentName;
import android.content.Intent;
import android.content.pm.ActivityInfo;
import android.content.pm.ApplicationInfo;
import android.content.res.CompatibilityInfo;
import android.content.res.Configuration;
import android.graphics.Bitmap;
import android.graphics.GraphicBuffer;
import android.graphics.Rect;
import android.os.Binder;
import android.os.Build;
import android.os.Bundle;
import android.os.Debug;
import android.os.IBinder;
import android.os.Message;
import android.os.PersistableBundle;
import android.os.Process;
import android.os.RemoteException;
import android.os.SystemClock;
import android.os.Trace;
import android.os.UserHandle;
import android.os.storage.StorageManager;
import android.service.voice.IVoiceInteractionSession;
import android.util.BoostFramework;
import android.util.EventLog;
import android.util.Log;
import android.util.MergedConfiguration;
import android.util.Slog;
import android.util.TimeUtils;
import android.util.proto.ProtoOutputStream;
import android.view.AppTransitionAnimationSpec;
import android.view.IAppTransitionAnimationSpecsFuture;
import android.view.IApplicationToken;
import android.view.RemoteAnimationDefinition;
import android.view.WindowManager.LayoutParams;

import com.android.internal.R;
import com.android.internal.app.ResolverActivity;
import com.android.internal.content.ReferrerIntent;
import com.android.internal.util.XmlUtils;
import com.android.server.AttributeCache;
import com.android.server.AttributeCache.Entry;
import com.android.server.am.ActivityStack.ActivityState;
import com.android.server.wm.AppWindowContainerController;
import com.android.server.wm.AppWindowContainerListener;
import com.android.server.wm.ConfigurationContainer;
import com.android.server.wm.TaskWindowContainerController;

import org.xmlpull.v1.XmlPullParser;
import org.xmlpull.v1.XmlPullParserException;
import org.xmlpull.v1.XmlSerializer;
import android.util.BoostFramework;

import java.io.File;
import java.io.IOException;
import java.io.PrintWriter;
import java.lang.ref.WeakReference;
import java.util.ArrayList;
import java.util.Arrays;
import java.util.HashSet;
import java.util.List;
import java.util.Objects;
import android.util.BoostFramework;

import android.os.AsyncTask;
import android.util.BoostFramework;

/**
 * An entry in the history stack, representing an activity.
 */
final class ActivityRecord extends ConfigurationContainer implements AppWindowContainerListener {
    private static final String TAG = TAG_WITH_CLASS_NAME ? "ActivityRecord" : TAG_AM;
    private static final String TAG_CONFIGURATION = TAG + POSTFIX_CONFIGURATION;
    private static final String TAG_SAVED_STATE = TAG + POSTFIX_SAVED_STATE;
    private static final String TAG_STATES = TAG + POSTFIX_STATES;
    private static final String TAG_SWITCH = TAG + POSTFIX_SWITCH;
    private static final String TAG_VISIBILITY = TAG + POSTFIX_VISIBILITY;
    // TODO(b/67864419): Remove once recents component is overridden
    private static final String LEGACY_RECENTS_PACKAGE_NAME = "com.android.systemui.recents";

    private static final boolean SHOW_ACTIVITY_START_TIME = true;

    private static final String ATTR_ID = "id";
    private static final String TAG_INTENT = "intent";
    private static final String ATTR_USERID = "user_id";
    private static final String TAG_PERSISTABLEBUNDLE = "persistable_bundle";
    private static final String ATTR_LAUNCHEDFROMUID = "launched_from_uid";
    private static final String ATTR_LAUNCHEDFROMPACKAGE = "launched_from_package";
    private static final String ATTR_RESOLVEDTYPE = "resolved_type";
    private static final String ATTR_COMPONENTSPECIFIED = "component_specified";
    static final String ACTIVITY_ICON_SUFFIX = "_activity_icon_";

    final ActivityManagerService service; // owner
    final IApplicationToken.Stub appToken; // window manager token
    AppWindowContainerController mWindowContainerController;
    final ActivityInfo info; // all about me
    // TODO: This is duplicated state already contained in info.applicationInfo - remove
    ApplicationInfo appInfo; // information about activity's app
    final int launchedFromPid; // always the pid who started the activity.
    final int launchedFromUid; // always the uid who started the activity.
    final String launchedFromPackage; // always the package who started the activity.
    final int userId;          // Which user is this running for?
    final Intent intent;    // the original intent that generated us
    final ComponentName realActivity;  // the intent component, or target of an alias.
    final String shortComponentName; // the short component name of the intent
    final String resolvedType; // as per original caller;
    final String packageName; // the package implementing intent's component
    final String processName; // process where this component wants to run
    final String taskAffinity; // as per ActivityInfo.taskAffinity
    final boolean stateNotNeeded; // As per ActivityInfo.flags
    boolean fullscreen; // The activity is opaque and fills the entire space of this task.
    // TODO: See if it possible to combine this with the fullscreen field.
    final boolean hasWallpaper; // Has a wallpaper window as a background.
    final boolean noDisplay;  // activity is not displayed?
    private final boolean componentSpecified;  // did caller specify an explicit component?
    final boolean rootVoiceInteraction;  // was this the root activity of a voice interaction?

    private CharSequence nonLocalizedLabel;  // the label information from the package mgr.
    private int labelRes;           // the label information from the package mgr.
    private int icon;               // resource identifier of activity's icon.
    private int logo;               // resource identifier of activity's logo.
    private int theme;              // resource identifier of activity's theme.
    private int realTheme;          // actual theme resource we will use, never 0.
    private int windowFlags;        // custom window flags for preview window.
    int perfActivityBoostHandler = -1; //perflock handler when activity is created.
    private TaskRecord task;        // the task this is in.
    private long createTime = System.currentTimeMillis();
    long displayStartTime;  // when we started launching this activity
    long fullyDrawnStartTime; // when we started launching this activity
    private long startTime;         // last time this activity was started
    long lastVisibleTime;   // last time this activity became visible
    long cpuTimeAtResume;   // the cpu time of host process at the time of resuming activity
    long pauseTime;         // last time we started pausing the activity
    long launchTickTime;    // base time for launch tick messages
    // Last configuration reported to the activity in the client process.
    private MergedConfiguration mLastReportedConfiguration;
    private int mLastReportedDisplayId;
    private boolean mLastReportedMultiWindowMode;
    private boolean mLastReportedPictureInPictureMode;
    CompatibilityInfo compat;// last used compatibility mode
    ActivityRecord resultTo; // who started this entry, so will get our reply
    final String resultWho; // additional identifier for use by resultTo.
    final int requestCode;  // code given by requester (resultTo)
    ArrayList<ResultInfo> results; // pending ActivityResult objs we have received
    HashSet<WeakReference<PendingIntentRecord>> pendingResults; // all pending intents for this act
    ArrayList<ReferrerIntent> newIntents; // any pending new intents for single-top mode
    ActivityOptions pendingOptions; // most recently given options
    ActivityOptions returningOptions; // options that are coming back via convertToTranslucent
    AppTimeTracker appTimeTracker; // set if we are tracking the time in this app/task/activity
    HashSet<ConnectionRecord> connections; // All ConnectionRecord we hold
    UriPermissionOwner uriPermissions; // current special URI access perms.
    ProcessRecord app;      // if non-null, hosting application
    private ActivityState mState;    // current state we are in
    Bundle  icicle;         // last saved activity state
    PersistableBundle persistentState; // last persistently saved activity state
    // TODO: See if this is still needed.
    boolean frontOfTask;    // is this the root activity of its task?
    boolean launchFailed;   // set if a launched failed, to abort on 2nd try
    boolean haveState;      // have we gotten the last activity state?
    boolean stopped;        // is activity pause finished?
    boolean delayedResume;  // not yet resumed because of stopped app switches?
    boolean finishing;      // activity in pending finish list?
    boolean deferRelaunchUntilPaused;   // relaunch of activity is being deferred until pause is
                                        // completed
    boolean preserveWindowOnDeferredRelaunch; // activity windows are preserved on deferred relaunch
    int configChangeFlags;  // which config values have changed
    private boolean keysPaused;     // has key dispatching been paused for it?
    int launchMode;         // the launch mode activity attribute.
    int lockTaskLaunchMode; // the lockTaskMode manifest attribute, subject to override
    boolean visible;        // does this activity's window need to be shown?
    boolean visibleIgnoringKeyguard; // is this activity visible, ignoring the fact that Keyguard
                                     // might hide this activity?
    private boolean mDeferHidingClient; // If true we told WM to defer reporting to the client
                                        // process that it is hidden.
    boolean sleeping;       // have we told the activity to sleep?
    boolean launching;      // is activity launch in progress?
    boolean nowVisible;     // is this activity's window visible?
    boolean idle;           // has the activity gone idle?
    boolean hasBeenLaunched;// has this activity ever been launched?
    boolean frozenBeforeDestroy;// has been frozen but not yet destroyed.
    boolean immersive;      // immersive mode (don't interrupt if possible)
    boolean forceNewConfig; // force re-create with new config next time
    boolean supportsEnterPipOnTaskSwitch;  // This flag is set by the system to indicate that the
        // activity can enter picture in picture while pausing (only when switching to another task)
    PictureInPictureParams pictureInPictureArgs = new PictureInPictureParams.Builder().build();
        // The PiP params used when deferring the entering of picture-in-picture.
    int launchCount;        // count of launches since last state
    long lastLaunchTime;    // time of last launch of this activity
    ComponentName requestedVrComponent; // the requested component for handling VR mode.

    String stringName;      // for caching of toString().

    private boolean inHistory;  // are we in the history stack?
    final ActivityStackSupervisor mStackSupervisor;

    static final int STARTING_WINDOW_NOT_SHOWN = 0;
    static final int STARTING_WINDOW_SHOWN = 1;
    static final int STARTING_WINDOW_REMOVED = 2;
    int mStartingWindowState = STARTING_WINDOW_NOT_SHOWN;
    boolean mTaskOverlay = false; // Task is always on-top of other activities in the task.

    TaskDescription taskDescription; // the recents information for this activity
    boolean mLaunchTaskBehind; // this activity is actively being launched with
        // ActivityOptions.setLaunchTaskBehind, will be cleared once launch is completed.

    // These configurations are collected from application's resources based on size-sensitive
    // qualifiers. For example, layout-w800dp will be added to mHorizontalSizeConfigurations as 800
    // and drawable-sw400dp will be added to both as 400.
    private int[] mVerticalSizeConfigurations;
    private int[] mHorizontalSizeConfigurations;
    private int[] mSmallestSizeConfigurations;

    boolean pendingVoiceInteractionStart;   // Waiting for activity-invoked voice session
    IVoiceInteractionSession voiceSession;  // Voice interaction session for this activity

    private BoostFramework mPerf = null;
    public BoostFramework mUxPerf = new BoostFramework();
    public BoostFramework mPerf_iop = null;

    // A hint to override the window specified rotation animation, or -1
    // to use the window specified value. We use this so that
    // we can select the right animation in the cases of starting
    // windows, where the app hasn't had time to set a value
    // on the window.
    int mRotationAnimationHint = -1;

    private boolean mShowWhenLocked;
    private boolean mTurnScreenOn;
    public static BoostFramework mPerfFirstDraw = null;

    /**
     * Temp configs used in {@link #ensureActivityConfiguration(int, boolean)}
     */
    private final Configuration mTmpConfig = new Configuration();
    private final Rect mTmpBounds = new Rect();

    private static String startingWindowStateToString(int state) {
        switch (state) {
            case STARTING_WINDOW_NOT_SHOWN:
                return "STARTING_WINDOW_NOT_SHOWN";
            case STARTING_WINDOW_SHOWN:
                return "STARTING_WINDOW_SHOWN";
            case STARTING_WINDOW_REMOVED:
                return "STARTING_WINDOW_REMOVED";
            default:
                return "unknown state=" + state;
        }
    }

    void dump(PrintWriter pw, String prefix) {
        final long now = SystemClock.uptimeMillis();
        pw.print(prefix); pw.print("packageName="); pw.print(packageName);
                pw.print(" processName="); pw.println(processName);
        pw.print(prefix); pw.print("launchedFromUid="); pw.print(launchedFromUid);
                pw.print(" launchedFromPackage="); pw.print(launchedFromPackage);
                pw.print(" userId="); pw.println(userId);
        pw.print(prefix); pw.print("app="); pw.println(app);
        pw.print(prefix); pw.println(intent.toInsecureStringWithClip());
        pw.print(prefix); pw.print("frontOfTask="); pw.print(frontOfTask);
                pw.print(" task="); pw.println(task);
        pw.print(prefix); pw.print("taskAffinity="); pw.println(taskAffinity);
        pw.print(prefix); pw.print("realActivity=");
                pw.println(realActivity.flattenToShortString());
        if (appInfo != null) {
            pw.print(prefix); pw.print("baseDir="); pw.println(appInfo.sourceDir);
            if (!Objects.equals(appInfo.sourceDir, appInfo.publicSourceDir)) {
                pw.print(prefix); pw.print("resDir="); pw.println(appInfo.publicSourceDir);
            }
            pw.print(prefix); pw.print("dataDir="); pw.println(appInfo.dataDir);
            if (appInfo.splitSourceDirs != null) {
                pw.print(prefix); pw.print("splitDir=");
                        pw.println(Arrays.toString(appInfo.splitSourceDirs));
            }
        }
        pw.print(prefix); pw.print("stateNotNeeded="); pw.print(stateNotNeeded);
                pw.print(" componentSpecified="); pw.print(componentSpecified);
                pw.print(" mActivityType="); pw.println(
                        activityTypeToString(getActivityType()));
        if (rootVoiceInteraction) {
            pw.print(prefix); pw.print("rootVoiceInteraction="); pw.println(rootVoiceInteraction);
        }
        pw.print(prefix); pw.print("compat="); pw.print(compat);
                pw.print(" labelRes=0x"); pw.print(Integer.toHexString(labelRes));
                pw.print(" icon=0x"); pw.print(Integer.toHexString(icon));
                pw.print(" theme=0x"); pw.println(Integer.toHexString(theme));
        pw.println(prefix + "mLastReportedConfigurations:");
        mLastReportedConfiguration.dump(pw, prefix + " ");

        pw.print(prefix); pw.print("CurrentConfiguration="); pw.println(getConfiguration());
        if (!getOverrideConfiguration().equals(EMPTY)) {
            pw.println(prefix + "OverrideConfiguration=" + getOverrideConfiguration());
        }
        if (!matchParentBounds()) {
            pw.println(prefix + "bounds=" + getBounds());
        }
        if (resultTo != null || resultWho != null) {
            pw.print(prefix); pw.print("resultTo="); pw.print(resultTo);
                    pw.print(" resultWho="); pw.print(resultWho);
                    pw.print(" resultCode="); pw.println(requestCode);
        }
        if (taskDescription != null) {
            final String iconFilename = taskDescription.getIconFilename();
            if (iconFilename != null || taskDescription.getLabel() != null ||
                    taskDescription.getPrimaryColor() != 0) {
                pw.print(prefix); pw.print("taskDescription:");
                        pw.print(" label=\""); pw.print(taskDescription.getLabel());
                                pw.print("\"");
                        pw.print(" icon="); pw.print(taskDescription.getInMemoryIcon() != null
                                ? taskDescription.getInMemoryIcon().getByteCount() + " bytes"
                                : "null");
                        pw.print(" iconResource="); pw.print(taskDescription.getIconResource());
                        pw.print(" iconFilename="); pw.print(taskDescription.getIconFilename());
                        pw.print(" primaryColor=");
                        pw.println(Integer.toHexString(taskDescription.getPrimaryColor()));
                        pw.print(prefix + " backgroundColor=");
                        pw.println(Integer.toHexString(taskDescription.getBackgroundColor()));
                        pw.print(prefix + " statusBarColor=");
                        pw.println(Integer.toHexString(taskDescription.getStatusBarColor()));
                        pw.print(prefix + " navigationBarColor=");
                        pw.println(Integer.toHexString(taskDescription.getNavigationBarColor()));
            }
        }
        if (results != null) {
            pw.print(prefix); pw.print("results="); pw.println(results);
        }
        if (pendingResults != null && pendingResults.size() > 0) {
            pw.print(prefix); pw.println("Pending Results:");
            for (WeakReference<PendingIntentRecord> wpir : pendingResults) {
                PendingIntentRecord pir = wpir != null ? wpir.get() : null;
                pw.print(prefix); pw.print("  - ");
                if (pir == null) {
                    pw.println("null");
                } else {
                    pw.println(pir);
                    pir.dump(pw, prefix + "    ");
                }
            }
        }
        if (newIntents != null && newIntents.size() > 0) {
            pw.print(prefix); pw.println("Pending New Intents:");
            for (int i=0; i<newIntents.size(); i++) {
                Intent intent = newIntents.get(i);
                pw.print(prefix); pw.print("  - ");
                if (intent == null) {
                    pw.println("null");
                } else {
                    pw.println(intent.toShortString(false, true, false, true));
                }
            }
        }
        if (pendingOptions != null) {
            pw.print(prefix); pw.print("pendingOptions="); pw.println(pendingOptions);
        }
        if (appTimeTracker != null) {
            appTimeTracker.dumpWithHeader(pw, prefix, false);
        }
        if (uriPermissions != null) {
            uriPermissions.dump(pw, prefix);
        }
        pw.print(prefix); pw.print("launchFailed="); pw.print(launchFailed);
                pw.print(" launchCount="); pw.print(launchCount);
                pw.print(" lastLaunchTime=");
                if (lastLaunchTime == 0) pw.print("0");
                else TimeUtils.formatDuration(lastLaunchTime, now, pw);
                pw.println();
        pw.print(prefix); pw.print("haveState="); pw.print(haveState);
                pw.print(" icicle="); pw.println(icicle);
        pw.print(prefix); pw.print("state="); pw.print(mState);
                pw.print(" stopped="); pw.print(stopped);
                pw.print(" delayedResume="); pw.print(delayedResume);
                pw.print(" finishing="); pw.println(finishing);
        pw.print(prefix); pw.print("keysPaused="); pw.print(keysPaused);
                pw.print(" inHistory="); pw.print(inHistory);
                pw.print(" visible="); pw.print(visible);
                pw.print(" sleeping="); pw.print(sleeping);
                pw.print(" idle="); pw.print(idle);
                pw.print(" mStartingWindowState=");
                pw.println(startingWindowStateToString(mStartingWindowState));
        pw.print(prefix); pw.print("fullscreen="); pw.print(fullscreen);
                pw.print(" noDisplay="); pw.print(noDisplay);
                pw.print(" immersive="); pw.print(immersive);
                pw.print(" launchMode="); pw.println(launchMode);
        pw.print(prefix); pw.print("frozenBeforeDestroy="); pw.print(frozenBeforeDestroy);
                pw.print(" forceNewConfig="); pw.println(forceNewConfig);
        pw.print(prefix); pw.print("mActivityType=");
                pw.println(activityTypeToString(getActivityType()));
        if (requestedVrComponent != null) {
            pw.print(prefix);
            pw.print("requestedVrComponent=");
            pw.println(requestedVrComponent);
        }
        if (displayStartTime != 0 || startTime != 0) {
            pw.print(prefix); pw.print("displayStartTime=");
                    if (displayStartTime == 0) pw.print("0");
                    else TimeUtils.formatDuration(displayStartTime, now, pw);
                    pw.print(" startTime=");
                    if (startTime == 0) pw.print("0");
                    else TimeUtils.formatDuration(startTime, now, pw);
                    pw.println();
        }
        final boolean waitingVisible =
                mStackSupervisor.mActivitiesWaitingForVisibleActivity.contains(this);
        if (lastVisibleTime != 0 || waitingVisible || nowVisible) {
            pw.print(prefix); pw.print("waitingVisible="); pw.print(waitingVisible);
                    pw.print(" nowVisible="); pw.print(nowVisible);
                    pw.print(" lastVisibleTime=");
                    if (lastVisibleTime == 0) pw.print("0");
                    else TimeUtils.formatDuration(lastVisibleTime, now, pw);
                    pw.println();
        }
        if (mDeferHidingClient) {
            pw.println(prefix + "mDeferHidingClient=" + mDeferHidingClient);
        }
        if (deferRelaunchUntilPaused || configChangeFlags != 0) {
            pw.print(prefix); pw.print("deferRelaunchUntilPaused="); pw.print(deferRelaunchUntilPaused);
                    pw.print(" configChangeFlags=");
                    pw.println(Integer.toHexString(configChangeFlags));
        }
        if (connections != null) {
            pw.print(prefix); pw.print("connections="); pw.println(connections);
        }
        if (info != null) {
            pw.println(prefix + "resizeMode=" + ActivityInfo.resizeModeToString(info.resizeMode));
            pw.println(prefix + "mLastReportedMultiWindowMode=" + mLastReportedMultiWindowMode
                    + " mLastReportedPictureInPictureMode=" + mLastReportedPictureInPictureMode);
            if (info.supportsPictureInPicture()) {
                pw.println(prefix + "supportsPictureInPicture=" + info.supportsPictureInPicture());
                pw.println(prefix + "supportsEnterPipOnTaskSwitch: "
                        + supportsEnterPipOnTaskSwitch);
            }
            if (info.maxAspectRatio != 0) {
                pw.println(prefix + "maxAspectRatio=" + info.maxAspectRatio);
            }
        }
    }

    void updateApplicationInfo(ApplicationInfo aInfo) {
        appInfo = aInfo;
        info.applicationInfo = aInfo;
    }

    private boolean crossesHorizontalSizeThreshold(int firstDp, int secondDp) {
        return crossesSizeThreshold(mHorizontalSizeConfigurations, firstDp, secondDp);
    }

    private boolean crossesVerticalSizeThreshold(int firstDp, int secondDp) {
        return crossesSizeThreshold(mVerticalSizeConfigurations, firstDp, secondDp);
    }

    private boolean crossesSmallestSizeThreshold(int firstDp, int secondDp) {
        return crossesSizeThreshold(mSmallestSizeConfigurations, firstDp, secondDp);
    }

    /**
     * The purpose of this method is to decide whether the activity needs to be relaunched upon
     * changing its size. In most cases the activities don't need to be relaunched, if the resize
     * is small, all the activity content has to do is relayout itself within new bounds. There are
     * cases however, where the activity's content would be completely changed in the new size and
     * the full relaunch is required.
     *
     * The activity will report to us vertical and horizontal thresholds after which a relaunch is
     * required. These thresholds are collected from the application resource qualifiers. For
     * example, if application has layout-w600dp resource directory, then it needs a relaunch when
     * we resize from width of 650dp to 550dp, as it crosses the 600dp threshold. However, if
     * it resizes width from 620dp to 700dp, it won't be relaunched as it stays on the same side
     * of the threshold.
     */
    private static boolean crossesSizeThreshold(int[] thresholds, int firstDp,
            int secondDp) {
        if (thresholds == null) {
            return false;
        }
        for (int i = thresholds.length - 1; i >= 0; i--) {
            final int threshold = thresholds[i];
            if ((firstDp < threshold && secondDp >= threshold)
                    || (firstDp >= threshold && secondDp < threshold)) {
                return true;
            }
        }
        return false;
    }

    void setSizeConfigurations(int[] horizontalSizeConfiguration,
            int[] verticalSizeConfigurations, int[] smallestSizeConfigurations) {
        mHorizontalSizeConfigurations = horizontalSizeConfiguration;
        mVerticalSizeConfigurations = verticalSizeConfigurations;
        mSmallestSizeConfigurations = smallestSizeConfigurations;
    }

    private void scheduleActivityMovedToDisplay(int displayId, Configuration config) {
        if (app == null || app.thread == null) {
            if (DEBUG_SWITCH || DEBUG_CONFIGURATION) Slog.w(TAG,
                    "Can't report activity moved to display - client not running, activityRecord="
                            + this + ", displayId=" + displayId);
            return;
        }
        try {
            if (DEBUG_SWITCH || DEBUG_CONFIGURATION) Slog.v(TAG,
                    "Reporting activity moved to display" + ", activityRecord=" + this
                            + ", displayId=" + displayId + ", config=" + config);

            service.getLifecycleManager().scheduleTransaction(app.thread, appToken,
                    MoveToDisplayItem.obtain(displayId, config));
        } catch (RemoteException e) {
            // If process died, whatever.
        }
    }

    private void scheduleConfigurationChanged(Configuration config) {
        if (app == null || app.thread == null) {
            if (DEBUG_CONFIGURATION) Slog.w(TAG,
                    "Can't report activity configuration update - client not running"
                            + ", activityRecord=" + this);
            return;
        }
        try {
            if (DEBUG_CONFIGURATION) Slog.v(TAG, "Sending new config to " + this + ", config: "
                    + config);

            service.getLifecycleManager().scheduleTransaction(app.thread, appToken,
                    ActivityConfigurationChangeItem.obtain(config));
        } catch (RemoteException e) {
            // If process died, whatever.
        }
    }

    void updateMultiWindowMode() {
        if (task == null || task.getStack() == null || app == null || app.thread == null) {
            return;
        }

        if (task.getStack().deferScheduleMultiWindowModeChanged()) {
            // Don't do anything if we are currently deferring multi-window mode change.
            return;
        }

        // An activity is considered to be in multi-window mode if its task isn't fullscreen.
        final boolean inMultiWindowMode = inMultiWindowMode();
        if (inMultiWindowMode != mLastReportedMultiWindowMode) {
            mLastReportedMultiWindowMode = inMultiWindowMode;
            scheduleMultiWindowModeChanged(getConfiguration());
        }
    }

    private void scheduleMultiWindowModeChanged(Configuration overrideConfig) {
        try {
            service.getLifecycleManager().scheduleTransaction(app.thread, appToken,
                    MultiWindowModeChangeItem.obtain(mLastReportedMultiWindowMode,
                            overrideConfig));
        } catch (Exception e) {
            // If process died, I don't care.
        }
    }

    void updatePictureInPictureMode(Rect targetStackBounds, boolean forceUpdate) {
        if (task == null || task.getStack() == null || app == null || app.thread == null) {
            return;
        }

        final boolean inPictureInPictureMode = inPinnedWindowingMode() && targetStackBounds != null;
        if (inPictureInPictureMode != mLastReportedPictureInPictureMode || forceUpdate) {
            // Picture-in-picture mode changes also trigger a multi-window mode change as well, so
            // update that here in order
            mLastReportedPictureInPictureMode = inPictureInPictureMode;
            mLastReportedMultiWindowMode = inMultiWindowMode();
            final Configuration newConfig = task.computeNewOverrideConfigurationForBounds(
                    targetStackBounds, null);
            schedulePictureInPictureModeChanged(newConfig);
            scheduleMultiWindowModeChanged(newConfig);
        }
    }

    private void schedulePictureInPictureModeChanged(Configuration overrideConfig) {
        try {
            service.getLifecycleManager().scheduleTransaction(app.thread, appToken,
                    PipModeChangeItem.obtain(mLastReportedPictureInPictureMode,
                            overrideConfig));
        } catch (Exception e) {
            // If process died, no one cares.
        }
    }

    @Override
    protected int getChildCount() {
        // {@link ActivityRecord} is a leaf node and has no children.
        return 0;
    }

    @Override
    protected ConfigurationContainer getChildAt(int index) {
        return null;
    }

    @Override
    protected ConfigurationContainer getParent() {
        return getTask();
    }

    TaskRecord getTask() {
        return task;
    }

    /**
     * Sets reference to the {@link TaskRecord} the {@link ActivityRecord} will treat as its parent.
     * Note that this does not actually add the {@link ActivityRecord} as a {@link TaskRecord}
     * children. However, this method will clean up references to this {@link ActivityRecord} in
     * {@link ActivityStack}.
     * @param task The new parent {@link TaskRecord}.
     */
    void setTask(TaskRecord task) {
        setTask(task /* task */, false /* reparenting */);
    }

    /**
     * This method should only be called by {@link TaskRecord#removeActivity(ActivityRecord)}.
     * @param task          The new parent task.
     * @param reparenting   Whether we're in the middle of reparenting.
     */
    void setTask(TaskRecord task, boolean reparenting) {
        // Do nothing if the {@link TaskRecord} is the same as the current {@link getTask}.
        if (task != null && task == getTask()) {
            return;
        }

        final ActivityStack oldStack = getStack();
        final ActivityStack newStack = task != null ? task.getStack() : null;

        // Inform old stack (if present) of activity removal and new stack (if set) of activity
        // addition.
        if (oldStack != newStack) {
            if (!reparenting && oldStack != null) {
                oldStack.onActivityRemovedFromStack(this);
            }

            if (newStack != null) {
                newStack.onActivityAddedToStack(this);
            }
        }

        this.task = task;

        if (!reparenting) {
            onParentChanged();
        }
    }

    private class PreferredAppsTask extends AsyncTask<Void, Void, Void> {
        @Override
        protected Void doInBackground(Void... params) {
            String res = null;
            if (mUxPerf != null) {
                res = mUxPerf.perfUXEngine_trigger(BoostFramework.UXE_TRIGGER);
                if (res == null)
                    return null;
                String[] p_apps = res.split("/");
                if (p_apps.length != 0) {
                    ArrayList<String> apps_l = new ArrayList(Arrays.asList(p_apps));
                    Bundle bParams = new Bundle();
                    if (bParams == null)
                        return null;
                    bParams.putStringArrayList("start_empty_apps", apps_l);
                    service.startActivityAsUserEmpty(null, null, intent, null,
                                  null, null, 0, 0, null, bParams, 0);
                }
            }
            return null;
        }
    }

    static class Token extends IApplicationToken.Stub {
        private final WeakReference<ActivityRecord> weakActivity;
        private final String name;

        Token(ActivityRecord activity, Intent intent) {
            weakActivity = new WeakReference<>(activity);
            name = intent.getComponent().flattenToShortString();
        }

        private static ActivityRecord tokenToActivityRecordLocked(Token token) {
            if (token == null) {
                return null;
            }
            ActivityRecord r = token.weakActivity.get();
            if (r == null || r.getStack() == null) {
                return null;
            }
            return r;
        }

        @Override
        public String toString() {
            StringBuilder sb = new StringBuilder(128);
            sb.append("Token{");
            sb.append(Integer.toHexString(System.identityHashCode(this)));
            sb.append(' ');
            sb.append(weakActivity.get());
            sb.append('}');
            return sb.toString();
        }

        @Override
        public String getName() {
            return name;
        }
    }

    static ActivityRecord forTokenLocked(IBinder token) {
        try {
            return Token.tokenToActivityRecordLocked((Token)token);
        } catch (ClassCastException e) {
            Slog.w(TAG, "Bad activity token: " + token, e);
            return null;
        }
    }

    boolean isResolverActivity() {
        return ResolverActivity.class.getName().equals(realActivity.getClassName());
    }

    ActivityRecord(ActivityManagerService _service, ProcessRecord _caller, int _launchedFromPid,
            int _launchedFromUid, String _launchedFromPackage, Intent _intent, String _resolvedType,
            ActivityInfo aInfo, Configuration _configuration,
            ActivityRecord _resultTo, String _resultWho, int _reqCode,
            boolean _componentSpecified, boolean _rootVoiceInteraction,
            ActivityStackSupervisor supervisor, ActivityOptions options,
            ActivityRecord sourceRecord) {
        service = _service;
        appToken = new Token(this, _intent);
        info = aInfo;
        launchedFromPid = _launchedFromPid;
        launchedFromUid = _launchedFromUid;
        launchedFromPackage = _launchedFromPackage;
        userId = UserHandle.getUserId(aInfo.applicationInfo.uid);
        intent = _intent;
        shortComponentName = _intent.getComponent().flattenToShortString();
        resolvedType = _resolvedType;
        componentSpecified = _componentSpecified;
        rootVoiceInteraction = _rootVoiceInteraction;
        mLastReportedConfiguration = new MergedConfiguration(_configuration);
        resultTo = _resultTo;
        resultWho = _resultWho;
        requestCode = _reqCode;
        setState(INITIALIZING, "ActivityRecord ctor");
        frontOfTask = false;
        launchFailed = false;
        stopped = false;
        delayedResume = false;
        finishing = false;
        deferRelaunchUntilPaused = false;
        keysPaused = false;
        inHistory = false;
        visible = false;
        nowVisible = false;
        idle = false;
        hasBeenLaunched = false;
        mStackSupervisor = supervisor;

        // This starts out true, since the initial state of an activity is that we have everything,
        // and we shouldn't never consider it lacking in state to be removed if it dies.
        haveState = true;

        // If the class name in the intent doesn't match that of the target, this is
        // probably an alias. We have to create a new ComponentName object to keep track
        // of the real activity name, so that FLAG_ACTIVITY_CLEAR_TOP is handled properly.
        if (aInfo.targetActivity == null
                || (aInfo.targetActivity.equals(_intent.getComponent().getClassName())
                && (aInfo.launchMode == LAUNCH_MULTIPLE
                || aInfo.launchMode == LAUNCH_SINGLE_TOP))) {
            realActivity = _intent.getComponent();
        } else {
            realActivity = new ComponentName(aInfo.packageName, aInfo.targetActivity);
        }
        taskAffinity = aInfo.taskAffinity;
        stateNotNeeded = (aInfo.flags & FLAG_STATE_NOT_NEEDED) != 0;
        appInfo = aInfo.applicationInfo;
        nonLocalizedLabel = aInfo.nonLocalizedLabel;
        labelRes = aInfo.labelRes;
        if (nonLocalizedLabel == null && labelRes == 0) {
            ApplicationInfo app = aInfo.applicationInfo;
            nonLocalizedLabel = app.nonLocalizedLabel;
            labelRes = app.labelRes;
        }
        icon = aInfo.getIconResource();
        logo = aInfo.getLogoResource();
        theme = aInfo.getThemeResource();
        realTheme = theme;
        if (realTheme == 0) {
            realTheme = aInfo.applicationInfo.targetSdkVersion < HONEYCOMB
                    ? android.R.style.Theme : android.R.style.Theme_Holo;
        }
        if ((aInfo.flags & ActivityInfo.FLAG_HARDWARE_ACCELERATED) != 0) {
            windowFlags |= LayoutParams.FLAG_HARDWARE_ACCELERATED;
        }
        if ((aInfo.flags & FLAG_MULTIPROCESS) != 0 && _caller != null
                && (aInfo.applicationInfo.uid == SYSTEM_UID
                    || aInfo.applicationInfo.uid == _caller.info.uid)) {
            processName = _caller.processName;
        } else {
            processName = aInfo.processName;
        }

        if ((aInfo.flags & FLAG_EXCLUDE_FROM_RECENTS) != 0) {
            intent.addFlags(FLAG_ACTIVITY_EXCLUDE_FROM_RECENTS);
        }

        packageName = aInfo.applicationInfo.packageName;
        launchMode = aInfo.launchMode;

        Entry ent = AttributeCache.instance().get(packageName,
                realTheme, com.android.internal.R.styleable.Window, userId);

        if (ent != null) {
            fullscreen = !ActivityInfo.isTranslucentOrFloating(ent.array);
            hasWallpaper = ent.array.getBoolean(R.styleable.Window_windowShowWallpaper, false);
            noDisplay = ent.array.getBoolean(R.styleable.Window_windowNoDisplay, false);
        } else {
            hasWallpaper = false;
            noDisplay = false;
        }

        setActivityType(_componentSpecified, _launchedFromUid, _intent, options, sourceRecord);

        immersive = (aInfo.flags & FLAG_IMMERSIVE) != 0;

        requestedVrComponent = (aInfo.requestedVrComponent == null) ?
                null : ComponentName.unflattenFromString(aInfo.requestedVrComponent);

        mShowWhenLocked = (aInfo.flags & FLAG_SHOW_WHEN_LOCKED) != 0;
        mTurnScreenOn = (aInfo.flags & FLAG_TURN_SCREEN_ON) != 0;

        mRotationAnimationHint = aInfo.rotationAnimation;
        lockTaskLaunchMode = aInfo.lockTaskLaunchMode;
        if (appInfo.isPrivilegedApp() && (lockTaskLaunchMode == LOCK_TASK_LAUNCH_MODE_ALWAYS
                || lockTaskLaunchMode == LOCK_TASK_LAUNCH_MODE_NEVER)) {
            lockTaskLaunchMode = LOCK_TASK_LAUNCH_MODE_DEFAULT;
        }

        if (options != null) {
            pendingOptions = options;
            mLaunchTaskBehind = options.getLaunchTaskBehind();

            final int rotationAnimation = pendingOptions.getRotationAnimationHint();
            // Only override manifest supplied option if set.
            if (rotationAnimation >= 0) {
                mRotationAnimationHint = rotationAnimation;
            }
            final PendingIntent usageReport = pendingOptions.getUsageTimeReport();
            if (usageReport != null) {
                appTimeTracker = new AppTimeTracker(usageReport);
            }
            final boolean useLockTask = pendingOptions.getLockTaskMode();
            if (useLockTask && lockTaskLaunchMode == LOCK_TASK_LAUNCH_MODE_DEFAULT) {
                lockTaskLaunchMode = LOCK_TASK_LAUNCH_MODE_IF_WHITELISTED;
            }
        }

        if (mPerf == null)
            mPerf = new BoostFramework();
    }

    void setProcess(ProcessRecord proc) {
        app = proc;
        final ActivityRecord root = task != null ? task.getRootActivity() : null;
        if (root == this) {
            task.setRootProcess(proc);
        }
    }

    AppWindowContainerController getWindowContainerController() {
        return mWindowContainerController;
    }

    void createWindowContainer() {
        if (mWindowContainerController != null) {
            throw new IllegalArgumentException("Window container=" + mWindowContainerController
                    + " already created for r=" + this);
        }

        inHistory = true;

        final TaskWindowContainerController taskController = task.getWindowContainerController();

        // TODO(b/36505427): Maybe this call should be moved inside updateOverrideConfiguration()
        task.updateOverrideConfigurationFromLaunchBounds();
        // Make sure override configuration is up-to-date before using to create window controller.
        updateOverrideConfiguration();

        mWindowContainerController = new AppWindowContainerController(taskController, appToken,
                this, Integer.MAX_VALUE /* add on top */, info.screenOrientation, fullscreen,
                (info.flags & FLAG_SHOW_FOR_ALL_USERS) != 0, info.configChanges,
                task.voiceSession != null, mLaunchTaskBehind, isAlwaysFocusable(),
                appInfo.targetSdkVersion, mRotationAnimationHint,
                ActivityManagerService.getInputDispatchingTimeoutLocked(this) * 1000000L);

        task.addActivityToTop(this);

        // When an activity is started directly into a split-screen fullscreen stack, we need to
        // update the initial multi-window modes so that the callbacks are scheduled correctly when
        // the user leaves that mode.
        mLastReportedMultiWindowMode = inMultiWindowMode();
        mLastReportedPictureInPictureMode = inPinnedWindowingMode();
    }

    void removeWindowContainer() {
        // Do not try to remove a window container if we have already removed it.
        if (mWindowContainerController == null) {
            return;
        }

        // Resume key dispatching if it is currently paused before we remove the container.
        resumeKeyDispatchingLocked();

        mWindowContainerController.removeContainer(getDisplayId());
        mWindowContainerController = null;
    }

    /**
     * Reparents this activity into {@param newTask} at the provided {@param position}.  The caller
     * should ensure that the {@param newTask} is not already the parent of this activity.
     */
    void reparent(TaskRecord newTask, int position, String reason) {
        final TaskRecord prevTask = task;
        if (prevTask == newTask) {
            throw new IllegalArgumentException(reason + ": task=" + newTask
                    + " is already the parent of r=" + this);
        }

        // TODO: Ensure that we do not directly reparent activities across stacks, as that may leave
        //       the stacks in strange states. For now, we should use Task.reparent() to ensure that
        //       the stack is left in an OK state.
        if (prevTask != null && newTask != null && prevTask.getStack() != newTask.getStack()) {
            throw new IllegalArgumentException(reason + ": task=" + newTask
                    + " is in a different stack (" + newTask.getStackId() + ") than the parent of"
                    + " r=" + this + " (" + prevTask.getStackId() + ")");
        }

        // Must reparent first in window manager
        mWindowContainerController.reparent(newTask.getWindowContainerController(), position);

        // Reparenting prevents informing the parent stack of activity removal in the case that
        // the new stack has the same parent. we must manually signal here if this is not the case.
        final ActivityStack prevStack = prevTask.getStack();

        if (prevStack != newTask.getStack()) {
            prevStack.onActivityRemovedFromStack(this);
        }
        // Remove the activity from the old task and add it to the new task.
        prevTask.removeActivity(this, true /* reparenting */);

        newTask.addActivityAtIndex(position, this);
    }

    private boolean isHomeIntent(Intent intent) {
        return ACTION_MAIN.equals(intent.getAction())
                && intent.hasCategory(CATEGORY_HOME)
                && intent.getCategories().size() == 1
                && intent.getData() == null
                && intent.getType() == null;
    }

    static boolean isMainIntent(Intent intent) {
        return ACTION_MAIN.equals(intent.getAction())
                && intent.hasCategory(CATEGORY_LAUNCHER)
                && intent.getCategories().size() == 1
                && intent.getData() == null
                && intent.getType() == null;
    }

    private boolean canLaunchHomeActivity(int uid, ActivityRecord sourceRecord) {
        if (uid == Process.myUid() || uid == 0) {
            // System process can launch home activity.
            return true;
        }
        // Resolver activity can launch home activity.
        return sourceRecord != null && sourceRecord.isResolverActivity();
    }

    /**
     * @return whether the given package name can launch an assist activity.
     */
    private boolean canLaunchAssistActivity(String packageName) {
        final ComponentName assistComponent = service.mActiveVoiceInteractionServiceComponent;
        if (assistComponent != null) {
            return assistComponent.getPackageName().equals(packageName);
        }
        return false;
    }

    private void setActivityType(boolean componentSpecified, int launchedFromUid, Intent intent,
            ActivityOptions options, ActivityRecord sourceRecord) {
        int activityType = ACTIVITY_TYPE_UNDEFINED;
        if ((!componentSpecified || canLaunchHomeActivity(launchedFromUid, sourceRecord))
                && isHomeIntent(intent) && !isResolverActivity()) {
            // This sure looks like a home activity!
            activityType = ACTIVITY_TYPE_HOME;

            if (info.resizeMode == RESIZE_MODE_FORCE_RESIZEABLE
                    || info.resizeMode == RESIZE_MODE_RESIZEABLE_VIA_SDK_VERSION) {
                // We only allow home activities to be resizeable if they explicitly requested it.
                info.resizeMode = RESIZE_MODE_UNRESIZEABLE;
            }
        } else if (realActivity.getClassName().contains(LEGACY_RECENTS_PACKAGE_NAME) ||
                service.getRecentTasks().isRecentsComponent(realActivity, appInfo.uid)) {
            activityType = ACTIVITY_TYPE_RECENTS;
        } else if (options != null && options.getLaunchActivityType() == ACTIVITY_TYPE_ASSISTANT
                && canLaunchAssistActivity(launchedFromPackage)) {
            activityType = ACTIVITY_TYPE_ASSISTANT;
        }
        setActivityType(activityType);
    }

    void setTaskToAffiliateWith(TaskRecord taskToAffiliateWith) {
        if (launchMode != LAUNCH_SINGLE_INSTANCE && launchMode != LAUNCH_SINGLE_TASK) {
            task.setTaskToAffiliateWith(taskToAffiliateWith);
        }
    }

    /**
     * @return Stack value from current task, null if there is no task.
     */
    <T extends ActivityStack> T getStack() {
        return task != null ? (T) task.getStack() : null;
    }

    int getStackId() {
        return getStack() != null ? getStack().mStackId : INVALID_STACK_ID;
    }

    ActivityDisplay getDisplay() {
        final ActivityStack stack = getStack();
        return stack != null ? stack.getDisplay() : null;
    }

    boolean changeWindowTranslucency(boolean toOpaque) {
        if (fullscreen == toOpaque) {
            return false;
        }

        // Keep track of the number of fullscreen activities in this task.
        task.numFullscreen += toOpaque ? +1 : -1;

        fullscreen = toOpaque;
        return true;
    }

    void takeFromHistory() {
        if (inHistory) {
            inHistory = false;
            if (task != null && !finishing) {
                task = null;
            }
            clearOptionsLocked();
        }
    }

    boolean isInHistory() {
        return inHistory;
    }

    boolean isInStackLocked() {
        final ActivityStack stack = getStack();
        return stack != null && stack.isInStackLocked(this) != null;
    }

    boolean isPersistable() {
        return (info.persistableMode == PERSIST_ROOT_ONLY ||
                info.persistableMode == PERSIST_ACROSS_REBOOTS) &&
                (intent == null || (intent.getFlags() & FLAG_ACTIVITY_EXCLUDE_FROM_RECENTS) == 0);
    }

    boolean isFocusable() {
        return mStackSupervisor.isFocusable(this, isAlwaysFocusable());
    }

    boolean isResizeable() {
        return ActivityInfo.isResizeableMode(info.resizeMode) || info.supportsPictureInPicture();
    }

    /**
     * @return whether this activity is non-resizeable or forced to be resizeable
     */
    boolean isNonResizableOrForcedResizable() {
        return info.resizeMode != RESIZE_MODE_RESIZEABLE
                && info.resizeMode != RESIZE_MODE_RESIZEABLE_VIA_SDK_VERSION;
    }

    /**
     * @return whether this activity supports PiP multi-window and can be put in the pinned stack.
     */
    boolean supportsPictureInPicture() {
        return service.mSupportsPictureInPicture && isActivityTypeStandardOrUndefined()
                && info.supportsPictureInPicture();
    }

    /**
     * @return whether this activity supports split-screen multi-window and can be put in the docked
     *         stack.
     */
    @Override
    public boolean supportsSplitScreenWindowingMode() {
        // An activity can not be docked even if it is considered resizeable because it only
        // supports picture-in-picture mode but has a non-resizeable resizeMode
        return super.supportsSplitScreenWindowingMode()
                && service.mSupportsSplitScreenMultiWindow && supportsResizeableMultiWindow();
    }

    /**
     * @return whether this activity supports freeform multi-window and can be put in the freeform
     *         stack.
     */
    boolean supportsFreeform() {
        return service.mSupportsFreeformWindowManagement && supportsResizeableMultiWindow();
    }

    /**
     * @return whether this activity supports non-PiP multi-window.
     */
    private boolean supportsResizeableMultiWindow() {
        return service.mSupportsMultiWindow && !isActivityTypeHome()
                && (ActivityInfo.isResizeableMode(info.resizeMode)
                        || service.mForceResizableActivities);
    }

    /**
     * Check whether this activity can be launched on the specified display.
     * @param displayId Target display id.
     * @return {@code true} if either it is the default display or this activity is resizeable and
     *         can be put a secondary screen.
     */
    boolean canBeLaunchedOnDisplay(int displayId) {
        final TaskRecord task = getTask();

        // The resizeability of an Activity's parent task takes precendence over the ActivityInfo.
        // This allows for a non resizable activity to be launched into a resizeable task.
        final boolean resizeable =
                task != null ? task.isResizeable() : supportsResizeableMultiWindow();

        return service.mStackSupervisor.canPlaceEntityOnDisplay(displayId,
                resizeable, launchedFromPid, launchedFromUid, info);
    }

    /**
     * @param beforeStopping Whether this check is for an auto-enter-pip operation, that is to say
     *         the activity has requested to enter PiP when it would otherwise be stopped.
     *
     * @return whether this activity is currently allowed to enter PIP.
     */
    boolean checkEnterPictureInPictureState(String caller, boolean beforeStopping) {
        if (!supportsPictureInPicture()) {
            return false;
        }

        // Check app-ops and see if PiP is supported for this package
        if (!checkEnterPictureInPictureAppOpsState()) {
            return false;
        }

        // Check to see if we are in VR mode, and disallow PiP if so
        if (service.shouldDisableNonVrUiLocked()) {
            return false;
        }

        boolean isKeyguardLocked = service.isKeyguardLocked();
        boolean isCurrentAppLocked = service.getLockTaskModeState() != LOCK_TASK_MODE_NONE;
        final ActivityDisplay display = getDisplay();
        boolean hasPinnedStack = display != null && display.hasPinnedStack();
        // Don't return early if !isNotLocked, since we want to throw an exception if the activity
        // is in an incorrect state
        boolean isNotLockedOrOnKeyguard = !isKeyguardLocked && !isCurrentAppLocked;

        // We don't allow auto-PiP when something else is already pipped.
        if (beforeStopping && hasPinnedStack) {
            return false;
        }

        switch (mState) {
            case RESUMED:
                // When visible, allow entering PiP if the app is not locked.  If it is over the
                // keyguard, then we will prompt to unlock in the caller before entering PiP.
                return !isCurrentAppLocked &&
                        (supportsEnterPipOnTaskSwitch || !beforeStopping);
            case PAUSING:
            case PAUSED:
                // When pausing, then only allow enter PiP as in the resume state, and in addition,
                // require that there is not an existing PiP activity and that the current system
                // state supports entering PiP
                return isNotLockedOrOnKeyguard && !hasPinnedStack
                        && supportsEnterPipOnTaskSwitch;
            case STOPPING:
                // When stopping in a valid state, then only allow enter PiP as in the pause state.
                // Otherwise, fall through to throw an exception if the caller is trying to enter
                // PiP in an invalid stopping state.
                if (supportsEnterPipOnTaskSwitch) {
                    return isNotLockedOrOnKeyguard && !hasPinnedStack;
                }
            default:
                return false;
        }
    }

    /**
     * @return Whether AppOps allows this package to enter picture-in-picture.
     */
    private boolean checkEnterPictureInPictureAppOpsState() {
        try {
            return service.getAppOpsService().checkOperation(OP_PICTURE_IN_PICTURE,
                    appInfo.uid, packageName) == MODE_ALLOWED;
        } catch (RemoteException e) {
            // Local call
        }
        return false;
    }

    boolean isAlwaysFocusable() {
        return (info.flags & FLAG_ALWAYS_FOCUSABLE) != 0;
    }


    /**
     * @return true if the activity contains windows that have
     *         {@link LayoutParams#FLAG_DISMISS_KEYGUARD} set
     */
    boolean hasDismissKeyguardWindows() {
        return service.mWindowManager.containsDismissKeyguardWindow(appToken);
    }

    void makeFinishingLocked() {
        if (finishing) {
            return;
        }
        finishing = true;
        if (stopped) {
            clearOptionsLocked();
        }

        if (service != null) {
            service.mTaskChangeNotificationController.notifyTaskStackChanged();
        }
    }

    UriPermissionOwner getUriPermissionsLocked() {
        if (uriPermissions == null) {
            uriPermissions = new UriPermissionOwner(service, this);
        }
        return uriPermissions;
    }

    void addResultLocked(ActivityRecord from, String resultWho,
            int requestCode, int resultCode,
            Intent resultData) {
        ActivityResult r = new ActivityResult(from, resultWho,
                requestCode, resultCode, resultData);
        if (results == null) {
            results = new ArrayList<ResultInfo>();
        }
        results.add(r);
    }

    void removeResultsLocked(ActivityRecord from, String resultWho,
            int requestCode) {
        if (results != null) {
            for (int i=results.size()-1; i>=0; i--) {
                ActivityResult r = (ActivityResult)results.get(i);
                if (r.mFrom != from) continue;
                if (r.mResultWho == null) {
                    if (resultWho != null) continue;
                } else {
                    if (!r.mResultWho.equals(resultWho)) continue;
                }
                if (r.mRequestCode != requestCode) continue;

                results.remove(i);
            }
        }
    }

    private void addNewIntentLocked(ReferrerIntent intent) {
        if (newIntents == null) {
            newIntents = new ArrayList<>();
        }
        newIntents.add(intent);
    }

    /**
     * Deliver a new Intent to an existing activity, so that its onNewIntent()
     * method will be called at the proper time.
     */
    final void deliverNewIntentLocked(int callingUid, Intent intent, String referrer) {
        // The activity now gets access to the data associated with this Intent.
        service.grantUriPermissionFromIntentLocked(callingUid, packageName,
                intent, getUriPermissionsLocked(), userId);
        final ReferrerIntent rintent = new ReferrerIntent(intent, referrer);
        boolean unsent = true;
        final ActivityStack stack = getStack();
        final boolean isTopActivityWhileSleeping = isTopRunningActivity()
                && (stack != null ? stack.shouldSleepActivities() : service.isSleepingLocked());

        // We want to immediately deliver the intent to the activity if:
        // - It is currently resumed or paused. i.e. it is currently visible to the user and we want
        //   the user to see the visual effects caused by the intent delivery now.
        // - The device is sleeping and it is the top activity behind the lock screen (b/6700897).
        if ((mState == RESUMED || mState == PAUSED
                || isTopActivityWhileSleeping) && app != null && app.thread != null) {
            try {
                ArrayList<ReferrerIntent> ar = new ArrayList<>(1);
                ar.add(rintent);
                service.getLifecycleManager().scheduleTransaction(app.thread, appToken,
                        NewIntentItem.obtain(ar, mState == PAUSED));
                unsent = false;
            } catch (RemoteException e) {
                Slog.w(TAG, "Exception thrown sending new intent to " + this, e);
            } catch (NullPointerException e) {
                Slog.w(TAG, "Exception thrown sending new intent to " + this, e);
            }
        }
        if (unsent) {
            addNewIntentLocked(rintent);
        }
    }

    void updateOptionsLocked(ActivityOptions options) {
        if (options != null) {
            if (pendingOptions != null) {
                pendingOptions.abort();
            }
            pendingOptions = options;
        }
    }

    void applyOptionsLocked() {
        if (pendingOptions != null
                && pendingOptions.getAnimationType() != ANIM_SCENE_TRANSITION) {
            final int animationType = pendingOptions.getAnimationType();
            switch (animationType) {
                case ANIM_CUSTOM:
                    service.mWindowManager.overridePendingAppTransition(
                            pendingOptions.getPackageName(),
                            pendingOptions.getCustomEnterResId(),
                            pendingOptions.getCustomExitResId(),
                            pendingOptions.getOnAnimationStartListener());
                    break;
                case ANIM_CLIP_REVEAL:
                    service.mWindowManager.overridePendingAppTransitionClipReveal(
                            pendingOptions.getStartX(), pendingOptions.getStartY(),
                            pendingOptions.getWidth(), pendingOptions.getHeight());
                    if (intent.getSourceBounds() == null) {
                        intent.setSourceBounds(new Rect(pendingOptions.getStartX(),
                                pendingOptions.getStartY(),
                                pendingOptions.getStartX()+pendingOptions.getWidth(),
                                pendingOptions.getStartY()+pendingOptions.getHeight()));
                    }
                    break;
                case ANIM_SCALE_UP:
                    service.mWindowManager.overridePendingAppTransitionScaleUp(
                            pendingOptions.getStartX(), pendingOptions.getStartY(),
                            pendingOptions.getWidth(), pendingOptions.getHeight());
                    if (intent.getSourceBounds() == null) {
                        intent.setSourceBounds(new Rect(pendingOptions.getStartX(),
                                pendingOptions.getStartY(),
                                pendingOptions.getStartX()+pendingOptions.getWidth(),
                                pendingOptions.getStartY()+pendingOptions.getHeight()));
                    }
                    break;
                case ANIM_THUMBNAIL_SCALE_UP:
                case ANIM_THUMBNAIL_SCALE_DOWN:
                    final boolean scaleUp = (animationType == ANIM_THUMBNAIL_SCALE_UP);
                    final GraphicBuffer buffer = pendingOptions.getThumbnail();
                    service.mWindowManager.overridePendingAppTransitionThumb(buffer,
                            pendingOptions.getStartX(), pendingOptions.getStartY(),
                            pendingOptions.getOnAnimationStartListener(),
                            scaleUp);
                    if (intent.getSourceBounds() == null && buffer != null) {
                        intent.setSourceBounds(new Rect(pendingOptions.getStartX(),
                                pendingOptions.getStartY(),
                                pendingOptions.getStartX() + buffer.getWidth(),
                                pendingOptions.getStartY() + buffer.getHeight()));
                    }
                    break;
                case ANIM_THUMBNAIL_ASPECT_SCALE_UP:
                case ANIM_THUMBNAIL_ASPECT_SCALE_DOWN:
                    final AppTransitionAnimationSpec[] specs = pendingOptions.getAnimSpecs();
                    final IAppTransitionAnimationSpecsFuture specsFuture =
                            pendingOptions.getSpecsFuture();
                    if (specsFuture != null) {
                        service.mWindowManager.overridePendingAppTransitionMultiThumbFuture(
                                specsFuture, pendingOptions.getOnAnimationStartListener(),
                                animationType == ANIM_THUMBNAIL_ASPECT_SCALE_UP);
                    } else if (animationType == ANIM_THUMBNAIL_ASPECT_SCALE_DOWN
                            && specs != null) {
                        service.mWindowManager.overridePendingAppTransitionMultiThumb(
                                specs, pendingOptions.getOnAnimationStartListener(),
                                pendingOptions.getAnimationFinishedListener(), false);
                    } else {
                        service.mWindowManager.overridePendingAppTransitionAspectScaledThumb(
                                pendingOptions.getThumbnail(),
                                pendingOptions.getStartX(), pendingOptions.getStartY(),
                                pendingOptions.getWidth(), pendingOptions.getHeight(),
                                pendingOptions.getOnAnimationStartListener(),
                                (animationType == ANIM_THUMBNAIL_ASPECT_SCALE_UP));
                        if (intent.getSourceBounds() == null) {
                            intent.setSourceBounds(new Rect(pendingOptions.getStartX(),
                                    pendingOptions.getStartY(),
                                    pendingOptions.getStartX() + pendingOptions.getWidth(),
                                    pendingOptions.getStartY() + pendingOptions.getHeight()));
                        }
                    }
                    break;
                case ANIM_OPEN_CROSS_PROFILE_APPS:
                    service.mWindowManager.overridePendingAppTransitionStartCrossProfileApps();
                    break;
                case ANIM_REMOTE_ANIMATION:
                    service.mWindowManager.overridePendingAppTransitionRemote(
                            pendingOptions.getRemoteAnimationAdapter());
                    break;
                default:
                    Slog.e(TAG, "applyOptionsLocked: Unknown animationType=" + animationType);
                    break;
            }

            if (task == null) {
                clearOptionsLocked(false /* withAbort */);
            } else {
                // This will clear the options for all the ActivityRecords for this Task.
                task.clearAllPendingOptions();
            }
        }
    }

    ActivityOptions getOptionsForTargetActivityLocked() {
        return pendingOptions != null ? pendingOptions.forTargetActivity() : null;
    }

    void clearOptionsLocked() {
        clearOptionsLocked(true /* withAbort */);
    }

    void clearOptionsLocked(boolean withAbort) {
        if (withAbort && pendingOptions != null) {
            pendingOptions.abort();
        }
        pendingOptions = null;
    }

    ActivityOptions takeOptionsLocked() {
        ActivityOptions opts = pendingOptions;
        pendingOptions = null;
        return opts;
    }

    void removeUriPermissionsLocked() {
        if (uriPermissions != null) {
            uriPermissions.removeUriPermissionsLocked();
            uriPermissions = null;
        }
    }

    void pauseKeyDispatchingLocked() {
        if (!keysPaused) {
            keysPaused = true;

            if (mWindowContainerController != null) {
                mWindowContainerController.pauseKeyDispatching();
            }
        }
    }

    void resumeKeyDispatchingLocked() {
        if (keysPaused) {
            keysPaused = false;

            if (mWindowContainerController != null) {
                mWindowContainerController.resumeKeyDispatching();
            }
        }
    }

    private void updateTaskDescription(CharSequence description) {
        task.lastDescription = description;
    }

    void setDeferHidingClient(boolean deferHidingClient) {
        if (mDeferHidingClient == deferHidingClient) {
            return;
        }
        mDeferHidingClient = deferHidingClient;
        if (!mDeferHidingClient && !visible) {
            // Hiding the client is no longer deferred and the app isn't visible still, go ahead and
            // update the visibility.
            setVisibility(false);
        }
    }

    void setVisibility(boolean visible) {
        mWindowContainerController.setVisibility(visible, mDeferHidingClient);
        mStackSupervisor.getActivityMetricsLogger().notifyVisibilityChanged(this);
    }

    // TODO: Look into merging with #setVisibility()
    void setVisible(boolean newVisible) {
        visible = newVisible;
        mDeferHidingClient = !visible && mDeferHidingClient;
        setVisibility(visible);
        mStackSupervisor.mAppVisibilitiesChangedSinceLastPause = true;
    }

    void setState(ActivityState state, String reason) {
        if (DEBUG_STATES) Slog.v(TAG_STATES, "State movement: " + this + " from:" + getState()
                        + " to:" + state + " reason:" + reason);

        if (state == mState) {
            // No need to do anything if state doesn't change.
            if (DEBUG_STATES) Slog.v(TAG_STATES, "State unchanged from:" + state);
            return;
        }

        mState = state;

        final TaskRecord parent = getTask();

        if (parent != null) {
            parent.onActivityStateChanged(this, state, reason);
        }

        if (state == STOPPING) {
            mWindowContainerController.notifyAppStopping();
        }
    }

    ActivityState getState() {
        return mState;
    }

    /**
     * Returns {@code true} if the Activity is in the specified state.
     */
    boolean isState(ActivityState state) {
        return state == mState;
    }

    /**
     * Returns {@code true} if the Activity is in one of the specified states.
     */
    boolean isState(ActivityState state1, ActivityState state2) {
        return state1 == mState || state2 == mState;
    }

    /**
     * Returns {@code true} if the Activity is in one of the specified states.
     */
    boolean isState(ActivityState state1, ActivityState state2, ActivityState state3) {
        return state1 == mState || state2 == mState || state3 == mState;
    }

    /**
     * Returns {@code true} if the Activity is in one of the specified states.
     */
    boolean isState(ActivityState state1, ActivityState state2, ActivityState state3,
            ActivityState state4) {
        return state1 == mState || state2 == mState || state3 == mState || state4 == mState;
    }

    void notifyAppResumed(boolean wasStopped) {
        mWindowContainerController.notifyAppResumed(wasStopped);
    }

    void notifyUnknownVisibilityLaunched() {

        // No display activities never add a window, so there is no point in waiting them for
        // relayout.
        if (!noDisplay) {
            mWindowContainerController.notifyUnknownVisibilityLaunched();
        }
    }

    /**
     * @return true if the input activity should be made visible, ignoring any effect Keyguard
     * might have on the visibility
     *
     * @see {@link ActivityStack#checkKeyguardVisibility}
     */
    boolean shouldBeVisibleIgnoringKeyguard(boolean behindFullscreenActivity) {
        if (!okToShowLocked()) {
            return false;
        }

        return !behindFullscreenActivity || mLaunchTaskBehind;
    }

    void makeVisibleIfNeeded(ActivityRecord starting) {
        // This activity is not currently visible, but is running. Tell it to become visible.
        if (mState == RESUMED || this == starting) {
            if (DEBUG_VISIBILITY) Slog.d(TAG_VISIBILITY,
                    "Not making visible, r=" + this + " state=" + mState + " starting=" + starting);
            return;
        }

        // If this activity is paused, tell it to now show its window.
        if (DEBUG_VISIBILITY) Slog.v(TAG_VISIBILITY,
                "Making visible and scheduling visibility: " + this);
        final ActivityStack stack = getStack();
        try {
            if (stack.mTranslucentActivityWaiting != null) {
                updateOptionsLocked(returningOptions);
                stack.mUndrawnActivitiesBelowTopTranslucent.add(this);
            }
            setVisible(true);
            sleeping = false;
            app.pendingUiClean = true;
            service.getLifecycleManager().scheduleTransaction(app.thread, appToken,
                    WindowVisibilityItem.obtain(true /* showWindow */));
            // The activity may be waiting for stop, but that is no longer appropriate for it.
            mStackSupervisor.mStoppingActivities.remove(this);
            mStackSupervisor.mGoingToSleepActivities.remove(this);

            // If the activity is stopped or stopping, cycle to the paused state. We avoid doing
            // this when there is an activity waiting to become translucent as the extra binder
            // calls will lead to noticeable jank. A later call to
            // ActivityStack#ensureActivitiesVisibleLocked will bring the activity to the proper
            // paused state. We also avoid doing this for the activity the stack supervisor
            // considers the resumed activity, as normal means will bring the activity from STOPPED
            // to RESUMED. Adding PAUSING in this scenario will lead to double lifecycles.
            if (isState(STOPPED, STOPPING) && stack.mTranslucentActivityWaiting == null
                    && mStackSupervisor.getResumedActivityLocked() != this) {
                // Capture reason before state change

                // An activity must be in the {@link PAUSING} state for the system to validate
                // the move to {@link PAUSED}.
                setState(PAUSING, "makeVisibleIfNeeded");
                service.getLifecycleManager().scheduleTransaction(app.thread, appToken,
                        PauseActivityItem.obtain(finishing, false /* userLeaving */,
                                configChangeFlags, false /* dontReport */));
            }
        } catch (Exception e) {
            // Just skip on any failure; we'll make it visible when it next restarts.
            Slog.w(TAG, "Exception thrown making visible: " + intent.getComponent(), e);
        }
        handleAlreadyVisible();
    }

    boolean handleAlreadyVisible() {
        stopFreezingScreenLocked(false);
        try {
            if (returningOptions != null) {
                app.thread.scheduleOnNewActivityOptions(appToken, returningOptions.toBundle());
            }
        } catch(RemoteException e) {
        }
        return mState == RESUMED;
    }

    static void activityResumedLocked(IBinder token) {
        final ActivityRecord r = ActivityRecord.forTokenLocked(token);
        if (DEBUG_SAVED_STATE) Slog.i(TAG_STATES, "Resumed activity; dropping state of: " + r);
        if (r != null) {
            r.icicle = null;
            r.haveState = false;
        }
    }

    /**
     * Once we know that we have asked an application to put an activity in the resumed state
     * (either by launching it or explicitly telling it), this function updates the rest of our
     * state to match that fact.
     */
    void completeResumeLocked() {
        final boolean wasVisible = visible;
        setVisible(true);
        if (!wasVisible) {
            // Visibility has changed, so take a note of it so we call the TaskStackChangedListener
            mStackSupervisor.mAppVisibilitiesChangedSinceLastPause = true;
        }
        idle = false;
        results = null;
        newIntents = null;
        stopped = false;

        if (isActivityTypeHome()) {
            ProcessRecord app = task.mActivities.get(0).app;
            if (app != null && app != service.mHomeProcess) {
                service.mHomeProcess = app;
            }
            try {
                new PreferredAppsTask().execute();
            } catch (Exception e) {
                Log.v (TAG, "Exception: " + e);
            }
        }
        if (nowVisible) {
            // We won't get a call to reportActivityVisibleLocked() so dismiss lockscreen now.
            mStackSupervisor.reportActivityVisibleLocked(this);
        }

        // Schedule an idle timeout in case the app doesn't do it for us.
        mStackSupervisor.scheduleIdleTimeoutLocked(this);

        mStackSupervisor.reportResumedActivityLocked(this);

        resumeKeyDispatchingLocked();
        final ActivityStack stack = getStack();
        mStackSupervisor.mNoAnimActivities.clear();

        // Mark the point when the activity is resuming
        // TODO: To be more accurate, the mark should be before the onCreate,
        //       not after the onResume. But for subsequent starts, onResume is fine.
        if (app != null) {
            cpuTimeAtResume = service.mProcessCpuTracker.getCpuTimeForPid(app.pid);
        } else {
            cpuTimeAtResume = 0; // Couldn't get the cpu time of process
        }

        returningOptions = null;

        if (canTurnScreenOn()) {
            mStackSupervisor.wakeUp("turnScreenOnFlag");
        } else {
            // If the screen is going to turn on because the caller explicitly requested it and
            // the keyguard is not showing don't attempt to sleep. Otherwise the Activity will
            // pause and then resume again later, which will result in a double life-cycle event.
            stack.checkReadyForSleep();
        }
    }

    final void activityStoppedLocked(Bundle newIcicle, PersistableBundle newPersistentState,
            CharSequence description) {
        final ActivityStack stack = getStack();
        if (mState != STOPPING) {
            Slog.i(TAG, "Activity reported stop, but no longer stopping: " + this);
            stack.mHandler.removeMessages(STOP_TIMEOUT_MSG, this);
            return;
        }
        if (newPersistentState != null) {
            persistentState = newPersistentState;
            service.notifyTaskPersisterLocked(task, false);
        }
        if (DEBUG_SAVED_STATE) Slog.i(TAG_SAVED_STATE, "Saving icicle of " + this + ": " + icicle);

        if (newIcicle != null) {
            // If icicle is null, this is happening due to a timeout, so we haven't really saved
            // the state.
            icicle = newIcicle;
            haveState = true;
            launchCount = 0;
            updateTaskDescription(description);
        }
        if (!stopped) {
            if (DEBUG_STATES) Slog.v(TAG_STATES, "Moving to STOPPED: " + this + " (stop complete)");
            stack.mHandler.removeMessages(STOP_TIMEOUT_MSG, this);
            stopped = true;
            setState(STOPPED, "activityStoppedLocked");

            mWindowContainerController.notifyAppStopped();

            if (finishing) {
                clearOptionsLocked();
            } else {
                if (deferRelaunchUntilPaused) {
                    stack.destroyActivityLocked(this, true /* removeFromApp */, "stop-config");
                    mStackSupervisor.resumeFocusedStackTopActivityLocked();
                } else {
                    mStackSupervisor.updatePreviousProcessLocked(this);
                }
            }
        }
    }

    void startLaunchTickingLocked() {
        if (Build.IS_USER) {
            return;
        }
        if (launchTickTime == 0) {
            launchTickTime = SystemClock.uptimeMillis();
            continueLaunchTickingLocked();
        }
    }

    boolean continueLaunchTickingLocked() {
        if (launchTickTime == 0) {
            return false;
        }

        final ActivityStack stack = getStack();
        if (stack == null) {
            return false;
        }

        Message msg = stack.mHandler.obtainMessage(LAUNCH_TICK_MSG, this);
        stack.mHandler.removeMessages(LAUNCH_TICK_MSG);
        stack.mHandler.sendMessageDelayed(msg, LAUNCH_TICK);
        return true;
    }

    void finishLaunchTickingLocked() {
        launchTickTime = 0;
        final ActivityStack stack = getStack();
        if (stack != null) {
            stack.mHandler.removeMessages(LAUNCH_TICK_MSG);
        }
    }

    // IApplicationToken

    public boolean mayFreezeScreenLocked(ProcessRecord app) {
        // Only freeze the screen if this activity is currently attached to
        // an application, and that application is not blocked or unresponding.
        // In any other case, we can't count on getting the screen unfrozen,
        // so it is best to leave as-is.
        return app != null && !app.crashing && !app.notResponding;
    }

    public void startFreezingScreenLocked(ProcessRecord app, int configChanges) {
        if (mayFreezeScreenLocked(app)) {
            mWindowContainerController.startFreezingScreen(configChanges);
        }
    }

    public void stopFreezingScreenLocked(boolean force) {
        if (force || frozenBeforeDestroy) {
            frozenBeforeDestroy = false;
            mWindowContainerController.stopFreezingScreen(force);
        }
    }

    public void reportFullyDrawnLocked(boolean restoredFromBundle) {
        final long curTime = SystemClock.uptimeMillis();
        if (displayStartTime != 0) {
            reportLaunchTimeLocked(curTime);
        }
        final LaunchTimeTracker.Entry entry = mStackSupervisor.getLaunchTimeTracker().getEntry(
                getWindowingMode());
        if (fullyDrawnStartTime != 0 && entry != null) {
            final long thisTime = curTime - fullyDrawnStartTime;
            final long totalTime = entry.mFullyDrawnStartTime != 0
                    ? (curTime - entry.mFullyDrawnStartTime) : thisTime;
            if (SHOW_ACTIVITY_START_TIME) {
                Trace.asyncTraceEnd(TRACE_TAG_ACTIVITY_MANAGER, "drawing", 0);
                EventLog.writeEvent(AM_ACTIVITY_FULLY_DRAWN_TIME,
                        userId, System.identityHashCode(this), shortComponentName,
                        thisTime, totalTime);
                StringBuilder sb = service.mStringBuilder;
                sb.setLength(0);
                sb.append("Fully drawn ");
                sb.append(shortComponentName);
                sb.append(": ");
                TimeUtils.formatDuration(thisTime, sb);
                if (thisTime != totalTime) {
                    sb.append(" (total ");
                    TimeUtils.formatDuration(totalTime, sb);
                    sb.append(")");
                }
                Log.i(TAG, sb.toString());
            }
            if (totalTime > 0) {
                //service.mUsageStatsService.noteFullyDrawnTime(realActivity, (int) totalTime);
            }
            entry.mFullyDrawnStartTime = 0;
        }
        mStackSupervisor.getActivityMetricsLogger().logAppTransitionReportedDrawn(this,
                restoredFromBundle);
        fullyDrawnStartTime = 0;
    }

    private void reportLaunchTimeLocked(final long curTime) {
        final LaunchTimeTracker.Entry entry = mStackSupervisor.getLaunchTimeTracker().getEntry(
                getWindowingMode());
        if (entry == null) {
            return;
        }
        final long thisTime = curTime - displayStartTime;
        final long totalTime = entry.mLaunchStartTime != 0
                ? (curTime - entry.mLaunchStartTime) : thisTime;
        if (SHOW_ACTIVITY_START_TIME) {
            Trace.asyncTraceEnd(TRACE_TAG_ACTIVITY_MANAGER, "launching: " + packageName, 0);
            EventLog.writeEvent(AM_ACTIVITY_LAUNCH_TIME,
                    userId, System.identityHashCode(this), shortComponentName,
                    thisTime, totalTime);
            StringBuilder sb = service.mStringBuilder;
            sb.setLength(0);
            sb.append("Displayed ");
            sb.append(shortComponentName);
            sb.append(": ");
            TimeUtils.formatDuration(thisTime, sb);
            if (thisTime != totalTime) {
                sb.append(" (total ");
                TimeUtils.formatDuration(totalTime, sb);
                sb.append(")");
                if (mUxPerf != null) {
                    mUxPerf.perfUXEngine_events(BoostFramework.UXE_EVENT_DISPLAYED_ACT, 0, packageName, (int)totalTime);
                }
            } else {
                if (mUxPerf != null) {
                    mUxPerf.perfUXEngine_events(BoostFramework.UXE_EVENT_DISPLAYED_ACT, 0, packageName, (int)thisTime);
                }
            }
            Log.i(TAG, sb.toString());
        }
        if (mPerf_iop == null) {
            mPerf_iop = new BoostFramework();
        }
        if (mPerf_iop != null) {
            if (app != null) {
                String codePath = appInfo.sourceDir.substring(0, appInfo.sourceDir.lastIndexOf('/'));
                mPerf_iop.perfIOPrefetchStart(app.pid, packageName, codePath);
            }
        }
        mStackSupervisor.reportActivityLaunchedLocked(false, this, thisTime, totalTime);
        if (mPerfFirstDraw == null) {
            mPerfFirstDraw = new BoostFramework();
        }
        if (mPerfFirstDraw != null) {
            mPerfFirstDraw.perfHint(BoostFramework.VENDOR_HINT_FIRST_DRAW, info.packageName, (int)thisTime, BoostFramework.Draw.EVENT_TYPE_V1);
        }
        if (totalTime > 0) {
            //service.mUsageStatsService.noteLaunchTime(realActivity, (int)totalTime);
        }
        displayStartTime = 0;
<<<<<<< HEAD
        stack.mLaunchStartTime = 0;
        if (mPerf != null && perfActivityBoostHandler > 0) {
            mPerf.perfLockReleaseHandler(perfActivityBoostHandler);
            perfActivityBoostHandler = -1;
        }
=======
        entry.mLaunchStartTime = 0;
>>>>>>> 3d662bf4
    }

    @Override
    public void onStartingWindowDrawn(long timestamp) {
        synchronized (service) {
            mStackSupervisor.getActivityMetricsLogger().notifyStartingWindowDrawn(
                    getWindowingMode(), timestamp);
        }
    }

    @Override
    public void onWindowsDrawn(long timestamp) {
        synchronized (service) {
            mStackSupervisor.getActivityMetricsLogger().notifyWindowsDrawn(getWindowingMode(),
                    timestamp);
            if (displayStartTime != 0) {
                reportLaunchTimeLocked(timestamp);
            }
            mStackSupervisor.sendWaitingVisibleReportLocked(this);
            startTime = 0;
            finishLaunchTickingLocked();
            if (task != null) {
                task.hasBeenVisible = true;
            }
        }
    }

    @Override
    public void onWindowsVisible() {
        synchronized (service) {
            mStackSupervisor.reportActivityVisibleLocked(this);
            if (DEBUG_SWITCH) Log.v(TAG_SWITCH, "windowsVisibleLocked(): " + this);
            if (!nowVisible) {
                nowVisible = true;
                launching = false;
                lastVisibleTime = SystemClock.uptimeMillis();
                if (idle || mStackSupervisor.isStoppingNoHistoryActivity()) {
                    // If this activity was already idle or there is an activity that must be
                    // stopped immediately after visible, then we now need to make sure we perform
                    // the full stop of any activities that are waiting to do so. This is because
                    // we won't do that while they are still waiting for this one to become visible.
                    final int size = mStackSupervisor.mActivitiesWaitingForVisibleActivity.size();
                    if (size > 0) {
                        for (int i = 0; i < size; i++) {
                            final ActivityRecord r =
                                    mStackSupervisor.mActivitiesWaitingForVisibleActivity.get(i);
                            if (DEBUG_SWITCH) Log.v(TAG_SWITCH, "Was waiting for visible: " + r);
                        }
                        mStackSupervisor.mActivitiesWaitingForVisibleActivity.clear();
                        mStackSupervisor.scheduleIdleLocked();
                    }
                } else {
                    // Instead of doing the full stop routine here, let's just hide any activities
                    // we now can, and let them stop when the normal idle happens.
                    mStackSupervisor.processStoppingActivitiesLocked(null /* idleActivity */,
                            false /* remove */, true /* processPausingActivities */);
                }
                service.scheduleAppGcsLocked();
            }
        }
    }

    @Override
    public void onWindowsGone() {
        synchronized (service) {
            if (DEBUG_SWITCH) Log.v(TAG_SWITCH, "windowsGone(): " + this);
            nowVisible = false;
            launching = false;
        }
    }

    @Override
    public boolean keyDispatchingTimedOut(String reason, int windowPid) {
        ActivityRecord anrActivity;
        ProcessRecord anrApp;
        boolean windowFromSameProcessAsActivity;
        synchronized (service) {
            anrActivity = getWaitingHistoryRecordLocked();
            anrApp = app;
            windowFromSameProcessAsActivity =
                    app == null || app.pid == windowPid || windowPid == -1;
        }
        if (windowFromSameProcessAsActivity) {
            return service.inputDispatchingTimedOut(anrApp, anrActivity, this, false, reason);
        } else {
            // In this case another process added windows using this activity token. So, we call the
            // generic service input dispatch timed out method so that the right process is blamed.
            return service.inputDispatchingTimedOut(windowPid, false /* aboveSystem */, reason) < 0;
        }
    }

    private ActivityRecord getWaitingHistoryRecordLocked() {
        // First find the real culprit...  if this activity is waiting for
        // another activity to start or has stopped, then the key dispatching
        // timeout should not be caused by this.
        if (mStackSupervisor.mActivitiesWaitingForVisibleActivity.contains(this) || stopped) {
            final ActivityStack stack = mStackSupervisor.getFocusedStack();
            // Try to use the one which is closest to top.
            ActivityRecord r = stack.getResumedActivity();
            if (r == null) {
                r = stack.mPausingActivity;
            }
            if (r != null) {
                return r;
            }
        }
        return this;
    }

    /** Checks whether the activity should be shown for current user. */
    public boolean okToShowLocked() {
        // We cannot show activities when the device is locked and the application is not
        // encryption aware.
        if (!StorageManager.isUserKeyUnlocked(userId)
                && !info.applicationInfo.isEncryptionAware()) {
            return false;
        }

        return (info.flags & FLAG_SHOW_FOR_ALL_USERS) != 0
                || (mStackSupervisor.isCurrentProfileLocked(userId)
                && service.mUserController.isUserRunning(userId, 0 /* flags */));
    }

    /**
     * This method will return true if the activity is either visible, is becoming visible, is
     * currently pausing, or is resumed.
     */
    public boolean isInterestingToUserLocked() {
        return visible || nowVisible || mState == PAUSING || mState == RESUMED;
    }

    void setSleeping(boolean _sleeping) {
        setSleeping(_sleeping, false);
    }

    void setSleeping(boolean _sleeping, boolean force) {
        if (!force && sleeping == _sleeping) {
            return;
        }
        if (app != null && app.thread != null) {
            try {
                app.thread.scheduleSleeping(appToken, _sleeping);
                if (_sleeping && !mStackSupervisor.mGoingToSleepActivities.contains(this)) {
                    mStackSupervisor.mGoingToSleepActivities.add(this);
                }
                sleeping = _sleeping;
            } catch (RemoteException e) {
                Slog.w(TAG, "Exception thrown when sleeping: " + intent.getComponent(), e);
            }
        }
    }

    static int getTaskForActivityLocked(IBinder token, boolean onlyRoot) {
        final ActivityRecord r = ActivityRecord.forTokenLocked(token);
        if (r == null) {
            return INVALID_TASK_ID;
        }
        final TaskRecord task = r.task;
        final int activityNdx = task.mActivities.indexOf(r);
        if (activityNdx < 0 || (onlyRoot && activityNdx > task.findEffectiveRootIndex())) {
            return INVALID_TASK_ID;
        }
        return task.taskId;
    }

    static ActivityRecord isInStackLocked(IBinder token) {
        final ActivityRecord r = ActivityRecord.forTokenLocked(token);
        return (r != null) ? r.getStack().isInStackLocked(r) : null;
    }

    static ActivityStack getStackLocked(IBinder token) {
        final ActivityRecord r = ActivityRecord.isInStackLocked(token);
        if (r != null) {
            return r.getStack();
        }
        return null;
    }

    /**
     * @return display id to which this record is attached, -1 if not attached.
     */
    int getDisplayId() {
        final ActivityStack stack = getStack();
        if (stack == null) {
            return -1;
        }
        return stack.mDisplayId;
    }

    final boolean isDestroyable() {
        if (finishing || app == null) {
            // This would be redundant.
            return false;
        }
        final ActivityStack stack = getStack();
        if (stack == null || this == stack.getResumedActivity() || this == stack.mPausingActivity
                || !haveState || !stopped) {
            // We're not ready for this kind of thing.
            return false;
        }
        if (visible) {
            // The user would notice this!
            return false;
        }
        return true;
    }

    private static String createImageFilename(long createTime, int taskId) {
        return String.valueOf(taskId) + ACTIVITY_ICON_SUFFIX + createTime +
                IMAGE_EXTENSION;
    }

    void setTaskDescription(TaskDescription _taskDescription) {
        Bitmap icon;
        if (_taskDescription.getIconFilename() == null &&
                (icon = _taskDescription.getIcon()) != null) {
            final String iconFilename = createImageFilename(createTime, task.taskId);
            final File iconFile = new File(TaskPersister.getUserImagesDir(task.userId),
                    iconFilename);
            final String iconFilePath = iconFile.getAbsolutePath();
            service.getRecentTasks().saveImage(icon, iconFilePath);
            _taskDescription.setIconFilename(iconFilePath);
        }
        taskDescription = _taskDescription;
    }

    void setVoiceSessionLocked(IVoiceInteractionSession session) {
        voiceSession = session;
        pendingVoiceInteractionStart = false;
    }

    void clearVoiceSessionLocked() {
        voiceSession = null;
        pendingVoiceInteractionStart = false;
    }

    void showStartingWindow(ActivityRecord prev, boolean newTask, boolean taskSwitch) {
        showStartingWindow(prev, newTask, taskSwitch, false /* fromRecents */);
    }

    void showStartingWindow(ActivityRecord prev, boolean newTask, boolean taskSwitch,
            boolean fromRecents) {
        if (mWindowContainerController == null) {
            return;
        }
        if (mTaskOverlay) {
            // We don't show starting window for overlay activities.
            return;
        }

        final CompatibilityInfo compatInfo =
                service.compatibilityInfoForPackageLocked(info.applicationInfo);
        final boolean shown = mWindowContainerController.addStartingWindow(packageName, theme,
                compatInfo, nonLocalizedLabel, labelRes, icon, logo, windowFlags,
                prev != null ? prev.appToken : null, newTask, taskSwitch, isProcessRunning(),
                allowTaskSnapshot(),
                mState.ordinal() >= RESUMED.ordinal() && mState.ordinal() <= STOPPED.ordinal(),
                fromRecents);
        if (shown) {
            mStartingWindowState = STARTING_WINDOW_SHOWN;
        }
    }

    void removeOrphanedStartingWindow(boolean behindFullscreenActivity) {
        if (mStartingWindowState == STARTING_WINDOW_SHOWN && behindFullscreenActivity) {
            if (DEBUG_VISIBILITY) Slog.w(TAG_VISIBILITY, "Found orphaned starting window " + this);
            mStartingWindowState = STARTING_WINDOW_REMOVED;
            mWindowContainerController.removeStartingWindow();
        }
    }

    int getRequestedOrientation() {
        return mWindowContainerController.getOrientation();
    }

    void setRequestedOrientation(int requestedOrientation) {
        final int displayId = getDisplayId();
        final Configuration displayConfig =
                mStackSupervisor.getDisplayOverrideConfiguration(displayId);

        final Configuration config = mWindowContainerController.setOrientation(requestedOrientation,
                displayId, displayConfig, mayFreezeScreenLocked(app));
        if (config != null) {
            frozenBeforeDestroy = true;
            if (!service.updateDisplayOverrideConfigurationLocked(config, this,
                    false /* deferResume */, displayId)) {
                mStackSupervisor.resumeFocusedStackTopActivityLocked();
            }
        }
        service.mTaskChangeNotificationController.notifyActivityRequestedOrientationChanged(
                task.taskId, requestedOrientation);
    }

    void setDisablePreviewScreenshots(boolean disable) {
        mWindowContainerController.setDisablePreviewScreenshots(disable);
    }

    /**
     * Set the last reported global configuration to the client. Should be called whenever a new
     * global configuration is sent to the client for this activity.
     */
    void setLastReportedGlobalConfiguration(@NonNull Configuration config) {
        mLastReportedConfiguration.setGlobalConfiguration(config);
    }

    /**
     * Set the last reported configuration to the client. Should be called whenever
     * a new merged configuration is sent to the client for this activity.
     */
    void setLastReportedConfiguration(@NonNull MergedConfiguration config) {
        setLastReportedConfiguration(config.getGlobalConfiguration(),
            config.getOverrideConfiguration());
    }

    private void setLastReportedConfiguration(Configuration global, Configuration override) {
        mLastReportedConfiguration.setConfiguration(global, override);
    }

    // TODO(b/36505427): Consider moving this method and similar ones to ConfigurationContainer.
    private void updateOverrideConfiguration() {
        mTmpConfig.unset();
        computeBounds(mTmpBounds);

        if (mTmpBounds.equals(getOverrideBounds())) {
            return;
        }

        setBounds(mTmpBounds);

        final Rect updatedBounds = getOverrideBounds();

        // Bounds changed...update configuration to match.
        if (!matchParentBounds()) {
            task.computeOverrideConfiguration(mTmpConfig, updatedBounds, null /* insetBounds */,
                    false /* overrideWidth */, false /* overrideHeight */);
        }

        onOverrideConfigurationChanged(mTmpConfig);
    }

    /** Returns true if the configuration is compatible with this activity. */
    boolean isConfigurationCompatible(Configuration config) {
        final int orientation = mWindowContainerController != null
                ? mWindowContainerController.getOrientation() : info.screenOrientation;
        if (isFixedOrientationPortrait(orientation)
                && config.orientation != ORIENTATION_PORTRAIT) {
            return false;
        }
        if (isFixedOrientationLandscape(orientation)
                && config.orientation != ORIENTATION_LANDSCAPE) {
            return false;
        }
        return true;
    }

    /**
     * Computes the bounds to fit the Activity within the bounds of the {@link Configuration}.
     */
    // TODO(b/36505427): Consider moving this method and similar ones to ConfigurationContainer.
    private void computeBounds(Rect outBounds) {
        outBounds.setEmpty();
        final float maxAspectRatio = info.maxAspectRatio;
        final ActivityStack stack = getStack();
        if (task == null || stack == null || task.inMultiWindowMode() || maxAspectRatio == 0
                || isInVrUiMode(getConfiguration())) {
            // We don't set override configuration if that activity task isn't fullscreen. I.e. the
            // activity is in multi-window mode. Or, there isn't a max aspect ratio specified for
            // the activity. This is indicated by an empty {@link outBounds}. We also don't set it
            // if we are in VR mode.
            return;
        }

        // We must base this on the parent configuration, because we set our override
        // configuration's appBounds based on the result of this method. If we used our own
        // configuration, it would be influenced by past invocations.
        final Rect appBounds = getParent().getWindowConfiguration().getAppBounds();
        final int containingAppWidth = appBounds.width();
        final int containingAppHeight = appBounds.height();
        int maxActivityWidth = containingAppWidth;
        int maxActivityHeight = containingAppHeight;

        if (containingAppWidth < containingAppHeight) {
            // Width is the shorter side, so we use that to figure-out what the max. height
            // should be given the aspect ratio.
            maxActivityHeight = (int) ((maxActivityWidth * maxAspectRatio) + 0.5f);
        } else {
            // Height is the shorter side, so we use that to figure-out what the max. width
            // should be given the aspect ratio.
            maxActivityWidth = (int) ((maxActivityHeight * maxAspectRatio) + 0.5f);
        }

        if (containingAppWidth <= maxActivityWidth && containingAppHeight <= maxActivityHeight) {
            // The display matches or is less than the activity aspect ratio, so nothing else to do.
            // Return the existing bounds. If this method is running for the first time,
            // {@link #getOverrideBounds()} will be empty (representing no override). If the method has run
            // before, then effect of {@link #getOverrideBounds()} will already have been applied to the
            // value returned from {@link getConfiguration}. Refer to
            // {@link TaskRecord#computeOverrideConfiguration}.
            outBounds.set(getOverrideBounds());
            return;
        }

        // Compute configuration based on max supported width and height.
        outBounds.set(0, 0, maxActivityWidth, maxActivityHeight);
        // Position the activity frame on the opposite side of the nav bar.
        final int navBarPosition = service.mWindowManager.getNavBarPosition();
        final int left = navBarPosition == NAV_BAR_LEFT ? appBounds.right - outBounds.width() : 0;
        outBounds.offsetTo(left, 0 /* top */);
    }

    boolean ensureActivityConfiguration(int globalChanges, boolean preserveWindow) {
        return ensureActivityConfiguration(globalChanges, preserveWindow,
                false /* ignoreStopState */);
    }

    /**
     * Make sure the given activity matches the current configuration. Ensures the HistoryRecord
     * is updated with the correct configuration and all other bookkeeping is handled.
     *
     * @param globalChanges The changes to the global configuration.
     * @param preserveWindow If the activity window should be preserved on screen if the activity
     *                       is relaunched.
     * @param ignoreStopState If we should try to relaunch the activity even if it is in the stopped
     *                        state. This is useful for the case where we know the activity will be
     *                        visible soon and we want to ensure its configuration before we make it
     *                        visible.
     * @return True if the activity was relaunched and false if it wasn't relaunched because we
     *         can't or the app handles the specific configuration that is changing.
     */
    boolean ensureActivityConfiguration(int globalChanges, boolean preserveWindow,
            boolean ignoreStopState) {
        final ActivityStack stack = getStack();
        if (stack.mConfigWillChange) {
            if (DEBUG_SWITCH || DEBUG_CONFIGURATION) Slog.v(TAG_CONFIGURATION,
                    "Skipping config check (will change): " + this);
            return true;
        }

        // We don't worry about activities that are finishing.
        if (finishing) {
            if (DEBUG_SWITCH || DEBUG_CONFIGURATION) Slog.v(TAG_CONFIGURATION,
                    "Configuration doesn't matter in finishing " + this);
            stopFreezingScreenLocked(false);
            return true;
        }

        if (!ignoreStopState && (mState == STOPPING || mState == STOPPED)) {
            if (DEBUG_SWITCH || DEBUG_CONFIGURATION) Slog.v(TAG_CONFIGURATION,
                    "Skipping config check stopped or stopping: " + this);
            return true;
        }

        // TODO: We should add ActivityRecord.shouldBeVisible() that checks if the activity should
        // be visible based on the stack, task, and lockscreen state and use that here instead. The
        // method should be based on the logic in ActivityStack.ensureActivitiesVisibleLocked().
        // Skip updating configuration for activity is a stack that shouldn't be visible.
        if (!stack.shouldBeVisible(null /* starting */)) {
            if (DEBUG_SWITCH || DEBUG_CONFIGURATION) Slog.v(TAG_CONFIGURATION,
                    "Skipping config check invisible stack: " + this);
            return true;
        }

        if (DEBUG_SWITCH || DEBUG_CONFIGURATION) Slog.v(TAG_CONFIGURATION,
                "Ensuring correct configuration: " + this);

        final int newDisplayId = getDisplayId();
        final boolean displayChanged = mLastReportedDisplayId != newDisplayId;
        if (displayChanged) {
            mLastReportedDisplayId = newDisplayId;
        }
        // TODO(b/36505427): Is there a better place to do this?
        updateOverrideConfiguration();

        // Short circuit: if the two full configurations are equal (the common case), then there is
        // nothing to do.  We test the full configuration instead of the global and merged override
        // configurations because there are cases (like moving a task to the pinned stack) where
        // the combine configurations are equal, but would otherwise differ in the override config
        mTmpConfig.setTo(mLastReportedConfiguration.getMergedConfiguration());
        if (getConfiguration().equals(mTmpConfig) && !forceNewConfig && !displayChanged) {
            if (DEBUG_SWITCH || DEBUG_CONFIGURATION) Slog.v(TAG_CONFIGURATION,
                    "Configuration & display unchanged in " + this);
            return true;
        }

        // Okay we now are going to make this activity have the new config.
        // But then we need to figure out how it needs to deal with that.

        // Find changes between last reported merged configuration and the current one. This is used
        // to decide whether to relaunch an activity or just report a configuration change.
        final int changes = getConfigurationChanges(mTmpConfig);

        // Update last reported values.
        final Configuration newMergedOverrideConfig = getMergedOverrideConfiguration();

        setLastReportedConfiguration(service.getGlobalConfiguration(), newMergedOverrideConfig);

        if (mState == INITIALIZING) {
            // No need to relaunch or schedule new config for activity that hasn't been launched
            // yet. We do, however, return after applying the config to activity record, so that
            // it will use it for launch transaction.
            if (DEBUG_SWITCH || DEBUG_CONFIGURATION) Slog.v(TAG_CONFIGURATION,
                    "Skipping config check for initializing activity: " + this);
            return true;
        }

        if (changes == 0 && !forceNewConfig) {
            if (DEBUG_SWITCH || DEBUG_CONFIGURATION) Slog.v(TAG_CONFIGURATION,
                    "Configuration no differences in " + this);
            // There are no significant differences, so we won't relaunch but should still deliver
            // the new configuration to the client process.
            if (displayChanged) {
                scheduleActivityMovedToDisplay(newDisplayId, newMergedOverrideConfig);
            } else {
                scheduleConfigurationChanged(newMergedOverrideConfig);
            }
            return true;
        }

        if (DEBUG_SWITCH || DEBUG_CONFIGURATION) Slog.v(TAG_CONFIGURATION,
                "Configuration changes for " + this + ", allChanges="
                        + Configuration.configurationDiffToString(changes));

        // If the activity isn't currently running, just leave the new configuration and it will
        // pick that up next time it starts.
        if (app == null || app.thread == null) {
            if (DEBUG_SWITCH || DEBUG_CONFIGURATION) Slog.v(TAG_CONFIGURATION,
                    "Configuration doesn't matter not running " + this);
            stopFreezingScreenLocked(false);
            forceNewConfig = false;
            return true;
        }

        // Figure out how to handle the changes between the configurations.
        if (DEBUG_SWITCH || DEBUG_CONFIGURATION) Slog.v(TAG_CONFIGURATION,
                "Checking to restart " + info.name + ": changed=0x"
                        + Integer.toHexString(changes) + ", handles=0x"
                        + Integer.toHexString(info.getRealConfigChanged())
                        + ", mLastReportedConfiguration=" + mLastReportedConfiguration);

        if (shouldRelaunchLocked(changes, mTmpConfig) || forceNewConfig) {
            // Aha, the activity isn't handling the change, so DIE DIE DIE.
            configChangeFlags |= changes;
            startFreezingScreenLocked(app, globalChanges);
            forceNewConfig = false;
            preserveWindow &= isResizeOnlyChange(changes);
            if (app == null || app.thread == null) {
                if (DEBUG_SWITCH || DEBUG_CONFIGURATION) Slog.v(TAG_CONFIGURATION,
                        "Config is destroying non-running " + this);
                stack.destroyActivityLocked(this, true, "config");
            } else if (mState == PAUSING) {
                // A little annoying: we are waiting for this activity to finish pausing. Let's not
                // do anything now, but just flag that it needs to be restarted when done pausing.
                if (DEBUG_SWITCH || DEBUG_CONFIGURATION) Slog.v(TAG_CONFIGURATION,
                        "Config is skipping already pausing " + this);
                deferRelaunchUntilPaused = true;
                preserveWindowOnDeferredRelaunch = preserveWindow;
                return true;
            } else if (mState == RESUMED) {
                // Try to optimize this case: the configuration is changing and we need to restart
                // the top, resumed activity. Instead of doing the normal handshaking, just say
                // "restart!".
                if (DEBUG_SWITCH || DEBUG_CONFIGURATION) Slog.v(TAG_CONFIGURATION,
                        "Config is relaunching resumed " + this);

                if (DEBUG_STATES && !visible) {
                    Slog.v(TAG_STATES, "Config is relaunching resumed invisible activity " + this
                            + " called by " + Debug.getCallers(4));
                }

                relaunchActivityLocked(true /* andResume */, preserveWindow);
            } else {
                if (DEBUG_SWITCH || DEBUG_CONFIGURATION) Slog.v(TAG_CONFIGURATION,
                        "Config is relaunching non-resumed " + this);
                relaunchActivityLocked(false /* andResume */, preserveWindow);
            }

            // All done...  tell the caller we weren't able to keep this activity around.
            return false;
        }

        // Default case: the activity can handle this new configuration, so hand it over.
        // NOTE: We only forward the override configuration as the system level configuration
        // changes is always sent to all processes when they happen so it can just use whatever
        // system level configuration it last got.
        if (displayChanged) {
            scheduleActivityMovedToDisplay(newDisplayId, newMergedOverrideConfig);
        } else {
            scheduleConfigurationChanged(newMergedOverrideConfig);
        }
        stopFreezingScreenLocked(false);

        return true;
    }

    /**
     * When assessing a configuration change, decide if the changes flags and the new configurations
     * should cause the Activity to relaunch.
     *
     * @param changes the changes due to the given configuration.
     * @param changesConfig the configuration that was used to calculate the given changes via a
     *        call to getConfigurationChanges.
     */
    private boolean shouldRelaunchLocked(int changes, Configuration changesConfig) {
        int configChanged = info.getRealConfigChanged();
        boolean onlyVrUiModeChanged = onlyVrUiModeChanged(changes, changesConfig);

        // Override for apps targeting pre-O sdks
        // If a device is in VR mode, and we're transitioning into VR ui mode, add ignore ui mode
        // to the config change.
        // For O and later, apps will be required to add configChanges="uimode" to their manifest.
        if (appInfo.targetSdkVersion < O
                && requestedVrComponent != null
                && onlyVrUiModeChanged) {
            configChanged |= CONFIG_UI_MODE;
        }

        return (changes&(~configChanged)) != 0;
    }

    /**
     * Returns true if the configuration change is solely due to the UI mode switching into or out
     * of UI_MODE_TYPE_VR_HEADSET.
     */
    private boolean onlyVrUiModeChanged(int changes, Configuration lastReportedConfig) {
        final Configuration currentConfig = getConfiguration();
        return changes == CONFIG_UI_MODE && (isInVrUiMode(currentConfig)
            != isInVrUiMode(lastReportedConfig));
    }

    private int getConfigurationChanges(Configuration lastReportedConfig) {
        // Determine what has changed.  May be nothing, if this is a config that has come back from
        // the app after going idle.  In that case we just want to leave the official config object
        // now in the activity and do nothing else.
        final Configuration currentConfig = getConfiguration();
        int changes = lastReportedConfig.diff(currentConfig);
        // We don't want to use size changes if they don't cross boundaries that are important to
        // the app.
        if ((changes & CONFIG_SCREEN_SIZE) != 0) {
            final boolean crosses = crossesHorizontalSizeThreshold(lastReportedConfig.screenWidthDp,
                    currentConfig.screenWidthDp)
                    || crossesVerticalSizeThreshold(lastReportedConfig.screenHeightDp,
                    currentConfig.screenHeightDp);
            if (!crosses) {
                changes &= ~CONFIG_SCREEN_SIZE;
            }
        }
        if ((changes & CONFIG_SMALLEST_SCREEN_SIZE) != 0) {
            final int oldSmallest = lastReportedConfig.smallestScreenWidthDp;
            final int newSmallest = currentConfig.smallestScreenWidthDp;
            if (!crossesSmallestSizeThreshold(oldSmallest, newSmallest)) {
                changes &= ~CONFIG_SMALLEST_SCREEN_SIZE;
            }
        }
        // We don't want window configuration to cause relaunches.
        if ((changes & CONFIG_WINDOW_CONFIGURATION) != 0) {
            changes &= ~CONFIG_WINDOW_CONFIGURATION;
        }

        return changes;
    }

    private static boolean isResizeOnlyChange(int change) {
        return (change & ~(CONFIG_SCREEN_SIZE | CONFIG_SMALLEST_SCREEN_SIZE | CONFIG_ORIENTATION
                | CONFIG_SCREEN_LAYOUT)) == 0;
    }

    void relaunchActivityLocked(boolean andResume, boolean preserveWindow) {
        if (service.mSuppressResizeConfigChanges && preserveWindow) {
            configChangeFlags = 0;
            return;
        }

        List<ResultInfo> pendingResults = null;
        List<ReferrerIntent> pendingNewIntents = null;
        if (andResume) {
            pendingResults = results;
            pendingNewIntents = newIntents;
        }
        if (DEBUG_SWITCH) Slog.v(TAG_SWITCH,
                "Relaunching: " + this + " with results=" + pendingResults
                        + " newIntents=" + pendingNewIntents + " andResume=" + andResume
                        + " preserveWindow=" + preserveWindow);
        EventLog.writeEvent(andResume ? AM_RELAUNCH_RESUME_ACTIVITY
                        : AM_RELAUNCH_ACTIVITY, userId, System.identityHashCode(this),
                task.taskId, shortComponentName);

        startFreezingScreenLocked(app, 0);

        try {
            if (DEBUG_SWITCH || DEBUG_STATES) Slog.i(TAG_SWITCH,
                    "Moving to " + (andResume ? "RESUMED" : "PAUSED") + " Relaunching " + this
                            + " callers=" + Debug.getCallers(6));
            forceNewConfig = false;
            mStackSupervisor.activityRelaunchingLocked(this);
            final ClientTransactionItem callbackItem = ActivityRelaunchItem.obtain(pendingResults,
                    pendingNewIntents, configChangeFlags,
                    new MergedConfiguration(service.getGlobalConfiguration(),
                            getMergedOverrideConfiguration()),
                    preserveWindow);
            final ActivityLifecycleItem lifecycleItem;
            if (andResume) {
                lifecycleItem = ResumeActivityItem.obtain(service.isNextTransitionForward());
            } else {
                lifecycleItem = PauseActivityItem.obtain();
            }
            final ClientTransaction transaction = ClientTransaction.obtain(app.thread, appToken);
            transaction.addCallback(callbackItem);
            transaction.setLifecycleStateRequest(lifecycleItem);
            service.getLifecycleManager().scheduleTransaction(transaction);
            // Note: don't need to call pauseIfSleepingLocked() here, because the caller will only
            // request resume if this activity is currently resumed, which implies we aren't
            // sleeping.
        } catch (RemoteException e) {
            if (DEBUG_SWITCH || DEBUG_STATES) Slog.i(TAG_SWITCH, "Relaunch failed", e);
        }

        if (andResume) {
            if (DEBUG_STATES) {
                Slog.d(TAG_STATES, "Resumed after relaunch " + this);
            }
            results = null;
            newIntents = null;
            service.getAppWarningsLocked().onResumeActivity(this);
            service.showAskCompatModeDialogLocked(this);
        } else {
            service.mHandler.removeMessages(PAUSE_TIMEOUT_MSG, this);
            setState(PAUSED, "relaunchActivityLocked");
        }

        configChangeFlags = 0;
        deferRelaunchUntilPaused = false;
        preserveWindowOnDeferredRelaunch = false;
    }

    private boolean isProcessRunning() {
        ProcessRecord proc = app;
        if (proc == null) {
            proc = service.mProcessNames.get(processName, info.applicationInfo.uid);
        }
        return proc != null && proc.thread != null;
    }

    /**
     * @return Whether a task snapshot starting window may be shown.
     */
    private boolean allowTaskSnapshot() {
        if (newIntents == null) {
            return true;
        }

        // Restrict task snapshot starting window to launcher start, or there is no intent at all
        // (eg. task being brought to front). If the intent is something else, likely the app is
        // going to show some specific page or view, instead of what's left last time.
        for (int i = newIntents.size() - 1; i >= 0; i--) {
            final Intent intent = newIntents.get(i);
            if (intent != null && !ActivityRecord.isMainIntent(intent)) {
                return false;
            }
        }
        return true;
    }

    /**
     * Returns {@code true} if the associated activity has the no history flag set on it.
     * {@code false} otherwise.
     */
    boolean isNoHistory() {
        return (intent.getFlags() & FLAG_ACTIVITY_NO_HISTORY) != 0
                || (info.flags & FLAG_NO_HISTORY) != 0;
    }

    void saveToXml(XmlSerializer out) throws IOException, XmlPullParserException {
        out.attribute(null, ATTR_ID, String.valueOf(createTime));
        out.attribute(null, ATTR_LAUNCHEDFROMUID, String.valueOf(launchedFromUid));
        if (launchedFromPackage != null) {
            out.attribute(null, ATTR_LAUNCHEDFROMPACKAGE, launchedFromPackage);
        }
        if (resolvedType != null) {
            out.attribute(null, ATTR_RESOLVEDTYPE, resolvedType);
        }
        out.attribute(null, ATTR_COMPONENTSPECIFIED, String.valueOf(componentSpecified));
        out.attribute(null, ATTR_USERID, String.valueOf(userId));

        if (taskDescription != null) {
            taskDescription.saveToXml(out);
        }

        out.startTag(null, TAG_INTENT);
        intent.saveToXml(out);
        out.endTag(null, TAG_INTENT);

        if (isPersistable() && persistentState != null) {
            out.startTag(null, TAG_PERSISTABLEBUNDLE);
            persistentState.saveToXml(out);
            out.endTag(null, TAG_PERSISTABLEBUNDLE);
        }
    }

    static ActivityRecord restoreFromXml(XmlPullParser in,
            ActivityStackSupervisor stackSupervisor) throws IOException, XmlPullParserException {
        Intent intent = null;
        PersistableBundle persistentState = null;
        int launchedFromUid = 0;
        String launchedFromPackage = null;
        String resolvedType = null;
        boolean componentSpecified = false;
        int userId = 0;
        long createTime = -1;
        final int outerDepth = in.getDepth();
        TaskDescription taskDescription = new TaskDescription();

        for (int attrNdx = in.getAttributeCount() - 1; attrNdx >= 0; --attrNdx) {
            final String attrName = in.getAttributeName(attrNdx);
            final String attrValue = in.getAttributeValue(attrNdx);
            if (DEBUG) Slog.d(TaskPersister.TAG,
                        "ActivityRecord: attribute name=" + attrName + " value=" + attrValue);
            if (ATTR_ID.equals(attrName)) {
                createTime = Long.parseLong(attrValue);
            } else if (ATTR_LAUNCHEDFROMUID.equals(attrName)) {
                launchedFromUid = Integer.parseInt(attrValue);
            } else if (ATTR_LAUNCHEDFROMPACKAGE.equals(attrName)) {
                launchedFromPackage = attrValue;
            } else if (ATTR_RESOLVEDTYPE.equals(attrName)) {
                resolvedType = attrValue;
            } else if (ATTR_COMPONENTSPECIFIED.equals(attrName)) {
                componentSpecified = Boolean.parseBoolean(attrValue);
            } else if (ATTR_USERID.equals(attrName)) {
                userId = Integer.parseInt(attrValue);
            } else if (attrName.startsWith(ATTR_TASKDESCRIPTION_PREFIX)) {
                taskDescription.restoreFromXml(attrName, attrValue);
            } else {
                Log.d(TAG, "Unknown ActivityRecord attribute=" + attrName);
            }
        }

        int event;
        while (((event = in.next()) != END_DOCUMENT) &&
                (event != END_TAG || in.getDepth() >= outerDepth)) {
            if (event == START_TAG) {
                final String name = in.getName();
                if (DEBUG)
                        Slog.d(TaskPersister.TAG, "ActivityRecord: START_TAG name=" + name);
                if (TAG_INTENT.equals(name)) {
                    intent = Intent.restoreFromXml(in);
                    if (DEBUG)
                            Slog.d(TaskPersister.TAG, "ActivityRecord: intent=" + intent);
                } else if (TAG_PERSISTABLEBUNDLE.equals(name)) {
                    persistentState = PersistableBundle.restoreFromXml(in);
                    if (DEBUG) Slog.d(TaskPersister.TAG,
                            "ActivityRecord: persistentState=" + persistentState);
                } else {
                    Slog.w(TAG, "restoreActivity: unexpected name=" + name);
                    XmlUtils.skipCurrentTag(in);
                }
            }
        }

        if (intent == null) {
            throw new XmlPullParserException("restoreActivity error intent=" + intent);
        }

        final ActivityManagerService service = stackSupervisor.mService;
        final ActivityInfo aInfo = stackSupervisor.resolveActivity(intent, resolvedType, 0, null,
                userId, Binder.getCallingUid());
        if (aInfo == null) {
            throw new XmlPullParserException("restoreActivity resolver error. Intent=" + intent +
                    " resolvedType=" + resolvedType);
        }
        final ActivityRecord r = new ActivityRecord(service, null /* caller */,
                0 /* launchedFromPid */, launchedFromUid, launchedFromPackage, intent, resolvedType,
                aInfo, service.getConfiguration(), null /* resultTo */, null /* resultWho */,
                0 /* reqCode */, componentSpecified, false /* rootVoiceInteraction */,
                stackSupervisor, null /* options */, null /* sourceRecord */);

        r.persistentState = persistentState;
        r.taskDescription = taskDescription;
        r.createTime = createTime;

        return r;
    }

    private static boolean isInVrUiMode(Configuration config) {
        return (config.uiMode & UI_MODE_TYPE_MASK) == UI_MODE_TYPE_VR_HEADSET;
    }

    int getUid() {
        return info.applicationInfo.uid;
    }

    void setShowWhenLocked(boolean showWhenLocked) {
        mShowWhenLocked = showWhenLocked;
        mStackSupervisor.ensureActivitiesVisibleLocked(null, 0 /* configChanges */,
                false /* preserveWindows */);
    }

    /**
     * @return true if the activity windowing mode is not
     *         {@link android.app.WindowConfiguration#WINDOWING_MODE_PINNED} and activity contains
     *         windows that have {@link LayoutParams#FLAG_SHOW_WHEN_LOCKED} set or if the activity
     *         has set {@link #mShowWhenLocked}.
     *         Multi-windowing mode will be exited if true is returned.
     */
    boolean canShowWhenLocked() {
        return !inPinnedWindowingMode() && (mShowWhenLocked
                || service.mWindowManager.containsShowWhenLockedWindow(appToken));
    }

    void setTurnScreenOn(boolean turnScreenOn) {
        mTurnScreenOn = turnScreenOn;
    }

    /**
     * Determines whether this ActivityRecord can turn the screen on. It checks whether the flag
     * {@link #mTurnScreenOn} is set and checks whether the ActivityRecord should be visible
     * depending on Keyguard state
     *
     * @return true if the screen can be turned on, false otherwise.
     */
    boolean canTurnScreenOn() {
        final ActivityStack stack = getStack();
        return mTurnScreenOn && stack != null &&
                stack.checkKeyguardVisibility(this, true /* shouldBeVisible */, true /* isTop */);
    }

    boolean getTurnScreenOnFlag() {
        return mTurnScreenOn;
    }

    boolean isTopRunningActivity() {
        return mStackSupervisor.topRunningActivityLocked() == this;
    }

    void registerRemoteAnimations(RemoteAnimationDefinition definition) {
        mWindowContainerController.registerRemoteAnimations(definition);
    }

    @Override
    public String toString() {
        if (stringName != null) {
            return stringName + " t" + (task == null ? INVALID_TASK_ID : task.taskId) +
                    (finishing ? " f}" : "}");
        }
        StringBuilder sb = new StringBuilder(128);
        sb.append("ActivityRecord{");
        sb.append(Integer.toHexString(System.identityHashCode(this)));
        sb.append(" u");
        sb.append(userId);
        sb.append(' ');
        sb.append(intent.getComponent().flattenToShortString());
        stringName = sb.toString();
        return toString();
    }

    void writeIdentifierToProto(ProtoOutputStream proto, long fieldId) {
        final long token = proto.start(fieldId);
        proto.write(HASH_CODE, System.identityHashCode(this));
        proto.write(USER_ID, userId);
        proto.write(TITLE, intent.getComponent().flattenToShortString());
        proto.end(token);
    }

    public void writeToProto(ProtoOutputStream proto, long fieldId) {
        final long token = proto.start(fieldId);
        super.writeToProto(proto, CONFIGURATION_CONTAINER, false /* trim */);
        writeIdentifierToProto(proto, IDENTIFIER);
        proto.write(STATE, mState.toString());
        proto.write(VISIBLE, visible);
        proto.write(FRONT_OF_TASK, frontOfTask);
        if (app != null) {
            proto.write(PROC_ID, app.pid);
        }
        proto.end(token);
    }
}<|MERGE_RESOLUTION|>--- conflicted
+++ resolved
@@ -2058,15 +2058,11 @@
             //service.mUsageStatsService.noteLaunchTime(realActivity, (int)totalTime);
         }
         displayStartTime = 0;
-<<<<<<< HEAD
-        stack.mLaunchStartTime = 0;
+        entry.mLaunchStartTime = 0;
         if (mPerf != null && perfActivityBoostHandler > 0) {
             mPerf.perfLockReleaseHandler(perfActivityBoostHandler);
             perfActivityBoostHandler = -1;
         }
-=======
-        entry.mLaunchStartTime = 0;
->>>>>>> 3d662bf4
     }
 
     @Override
