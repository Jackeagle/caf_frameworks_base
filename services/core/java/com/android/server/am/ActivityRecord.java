--- conflicted
+++ resolved
@@ -2001,96 +2001,12 @@
     }
 
     public void reportFullyDrawnLocked(boolean restoredFromBundle) {
-<<<<<<< HEAD
-        final long curTime = SystemClock.uptimeMillis();
-        if (displayStartTime != 0) {
-            reportLaunchTimeLocked(curTime);
-        }
-        final LaunchTimeTracker.Entry entry = mStackSupervisor.getLaunchTimeTracker().getEntry(
-                getWindowingMode());
-        if (fullyDrawnStartTime != 0 && entry != null) {
-            final long thisTime = curTime - fullyDrawnStartTime;
-            final long totalTime = entry.mFullyDrawnStartTime != 0
-                    ? (curTime - entry.mFullyDrawnStartTime) : thisTime;
-            if (SHOW_ACTIVITY_START_TIME) {
-                Trace.asyncTraceEnd(TRACE_TAG_ACTIVITY_MANAGER, "drawing", 0);
-                EventLog.writeEvent(AM_ACTIVITY_FULLY_DRAWN_TIME,
-                        userId, System.identityHashCode(this), shortComponentName,
-                        thisTime, totalTime);
-                StringBuilder sb = service.mStringBuilder;
-                sb.setLength(0);
-                sb.append("Fully drawn ");
-                sb.append(shortComponentName);
-                sb.append(": ");
-                TimeUtils.formatDuration(thisTime, sb);
-                if (thisTime != totalTime) {
-                    sb.append(" (total ");
-                    TimeUtils.formatDuration(totalTime, sb);
-                    sb.append(")");
-                }
-                Log.i(TAG, sb.toString());
-            }
-            if (totalTime > 0) {
-                //service.mUsageStatsService.noteFullyDrawnTime(realActivity, (int) totalTime);
-            }
-            entry.mFullyDrawnStartTime = 0;
-        }
-        mStackSupervisor.getActivityMetricsLogger().logAppTransitionReportedDrawn(this,
-                restoredFromBundle);
-        fullyDrawnStartTime = 0;
-    }
-
-    private void reportLaunchTimeLocked(final long curTime) {
-        final LaunchTimeTracker.Entry entry = mStackSupervisor.getLaunchTimeTracker().getEntry(
-                getWindowingMode());
-        if (entry == null) {
-            return;
-        }
-        final long thisTime = curTime - displayStartTime;
-        final long totalTime = entry.mLaunchStartTime != 0
-                ? (curTime - entry.mLaunchStartTime) : thisTime;
-        if (SHOW_ACTIVITY_START_TIME) {
-            Trace.asyncTraceEnd(TRACE_TAG_ACTIVITY_MANAGER, "launching: " + packageName, 0);
-            EventLog.writeEvent(AM_ACTIVITY_LAUNCH_TIME,
-                    userId, System.identityHashCode(this), shortComponentName,
-                    thisTime, totalTime);
-            StringBuilder sb = service.mStringBuilder;
-            sb.setLength(0);
-            sb.append("Displayed ");
-            sb.append(shortComponentName);
-            sb.append(": ");
-            TimeUtils.formatDuration(thisTime, sb);
-            if (thisTime != totalTime) {
-                sb.append(" (total ");
-                TimeUtils.formatDuration(totalTime, sb);
-                sb.append(")");
-            }
-            Log.i(TAG, sb.toString());
-        }
-        mStackSupervisor.reportActivityLaunchedLocked(false, this, thisTime, totalTime);
-        if (mPerfFirstDraw == null) {
-            mPerfFirstDraw = new BoostFramework();
-        }
-        if (mPerfFirstDraw != null) {
-            mPerfFirstDraw.perfHint(BoostFramework.VENDOR_HINT_FIRST_DRAW, info.packageName, (int)thisTime, BoostFramework.Draw.EVENT_TYPE_V1);
-        }
-        if (totalTime > 0) {
-            //service.mUsageStatsService.noteLaunchTime(realActivity, (int)totalTime);
-        }
-        displayStartTime = 0;
-        entry.mLaunchStartTime = 0;
-        if (mPerf != null && perfActivityBoostHandler > 0) {
-            mPerf.perfLockReleaseHandler(perfActivityBoostHandler);
-            perfActivityBoostHandler = -1;
-        }
-=======
         final WindowingModeTransitionInfoSnapshot info = mStackSupervisor
                 .getActivityMetricsLogger().logAppTransitionReportedDrawn(this, restoredFromBundle);
         if (info != null) {
             mStackSupervisor.reportActivityLaunchedLocked(false /* timeout */, this,
                     info.windowsFullyDrawnDelayMs);
         }
->>>>>>> ef229d91
     }
     @Override
     public void onStartingWindowDrawn(long timestamp) {
