--- conflicted
+++ resolved
@@ -271,58 +271,32 @@
             Slog.i("XXXXXX", "minfree_adj=" + minfree_adj + " minfree_abs=" + minfree_abs);
         }
 
-<<<<<<< HEAD
         // We've now baked in the increase to the basic oom values above, since
         // they seem to be useful more generally for devices that are tight on
         // memory than just for 64 bit.  This should probably have some more
         // tuning done, so not deleting it quite yet...
         final boolean is64bit = Build.SUPPORTED_64_BIT_ABIS.length > 0;
+        if (is64bit) {
+            // Increase the high min-free levels for cached processes for 64-bit
+            mOomMinFreeHigh[4] = 225000;
+            mOomMinFreeHigh[5] = 325000;
+        }
 
         for (int i=0; i<mOomAdj.length; i++) {
-            int low = 0;
-            int high = 0;
+            int low = mOomMinFreeLow[i];
+            int high = mOomMinFreeHigh[i];
 
             if (is64bit) {
-                // On 64 bit devices, we consume more baseline RAM, because 64 bit is cool!
-                // To avoid being all pagey and stuff, scale up the memory levels to
-                // give us some breathing room.
                 Slog.i("XXXXXX", "choosing minFree values for 64 Bit");
-                low = mOomMinFreeLow[i];
-                high = mOomMinFreeHigh[i];
-
-                mOomMinFree[i] = (int)(low + ((high-low)*scale));
-                // More scaling up not required yet
-                // mOomMinFree[i] = (3*mOomMinFree[i])/2;
+                // Increase the high min-free levels for cached processes for 64-bit
+                if (i == 4) high = (high*3)/2;
+                else if (i == 5) high = (high*7)/4;
 
             } else {
                 Slog.i("XXXXXX", "choosing minFree values for 32 Bit");
                 low = mOomMinFreeLow32Bit[i];
                 high = mOomMinFreeHigh32Bit[i];
-
-                mOomMinFree[i] = (int)(low + ((high-low)*scale));
-=======
-        final boolean is64bit = Build.SUPPORTED_64_BIT_ABIS.length > 0;
-
-        for (int i=0; i<mOomAdj.length; i++) {
-            int low = mOomMinFreeLow[i];
-            int high = mOomMinFreeHigh[i];
-            if (is64bit) {
-                // Increase the high min-free levels for cached processes for 64-bit
-                if (i == 4) high = (high*3)/2;
-                else if (i == 5) high = (high*7)/4;
->>>>>>> d0f748a7
-            }
-            mOomMinFree[i] = (int)(low + ((high-low)*scale));
-        }
-        if (Build.SUPPORTED_64_BIT_ABIS.length > 0) {
-            // Increase the high min-free levels for cached processes for 64-bit
-            mOomMinFreeHigh[4] = 225000;
-            mOomMinFreeHigh[5] = 325000;
-        }
-
-        for (int i=0; i<mOomAdj.length; i++) {
-            int low = mOomMinFreeLow[i];
-            int high = mOomMinFreeHigh[i];
+            }
             mOomMinFree[i] = (int)(low + ((high-low)*scale));
         }
 
