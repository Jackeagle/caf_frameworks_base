/*
 * Copyright (C) 2011 The Android Open Source Project
 *
 * Licensed under the Apache License, Version 2.0 (the "License");
 * you may not use this file except in compliance with the License.
 * You may obtain a copy of the License at
 *
 *      http://www.apache.org/licenses/LICENSE-2.0
 *
 * Unless required by applicable law or agreed to in writing, software
 * distributed under the License is distributed on an "AS IS" BASIS,
 * WITHOUT WARRANTIES OR CONDITIONS OF ANY KIND, either express or implied.
 * See the License for the specific language governing permissions and
 * limitations under the License.
 */

package com.android.server.am;

import static android.app.ActivityManager.PROCESS_STATE_CACHED_ACTIVITY;
import static android.app.ActivityManager.PROCESS_STATE_NONEXISTENT;
import static android.app.ActivityThread.PROC_START_SEQ_IDENT;
import static android.content.pm.PackageManager.MATCH_DIRECT_BOOT_AUTO;
import static android.os.Process.SYSTEM_UID;
import static android.os.Process.THREAD_PRIORITY_BACKGROUND;
import static android.os.Process.getFreeMemory;
import static android.os.Process.getTotalMemory;
import static android.os.Process.killProcessQuiet;
import static android.os.Process.startWebView;

import static com.android.server.am.ActivityManagerDebugConfig.DEBUG_LRU;
import static com.android.server.am.ActivityManagerDebugConfig.DEBUG_PROCESSES;
import static com.android.server.am.ActivityManagerDebugConfig.DEBUG_PSS;
import static com.android.server.am.ActivityManagerDebugConfig.DEBUG_UID_OBSERVERS;
import static com.android.server.am.ActivityManagerDebugConfig.TAG_AM;
import static com.android.server.am.ActivityManagerDebugConfig.TAG_WITH_CLASS_NAME;
import static com.android.server.am.ActivityManagerService.KILL_APP_ZYGOTE_DELAY_MS;
import static com.android.server.am.ActivityManagerService.KILL_APP_ZYGOTE_MSG;
import static com.android.server.am.ActivityManagerService.PERSISTENT_MASK;
import static com.android.server.am.ActivityManagerService.PROC_START_TIMEOUT;
import static com.android.server.am.ActivityManagerService.PROC_START_TIMEOUT_MSG;
import static com.android.server.am.ActivityManagerService.PROC_START_TIMEOUT_WITH_WRAPPER;
import static com.android.server.am.ActivityManagerService.STOCK_PM_FLAGS;
import static com.android.server.am.ActivityManagerService.TAG_LRU;
import static com.android.server.am.ActivityManagerService.TAG_PROCESSES;
import static com.android.server.am.ActivityManagerService.TAG_PSS;
import static com.android.server.am.ActivityManagerService.TAG_UID_OBSERVERS;

import android.app.ActivityManager;
import android.app.AppGlobals;
import android.app.AppProtoEnums;
import android.app.IApplicationThread;
import android.content.ComponentName;
import android.content.Context;
import android.content.Intent;
import android.content.pm.ApplicationInfo;
import android.content.pm.IPackageManager;
import android.content.res.Resources;
import android.graphics.Point;
import android.net.LocalSocket;
import android.net.LocalSocketAddress;
import android.os.AppZygote;
import android.os.Binder;
import android.os.Build;
import android.os.Bundle;
import android.os.Handler;
import android.os.IBinder;
import android.os.Looper;
import android.os.Message;
import android.os.Process;
import android.os.RemoteException;
import android.os.StrictMode;
import android.os.SystemClock;
import android.os.SystemProperties;
import android.os.Trace;
import android.os.UserHandle;
import android.os.storage.StorageManager;
import android.os.storage.StorageManagerInternal;
import android.text.TextUtils;
import android.util.ArrayMap;
import android.util.EventLog;
import android.util.LongSparseArray;
import android.util.Slog;
import android.util.SparseArray;
import android.util.SparseBooleanArray;
import android.util.StatsLog;
import android.view.Display;

import com.android.internal.annotations.GuardedBy;
import com.android.internal.annotations.VisibleForTesting;
import com.android.internal.app.ProcessMap;
import com.android.internal.app.procstats.ProcessStats;
import com.android.internal.os.Zygote;
import com.android.internal.util.ArrayUtils;
import com.android.internal.util.MemInfoReader;
import com.android.server.LocalServices;
import com.android.server.ServiceThread;
import com.android.server.Watchdog;
import com.android.server.pm.dex.DexManager;
import com.android.server.wm.ActivityServiceConnectionsHolder;
import com.android.server.wm.WindowManagerService;

import dalvik.system.VMRuntime;

import libcore.io.IoUtils;

import java.io.File;
import java.io.IOException;
import java.io.InputStream;
import java.io.OutputStream;
import java.io.PrintWriter;
import java.nio.ByteBuffer;
import java.util.ArrayList;
import java.util.Arrays;
import java.util.BitSet;
import java.util.List;

/**
 * Activity manager code dealing with processes.
 *
 * Method naming convention:
 * <ul>
 * <li> Methods suffixed with "LS" should be called within the {@link #sLmkdSocketLock} lock.
 * </ul>
 */
public final class ProcessList {
    static final String TAG = TAG_WITH_CLASS_NAME ? "ProcessList" : TAG_AM;

    // The minimum time we allow between crashes, for us to consider this
    // application to be bad and stop and its services and reject broadcasts.
    static final int MIN_CRASH_INTERVAL = 60 * 1000;

    // OOM adjustments for processes in various states:

    // Uninitialized value for any major or minor adj fields
    static final int INVALID_ADJ = -10000;

    // Adjustment used in certain places where we don't know it yet.
    // (Generally this is something that is going to be cached, but we
    // don't know the exact value in the cached range to assign yet.)
    static final int UNKNOWN_ADJ = 1001;

    // This is a process only hosting activities that are not visible,
    // so it can be killed without any disruption.
    static final int CACHED_APP_MAX_ADJ = 999;
    static final int CACHED_APP_MIN_ADJ = 900;

    // This is the oom_adj level that we allow to die first. This cannot be equal to
    // CACHED_APP_MAX_ADJ unless processes are actively being assigned an oom_score_adj of
    // CACHED_APP_MAX_ADJ.
    static final int CACHED_APP_LMK_FIRST_ADJ = 950;

    // Number of levels we have available for different service connection group importance
    // levels.
    static final int CACHED_APP_IMPORTANCE_LEVELS = 5;

    // The B list of SERVICE_ADJ -- these are the old and decrepit
    // services that aren't as shiny and interesting as the ones in the A list.
    static final int SERVICE_B_ADJ = 800;

    // This is the process of the previous application that the user was in.
    // This process is kept above other things, because it is very common to
    // switch back to the previous app.  This is important both for recent
    // task switch (toggling between the two top recent apps) as well as normal
    // UI flow such as clicking on a URI in the e-mail app to view in the browser,
    // and then pressing back to return to e-mail.
    static final int PREVIOUS_APP_ADJ = 700;

    // This is a process holding the home application -- we want to try
    // avoiding killing it, even if it would normally be in the background,
    // because the user interacts with it so much.
    static final int HOME_APP_ADJ = 600;

    // This is a process holding an application service -- killing it will not
    // have much of an impact as far as the user is concerned.
    static final int SERVICE_ADJ = 500;

    // This is a process with a heavy-weight application.  It is in the
    // background, but we want to try to avoid killing it.  Value set in
    // system/rootdir/init.rc on startup.
    static final int HEAVY_WEIGHT_APP_ADJ = 400;

    // This is a process currently hosting a backup operation.  Killing it
    // is not entirely fatal but is generally a bad idea.
    static final int BACKUP_APP_ADJ = 300;

    // This is a process bound by the system that's more important than services but not so
    // perceptible that it affects the user immediately if killed.
    static final int PERCEPTIBLE_LOW_APP_ADJ = 250;

    // This is a process only hosting components that are perceptible to the
    // user, and we really want to avoid killing them, but they are not
    // immediately visible. An example is background music playback.
    static final int PERCEPTIBLE_APP_ADJ = 200;

    // This is a process only hosting activities that are visible to the
    // user, so we'd prefer they don't disappear.
    static final int VISIBLE_APP_ADJ = 100;
    static final int VISIBLE_APP_LAYER_MAX = PERCEPTIBLE_APP_ADJ - VISIBLE_APP_ADJ - 1;

    // This is a process that was recently TOP and moved to FGS. Continue to treat it almost
    // like a foreground app for a while.
    // @see TOP_TO_FGS_GRACE_PERIOD
    static final int PERCEPTIBLE_RECENT_FOREGROUND_APP_ADJ = 50;

    // This is the process running the current foreground app.  We'd really
    // rather not kill it!
    static final int FOREGROUND_APP_ADJ = 0;

    // This is a process that the system or a persistent process has bound to,
    // and indicated it is important.
    static final int PERSISTENT_SERVICE_ADJ = -700;

    // This is a system persistent process, such as telephony.  Definitely
    // don't want to kill it, but doing so is not completely fatal.
    static final int PERSISTENT_PROC_ADJ = -800;

    // The system process runs at the default adjustment.
    static final int SYSTEM_ADJ = -900;

    // Special code for native processes that are not being managed by the system (so
    // don't have an oom adj assigned by the system).
    static final int NATIVE_ADJ = -1000;

    // Memory pages are 4K.
    static final int PAGE_SIZE = 4 * 1024;

    // Activity manager's version of Process.THREAD_GROUP_BG_NONINTERACTIVE
    static final int SCHED_GROUP_BACKGROUND = 0;
      // Activity manager's version of Process.THREAD_GROUP_RESTRICTED
    static final int SCHED_GROUP_RESTRICTED = 1;
    // Activity manager's version of Process.THREAD_GROUP_DEFAULT
    static final int SCHED_GROUP_DEFAULT = 2;
    // Activity manager's version of Process.THREAD_GROUP_TOP_APP
    public static final int SCHED_GROUP_TOP_APP = 3;
    // Activity manager's version of Process.THREAD_GROUP_TOP_APP
    // Disambiguate between actual top app and processes bound to the top app
    static final int SCHED_GROUP_TOP_APP_BOUND = 4;

    // The minimum number of cached apps we want to be able to keep around,
    // without empty apps being able to push them out of memory.
    static final int MIN_CACHED_APPS = 2;

    // We allow empty processes to stick around for at most 30 minutes.
    static final long MAX_EMPTY_TIME = 30 * 60 * 1000;

    // Threshold of number of cached+empty where we consider memory critical.
    static final int TRIM_CRITICAL_THRESHOLD = 3;

    // Threshold of number of cached+empty where we consider memory critical.
    static final int TRIM_LOW_THRESHOLD = 5;

    // If true, then we pass the flag to ART to load the app image startup cache.
    private static final String PROPERTY_USE_APP_IMAGE_STARTUP_CACHE =
            "persist.device_config.runtime_native.use_app_image_startup_cache";

    // Low Memory Killer Daemon command codes.
    // These must be kept in sync with the definitions in lmkd.c
    //
    // LMK_TARGET <minfree> <minkillprio> ... (up to 6 pairs)
    // LMK_PROCPRIO <pid> <uid> <prio>
    // LMK_PROCREMOVE <pid>
    // LMK_PROCPURGE
    // LMK_GETKILLCNT
    static final byte LMK_TARGET = 0;
    static final byte LMK_PROCPRIO = 1;
    static final byte LMK_PROCREMOVE = 2;
    static final byte LMK_PROCPURGE = 3;
    static final byte LMK_GETKILLCNT = 4;

    ActivityManagerService mService = null;

    // To kill process groups asynchronously
    static KillHandler sKillHandler = null;
    static ServiceThread sKillThread = null;

    // These are the various interesting memory levels that we will give to
    // the OOM killer.  Note that the OOM killer only supports 6 slots, so we
    // can't give it a different value for every possible kind of process.
    private final int[] mOomAdj = new int[] {
            FOREGROUND_APP_ADJ, VISIBLE_APP_ADJ, PERCEPTIBLE_APP_ADJ,
            BACKUP_APP_ADJ, CACHED_APP_MIN_ADJ, CACHED_APP_LMK_FIRST_ADJ
    };
    // These are the low-end OOM level limits.  This is appropriate for an
    // HVGA or smaller phone with less than 512MB.  Values are in KB.
    private final int[] mOomMinFreeLow = new int[] {
            12288, 18432, 24576,
            36864, 43008, 49152
    };
    // These are the high-end OOM level limits.  This is appropriate for a
    // 1280x800 or larger screen with around 1GB RAM.  Values are in KB.
    private final int[] mOomMinFreeHigh = new int[] {
            73728, 92160, 110592,
            129024, 147456, 184320
    };
    // The actual OOM killer memory levels we are using.
    private final int[] mOomMinFree = new int[mOomAdj.length];

    private final long mTotalMemMb;

    private long mCachedRestoreLevel;

    private boolean mHaveDisplaySize;

    private static Object sLmkdSocketLock = new Object();

    @GuardedBy("sLmkdSocketLock")
    private static LocalSocket sLmkdSocket;

    @GuardedBy("sLmkdSocketLock")
    private static OutputStream sLmkdOutputStream;

    @GuardedBy("sLmkdSocketLock")
    private static InputStream sLmkdInputStream;

    /**
     * Temporary to avoid allocations.  Protected by main lock.
     */
    @GuardedBy("mService")
    final StringBuilder mStringBuilder = new StringBuilder(256);

    /**
     * A global counter for generating sequence numbers.
     * This value will be used when incrementing sequence numbers in individual uidRecords.
     *
     * Having a global counter ensures that seq numbers are monotonically increasing for a
     * particular uid even when the uidRecord is re-created.
     */
    @GuardedBy("mService")
    @VisibleForTesting
    long mProcStateSeqCounter = 0;

    /**
     * A global counter for generating sequence numbers to uniquely identify pending process starts.
     */
    @GuardedBy("mService")
    private long mProcStartSeqCounter = 0;

    /**
     * Contains {@link ProcessRecord} objects for pending process starts.
     *
     * Mapping: {@link #mProcStartSeqCounter} -> {@link ProcessRecord}
     */
    @GuardedBy("mService")
    final LongSparseArray<ProcessRecord> mPendingStarts = new LongSparseArray<>();

    /**
     * List of running applications, sorted by recent usage.
     * The first entry in the list is the least recently used.
     */
    final ArrayList<ProcessRecord> mLruProcesses = new ArrayList<ProcessRecord>();

    /**
     * Where in mLruProcesses that the processes hosting activities start.
     */
    int mLruProcessActivityStart = 0;

    /**
     * Where in mLruProcesses that the processes hosting services start.
     * This is after (lower index) than mLruProcessesActivityStart.
     */
    int mLruProcessServiceStart = 0;

    /**
     * Current sequence id for process LRU updating.
     */
    int mLruSeq = 0;

    ActiveUids mActiveUids;

    /**
     * The currently running isolated processes.
     */
    final SparseArray<ProcessRecord> mIsolatedProcesses = new SparseArray<>();

    /**
     * The currently running application zygotes.
     */
    final ProcessMap<AppZygote> mAppZygotes = new ProcessMap<AppZygote>();

    /**
     * The processes that are forked off an application zygote.
     */
    final ArrayMap<AppZygote, ArrayList<ProcessRecord>> mAppZygoteProcesses =
            new ArrayMap<AppZygote, ArrayList<ProcessRecord>>();

    final class IsolatedUidRange {
        @VisibleForTesting
        public final int mFirstUid;
        @VisibleForTesting
        public final int mLastUid;

        @GuardedBy("ProcessList.this.mService")
        private final SparseBooleanArray mUidUsed = new SparseBooleanArray();

        @GuardedBy("ProcessList.this.mService")
        private int mNextUid;

        IsolatedUidRange(int firstUid, int lastUid) {
            mFirstUid = firstUid;
            mLastUid = lastUid;
            mNextUid = firstUid;
        }

        @GuardedBy("ProcessList.this.mService")
        int allocateIsolatedUidLocked(int userId) {
            int uid;
            int stepsLeft = (mLastUid - mFirstUid + 1);
            for (int i = 0; i < stepsLeft; ++i) {
                if (mNextUid < mFirstUid || mNextUid > mLastUid) {
                    mNextUid = mFirstUid;
                }
                uid = UserHandle.getUid(userId, mNextUid);
                mNextUid++;
                if (!mUidUsed.get(uid, false)) {
                    mUidUsed.put(uid, true);
                    return uid;
                }
            }
            return -1;
        }

        @GuardedBy("ProcessList.this.mService")
        void freeIsolatedUidLocked(int uid) {
            // Strip out userId
            final int appId = UserHandle.getAppId(uid);
            mUidUsed.delete(appId);
        }
    };

    /**
     * A class that allocates ranges of isolated UIDs per application, and keeps track of them.
     */
    final class IsolatedUidRangeAllocator {
        private final int mFirstUid;
        private final int mNumUidRanges;
        private final int mNumUidsPerRange;
        /**
         * We map the uid range [mFirstUid, mFirstUid + mNumUidRanges * mNumUidsPerRange)
         * back to an underlying bitset of [0, mNumUidRanges) and allocate out of that.
         */
        @GuardedBy("ProcessList.this.mService")
        private final BitSet mAvailableUidRanges;
        @GuardedBy("ProcessList.this.mService")
        private final ProcessMap<IsolatedUidRange> mAppRanges = new ProcessMap<IsolatedUidRange>();

        IsolatedUidRangeAllocator(int firstUid, int lastUid, int numUidsPerRange) {
            mFirstUid = firstUid;
            mNumUidsPerRange = numUidsPerRange;
            mNumUidRanges = (lastUid - firstUid + 1) / numUidsPerRange;
            mAvailableUidRanges = new BitSet(mNumUidRanges);
            // Mark all as available
            mAvailableUidRanges.set(0, mNumUidRanges);
        }

        @GuardedBy("ProcessList.this.mService")
        IsolatedUidRange getIsolatedUidRangeLocked(ApplicationInfo info) {
            return mAppRanges.get(info.processName, info.uid);
        }

        @GuardedBy("ProcessList.this.mService")
        IsolatedUidRange getOrCreateIsolatedUidRangeLocked(ApplicationInfo info) {
            IsolatedUidRange range = getIsolatedUidRangeLocked(info);
            if (range == null) {
                int uidRangeIndex = mAvailableUidRanges.nextSetBit(0);
                if (uidRangeIndex < 0) {
                    // No free range
                    return null;
                }
                mAvailableUidRanges.clear(uidRangeIndex);
                int actualUid = mFirstUid + uidRangeIndex * mNumUidsPerRange;
                range = new IsolatedUidRange(actualUid, actualUid + mNumUidsPerRange - 1);
                mAppRanges.put(info.processName, info.uid, range);
            }
            return range;
        }

        @GuardedBy("ProcessList.this.mService")
        void freeUidRangeLocked(ApplicationInfo info) {
            // Find the UID range
            IsolatedUidRange range = mAppRanges.get(info.processName, info.uid);
            if (range != null) {
                // Map back to starting uid
                final int uidRangeIndex = (range.mFirstUid - mFirstUid) / mNumUidsPerRange;
                // Mark it as available in the underlying bitset
                mAvailableUidRanges.set(uidRangeIndex);
                // And the map
                mAppRanges.remove(info.processName, info.uid);
            }
        }
    }

    /**
     * The available isolated UIDs for processes that are not spawned from an application zygote.
     */
    @VisibleForTesting
    IsolatedUidRange mGlobalIsolatedUids = new IsolatedUidRange(Process.FIRST_ISOLATED_UID,
            Process.LAST_ISOLATED_UID);

    /**
     * An allocator for isolated UID ranges for apps that use an application zygote.
     */
    @VisibleForTesting
    IsolatedUidRangeAllocator mAppIsolatedUidRangeAllocator =
            new IsolatedUidRangeAllocator(Process.FIRST_APP_ZYGOTE_ISOLATED_UID,
                    Process.LAST_APP_ZYGOTE_ISOLATED_UID, Process.NUM_UIDS_PER_APP_ZYGOTE);

    /**
     * Processes that are being forcibly torn down.
     */
    final ArrayList<ProcessRecord> mRemovedProcesses = new ArrayList<ProcessRecord>();

    /**
     * All of the applications we currently have running organized by name.
     * The keys are strings of the application package name (as
     * returned by the package manager), and the keys are ApplicationRecord
     * objects.
     */
    final MyProcessMap mProcessNames = new MyProcessMap();

    final class MyProcessMap extends ProcessMap<ProcessRecord> {
        @Override
        public ProcessRecord put(String name, int uid, ProcessRecord value) {
            final ProcessRecord r = super.put(name, uid, value);
            mService.mAtmInternal.onProcessAdded(r.getWindowProcessController());
            return r;
        }

        @Override
        public ProcessRecord remove(String name, int uid) {
            final ProcessRecord r = super.remove(name, uid);
            mService.mAtmInternal.onProcessRemoved(name, uid);
            return r;
        }
    }

    final class KillHandler extends Handler {
        static final int KILL_PROCESS_GROUP_MSG = 4000;

        public KillHandler(Looper looper) {
            super(looper, null, true);
        }

        @Override
        public void handleMessage(Message msg) {
            switch (msg.what) {
                case KILL_PROCESS_GROUP_MSG:
                    Trace.traceBegin(Trace.TRACE_TAG_ACTIVITY_MANAGER, "killProcessGroup");
                    Process.killProcessGroup(msg.arg1 /* uid */, msg.arg2 /* pid */);
                    Trace.traceEnd(Trace.TRACE_TAG_ACTIVITY_MANAGER);
                    break;

                default:
                    super.handleMessage(msg);
            }
        }
    }

    ////////////////////  END FIELDS  ////////////////////

    ProcessList() {
        MemInfoReader minfo = new MemInfoReader();
        minfo.readMemInfo();
        mTotalMemMb = minfo.getTotalSize()/(1024*1024);
        updateOomLevels(0, 0, false);
    }

    void init(ActivityManagerService service, ActiveUids activeUids) {
        mService = service;
        mActiveUids = activeUids;

        if (sKillHandler == null) {
            sKillThread = new ServiceThread(TAG + ":kill",
                    THREAD_PRIORITY_BACKGROUND, true /* allowIo */);
            sKillThread.start();
            sKillHandler = new KillHandler(sKillThread.getLooper());
        }
    }

    void applyDisplaySize(WindowManagerService wm) {
        if (!mHaveDisplaySize) {
            Point p = new Point();
            // TODO(multi-display): Compute based on sum of all connected displays' resolutions.
            wm.getBaseDisplaySize(Display.DEFAULT_DISPLAY, p);
            if (p.x != 0 && p.y != 0) {
                updateOomLevels(p.x, p.y, true);
                mHaveDisplaySize = true;
            }
        }
    }

    private void updateOomLevels(int displayWidth, int displayHeight, boolean write) {
        // Scale buckets from avail memory: at 300MB we use the lowest values to
        // 700MB or more for the top values.
        float scaleMem = ((float) (mTotalMemMb - 350)) / (700 - 350);

        // Scale buckets from screen size.
        int minSize = 480 * 800;  //  384000
        int maxSize = 1280 * 800; // 1024000  230400 870400  .264
        float scaleDisp = ((float)(displayWidth * displayHeight) - minSize) / (maxSize - minSize);
        if (false) {
            Slog.i("XXXXXX", "scaleMem=" + scaleMem);
            Slog.i("XXXXXX", "scaleDisp=" + scaleDisp + " dw=" + displayWidth
                    + " dh=" + displayHeight);
        }

        float scale = scaleMem > scaleDisp ? scaleMem : scaleDisp;
        if (scale < 0) scale = 0;
        else if (scale > 1) scale = 1;
        int minfree_adj = Resources.getSystem().getInteger(
                com.android.internal.R.integer.config_lowMemoryKillerMinFreeKbytesAdjust);
        int minfree_abs = Resources.getSystem().getInteger(
                com.android.internal.R.integer.config_lowMemoryKillerMinFreeKbytesAbsolute);
        if (false) {
            Slog.i("XXXXXX", "minfree_adj=" + minfree_adj + " minfree_abs=" + minfree_abs);
        }

        final boolean is64bit = Build.SUPPORTED_64_BIT_ABIS.length > 0;

        for (int i = 0; i < mOomAdj.length; i++) {
            int low = mOomMinFreeLow[i];
            int high = mOomMinFreeHigh[i];
            if (is64bit) {
                // Increase the high min-free levels for cached processes for 64-bit
                if (i == 4) high = (high * 3) / 2;
                else if (i == 5) high = (high * 7) / 4;
            }
            mOomMinFree[i] = (int)(low + ((high - low) * scale));
        }

        if (minfree_abs >= 0) {
            for (int i = 0; i < mOomAdj.length; i++) {
                mOomMinFree[i] = (int)((float)minfree_abs * mOomMinFree[i]
                        / mOomMinFree[mOomAdj.length - 1]);
            }
        }

        if (minfree_adj != 0) {
            for (int i = 0; i < mOomAdj.length; i++) {
                mOomMinFree[i] += (int)((float) minfree_adj * mOomMinFree[i]
                        / mOomMinFree[mOomAdj.length - 1]);
                if (mOomMinFree[i] < 0) {
                    mOomMinFree[i] = 0;
                }
            }
        }

        // The maximum size we will restore a process from cached to background, when under
        // memory duress, is 1/3 the size we have reserved for kernel caches and other overhead
        // before killing background processes.
        mCachedRestoreLevel = (getMemLevel(ProcessList.CACHED_APP_MAX_ADJ) / 1024) / 3;

        // Ask the kernel to try to keep enough memory free to allocate 3 full
        // screen 32bpp buffers without entering direct reclaim.
        int reserve = displayWidth * displayHeight * 4 * 3 / 1024;
        int reserve_adj = Resources.getSystem().getInteger(
                com.android.internal.R.integer.config_extraFreeKbytesAdjust);
        int reserve_abs = Resources.getSystem().getInteger(
                com.android.internal.R.integer.config_extraFreeKbytesAbsolute);

        if (reserve_abs >= 0) {
            reserve = reserve_abs;
        }

        if (reserve_adj != 0) {
            reserve += reserve_adj;
            if (reserve < 0) {
                reserve = 0;
            }
        }

        if (write) {
            ByteBuffer buf = ByteBuffer.allocate(4 * (2 * mOomAdj.length + 1));
            buf.putInt(LMK_TARGET);
            for (int i = 0; i < mOomAdj.length; i++) {
                buf.putInt((mOomMinFree[i] * 1024)/PAGE_SIZE);
                buf.putInt(mOomAdj[i]);
            }

            writeLmkd(buf, null);
            SystemProperties.set("sys.sysctl.extra_free_kbytes", Integer.toString(reserve));
        }
        // GB: 2048,3072,4096,6144,7168,8192
        // HC: 8192,10240,12288,14336,16384,20480
    }

    public static int computeEmptyProcessLimit(int totalProcessLimit) {
        return totalProcessLimit/2;
    }

    private static String buildOomTag(String prefix, String compactPrefix, String space, int val,
            int base, boolean compact) {
        final int diff = val - base;
        if (diff == 0) {
            if (compact) {
                return compactPrefix;
            }
            if (space == null) return prefix;
            return prefix + space;
        }
        if (diff < 10) {
            return prefix + (compact ? "+" : "+ ") + Integer.toString(diff);
        }
        return prefix + "+" + Integer.toString(diff);
    }

    public static String makeOomAdjString(int setAdj, boolean compact) {
        if (setAdj >= ProcessList.CACHED_APP_MIN_ADJ) {
            return buildOomTag("cch", "cch", "   ", setAdj,
                    ProcessList.CACHED_APP_MIN_ADJ, compact);
        } else if (setAdj >= ProcessList.SERVICE_B_ADJ) {
            return buildOomTag("svcb  ", "svcb", null, setAdj,
                    ProcessList.SERVICE_B_ADJ, compact);
        } else if (setAdj >= ProcessList.PREVIOUS_APP_ADJ) {
            return buildOomTag("prev  ", "prev", null, setAdj,
                    ProcessList.PREVIOUS_APP_ADJ, compact);
        } else if (setAdj >= ProcessList.HOME_APP_ADJ) {
            return buildOomTag("home  ", "home", null, setAdj,
                    ProcessList.HOME_APP_ADJ, compact);
        } else if (setAdj >= ProcessList.SERVICE_ADJ) {
            return buildOomTag("svc   ", "svc", null, setAdj,
                    ProcessList.SERVICE_ADJ, compact);
        } else if (setAdj >= ProcessList.HEAVY_WEIGHT_APP_ADJ) {
            return buildOomTag("hvy   ", "hvy", null, setAdj,
                    ProcessList.HEAVY_WEIGHT_APP_ADJ, compact);
        } else if (setAdj >= ProcessList.BACKUP_APP_ADJ) {
            return buildOomTag("bkup  ", "bkup", null, setAdj,
                    ProcessList.BACKUP_APP_ADJ, compact);
        } else if (setAdj >= ProcessList.PERCEPTIBLE_LOW_APP_ADJ) {
            return buildOomTag("prcl  ", "prcl", null, setAdj,
                    ProcessList.PERCEPTIBLE_LOW_APP_ADJ, compact);
        } else if (setAdj >= ProcessList.PERCEPTIBLE_APP_ADJ) {
            return buildOomTag("prcp  ", "prcp", null, setAdj,
                    ProcessList.PERCEPTIBLE_APP_ADJ, compact);
        } else if (setAdj >= ProcessList.VISIBLE_APP_ADJ) {
            return buildOomTag("vis", "vis", "   ", setAdj,
                    ProcessList.VISIBLE_APP_ADJ, compact);
        } else if (setAdj >= ProcessList.FOREGROUND_APP_ADJ) {
            return buildOomTag("fore  ", "fore", null, setAdj,
                    ProcessList.FOREGROUND_APP_ADJ, compact);
        } else if (setAdj >= ProcessList.PERSISTENT_SERVICE_ADJ) {
            return buildOomTag("psvc  ", "psvc", null, setAdj,
                    ProcessList.PERSISTENT_SERVICE_ADJ, compact);
        } else if (setAdj >= ProcessList.PERSISTENT_PROC_ADJ) {
            return buildOomTag("pers  ", "pers", null, setAdj,
                    ProcessList.PERSISTENT_PROC_ADJ, compact);
        } else if (setAdj >= ProcessList.SYSTEM_ADJ) {
            return buildOomTag("sys   ", "sys", null, setAdj,
                    ProcessList.SYSTEM_ADJ, compact);
        } else if (setAdj >= ProcessList.NATIVE_ADJ) {
            return buildOomTag("ntv  ", "ntv", null, setAdj,
                    ProcessList.NATIVE_ADJ, compact);
        } else {
            return Integer.toString(setAdj);
        }
    }

    public static String makeProcStateString(int curProcState) {
        String procState;
        switch (curProcState) {
            case ActivityManager.PROCESS_STATE_PERSISTENT:
                procState = "PER ";
                break;
            case ActivityManager.PROCESS_STATE_PERSISTENT_UI:
                procState = "PERU";
                break;
            case ActivityManager.PROCESS_STATE_TOP:
                procState = "TOP ";
                break;
            case ActivityManager.PROCESS_STATE_FOREGROUND_SERVICE_LOCATION:
                procState = "FGSL";
                break;
            case ActivityManager.PROCESS_STATE_FOREGROUND_SERVICE:
                procState = "FGS ";
                break;
            case ActivityManager.PROCESS_STATE_BOUND_FOREGROUND_SERVICE:
                procState = "BFGS";
                break;
            case ActivityManager.PROCESS_STATE_IMPORTANT_FOREGROUND:
                procState = "IMPF";
                break;
            case ActivityManager.PROCESS_STATE_IMPORTANT_BACKGROUND:
                procState = "IMPB";
                break;
            case ActivityManager.PROCESS_STATE_TRANSIENT_BACKGROUND:
                procState = "TRNB";
                break;
            case ActivityManager.PROCESS_STATE_BACKUP:
                procState = "BKUP";
                break;
            case ActivityManager.PROCESS_STATE_SERVICE:
                procState = "SVC ";
                break;
            case ActivityManager.PROCESS_STATE_RECEIVER:
                procState = "RCVR";
                break;
            case ActivityManager.PROCESS_STATE_TOP_SLEEPING:
                procState = "TPSL";
                break;
            case ActivityManager.PROCESS_STATE_HEAVY_WEIGHT:
                procState = "HVY ";
                break;
            case ActivityManager.PROCESS_STATE_HOME:
                procState = "HOME";
                break;
            case ActivityManager.PROCESS_STATE_LAST_ACTIVITY:
                procState = "LAST";
                break;
            case ActivityManager.PROCESS_STATE_CACHED_ACTIVITY:
                procState = "CAC ";
                break;
            case ActivityManager.PROCESS_STATE_CACHED_ACTIVITY_CLIENT:
                procState = "CACC";
                break;
            case ActivityManager.PROCESS_STATE_CACHED_RECENT:
                procState = "CRE ";
                break;
            case ActivityManager.PROCESS_STATE_CACHED_EMPTY:
                procState = "CEM ";
                break;
            case ActivityManager.PROCESS_STATE_NONEXISTENT:
                procState = "NONE";
                break;
            default:
                procState = "??";
                break;
        }
        return procState;
    }

    public static int makeProcStateProtoEnum(int curProcState) {
        switch (curProcState) {
            case ActivityManager.PROCESS_STATE_PERSISTENT:
                return AppProtoEnums.PROCESS_STATE_PERSISTENT;
            case ActivityManager.PROCESS_STATE_PERSISTENT_UI:
                return AppProtoEnums.PROCESS_STATE_PERSISTENT_UI;
            case ActivityManager.PROCESS_STATE_TOP:
                return AppProtoEnums.PROCESS_STATE_TOP;
            case ActivityManager.PROCESS_STATE_FOREGROUND_SERVICE_LOCATION:
            case ActivityManager.PROCESS_STATE_FOREGROUND_SERVICE:
                return AppProtoEnums.PROCESS_STATE_FOREGROUND_SERVICE;
            case ActivityManager.PROCESS_STATE_BOUND_FOREGROUND_SERVICE:
                return AppProtoEnums.PROCESS_STATE_BOUND_FOREGROUND_SERVICE;
            case ActivityManager.PROCESS_STATE_TOP_SLEEPING:
                return AppProtoEnums.PROCESS_STATE_TOP_SLEEPING;
            case ActivityManager.PROCESS_STATE_IMPORTANT_FOREGROUND:
                return AppProtoEnums.PROCESS_STATE_IMPORTANT_FOREGROUND;
            case ActivityManager.PROCESS_STATE_IMPORTANT_BACKGROUND:
                return AppProtoEnums.PROCESS_STATE_IMPORTANT_BACKGROUND;
            case ActivityManager.PROCESS_STATE_TRANSIENT_BACKGROUND:
                return AppProtoEnums.PROCESS_STATE_TRANSIENT_BACKGROUND;
            case ActivityManager.PROCESS_STATE_BACKUP:
                return AppProtoEnums.PROCESS_STATE_BACKUP;
            case ActivityManager.PROCESS_STATE_HEAVY_WEIGHT:
                return AppProtoEnums.PROCESS_STATE_HEAVY_WEIGHT;
            case ActivityManager.PROCESS_STATE_SERVICE:
                return AppProtoEnums.PROCESS_STATE_SERVICE;
            case ActivityManager.PROCESS_STATE_RECEIVER:
                return AppProtoEnums.PROCESS_STATE_RECEIVER;
            case ActivityManager.PROCESS_STATE_HOME:
                return AppProtoEnums.PROCESS_STATE_HOME;
            case ActivityManager.PROCESS_STATE_LAST_ACTIVITY:
                return AppProtoEnums.PROCESS_STATE_LAST_ACTIVITY;
            case ActivityManager.PROCESS_STATE_CACHED_ACTIVITY:
                return AppProtoEnums.PROCESS_STATE_CACHED_ACTIVITY;
            case ActivityManager.PROCESS_STATE_CACHED_ACTIVITY_CLIENT:
                return AppProtoEnums.PROCESS_STATE_CACHED_ACTIVITY_CLIENT;
            case ActivityManager.PROCESS_STATE_CACHED_RECENT:
                return AppProtoEnums.PROCESS_STATE_CACHED_RECENT;
            case ActivityManager.PROCESS_STATE_CACHED_EMPTY:
                return AppProtoEnums.PROCESS_STATE_CACHED_EMPTY;
            case ActivityManager.PROCESS_STATE_NONEXISTENT:
                return AppProtoEnums.PROCESS_STATE_NONEXISTENT;
            case ActivityManager.PROCESS_STATE_UNKNOWN:
                return AppProtoEnums.PROCESS_STATE_UNKNOWN;
            default:
                return AppProtoEnums.PROCESS_STATE_UNKNOWN_TO_PROTO;
        }
    }

    public static void appendRamKb(StringBuilder sb, long ramKb) {
        for (int j = 0, fact = 10; j < 6; j++, fact *= 10) {
            if (ramKb < fact) {
                sb.append(' ');
            }
        }
        sb.append(ramKb);
    }

    // How long after a state change that it is safe to collect PSS without it being dirty.
    public static final int PSS_SAFE_TIME_FROM_STATE_CHANGE = 1000;

    // The minimum time interval after a state change it is safe to collect PSS.
    public static final int PSS_MIN_TIME_FROM_STATE_CHANGE = 15*1000;

    // The maximum amount of time we want to go between PSS collections.
    public static final int PSS_MAX_INTERVAL = 60*60*1000;

    // The minimum amount of time between successive PSS requests for *all* processes.
    public static final int PSS_ALL_INTERVAL = 20*60*1000;

    // The amount of time until PSS when a persistent process first appears.
    private static final int PSS_FIRST_PERSISTENT_INTERVAL = 30*1000;

    // The amount of time until PSS when a process first becomes top.
    private static final int PSS_FIRST_TOP_INTERVAL = 10*1000;

    // The amount of time until PSS when a process first goes into the background.
    private static final int PSS_FIRST_BACKGROUND_INTERVAL = 20*1000;

    // The amount of time until PSS when a process first becomes cached.
    private static final int PSS_FIRST_CACHED_INTERVAL = 20*1000;

    // The amount of time until PSS when an important process stays in the same state.
    private static final int PSS_SAME_PERSISTENT_INTERVAL = 10*60*1000;

    // The amount of time until PSS when the top process stays in the same state.
    private static final int PSS_SAME_TOP_INTERVAL = 1*60*1000;

    // The amount of time until PSS when an important process stays in the same state.
    private static final int PSS_SAME_IMPORTANT_INTERVAL = 10*60*1000;

    // The amount of time until PSS when a service process stays in the same state.
    private static final int PSS_SAME_SERVICE_INTERVAL = 5*60*1000;

    // The amount of time until PSS when a cached process stays in the same state.
    private static final int PSS_SAME_CACHED_INTERVAL = 10*60*1000;

    // The amount of time until PSS when a persistent process first appears.
    private static final int PSS_FIRST_ASLEEP_PERSISTENT_INTERVAL = 1*60*1000;

    // The amount of time until PSS when a process first becomes top.
    private static final int PSS_FIRST_ASLEEP_TOP_INTERVAL = 20*1000;

    // The amount of time until PSS when a process first goes into the background.
    private static final int PSS_FIRST_ASLEEP_BACKGROUND_INTERVAL = 30*1000;

    // The amount of time until PSS when a process first becomes cached.
    private static final int PSS_FIRST_ASLEEP_CACHED_INTERVAL = 1*60*1000;

    // The minimum time interval after a state change it is safe to collect PSS.
    public static final int PSS_TEST_MIN_TIME_FROM_STATE_CHANGE = 10*1000;

    // The amount of time during testing until PSS when a process first becomes top.
    private static final int PSS_TEST_FIRST_TOP_INTERVAL = 3*1000;

    // The amount of time during testing until PSS when a process first goes into the background.
    private static final int PSS_TEST_FIRST_BACKGROUND_INTERVAL = 5*1000;

    // The amount of time during testing until PSS when an important process stays in same state.
    private static final int PSS_TEST_SAME_IMPORTANT_INTERVAL = 10*1000;

    // The amount of time during testing until PSS when a background process stays in same state.
    private static final int PSS_TEST_SAME_BACKGROUND_INTERVAL = 15*1000;

    public static final int PROC_MEM_PERSISTENT = 0;
    public static final int PROC_MEM_TOP = 1;
    public static final int PROC_MEM_IMPORTANT = 2;
    public static final int PROC_MEM_SERVICE = 3;
    public static final int PROC_MEM_CACHED = 4;
    public static final int PROC_MEM_NUM = 5;

    // Map large set of system process states to
    private static final int[] sProcStateToProcMem = new int[] {
        PROC_MEM_PERSISTENT,            // ActivityManager.PROCESS_STATE_PERSISTENT
        PROC_MEM_PERSISTENT,            // ActivityManager.PROCESS_STATE_PERSISTENT_UI
        PROC_MEM_TOP,                   // ActivityManager.PROCESS_STATE_TOP
        PROC_MEM_IMPORTANT,             // ActivityManager.PROCESS_STATE_FOREGROUND_SERVICE_LOCATION
        PROC_MEM_IMPORTANT,             // ActivityManager.PROCESS_STATE_FOREGROUND_SERVICE
        PROC_MEM_IMPORTANT,             // ActivityManager.PROCESS_STATE_BOUND_FOREGROUND_SERVICE
        PROC_MEM_IMPORTANT,             // ActivityManager.PROCESS_STATE_IMPORTANT_FOREGROUND
        PROC_MEM_IMPORTANT,             // ActivityManager.PROCESS_STATE_IMPORTANT_BACKGROUND
        PROC_MEM_IMPORTANT,             // ActivityManager.PROCESS_STATE_TRANSIENT_BACKGROUND
        PROC_MEM_IMPORTANT,             // ActivityManager.PROCESS_STATE_BACKUP
        PROC_MEM_SERVICE,               // ActivityManager.PROCESS_STATE_SERVICE
        PROC_MEM_CACHED,                // ActivityManager.PROCESS_STATE_RECEIVER
        PROC_MEM_TOP,                   // ActivityManager.PROCESS_STATE_TOP_SLEEPING
        PROC_MEM_IMPORTANT,             // ActivityManager.PROCESS_STATE_HEAVY_WEIGHT
        PROC_MEM_CACHED,                // ActivityManager.PROCESS_STATE_HOME
        PROC_MEM_CACHED,                // ActivityManager.PROCESS_STATE_LAST_ACTIVITY
        PROC_MEM_CACHED,                // ActivityManager.PROCESS_STATE_CACHED_ACTIVITY
        PROC_MEM_CACHED,                // ActivityManager.PROCESS_STATE_CACHED_ACTIVITY_CLIENT
        PROC_MEM_CACHED,                // ActivityManager.PROCESS_STATE_CACHED_RECENT
        PROC_MEM_CACHED,                // ActivityManager.PROCESS_STATE_CACHED_EMPTY
    };

    private static final long[] sFirstAwakePssTimes = new long[] {
        PSS_FIRST_PERSISTENT_INTERVAL,  // PROC_MEM_PERSISTENT
        PSS_FIRST_TOP_INTERVAL,         // PROC_MEM_TOP
        PSS_FIRST_BACKGROUND_INTERVAL,  // PROC_MEM_IMPORTANT
        PSS_FIRST_BACKGROUND_INTERVAL,  // PROC_MEM_SERVICE
        PSS_FIRST_CACHED_INTERVAL,      // PROC_MEM_CACHED
    };

    private static final long[] sSameAwakePssTimes = new long[] {
        PSS_SAME_PERSISTENT_INTERVAL,   // PROC_MEM_PERSISTENT
        PSS_SAME_TOP_INTERVAL,          // PROC_MEM_TOP
        PSS_SAME_IMPORTANT_INTERVAL,    // PROC_MEM_IMPORTANT
        PSS_SAME_SERVICE_INTERVAL,      // PROC_MEM_SERVICE
        PSS_SAME_CACHED_INTERVAL,       // PROC_MEM_CACHED
    };

    private static final long[] sFirstAsleepPssTimes = new long[] {
        PSS_FIRST_ASLEEP_PERSISTENT_INTERVAL,   // PROC_MEM_PERSISTENT
        PSS_FIRST_ASLEEP_TOP_INTERVAL,          // PROC_MEM_TOP
        PSS_FIRST_ASLEEP_BACKGROUND_INTERVAL,   // PROC_MEM_IMPORTANT
        PSS_FIRST_ASLEEP_BACKGROUND_INTERVAL,   // PROC_MEM_SERVICE
        PSS_FIRST_ASLEEP_CACHED_INTERVAL,       // PROC_MEM_CACHED
    };

    private static final long[] sSameAsleepPssTimes = new long[] {
        PSS_SAME_PERSISTENT_INTERVAL,   // PROC_MEM_PERSISTENT
        PSS_SAME_TOP_INTERVAL,          // PROC_MEM_TOP
        PSS_SAME_IMPORTANT_INTERVAL,    // PROC_MEM_IMPORTANT
        PSS_SAME_SERVICE_INTERVAL,      // PROC_MEM_SERVICE
        PSS_SAME_CACHED_INTERVAL,       // PROC_MEM_CACHED
    };

    private static final long[] sTestFirstPssTimes = new long[] {
        PSS_TEST_FIRST_TOP_INTERVAL,        // PROC_MEM_PERSISTENT
        PSS_TEST_FIRST_TOP_INTERVAL,        // PROC_MEM_TOP
        PSS_TEST_FIRST_BACKGROUND_INTERVAL, // PROC_MEM_IMPORTANT
        PSS_TEST_FIRST_BACKGROUND_INTERVAL, // PROC_MEM_SERVICE
        PSS_TEST_FIRST_BACKGROUND_INTERVAL, // PROC_MEM_CACHED
    };

    private static final long[] sTestSamePssTimes = new long[] {
        PSS_TEST_SAME_BACKGROUND_INTERVAL,  // PROC_MEM_PERSISTENT
        PSS_TEST_SAME_IMPORTANT_INTERVAL,   // PROC_MEM_TOP
        PSS_TEST_SAME_IMPORTANT_INTERVAL,   // PROC_MEM_IMPORTANT
        PSS_TEST_SAME_BACKGROUND_INTERVAL,  // PROC_MEM_SERVICE
        PSS_TEST_SAME_BACKGROUND_INTERVAL,  // PROC_MEM_CACHED
    };

    public static final class ProcStateMemTracker {
        final int[] mHighestMem = new int[PROC_MEM_NUM];
        final float[] mScalingFactor = new float[PROC_MEM_NUM];
        int mTotalHighestMem = PROC_MEM_CACHED;

        int mPendingMemState;
        int mPendingHighestMemState;
        float mPendingScalingFactor;

        public ProcStateMemTracker() {
            for (int i = PROC_MEM_PERSISTENT; i < PROC_MEM_NUM; i++) {
                mHighestMem[i] = PROC_MEM_NUM;
                mScalingFactor[i] = 1.0f;
            }
            mPendingMemState = -1;
        }

        public void dumpLine(PrintWriter pw) {
            pw.print("best=");
            pw.print(mTotalHighestMem);
            pw.print(" (");
            boolean needSep = false;
            for (int i = 0; i < PROC_MEM_NUM; i++) {
                if (mHighestMem[i] < PROC_MEM_NUM) {
                    if (needSep) {
                        pw.print(", ");
                        needSep = false;
                    }
                    pw.print(i);
                    pw.print("=");
                    pw.print(mHighestMem[i]);
                    pw.print(" ");
                    pw.print(mScalingFactor[i]);
                    pw.print("x");
                    needSep = true;
                }
            }
            pw.print(")");
            if (mPendingMemState >= 0) {
                pw.print(" / pending state=");
                pw.print(mPendingMemState);
                pw.print(" highest=");
                pw.print(mPendingHighestMemState);
                pw.print(" ");
                pw.print(mPendingScalingFactor);
                pw.print("x");
            }
            pw.println();
        }
    }

    public static boolean procStatesDifferForMem(int procState1, int procState2) {
        return sProcStateToProcMem[procState1] != sProcStateToProcMem[procState2];
    }

    public static long minTimeFromStateChange(boolean test) {
        return test ? PSS_TEST_MIN_TIME_FROM_STATE_CHANGE : PSS_MIN_TIME_FROM_STATE_CHANGE;
    }

    public static void commitNextPssTime(ProcStateMemTracker tracker) {
        if (tracker.mPendingMemState >= 0) {
            tracker.mHighestMem[tracker.mPendingMemState] = tracker.mPendingHighestMemState;
            tracker.mScalingFactor[tracker.mPendingMemState] = tracker.mPendingScalingFactor;
            tracker.mTotalHighestMem = tracker.mPendingHighestMemState;
            tracker.mPendingMemState = -1;
        }
    }

    public static void abortNextPssTime(ProcStateMemTracker tracker) {
        tracker.mPendingMemState = -1;
    }

    public static long computeNextPssTime(int procState, ProcStateMemTracker tracker, boolean test,
            boolean sleeping, long now) {
        boolean first;
        float scalingFactor;
        final int memState = sProcStateToProcMem[procState];
        if (tracker != null) {
            final int highestMemState = memState < tracker.mTotalHighestMem
                    ? memState : tracker.mTotalHighestMem;
            first = highestMemState < tracker.mHighestMem[memState];
            tracker.mPendingMemState = memState;
            tracker.mPendingHighestMemState = highestMemState;
            if (first) {
                tracker.mPendingScalingFactor = scalingFactor = 1.0f;
            } else {
                scalingFactor = tracker.mScalingFactor[memState];
                tracker.mPendingScalingFactor = scalingFactor * 1.5f;
            }
        } else {
            first = true;
            scalingFactor = 1.0f;
        }
        final long[] table = test
                ? (first
                ? sTestFirstPssTimes
                : sTestSamePssTimes)
                : (first
                ? (sleeping ? sFirstAsleepPssTimes : sFirstAwakePssTimes)
                : (sleeping ? sSameAsleepPssTimes : sSameAwakePssTimes));
        long delay = (long)(table[memState] * scalingFactor);
        if (delay > PSS_MAX_INTERVAL) {
            delay = PSS_MAX_INTERVAL;
        }
        return now + delay;
    }

    long getMemLevel(int adjustment) {
        for (int i = 0; i < mOomAdj.length; i++) {
            if (adjustment <= mOomAdj[i]) {
                return mOomMinFree[i] * 1024;
            }
        }
        return mOomMinFree[mOomAdj.length - 1] * 1024;
    }

    /**
     * Return the maximum pss size in kb that we consider a process acceptable to
     * restore from its cached state for running in the background when RAM is low.
     */
    long getCachedRestoreThresholdKb() {
        return mCachedRestoreLevel;
    }

    /**
     * Set the out-of-memory badness adjustment for a process.
     * If {@code pid <= 0}, this method will be a no-op.
     *
     * @param pid The process identifier to set.
     * @param uid The uid of the app
     * @param amt Adjustment value -- lmkd allows -1000 to +1000
     *
     * {@hide}
     */
    public static void setOomAdj(int pid, int uid, int amt) {
        // This indicates that the process is not started yet and so no need to proceed further.
        if (pid <= 0) {
            return;
        }
        if (amt == UNKNOWN_ADJ)
            return;

        long start = SystemClock.elapsedRealtime();
        ByteBuffer buf = ByteBuffer.allocate(4 * 4);
        buf.putInt(LMK_PROCPRIO);
        buf.putInt(pid);
        buf.putInt(uid);
        buf.putInt(amt);
        writeLmkd(buf, null);
        long now = SystemClock.elapsedRealtime();
        if ((now-start) > 250) {
            Slog.w("ActivityManager", "SLOW OOM ADJ: " + (now-start) + "ms for pid " + pid
                    + " = " + amt);
        }
    }

    /*
     * {@hide}
     */
    public static final void remove(int pid) {
        // This indicates that the process is not started yet and so no need to proceed further.
        if (pid <= 0) {
            return;
        }
        ByteBuffer buf = ByteBuffer.allocate(4 * 2);
        buf.putInt(LMK_PROCREMOVE);
        buf.putInt(pid);
        writeLmkd(buf, null);
    }

    /*
     * {@hide}
     */
    public static final Integer getLmkdKillCount(int min_oom_adj, int max_oom_adj) {
        ByteBuffer buf = ByteBuffer.allocate(4 * 3);
        ByteBuffer repl = ByteBuffer.allocate(4 * 2);
        buf.putInt(LMK_GETKILLCNT);
        buf.putInt(min_oom_adj);
        buf.putInt(max_oom_adj);
        if (writeLmkd(buf, repl)) {
            int i = repl.getInt();
            if (i != LMK_GETKILLCNT) {
                Slog.e("ActivityManager", "Failed to get kill count, code mismatch");
                return null;
            }
            return new Integer(repl.getInt());
        }
        return null;
    }

    @GuardedBy("sLmkdSocketLock")
    private static boolean openLmkdSocketLS() {
        try {
            sLmkdSocket = new LocalSocket(LocalSocket.SOCKET_SEQPACKET);
            sLmkdSocket.connect(
                new LocalSocketAddress("lmkd",
                        LocalSocketAddress.Namespace.RESERVED));
            sLmkdOutputStream = sLmkdSocket.getOutputStream();
            sLmkdInputStream = sLmkdSocket.getInputStream();
        } catch (IOException ex) {
            Slog.w(TAG, "lowmemorykiller daemon socket open failed");
            sLmkdSocket = null;
            return false;
        }

        return true;
    }

    // Never call directly, use writeLmkd() instead
    @GuardedBy("sLmkdSocketLock")
    private static boolean writeLmkdCommandLS(ByteBuffer buf) {
        try {
            sLmkdOutputStream.write(buf.array(), 0, buf.position());
        } catch (IOException ex) {
            Slog.w(TAG, "Error writing to lowmemorykiller socket");
            IoUtils.closeQuietly(sLmkdSocket);
            sLmkdSocket = null;
            return false;
        }
        return true;
    }

    // Never call directly, use writeLmkd() instead
    @GuardedBy("sLmkdSocketLock")
    private static boolean readLmkdReplyLS(ByteBuffer buf) {
        int len;
        try {
            len = sLmkdInputStream.read(buf.array(), 0, buf.array().length);
            if (len == buf.array().length) {
                return true;
            }
        } catch (IOException ex) {
            Slog.w(TAG, "Error reading from lowmemorykiller socket");
        }

        IoUtils.closeQuietly(sLmkdSocket);
        sLmkdSocket = null;
        return false;
    }

    private static boolean writeLmkd(ByteBuffer buf, ByteBuffer repl) {
        synchronized (sLmkdSocketLock) {
            for (int i = 0; i < 3; i++) {
                if (sLmkdSocket == null) {
                    if (openLmkdSocketLS() == false) {
                        try {
                            Thread.sleep(1000);
                        } catch (InterruptedException ie) {
                        }
                        continue;
                    }

                    // Purge any previously registered pids
                    ByteBuffer purge_buf = ByteBuffer.allocate(4);
                    purge_buf.putInt(LMK_PROCPURGE);
                    if (writeLmkdCommandLS(purge_buf) == false) {
                        // Write failed, skip the rest and retry
                        continue;
                    }
                }
                if (writeLmkdCommandLS(buf) && (repl == null || readLmkdReplyLS(repl))) {
                    return true;
                }
            }
        }
        return false;
    }

    static void killProcessGroup(int uid, int pid) {
        /* static; one-time init here */
        if (sKillHandler != null) {
            sKillHandler.sendMessage(
                    sKillHandler.obtainMessage(KillHandler.KILL_PROCESS_GROUP_MSG, uid, pid));
        } else {
            Slog.w(TAG, "Asked to kill process group before system bringup!");
            Process.killProcessGroup(uid, pid);
        }
    }

    final ProcessRecord getProcessRecordLocked(String processName, int uid, boolean
            keepIfLarge) {
        if (uid == SYSTEM_UID) {
            // The system gets to run in any process.  If there are multiple
            // processes with the same uid, just pick the first (this
            // should never happen).
            SparseArray<ProcessRecord> procs = mProcessNames.getMap().get(processName);
            if (procs == null) return null;
            final int procCount = procs.size();
            for (int i = 0; i < procCount; i++) {
                final int procUid = procs.keyAt(i);
                if (UserHandle.isApp(procUid) || !UserHandle.isSameUser(procUid, uid)) {
                    // Don't use an app process or different user process for system component.
                    continue;
                }
                return procs.valueAt(i);
            }
        }
        ProcessRecord proc = mProcessNames.get(processName, uid);
        if (false && proc != null && !keepIfLarge
                && proc.setProcState >= ActivityManager.PROCESS_STATE_CACHED_EMPTY
                && proc.lastCachedPss >= 4000) {
            // Turn this condition on to cause killing to happen regularly, for testing.
            if (proc.baseProcessTracker != null) {
                proc.baseProcessTracker.reportCachedKill(proc.pkgList.mPkgList, proc.lastCachedPss);
                for (int ipkg = proc.pkgList.size() - 1; ipkg >= 0; ipkg--) {
                    ProcessStats.ProcessStateHolder holder = proc.pkgList.valueAt(ipkg);
                    StatsLog.write(StatsLog.CACHED_KILL_REPORTED,
                            proc.info.uid,
                            holder.state.getName(),
                            holder.state.getPackage(),
                            proc.lastCachedPss, holder.appVersion);
                }
            }
            proc.kill(Long.toString(proc.lastCachedPss) + "k from cached", true);
        } else if (proc != null && !keepIfLarge
                && mService.mLastMemoryLevel > ProcessStats.ADJ_MEM_FACTOR_NORMAL
                && proc.setProcState >= ActivityManager.PROCESS_STATE_CACHED_EMPTY) {
            if (DEBUG_PSS) Slog.d(TAG_PSS, "May not keep " + proc + ": pss=" + proc
                    .lastCachedPss);
            if (proc.lastCachedPss >= getCachedRestoreThresholdKb()) {
                if (proc.baseProcessTracker != null) {
                    proc.baseProcessTracker.reportCachedKill(proc.pkgList.mPkgList,
                            proc.lastCachedPss);
                    for (int ipkg = proc.pkgList.size() - 1; ipkg >= 0; ipkg--) {
                        ProcessStats.ProcessStateHolder holder = proc.pkgList.valueAt(ipkg);
                        StatsLog.write(StatsLog.CACHED_KILL_REPORTED,
                                proc.info.uid,
                                holder.state.getName(),
                                holder.state.getPackage(),
                                proc.lastCachedPss, holder.appVersion);
                    }
                }
                proc.kill(Long.toString(proc.lastCachedPss) + "k from cached", true);
            }
        }
        return proc;
    }

    void getMemoryInfo(ActivityManager.MemoryInfo outInfo) {
        final long homeAppMem = getMemLevel(HOME_APP_ADJ);
        final long cachedAppMem = getMemLevel(CACHED_APP_MIN_ADJ);
        outInfo.availMem = getFreeMemory();
        outInfo.totalMem = getTotalMemory();
        outInfo.threshold = homeAppMem;
        outInfo.lowMemory = outInfo.availMem < (homeAppMem + ((cachedAppMem-homeAppMem)/2));
        outInfo.hiddenAppThreshold = cachedAppMem;
        outInfo.secondaryServerThreshold = getMemLevel(SERVICE_ADJ);
        outInfo.visibleAppThreshold = getMemLevel(VISIBLE_APP_ADJ);
        outInfo.foregroundAppThreshold = getMemLevel(FOREGROUND_APP_ADJ);
    }

    ProcessRecord findAppProcessLocked(IBinder app, String reason) {
        final int NP = mProcessNames.getMap().size();
        for (int ip = 0; ip < NP; ip++) {
            SparseArray<ProcessRecord> apps = mProcessNames.getMap().valueAt(ip);
            final int NA = apps.size();
            for (int ia = 0; ia < NA; ia++) {
                ProcessRecord p = apps.valueAt(ia);
                if (p.thread != null && p.thread.asBinder() == app) {
                    return p;
                }
            }
        }

        Slog.w(TAG, "Can't find mystery application for " + reason
                + " from pid=" + Binder.getCallingPid()
                + " uid=" + Binder.getCallingUid() + ": " + app);
        return null;
    }

    private void checkSlow(long startTime, String where) {
        long now = SystemClock.uptimeMillis();
        if ((now - startTime) > 50) {
            // If we are taking more than 50ms, log about it.
            Slog.w(TAG, "Slow operation: " + (now - startTime) + "ms so far, now at " + where);
        }
    }

    /**
     * @return {@code true} if process start is successful, false otherwise.
     * @param app
     * @param hostingType
     * @param hostingNameStr
     * @param disableHiddenApiChecks
     * @param abiOverride
     */
    @GuardedBy("mService")
    boolean startProcessLocked(ProcessRecord app, String hostingType,
            String hostingNameStr, boolean disableHiddenApiChecks, boolean mountExtStorageFull,
            String abiOverride) {
        if (app.pendingStart) {
            return true;
        }
        long startTime = SystemClock.elapsedRealtime();
        if (app.pid > 0 && app.pid != ActivityManagerService.MY_PID) {
            checkSlow(startTime, "startProcess: removing from pids map");
            mService.mPidsSelfLocked.remove(app.pid);
            mService.mHandler.removeMessages(PROC_START_TIMEOUT_MSG, app);
            checkSlow(startTime, "startProcess: done removing from pids map");
            app.setPid(0);
        }

        if (DEBUG_PROCESSES && mService.mProcessesOnHold.contains(app)) Slog.v(
                TAG_PROCESSES,
                "startProcessLocked removing on hold: " + app);
        mService.mProcessesOnHold.remove(app);

        checkSlow(startTime, "startProcess: starting to update cpu stats");
        mService.updateCpuStats();
        checkSlow(startTime, "startProcess: done updating cpu stats");

        try {
            try {
                final int userId = UserHandle.getUserId(app.uid);
                AppGlobals.getPackageManager().checkPackageStartable(app.info.packageName, userId);
            } catch (RemoteException e) {
                throw e.rethrowAsRuntimeException();
            }

            int uid = app.uid;
            int[] gids = null;
            int mountExternal = Zygote.MOUNT_EXTERNAL_NONE;
            if (!app.isolated) {
                int[] permGids = null;
                try {
                    checkSlow(startTime, "startProcess: getting gids from package manager");
                    final IPackageManager pm = AppGlobals.getPackageManager();
                    permGids = pm.getPackageGids(app.info.packageName,
                            MATCH_DIRECT_BOOT_AUTO, app.userId);
                    if (StorageManager.hasIsolatedStorage() && mountExtStorageFull) {
                        mountExternal = Zygote.MOUNT_EXTERNAL_FULL;
                    } else {
                        StorageManagerInternal storageManagerInternal = LocalServices.getService(
                                StorageManagerInternal.class);
                        mountExternal = storageManagerInternal.getExternalStorageMountMode(uid,
                                app.info.packageName);
                    }
                } catch (RemoteException e) {
                    throw e.rethrowAsRuntimeException();
                }

                /*
                 * Add shared application and profile GIDs so applications can share some
                 * resources like shared libraries and access user-wide resources
                 */
                if (ArrayUtils.isEmpty(permGids)) {
                    gids = new int[3];
                } else {
                    gids = new int[permGids.length + 3];
                    System.arraycopy(permGids, 0, gids, 3, permGids.length);
                }
                gids[0] = UserHandle.getSharedAppGid(UserHandle.getAppId(uid));
                gids[1] = UserHandle.getCacheAppGid(UserHandle.getAppId(uid));
                gids[2] = UserHandle.getUserGid(UserHandle.getUserId(uid));

                // Replace any invalid GIDs
                if (gids[0] == UserHandle.ERR_GID) gids[0] = gids[2];
                if (gids[1] == UserHandle.ERR_GID) gids[1] = gids[2];
            }
            app.mountMode = mountExternal;
            checkSlow(startTime, "startProcess: building args");
            if (mService.mAtmInternal.isFactoryTestProcess(app.getWindowProcessController())) {
                uid = 0;
            }
            int runtimeFlags = 0;
            if ((app.info.flags & ApplicationInfo.FLAG_DEBUGGABLE) != 0) {
                runtimeFlags |= Zygote.DEBUG_ENABLE_JDWP;
                runtimeFlags |= Zygote.DEBUG_JAVA_DEBUGGABLE;
                // Also turn on CheckJNI for debuggable apps. It's quite
                // awkward to turn on otherwise.
                runtimeFlags |= Zygote.DEBUG_ENABLE_CHECKJNI;

                // Check if the developer does not want ART verification
                if (android.provider.Settings.Global.getInt(mService.mContext.getContentResolver(),
                        android.provider.Settings.Global.ART_VERIFIER_VERIFY_DEBUGGABLE, 1) == 0) {
                    runtimeFlags |= Zygote.DISABLE_VERIFIER;
                    Slog.w(TAG_PROCESSES, app + ": ART verification disabled");
                }
            }
            // Run the app in safe mode if its manifest requests so or the
            // system is booted in safe mode.
            if ((app.info.flags & ApplicationInfo.FLAG_VM_SAFE_MODE) != 0 ||
                    mService.mSafeMode == true) {
                runtimeFlags |= Zygote.DEBUG_ENABLE_SAFEMODE;
            }
            if ((app.info.privateFlags & ApplicationInfo.PRIVATE_FLAG_PROFILEABLE_BY_SHELL) != 0) {
                runtimeFlags |= Zygote.PROFILE_FROM_SHELL;
            }
            if ("1".equals(SystemProperties.get("debug.checkjni"))) {
                runtimeFlags |= Zygote.DEBUG_ENABLE_CHECKJNI;
            }
            String genDebugInfoProperty = SystemProperties.get("debug.generate-debug-info");
            if ("1".equals(genDebugInfoProperty) || "true".equals(genDebugInfoProperty)) {
                runtimeFlags |= Zygote.DEBUG_GENERATE_DEBUG_INFO;
            }
            String genMiniDebugInfoProperty = SystemProperties.get("dalvik.vm.minidebuginfo");
            if ("1".equals(genMiniDebugInfoProperty) || "true".equals(genMiniDebugInfoProperty)) {
                runtimeFlags |= Zygote.DEBUG_GENERATE_MINI_DEBUG_INFO;
            }
            if ("1".equals(SystemProperties.get("debug.jni.logging"))) {
                runtimeFlags |= Zygote.DEBUG_ENABLE_JNI_LOGGING;
            }
            if ("1".equals(SystemProperties.get("debug.assert"))) {
                runtimeFlags |= Zygote.DEBUG_ENABLE_ASSERT;
            }
            if (mService.mNativeDebuggingApp != null
                    && mService.mNativeDebuggingApp.equals(app.processName)) {
                // Enable all debug flags required by the native debugger.
                runtimeFlags |= Zygote.DEBUG_ALWAYS_JIT;          // Don't interpret anything
                runtimeFlags |= Zygote.DEBUG_GENERATE_DEBUG_INFO; // Generate debug info
                runtimeFlags |= Zygote.DEBUG_NATIVE_DEBUGGABLE;   // Disbale optimizations
                mService.mNativeDebuggingApp = null;
            }

            if (app.info.isEmbeddedDexUsed()
                    || (app.info.isPrivilegedApp()
                        && DexManager.isPackageSelectedToRunOob(app.pkgList.mPkgList.keySet()))) {
                runtimeFlags |= Zygote.ONLY_USE_SYSTEM_OAT_FILES;
            }

            if (!disableHiddenApiChecks && !mService.mHiddenApiBlacklist.isDisabled()) {
                app.info.maybeUpdateHiddenApiEnforcementPolicy(
                        mService.mHiddenApiBlacklist.getPolicy());
                @ApplicationInfo.HiddenApiEnforcementPolicy int policy =
                        app.info.getHiddenApiEnforcementPolicy();
                int policyBits = (policy << Zygote.API_ENFORCEMENT_POLICY_SHIFT);
                if ((policyBits & Zygote.API_ENFORCEMENT_POLICY_MASK) != policyBits) {
                    throw new IllegalStateException("Invalid API policy: " + policy);
                }
                runtimeFlags |= policyBits;
            }

            String useAppImageCache = SystemProperties.get(
                    PROPERTY_USE_APP_IMAGE_STARTUP_CACHE, "");
            // Property defaults to true currently.
            if (!TextUtils.isEmpty(useAppImageCache) && !useAppImageCache.equals("false")) {
                runtimeFlags |= Zygote.USE_APP_IMAGE_STARTUP_CACHE;
            }

            String invokeWith = null;
            if ((app.info.flags & ApplicationInfo.FLAG_DEBUGGABLE) != 0) {
                // Debuggable apps may include a wrapper script with their library directory.
                String wrapperFileName = app.info.nativeLibraryDir + "/wrap.sh";
                StrictMode.ThreadPolicy oldPolicy = StrictMode.allowThreadDiskReads();
                try {
                    if (new File(wrapperFileName).exists()) {
                        invokeWith = "/system/bin/logwrapper " + wrapperFileName;
                    }
                } finally {
                    StrictMode.setThreadPolicy(oldPolicy);
                }
            }

            String requiredAbi = (abiOverride != null) ? abiOverride : app.info.primaryCpuAbi;
            if (requiredAbi == null) {
                requiredAbi = Build.SUPPORTED_ABIS[0];
            }

            String instructionSet = null;
            if (app.info.primaryCpuAbi != null) {
                instructionSet = VMRuntime.getInstructionSet(app.info.primaryCpuAbi);
            }

            app.gids = gids;
            app.setRequiredAbi(requiredAbi);
            app.instructionSet = instructionSet;

            // the per-user SELinux context must be set
            if (TextUtils.isEmpty(app.info.seInfoUser)) {
                Slog.wtf(ActivityManagerService.TAG, "SELinux tag not defined",
                        new IllegalStateException("SELinux tag not defined for "
                                + app.info.packageName + " (uid " + app.uid + ")"));
            }
            final String seInfo = app.info.seInfo
                    + (TextUtils.isEmpty(app.info.seInfoUser) ? "" : app.info.seInfoUser);
            // Start the process.  It will either succeed and return a result containing
            // the PID of the new process, or else throw a RuntimeException.
            final String entryPoint = "android.app.ActivityThread";

            return startProcessLocked(hostingType, hostingNameStr, entryPoint, app, uid, gids,
                    runtimeFlags, mountExternal, seInfo, requiredAbi, instructionSet, invokeWith,
                    startTime);
        } catch (RuntimeException e) {
            Slog.e(ActivityManagerService.TAG, "Failure starting process " + app.processName, e);

            // Something went very wrong while trying to start this process; one
            // common case is when the package is frozen due to an active
            // upgrade. To recover, clean up any active bookkeeping related to
            // starting this process. (We already invoked this method once when
            // the package was initially frozen through KILL_APPLICATION_MSG, so
            // it doesn't hurt to use it again.)
            mService.forceStopPackageLocked(app.info.packageName, UserHandle.getAppId(app.uid),
                    false, false, true, false, false, app.userId, "start failure");
            return false;
        }
    }

    @GuardedBy("mService")
    boolean startProcessLocked(String hostingType, String hostingNameStr,
            String entryPoint,
            ProcessRecord app, int uid, int[] gids, int runtimeFlags, int mountExternal,
            String seInfo, String requiredAbi, String instructionSet, String invokeWith,
            long startTime) {
        app.pendingStart = true;
        app.killedByAm = false;
        app.removed = false;
        app.killed = false;
        final long startSeq = app.startSeq = ++mProcStartSeqCounter;
        app.setStartParams(uid, hostingType, hostingNameStr, seInfo, startTime);
        if (mService.mConstants.FLAG_PROCESS_START_ASYNC) {
            if (DEBUG_PROCESSES) Slog.i(TAG_PROCESSES,
                    "Posting procStart msg for " + app.toShortString());
            mService.mProcStartHandler.post(() -> {
                try {
                    synchronized (mService) {
                        final String reason = isProcStartValidLocked(app, startSeq);
                        if (reason != null) {
                            Slog.w(TAG_PROCESSES, app + " not valid anymore,"
                                    + " don't start process, " + reason);
                            app.pendingStart = false;
                            return;
                        }
                        app.setUsingWrapper(invokeWith != null
                                || SystemProperties.get("wrap." + app.processName) != null);
                        mPendingStarts.put(startSeq, app);
                    }
                    final Process.ProcessStartResult startResult = startProcess(app.hostingType,
                            entryPoint, app, app.startUid, gids, runtimeFlags, mountExternal,
                            app.seInfo, requiredAbi, instructionSet, invokeWith, app.startTime);
                    synchronized (mService) {
                        handleProcessStartedLocked(app, startResult, startSeq);
                    }
                } catch (RuntimeException e) {
                    synchronized (mService) {
                        Slog.e(ActivityManagerService.TAG, "Failure starting process "
                                + app.processName, e);
                        mPendingStarts.remove(startSeq);
                        app.pendingStart = false;
                        mService.forceStopPackageLocked(app.info.packageName,
                                UserHandle.getAppId(app.uid),
                                false, false, true, false, false, app.userId, "start failure");
                    }
                }
            });
            return true;
        } else {
            try {
                final Process.ProcessStartResult startResult = startProcess(hostingType,
                        entryPoint, app,
                        uid, gids, runtimeFlags, mountExternal, seInfo, requiredAbi, instructionSet,
                        invokeWith, startTime);
                handleProcessStartedLocked(app, startResult.pid, startResult.usingWrapper,
                        startSeq, false);
            } catch (RuntimeException e) {
                Slog.e(ActivityManagerService.TAG, "Failure starting process "
                        + app.processName, e);
                app.pendingStart = false;
                mService.forceStopPackageLocked(app.info.packageName, UserHandle.getAppId(app.uid),
                        false, false, true, false, false, app.userId, "start failure");
            }
            return app.pid > 0;
        }
    }

    @GuardedBy("mService")
    public void killAppZygoteIfNeededLocked(AppZygote appZygote) {
        final ApplicationInfo appInfo = appZygote.getAppInfo();
        ArrayList<ProcessRecord> zygoteProcesses = mAppZygoteProcesses.get(appZygote);
        if (zygoteProcesses != null && zygoteProcesses.size() == 0) {
            // Only remove if no longer in use now
            mAppZygotes.remove(appInfo.processName, appInfo.uid);
            mAppZygoteProcesses.remove(appZygote);
            mAppIsolatedUidRangeAllocator.freeUidRangeLocked(appInfo);
            appZygote.stopZygote();
        }
    }

    @GuardedBy("mService")
    private void removeProcessFromAppZygoteLocked(final ProcessRecord app) {
        // Free the isolated uid for this process
        final IsolatedUidRange appUidRange =
                mAppIsolatedUidRangeAllocator.getIsolatedUidRangeLocked(app.info);
        if (appUidRange != null) {
            appUidRange.freeIsolatedUidLocked(app.uid);
        }

        final AppZygote appZygote = mAppZygotes.get(app.info.processName, app.info.uid);
        if (appZygote != null) {
            ArrayList<ProcessRecord> zygoteProcesses = mAppZygoteProcesses.get(appZygote);
            zygoteProcesses.remove(app);
            if (zygoteProcesses.size() == 0) {
                mService.mHandler.removeMessages(KILL_APP_ZYGOTE_MSG);
                if (app.removed) {
                    // If we stopped this process because the package hosting it was removed,
                    // there's no point in delaying the app zygote kill.
                    killAppZygoteIfNeededLocked(appZygote);
                } else {
                    Message msg = mService.mHandler.obtainMessage(KILL_APP_ZYGOTE_MSG);
                    msg.obj = appZygote;
                    mService.mHandler.sendMessageDelayed(msg, KILL_APP_ZYGOTE_DELAY_MS);
                }
            }
        }
    }

    private AppZygote createAppZygoteForProcessIfNeeded(final ProcessRecord app) {
        synchronized (mService) {
            AppZygote appZygote = mAppZygotes.get(app.info.processName, app.info.uid);
            final ArrayList<ProcessRecord> zygoteProcessList;
            if (appZygote == null) {
                final IsolatedUidRange uidRange =
                        mAppIsolatedUidRangeAllocator.getIsolatedUidRangeLocked(app.info);
                final int userId = UserHandle.getUserId(app.info.uid);
                // Create the app-zygote and provide it with the UID-range it's allowed
                // to setresuid/setresgid to.
                final int firstUid = UserHandle.getUid(userId, uidRange.mFirstUid);
                final int lastUid = UserHandle.getUid(userId, uidRange.mLastUid);
                appZygote = new AppZygote(app.info, app.info.uid, firstUid, lastUid);
                mAppZygotes.put(app.info.processName, app.info.uid, appZygote);
                zygoteProcessList = new ArrayList<ProcessRecord>();
                mAppZygoteProcesses.put(appZygote, zygoteProcessList);
            } else {
                mService.mHandler.removeMessages(KILL_APP_ZYGOTE_MSG, appZygote);
                zygoteProcessList = mAppZygoteProcesses.get(appZygote);
            }
            // Note that we already add the app to mAppZygoteProcesses here;
            // this is so that another thread can't come in and kill the zygote
            // before we've even tried to start the process. If the process launch
            // goes wrong, we'll clean this up in removeProcessNameLocked()
            zygoteProcessList.add(app);

            return appZygote;
        }
    }

    private Process.ProcessStartResult startProcess(String hostingType, String entryPoint,
            ProcessRecord app, int uid, int[] gids, int runtimeFlags, int mountExternal,
            String seInfo, String requiredAbi, String instructionSet, String invokeWith,
            long startTime) {
        try {
            final String[] packageNames = mService.mContext.getPackageManager()
                    .getPackagesForUid(uid);
            final StorageManagerInternal storageManagerInternal =
                    LocalServices.getService(StorageManagerInternal.class);
            final String sandboxId = storageManagerInternal.getSandboxId(app.info.packageName);
            Trace.traceBegin(Trace.TRACE_TAG_ACTIVITY_MANAGER, "Start proc: " +
                    app.processName);
            checkSlow(startTime, "startProcess: asking zygote to start proc");
            final Process.ProcessStartResult startResult;
            if (hostingType.equals("webview_service")) {
                startResult = startWebView(entryPoint,
                        app.processName, uid, uid, gids, runtimeFlags, mountExternal,
                        app.info.targetSdkVersion, seInfo, requiredAbi, instructionSet,
                        app.info.dataDir, null, app.info.packageName,
                        packageNames, sandboxId,
                        new String[] {PROC_START_SEQ_IDENT + app.startSeq});
            } else if (hostingType.equals("app_zygote")) {
                final AppZygote appZygote = createAppZygoteForProcessIfNeeded(app);

                startResult = appZygote.getProcess().start(entryPoint,
                        app.processName, uid, uid, gids, runtimeFlags, mountExternal,
                        app.info.targetSdkVersion, seInfo, requiredAbi, instructionSet,
                        app.info.dataDir, null, app.info.packageName,
                        packageNames, sandboxId, /*useUnspecializedAppProcessPool=*/ false,
                        new String[] {PROC_START_SEQ_IDENT + app.startSeq});
            } else {
                startResult = Process.start(entryPoint,
                        app.processName, uid, uid, gids, runtimeFlags, mountExternal,
                        app.info.targetSdkVersion, seInfo, requiredAbi, instructionSet,
                        app.info.dataDir, invokeWith, app.info.packageName,
                        packageNames, sandboxId,
                        new String[] {PROC_START_SEQ_IDENT + app.startSeq});
            }
            checkSlow(startTime, "startProcess: returned from zygote!");
            return startResult;
        } finally {
            Trace.traceEnd(Trace.TRACE_TAG_ACTIVITY_MANAGER);
        }
    }

    @GuardedBy("mService")
    final void startProcessLocked(ProcessRecord app,
            String hostingType, String hostingNameStr) {
        startProcessLocked(app, hostingType, hostingNameStr, null /* abiOverride */);
    }

    @GuardedBy("mService")
    final boolean startProcessLocked(ProcessRecord app,
            String hostingType, String hostingNameStr, String abiOverride) {
        return startProcessLocked(app, hostingType, hostingNameStr,
                false /* disableHiddenApiChecks */, false /* mountExtStorageFull */, abiOverride);
    }

    @GuardedBy("mService")
    final ProcessRecord startProcessLocked(String processName, ApplicationInfo info,
            boolean knownToBeDead, int intentFlags, String hostingType, ComponentName hostingName,
            boolean allowWhileBooting, boolean isolated, int isolatedUid, boolean keepIfLarge,
            String abiOverride, String entryPoint, String[] entryPointArgs, Runnable crashHandler) {
        long startTime = SystemClock.elapsedRealtime();
        ProcessRecord app;
        if (!isolated) {
            app = getProcessRecordLocked(processName, info.uid, keepIfLarge);
            checkSlow(startTime, "startProcess: after getProcessRecord");

            if ((intentFlags & Intent.FLAG_FROM_BACKGROUND) != 0) {
                // If we are in the background, then check to see if this process
                // is bad.  If so, we will just silently fail.
                if (mService.mAppErrors.isBadProcessLocked(info)) {
                    if (DEBUG_PROCESSES) Slog.v(TAG, "Bad process: " + info.uid
                            + "/" + info.processName);
                    return null;
                }
            } else {
                // When the user is explicitly starting a process, then clear its
                // crash count so that we won't make it bad until they see at
                // least one crash dialog again, and make the process good again
                // if it had been bad.
                if (DEBUG_PROCESSES) Slog.v(TAG, "Clearing bad process: " + info.uid
                        + "/" + info.processName);
                mService.mAppErrors.resetProcessCrashTimeLocked(info);
                if (mService.mAppErrors.isBadProcessLocked(info)) {
                    EventLog.writeEvent(EventLogTags.AM_PROC_GOOD,
                            UserHandle.getUserId(info.uid), info.uid,
                            info.processName);
                    mService.mAppErrors.clearBadProcessLocked(info);
                    if (app != null) {
                        app.bad = false;
                    }
                }
            }
        } else {
            // If this is an isolated process, it can't re-use an existing process.
            app = null;
        }

        // We don't have to do anything more if:
        // (1) There is an existing application record; and
        // (2) The caller doesn't think it is dead, OR there is no thread
        //     object attached to it so we know it couldn't have crashed; and
        // (3) There is a pid assigned to it, so it is either starting or
        //     already running.
        if (DEBUG_PROCESSES) Slog.v(TAG_PROCESSES, "startProcess: name=" + processName
                + " app=" + app + " knownToBeDead=" + knownToBeDead
                + " thread=" + (app != null ? app.thread : null)
                + " pid=" + (app != null ? app.pid : -1));
        if (app != null && app.pid > 0) {
            if ((!knownToBeDead && !app.killed) || app.thread == null) {
                // We already have the app running, or are waiting for it to
                // come up (we have a pid but not yet its thread), so keep it.
                if (DEBUG_PROCESSES) Slog.v(TAG_PROCESSES, "App already running: " + app);
                // If this is a new package in the process, add the package to the list
                app.addPackage(info.packageName, info.versionCode, mService.mProcessStats);
                checkSlow(startTime, "startProcess: done, added package to proc");
                return app;
            }

            // An application record is attached to a previous process,
            // clean it up now.
            if (DEBUG_PROCESSES) Slog.v(TAG_PROCESSES, "App died: " + app);
            checkSlow(startTime, "startProcess: bad proc running, killing");
            ProcessList.killProcessGroup(app.uid, app.pid);
            mService.handleAppDiedLocked(app, true, true);
            checkSlow(startTime, "startProcess: done killing old proc");
        }

        String hostingNameStr = hostingName != null
                ? hostingName.flattenToShortString() : null;

        if (app == null) {
            final boolean fromAppZygote = "app_zygote".equals(hostingType);
            checkSlow(startTime, "startProcess: creating new process record");
            app = newProcessRecordLocked(info, processName, isolated, isolatedUid, fromAppZygote);
            if (app == null) {
                Slog.w(TAG, "Failed making new process record for "
                        + processName + "/" + info.uid + " isolated=" + isolated);
                return null;
            }
            app.crashHandler = crashHandler;
            app.isolatedEntryPoint = entryPoint;
            app.isolatedEntryPointArgs = entryPointArgs;
            checkSlow(startTime, "startProcess: done creating new process record");
        } else {
            // If this is a new package in the process, add the package to the list
            app.addPackage(info.packageName, info.versionCode, mService.mProcessStats);
            checkSlow(startTime, "startProcess: added package to existing proc");
        }

        // If the system is not ready yet, then hold off on starting this
        // process until it is.
        if (!mService.mProcessesReady
                && !mService.isAllowedWhileBooting(info)
                && !allowWhileBooting) {
            if (!mService.mProcessesOnHold.contains(app)) {
                mService.mProcessesOnHold.add(app);
            }
            if (DEBUG_PROCESSES) Slog.v(TAG_PROCESSES,
                    "System not ready, putting on hold: " + app);
            checkSlow(startTime, "startProcess: returning with proc on hold");
            return app;
        }

        checkSlow(startTime, "startProcess: stepping in to startProcess");
        final boolean success = startProcessLocked(app, hostingType, hostingNameStr,
                abiOverride);
        checkSlow(startTime, "startProcess: done starting proc!");
        return success ? app : null;
    }

    @GuardedBy("mService")
    private String isProcStartValidLocked(ProcessRecord app, long expectedStartSeq) {
        StringBuilder sb = null;
        if (app.killedByAm) {
            if (sb == null) sb = new StringBuilder();
            sb.append("killedByAm=true;");
        }
        if (mProcessNames.get(app.processName, app.uid) != app) {
            if (sb == null) sb = new StringBuilder();
            sb.append("No entry in mProcessNames;");
        }
        if (!app.pendingStart) {
            if (sb == null) sb = new StringBuilder();
            sb.append("pendingStart=false;");
        }
        if (app.startSeq > expectedStartSeq) {
            if (sb == null) sb = new StringBuilder();
            sb.append("seq=" + app.startSeq + ",expected=" + expectedStartSeq + ";");
        }
        return sb == null ? null : sb.toString();
    }

    @GuardedBy("mService")
    private boolean handleProcessStartedLocked(ProcessRecord pending,
            Process.ProcessStartResult startResult, long expectedStartSeq) {
        // Indicates that this process start has been taken care of.
        if (mPendingStarts.get(expectedStartSeq) == null) {
            if (pending.pid == startResult.pid) {
                pending.setUsingWrapper(startResult.usingWrapper);
                // TODO: Update already existing clients of usingWrapper
            }
            return false;
        }
        return handleProcessStartedLocked(pending, startResult.pid, startResult.usingWrapper,
                expectedStartSeq, false);
    }

    @GuardedBy("mService")
    boolean handleProcessStartedLocked(ProcessRecord app, int pid, boolean usingWrapper,
            long expectedStartSeq, boolean procAttached) {
        mPendingStarts.remove(expectedStartSeq);
        final String reason = isProcStartValidLocked(app, expectedStartSeq);
        if (reason != null) {
            Slog.w(TAG_PROCESSES, app + " start not valid, killing pid=" +
                    pid
                    + ", " + reason);
            app.pendingStart = false;
            killProcessQuiet(pid);
            Process.killProcessGroup(app.uid, app.pid);
            return false;
        }
        mService.mBatteryStatsService.noteProcessStart(app.processName, app.info.uid);
        checkSlow(app.startTime, "startProcess: done updating battery stats");

        EventLog.writeEvent(EventLogTags.AM_PROC_START,
                UserHandle.getUserId(app.startUid), pid, app.startUid,
                app.processName, app.hostingType,
                app.hostingNameStr != null ? app.hostingNameStr : "");

        try {
            AppGlobals.getPackageManager().logAppProcessStartIfNeeded(app.processName, app.uid,
                    app.seInfo, app.info.sourceDir, pid);
        } catch (RemoteException ex) {
            // Ignore
        }

        if (app.isPersistent()) {
            Watchdog.getInstance().processStarted(app.processName, pid);
        }

        checkSlow(app.startTime, "startProcess: building log message");
        StringBuilder buf = mStringBuilder;
        buf.setLength(0);
        buf.append("Start proc ");
        buf.append(pid);
        buf.append(':');
        buf.append(app.processName);
        buf.append('/');
        UserHandle.formatUid(buf, app.startUid);
        if (app.isolatedEntryPoint != null) {
            buf.append(" [");
            buf.append(app.isolatedEntryPoint);
            buf.append("]");
        }
        buf.append(" for ");
        buf.append(app.hostingType);
        if (app.hostingNameStr != null) {
            buf.append(" ");
            buf.append(app.hostingNameStr);
        }
        mService.reportUidInfoMessageLocked(TAG, buf.toString(), app.startUid);
        app.setPid(pid);
        app.setUsingWrapper(usingWrapper);
        app.pendingStart = false;
        checkSlow(app.startTime, "startProcess: starting to update pids map");
        ProcessRecord oldApp;
        synchronized (mService.mPidsSelfLocked) {
            oldApp = mService.mPidsSelfLocked.get(pid);
        }
        // If there is already an app occupying that pid that hasn't been cleaned up
        if (oldApp != null && !app.isolated) {
            // Clean up anything relating to this pid first
            Slog.w(TAG, "Reusing pid " + pid
                    + " while app is still mapped to it");
            mService.cleanUpApplicationRecordLocked(oldApp, false, false, -1,
                    true /*replacingPid*/);
        }
        mService.mPidsSelfLocked.put(pid, app);
        synchronized (mService.mPidsSelfLocked) {
            if (!procAttached) {
                Message msg = mService.mHandler.obtainMessage(PROC_START_TIMEOUT_MSG);
                msg.obj = app;
                mService.mHandler.sendMessageDelayed(msg, usingWrapper
                        ? PROC_START_TIMEOUT_WITH_WRAPPER : PROC_START_TIMEOUT);
            }
        }
        checkSlow(app.startTime, "startProcess: done updating pids map");
        return true;
    }

    final void removeLruProcessLocked(ProcessRecord app) {
        int lrui = mLruProcesses.lastIndexOf(app);
        if (lrui >= 0) {
            if (!app.killed) {
                if (app.isPersistent()) {
                    Slog.w(TAG, "Removing persistent process that hasn't been killed: " + app);
                } else {
                    Slog.wtfStack(TAG, "Removing process that hasn't been killed: " + app);
                    if (app.pid > 0) {
                        killProcessQuiet(app.pid);
                        ProcessList.killProcessGroup(app.uid, app.pid);
                    } else {
                        app.pendingStart = false;
                    }
                }
            }
            if (lrui <= mLruProcessActivityStart) {
                mLruProcessActivityStart--;
            }
            if (lrui <= mLruProcessServiceStart) {
                mLruProcessServiceStart--;
            }
            mLruProcesses.remove(lrui);
        }
    }

<<<<<<< HEAD
    void killAllBackgroundProcessesLocked() {
        final ArrayList<ProcessRecord> procs = new ArrayList<>();
        final int NP = mProcessNames.getMap().size();
        for (int ip = 0; ip < NP; ip++) {
            final SparseArray<ProcessRecord> apps = mProcessNames.getMap().valueAt(ip);
            final int NA = apps.size();
            for (int ia = 0; ia < NA; ia++) {
                final ProcessRecord app = apps.valueAt(ia);
                if (app.isPersistent()) {
                    // We don't kill persistent processes.
                    continue;
                }
                if (app.removed || app.setAdj >= ProcessList.CACHED_APP_MIN_ADJ) {
                    procs.add(app);
                }
            }
        }
    }

=======
>>>>>>> 825827da
    @GuardedBy("mService")
    boolean killPackageProcessesLocked(String packageName, int appId, int userId, int minOomAdj,
            String reason) {
        return killPackageProcessesLocked(packageName, appId, userId, minOomAdj,
                false /* callerWillRestart */, true /* allowRestart */, true /* doit */,
                false /* evenPersistent */, false /* setRemoved */, reason);
    }

    @GuardedBy("mService")
    final boolean killPackageProcessesLocked(String packageName, int appId,
            int userId, int minOomAdj, boolean callerWillRestart, boolean allowRestart,
            boolean doit, boolean evenPersistent, boolean setRemoved, String reason) {
        ArrayList<ProcessRecord> procs = new ArrayList<>();

        // Remove all processes this package may have touched: all with the
        // same UID (except for the system or root user), and all whose name
        // matches the package name.
        final int NP = mProcessNames.getMap().size();
        for (int ip = 0; ip < NP; ip++) {
            SparseArray<ProcessRecord> apps = mProcessNames.getMap().valueAt(ip);
            final int NA = apps.size();
            for (int ia = 0; ia < NA; ia++) {
                ProcessRecord app = apps.valueAt(ia);
                if (app.isPersistent() && !evenPersistent) {
                    // we don't kill persistent processes
                    continue;
                }
                if (app.removed) {
                    if (doit) {
                        procs.add(app);
                    }
                    continue;
                }

                // Skip process if it doesn't meet our oom adj requirement.
                if (app.setAdj < minOomAdj) {
<<<<<<< HEAD
=======
                    // Note it is still possible to have a process with oom adj 0 in the killed
                    // processes, but it does not mean misjudgment. E.g. a bound service process
                    // and its client activity process are both in the background, so they are
                    // collected to be killed. If the client activity is killed first, the service
                    // may be scheduled to unbind and become an executing service (oom adj 0).
>>>>>>> 825827da
                    continue;
                }

                // If no package is specified, we call all processes under the
                // give user id.
                if (packageName == null) {
                    if (userId != UserHandle.USER_ALL && app.userId != userId) {
                        continue;
                    }
                    if (appId >= 0 && UserHandle.getAppId(app.uid) != appId) {
                        continue;
                    }
                    // Package has been specified, we want to hit all processes
                    // that match it.  We need to qualify this by the processes
                    // that are running under the specified app and user ID.
                } else {
                    final boolean isDep = app.pkgDeps != null
                            && app.pkgDeps.contains(packageName);
                    if (!isDep && UserHandle.getAppId(app.uid) != appId) {
                        continue;
                    }
                    if (userId != UserHandle.USER_ALL && app.userId != userId) {
                        continue;
                    }
                    if (!app.pkgList.containsKey(packageName) && !isDep) {
                        continue;
                    }
                }

                // Process has passed all conditions, kill it!
                if (!doit) {
                    return true;
                }
                if (setRemoved) {
                    app.removed = true;
                }
                procs.add(app);
            }
        }

        int N = procs.size();
        for (int i=0; i<N; i++) {
            removeProcessLocked(procs.get(i), callerWillRestart, allowRestart, reason);
        }
        // See if there are any app zygotes running for this packageName / UID combination,
        // and kill it if so.
        final ArrayList<AppZygote> zygotesToKill = new ArrayList<>();
        for (SparseArray<AppZygote> appZygotes : mAppZygotes.getMap().values()) {
            for (int i = 0; i < appZygotes.size(); ++i) {
                final int appZygoteUid = appZygotes.keyAt(i);
                if (userId != UserHandle.USER_ALL && UserHandle.getUserId(appZygoteUid) != userId) {
                    continue;
                }
                if (appId >= 0 && UserHandle.getAppId(appZygoteUid) != appId) {
                    continue;
                }
                final AppZygote appZygote = appZygotes.valueAt(i);
                if (packageName != null
                        && !packageName.equals(appZygote.getAppInfo().packageName)) {
                    continue;
                }
                zygotesToKill.add(appZygote);
            }
        }
        for (AppZygote appZygote : zygotesToKill) {
            killAppZygoteIfNeededLocked(appZygote);
        }
        mService.updateOomAdjLocked();
        return N > 0;
    }
    @GuardedBy("mService")
    boolean removeProcessLocked(ProcessRecord app,
            boolean callerWillRestart, boolean allowRestart, String reason) {
        final String name = app.processName;
        final int uid = app.uid;
        if (DEBUG_PROCESSES) Slog.d(TAG_PROCESSES,
                "Force removing proc " + app.toShortString() + " (" + name + "/" + uid + ")");

        ProcessRecord old = mProcessNames.get(name, uid);
        if (old != app) {
            // This process is no longer active, so nothing to do.
            Slog.w(TAG, "Ignoring remove of inactive process: " + app);
            return false;
        }
        removeProcessNameLocked(name, uid);
        mService.mAtmInternal.clearHeavyWeightProcessIfEquals(app.getWindowProcessController());

        boolean needRestart = false;
        if ((app.pid > 0 && app.pid != ActivityManagerService.MY_PID) || (app.pid == 0 && app
                .pendingStart)) {
            int pid = app.pid;
            if (pid > 0) {
                mService.mPidsSelfLocked.remove(pid);
                mService.mHandler.removeMessages(PROC_START_TIMEOUT_MSG, app);
                mService.mBatteryStatsService.noteProcessFinish(app.processName, app.info.uid);
                if (app.isolated) {
                    mService.mBatteryStatsService.removeIsolatedUid(app.uid, app.info.uid);
                    mService.getPackageManagerInternalLocked().removeIsolatedUid(app.uid);
                }
            }
            boolean willRestart = false;
            if (app.isPersistent() && !app.isolated) {
                if (!callerWillRestart) {
                    willRestart = true;
                } else {
                    needRestart = true;
                }
            }
            app.kill(reason, true);
            mService.handleAppDiedLocked(app, willRestart, allowRestart);
            if (willRestart) {
                removeLruProcessLocked(app);
                mService.addAppLocked(app.info, null, false, null /* ABI override */);
            }
        } else {
            mRemovedProcesses.add(app);
        }

        return needRestart;
    }

    @GuardedBy("mService")
    final void addProcessNameLocked(ProcessRecord proc) {
        // We shouldn't already have a process under this name, but just in case we
        // need to clean up whatever may be there now.
        ProcessRecord old = removeProcessNameLocked(proc.processName, proc.uid);
        if (old == proc && proc.isPersistent()) {
            // We are re-adding a persistent process.  Whatevs!  Just leave it there.
            Slog.w(TAG, "Re-adding persistent process " + proc);
        } else if (old != null) {
            Slog.wtf(TAG, "Already have existing proc " + old + " when adding " + proc);
        }
        UidRecord uidRec = mActiveUids.get(proc.uid);
        if (uidRec == null) {
            uidRec = new UidRecord(proc.uid);
            // This is the first appearance of the uid, report it now!
            if (DEBUG_UID_OBSERVERS) Slog.i(TAG_UID_OBSERVERS,
                    "Creating new process uid: " + uidRec);
            if (Arrays.binarySearch(mService.mDeviceIdleTempWhitelist,
                    UserHandle.getAppId(proc.uid)) >= 0
                    || mService.mPendingTempWhitelist.indexOfKey(proc.uid) >= 0) {
                uidRec.setWhitelist = uidRec.curWhitelist = true;
            }
            uidRec.updateHasInternetPermission();
            mActiveUids.put(proc.uid, uidRec);
            EventLogTags.writeAmUidRunning(uidRec.uid);
            mService.noteUidProcessState(uidRec.uid, uidRec.getCurProcState());
        }
        proc.uidRecord = uidRec;

        // Reset render thread tid if it was already set, so new process can set it again.
        proc.renderThreadTid = 0;
        uidRec.numProcs++;
        mProcessNames.put(proc.processName, proc.uid, proc);
        if (proc.isolated) {
            mIsolatedProcesses.put(proc.uid, proc);
        }
    }

    @GuardedBy("mService")
    private IsolatedUidRange getOrCreateIsolatedUidRangeLocked(ApplicationInfo info,
            boolean fromAppZygote) {
        if (!fromAppZygote) {
            // Allocate an isolated UID from the global range
            return mGlobalIsolatedUids;
        } else {
            return mAppIsolatedUidRangeAllocator.getOrCreateIsolatedUidRangeLocked(info);
        }
    }

    @GuardedBy("mService")
    final ProcessRecord newProcessRecordLocked(ApplicationInfo info, String customProcess,
            boolean isolated, int isolatedUid, boolean fromAppZygote) {
        String proc = customProcess != null ? customProcess : info.processName;
        final int userId = UserHandle.getUserId(info.uid);
        int uid = info.uid;
        if (isolated) {
            if (isolatedUid == 0) {
                IsolatedUidRange uidRange = getOrCreateIsolatedUidRangeLocked(info, fromAppZygote);
                if (uidRange == null) {
                    return null;
                }
                uid = uidRange.allocateIsolatedUidLocked(userId);
                if (uid == -1) {
                    return null;
                }
            } else {
                // Special case for startIsolatedProcess (internal only), where
                // the uid of the isolated process is specified by the caller.
                uid = isolatedUid;
            }
            mService.getPackageManagerInternalLocked().addIsolatedUid(uid, info.uid);

            // Register the isolated UID with this application so BatteryStats knows to
            // attribute resource usage to the application.
            //
            // NOTE: This is done here before addProcessNameLocked, which will tell BatteryStats
            // about the process state of the isolated UID *before* it is registered with the
            // owning application.
            mService.mBatteryStatsService.addIsolatedUid(uid, info.uid);
            StatsLog.write(StatsLog.ISOLATED_UID_CHANGED, info.uid, uid,
                    StatsLog.ISOLATED_UID_CHANGED__EVENT__CREATED);
        }
        final ProcessRecord r = new ProcessRecord(mService, info, proc, uid);

        if (!mService.mBooted && !mService.mBooting
                && userId == UserHandle.USER_SYSTEM
                && (info.flags & PERSISTENT_MASK) == PERSISTENT_MASK) {
            // The system process is initialized to SCHED_GROUP_DEFAULT in init.rc.
            r.setCurrentSchedulingGroup(ProcessList.SCHED_GROUP_DEFAULT);
            r.setSchedGroup = ProcessList.SCHED_GROUP_DEFAULT;
            r.setPersistent(true);
            r.maxAdj = ProcessList.PERSISTENT_PROC_ADJ;
        }
        if (isolated && isolatedUid != 0) {
            // Special case for startIsolatedProcess (internal only) - assume the process
            // is required by the system server to prevent it being killed.
            r.maxAdj = ProcessList.PERSISTENT_SERVICE_ADJ;
        }
        addProcessNameLocked(r);
        return r;
    }

    @GuardedBy("mService")
    final ProcessRecord removeProcessNameLocked(final String name, final int uid) {
        return removeProcessNameLocked(name, uid, null);
    }

    @GuardedBy("mService")
    final ProcessRecord removeProcessNameLocked(final String name, final int uid,
            final ProcessRecord expecting) {
        ProcessRecord old = mProcessNames.get(name, uid);
        // Only actually remove when the currently recorded value matches the
        // record that we expected; if it doesn't match then we raced with a
        // newly created process and we don't want to destroy the new one.
        if ((expecting == null) || (old == expecting)) {
            mProcessNames.remove(name, uid);
        }
        if (old != null && old.uidRecord != null) {
            old.uidRecord.numProcs--;
            if (old.uidRecord.numProcs == 0) {
                // No more processes using this uid, tell clients it is gone.
                if (DEBUG_UID_OBSERVERS) Slog.i(TAG_UID_OBSERVERS,
                        "No more processes in " + old.uidRecord);
                mService.enqueueUidChangeLocked(old.uidRecord, -1, UidRecord.CHANGE_GONE);
                EventLogTags.writeAmUidStopped(uid);
                mActiveUids.remove(uid);
                mService.noteUidProcessState(uid, ActivityManager.PROCESS_STATE_NONEXISTENT);
            }
            old.uidRecord = null;
        }
        mIsolatedProcesses.remove(uid);
        mGlobalIsolatedUids.freeIsolatedUidLocked(uid);
        // Remove the (expected) ProcessRecord from the app zygote
        final ProcessRecord record = expecting != null ? expecting : old;
        if (record != null && record.appZygote) {
            removeProcessFromAppZygoteLocked(record);
        }

        return old;
    }

    /** Call setCoreSettings on all LRU processes, with the new settings. */
    @GuardedBy("mService")
    void updateCoreSettingsLocked(Bundle settings) {
        for (int i = mLruProcesses.size() - 1; i >= 0; i--) {
            ProcessRecord processRecord = mLruProcesses.get(i);
            try {
                if (processRecord.thread != null) {
                    processRecord.thread.setCoreSettings(settings);
                }
            } catch (RemoteException re) {
                /* ignore */
            }
        }
    }

    /**
     * Kill all background processes except for ones with targetSdk lower than minTargetSdk and
     * procstate lower than maxProcState.
     * @param minTargetSdk
     * @param maxProcState
     */
    @GuardedBy("mService")
    void killAllBackgroundProcessesExceptLocked(int minTargetSdk, int maxProcState) {
        final ArrayList<ProcessRecord> procs = new ArrayList<>();
        final int NP = mProcessNames.getMap().size();
        for (int ip = 0; ip < NP; ip++) {
            final SparseArray<ProcessRecord> apps = mProcessNames.getMap().valueAt(ip);
            final int NA = apps.size();
            for (int ia = 0; ia < NA; ia++) {
                final ProcessRecord app = apps.valueAt(ia);
                if (app.removed || ((minTargetSdk < 0 || app.info.targetSdkVersion < minTargetSdk)
                        && (maxProcState < 0 || app.setProcState > maxProcState))) {
                    procs.add(app);
                }
            }
        }

        final int N = procs.size();
        for (int i = 0; i < N; i++) {
            removeProcessLocked(procs.get(i), false, true, "kill all background except");
        }
    }

    /**
     * Call updateTimePrefs on all LRU processes
     * @param timePref The time pref to pass to each process
     */
    @GuardedBy("mService")
    void updateAllTimePrefsLocked(int timePref) {
        for (int i = mLruProcesses.size() - 1; i >= 0; i--) {
            ProcessRecord r = mLruProcesses.get(i);
            if (r.thread != null) {
                try {
                    r.thread.updateTimePrefs(timePref);
                } catch (RemoteException ex) {
                    Slog.w(TAG, "Failed to update preferences for: "
                            + r.info.processName);
                }
            }
        }
    }

    @GuardedBy("mService")
    void setAllHttpProxyLocked() {
        for (int i = mLruProcesses.size() - 1; i >= 0; i--) {
            ProcessRecord r = mLruProcesses.get(i);
            // Don't dispatch to isolated processes as they can't access
            // ConnectivityManager and don't have network privileges anyway.
            if (r.thread != null && !r.isolated) {
                try {
                    r.thread.updateHttpProxy();
                } catch (RemoteException ex) {
                    Slog.w(TAG, "Failed to update http proxy for: " +
                            r.info.processName);
                }
            }
        }
    }

    @GuardedBy("mService")
    void clearAllDnsCacheLocked() {
        for (int i = mLruProcesses.size() - 1; i >= 0; i--) {
            ProcessRecord r = mLruProcesses.get(i);
            if (r.thread != null) {
                try {
                    r.thread.clearDnsCache();
                } catch (RemoteException ex) {
                    Slog.w(TAG, "Failed to clear dns cache for: " + r.info.processName);
                }
            }
        }
    }

    @GuardedBy("mService")
    void handleAllTrustStorageUpdateLocked() {
        for (int i = mLruProcesses.size() - 1; i >= 0; i--) {
            ProcessRecord r = mLruProcesses.get(i);
            if (r.thread != null) {
                try {
                    r.thread.handleTrustStorageUpdate();
                } catch (RemoteException ex) {
                    Slog.w(TAG, "Failed to handle trust storage update for: " +
                            r.info.processName);
                }
            }
        }
    }

    @GuardedBy("mService")
    int updateLruProcessInternalLocked(ProcessRecord app, long now, int index,
            int lruSeq, String what, Object obj, ProcessRecord srcApp) {
        app.lastActivityTime = now;

        if (app.hasActivitiesOrRecentTasks()) {
            // Don't want to touch dependent processes that are hosting activities.
            return index;
        }

        int lrui = mLruProcesses.lastIndexOf(app);
        if (lrui < 0) {
            Slog.wtf(TAG, "Adding dependent process " + app + " not on LRU list: "
                    + what + " " + obj + " from " + srcApp);
            return index;
        }

        if (lrui >= index) {
            // Don't want to cause this to move dependent processes *back* in the
            // list as if they were less frequently used.
            return index;
        }

        if (lrui >= mLruProcessActivityStart && index < mLruProcessActivityStart) {
            // Don't want to touch dependent processes that are hosting activities.
            return index;
        }

        mLruProcesses.remove(lrui);
        if (index > 0) {
            index--;
        }
        if (DEBUG_LRU) Slog.d(TAG_LRU, "Moving dep from " + lrui + " to " + index
                + " in LRU list: " + app);
        mLruProcesses.add(index, app);
        app.lruSeq = lruSeq;
        return index;
    }

    /**
     * Handle the case where we are inserting a process hosting client activities:
     * Make sure any groups have their order match their importance, and take care of
     * distributing old clients across other activity processes so they can't spam
     * the LRU list.  Processing of the list will be restricted by the indices provided,
     * and not extend out of them.
     *
     * @param topApp The app at the top that has just been inserted in to the list.
     * @param topI The position in the list where topApp was inserted; this is the start (at the
     *             top) where we are going to do our processing.
     * @param bottomI The last position at which we will be processing; this is the end position
     *                of whichever section of the LRU list we are in.  Nothing past it will be
     *                touched.
     * @param endIndex The current end of the top being processed.  Typically topI - 1.  That is,
     *                 where we are going to start potentially adjusting other entries in the list.
     */
    private void updateClientActivitiesOrdering(final ProcessRecord topApp, final int topI,
            final int bottomI, int endIndex) {
        if (topApp.hasActivitiesOrRecentTasks() || topApp.treatLikeActivity
                || !topApp.hasClientActivities()) {
            // If this is not a special process that has client activities, then there is
            // nothing to do.
            return;
        }

        final int uid = topApp.info.uid;
        if (topApp.connectionGroup > 0) {
            int endImportance = topApp.connectionImportance;
            for (int i = endIndex; i >= bottomI; i--) {
                final ProcessRecord subProc = mLruProcesses.get(i);
                if (subProc.info.uid == uid
                        && subProc.connectionGroup == topApp.connectionGroup) {
                    if (i == endIndex && subProc.connectionImportance >= endImportance) {
                        // This process is already in the group, and its importance
                        // is not as strong as the process before it, so keep it
                        // correctly positioned in the group.
                        if (DEBUG_LRU) Slog.d(TAG_LRU,
                                "Keeping in-place above " + subProc
                                        + " endImportance=" + endImportance
                                        + " group=" + subProc.connectionGroup
                                        + " importance=" + subProc.connectionImportance);
                        endIndex--;
                        endImportance = subProc.connectionImportance;
                    } else {
                        // We want to pull this up to be with the rest of the group,
                        // and order within the group by importance.
                        if (DEBUG_LRU) Slog.d(TAG_LRU,
                                "Pulling up " + subProc
                                        + " to position in group with importance="
                                        + subProc.connectionImportance);
                        boolean moved = false;
                        for (int pos = topI; pos > endIndex; pos--) {
                            final ProcessRecord posProc = mLruProcesses.get(pos);
                            if (subProc.connectionImportance
                                    <= posProc.connectionImportance) {
                                mLruProcesses.remove(i);
                                mLruProcesses.add(pos, subProc);
                                if (DEBUG_LRU) Slog.d(TAG_LRU,
                                        "Moving " + subProc
                                                + " from position " + i + " to above " + posProc
                                                + " @ " + pos);
                                moved = true;
                                endIndex--;
                                break;
                            }
                        }
                        if (!moved) {
                            // Goes to the end of the group.
                            mLruProcesses.remove(i);
                            mLruProcesses.add(endIndex - 1, subProc);
                            if (DEBUG_LRU) Slog.d(TAG_LRU,
                                    "Moving " + subProc
                                            + " from position " + i + " to end of group @ "
                                            + endIndex);
                            endIndex--;
                            endImportance = subProc.connectionImportance;
                        }
                    }
                }
            }

        }
        // To keep it from spamming the LRU list (by making a bunch of clients),
        // we will distribute other entries owned by it to be in-between other apps.
        int i = endIndex;
        while (i >= bottomI) {
            ProcessRecord subProc = mLruProcesses.get(i);
            if (DEBUG_LRU) Slog.d(TAG_LRU,
                    "Looking to spread old procs, at " + subProc + " @ " + i);
            if (subProc.info.uid != uid) {
                // This is a different app...  if we have gone through some of the
                // target app, pull this up to be before them.  We want to pull up
                // one activity process, but any number of non-activity processes.
                if (i < endIndex) {
                    boolean hasActivity = false;
                    int connUid = 0;
                    int connGroup = 0;
                    while (i >= bottomI) {
                        mLruProcesses.remove(i);
                        mLruProcesses.add(endIndex, subProc);
                        if (DEBUG_LRU) Slog.d(TAG_LRU,
                                "Different app, moving to " + endIndex);
                        i--;
                        if (i < bottomI) {
                            break;
                        }
                        subProc = mLruProcesses.get(i);
                        if (DEBUG_LRU) Slog.d(TAG_LRU,
                                "Looking at next app at " + i + ": " + subProc);
                        if (subProc.hasActivitiesOrRecentTasks() || subProc.treatLikeActivity) {
                            if (DEBUG_LRU) Slog.d(TAG_LRU,
                                    "This is hosting an activity!");
                            if (hasActivity) {
                                // Already found an activity, done.
                                if (DEBUG_LRU) Slog.d(TAG_LRU,
                                        "Already found an activity, done");
                                break;
                            }
                            hasActivity = true;
                        } else if (subProc.hasClientActivities()) {
                            if (DEBUG_LRU) Slog.d(TAG_LRU,
                                    "This is a client of an activity");
                            if (hasActivity) {
                                if (connUid == 0 || connUid != subProc.info.uid) {
                                    // Already have an activity that is not from from a client
                                    // connection or is a different client connection, done.
                                    if (DEBUG_LRU) Slog.d(TAG_LRU,
                                            "Already found a different activity: connUid="
                                            + connUid + " uid=" + subProc.info.uid);
                                    break;
                                } else if (connGroup == 0 || connGroup != subProc.connectionGroup) {
                                    // Previously saw a different group or not from a group,
                                    // want to treat these as different things.
                                    if (DEBUG_LRU) Slog.d(TAG_LRU,
                                            "Already found a different group: connGroup="
                                            + connGroup + " group=" + subProc.connectionGroup);
                                    break;
                                }
                            } else {
                                if (DEBUG_LRU) Slog.d(TAG_LRU,
                                        "This is an activity client!  uid="
                                        + subProc.info.uid + " group=" + subProc.connectionGroup);
                                hasActivity = true;
                                connUid = subProc.info.uid;
                                connGroup = subProc.connectionGroup;
                            }
                        }
                        endIndex--;
                    }
                }
                // Find the end of the next group of processes for target app.  This
                // is after any entries of different apps (so we don't change the existing
                // relative order of apps) and then after the next last group of processes
                // of the target app.
                for (endIndex--; endIndex >= bottomI; endIndex--) {
                    final ProcessRecord endProc = mLruProcesses.get(endIndex);
                    if (endProc.info.uid == uid) {
                        if (DEBUG_LRU) Slog.d(TAG_LRU,
                                "Found next group of app: " + endProc + " @ "
                                        + endIndex);
                        break;
                    }
                }
                if (endIndex >= bottomI) {
                    final ProcessRecord endProc = mLruProcesses.get(endIndex);
                    for (endIndex--; endIndex >= bottomI; endIndex--) {
                        final ProcessRecord nextEndProc = mLruProcesses.get(endIndex);
                        if (nextEndProc.info.uid != uid
                                || nextEndProc.connectionGroup != endProc.connectionGroup) {
                            if (DEBUG_LRU) Slog.d(TAG_LRU,
                                    "Found next group or app: " + nextEndProc + " @ "
                                            + endIndex + " group=" + nextEndProc.connectionGroup);
                            break;
                        }
                    }
                }
                if (DEBUG_LRU) Slog.d(TAG_LRU,
                        "Bumping scan position to " + endIndex);
                i = endIndex;
            } else {
                i--;
            }
        }
    }

    final void updateLruProcessLocked(ProcessRecord app, boolean activityChange,
            ProcessRecord client) {
        final boolean hasActivity = app.hasActivitiesOrRecentTasks() || app.hasClientActivities()
                || app.treatLikeActivity;
        final boolean hasService = false; // not impl yet. app.services.size() > 0;
        if (!activityChange && hasActivity) {
            // The process has activities, so we are only allowing activity-based adjustments
            // to move it.  It should be kept in the front of the list with other
            // processes that have activities, and we don't want those to change their
            // order except due to activity operations.
            return;
        }

        mLruSeq++;
        final long now = SystemClock.uptimeMillis();
        app.lastActivityTime = now;

        // First a quick reject: if the app is already at the position we will
        // put it, then there is nothing to do.
        if (hasActivity) {
            final int N = mLruProcesses.size();
            if (N > 0 && mLruProcesses.get(N - 1) == app) {
                if (DEBUG_LRU) Slog.d(TAG_LRU, "Not moving, already top activity: " + app);
                return;
            }
        } else {
            if (mLruProcessServiceStart > 0
                    && mLruProcesses.get(mLruProcessServiceStart-1) == app) {
                if (DEBUG_LRU) Slog.d(TAG_LRU, "Not moving, already top other: " + app);
                return;
            }
        }

        int lrui = mLruProcesses.lastIndexOf(app);

        if (app.isPersistent() && lrui >= 0) {
            // We don't care about the position of persistent processes, as long as
            // they are in the list.
            if (DEBUG_LRU) Slog.d(TAG_LRU, "Not moving, persistent: " + app);
            return;
        }

        /* In progress: compute new position first, so we can avoid doing work
           if the process is not actually going to move.  Not yet working.
        int addIndex;
        int nextIndex;
        boolean inActivity = false, inService = false;
        if (hasActivity) {
            // Process has activities, put it at the very tipsy-top.
            addIndex = mLruProcesses.size();
            nextIndex = mLruProcessServiceStart;
            inActivity = true;
        } else if (hasService) {
            // Process has services, put it at the top of the service list.
            addIndex = mLruProcessActivityStart;
            nextIndex = mLruProcessServiceStart;
            inActivity = true;
            inService = true;
        } else  {
            // Process not otherwise of interest, it goes to the top of the non-service area.
            addIndex = mLruProcessServiceStart;
            if (client != null) {
                int clientIndex = mLruProcesses.lastIndexOf(client);
                if (clientIndex < 0) Slog.d(TAG, "Unknown client " + client + " when updating "
                        + app);
                if (clientIndex >= 0 && addIndex > clientIndex) {
                    addIndex = clientIndex;
                }
            }
            nextIndex = addIndex > 0 ? addIndex-1 : addIndex;
        }

        Slog.d(TAG, "Update LRU at " + lrui + " to " + addIndex + " (act="
                + mLruProcessActivityStart + "): " + app);
        */

        if (lrui >= 0) {
            if (lrui < mLruProcessActivityStart) {
                mLruProcessActivityStart--;
            }
            if (lrui < mLruProcessServiceStart) {
                mLruProcessServiceStart--;
            }
            /*
            if (addIndex > lrui) {
                addIndex--;
            }
            if (nextIndex > lrui) {
                nextIndex--;
            }
            */
            mLruProcesses.remove(lrui);
        }

        /*
        mLruProcesses.add(addIndex, app);
        if (inActivity) {
            mLruProcessActivityStart++;
        }
        if (inService) {
            mLruProcessActivityStart++;
        }
        */

        int nextIndex;
        int nextActivityIndex = -1;
        if (hasActivity) {
            final int N = mLruProcesses.size();
            nextIndex = mLruProcessServiceStart;
            if (!app.hasActivitiesOrRecentTasks() && !app.treatLikeActivity
                    && mLruProcessActivityStart < (N - 1)) {
                // Process doesn't have activities, but has clients with
                // activities...  move it up, but below the app that is binding to it.
                if (DEBUG_LRU) Slog.d(TAG_LRU,
                        "Adding to second-top of LRU activity list: " + app
                        + " group=" + app.connectionGroup
                        + " importance=" + app.connectionImportance);
                int pos = N - 1;
                while (pos > mLruProcessActivityStart) {
                    final ProcessRecord posproc = mLruProcesses.get(pos);
                    if (posproc.info.uid == app.info.uid) {
                        // Technically this app could have multiple processes with different
                        // activities and so we should be looking for the actual process that
                        // is bound to the target proc...  but I don't really care, do you?
                        break;
                    }
                    pos--;
                }
                mLruProcesses.add(pos, app);
                if (pos == mLruProcessActivityStart) {
                    mLruProcessActivityStart++;
                }
                if (pos == mLruProcessServiceStart) {
                    // Unless {@code #hasService} is implemented, currently the starting position
                    // for activity and service are the same, so the incoming position may equal to
                    // the starting position of service.
                    mLruProcessServiceStart++;
                }
                // If this process is part of a group, need to pull up any other processes
                // in that group to be with it.
                int endIndex = pos - 1;
                if (endIndex < mLruProcessActivityStart) {
                    endIndex = mLruProcessActivityStart;
                }
                nextActivityIndex = endIndex;
                updateClientActivitiesOrdering(app, pos, mLruProcessActivityStart, endIndex);
            } else {
                // Process has activities, put it at the very tipsy-top.
                if (DEBUG_LRU) Slog.d(TAG_LRU, "Adding to top of LRU activity list: " + app);
                mLruProcesses.add(app);
                nextActivityIndex = mLruProcesses.size() - 1;
            }
        } else if (hasService) {
            // Process has services, put it at the top of the service list.
            if (DEBUG_LRU) Slog.d(TAG_LRU, "Adding to top of LRU service list: " + app);
            mLruProcesses.add(mLruProcessActivityStart, app);
            nextIndex = mLruProcessServiceStart;
            mLruProcessActivityStart++;
        } else  {
            // Process not otherwise of interest, it goes to the top of the non-service area.
            int index = mLruProcessServiceStart;
            if (client != null) {
                // If there is a client, don't allow the process to be moved up higher
                // in the list than that client.
                int clientIndex = mLruProcesses.lastIndexOf(client);
                if (DEBUG_LRU && clientIndex < 0) Slog.d(TAG_LRU, "Unknown client " + client
                        + " when updating " + app);
                if (clientIndex <= lrui) {
                    // Don't allow the client index restriction to push it down farther in the
                    // list than it already is.
                    clientIndex = lrui;
                }
                if (clientIndex >= 0 && index > clientIndex) {
                    index = clientIndex;
                }
            }
            if (DEBUG_LRU) Slog.d(TAG_LRU, "Adding at " + index + " of LRU list: " + app);
            mLruProcesses.add(index, app);
            nextIndex = index - 1;
            mLruProcessActivityStart++;
            mLruProcessServiceStart++;
            if (index > 1) {
                updateClientActivitiesOrdering(app, mLruProcessServiceStart - 1, 0, index - 1);
            }
        }

        app.lruSeq = mLruSeq;

        // If the app is currently using a content provider or service,
        // bump those processes as well.
        for (int j = app.connections.size() - 1; j >= 0; j--) {
            ConnectionRecord cr = app.connections.valueAt(j);
            if (cr.binding != null && !cr.serviceDead && cr.binding.service != null
                    && cr.binding.service.app != null
                    && cr.binding.service.app.lruSeq != mLruSeq
                    && (cr.flags & Context.BIND_REDUCTION_FLAGS) == 0
                    && !cr.binding.service.app.isPersistent()) {
                if (cr.binding.service.app.hasClientActivities()) {
                    if (nextActivityIndex >= 0) {
                        nextActivityIndex = updateLruProcessInternalLocked(cr.binding.service.app,
                                now,
                                nextActivityIndex, mLruSeq,
                                "service connection", cr, app);
                    }
                } else {
                    nextIndex = updateLruProcessInternalLocked(cr.binding.service.app,
                            now,
                            nextIndex, mLruSeq,
                            "service connection", cr, app);
                }
            }
        }
        for (int j = app.conProviders.size() - 1; j >= 0; j--) {
            ContentProviderRecord cpr = app.conProviders.get(j).provider;
            if (cpr.proc != null && cpr.proc.lruSeq != mLruSeq && !cpr.proc.isPersistent()) {
                nextIndex = updateLruProcessInternalLocked(cpr.proc, now, nextIndex, mLruSeq,
                        "provider reference", cpr, app);
            }
        }
    }

    final ProcessRecord getLRURecordForAppLocked(IApplicationThread thread) {
        final IBinder threadBinder = thread.asBinder();
        // Find the application record.
        for (int i = mLruProcesses.size() - 1; i >= 0; i--) {
            final ProcessRecord rec = mLruProcesses.get(i);
            if (rec.thread != null && rec.thread.asBinder() == threadBinder) {
                return rec;
            }
        }
        return null;
    }

    boolean haveBackgroundProcessLocked() {
        for (int i = mLruProcesses.size() - 1; i >= 0; i--) {
            final ProcessRecord rec = mLruProcesses.get(i);
            if (rec.thread != null
                    && rec.setProcState >= PROCESS_STATE_CACHED_ACTIVITY) {
                return true;
            }
        }
        return false;
    }

    private static int procStateToImportance(int procState, int memAdj,
            ActivityManager.RunningAppProcessInfo currApp,
            int clientTargetSdk) {
        int imp = ActivityManager.RunningAppProcessInfo.procStateToImportanceForTargetSdk(
                procState, clientTargetSdk);
        if (imp == ActivityManager.RunningAppProcessInfo.IMPORTANCE_BACKGROUND) {
            currApp.lru = memAdj;
        } else {
            currApp.lru = 0;
        }
        return imp;
    }

    @GuardedBy("mService")
    void fillInProcMemInfoLocked(ProcessRecord app,
            ActivityManager.RunningAppProcessInfo outInfo,
            int clientTargetSdk) {
        outInfo.pid = app.pid;
        outInfo.uid = app.info.uid;
        if (mService.mAtmInternal.isHeavyWeightProcess(app.getWindowProcessController())) {
            outInfo.flags |= ActivityManager.RunningAppProcessInfo.FLAG_CANT_SAVE_STATE;
        }
        if (app.isPersistent()) {
            outInfo.flags |= ActivityManager.RunningAppProcessInfo.FLAG_PERSISTENT;
        }
        if (app.hasActivities()) {
            outInfo.flags |= ActivityManager.RunningAppProcessInfo.FLAG_HAS_ACTIVITIES;
        }
        outInfo.lastTrimLevel = app.trimMemoryLevel;
        int adj = app.curAdj;
        int procState = app.getCurProcState();
        outInfo.importance = procStateToImportance(procState, adj, outInfo,
                clientTargetSdk);
        outInfo.importanceReasonCode = app.adjTypeCode;
        outInfo.processState = app.getCurProcState();
        outInfo.isFocused = (app == mService.getTopAppLocked());
        outInfo.lastActivityTime = app.lastActivityTime;
    }

    @GuardedBy("mService")
    List<ActivityManager.RunningAppProcessInfo> getRunningAppProcessesLocked(boolean allUsers,
            int userId, boolean allUids, int callingUid, int clientTargetSdk) {
        // Lazy instantiation of list
        List<ActivityManager.RunningAppProcessInfo> runList = null;

        for (int i = mLruProcesses.size() - 1; i >= 0; i--) {
            ProcessRecord app = mLruProcesses.get(i);
            if ((!allUsers && app.userId != userId)
                    || (!allUids && app.uid != callingUid)) {
                continue;
            }
            if ((app.thread != null) && (!app.isCrashing() && !app.isNotResponding())) {
                // Generate process state info for running application
                ActivityManager.RunningAppProcessInfo currApp =
                        new ActivityManager.RunningAppProcessInfo(app.processName,
                                app.pid, app.getPackageList());
                fillInProcMemInfoLocked(app, currApp, clientTargetSdk);
                if (app.adjSource instanceof ProcessRecord) {
                    currApp.importanceReasonPid = ((ProcessRecord)app.adjSource).pid;
                    currApp.importanceReasonImportance =
                            ActivityManager.RunningAppProcessInfo.procStateToImportance(
                                    app.adjSourceProcState);
                } else if (app.adjSource instanceof ActivityServiceConnectionsHolder) {
                    final ActivityServiceConnectionsHolder r =
                            (ActivityServiceConnectionsHolder) app.adjSource;
                    final int pid = r.getActivityPid();
                    if (pid != -1) {
                        currApp.importanceReasonPid = pid;
                    }
                }
                if (app.adjTarget instanceof ComponentName) {
                    currApp.importanceReasonComponent = (ComponentName)app.adjTarget;
                }
                //Slog.v(TAG, "Proc " + app.processName + ": imp=" + currApp.importance
                //        + " lru=" + currApp.lru);
                if (runList == null) {
                    runList = new ArrayList<>();
                }
                runList.add(currApp);
            }
        }
        return runList;
    }

    @GuardedBy("mService")
    int getLruSizeLocked() {
        return mLruProcesses.size();
    }

    @GuardedBy("mService")
    void dumpLruListHeaderLocked(PrintWriter pw) {
        pw.print("  Process LRU list (sorted by oom_adj, "); pw.print(mLruProcesses.size());
        pw.print(" total, non-act at ");
        pw.print(mLruProcesses.size() - mLruProcessActivityStart);
        pw.print(", non-svc at ");
        pw.print(mLruProcesses.size() - mLruProcessServiceStart);
        pw.println("):");
    }

    @GuardedBy("mService")
    ArrayList<ProcessRecord> collectProcessesLocked(int start, boolean allPkgs, String[] args) {
        ArrayList<ProcessRecord> procs;
        if (args != null && args.length > start
                && args[start].charAt(0) != '-') {
            procs = new ArrayList<ProcessRecord>();
            int pid = -1;
            try {
                pid = Integer.parseInt(args[start]);
            } catch (NumberFormatException e) {
            }
            for (int i = mLruProcesses.size() - 1; i >= 0; i--) {
                ProcessRecord proc = mLruProcesses.get(i);
                if (proc.pid > 0 && proc.pid == pid) {
                    procs.add(proc);
                } else if (allPkgs && proc.pkgList != null
                        && proc.pkgList.containsKey(args[start])) {
                    procs.add(proc);
                } else if (proc.processName.equals(args[start])) {
                    procs.add(proc);
                }
            }
            if (procs.size() <= 0) {
                return null;
            }
        } else {
            procs = new ArrayList<ProcessRecord>(mLruProcesses);
        }
        return procs;
    }

    @GuardedBy("mService")
    void updateApplicationInfoLocked(List<String> packagesToUpdate, int userId,
            boolean updateFrameworkRes) {
        for (int i = mLruProcesses.size() - 1; i >= 0; i--) {
            final ProcessRecord app = mLruProcesses.get(i);
            if (app.thread == null) {
                continue;
            }

            if (userId != UserHandle.USER_ALL && app.userId != userId) {
                continue;
            }

            final int packageCount = app.pkgList.size();
            for (int j = 0; j < packageCount; j++) {
                final String packageName = app.pkgList.keyAt(j);
                if (updateFrameworkRes || packagesToUpdate.contains(packageName)) {
                    try {
                        final ApplicationInfo ai = AppGlobals.getPackageManager()
                                .getApplicationInfo(packageName, STOCK_PM_FLAGS, app.userId);
                        if (ai != null) {
                            app.thread.scheduleApplicationInfoChanged(ai);
                        }
                    } catch (RemoteException e) {
                        Slog.w(TAG, String.format("Failed to update %s ApplicationInfo for %s",
                                packageName, app));
                    }
                }
            }
        }
    }

    @GuardedBy("mService")
    void sendPackageBroadcastLocked(int cmd, String[] packages, int userId) {
        for (int i = mLruProcesses.size() - 1; i >= 0; i--) {
            ProcessRecord r = mLruProcesses.get(i);
            if (r.thread != null && (userId == UserHandle.USER_ALL || r.userId == userId)) {
                try {
                    r.thread.dispatchPackageBroadcast(cmd, packages);
                } catch (RemoteException ex) {
                }
            }
        }
    }

    /** Returns the uid's process state or PROCESS_STATE_NONEXISTENT if not running */
    @GuardedBy("mService")
    int getUidProcStateLocked(int uid) {
        UidRecord uidRec = mActiveUids.get(uid);
        return uidRec == null ? PROCESS_STATE_NONEXISTENT : uidRec.getCurProcState();
    }

    /** Returns the UidRecord for the given uid, if it exists. */
    @GuardedBy("mService")
    UidRecord getUidRecordLocked(int uid) {
        return mActiveUids.get(uid);
    }

    /**
     * Call {@link ActivityManagerService#doStopUidLocked}
     * (which will also stop background services) for all idle UIDs.
     */
    @GuardedBy("mService")
    void doStopUidForIdleUidsLocked() {
        final int size = mActiveUids.size();
        for (int i = 0; i < size; i++) {
            final int uid = mActiveUids.keyAt(i);
            if (UserHandle.isCore(uid)) {
                continue;
            }
            final UidRecord uidRec = mActiveUids.valueAt(i);
            if (!uidRec.idle) {
                continue;
            }
            mService.doStopUidLocked(uidRec.uid, uidRec);
        }
    }
}<|MERGE_RESOLUTION|>--- conflicted
+++ resolved
@@ -2085,28 +2085,6 @@
         }
     }
 
-<<<<<<< HEAD
-    void killAllBackgroundProcessesLocked() {
-        final ArrayList<ProcessRecord> procs = new ArrayList<>();
-        final int NP = mProcessNames.getMap().size();
-        for (int ip = 0; ip < NP; ip++) {
-            final SparseArray<ProcessRecord> apps = mProcessNames.getMap().valueAt(ip);
-            final int NA = apps.size();
-            for (int ia = 0; ia < NA; ia++) {
-                final ProcessRecord app = apps.valueAt(ia);
-                if (app.isPersistent()) {
-                    // We don't kill persistent processes.
-                    continue;
-                }
-                if (app.removed || app.setAdj >= ProcessList.CACHED_APP_MIN_ADJ) {
-                    procs.add(app);
-                }
-            }
-        }
-    }
-
-=======
->>>>>>> 825827da
     @GuardedBy("mService")
     boolean killPackageProcessesLocked(String packageName, int appId, int userId, int minOomAdj,
             String reason) {
@@ -2143,14 +2121,11 @@
 
                 // Skip process if it doesn't meet our oom adj requirement.
                 if (app.setAdj < minOomAdj) {
-<<<<<<< HEAD
-=======
                     // Note it is still possible to have a process with oom adj 0 in the killed
                     // processes, but it does not mean misjudgment. E.g. a bound service process
                     // and its client activity process are both in the background, so they are
                     // collected to be killed. If the client activity is killed first, the service
                     // may be scheduled to unbind and become an executing service (oom adj 0).
->>>>>>> 825827da
                     continue;
                 }
 
