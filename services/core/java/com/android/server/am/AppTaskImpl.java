--- conflicted
+++ resolved
@@ -97,11 +97,7 @@
         final int callingUid = Binder.getCallingUid();
         final long origId = Binder.clearCallingIdentity();
         try {
-<<<<<<< HEAD
-            synchronized (mService) {
-=======
             synchronized (mService.mGlobalLock) {
->>>>>>> decdaee0
                 mService.mStackSupervisor.startActivityFromRecents(callingPid, callingUid, mTaskId,
                         null);
             }
