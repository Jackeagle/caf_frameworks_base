--- conflicted
+++ resolved
@@ -739,26 +739,6 @@
             Slog.d(TAG, "Unable to bind FLP Geofence proxy.");
         }
 
-<<<<<<< HEAD
-        // bind to hardware activity recognition
-        boolean activityRecognitionHardwareIsSupported = ActivityRecognitionHardware.isSupported();
-        ActivityRecognitionHardware activityRecognitionHardware = null;
-        if (activityRecognitionHardwareIsSupported) {
-            activityRecognitionHardware = ActivityRecognitionHardware.getInstance(mContext);
-        } else {
-            Slog.d(TAG, "Hardware Activity-Recognition not supported.");
-        }
-        ActivityRecognitionProxy proxy = ActivityRecognitionProxy.createAndBind(
-                mContext,
-                activityRecognitionHardwareIsSupported,
-                activityRecognitionHardware,
-                com.android.internal.R.bool.config_enableActivityRecognitionHardwareOverlay,
-                com.android.internal.R.string.config_activityRecognitionHardwarePackageName,
-                com.android.internal.R.array.config_locationProviderPackageNames);
-        if (proxy == null) {
-            Slog.d(TAG, "Unable to bind ActivityRecognitionProxy.");
-        }
-
         mComboNlpPackageName = resources.getString(
             com.android.internal.R.string.config_comboNetworkLocationProvider);
         if (mComboNlpPackageName != null) {
@@ -766,8 +746,6 @@
             mComboNlpScreenMarker = mComboNlpPackageName + ".nlp:screen";
         }
 
-=======
->>>>>>> 9b9ca46f
         String[] testProviderStrings = resources.getStringArray(
                 com.android.internal.R.array.config_testLocationProviders);
         for (String testProviderString : testProviderStrings) {
@@ -3190,154 +3168,6 @@
         lastLocation.set(location);
     }
 
-<<<<<<< HEAD
-    private class LocationWorkerHandler extends Handler {
-        public LocationWorkerHandler(Looper looper) {
-            super(looper, null, true);
-        }
-
-        @Override
-        public void handleMessage(Message msg) {
-            switch (msg.what) {
-                case MSG_LOCATION_CHANGED:
-                    handleLocationChanged((Location) msg.obj, msg.arg1 == 1);
-                    break;
-            }
-        }
-    }
-
-    private boolean isMockProvider(String provider) {
-        synchronized (mLock) {
-            return mMockProviders.containsKey(provider);
-        }
-
-    }
-
-    private Location screenLocationLocked(Location location, String provider) {
-        if (isMockProvider(LocationManager.NETWORK_PROVIDER)) {
-            return location;
-        }
-        LocationProvider networkProvider =
-                mProvidersByName.get(LocationManager.NETWORK_PROVIDER);
-        if (mComboNlpPackageName == null ||
-            networkProvider == null ||
-            networkProvider.mProvider == null ||
-            !(networkProvider.mProvider instanceof LocationProviderProxy) ||
-            false == provider.equals(LocationManager.NETWORK_PROVIDER) ||
-            isMockProvider(LocationManager.NETWORK_PROVIDER)) {
-            return location;
-        }
-
-        LocationProviderProxy providerProxy = (LocationProviderProxy)networkProvider.mProvider;
-        String connectedNlpPackage = providerProxy.getConnectedPackageName();
-        if (connectedNlpPackage == null || !connectedNlpPackage.equals(mComboNlpPackageName)) {
-            return location;
-        }
-
-        Bundle extras = location.getExtras();
-        boolean isBeingScreened = false;
-
-        if (extras == null || !extras.containsKey(mComboNlpReadyMarker)) {
-            // see if Combo Nlp is a passive listener
-            ArrayList<UpdateRecord> records =
-                mRecordsByProvider.get(LocationManager.PASSIVE_PROVIDER);
-            if (records != null) {
-                for (UpdateRecord r : records) {
-                    if (r.mReceiver.mIdentity.mPackageName.equals(mComboNlpPackageName)) {
-                        if (!isBeingScreened) {
-                            isBeingScreened = true;
-                            if (extras == null) {
-                                location.setExtras(new Bundle());
-                                extras = location.getExtras();
-                            }
-                            extras.putBoolean(mComboNlpScreenMarker, true);
-                        }
-                        // send location to Combo Nlp for screening
-                        if (!r.mReceiver.callLocationChangedLocked(location)) {
-                            Slog.w(TAG, "RemoteException calling onLocationChanged on "
-                                   + r.mReceiver);
-                        } else {
-                            if (D) {
-                                Log.d(TAG, "Sending location for screening");
-                            }
-                        }
-                    }
-                }
-            }
-            if (isBeingScreened) {
-                return null;
-            }
-            if (D) {
-                Log.d(TAG, "Not screening locations");
-            }
-        } else {
-            if (D) {
-                Log.d(TAG, "This location is marked as ready for broadcast");
-            }
-            // clear the ready marker
-            extras.remove(mComboNlpReadyMarker);
-        }
-
-        return location;
-    }
-
-    private void handleLocationChanged(Location location, boolean passive) {
-        // create a working copy of the incoming Location so that the service can modify it without
-        // disturbing the caller's copy
-        Location myLocation = new Location(location);
-        String provider = myLocation.getProvider();
-
-        // set "isFromMockProvider" bit if location came from a mock provider. we do not clear this
-        // bit if location did not come from a mock provider because passive/fused providers can
-        // forward locations from mock providers, and should not grant them legitimacy in doing so.
-        if (!myLocation.isFromMockProvider() && isMockProvider(provider)) {
-            myLocation.setIsFromMockProvider(true);
-        }
-
-        synchronized (mLock) {
-            if (isAllowedByUserSettingsLockedForUser(provider, mCurrentUserId)) {
-                if (!passive) {
-                    location = screenLocationLocked(location, provider);
-                    if (location == null) {
-                        return;
-                    }
-                    // notify passive provider of the new location
-                    mPassiveProvider.updateLocation(myLocation);
-                }
-                handleLocationChangedLocked(myLocation, passive);
-            }
-            handleLocationChangedLocked(myLocation, passive);
-        }
-    }
-
-    private final PackageMonitor mPackageMonitor = new PackageMonitor() {
-        @Override
-        public void onPackageDisappeared(String packageName, int reason) {
-            // remove all receivers associated with this package name
-            synchronized (mLock) {
-                ArrayList<Receiver> deadReceivers = null;
-
-                for (Receiver receiver : mReceivers.values()) {
-                    if (receiver.mIdentity.mPackageName.equals(packageName)) {
-                        if (deadReceivers == null) {
-                            deadReceivers = new ArrayList<>();
-                        }
-                        deadReceivers.add(receiver);
-                    }
-                }
-
-                // perform removal outside of mReceivers loop
-                if (deadReceivers != null) {
-                    for (Receiver receiver : deadReceivers) {
-                        removeUpdatesLocked(receiver);
-                    }
-                }
-            }
-        }
-    };
-
-=======
->>>>>>> 9b9ca46f
     // Geocoder
 
     @Override
