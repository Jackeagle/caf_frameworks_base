/*
 * Copyright (C) 2014 The Android Open Source Project
 *
 * Licensed under the Apache License, Version 2.0 (the "License");
 * you may not use this file except in compliance with the License.
 * You may obtain a copy of the License at
 *
 *      http://www.apache.org/licenses/LICENSE-2.0
 *
 * Unless required by applicable law or agreed to in writing, software
 * distributed under the License is distributed on an "AS IS" BASIS,
 * WITHOUT WARRANTIES OR CONDITIONS OF ANY KIND, either express or implied.
 * See the License for the specific language governing permissions and
 * limitations under the License
 */

package com.android.server.job.controllers;

import static com.android.server.job.JobSchedulerService.sElapsedRealtimeClock;

import android.app.AppGlobals;
import android.app.IActivityManager;
import android.app.job.JobInfo;
import android.app.job.JobWorkItem;
import android.content.ClipData;
import android.content.ComponentName;
import android.content.pm.PackageManagerInternal;
import android.net.Network;
import android.net.Uri;
import android.os.RemoteException;
import android.os.UserHandle;
import android.text.format.Time;
import android.util.ArraySet;
import android.util.Pair;
import android.util.Slog;
import android.util.TimeUtils;
import android.util.proto.ProtoOutputStream;

import com.android.server.LocalServices;
import com.android.server.job.GrantedUriPermissions;
import com.android.server.job.JobSchedulerInternal;
import com.android.server.job.JobSchedulerService;
import com.android.server.job.JobStatusDumpProto;
import com.android.server.job.JobStatusShortInfoProto;

import java.io.PrintWriter;
import java.util.ArrayList;
import java.util.Arrays;
import java.util.function.Predicate;

/**
 * Uniquely identifies a job internally.
 * Created from the public {@link android.app.job.JobInfo} object when it lands on the scheduler.
 * Contains current state of the requirements of the job, as well as a function to evaluate
 * whether it's ready to run.
 * This object is shared among the various controllers - hence why the different fields are atomic.
 * This isn't strictly necessary because each controller is only interested in a specific field,
 * and the receivers that are listening for global state change will all run on the main looper,
 * but we don't enforce that so this is safer.
 *
 * Test: atest com.android.server.job.controllers.JobStatusTest
 * @hide
 */
public final class JobStatus {
    static final String TAG = "JobSchedulerService";
    static final boolean DEBUG = JobSchedulerService.DEBUG;

    public static final long NO_LATEST_RUNTIME = Long.MAX_VALUE;
    public static final long NO_EARLIEST_RUNTIME = 0L;

    static final int CONSTRAINT_CHARGING = JobInfo.CONSTRAINT_FLAG_CHARGING; // 1 < 0
    static final int CONSTRAINT_IDLE = JobInfo.CONSTRAINT_FLAG_DEVICE_IDLE;  // 1 << 2
    static final int CONSTRAINT_BATTERY_NOT_LOW = JobInfo.CONSTRAINT_FLAG_BATTERY_NOT_LOW; // 1 << 1
    static final int CONSTRAINT_STORAGE_NOT_LOW = JobInfo.CONSTRAINT_FLAG_STORAGE_NOT_LOW; // 1 << 3
    static final int CONSTRAINT_TIMING_DELAY = 1<<31;
    static final int CONSTRAINT_DEADLINE = 1<<30;
    static final int CONSTRAINT_CONNECTIVITY = 1<<28;
    static final int CONSTRAINT_CONTENT_TRIGGER = 1<<26;
    static final int CONSTRAINT_DEVICE_NOT_DOZING = 1<<25;
    static final int CONSTRAINT_WITHIN_QUOTA = 1 << 24;
    static final int CONSTRAINT_BACKGROUND_NOT_RESTRICTED = 1<<22;

    // Soft override: ignore constraints like time that don't affect API availability
    public static final int OVERRIDE_SOFT = 1;
    // Full override: ignore all constraints including API-affecting like connectivity
    public static final int OVERRIDE_FULL = 2;

    /** If not specified, trigger update delay is 10 seconds. */
    public static final long DEFAULT_TRIGGER_UPDATE_DELAY = 10*1000;

    /** The minimum possible update delay is 1/2 second. */
    public static final long MIN_TRIGGER_UPDATE_DELAY = 500;

    /** If not specified, trigger maxumum delay is 2 minutes. */
    public static final long DEFAULT_TRIGGER_MAX_DELAY = 2*60*1000;

    /** The minimum possible update delay is 1 second. */
    public static final long MIN_TRIGGER_MAX_DELAY = 1000;

    final JobInfo job;
    /**
     * Uid of the package requesting this job.  This can differ from the "source"
     * uid when the job was scheduled on the app's behalf, such as with the jobs
     * that underly Sync Manager operation.
     */
    final int callingUid;
    final int targetSdkVersion;
    final String batteryName;

    /**
     * Identity of the app in which the job is hosted.
     */
    final String sourcePackageName;
    final int sourceUserId;
    final int sourceUid;
    final String sourceTag;

    final String tag;

    private GrantedUriPermissions uriPerms;
    private boolean prepared;

    static final boolean DEBUG_PREPARE = true;
    private Throwable unpreparedPoint = null;

    /**
     * Earliest point in the future at which this job will be eligible to run. A value of 0
     * indicates there is no delay constraint. See {@link #hasTimingDelayConstraint()}.
     */
    private final long earliestRunTimeElapsedMillis;
    /**
     * Latest point in the future at which this job must be run. A value of {@link Long#MAX_VALUE}
     * indicates there is no deadline constraint. See {@link #hasDeadlineConstraint()}.
     */
    private final long latestRunTimeElapsedMillis;

    /** How many times this job has failed, used to compute back-off. */
    private final int numFailures;

    /**
     * Current standby heartbeat when this job was scheduled or last ran.  Used to
     * pin the runnability check regardless of the job's app moving between buckets.
     */
    private final long baseHeartbeat;

    /**
     * Which app standby bucket this job's app is in.  Updated when the app is moved to a
     * different bucket.
     */
    private int standbyBucket;

    /**
     * Debugging: timestamp if we ever defer this job based on standby bucketing, this
     * is when we did so.
     */
    private long whenStandbyDeferred;

    // Constraints.
    final int requiredConstraints;
    private final int mRequiredConstraintsOfInterest;
    int satisfiedConstraints = 0;
    private int mSatisfiedConstraintsOfInterest = 0;

    // Set to true if doze constraint was satisfied due to app being whitelisted.
    public boolean dozeWhitelisted;

    // Set to true when the app is "active" per AppStateTracker
    public boolean uidActive;

    /**
     * Flag for {@link #trackingControllers}: the battery controller is currently tracking this job.
     */
    public static final int TRACKING_BATTERY = 1<<0;
    /**
     * Flag for {@link #trackingControllers}: the network connectivity controller is currently
     * tracking this job.
     */
    public static final int TRACKING_CONNECTIVITY = 1<<1;
    /**
     * Flag for {@link #trackingControllers}: the content observer controller is currently
     * tracking this job.
     */
    public static final int TRACKING_CONTENT = 1<<2;
    /**
     * Flag for {@link #trackingControllers}: the idle controller is currently tracking this job.
     */
    public static final int TRACKING_IDLE = 1<<3;
    /**
     * Flag for {@link #trackingControllers}: the storage controller is currently tracking this job.
     */
    public static final int TRACKING_STORAGE = 1<<4;
    /**
     * Flag for {@link #trackingControllers}: the time controller is currently tracking this job.
     */
    public static final int TRACKING_TIME = 1<<5;
    /**
     * Flag for {@link #trackingControllers}: the quota controller is currently tracking this job.
     */
    public static final int TRACKING_QUOTA = 1 << 6;

    /**
     * Bit mask of controllers that are currently tracking the job.
     */
    private int trackingControllers;

    /**
     * Flag for {@link #mInternalFlags}: this job was scheduled when the app that owns the job
     * service (not necessarily the caller) was in the foreground and the job has no time
     * constraints, which makes it exempted from the battery saver job restriction.
     *
     * @hide
     */
    public static final int INTERNAL_FLAG_HAS_FOREGROUND_EXEMPTION = 1 << 0;

    /**
     * Versatile, persistable flags for a job that's updated within the system server,
     * as opposed to {@link JobInfo#flags} that's set by callers.
     */
    private int mInternalFlags;

    // These are filled in by controllers when preparing for execution.
    public ArraySet<Uri> changedUris;
    public ArraySet<String> changedAuthorities;
    public Network network;

    public int lastEvaluatedPriority;

    // If non-null, this is work that has been enqueued for the job.
    public ArrayList<JobWorkItem> pendingWork;

    // If non-null, this is work that is currently being executed.
    public ArrayList<JobWorkItem> executingWork;

    public int nextPendingWorkId = 1;

    // Used by shell commands
    public int overrideState = 0;

    // When this job was enqueued, for ordering.  (in elapsedRealtimeMillis)
    public long enqueueTime;

    // Metrics about queue latency.  (in uptimeMillis)
    public long madePending;
    public long madeActive;

    /**
     * Last time a job finished successfully for a periodic job, in the currentTimeMillis time,
     * for dumpsys.
     */
    private long mLastSuccessfulRunTime;

    /**
     * Last time a job finished unsuccessfully, in the currentTimeMillis time, for dumpsys.
     */
    private long mLastFailedRunTime;

    /**
     * Transient: when a job is inflated from disk before we have a reliable RTC clock time,
     * we retain the canonical (delay, deadline) scheduling tuple read out of the persistent
     * store in UTC so that we can fix up the job's scheduling criteria once we get a good
     * wall-clock time.  If we have to persist the job again before the clock has been updated,
     * we record these times again rather than calculating based on the earliest/latest elapsed
     * time base figures.
     *
     * 'first' is the earliest/delay time, and 'second' is the latest/deadline time.
     */
    private Pair<Long, Long> mPersistedUtcTimes;

    /**
     * For use only by ContentObserverController: state it is maintaining about content URIs
     * being observed.
     */
    ContentObserverController.JobInstance contentObserverJobInstance;

    private long totalNetworkBytes = JobInfo.NETWORK_BYTES_UNKNOWN;

    /////// Booleans that track if a job is ready to run. They should be updated whenever dependent
    /////// states change.

    /**
     * The deadline for the job has passed. This is only good for non-periodic jobs. A periodic job
     * should only run if its constraints are satisfied.
     * Computed as: NOT periodic AND has deadline constraint AND deadline constraint satisfied.
     */
    private boolean mReadyDeadlineSatisfied;

    /**
     * The device isn't Dozing or this job will be in the foreground. This implicit constraint must
     * be satisfied.
     */
    private boolean mReadyNotDozing;

    /**
     * The job is not restricted from running in the background (due to Battery Saver). This
     * implicit constraint must be satisfied.
     */
    private boolean mReadyNotRestrictedInBg;

<<<<<<< HEAD
=======
    /** The job is within its quota based on its standby bucket. */
    private boolean mReadyWithinQuota;

>>>>>>> de843449
    /** Provide a handle to the service that this job will be run on. */
    public int getServiceToken() {
        return callingUid;
    }

    /**
     * Core constructor for JobStatus instances.  All other ctors funnel down to this one.
     *
     * @param job The actual requested parameters for the job
     * @param callingUid Identity of the app that is scheduling the job.  This may not be the
     *     app in which the job is implemented; such as with sync jobs.
     * @param targetSdkVersion The targetSdkVersion of the app in which the job will run.
     * @param sourcePackageName The package name of the app in which the job will run.
     * @param sourceUserId The user in which the job will run
     * @param standbyBucket The standby bucket that the source package is currently assigned to,
     *     cached here for speed of handling during runnability evaluations (and updated when bucket
     *     assignments are changed)
     * @param heartbeat Timestamp of when the job was created, in the standby-related
     *     timebase.
     * @param tag A string associated with the job for debugging/logging purposes.
     * @param numFailures Count of how many times this job has requested a reschedule because
     *     its work was not yet finished.
     * @param earliestRunTimeElapsedMillis Milestone: earliest point in time at which the job
     *     is to be considered runnable
     * @param latestRunTimeElapsedMillis Milestone: point in time at which the job will be
     *     considered overdue
     * @param lastSuccessfulRunTime When did we last run this job to completion?
     * @param lastFailedRunTime When did we last run this job only to have it stop incomplete?
     * @param internalFlags Non-API property flags about this job
     */
    private JobStatus(JobInfo job, int callingUid, int targetSdkVersion, String sourcePackageName,
            int sourceUserId, int standbyBucket, long heartbeat, String tag, int numFailures,
            long earliestRunTimeElapsedMillis, long latestRunTimeElapsedMillis,
            long lastSuccessfulRunTime, long lastFailedRunTime, int internalFlags) {
        this.job = job;
        this.callingUid = callingUid;
        this.targetSdkVersion = targetSdkVersion;
        this.standbyBucket = standbyBucket;
        this.baseHeartbeat = heartbeat;

        int tempSourceUid = -1;
        if (sourceUserId != -1 && sourcePackageName != null) {
            try {
                tempSourceUid = AppGlobals.getPackageManager().getPackageUid(sourcePackageName, 0,
                        sourceUserId);
            } catch (RemoteException ex) {
                // Can't happen, PackageManager runs in the same process.
            }
        }
        if (tempSourceUid == -1) {
            this.sourceUid = callingUid;
            this.sourceUserId = UserHandle.getUserId(callingUid);
            this.sourcePackageName = job.getService().getPackageName();
            this.sourceTag = null;
        } else {
            this.sourceUid = tempSourceUid;
            this.sourceUserId = sourceUserId;
            this.sourcePackageName = sourcePackageName;
            this.sourceTag = tag;
        }

        this.batteryName = this.sourceTag != null
                ? this.sourceTag + ":" + job.getService().getPackageName()
                : job.getService().flattenToShortString();
        this.tag = "*job*/" + this.batteryName;

        this.earliestRunTimeElapsedMillis = earliestRunTimeElapsedMillis;
        this.latestRunTimeElapsedMillis = latestRunTimeElapsedMillis;
        this.numFailures = numFailures;

        int requiredConstraints = job.getConstraintFlags();
        if (job.getRequiredNetwork() != null) {
            requiredConstraints |= CONSTRAINT_CONNECTIVITY;
        }
        if (earliestRunTimeElapsedMillis != NO_EARLIEST_RUNTIME) {
            requiredConstraints |= CONSTRAINT_TIMING_DELAY;
        }
        if (latestRunTimeElapsedMillis != NO_LATEST_RUNTIME) {
            requiredConstraints |= CONSTRAINT_DEADLINE;
        }
        if (job.getTriggerContentUris() != null) {
            requiredConstraints |= CONSTRAINT_CONTENT_TRIGGER;
        }
        this.requiredConstraints = requiredConstraints;
        mRequiredConstraintsOfInterest = requiredConstraints & CONSTRAINTS_OF_INTEREST;
        mReadyNotDozing = (job.getFlags() & JobInfo.FLAG_WILL_BE_FOREGROUND) != 0;

        mLastSuccessfulRunTime = lastSuccessfulRunTime;
        mLastFailedRunTime = lastFailedRunTime;

        mInternalFlags = internalFlags;

        updateEstimatedNetworkBytesLocked();

        if (job.getRequiredNetwork() != null) {
            // Later, when we check if a given network satisfies the required
            // network, we need to know the UID that is requesting it, so push
            // our source UID into place.
            job.getRequiredNetwork().networkCapabilities.setSingleUid(this.sourceUid);
        }
    }

    /** Copy constructor: used specifically when cloning JobStatus objects for persistence,
     *   so we preserve RTC window bounds if the source object has them. */
    public JobStatus(JobStatus jobStatus) {
        this(jobStatus.getJob(), jobStatus.getUid(), jobStatus.targetSdkVersion,
                jobStatus.getSourcePackageName(), jobStatus.getSourceUserId(),
                jobStatus.getStandbyBucket(), jobStatus.getBaseHeartbeat(),
                jobStatus.getSourceTag(), jobStatus.getNumFailures(),
                jobStatus.getEarliestRunTime(), jobStatus.getLatestRunTimeElapsed(),
                jobStatus.getLastSuccessfulRunTime(), jobStatus.getLastFailedRunTime(),
                jobStatus.getInternalFlags());
        mPersistedUtcTimes = jobStatus.mPersistedUtcTimes;
        if (jobStatus.mPersistedUtcTimes != null) {
            if (DEBUG) {
                Slog.i(TAG, "Cloning job with persisted run times", new RuntimeException("here"));
            }
        }
    }

    /**
     * Create a new JobStatus that was loaded from disk. We ignore the provided
     * {@link android.app.job.JobInfo} time criteria because we can load a persisted periodic job
     * from the {@link com.android.server.job.JobStore} and still want to respect its
     * wallclock runtime rather than resetting it on every boot.
     * We consider a freshly loaded job to no longer be in back-off, and the associated
     * standby bucket is whatever the OS thinks it should be at this moment.
     */
    public JobStatus(JobInfo job, int callingUid, String sourcePkgName, int sourceUserId,
            int standbyBucket, long baseHeartbeat, String sourceTag,
            long earliestRunTimeElapsedMillis, long latestRunTimeElapsedMillis,
            long lastSuccessfulRunTime, long lastFailedRunTime,
            Pair<Long, Long> persistedExecutionTimesUTC,
            int innerFlags) {
        this(job, callingUid, resolveTargetSdkVersion(job), sourcePkgName, sourceUserId,
                standbyBucket, baseHeartbeat,
                sourceTag, 0,
                earliestRunTimeElapsedMillis, latestRunTimeElapsedMillis,
                lastSuccessfulRunTime, lastFailedRunTime, innerFlags);

        // Only during initial inflation do we record the UTC-timebase execution bounds
        // read from the persistent store.  If we ever have to recreate the JobStatus on
        // the fly, it means we're rescheduling the job; and this means that the calculated
        // elapsed timebase bounds intrinsically become correct.
        this.mPersistedUtcTimes = persistedExecutionTimesUTC;
        if (persistedExecutionTimesUTC != null) {
            if (DEBUG) {
                Slog.i(TAG, "+ restored job with RTC times because of bad boot clock");
            }
        }
    }

    /** Create a new job to be rescheduled with the provided parameters. */
    public JobStatus(JobStatus rescheduling, long newBaseHeartbeat,
            long newEarliestRuntimeElapsedMillis,
            long newLatestRuntimeElapsedMillis, int backoffAttempt,
            long lastSuccessfulRunTime, long lastFailedRunTime) {
        this(rescheduling.job, rescheduling.getUid(), resolveTargetSdkVersion(rescheduling.job),
                rescheduling.getSourcePackageName(), rescheduling.getSourceUserId(),
                rescheduling.getStandbyBucket(), newBaseHeartbeat,
                rescheduling.getSourceTag(), backoffAttempt, newEarliestRuntimeElapsedMillis,
                newLatestRuntimeElapsedMillis,
                lastSuccessfulRunTime, lastFailedRunTime, rescheduling.getInternalFlags());
    }

    /**
     * Create a newly scheduled job.
     * @param callingUid Uid of the package that scheduled this job.
     * @param sourcePkg Package name of the app that will actually run the job.  Null indicates
     *     that the calling package is the source.
     * @param sourceUserId User id for whom this job is scheduled. -1 indicates this is same as the
     *     caller.
     */
    public static JobStatus createFromJobInfo(JobInfo job, int callingUid, String sourcePkg,
            int sourceUserId, String tag) {
        final long elapsedNow = sElapsedRealtimeClock.millis();
        final long earliestRunTimeElapsedMillis, latestRunTimeElapsedMillis;
        if (job.isPeriodic()) {
            latestRunTimeElapsedMillis = elapsedNow + job.getIntervalMillis();
            earliestRunTimeElapsedMillis = latestRunTimeElapsedMillis - job.getFlexMillis();
        } else {
            earliestRunTimeElapsedMillis = job.hasEarlyConstraint() ?
                    elapsedNow + job.getMinLatencyMillis() : NO_EARLIEST_RUNTIME;
            latestRunTimeElapsedMillis = job.hasLateConstraint() ?
                    elapsedNow + job.getMaxExecutionDelayMillis() : NO_LATEST_RUNTIME;
        }
        String jobPackage = (sourcePkg != null) ? sourcePkg : job.getService().getPackageName();

        int standbyBucket = JobSchedulerService.standbyBucketForPackage(jobPackage,
                sourceUserId, elapsedNow);
        JobSchedulerInternal js = LocalServices.getService(JobSchedulerInternal.class);
        long currentHeartbeat = js != null
                ? js.baseHeartbeatForApp(jobPackage, sourceUserId, standbyBucket)
                : 0;
        return new JobStatus(job, callingUid, resolveTargetSdkVersion(job), sourcePkg, sourceUserId,
                standbyBucket, currentHeartbeat, tag, 0,
                earliestRunTimeElapsedMillis, latestRunTimeElapsedMillis,
                0 /* lastSuccessfulRunTime */, 0 /* lastFailedRunTime */,
                /*innerFlags=*/ 0);
    }

    public void enqueueWorkLocked(IActivityManager am, JobWorkItem work) {
        if (pendingWork == null) {
            pendingWork = new ArrayList<>();
        }
        work.setWorkId(nextPendingWorkId);
        nextPendingWorkId++;
        if (work.getIntent() != null
                && GrantedUriPermissions.checkGrantFlags(work.getIntent().getFlags())) {
            work.setGrants(GrantedUriPermissions.createFromIntent(am, work.getIntent(), sourceUid,
                    sourcePackageName, sourceUserId, toShortString()));
        }
        pendingWork.add(work);
        updateEstimatedNetworkBytesLocked();
    }

    public JobWorkItem dequeueWorkLocked() {
        if (pendingWork != null && pendingWork.size() > 0) {
            JobWorkItem work = pendingWork.remove(0);
            if (work != null) {
                if (executingWork == null) {
                    executingWork = new ArrayList<>();
                }
                executingWork.add(work);
                work.bumpDeliveryCount();
            }
            updateEstimatedNetworkBytesLocked();
            return work;
        }
        return null;
    }

    public boolean hasWorkLocked() {
        return (pendingWork != null && pendingWork.size() > 0) || hasExecutingWorkLocked();
    }

    public boolean hasExecutingWorkLocked() {
        return executingWork != null && executingWork.size() > 0;
    }

    private static void ungrantWorkItem(IActivityManager am, JobWorkItem work) {
        if (work.getGrants() != null) {
            ((GrantedUriPermissions)work.getGrants()).revoke(am);
        }
    }

    public boolean completeWorkLocked(IActivityManager am, int workId) {
        if (executingWork != null) {
            final int N = executingWork.size();
            for (int i = 0; i < N; i++) {
                JobWorkItem work = executingWork.get(i);
                if (work.getWorkId() == workId) {
                    executingWork.remove(i);
                    ungrantWorkItem(am, work);
                    return true;
                }
            }
        }
        return false;
    }

    private static void ungrantWorkList(IActivityManager am, ArrayList<JobWorkItem> list) {
        if (list != null) {
            final int N = list.size();
            for (int i = 0; i < N; i++) {
                ungrantWorkItem(am, list.get(i));
            }
        }
    }

    public void stopTrackingJobLocked(IActivityManager am, JobStatus incomingJob) {
        if (incomingJob != null) {
            // We are replacing with a new job -- transfer the work!  We do any executing
            // work first, since that was originally at the front of the pending work.
            if (executingWork != null && executingWork.size() > 0) {
                incomingJob.pendingWork = executingWork;
            }
            if (incomingJob.pendingWork == null) {
                incomingJob.pendingWork = pendingWork;
            } else if (pendingWork != null && pendingWork.size() > 0) {
                incomingJob.pendingWork.addAll(pendingWork);
            }
            pendingWork = null;
            executingWork = null;
            incomingJob.nextPendingWorkId = nextPendingWorkId;
            incomingJob.updateEstimatedNetworkBytesLocked();
        } else {
            // We are completely stopping the job...  need to clean up work.
            ungrantWorkList(am, pendingWork);
            pendingWork = null;
            ungrantWorkList(am, executingWork);
            executingWork = null;
        }
        updateEstimatedNetworkBytesLocked();
    }

    public void prepareLocked(IActivityManager am) {
        if (prepared) {
            Slog.wtf(TAG, "Already prepared: " + this);
            return;
        }
        prepared = true;
        if (DEBUG_PREPARE) {
            unpreparedPoint = null;
        }
        final ClipData clip = job.getClipData();
        if (clip != null) {
            uriPerms = GrantedUriPermissions.createFromClip(am, clip, sourceUid, sourcePackageName,
                    sourceUserId, job.getClipGrantFlags(), toShortString());
        }
    }

    public void unprepareLocked(IActivityManager am) {
        if (!prepared) {
            Slog.wtf(TAG, "Hasn't been prepared: " + this);
            if (DEBUG_PREPARE && unpreparedPoint != null) {
                Slog.e(TAG, "Was already unprepared at ", unpreparedPoint);
            }
            return;
        }
        prepared = false;
        if (DEBUG_PREPARE) {
            unpreparedPoint = new Throwable().fillInStackTrace();
        }
        if (uriPerms != null) {
            uriPerms.revoke(am);
            uriPerms = null;
        }
    }

    public boolean isPreparedLocked() {
        return prepared;
    }

    public JobInfo getJob() {
        return job;
    }

    public int getJobId() {
        return job.getId();
    }

    public int getTargetSdkVersion() {
        return targetSdkVersion;
    }

    public void printUniqueId(PrintWriter pw) {
        UserHandle.formatUid(pw, callingUid);
        pw.print("/");
        pw.print(job.getId());
    }

    public int getNumFailures() {
        return numFailures;
    }

    public ComponentName getServiceComponent() {
        return job.getService();
    }

    public String getSourcePackageName() {
        return sourcePackageName;
    }

    public int getSourceUid() {
        return sourceUid;
    }

    public int getSourceUserId() {
        return sourceUserId;
    }

    public int getUserId() {
        return UserHandle.getUserId(callingUid);
    }

    public int getStandbyBucket() {
        return standbyBucket;
    }

    public long getBaseHeartbeat() {
        return baseHeartbeat;
    }

    public void setStandbyBucket(int newBucket) {
        standbyBucket = newBucket;
    }

    // Called only by the standby monitoring code
    public long getWhenStandbyDeferred() {
        return whenStandbyDeferred;
    }

    // Called only by the standby monitoring code
    public void setWhenStandbyDeferred(long now) {
        whenStandbyDeferred = now;
    }

    public String getSourceTag() {
        return sourceTag;
    }

    public int getUid() {
        return callingUid;
    }

    public String getBatteryName() {
        return batteryName;
    }

    public String getTag() {
        return tag;
    }

    public int getPriority() {
        return job.getPriority();
    }

    public int getFlags() {
        return job.getFlags();
    }

    public int getInternalFlags() {
        return mInternalFlags;
    }

    public void addInternalFlags(int flags) {
        mInternalFlags |= flags;
    }

    public int getSatisfiedConstraintFlags() {
        return satisfiedConstraints;
    }

    public void maybeAddForegroundExemption(Predicate<Integer> uidForegroundChecker) {
        // Jobs with time constraints shouldn't be exempted.
        if (job.hasEarlyConstraint() || job.hasLateConstraint()) {
            return;
        }
        // Already exempted, skip the foreground check.
        if ((mInternalFlags & INTERNAL_FLAG_HAS_FOREGROUND_EXEMPTION) != 0) {
            return;
        }
        if (uidForegroundChecker.test(getSourceUid())) {
            addInternalFlags(INTERNAL_FLAG_HAS_FOREGROUND_EXEMPTION);
        }
    }

    private void updateEstimatedNetworkBytesLocked() {
        totalNetworkBytes = computeEstimatedNetworkBytesLocked();
    }

    private long computeEstimatedNetworkBytesLocked() {
        // If any component of the job has unknown usage, we don't have a
        // complete picture of what data will be used, and we have to treat the
        // entire job as unknown.
        long totalNetworkBytes = 0;
        long networkBytes = job.getEstimatedNetworkBytes();
        if (networkBytes == JobInfo.NETWORK_BYTES_UNKNOWN) {
            return JobInfo.NETWORK_BYTES_UNKNOWN;
        } else {
            totalNetworkBytes += networkBytes;
        }
        if (pendingWork != null) {
            for (int i = 0; i < pendingWork.size(); i++) {
                networkBytes = pendingWork.get(i).getEstimatedNetworkBytes();
                if (networkBytes == JobInfo.NETWORK_BYTES_UNKNOWN) {
                    return JobInfo.NETWORK_BYTES_UNKNOWN;
                } else {
                    totalNetworkBytes += networkBytes;
                }
            }
        }
        return totalNetworkBytes;
    }

    public long getEstimatedNetworkBytes() {
        return totalNetworkBytes;
    }

    /** Does this job have any sort of networking constraint? */
    public boolean hasConnectivityConstraint() {
        return (requiredConstraints&CONSTRAINT_CONNECTIVITY) != 0;
    }

    public boolean hasChargingConstraint() {
        return (requiredConstraints&CONSTRAINT_CHARGING) != 0;
    }

    public boolean hasBatteryNotLowConstraint() {
        return (requiredConstraints&CONSTRAINT_BATTERY_NOT_LOW) != 0;
    }

    public boolean hasPowerConstraint() {
        return (requiredConstraints&(CONSTRAINT_CHARGING|CONSTRAINT_BATTERY_NOT_LOW)) != 0;
    }

    public boolean hasStorageNotLowConstraint() {
        return (requiredConstraints&CONSTRAINT_STORAGE_NOT_LOW) != 0;
    }

    public boolean hasTimingDelayConstraint() {
        return (requiredConstraints&CONSTRAINT_TIMING_DELAY) != 0;
    }

    public boolean hasDeadlineConstraint() {
        return (requiredConstraints&CONSTRAINT_DEADLINE) != 0;
    }

    public boolean hasIdleConstraint() {
        return (requiredConstraints&CONSTRAINT_IDLE) != 0;
    }

    public boolean hasContentTriggerConstraint() {
        return (requiredConstraints&CONSTRAINT_CONTENT_TRIGGER) != 0;
    }

    public long getTriggerContentUpdateDelay() {
        long time = job.getTriggerContentUpdateDelay();
        if (time < 0) {
            return DEFAULT_TRIGGER_UPDATE_DELAY;
        }
        return Math.max(time, MIN_TRIGGER_UPDATE_DELAY);
    }

    public long getTriggerContentMaxDelay() {
        long time = job.getTriggerContentMaxDelay();
        if (time < 0) {
            return DEFAULT_TRIGGER_MAX_DELAY;
        }
        return Math.max(time, MIN_TRIGGER_MAX_DELAY);
    }

    public boolean isPersisted() {
        return job.isPersisted();
    }

    public long getEarliestRunTime() {
        return earliestRunTimeElapsedMillis;
    }

    public long getLatestRunTimeElapsed() {
        return latestRunTimeElapsedMillis;
    }

    /**
     * Return the fractional position of "now" within the "run time" window of
     * this job.
     * <p>
     * For example, if the earliest run time was 10 minutes ago, and the latest
     * run time is 30 minutes from now, this would return 0.25.
     * <p>
     * If the job has no window defined, returns 1. When only an earliest or
     * latest time is defined, it's treated as an infinitely small window at
     * that time.
     */
    public float getFractionRunTime() {
        final long now = JobSchedulerService.sElapsedRealtimeClock.millis();
        if (earliestRunTimeElapsedMillis == 0 && latestRunTimeElapsedMillis == Long.MAX_VALUE) {
            return 1;
        } else if (earliestRunTimeElapsedMillis == 0) {
            return now >= latestRunTimeElapsedMillis ? 1 : 0;
        } else if (latestRunTimeElapsedMillis == Long.MAX_VALUE) {
            return now >= earliestRunTimeElapsedMillis ? 1 : 0;
        } else {
            if (now <= earliestRunTimeElapsedMillis) {
                return 0;
            } else if (now >= latestRunTimeElapsedMillis) {
                return 1;
            } else {
                return (float) (now - earliestRunTimeElapsedMillis)
                        / (float) (latestRunTimeElapsedMillis - earliestRunTimeElapsedMillis);
            }
        }
    }

    public Pair<Long, Long> getPersistedUtcTimes() {
        return mPersistedUtcTimes;
    }

    public void clearPersistedUtcTimes() {
        mPersistedUtcTimes = null;
    }

    /** @return true if the constraint was changed, false otherwise. */
    boolean setChargingConstraintSatisfied(boolean state) {
        return setConstraintSatisfied(CONSTRAINT_CHARGING, state);
    }

    /** @return true if the constraint was changed, false otherwise. */
    boolean setBatteryNotLowConstraintSatisfied(boolean state) {
        return setConstraintSatisfied(CONSTRAINT_BATTERY_NOT_LOW, state);
    }

    /** @return true if the constraint was changed, false otherwise. */
    boolean setStorageNotLowConstraintSatisfied(boolean state) {
        return setConstraintSatisfied(CONSTRAINT_STORAGE_NOT_LOW, state);
    }

    /** @return true if the constraint was changed, false otherwise. */
    boolean setTimingDelayConstraintSatisfied(boolean state) {
        return setConstraintSatisfied(CONSTRAINT_TIMING_DELAY, state);
    }

    /** @return true if the constraint was changed, false otherwise. */
    boolean setDeadlineConstraintSatisfied(boolean state) {
        if (setConstraintSatisfied(CONSTRAINT_DEADLINE, state)) {
            // The constraint was changed. Update the ready flag.
            mReadyDeadlineSatisfied = !job.isPeriodic() && hasDeadlineConstraint() && state;
            return true;
        }
        return false;
    }

    /** @return true if the constraint was changed, false otherwise. */
    boolean setIdleConstraintSatisfied(boolean state) {
        return setConstraintSatisfied(CONSTRAINT_IDLE, state);
    }

    /** @return true if the constraint was changed, false otherwise. */
    boolean setConnectivityConstraintSatisfied(boolean state) {
        return setConstraintSatisfied(CONSTRAINT_CONNECTIVITY, state);
    }

    /** @return true if the constraint was changed, false otherwise. */
    boolean setContentTriggerConstraintSatisfied(boolean state) {
        return setConstraintSatisfied(CONSTRAINT_CONTENT_TRIGGER, state);
    }

    /** @return true if the constraint was changed, false otherwise. */
    boolean setDeviceNotDozingConstraintSatisfied(boolean state, boolean whitelisted) {
        dozeWhitelisted = whitelisted;
        if (setConstraintSatisfied(CONSTRAINT_DEVICE_NOT_DOZING, state)) {
            // The constraint was changed. Update the ready flag.
            mReadyNotDozing = state || (job.getFlags() & JobInfo.FLAG_WILL_BE_FOREGROUND) != 0;
            return true;
        }
        return false;
    }

    /** @return true if the constraint was changed, false otherwise. */
    boolean setBackgroundNotRestrictedConstraintSatisfied(boolean state) {
        if (setConstraintSatisfied(CONSTRAINT_BACKGROUND_NOT_RESTRICTED, state)) {
            // The constraint was changed. Update the ready flag.
            mReadyNotRestrictedInBg = state;
            return true;
        }
        return false;
    }

    /** @return true if the constraint was changed, false otherwise. */
    boolean setQuotaConstraintSatisfied(boolean state) {
        if (setConstraintSatisfied(CONSTRAINT_WITHIN_QUOTA, state)) {
            // The constraint was changed. Update the ready flag.
            mReadyWithinQuota = state;
            return true;
        }
        return false;
    }

    /** @return true if the state was changed, false otherwise. */
    boolean setUidActive(final boolean newActiveState) {
        if (newActiveState != uidActive) {
            uidActive = newActiveState;
            return true;
        }
        return false; /* unchanged */
    }

    /** @return true if the constraint was changed, false otherwise. */
    boolean setConstraintSatisfied(int constraint, boolean state) {
        boolean old = (satisfiedConstraints&constraint) != 0;
        if (old == state) {
            return false;
        }
        satisfiedConstraints = (satisfiedConstraints&~constraint) | (state ? constraint : 0);
        mSatisfiedConstraintsOfInterest = satisfiedConstraints & CONSTRAINTS_OF_INTEREST;
        return true;
    }

    boolean isConstraintSatisfied(int constraint) {
        return (satisfiedConstraints&constraint) != 0;
    }

    boolean clearTrackingController(int which) {
        if ((trackingControllers&which) != 0) {
            trackingControllers &= ~which;
            return true;
        }
        return false;
    }

    void setTrackingController(int which) {
        trackingControllers |= which;
    }

    public long getLastSuccessfulRunTime() {
        return mLastSuccessfulRunTime;
    }

    public long getLastFailedRunTime() {
        return mLastFailedRunTime;
    }

    /**
     * @return Whether or not this job is ready to run, based on its requirements.
     */
    public boolean isReady() {
<<<<<<< HEAD
        // Deadline constraint trumps other constraints (except for periodic jobs where deadline
        // is an implementation detail. A periodic job should only run if its constraints are
        // satisfied).
        // DeviceNotDozing implicit constraint must be satisfied
        // NotRestrictedInBackground implicit constraint must be satisfied
        return mReadyNotDozing && mReadyNotRestrictedInBg && (mReadyDeadlineSatisfied
                || isConstraintsSatisfied());
=======
        return isReady(mSatisfiedConstraintsOfInterest);
    }

    /**
     * @return Whether or not this job would be ready to run if it had the specified constraint
     * granted, based on its requirements.
     */
    public boolean wouldBeReadyWithConstraint(int constraint) {
        return isReady(mSatisfiedConstraintsOfInterest | constraint);
    }

    private boolean isReady(int satisfiedConstraints) {
        // Quota constraints trumps all other constraints.
        if (!mReadyWithinQuota) {
            return false;
        }
        // Deadline constraint trumps other constraints besides quota (except for periodic jobs
        // where deadline is an implementation detail. A periodic job should only run if its
        // constraints are satisfied).
        // DeviceNotDozing implicit constraint must be satisfied
        // NotRestrictedInBackground implicit constraint must be satisfied
        return mReadyNotDozing && mReadyNotRestrictedInBg && (mReadyDeadlineSatisfied
                || isConstraintsSatisfied(satisfiedConstraints));
>>>>>>> de843449
    }

    static final int CONSTRAINTS_OF_INTEREST = CONSTRAINT_CHARGING | CONSTRAINT_BATTERY_NOT_LOW
            | CONSTRAINT_STORAGE_NOT_LOW | CONSTRAINT_TIMING_DELAY | CONSTRAINT_CONNECTIVITY
            | CONSTRAINT_IDLE | CONSTRAINT_CONTENT_TRIGGER;

    // Soft override covers all non-"functional" constraints
    static final int SOFT_OVERRIDE_CONSTRAINTS =
            CONSTRAINT_CHARGING | CONSTRAINT_BATTERY_NOT_LOW | CONSTRAINT_STORAGE_NOT_LOW
                    | CONSTRAINT_TIMING_DELAY | CONSTRAINT_IDLE;

    /**
     * @return Whether the constraints set on this job are satisfied.
     */
    public boolean isConstraintsSatisfied() {
        return isConstraintsSatisfied(mSatisfiedConstraintsOfInterest);
    }

    private boolean isConstraintsSatisfied(int satisfiedConstraints) {
        if (overrideState == OVERRIDE_FULL) {
            // force override: the job is always runnable
            return true;
        }

<<<<<<< HEAD
        int sat = mSatisfiedConstraintsOfInterest;
=======
        int sat = satisfiedConstraints;
>>>>>>> de843449
        if (overrideState == OVERRIDE_SOFT) {
            // override: pretend all 'soft' requirements are satisfied
            sat |= (requiredConstraints & SOFT_OVERRIDE_CONSTRAINTS);
        }

        return (sat & mRequiredConstraintsOfInterest) == mRequiredConstraintsOfInterest;
    }

    public boolean matches(int uid, int jobId) {
        return this.job.getId() == jobId && this.callingUid == uid;
    }

    @Override
    public String toString() {
        StringBuilder sb = new StringBuilder(128);
        sb.append("JobStatus{");
        sb.append(Integer.toHexString(System.identityHashCode(this)));
        sb.append(" #");
        UserHandle.formatUid(sb, callingUid);
        sb.append("/");
        sb.append(job.getId());
        sb.append(' ');
        sb.append(batteryName);
        sb.append(" u=");
        sb.append(getUserId());
        sb.append(" s=");
        sb.append(getSourceUid());
        if (earliestRunTimeElapsedMillis != NO_EARLIEST_RUNTIME
                || latestRunTimeElapsedMillis != NO_LATEST_RUNTIME) {
            long now = sElapsedRealtimeClock.millis();
            sb.append(" TIME=");
            formatRunTime(sb, earliestRunTimeElapsedMillis, NO_EARLIEST_RUNTIME, now);
            sb.append(":");
            formatRunTime(sb, latestRunTimeElapsedMillis, NO_LATEST_RUNTIME, now);
        }
        if (job.getRequiredNetwork() != null) {
            sb.append(" NET");
        }
        if (job.isRequireCharging()) {
            sb.append(" CHARGING");
        }
        if (job.isRequireBatteryNotLow()) {
            sb.append(" BATNOTLOW");
        }
        if (job.isRequireStorageNotLow()) {
            sb.append(" STORENOTLOW");
        }
        if (job.isRequireDeviceIdle()) {
            sb.append(" IDLE");
        }
        if (job.isPeriodic()) {
            sb.append(" PERIODIC");
        }
        if (job.isPersisted()) {
            sb.append(" PERSISTED");
        }
        if ((satisfiedConstraints&CONSTRAINT_DEVICE_NOT_DOZING) == 0) {
            sb.append(" WAIT:DEV_NOT_DOZING");
        }
        if (job.getTriggerContentUris() != null) {
            sb.append(" URIS=");
            sb.append(Arrays.toString(job.getTriggerContentUris()));
        }
        if (numFailures != 0) {
            sb.append(" failures=");
            sb.append(numFailures);
        }
        if (isReady()) {
            sb.append(" READY");
        }
        sb.append("}");
        return sb.toString();
    }

    private void formatRunTime(PrintWriter pw, long runtime, long  defaultValue, long now) {
        if (runtime == defaultValue) {
            pw.print("none");
        } else {
            TimeUtils.formatDuration(runtime - now, pw);
        }
    }

    private void formatRunTime(StringBuilder sb, long runtime, long  defaultValue, long now) {
        if (runtime == defaultValue) {
            sb.append("none");
        } else {
            TimeUtils.formatDuration(runtime - now, sb);
        }
    }

    /**
     * Convenience function to identify a job uniquely without pulling all the data that
     * {@link #toString()} returns.
     */
    public String toShortString() {
        StringBuilder sb = new StringBuilder();
        sb.append(Integer.toHexString(System.identityHashCode(this)));
        sb.append(" #");
        UserHandle.formatUid(sb, callingUid);
        sb.append("/");
        sb.append(job.getId());
        sb.append(' ');
        sb.append(batteryName);
        return sb.toString();
    }

    /**
     * Convenience function to identify a job uniquely without pulling all the data that
     * {@link #toString()} returns.
     */
    public String toShortStringExceptUniqueId() {
        StringBuilder sb = new StringBuilder();
        sb.append(Integer.toHexString(System.identityHashCode(this)));
        sb.append(' ');
        sb.append(batteryName);
        return sb.toString();
    }

    /**
     * Convenience function to dump data that identifies a job uniquely to proto. This is intended
     * to mimic {@link #toShortString}.
     */
    public void writeToShortProto(ProtoOutputStream proto, long fieldId) {
        final long token = proto.start(fieldId);

        proto.write(JobStatusShortInfoProto.CALLING_UID, callingUid);
        proto.write(JobStatusShortInfoProto.JOB_ID, job.getId());
        proto.write(JobStatusShortInfoProto.BATTERY_NAME, batteryName);

        proto.end(token);
    }

    void dumpConstraints(PrintWriter pw, int constraints) {
        if ((constraints&CONSTRAINT_CHARGING) != 0) {
            pw.print(" CHARGING");
        }
        if ((constraints& CONSTRAINT_BATTERY_NOT_LOW) != 0) {
            pw.print(" BATTERY_NOT_LOW");
        }
        if ((constraints& CONSTRAINT_STORAGE_NOT_LOW) != 0) {
            pw.print(" STORAGE_NOT_LOW");
        }
        if ((constraints&CONSTRAINT_TIMING_DELAY) != 0) {
            pw.print(" TIMING_DELAY");
        }
        if ((constraints&CONSTRAINT_DEADLINE) != 0) {
            pw.print(" DEADLINE");
        }
        if ((constraints&CONSTRAINT_IDLE) != 0) {
            pw.print(" IDLE");
        }
        if ((constraints&CONSTRAINT_CONNECTIVITY) != 0) {
            pw.print(" CONNECTIVITY");
        }
        if ((constraints&CONSTRAINT_CONTENT_TRIGGER) != 0) {
            pw.print(" CONTENT_TRIGGER");
        }
        if ((constraints&CONSTRAINT_DEVICE_NOT_DOZING) != 0) {
            pw.print(" DEVICE_NOT_DOZING");
        }
        if ((constraints&CONSTRAINT_BACKGROUND_NOT_RESTRICTED) != 0) {
            pw.print(" BACKGROUND_NOT_RESTRICTED");
        }
        if ((constraints & CONSTRAINT_WITHIN_QUOTA) != 0) {
            pw.print(" WITHIN_QUOTA");
        }
        if (constraints != 0) {
            pw.print(" [0x");
            pw.print(Integer.toHexString(constraints));
            pw.print("]");
        }
    }

    /** Writes constraints to the given repeating proto field. */
    void dumpConstraints(ProtoOutputStream proto, long fieldId, int constraints) {
        if ((constraints & CONSTRAINT_CHARGING) != 0) {
            proto.write(fieldId, JobStatusDumpProto.CONSTRAINT_CHARGING);
        }
        if ((constraints & CONSTRAINT_BATTERY_NOT_LOW) != 0) {
            proto.write(fieldId, JobStatusDumpProto.CONSTRAINT_BATTERY_NOT_LOW);
        }
        if ((constraints & CONSTRAINT_STORAGE_NOT_LOW) != 0) {
            proto.write(fieldId, JobStatusDumpProto.CONSTRAINT_STORAGE_NOT_LOW);
        }
        if ((constraints & CONSTRAINT_TIMING_DELAY) != 0) {
            proto.write(fieldId, JobStatusDumpProto.CONSTRAINT_TIMING_DELAY);
        }
        if ((constraints & CONSTRAINT_DEADLINE) != 0) {
            proto.write(fieldId, JobStatusDumpProto.CONSTRAINT_DEADLINE);
        }
        if ((constraints & CONSTRAINT_IDLE) != 0) {
            proto.write(fieldId, JobStatusDumpProto.CONSTRAINT_IDLE);
        }
        if ((constraints & CONSTRAINT_CONNECTIVITY) != 0) {
            proto.write(fieldId, JobStatusDumpProto.CONSTRAINT_CONNECTIVITY);
        }
        if ((constraints & CONSTRAINT_CONTENT_TRIGGER) != 0) {
            proto.write(fieldId, JobStatusDumpProto.CONSTRAINT_CONTENT_TRIGGER);
        }
        if ((constraints & CONSTRAINT_DEVICE_NOT_DOZING) != 0) {
            proto.write(fieldId, JobStatusDumpProto.CONSTRAINT_DEVICE_NOT_DOZING);
        }
        if ((constraints & CONSTRAINT_WITHIN_QUOTA) != 0) {
            proto.write(fieldId, JobStatusDumpProto.CONSTRAINT_WITHIN_QUOTA);
        }
    }

    private void dumpJobWorkItem(PrintWriter pw, String prefix, JobWorkItem work, int index) {
        pw.print(prefix); pw.print("  #"); pw.print(index); pw.print(": #");
        pw.print(work.getWorkId()); pw.print(" "); pw.print(work.getDeliveryCount());
        pw.print("x "); pw.println(work.getIntent());
        if (work.getGrants() != null) {
            pw.print(prefix); pw.println("  URI grants:");
            ((GrantedUriPermissions)work.getGrants()).dump(pw, prefix + "    ");
        }
    }

    private void dumpJobWorkItem(ProtoOutputStream proto, long fieldId, JobWorkItem work) {
        final long token = proto.start(fieldId);

        proto.write(JobStatusDumpProto.JobWorkItem.WORK_ID, work.getWorkId());
        proto.write(JobStatusDumpProto.JobWorkItem.DELIVERY_COUNT, work.getDeliveryCount());
        if (work.getIntent() != null) {
            work.getIntent().writeToProto(proto, JobStatusDumpProto.JobWorkItem.INTENT);
        }
        Object grants = work.getGrants();
        if (grants != null) {
            ((GrantedUriPermissions) grants).dump(proto, JobStatusDumpProto.JobWorkItem.URI_GRANTS);
        }

        proto.end(token);
    }

    /**
     * Returns a bucket name based on the normalized bucket indices, not the AppStandby constants.
     */
    String getBucketName() {
<<<<<<< HEAD
=======
        return bucketName(standbyBucket);
    }

    /**
     * Returns a bucket name based on the normalized bucket indices, not the AppStandby constants.
     */
    static String bucketName(int standbyBucket) {
>>>>>>> de843449
        switch (standbyBucket) {
            case 0: return "ACTIVE";
            case 1: return "WORKING_SET";
            case 2: return "FREQUENT";
            case 3: return "RARE";
            case 4: return "NEVER";
            default:
                return "Unknown: " + standbyBucket;
        }
    }

    private static int resolveTargetSdkVersion(JobInfo job) {
        return LocalServices.getService(PackageManagerInternal.class)
                .getPackageTargetSdkVersion(job.getService().getPackageName());
    }

    // Dumpsys infrastructure
    public void dump(PrintWriter pw, String prefix, boolean full, long elapsedRealtimeMillis) {
        pw.print(prefix); UserHandle.formatUid(pw, callingUid);
        pw.print(" tag="); pw.println(tag);
        pw.print(prefix);
        pw.print("Source: uid="); UserHandle.formatUid(pw, getSourceUid());
        pw.print(" user="); pw.print(getSourceUserId());
        pw.print(" pkg="); pw.println(getSourcePackageName());
        if (full) {
            pw.print(prefix); pw.println("JobInfo:");
            pw.print(prefix); pw.print("  Service: ");
            pw.println(job.getService().flattenToShortString());
            if (job.isPeriodic()) {
                pw.print(prefix); pw.print("  PERIODIC: interval=");
                TimeUtils.formatDuration(job.getIntervalMillis(), pw);
                pw.print(" flex="); TimeUtils.formatDuration(job.getFlexMillis(), pw);
                pw.println();
            }
            if (job.isPersisted()) {
                pw.print(prefix); pw.println("  PERSISTED");
            }
            if (job.getPriority() != 0) {
                pw.print(prefix); pw.print("  Priority: ");
                pw.println(JobInfo.getPriorityString(job.getPriority()));
            }
            if (job.getFlags() != 0) {
                pw.print(prefix); pw.print("  Flags: ");
                pw.println(Integer.toHexString(job.getFlags()));
            }
            if (getInternalFlags() != 0) {
                pw.print(prefix); pw.print("  Internal flags: ");
                pw.print(Integer.toHexString(getInternalFlags()));

                if ((getInternalFlags()&INTERNAL_FLAG_HAS_FOREGROUND_EXEMPTION) != 0) {
                    pw.print(" HAS_FOREGROUND_EXEMPTION");
                }
                pw.println();
            }
            pw.print(prefix); pw.print("  Requires: charging=");
            pw.print(job.isRequireCharging()); pw.print(" batteryNotLow=");
            pw.print(job.isRequireBatteryNotLow()); pw.print(" deviceIdle=");
            pw.println(job.isRequireDeviceIdle());
            if (job.getTriggerContentUris() != null) {
                pw.print(prefix); pw.println("  Trigger content URIs:");
                for (int i = 0; i < job.getTriggerContentUris().length; i++) {
                    JobInfo.TriggerContentUri trig = job.getTriggerContentUris()[i];
                    pw.print(prefix); pw.print("    ");
                    pw.print(Integer.toHexString(trig.getFlags()));
                    pw.print(' '); pw.println(trig.getUri());
                }
                if (job.getTriggerContentUpdateDelay() >= 0) {
                    pw.print(prefix); pw.print("  Trigger update delay: ");
                    TimeUtils.formatDuration(job.getTriggerContentUpdateDelay(), pw);
                    pw.println();
                }
                if (job.getTriggerContentMaxDelay() >= 0) {
                    pw.print(prefix); pw.print("  Trigger max delay: ");
                    TimeUtils.formatDuration(job.getTriggerContentMaxDelay(), pw);
                    pw.println();
                }
            }
            if (job.getExtras() != null && !job.getExtras().maybeIsEmpty()) {
                pw.print(prefix); pw.print("  Extras: ");
                pw.println(job.getExtras().toShortString());
            }
            if (job.getTransientExtras() != null && !job.getTransientExtras().maybeIsEmpty()) {
                pw.print(prefix); pw.print("  Transient extras: ");
                pw.println(job.getTransientExtras().toShortString());
            }
            if (job.getClipData() != null) {
                pw.print(prefix); pw.print("  Clip data: ");
                StringBuilder b = new StringBuilder(128);
                job.getClipData().toShortString(b);
                pw.println(b);
            }
            if (uriPerms != null) {
                pw.print(prefix); pw.println("  Granted URI permissions:");
                uriPerms.dump(pw, prefix + "  ");
            }
            if (job.getRequiredNetwork() != null) {
                pw.print(prefix); pw.print("  Network type: ");
                pw.println(job.getRequiredNetwork());
            }
            if (totalNetworkBytes != JobInfo.NETWORK_BYTES_UNKNOWN) {
                pw.print(prefix); pw.print("  Network bytes: ");
                pw.println(totalNetworkBytes);
            }
            if (job.getMinLatencyMillis() != 0) {
                pw.print(prefix); pw.print("  Minimum latency: ");
                TimeUtils.formatDuration(job.getMinLatencyMillis(), pw);
                pw.println();
            }
            if (job.getMaxExecutionDelayMillis() != 0) {
                pw.print(prefix); pw.print("  Max execution delay: ");
                TimeUtils.formatDuration(job.getMaxExecutionDelayMillis(), pw);
                pw.println();
            }
            pw.print(prefix); pw.print("  Backoff: policy="); pw.print(job.getBackoffPolicy());
            pw.print(" initial="); TimeUtils.formatDuration(job.getInitialBackoffMillis(), pw);
            pw.println();
            if (job.hasEarlyConstraint()) {
                pw.print(prefix); pw.println("  Has early constraint");
            }
            if (job.hasLateConstraint()) {
                pw.print(prefix); pw.println("  Has late constraint");
            }
        }
        pw.print(prefix); pw.print("Required constraints:");
        dumpConstraints(pw, requiredConstraints);
        pw.println();
        if (full) {
            pw.print(prefix); pw.print("Satisfied constraints:");
            dumpConstraints(pw, satisfiedConstraints);
            pw.println();
            pw.print(prefix); pw.print("Unsatisfied constraints:");
            dumpConstraints(pw,
                    ((requiredConstraints | CONSTRAINT_WITHIN_QUOTA) & ~satisfiedConstraints));
            pw.println();
            if (dozeWhitelisted) {
                pw.print(prefix); pw.println("Doze whitelisted: true");
            }
            if (uidActive) {
                pw.print(prefix); pw.println("Uid: active");
            }
            if (job.isExemptedFromAppStandby()) {
                pw.print(prefix); pw.println("Is exempted from app standby");
            }
        }
        if (trackingControllers != 0) {
            pw.print(prefix); pw.print("Tracking:");
            if ((trackingControllers&TRACKING_BATTERY) != 0) pw.print(" BATTERY");
            if ((trackingControllers&TRACKING_CONNECTIVITY) != 0) pw.print(" CONNECTIVITY");
            if ((trackingControllers&TRACKING_CONTENT) != 0) pw.print(" CONTENT");
            if ((trackingControllers&TRACKING_IDLE) != 0) pw.print(" IDLE");
            if ((trackingControllers&TRACKING_STORAGE) != 0) pw.print(" STORAGE");
            if ((trackingControllers&TRACKING_TIME) != 0) pw.print(" TIME");
            if ((trackingControllers & TRACKING_QUOTA) != 0) pw.print(" QUOTA");
            pw.println();
        }

        pw.print(prefix); pw.println("Implicit constraints:");
        pw.print(prefix); pw.print("  readyNotDozing: ");
        pw.println(mReadyNotDozing);
        pw.print(prefix); pw.print("  readyNotRestrictedInBg: ");
        pw.println(mReadyNotRestrictedInBg);
        if (!job.isPeriodic() && hasDeadlineConstraint()) {
            pw.print(prefix); pw.print("  readyDeadlineSatisfied: ");
            pw.println(mReadyDeadlineSatisfied);
        }

        if (changedAuthorities != null) {
            pw.print(prefix); pw.println("Changed authorities:");
            for (int i=0; i<changedAuthorities.size(); i++) {
                pw.print(prefix); pw.print("  "); pw.println(changedAuthorities.valueAt(i));
            }
            if (changedUris != null) {
                pw.print(prefix); pw.println("Changed URIs:");
                for (int i=0; i<changedUris.size(); i++) {
                    pw.print(prefix); pw.print("  "); pw.println(changedUris.valueAt(i));
                }
            }
        }
        if (network != null) {
            pw.print(prefix); pw.print("Network: "); pw.println(network);
        }
        if (pendingWork != null && pendingWork.size() > 0) {
            pw.print(prefix); pw.println("Pending work:");
            for (int i = 0; i < pendingWork.size(); i++) {
                dumpJobWorkItem(pw, prefix, pendingWork.get(i), i);
            }
        }
        if (executingWork != null && executingWork.size() > 0) {
            pw.print(prefix); pw.println("Executing work:");
            for (int i = 0; i < executingWork.size(); i++) {
                dumpJobWorkItem(pw, prefix, executingWork.get(i), i);
            }
        }
        pw.print(prefix); pw.print("Standby bucket: ");
        pw.println(getBucketName());
        if (standbyBucket > 0) {
            pw.print(prefix); pw.print("Base heartbeat: ");
            pw.println(baseHeartbeat);
        }
        if (whenStandbyDeferred != 0) {
            pw.print(prefix); pw.print("  Deferred since: ");
            TimeUtils.formatDuration(whenStandbyDeferred, elapsedRealtimeMillis, pw);
            pw.println();
        }
        pw.print(prefix); pw.print("Enqueue time: ");
        TimeUtils.formatDuration(enqueueTime, elapsedRealtimeMillis, pw);
        pw.println();
        pw.print(prefix); pw.print("Run time: earliest=");
        formatRunTime(pw, earliestRunTimeElapsedMillis, NO_EARLIEST_RUNTIME, elapsedRealtimeMillis);
        pw.print(", latest=");
        formatRunTime(pw, latestRunTimeElapsedMillis, NO_LATEST_RUNTIME, elapsedRealtimeMillis);
        pw.println();
        if (numFailures != 0) {
            pw.print(prefix); pw.print("Num failures: "); pw.println(numFailures);
        }
        final Time t = new Time();
        final String format = "%Y-%m-%d %H:%M:%S";
        if (mLastSuccessfulRunTime != 0) {
            pw.print(prefix); pw.print("Last successful run: ");
            t.set(mLastSuccessfulRunTime);
            pw.println(t.format(format));
        }
        if (mLastFailedRunTime != 0) {
            pw.print(prefix); pw.print("Last failed run: ");
            t.set(mLastFailedRunTime);
            pw.println(t.format(format));
        }
    }

    public void dump(ProtoOutputStream proto, long fieldId, boolean full, long elapsedRealtimeMillis) {
        final long token = proto.start(fieldId);

        proto.write(JobStatusDumpProto.CALLING_UID, callingUid);
        proto.write(JobStatusDumpProto.TAG, tag);
        proto.write(JobStatusDumpProto.SOURCE_UID, getSourceUid());
        proto.write(JobStatusDumpProto.SOURCE_USER_ID, getSourceUserId());
        proto.write(JobStatusDumpProto.SOURCE_PACKAGE_NAME, getSourcePackageName());
        proto.write(JobStatusDumpProto.INTERNAL_FLAGS, getInternalFlags());

        if (full) {
            final long jiToken = proto.start(JobStatusDumpProto.JOB_INFO);

            job.getService().writeToProto(proto, JobStatusDumpProto.JobInfo.SERVICE);

            proto.write(JobStatusDumpProto.JobInfo.IS_PERIODIC, job.isPeriodic());
            proto.write(JobStatusDumpProto.JobInfo.PERIOD_INTERVAL_MS, job.getIntervalMillis());
            proto.write(JobStatusDumpProto.JobInfo.PERIOD_FLEX_MS, job.getFlexMillis());

            proto.write(JobStatusDumpProto.JobInfo.IS_PERSISTED, job.isPersisted());
            proto.write(JobStatusDumpProto.JobInfo.PRIORITY, job.getPriority());
            proto.write(JobStatusDumpProto.JobInfo.FLAGS, job.getFlags());

            proto.write(JobStatusDumpProto.JobInfo.REQUIRES_CHARGING, job.isRequireCharging());
            proto.write(JobStatusDumpProto.JobInfo.REQUIRES_BATTERY_NOT_LOW, job.isRequireBatteryNotLow());
            proto.write(JobStatusDumpProto.JobInfo.REQUIRES_DEVICE_IDLE, job.isRequireDeviceIdle());

            if (job.getTriggerContentUris() != null) {
                for (int i = 0; i < job.getTriggerContentUris().length; i++) {
                    final long tcuToken = proto.start(JobStatusDumpProto.JobInfo.TRIGGER_CONTENT_URIS);
                    JobInfo.TriggerContentUri trig = job.getTriggerContentUris()[i];

                    proto.write(JobStatusDumpProto.JobInfo.TriggerContentUri.FLAGS, trig.getFlags());
                    Uri u = trig.getUri();
                    if (u != null) {
                        proto.write(JobStatusDumpProto.JobInfo.TriggerContentUri.URI, u.toString());
                    }

                    proto.end(tcuToken);
                }
                if (job.getTriggerContentUpdateDelay() >= 0) {
                    proto.write(JobStatusDumpProto.JobInfo.TRIGGER_CONTENT_UPDATE_DELAY_MS,
                            job.getTriggerContentUpdateDelay());
                }
                if (job.getTriggerContentMaxDelay() >= 0) {
                    proto.write(JobStatusDumpProto.JobInfo.TRIGGER_CONTENT_MAX_DELAY_MS,
                            job.getTriggerContentMaxDelay());
                }
            }
            if (job.getExtras() != null && !job.getExtras().maybeIsEmpty()) {
                job.getExtras().writeToProto(proto, JobStatusDumpProto.JobInfo.EXTRAS);
            }
            if (job.getTransientExtras() != null && !job.getTransientExtras().maybeIsEmpty()) {
                job.getTransientExtras().writeToProto(proto, JobStatusDumpProto.JobInfo.TRANSIENT_EXTRAS);
            }
            if (job.getClipData() != null) {
                job.getClipData().writeToProto(proto, JobStatusDumpProto.JobInfo.CLIP_DATA);
            }
            if (uriPerms != null) {
                uriPerms.dump(proto, JobStatusDumpProto.JobInfo.GRANTED_URI_PERMISSIONS);
            }
            if (job.getRequiredNetwork() != null) {
                job.getRequiredNetwork().writeToProto(proto, JobStatusDumpProto.JobInfo.REQUIRED_NETWORK);
            }
            if (totalNetworkBytes != JobInfo.NETWORK_BYTES_UNKNOWN) {
                proto.write(JobStatusDumpProto.JobInfo.TOTAL_NETWORK_BYTES, totalNetworkBytes);
            }
            proto.write(JobStatusDumpProto.JobInfo.MIN_LATENCY_MS, job.getMinLatencyMillis());
            proto.write(JobStatusDumpProto.JobInfo.MAX_EXECUTION_DELAY_MS, job.getMaxExecutionDelayMillis());

            final long bpToken = proto.start(JobStatusDumpProto.JobInfo.BACKOFF_POLICY);
            proto.write(JobStatusDumpProto.JobInfo.Backoff.POLICY, job.getBackoffPolicy());
            proto.write(JobStatusDumpProto.JobInfo.Backoff.INITIAL_BACKOFF_MS,
                    job.getInitialBackoffMillis());
            proto.end(bpToken);

            proto.write(JobStatusDumpProto.JobInfo.HAS_EARLY_CONSTRAINT, job.hasEarlyConstraint());
            proto.write(JobStatusDumpProto.JobInfo.HAS_LATE_CONSTRAINT, job.hasLateConstraint());

            proto.end(jiToken);
        }

        dumpConstraints(proto, JobStatusDumpProto.REQUIRED_CONSTRAINTS, requiredConstraints);
        if (full) {
            dumpConstraints(proto, JobStatusDumpProto.SATISFIED_CONSTRAINTS, satisfiedConstraints);
            dumpConstraints(proto, JobStatusDumpProto.UNSATISFIED_CONSTRAINTS,
                    ((requiredConstraints | CONSTRAINT_WITHIN_QUOTA) & ~satisfiedConstraints));
            proto.write(JobStatusDumpProto.IS_DOZE_WHITELISTED, dozeWhitelisted);
            proto.write(JobStatusDumpProto.IS_UID_ACTIVE, uidActive);
            proto.write(JobStatusDumpProto.IS_EXEMPTED_FROM_APP_STANDBY,
                    job.isExemptedFromAppStandby());
        }

        // Tracking controllers
        if ((trackingControllers&TRACKING_BATTERY) != 0) {
            proto.write(JobStatusDumpProto.TRACKING_CONTROLLERS,
                    JobStatusDumpProto.TRACKING_BATTERY);
        }
        if ((trackingControllers&TRACKING_CONNECTIVITY) != 0) {
            proto.write(JobStatusDumpProto.TRACKING_CONTROLLERS,
                    JobStatusDumpProto.TRACKING_CONNECTIVITY);
        }
        if ((trackingControllers&TRACKING_CONTENT) != 0) {
            proto.write(JobStatusDumpProto.TRACKING_CONTROLLERS,
                    JobStatusDumpProto.TRACKING_CONTENT);
        }
        if ((trackingControllers&TRACKING_IDLE) != 0) {
            proto.write(JobStatusDumpProto.TRACKING_CONTROLLERS,
                    JobStatusDumpProto.TRACKING_IDLE);
        }
        if ((trackingControllers&TRACKING_STORAGE) != 0) {
            proto.write(JobStatusDumpProto.TRACKING_CONTROLLERS,
                    JobStatusDumpProto.TRACKING_STORAGE);
        }
        if ((trackingControllers&TRACKING_TIME) != 0) {
            proto.write(JobStatusDumpProto.TRACKING_CONTROLLERS,
                    JobStatusDumpProto.TRACKING_TIME);
        }
        if ((trackingControllers & TRACKING_QUOTA) != 0) {
            proto.write(JobStatusDumpProto.TRACKING_CONTROLLERS,
                    JobStatusDumpProto.TRACKING_QUOTA);
        }

        // Implicit constraints
        final long icToken = proto.start(JobStatusDumpProto.IMPLICIT_CONSTRAINTS);
        proto.write(JobStatusDumpProto.ImplicitConstraints.IS_NOT_DOZING, mReadyNotDozing);
        proto.write(JobStatusDumpProto.ImplicitConstraints.IS_NOT_RESTRICTED_IN_BG,
                mReadyNotRestrictedInBg);
        proto.end(icToken);

        // Implicit constraints
        final long icToken = proto.start(JobStatusDumpProto.IMPLICIT_CONSTRAINTS);
        proto.write(JobStatusDumpProto.ImplicitConstraints.IS_NOT_DOZING, mReadyNotDozing);
        proto.write(JobStatusDumpProto.ImplicitConstraints.IS_NOT_RESTRICTED_IN_BG,
                mReadyNotRestrictedInBg);
        proto.end(icToken);

        if (changedAuthorities != null) {
            for (int k = 0; k < changedAuthorities.size(); k++) {
                proto.write(JobStatusDumpProto.CHANGED_AUTHORITIES, changedAuthorities.valueAt(k));
            }
        }
        if (changedUris != null) {
            for (int i = 0; i < changedUris.size(); i++) {
                Uri u = changedUris.valueAt(i);
                proto.write(JobStatusDumpProto.CHANGED_URIS, u.toString());
            }
        }

        if (network != null) {
            network.writeToProto(proto, JobStatusDumpProto.NETWORK);
        }

        if (pendingWork != null && pendingWork.size() > 0) {
            for (int i = 0; i < pendingWork.size(); i++) {
                dumpJobWorkItem(proto, JobStatusDumpProto.PENDING_WORK, pendingWork.get(i));
            }
        }
        if (executingWork != null && executingWork.size() > 0) {
            for (int i = 0; i < executingWork.size(); i++) {
                dumpJobWorkItem(proto, JobStatusDumpProto.EXECUTING_WORK, executingWork.get(i));
            }
        }

        proto.write(JobStatusDumpProto.STANDBY_BUCKET, standbyBucket);
        proto.write(JobStatusDumpProto.ENQUEUE_DURATION_MS, elapsedRealtimeMillis - enqueueTime);
        if (earliestRunTimeElapsedMillis == NO_EARLIEST_RUNTIME) {
            proto.write(JobStatusDumpProto.TIME_UNTIL_EARLIEST_RUNTIME_MS, 0);
        } else {
            proto.write(JobStatusDumpProto.TIME_UNTIL_EARLIEST_RUNTIME_MS,
                    earliestRunTimeElapsedMillis - elapsedRealtimeMillis);
        }
        if (latestRunTimeElapsedMillis == NO_LATEST_RUNTIME) {
            proto.write(JobStatusDumpProto.TIME_UNTIL_LATEST_RUNTIME_MS, 0);
        } else {
            proto.write(JobStatusDumpProto.TIME_UNTIL_LATEST_RUNTIME_MS,
                    latestRunTimeElapsedMillis - elapsedRealtimeMillis);
        }

        proto.write(JobStatusDumpProto.NUM_FAILURES, numFailures);
        proto.write(JobStatusDumpProto.LAST_SUCCESSFUL_RUN_TIME, mLastSuccessfulRunTime);
        proto.write(JobStatusDumpProto.LAST_FAILED_RUN_TIME, mLastFailedRunTime);

        proto.end(token);
    }
}<|MERGE_RESOLUTION|>--- conflicted
+++ resolved
@@ -296,12 +296,9 @@
      */
     private boolean mReadyNotRestrictedInBg;
 
-<<<<<<< HEAD
-=======
     /** The job is within its quota based on its standby bucket. */
     private boolean mReadyWithinQuota;
 
->>>>>>> de843449
     /** Provide a handle to the service that this job will be run on. */
     public int getServiceToken() {
         return callingUid;
@@ -1010,15 +1007,6 @@
      * @return Whether or not this job is ready to run, based on its requirements.
      */
     public boolean isReady() {
-<<<<<<< HEAD
-        // Deadline constraint trumps other constraints (except for periodic jobs where deadline
-        // is an implementation detail. A periodic job should only run if its constraints are
-        // satisfied).
-        // DeviceNotDozing implicit constraint must be satisfied
-        // NotRestrictedInBackground implicit constraint must be satisfied
-        return mReadyNotDozing && mReadyNotRestrictedInBg && (mReadyDeadlineSatisfied
-                || isConstraintsSatisfied());
-=======
         return isReady(mSatisfiedConstraintsOfInterest);
     }
 
@@ -1042,7 +1030,6 @@
         // NotRestrictedInBackground implicit constraint must be satisfied
         return mReadyNotDozing && mReadyNotRestrictedInBg && (mReadyDeadlineSatisfied
                 || isConstraintsSatisfied(satisfiedConstraints));
->>>>>>> de843449
     }
 
     static final int CONSTRAINTS_OF_INTEREST = CONSTRAINT_CHARGING | CONSTRAINT_BATTERY_NOT_LOW
@@ -1067,11 +1054,7 @@
             return true;
         }
 
-<<<<<<< HEAD
-        int sat = mSatisfiedConstraintsOfInterest;
-=======
         int sat = satisfiedConstraints;
->>>>>>> de843449
         if (overrideState == OVERRIDE_SOFT) {
             // override: pretend all 'soft' requirements are satisfied
             sat |= (requiredConstraints & SOFT_OVERRIDE_CONSTRAINTS);
@@ -1309,8 +1292,6 @@
      * Returns a bucket name based on the normalized bucket indices, not the AppStandby constants.
      */
     String getBucketName() {
-<<<<<<< HEAD
-=======
         return bucketName(standbyBucket);
     }
 
@@ -1318,7 +1299,6 @@
      * Returns a bucket name based on the normalized bucket indices, not the AppStandby constants.
      */
     static String bucketName(int standbyBucket) {
->>>>>>> de843449
         switch (standbyBucket) {
             case 0: return "ACTIVE";
             case 1: return "WORKING_SET";
@@ -1678,13 +1658,6 @@
                 mReadyNotRestrictedInBg);
         proto.end(icToken);
 
-        // Implicit constraints
-        final long icToken = proto.start(JobStatusDumpProto.IMPLICIT_CONSTRAINTS);
-        proto.write(JobStatusDumpProto.ImplicitConstraints.IS_NOT_DOZING, mReadyNotDozing);
-        proto.write(JobStatusDumpProto.ImplicitConstraints.IS_NOT_RESTRICTED_IN_BG,
-                mReadyNotRestrictedInBg);
-        proto.end(icToken);
-
         if (changedAuthorities != null) {
             for (int k = 0; k < changedAuthorities.size(); k++) {
                 proto.write(JobStatusDumpProto.CHANGED_AUTHORITIES, changedAuthorities.valueAt(k));
