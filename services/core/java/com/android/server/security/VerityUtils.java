/*
 * Copyright (C) 2018 The Android Open Source Project
 *
 * Licensed under the Apache License, Version 2.0 (the "License");
 * you may not use this file except in compliance with the License.
 * You may obtain a copy of the License at
 *
 *      http://www.apache.org/licenses/LICENSE-2.0
 *
 * Unless required by applicable law or agreed to in writing, software
 * distributed under the License is distributed on an "AS IS" BASIS,
 * WITHOUT WARRANTIES OR CONDITIONS OF ANY KIND, either express or implied.
 * See the License for the specific language governing permissions and
 * limitations under the License.
 */

package com.android.server.security;

import android.annotation.NonNull;
import android.os.SharedMemory;
import android.system.ErrnoException;
import android.system.Os;
<<<<<<< HEAD
=======
import android.system.OsConstants;
>>>>>>> de843449
import android.util.Pair;
import android.util.Slog;
import android.util.apk.ApkSignatureVerifier;
import android.util.apk.ByteBufferFactory;
import android.util.apk.SignatureNotFoundException;
import android.util.apk.VerityBuilder;

import libcore.util.HexEncoding;

import java.io.File;
import java.io.FileDescriptor;
import java.io.IOException;
import java.io.RandomAccessFile;
import java.nio.ByteBuffer;
import java.nio.ByteOrder;
import java.nio.file.Files;
import java.nio.file.Path;
import java.nio.file.Paths;
import java.security.DigestException;
import java.security.MessageDigest;
import java.security.NoSuchAlgorithmException;
import java.util.Arrays;

import sun.security.pkcs.PKCS7;

/** Provides fsverity related operations. */
abstract public class VerityUtils {
    private static final String TAG = "VerityUtils";

<<<<<<< HEAD
=======
    /**
     * File extension of the signature file. For example, foo.apk.fsv_sig is the signature file of
     * foo.apk.
     */
    public static final String FSVERITY_SIGNATURE_FILE_EXTENSION = ".fsv_sig";

>>>>>>> de843449
    /** The maximum size of signature file.  This is just to avoid potential abuse. */
    private static final int MAX_SIGNATURE_FILE_SIZE_BYTES = 8192;

    private static final boolean DEBUG = false;

    /** Returns true if the given file looks like containing an fs-verity signature. */
    public static boolean isFsveritySignatureFile(File file) {
        return file.getName().endsWith(FSVERITY_SIGNATURE_FILE_EXTENSION);
    }

    /** Returns the fs-verity signature file path of the given file. */
    public static String getFsveritySignatureFilePath(String filePath) {
        return filePath + FSVERITY_SIGNATURE_FILE_EXTENSION;
    }

    /** Returns whether the file has fs-verity enabled. */
    public static boolean hasFsverity(@NonNull String filePath) {
        // NB: only measure but not check the actual measurement here. As long as this succeeds,
        // the file is on readable if the measurement can be verified against a trusted key, and
        // this is good enough for installed apps.
        int errno = measureFsverityNative(filePath);
        if (errno != 0) {
            if (errno != OsConstants.ENODATA) {
                Slog.e(TAG, "Failed to measure fs-verity, errno " + errno + ": " + filePath);
            }
            return false;
        }
        return true;
    }

    /**
     * Generates Merkle tree and fs-verity metadata.
     *
     * @return {@code SetupResult} that contains the result code, and when success, the
     *         {@code FileDescriptor} to read all the data from.
     */
    public static SetupResult generateApkVeritySetupData(@NonNull String apkPath,
            String signaturePath, boolean skipSigningBlock) {
        if (DEBUG) {
            Slog.d(TAG, "Trying to install apk verity to " + apkPath + " with signature file "
                    + signaturePath);
        }
        SharedMemory shm = null;
        try {
            byte[] signedVerityHash;
            if (skipSigningBlock) {
                signedVerityHash = ApkSignatureVerifier.getVerityRootHash(apkPath);
            } else {
                Path path = Paths.get(signaturePath);
                if (Files.exists(path)) {
                    // TODO(112037636): fail early if the signing key is not in .fs-verity keyring.
                    PKCS7 pkcs7 = new PKCS7(Files.readAllBytes(path));
                    signedVerityHash = pkcs7.getContentInfo().getContentBytes();
                    if (DEBUG) {
                        Slog.d(TAG, "fs-verity measurement = " + bytesToString(signedVerityHash));
                    }
                } else {
                    signedVerityHash = null;
                }
            }

            if (signedVerityHash == null) {
                if (DEBUG) {
                    Slog.d(TAG, "Skip verity tree generation since there is no signed root hash");
                }
                return SetupResult.skipped();
            }

            Pair<SharedMemory, Integer> result = generateFsVerityIntoSharedMemory(apkPath,
                    signaturePath, signedVerityHash, skipSigningBlock);
            shm = result.first;
            int contentSize = result.second;
            FileDescriptor rfd = shm.getFileDescriptor();
            if (rfd == null || !rfd.valid()) {
                return SetupResult.failed();
            }
            return SetupResult.ok(Os.dup(rfd), contentSize);
        } catch (IOException | SecurityException | DigestException | NoSuchAlgorithmException |
                SignatureNotFoundException | ErrnoException e) {
            Slog.e(TAG, "Failed to set up apk verity: ", e);
            return SetupResult.failed();
        } finally {
            if (shm != null) {
                shm.close();
            }
        }
    }

    /**
     * {@see ApkSignatureVerifier#generateApkVerityRootHash(String)}.
     */
    public static byte[] generateApkVerityRootHash(@NonNull String apkPath)
            throws NoSuchAlgorithmException, DigestException, IOException {
        return ApkSignatureVerifier.generateApkVerityRootHash(apkPath);
    }

    /**
     * {@see ApkSignatureVerifier#getVerityRootHash(String)}.
     */
    public static byte[] getVerityRootHash(@NonNull String apkPath)
            throws IOException, SignatureNotFoundException, SecurityException {
        return ApkSignatureVerifier.getVerityRootHash(apkPath);
    }

    /**
     * Generates fs-verity metadata for {@code filePath} in the buffer created by {@code
     * trackedBufferFactory}. The metadata contains the Merkle tree, fs-verity descriptor and
     * extensions, including a PKCS#7 signature provided in {@code signaturePath}.
     *
     * <p>It is worthy to note that {@code trackedBufferFactory} generates a "tracked" {@code
     * ByteBuffer}. The data will be used outside this method via the factory itself.
     *
     * @return fs-verity signed data (struct fsverity_digest_disk) of {@code filePath}, which
     *         includes SHA-256 of fs-verity descriptor and authenticated extensions.
     */
    private static byte[] generateFsverityMetadata(String filePath, String signaturePath,
            @NonNull TrackedShmBufferFactory trackedBufferFactory)
            throws IOException, SignatureNotFoundException, SecurityException, DigestException,
                   NoSuchAlgorithmException {
        try (RandomAccessFile file = new RandomAccessFile(filePath, "r")) {
            VerityBuilder.VerityResult result = VerityBuilder.generateFsVerityTree(
                    file, trackedBufferFactory);

            ByteBuffer buffer = result.verityData;
            buffer.position(result.merkleTreeSize);

            final byte[] measurement = generateFsverityDescriptorAndMeasurement(file,
                    result.rootHash, signaturePath, buffer);
            return constructFsveritySignedDataNative(measurement);
        }
    }

    /**
     * Generates fs-verity descriptor including the extensions to the {@code output} and returns the
     * fs-verity measurement.
     *
     * @return fs-verity measurement, which is a SHA-256 of fs-verity descriptor and authenticated
     *         extensions.
     */
    private static byte[] generateFsverityDescriptorAndMeasurement(
            @NonNull RandomAccessFile file, @NonNull byte[] rootHash,
            @NonNull String pkcs7SignaturePath, @NonNull ByteBuffer output)
            throws IOException, NoSuchAlgorithmException, DigestException {
        final short kRootHashExtensionId = 1;
        final short kPkcs7SignatureExtensionId = 3;
        final int origPosition = output.position();

        // For generating fs-verity file measurement, which consists of the descriptor and
        // authenticated extensions (but not unauthenticated extensions and the footer).
        MessageDigest md = MessageDigest.getInstance("SHA-256");

        // 1. Generate fs-verity descriptor.
        final byte[] desc = constructFsverityDescriptorNative(file.length());
        output.put(desc);
        md.update(desc);

        // 2. Generate authenticated extensions.
        final byte[] authExt =
                constructFsverityExtensionNative(kRootHashExtensionId, rootHash.length);
        output.put(authExt);
        output.put(rootHash);
        md.update(authExt);
        md.update(rootHash);

        // 3. Generate unauthenticated extensions.
        ByteBuffer header = ByteBuffer.allocate(8).order(ByteOrder.LITTLE_ENDIAN);
        output.putShort((short) 1);  // number of unauthenticated extensions below
        output.position(output.position() + 6);

        // Generate PKCS#7 extension. NB: We do not verify agaist trusted certificate (should be
        // done by the caller if needed).
        Path path = Paths.get(pkcs7SignaturePath);
        if (Files.size(path) > MAX_SIGNATURE_FILE_SIZE_BYTES) {
            throw new IllegalArgumentException("Signature size is unexpectedly large: "
                    + pkcs7SignaturePath);
        }
        final byte[] pkcs7Signature = Files.readAllBytes(path);
        output.put(constructFsverityExtensionNative(kPkcs7SignatureExtensionId,
                    pkcs7Signature.length));
        output.put(pkcs7Signature);

        // 4. Generate the footer.
        output.put(constructFsverityFooterNative(output.position() - origPosition));

        return md.digest();
    }

<<<<<<< HEAD
=======
    private static native int measureFsverityNative(@NonNull String filePath);
>>>>>>> de843449
    private static native byte[] constructFsveritySignedDataNative(@NonNull byte[] measurement);
    private static native byte[] constructFsverityDescriptorNative(long fileSize);
    private static native byte[] constructFsverityExtensionNative(short extensionId,
            int extensionDataSize);
    private static native byte[] constructFsverityFooterNative(int offsetToDescriptorHead);

    /**
     * Returns a pair of {@code SharedMemory} and {@code Integer}. The {@code SharedMemory} contains
     * Merkle tree and fsverity headers for the given apk, in the form that can immediately be used
     * for fsverity setup. The data is aligned to the beginning of {@code SharedMemory}, and has
     * length equals to the returned {@code Integer}.
     */
    private static Pair<SharedMemory, Integer> generateFsVerityIntoSharedMemory(
            String apkPath, String signaturePath, @NonNull byte[] expectedRootHash,
            boolean skipSigningBlock)
            throws IOException, SecurityException, DigestException, NoSuchAlgorithmException,
                   SignatureNotFoundException {
        TrackedShmBufferFactory shmBufferFactory = new TrackedShmBufferFactory();
        byte[] generatedRootHash;
        if (skipSigningBlock) {
            generatedRootHash = ApkSignatureVerifier.generateApkVerity(apkPath, shmBufferFactory);
        } else {
            generatedRootHash = generateFsverityMetadata(apkPath, signaturePath, shmBufferFactory);
        }
        // We only generate Merkle tree once here, so it's important to make sure the root hash
        // matches the signed one in the apk.
        if (!Arrays.equals(expectedRootHash, generatedRootHash)) {
            throw new SecurityException("verity hash mismatch: "
                    + bytesToString(generatedRootHash) + " != " + bytesToString(expectedRootHash));
        }

        int contentSize = shmBufferFactory.getBufferLimit();
        SharedMemory shm = shmBufferFactory.releaseSharedMemory();
        if (shm == null) {
            throw new IllegalStateException("Failed to generate verity tree into shared memory");
        }
        if (!shm.setProtect(OsConstants.PROT_READ)) {
            throw new SecurityException("Failed to set up shared memory correctly");
        }
        return Pair.create(shm, contentSize);
    }

    private static String bytesToString(byte[] bytes) {
        return HexEncoding.encodeToString(bytes);
    }

    public static class SetupResult {
        /** Result code if verity is set up correctly. */
        private static final int RESULT_OK = 1;

        /** Result code if signature is not provided. */
        private static final int RESULT_SKIPPED = 2;

        /** Result code if the setup failed. */
        private static final int RESULT_FAILED = 3;

        private final int mCode;
        private final FileDescriptor mFileDescriptor;
        private final int mContentSize;

        public static SetupResult ok(@NonNull FileDescriptor fileDescriptor, int contentSize) {
            return new SetupResult(RESULT_OK, fileDescriptor, contentSize);
        }

        public static SetupResult skipped() {
            return new SetupResult(RESULT_SKIPPED, null, -1);
        }

        public static SetupResult failed() {
            return new SetupResult(RESULT_FAILED, null, -1);
        }

        private SetupResult(int code, FileDescriptor fileDescriptor, int contentSize) {
            this.mCode = code;
            this.mFileDescriptor = fileDescriptor;
            this.mContentSize = contentSize;
        }

        public boolean isFailed() {
            return mCode == RESULT_FAILED;
        }

        public boolean isOk() {
            return mCode == RESULT_OK;
        }

        public @NonNull FileDescriptor getUnownedFileDescriptor() {
            return mFileDescriptor;
        }

        public int getContentSize() {
            return mContentSize;
        }
    }

    /** A {@code ByteBufferFactory} that creates a shared memory backed {@code ByteBuffer}. */
    private static class TrackedShmBufferFactory implements ByteBufferFactory {
        private SharedMemory mShm;
        private ByteBuffer mBuffer;

        @Override
        public ByteBuffer create(int capacity) throws SecurityException {
            try {
                if (DEBUG) Slog.d(TAG, "Creating shared memory for apk verity");
                // NB: This method is supposed to be called once according to the contract with
                // ApkSignatureSchemeV2Verifier.
                if (mBuffer != null) {
                    throw new IllegalStateException("Multiple instantiation from this factory");
                }
                mShm = SharedMemory.create("apkverity", capacity);
                if (!mShm.setProtect(OsConstants.PROT_READ | OsConstants.PROT_WRITE)) {
                    throw new SecurityException("Failed to set protection");
                }
                mBuffer = mShm.mapReadWrite();
                return mBuffer;
            } catch (ErrnoException e) {
                throw new SecurityException("Failed to set protection", e);
            }
        }

        public SharedMemory releaseSharedMemory() {
            if (mBuffer != null) {
                SharedMemory.unmap(mBuffer);
                mBuffer = null;
            }
            SharedMemory tmp = mShm;
            mShm = null;
            return tmp;
        }

        public int getBufferLimit() {
            return mBuffer == null ? -1 : mBuffer.limit();
        }
    }
}<|MERGE_RESOLUTION|>--- conflicted
+++ resolved
@@ -20,10 +20,7 @@
 import android.os.SharedMemory;
 import android.system.ErrnoException;
 import android.system.Os;
-<<<<<<< HEAD
-=======
 import android.system.OsConstants;
->>>>>>> de843449
 import android.util.Pair;
 import android.util.Slog;
 import android.util.apk.ApkSignatureVerifier;
@@ -53,15 +50,12 @@
 abstract public class VerityUtils {
     private static final String TAG = "VerityUtils";
 
-<<<<<<< HEAD
-=======
     /**
      * File extension of the signature file. For example, foo.apk.fsv_sig is the signature file of
      * foo.apk.
      */
     public static final String FSVERITY_SIGNATURE_FILE_EXTENSION = ".fsv_sig";
 
->>>>>>> de843449
     /** The maximum size of signature file.  This is just to avoid potential abuse. */
     private static final int MAX_SIGNATURE_FILE_SIZE_BYTES = 8192;
 
@@ -249,10 +243,7 @@
         return md.digest();
     }
 
-<<<<<<< HEAD
-=======
     private static native int measureFsverityNative(@NonNull String filePath);
->>>>>>> de843449
     private static native byte[] constructFsveritySignedDataNative(@NonNull byte[] measurement);
     private static native byte[] constructFsverityDescriptorNative(long fileSize);
     private static native byte[] constructFsverityExtensionNative(short extensionId,
