--- conflicted
+++ resolved
@@ -163,8 +163,6 @@
     static final String NETD_SERVICE_NAME = "netd";
 
     private static final int MAX_UID_RANGES_PER_COMMAND = 10;
-
-    private static final  String[] EMPTY_STRING_ARRAY = new String[0];
 
     /**
      * Name representing {@link #setGlobalAlert(long)} limit when delivered to
@@ -959,12 +957,7 @@
     public String[] listInterfaces() {
         mContext.enforceCallingOrSelfPermission(CONNECTIVITY_INTERNAL, TAG);
         try {
-<<<<<<< HEAD
-            final List<String> result = mNetdService.interfaceGetList();
-            return result.toArray(EMPTY_STRING_ARRAY);
-=======
             return mNetdService.interfaceGetList();
->>>>>>> de843449
         } catch (RemoteException | ServiceSpecificException e) {
             throw new IllegalStateException(e);
         }
@@ -1256,12 +1249,7 @@
     public String[] listTetheredInterfaces() {
         mContext.enforceCallingOrSelfPermission(CONNECTIVITY_INTERNAL, TAG);
         try {
-<<<<<<< HEAD
-            final List<String> result = mNetdService.tetherInterfaceList();
-            return result.toArray(EMPTY_STRING_ARRAY);
-=======
             return mNetdService.tetherInterfaceList();
->>>>>>> de843449
         } catch (RemoteException | ServiceSpecificException e) {
             throw new IllegalStateException(e);
         }
@@ -1284,12 +1272,7 @@
     public String[] getDnsForwarders() {
         mContext.enforceCallingOrSelfPermission(CONNECTIVITY_INTERNAL, TAG);
         try {
-<<<<<<< HEAD
-            final List<String> result = mNetdService.tetherDnsList();
-            return result.toArray(EMPTY_STRING_ARRAY);
-=======
             return mNetdService.tetherDnsList();
->>>>>>> de843449
         } catch (RemoteException | ServiceSpecificException e) {
             throw new IllegalStateException(e);
         }
@@ -2335,11 +2318,7 @@
         mContext.enforceCallingOrSelfPermission(CONNECTIVITY_INTERNAL, TAG);
 
         try {
-<<<<<<< HEAD
-            mNetdService.networkCreateVpn(netId, hasDNS, secure);
-=======
             mNetdService.networkCreateVpn(netId, secure);
->>>>>>> de843449
         } catch (RemoteException | ServiceSpecificException e) {
             throw new IllegalStateException(e);
         }
