/*
 * Copyright (C) 2015 The Android Open Source Project
 *
 * Licensed under the Apache License, Version 2.0 (the "License");
 * you may not use this file except in compliance with the License.
 * You may obtain a copy of the License at
 *
 *      http://www.apache.org/licenses/LICENSE-2.0
 *
 * Unless required by applicable law or agreed to in writing, software
 * distributed under the License is distributed on an "AS IS" BASIS,
 * WITHOUT WARRANTIES OR CONDITIONS OF ANY KIND, either express or implied.
 * See the License for the specific language governing permissions and
 * limitations under the License.
 */

package com.android.server.connectivity;

import static android.net.NattSocketKeepalive.NATT_PORT;
import static android.net.NetworkAgent.CMD_ADD_KEEPALIVE_PACKET_FILTER;
import static android.net.NetworkAgent.CMD_REMOVE_KEEPALIVE_PACKET_FILTER;
import static android.net.NetworkAgent.CMD_START_SOCKET_KEEPALIVE;
import static android.net.NetworkAgent.CMD_STOP_SOCKET_KEEPALIVE;
<<<<<<< HEAD
import static android.net.NetworkAgent.EVENT_SOCKET_KEEPALIVE;
import static android.net.SocketKeepalive.BINDER_DIED;
=======
import static android.net.SocketKeepalive.BINDER_DIED;
import static android.net.SocketKeepalive.DATA_RECEIVED;
>>>>>>> 825827da
import static android.net.SocketKeepalive.ERROR_INVALID_INTERVAL;
import static android.net.SocketKeepalive.ERROR_INVALID_IP_ADDRESS;
import static android.net.SocketKeepalive.ERROR_INVALID_NETWORK;
import static android.net.SocketKeepalive.ERROR_INVALID_SOCKET;
import static android.net.SocketKeepalive.MAX_INTERVAL_SEC;
import static android.net.SocketKeepalive.MIN_INTERVAL_SEC;
import static android.net.SocketKeepalive.NO_KEEPALIVE;
import static android.net.SocketKeepalive.SUCCESS;

import android.annotation.NonNull;
import android.annotation.Nullable;
<<<<<<< HEAD
=======
import android.net.ISocketKeepaliveCallback;
>>>>>>> 825827da
import android.net.KeepalivePacketData;
import android.net.NattKeepalivePacketData;
import android.net.NetworkAgent;
import android.net.NetworkUtils;
import android.net.SocketKeepalive.InvalidPacketException;
import android.net.SocketKeepalive.InvalidSocketException;
import android.net.TcpKeepalivePacketData;
<<<<<<< HEAD
import android.net.TcpKeepalivePacketData.TcpSocketInfo;
=======
>>>>>>> 825827da
import android.net.util.IpUtils;
import android.os.Binder;
import android.os.Handler;
import android.os.IBinder;
import android.os.Message;
import android.os.Process;
import android.os.RemoteException;
import android.system.ErrnoException;
import android.system.Os;
import android.util.Log;
import android.util.Pair;

import com.android.internal.util.HexDump;
import com.android.internal.util.IndentingPrintWriter;

import java.io.FileDescriptor;
import java.net.InetAddress;
import java.net.InetSocketAddress;
import java.net.SocketAddress;
import java.util.ArrayList;
import java.util.HashMap;

/**
 * Manages socket keepalive requests.
 *
 * Provides methods to stop and start keepalive requests, and keeps track of keepalives across all
 * networks. This class is tightly coupled to ConnectivityService. It is not thread-safe and its
 * handle* methods must be called only from the ConnectivityService handler thread.
 */
public class KeepaliveTracker {

    private static final String TAG = "KeepaliveTracker";
    private static final boolean DBG = false;

    public static final String PERMISSION = android.Manifest.permission.PACKET_KEEPALIVE_OFFLOAD;

    /** Keeps track of keepalive requests. */
    private final HashMap <NetworkAgentInfo, HashMap<Integer, KeepaliveInfo>> mKeepalives =
            new HashMap<> ();
    private final Handler mConnectivityServiceHandler;
    @NonNull
    private final TcpKeepaliveController mTcpController;

    public KeepaliveTracker(Handler handler) {
        mConnectivityServiceHandler = handler;
        mTcpController = new TcpKeepaliveController(handler);
    }

    /**
     * Tracks information about a socket keepalive.
     *
     * All information about this keepalive is known at construction time except the slot number,
     * which is only returned when the hardware has successfully started the keepalive.
     */
    class KeepaliveInfo implements IBinder.DeathRecipient {
        // Bookkeeping data.
<<<<<<< HEAD
        private final Messenger mMessenger;
        private final IBinder mBinder;
=======
        private final ISocketKeepaliveCallback mCallback;
>>>>>>> 825827da
        private final int mUid;
        private final int mPid;
        private final NetworkAgentInfo mNai;
        private final int mType;
        private final FileDescriptor mFd;

        public static final int TYPE_NATT = 1;
        public static final int TYPE_TCP = 2;

        // Keepalive slot. A small integer that identifies this keepalive among the ones handled
        // by this network.
        private int mSlot = NO_KEEPALIVE;

        // Packet data.
        private final KeepalivePacketData mPacket;
        private final int mInterval;

        // Whether the keepalive is started or not. The initial state is NOT_STARTED.
        private static final int NOT_STARTED = 1;
        private static final int STARTING = 2;
        private static final int STARTED = 3;
        private int mStartedState = NOT_STARTED;

<<<<<<< HEAD
        KeepaliveInfo(@NonNull Messenger messenger,
                @NonNull IBinder binder,
=======
        KeepaliveInfo(@NonNull ISocketKeepaliveCallback callback,
>>>>>>> 825827da
                @NonNull NetworkAgentInfo nai,
                @NonNull KeepalivePacketData packet,
                int interval,
                int type,
                @NonNull FileDescriptor fd) {
<<<<<<< HEAD
            mMessenger = messenger;
            mBinder = binder;
=======
            mCallback = callback;
>>>>>>> 825827da
            mPid = Binder.getCallingPid();
            mUid = Binder.getCallingUid();

            mNai = nai;
            mPacket = packet;
            mInterval = interval;
            mType = type;
            mFd = fd;

            try {
                mCallback.asBinder().linkToDeath(this, 0);
            } catch (RemoteException e) {
                binderDied();
            }
        }

        public NetworkAgentInfo getNai() {
            return mNai;
        }

        private String startedStateString(final int state) {
            switch (state) {
                case NOT_STARTED : return "NOT_STARTED";
                case STARTING : return "STARTING";
                case STARTED : return "STARTED";
            }
            throw new IllegalArgumentException("Unknown state");
        }

        public String toString() {
            return "KeepaliveInfo ["
                    + " network=" + mNai.network
                    + " startedState=" + startedStateString(mStartedState)
                    + " "
                    + IpUtils.addressAndPortToString(mPacket.srcAddress, mPacket.srcPort)
                    + "->"
                    + IpUtils.addressAndPortToString(mPacket.dstAddress, mPacket.dstPort)
                    + " interval=" + mInterval
                    + " uid=" + mUid + " pid=" + mPid
                    + " packetData=" + HexDump.toHexString(mPacket.getPacket())
                    + " ]";
<<<<<<< HEAD
        }

        /** Sends a message back to the application via its SocketKeepalive.Callback. */
        void notifyMessenger(int slot, int err) {
            if (DBG) {
                Log.d(TAG, "notify keepalive " + mSlot + " on " + mNai.network + " for " + err);
            }
            KeepaliveTracker.this.notifyMessenger(mMessenger, slot, err);
=======
>>>>>>> 825827da
        }

        /** Called when the application process is killed. */
        public void binderDied() {
            stop(BINDER_DIED);
        }

        void unlinkDeathRecipient() {
            if (mCallback != null) {
                mCallback.asBinder().unlinkToDeath(this, 0);
            }
        }

        private int checkNetworkConnected() {
            if (!mNai.networkInfo.isConnectedOrConnecting()) {
                return ERROR_INVALID_NETWORK;
            }
            return SUCCESS;
        }

        private int checkSourceAddress() {
            // Check that we have the source address.
            for (InetAddress address : mNai.linkProperties.getAddresses()) {
                if (address.equals(mPacket.srcAddress)) {
                    return SUCCESS;
                }
            }
            return ERROR_INVALID_IP_ADDRESS;
        }

        private int checkInterval() {
            if (mInterval < MIN_INTERVAL_SEC || mInterval > MAX_INTERVAL_SEC) {
                return ERROR_INVALID_INTERVAL;
            }
            return SUCCESS;
        }

        private int isValid() {
            synchronized (mNai) {
                int error = checkInterval();
                if (error == SUCCESS) error = checkNetworkConnected();
                if (error == SUCCESS) error = checkSourceAddress();
                return error;
            }
        }

        void start(int slot) {
            mSlot = slot;
            int error = isValid();
            if (error == SUCCESS) {
                Log.d(TAG, "Starting keepalive " + mSlot + " on " + mNai.name());
                switch (mType) {
                    case TYPE_NATT:
                        mNai.asyncChannel
                                .sendMessage(CMD_START_SOCKET_KEEPALIVE, slot, mInterval, mPacket);
                        break;
                    case TYPE_TCP:
<<<<<<< HEAD
                        mTcpController.startSocketMonitor(mFd, this, mSlot);
=======
                        try {
                            mTcpController.startSocketMonitor(mFd, this, mSlot);
                        } catch (InvalidSocketException e) {
                            handleStopKeepalive(mNai, mSlot, ERROR_INVALID_SOCKET);
                            return;
                        }
>>>>>>> 825827da
                        mNai.asyncChannel
                                .sendMessage(CMD_ADD_KEEPALIVE_PACKET_FILTER, slot, 0 /* Unused */,
                                        mPacket);
                        // TODO: check result from apf and notify of failure as needed.
                        mNai.asyncChannel
                                .sendMessage(CMD_START_SOCKET_KEEPALIVE, slot, mInterval, mPacket);
                        break;
                    default:
                        Log.wtf(TAG, "Starting keepalive with unknown type: " + mType);
                        handleStopKeepalive(mNai, mSlot, error);
                        return;
                }
                mStartedState = STARTING;
            } else {
                handleStopKeepalive(mNai, mSlot, error);
                return;
            }
        }

        void stop(int reason) {
            int uid = Binder.getCallingUid();
            if (uid != mUid && uid != Process.SYSTEM_UID) {
                if (DBG) {
                    Log.e(TAG, "Cannot stop unowned keepalive " + mSlot + " on " + mNai.network);
                }
            }
            if (NOT_STARTED != mStartedState) {
                Log.d(TAG, "Stopping keepalive " + mSlot + " on " + mNai.name());
                if (mType == TYPE_NATT) {
                    mNai.asyncChannel.sendMessage(CMD_STOP_SOCKET_KEEPALIVE, mSlot);
                } else if (mType == TYPE_TCP) {
                    mNai.asyncChannel.sendMessage(CMD_STOP_SOCKET_KEEPALIVE, mSlot);
                    mNai.asyncChannel.sendMessage(CMD_REMOVE_KEEPALIVE_PACKET_FILTER, mSlot);
                    mTcpController.stopSocketMonitor(mSlot);
                } else {
                    Log.wtf(TAG, "Stopping keepalive with unknown type: " + mType);
                }
<<<<<<< HEAD
=======
            }

            if (reason == SUCCESS) {
                try {
                    mCallback.onStopped();
                } catch (RemoteException e) {
                    Log.w(TAG, "Discarded onStop callback: " + reason);
                }
            } else if (reason == DATA_RECEIVED) {
                try {
                    mCallback.onDataReceived();
                } catch (RemoteException e) {
                    Log.w(TAG, "Discarded onDataReceived callback: " + reason);
                }
            } else {
                notifyErrorCallback(mCallback, reason);
>>>>>>> 825827da
            }

            unlinkDeathRecipient();
        }

        void onFileDescriptorInitiatedStop(final int socketKeepaliveReason) {
            handleStopKeepalive(mNai, mSlot, socketKeepaliveReason);
        }
    }

<<<<<<< HEAD
    void notifyMessenger(Messenger messenger, int slot, int err) {
        Message message = Message.obtain();
        message.what = EVENT_SOCKET_KEEPALIVE;
        message.arg1 = slot;
        message.arg2 = err;
        message.obj = null;
=======
    void notifyErrorCallback(ISocketKeepaliveCallback cb, int error) {
        if (DBG) Log.w(TAG, "Sending onError(" + error + ") callback");
>>>>>>> 825827da
        try {
            cb.onError(error);
        } catch (RemoteException e) {
            Log.w(TAG, "Discarded onError(" + error + ") callback");
        }
    }

    private  int findFirstFreeSlot(NetworkAgentInfo nai) {
        HashMap networkKeepalives = mKeepalives.get(nai);
        if (networkKeepalives == null) {
            networkKeepalives = new HashMap<Integer, KeepaliveInfo>();
            mKeepalives.put(nai, networkKeepalives);
        }

        // Find the lowest-numbered free slot. Slot numbers start from 1, because that's what two
        // separate chipset implementations independently came up with.
        int slot;
        for (slot = 1; slot <= networkKeepalives.size(); slot++) {
            if (networkKeepalives.get(slot) == null) {
                return slot;
            }
        }
        return slot;
    }

    public void handleStartKeepalive(Message message) {
        KeepaliveInfo ki = (KeepaliveInfo) message.obj;
        NetworkAgentInfo nai = ki.getNai();
        int slot = findFirstFreeSlot(nai);
        mKeepalives.get(nai).put(slot, ki);
        ki.start(slot);
    }

    public void handleStopAllKeepalives(NetworkAgentInfo nai, int reason) {
        HashMap <Integer, KeepaliveInfo> networkKeepalives = mKeepalives.get(nai);
        if (networkKeepalives != null) {
            for (KeepaliveInfo ki : networkKeepalives.values()) {
                ki.stop(reason);
            }
            networkKeepalives.clear();
            mKeepalives.remove(nai);
        }
    }

    public void handleStopKeepalive(NetworkAgentInfo nai, int slot, int reason) {
        String networkName = (nai == null) ? "(null)" : nai.name();
        HashMap <Integer, KeepaliveInfo> networkKeepalives = mKeepalives.get(nai);
        if (networkKeepalives == null) {
            Log.e(TAG, "Attempt to stop keepalive on nonexistent network " + networkName);
            return;
        }
        KeepaliveInfo ki = networkKeepalives.get(slot);
        if (ki == null) {
            Log.e(TAG, "Attempt to stop nonexistent keepalive " + slot + " on " + networkName);
            return;
        }
        ki.stop(reason);
        Log.d(TAG, "Stopped keepalive " + slot + " on " + networkName);
        networkKeepalives.remove(slot);
        if (networkKeepalives.isEmpty()) {
            mKeepalives.remove(nai);
        }
    }

    public void handleCheckKeepalivesStillValid(NetworkAgentInfo nai) {
        HashMap <Integer, KeepaliveInfo> networkKeepalives = mKeepalives.get(nai);
        if (networkKeepalives != null) {
            ArrayList<Pair<Integer, Integer>> invalidKeepalives = new ArrayList<>();
            for (int slot : networkKeepalives.keySet()) {
                int error = networkKeepalives.get(slot).isValid();
                if (error != SUCCESS) {
                    invalidKeepalives.add(Pair.create(slot, error));
                }
            }
            for (Pair<Integer, Integer> slotAndError: invalidKeepalives) {
                handleStopKeepalive(nai, slotAndError.first, slotAndError.second);
            }
        }
    }

    /** Handle keepalive events from lower layer. */
    public void handleEventSocketKeepalive(@NonNull NetworkAgentInfo nai,
            @NonNull Message message) {
        int slot = message.arg1;
        int reason = message.arg2;

        KeepaliveInfo ki = null;
        try {
            ki = mKeepalives.get(nai).get(slot);
        } catch(NullPointerException e) {}
        if (ki == null) {
            Log.e(TAG, "Event for unknown keepalive " + slot + " on " + nai.name());
            return;
        }

        // This can be called in a number of situations :
        // - startedState is STARTING.
        //   - reason is SUCCESS => go to STARTED.
        //   - reason isn't SUCCESS => it's an error starting. Go to NOT_STARTED and stop keepalive.
        // - startedState is STARTED.
        //   - reason is SUCCESS => it's a success stopping. Go to NOT_STARTED and stop keepalive.
        //   - reason isn't SUCCESS => it's an error in exec. Go to NOT_STARTED and stop keepalive.
        // The control is not supposed to ever come here if the state is NOT_STARTED. This is
        // because in NOT_STARTED state, the code will switch to STARTING before sending messages
        // to start, and the only way to NOT_STARTED is this function, through the edges outlined
        // above : in all cases, keepalive gets stopped and can't restart without going into
        // STARTING as messages are ordered. This also depends on the hardware processing the
        // messages in order.
        // TODO : clarify this code and get rid of mStartedState. Using a StateMachine is an
        // option.
        if (reason == SUCCESS && KeepaliveInfo.STARTING == ki.mStartedState) {
            // Keepalive successfully started.
            if (DBG) Log.d(TAG, "Started keepalive " + slot + " on " + nai.name());
            ki.mStartedState = KeepaliveInfo.STARTED;
<<<<<<< HEAD
            ki.notifyMessenger(slot, reason);
=======
            try {
                ki.mCallback.onStarted(slot);
            } catch (RemoteException e) {
                Log.w(TAG, "Discarded onStarted(" + slot + ") callback");
            }
>>>>>>> 825827da
        } else {
            // Keepalive successfully stopped, or error.
            ki.mStartedState = KeepaliveInfo.NOT_STARTED;
            if (reason == SUCCESS) {
                // The message indicated success stopping : don't call handleStopKeepalive.
                if (DBG) Log.d(TAG, "Successfully stopped keepalive " + slot + " on " + nai.name());
            } else {
                // The message indicated some error trying to start or during the course of
                // keepalive : do call handleStopKeepalive.
                handleStopKeepalive(nai, slot, reason);
                if (DBG) Log.d(TAG, "Keepalive " + slot + " on " + nai.name() + " error " + reason);
            }
        }
    }

    /**
     * Called when requesting that keepalives be started on a IPsec NAT-T socket. See
     * {@link android.net.SocketKeepalive}.
     **/
    public void startNattKeepalive(@Nullable NetworkAgentInfo nai,
            int intervalSeconds,
<<<<<<< HEAD
            @NonNull Messenger messenger,
            @NonNull IBinder binder,
=======
            @NonNull ISocketKeepaliveCallback cb,
>>>>>>> 825827da
            @NonNull String srcAddrString,
            int srcPort,
            @NonNull String dstAddrString,
            int dstPort) {
        if (nai == null) {
            notifyErrorCallback(cb, ERROR_INVALID_NETWORK);
            return;
        }

        InetAddress srcAddress, dstAddress;
        try {
            srcAddress = NetworkUtils.numericToInetAddress(srcAddrString);
            dstAddress = NetworkUtils.numericToInetAddress(dstAddrString);
        } catch (IllegalArgumentException e) {
            notifyErrorCallback(cb, ERROR_INVALID_IP_ADDRESS);
            return;
        }

        KeepalivePacketData packet;
        try {
            packet = NattKeepalivePacketData.nattKeepalivePacket(
                    srcAddress, srcPort, dstAddress, NATT_PORT);
        } catch (InvalidPacketException e) {
<<<<<<< HEAD
            notifyMessenger(messenger, NO_KEEPALIVE, e.error);
            return;
        }
        KeepaliveInfo ki = new KeepaliveInfo(messenger, binder, nai, packet, intervalSeconds,
                KeepaliveInfo.TYPE_NATT, null);
=======
            notifyErrorCallback(cb, e.error);
            return;
        }
        KeepaliveInfo ki = new KeepaliveInfo(cb, nai, packet, intervalSeconds,
                KeepaliveInfo.TYPE_NATT, null);
        Log.d(TAG, "Created keepalive: " + ki.toString());
>>>>>>> 825827da
        mConnectivityServiceHandler.obtainMessage(
                NetworkAgent.CMD_START_SOCKET_KEEPALIVE, ki).sendToTarget();
    }

    /**
     * Called by ConnectivityService to start TCP keepalive on a file descriptor.
     *
     * In order to offload keepalive for application correctly, sequence number, ack number and
     * other fields are needed to form the keepalive packet. Thus, this function synchronously
     * puts the socket into repair mode to get the necessary information. After the socket has been
     * put into repair mode, the application cannot access the socket until reverted to normal.
     *
     * See {@link android.net.SocketKeepalive}.
     **/
    public void startTcpKeepalive(@Nullable NetworkAgentInfo nai,
            @NonNull FileDescriptor fd,
            int intervalSeconds,
<<<<<<< HEAD
            @NonNull Messenger messenger,
            @NonNull IBinder binder) {
        if (nai == null) {
            notifyMessenger(messenger, NO_KEEPALIVE, ERROR_INVALID_NETWORK);
            return;
        }

        TcpKeepalivePacketData packet = null;
        try {
            TcpSocketInfo tsi = TcpKeepaliveController.switchToRepairMode(fd);
            packet = TcpKeepalivePacketData.tcpKeepalivePacket(tsi);
        } catch (InvalidPacketException | InvalidSocketException e) {
            try {
                TcpKeepaliveController.switchOutOfRepairMode(fd);
            } catch (ErrnoException e1) {
                Log.e(TAG, "Couldn't move fd out of repair mode after failure to start keepalive");
            }
            notifyMessenger(messenger, NO_KEEPALIVE, e.error);
            return;
        }
        KeepaliveInfo ki = new KeepaliveInfo(messenger, binder, nai, packet, intervalSeconds,
=======
            @NonNull ISocketKeepaliveCallback cb) {
        if (nai == null) {
            notifyErrorCallback(cb, ERROR_INVALID_NETWORK);
            return;
        }

        final TcpKeepalivePacketData packet;
        try {
            packet = TcpKeepaliveController.getTcpKeepalivePacket(fd);
        } catch (InvalidPacketException | InvalidSocketException e) {
            notifyErrorCallback(cb, e.error);
            return;
        }

        KeepaliveInfo ki = new KeepaliveInfo(cb, nai, packet, intervalSeconds,
>>>>>>> 825827da
                KeepaliveInfo.TYPE_TCP, fd);
        Log.d(TAG, "Created keepalive: " + ki.toString());
        mConnectivityServiceHandler.obtainMessage(CMD_START_SOCKET_KEEPALIVE, ki).sendToTarget();
    }

   /**
    * Called when requesting that keepalives be started on a IPsec NAT-T socket. This function is
    * identical to {@link #startNattKeepalive}, but also takes a {@code resourceId}, which is the
    * resource index bound to the {@link UdpEncapsulationSocket} when creating by
    * {@link com.android.server.IpSecService} to verify whether the given
    * {@link UdpEncapsulationSocket} is legitimate.
    **/
    public void startNattKeepalive(@Nullable NetworkAgentInfo nai,
            @Nullable FileDescriptor fd,
            int resourceId,
            int intervalSeconds,
<<<<<<< HEAD
            @NonNull Messenger messenger,
            @NonNull IBinder binder,
=======
            @NonNull ISocketKeepaliveCallback cb,
>>>>>>> 825827da
            @NonNull String srcAddrString,
            @NonNull String dstAddrString,
            int dstPort) {
        // Ensure that the socket is created by IpSecService.
        if (!isNattKeepaliveSocketValid(fd, resourceId)) {
<<<<<<< HEAD
            notifyMessenger(messenger, NO_KEEPALIVE, ERROR_INVALID_SOCKET);
=======
            notifyErrorCallback(cb, ERROR_INVALID_SOCKET);
>>>>>>> 825827da
        }

        // Get src port to adopt old API.
        int srcPort = 0;
        try {
            final SocketAddress srcSockAddr = Os.getsockname(fd);
            srcPort = ((InetSocketAddress) srcSockAddr).getPort();
        } catch (ErrnoException e) {
<<<<<<< HEAD
            notifyMessenger(messenger, NO_KEEPALIVE, ERROR_INVALID_SOCKET);
        }

        // Forward request to old API.
        startNattKeepalive(nai, intervalSeconds, messenger, binder, srcAddrString, srcPort,
=======
            notifyErrorCallback(cb, ERROR_INVALID_SOCKET);
        }

        // Forward request to old API.
        startNattKeepalive(nai, intervalSeconds, cb, srcAddrString, srcPort,
>>>>>>> 825827da
                dstAddrString, dstPort);
    }

    /**
     * Verify if the IPsec NAT-T file descriptor and resource Id hold for IPsec keepalive is valid.
     **/
    public static boolean isNattKeepaliveSocketValid(@Nullable FileDescriptor fd, int resourceId) {
        // TODO: 1. confirm whether the fd is called from system api or created by IpSecService.
        //       2. If the fd is created from the system api, check that it's bounded. And
        //          call dup to keep the fd open.
        //       3. If the fd is created from IpSecService, check if the resource ID is valid. And
        //          hold the resource needed in IpSecService.
        if (null == fd) {
            return false;
        }
        return true;
    }

    public void dump(IndentingPrintWriter pw) {
        pw.println("Socket keepalives:");
        pw.increaseIndent();
        for (NetworkAgentInfo nai : mKeepalives.keySet()) {
            pw.println(nai.name());
            pw.increaseIndent();
            for (int slot : mKeepalives.get(nai).keySet()) {
                KeepaliveInfo ki = mKeepalives.get(nai).get(slot);
                pw.println(slot + ": " + ki.toString());
            }
            pw.decreaseIndent();
        }
        pw.decreaseIndent();
    }
}<|MERGE_RESOLUTION|>--- conflicted
+++ resolved
@@ -21,13 +21,8 @@
 import static android.net.NetworkAgent.CMD_REMOVE_KEEPALIVE_PACKET_FILTER;
 import static android.net.NetworkAgent.CMD_START_SOCKET_KEEPALIVE;
 import static android.net.NetworkAgent.CMD_STOP_SOCKET_KEEPALIVE;
-<<<<<<< HEAD
-import static android.net.NetworkAgent.EVENT_SOCKET_KEEPALIVE;
-import static android.net.SocketKeepalive.BINDER_DIED;
-=======
 import static android.net.SocketKeepalive.BINDER_DIED;
 import static android.net.SocketKeepalive.DATA_RECEIVED;
->>>>>>> 825827da
 import static android.net.SocketKeepalive.ERROR_INVALID_INTERVAL;
 import static android.net.SocketKeepalive.ERROR_INVALID_IP_ADDRESS;
 import static android.net.SocketKeepalive.ERROR_INVALID_NETWORK;
@@ -39,10 +34,7 @@
 
 import android.annotation.NonNull;
 import android.annotation.Nullable;
-<<<<<<< HEAD
-=======
 import android.net.ISocketKeepaliveCallback;
->>>>>>> 825827da
 import android.net.KeepalivePacketData;
 import android.net.NattKeepalivePacketData;
 import android.net.NetworkAgent;
@@ -50,10 +42,6 @@
 import android.net.SocketKeepalive.InvalidPacketException;
 import android.net.SocketKeepalive.InvalidSocketException;
 import android.net.TcpKeepalivePacketData;
-<<<<<<< HEAD
-import android.net.TcpKeepalivePacketData.TcpSocketInfo;
-=======
->>>>>>> 825827da
 import android.net.util.IpUtils;
 import android.os.Binder;
 import android.os.Handler;
@@ -110,12 +98,7 @@
      */
     class KeepaliveInfo implements IBinder.DeathRecipient {
         // Bookkeeping data.
-<<<<<<< HEAD
-        private final Messenger mMessenger;
-        private final IBinder mBinder;
-=======
         private final ISocketKeepaliveCallback mCallback;
->>>>>>> 825827da
         private final int mUid;
         private final int mPid;
         private final NetworkAgentInfo mNai;
@@ -139,23 +122,13 @@
         private static final int STARTED = 3;
         private int mStartedState = NOT_STARTED;
 
-<<<<<<< HEAD
-        KeepaliveInfo(@NonNull Messenger messenger,
-                @NonNull IBinder binder,
-=======
         KeepaliveInfo(@NonNull ISocketKeepaliveCallback callback,
->>>>>>> 825827da
                 @NonNull NetworkAgentInfo nai,
                 @NonNull KeepalivePacketData packet,
                 int interval,
                 int type,
                 @NonNull FileDescriptor fd) {
-<<<<<<< HEAD
-            mMessenger = messenger;
-            mBinder = binder;
-=======
             mCallback = callback;
->>>>>>> 825827da
             mPid = Binder.getCallingPid();
             mUid = Binder.getCallingUid();
 
@@ -197,17 +170,6 @@
                     + " uid=" + mUid + " pid=" + mPid
                     + " packetData=" + HexDump.toHexString(mPacket.getPacket())
                     + " ]";
-<<<<<<< HEAD
-        }
-
-        /** Sends a message back to the application via its SocketKeepalive.Callback. */
-        void notifyMessenger(int slot, int err) {
-            if (DBG) {
-                Log.d(TAG, "notify keepalive " + mSlot + " on " + mNai.network + " for " + err);
-            }
-            KeepaliveTracker.this.notifyMessenger(mMessenger, slot, err);
-=======
->>>>>>> 825827da
         }
 
         /** Called when the application process is killed. */
@@ -265,16 +227,12 @@
                                 .sendMessage(CMD_START_SOCKET_KEEPALIVE, slot, mInterval, mPacket);
                         break;
                     case TYPE_TCP:
-<<<<<<< HEAD
-                        mTcpController.startSocketMonitor(mFd, this, mSlot);
-=======
                         try {
                             mTcpController.startSocketMonitor(mFd, this, mSlot);
                         } catch (InvalidSocketException e) {
                             handleStopKeepalive(mNai, mSlot, ERROR_INVALID_SOCKET);
                             return;
                         }
->>>>>>> 825827da
                         mNai.asyncChannel
                                 .sendMessage(CMD_ADD_KEEPALIVE_PACKET_FILTER, slot, 0 /* Unused */,
                                         mPacket);
@@ -312,8 +270,6 @@
                 } else {
                     Log.wtf(TAG, "Stopping keepalive with unknown type: " + mType);
                 }
-<<<<<<< HEAD
-=======
             }
 
             if (reason == SUCCESS) {
@@ -330,7 +286,6 @@
                 }
             } else {
                 notifyErrorCallback(mCallback, reason);
->>>>>>> 825827da
             }
 
             unlinkDeathRecipient();
@@ -341,17 +296,8 @@
         }
     }
 
-<<<<<<< HEAD
-    void notifyMessenger(Messenger messenger, int slot, int err) {
-        Message message = Message.obtain();
-        message.what = EVENT_SOCKET_KEEPALIVE;
-        message.arg1 = slot;
-        message.arg2 = err;
-        message.obj = null;
-=======
     void notifyErrorCallback(ISocketKeepaliveCallback cb, int error) {
         if (DBG) Log.w(TAG, "Sending onError(" + error + ") callback");
->>>>>>> 825827da
         try {
             cb.onError(error);
         } catch (RemoteException e) {
@@ -466,15 +412,11 @@
             // Keepalive successfully started.
             if (DBG) Log.d(TAG, "Started keepalive " + slot + " on " + nai.name());
             ki.mStartedState = KeepaliveInfo.STARTED;
-<<<<<<< HEAD
-            ki.notifyMessenger(slot, reason);
-=======
             try {
                 ki.mCallback.onStarted(slot);
             } catch (RemoteException e) {
                 Log.w(TAG, "Discarded onStarted(" + slot + ") callback");
             }
->>>>>>> 825827da
         } else {
             // Keepalive successfully stopped, or error.
             ki.mStartedState = KeepaliveInfo.NOT_STARTED;
@@ -496,12 +438,7 @@
      **/
     public void startNattKeepalive(@Nullable NetworkAgentInfo nai,
             int intervalSeconds,
-<<<<<<< HEAD
-            @NonNull Messenger messenger,
-            @NonNull IBinder binder,
-=======
             @NonNull ISocketKeepaliveCallback cb,
->>>>>>> 825827da
             @NonNull String srcAddrString,
             int srcPort,
             @NonNull String dstAddrString,
@@ -525,20 +462,12 @@
             packet = NattKeepalivePacketData.nattKeepalivePacket(
                     srcAddress, srcPort, dstAddress, NATT_PORT);
         } catch (InvalidPacketException e) {
-<<<<<<< HEAD
-            notifyMessenger(messenger, NO_KEEPALIVE, e.error);
-            return;
-        }
-        KeepaliveInfo ki = new KeepaliveInfo(messenger, binder, nai, packet, intervalSeconds,
-                KeepaliveInfo.TYPE_NATT, null);
-=======
             notifyErrorCallback(cb, e.error);
             return;
         }
         KeepaliveInfo ki = new KeepaliveInfo(cb, nai, packet, intervalSeconds,
                 KeepaliveInfo.TYPE_NATT, null);
         Log.d(TAG, "Created keepalive: " + ki.toString());
->>>>>>> 825827da
         mConnectivityServiceHandler.obtainMessage(
                 NetworkAgent.CMD_START_SOCKET_KEEPALIVE, ki).sendToTarget();
     }
@@ -556,29 +485,6 @@
     public void startTcpKeepalive(@Nullable NetworkAgentInfo nai,
             @NonNull FileDescriptor fd,
             int intervalSeconds,
-<<<<<<< HEAD
-            @NonNull Messenger messenger,
-            @NonNull IBinder binder) {
-        if (nai == null) {
-            notifyMessenger(messenger, NO_KEEPALIVE, ERROR_INVALID_NETWORK);
-            return;
-        }
-
-        TcpKeepalivePacketData packet = null;
-        try {
-            TcpSocketInfo tsi = TcpKeepaliveController.switchToRepairMode(fd);
-            packet = TcpKeepalivePacketData.tcpKeepalivePacket(tsi);
-        } catch (InvalidPacketException | InvalidSocketException e) {
-            try {
-                TcpKeepaliveController.switchOutOfRepairMode(fd);
-            } catch (ErrnoException e1) {
-                Log.e(TAG, "Couldn't move fd out of repair mode after failure to start keepalive");
-            }
-            notifyMessenger(messenger, NO_KEEPALIVE, e.error);
-            return;
-        }
-        KeepaliveInfo ki = new KeepaliveInfo(messenger, binder, nai, packet, intervalSeconds,
-=======
             @NonNull ISocketKeepaliveCallback cb) {
         if (nai == null) {
             notifyErrorCallback(cb, ERROR_INVALID_NETWORK);
@@ -594,7 +500,6 @@
         }
 
         KeepaliveInfo ki = new KeepaliveInfo(cb, nai, packet, intervalSeconds,
->>>>>>> 825827da
                 KeepaliveInfo.TYPE_TCP, fd);
         Log.d(TAG, "Created keepalive: " + ki.toString());
         mConnectivityServiceHandler.obtainMessage(CMD_START_SOCKET_KEEPALIVE, ki).sendToTarget();
@@ -611,22 +516,13 @@
             @Nullable FileDescriptor fd,
             int resourceId,
             int intervalSeconds,
-<<<<<<< HEAD
-            @NonNull Messenger messenger,
-            @NonNull IBinder binder,
-=======
             @NonNull ISocketKeepaliveCallback cb,
->>>>>>> 825827da
             @NonNull String srcAddrString,
             @NonNull String dstAddrString,
             int dstPort) {
         // Ensure that the socket is created by IpSecService.
         if (!isNattKeepaliveSocketValid(fd, resourceId)) {
-<<<<<<< HEAD
-            notifyMessenger(messenger, NO_KEEPALIVE, ERROR_INVALID_SOCKET);
-=======
             notifyErrorCallback(cb, ERROR_INVALID_SOCKET);
->>>>>>> 825827da
         }
 
         // Get src port to adopt old API.
@@ -635,19 +531,11 @@
             final SocketAddress srcSockAddr = Os.getsockname(fd);
             srcPort = ((InetSocketAddress) srcSockAddr).getPort();
         } catch (ErrnoException e) {
-<<<<<<< HEAD
-            notifyMessenger(messenger, NO_KEEPALIVE, ERROR_INVALID_SOCKET);
-        }
-
-        // Forward request to old API.
-        startNattKeepalive(nai, intervalSeconds, messenger, binder, srcAddrString, srcPort,
-=======
             notifyErrorCallback(cb, ERROR_INVALID_SOCKET);
         }
 
         // Forward request to old API.
         startNattKeepalive(nai, intervalSeconds, cb, srcAddrString, srcPort,
->>>>>>> 825827da
                 dstAddrString, dstPort);
     }
 
