/*
 * Copyright (C) 2017 The Android Open Source Project
 *
 * Licensed under the Apache License, Version 2.0 (the "License");
 * you may not use this file except in compliance with the License.
 * You may obtain a copy of the License at
 *
 *      http://www.apache.org/licenses/LICENSE-2.0
 *
 * Unless required by applicable law or agreed to in writing, software
 * distributed under the License is distributed on an "AS IS" BASIS,
 * WITHOUT WARRANTIES OR CONDITIONS OF ANY KIND, either express or implied.
 * See the License for the specific language governing permissions and
 * limitations under the License.
 */

package com.android.server.connectivity.tethering;

import static android.content.Context.TELEPHONY_SERVICE;
import static android.net.ConnectivityManager.TYPE_ETHERNET;
import static android.net.ConnectivityManager.TYPE_MOBILE;
import static android.net.ConnectivityManager.TYPE_MOBILE_DUN;
import static android.net.ConnectivityManager.TYPE_MOBILE_HIPRI;
import static com.android.internal.R.array.config_mobile_hotspot_provision_app;
import static com.android.internal.R.array.config_tether_bluetooth_regexs;
import static com.android.internal.R.array.config_tether_dhcp_range;
import static com.android.internal.R.array.config_tether_usb_regexs;
import static com.android.internal.R.array.config_tether_upstream_types;
import static com.android.internal.R.array.config_tether_wifi_regexs;
import static com.android.internal.R.string.config_mobile_hotspot_provision_app_no_ui;

import android.content.Context;
import android.content.res.Resources;
import android.net.ConnectivityManager;
<<<<<<< HEAD
import android.os.SystemProperties;
import android.telephony.TelephonyManager;
=======
>>>>>>> 8dcd8620
import android.net.util.SharedLog;
import android.telephony.TelephonyManager;
import android.text.TextUtils;

import com.android.internal.annotations.VisibleForTesting;
import com.android.internal.R;

import java.io.PrintWriter;
import java.util.ArrayList;
import java.util.Arrays;
import java.util.Collection;
import java.util.StringJoiner;


/**
 * A utility class to encapsulate the various tethering configuration elements.
 *
 * This configuration data includes elements describing upstream properties
 * (preferred and required types of upstream connectivity as well as default
 * DNS servers to use if none are available) and downstream properties (such
 * as regular expressions use to match suitable downstream interfaces and the
 * DHCPv4 ranges to use).
 *
 * @hide
 */
public class TetheringConfiguration {
    private static final String TAG = TetheringConfiguration.class.getSimpleName();

    private static final String[] EMPTY_STRING_ARRAY = new String[0];

    @VisibleForTesting
    public static final int DUN_NOT_REQUIRED = 0;
    public static final int DUN_REQUIRED = 1;
    public static final int DUN_UNSPECIFIED = 2;

    // USB is  192.168.42.1 and 255.255.255.0
    // Wifi is 192.168.43.1 and 255.255.255.0
    // BT is limited to max default of 5 connections. 192.168.44.1 to 192.168.48.1
    // with 255.255.255.0
    // P2P is 192.168.49.1 and 255.255.255.0
    private static final String[] DHCP_DEFAULT_RANGE = {
        "192.168.42.2", "192.168.42.254", "192.168.43.2", "192.168.43.254",
        "192.168.44.2", "192.168.44.254", "192.168.45.2", "192.168.45.254",
        "192.168.46.2", "192.168.46.254", "192.168.47.2", "192.168.47.254",
        "192.168.48.2", "192.168.48.254", "192.168.49.2", "192.168.49.254",
    };

    private final String[] DEFAULT_IPV4_DNS = {"8.8.4.4", "8.8.8.8"};

    public final String[] tetherableUsbRegexs;
    public final String[] tetherableWifiRegexs;
    public final String[] tetherableBluetoothRegexs;
    public final int dunCheck;
    public final boolean isDunRequired;
    public final Collection<Integer> preferredUpstreamIfaceTypes;
    public final String[] dhcpRanges;
    public final String[] defaultIPv4DNS;

    public final String[] provisioningApp;
    public final String provisioningAppNoUi;

    public TetheringConfiguration(Context ctx, SharedLog log) {
        final SharedLog configLog = log.forSubComponent("config");

        tetherableUsbRegexs = getResourceStringArray(ctx, config_tether_usb_regexs);
        // TODO: Evaluate deleting this altogether now that Wi-Fi always passes
        // us an interface name. Careful consideration needs to be given to
        // implications for Settings and for provisioning checks.
<<<<<<< HEAD
        if (SystemProperties.getInt("persist.vendor.fst.softap.en", 0) == 1) {
            String defaultFstInterfaceName = "bond0";
            String fstInterfaceName = SystemProperties.get(
                "persist.vendor.fst.data.interface", defaultFstInterfaceName);
            tetherableWifiRegexs = new String[] { fstInterfaceName };
        } else {
            tetherableWifiRegexs = ctx.getResources().getStringArray(
                com.android.internal.R.array.config_tether_wifi_regexs);
        }
        tetherableBluetoothRegexs = ctx.getResources().getStringArray(
                com.android.internal.R.array.config_tether_bluetooth_regexs);
=======
        tetherableWifiRegexs = getResourceStringArray(ctx, config_tether_wifi_regexs);
        tetherableBluetoothRegexs = getResourceStringArray(ctx, config_tether_bluetooth_regexs);
>>>>>>> 8dcd8620

        dunCheck = checkDunRequired(ctx);
        configLog.log("DUN check returned: " + dunCheckString(dunCheck));

        preferredUpstreamIfaceTypes = getUpstreamIfaceTypes(ctx, dunCheck);
        isDunRequired = preferredUpstreamIfaceTypes.contains(TYPE_MOBILE_DUN);

        dhcpRanges = getDhcpRanges(ctx);
        defaultIPv4DNS = copy(DEFAULT_IPV4_DNS);

        provisioningApp = getResourceStringArray(ctx, config_mobile_hotspot_provision_app);
        provisioningAppNoUi = getProvisioningAppNoUi(ctx);

        configLog.log(toString());
    }

    public boolean isUsb(String iface) {
        return matchesDownstreamRegexs(iface, tetherableUsbRegexs);
    }

    public boolean isWifi(String iface) {
        return matchesDownstreamRegexs(iface, tetherableWifiRegexs);
    }

    public boolean isBluetooth(String iface) {
        return matchesDownstreamRegexs(iface, tetherableBluetoothRegexs);
    }

    public boolean hasMobileHotspotProvisionApp() {
        return !TextUtils.isEmpty(provisioningAppNoUi);
    }

    public void dump(PrintWriter pw) {
        dumpStringArray(pw, "tetherableUsbRegexs", tetherableUsbRegexs);
        dumpStringArray(pw, "tetherableWifiRegexs", tetherableWifiRegexs);
        dumpStringArray(pw, "tetherableBluetoothRegexs", tetherableBluetoothRegexs);

        pw.print("isDunRequired: ");
        pw.println(isDunRequired);

        dumpStringArray(pw, "preferredUpstreamIfaceTypes",
                preferredUpstreamNames(preferredUpstreamIfaceTypes));

        dumpStringArray(pw, "dhcpRanges", dhcpRanges);
        dumpStringArray(pw, "defaultIPv4DNS", defaultIPv4DNS);

        dumpStringArray(pw, "provisioningApp", provisioningApp);
        pw.print("provisioningAppNoUi: ");
        pw.println(provisioningAppNoUi);
    }

    public String toString() {
        final StringJoiner sj = new StringJoiner(" ");
        sj.add(String.format("tetherableUsbRegexs:%s", makeString(tetherableUsbRegexs)));
        sj.add(String.format("tetherableWifiRegexs:%s", makeString(tetherableWifiRegexs)));
        sj.add(String.format("tetherableBluetoothRegexs:%s",
                makeString(tetherableBluetoothRegexs)));
        sj.add(String.format("isDunRequired:%s", isDunRequired));
        sj.add(String.format("preferredUpstreamIfaceTypes:%s",
                makeString(preferredUpstreamNames(preferredUpstreamIfaceTypes))));
        sj.add(String.format("provisioningApp:%s", makeString(provisioningApp)));
        sj.add(String.format("provisioningAppNoUi:%s", provisioningAppNoUi));
        return String.format("TetheringConfiguration{%s}", sj.toString());
    }

    private static void dumpStringArray(PrintWriter pw, String label, String[] values) {
        pw.print(label);
        pw.print(": ");

        if (values != null) {
            final StringJoiner sj = new StringJoiner(", ", "[", "]");
            for (String value : values) { sj.add(value); }
            pw.print(sj.toString());
        } else {
            pw.print("null");
        }

        pw.println();
    }

    private static String makeString(String[] strings) {
        if (strings == null) return "null";
        final StringJoiner sj = new StringJoiner(",", "[", "]");
        for (String s : strings) sj.add(s);
        return sj.toString();
    }

    private static String[] preferredUpstreamNames(Collection<Integer> upstreamTypes) {
        String[] upstreamNames = null;

        if (upstreamTypes != null) {
            upstreamNames = new String[upstreamTypes.size()];
            int i = 0;
            for (Integer netType : upstreamTypes) {
                upstreamNames[i] = ConnectivityManager.getNetworkTypeName(netType);
                i++;
            }
        }

        return upstreamNames;
    }

    public static int checkDunRequired(Context ctx) {
        final TelephonyManager tm = (TelephonyManager) ctx.getSystemService(TELEPHONY_SERVICE);
        return (tm != null) ? tm.getTetherApnRequired() : DUN_UNSPECIFIED;
    }

    private static String dunCheckString(int dunCheck) {
        switch (dunCheck) {
            case DUN_NOT_REQUIRED: return "DUN_NOT_REQUIRED";
            case DUN_REQUIRED:     return "DUN_REQUIRED";
            case DUN_UNSPECIFIED:  return "DUN_UNSPECIFIED";
            default:
                return String.format("UNKNOWN (%s)", dunCheck);
        }
    }

    private static Collection<Integer> getUpstreamIfaceTypes(Context ctx, int dunCheck) {
        final int ifaceTypes[] = ctx.getResources().getIntArray(config_tether_upstream_types);
        final ArrayList<Integer> upstreamIfaceTypes = new ArrayList<>(ifaceTypes.length);
        for (int i : ifaceTypes) {
            switch (i) {
                case TYPE_MOBILE:
                case TYPE_MOBILE_HIPRI:
                    if (dunCheck == DUN_REQUIRED) continue;
                    break;
                case TYPE_MOBILE_DUN:
                    if (dunCheck == DUN_NOT_REQUIRED) continue;
                    break;
            }
            upstreamIfaceTypes.add(i);
        }

        // Fix up upstream interface types for DUN or mobile. NOTE: independent
        // of the value of |dunCheck|, cell data of one form or another is
        // *always* an upstream, regardless of the upstream interface types
        // specified by configuration resources.
        if (dunCheck == DUN_REQUIRED) {
            appendIfNotPresent(upstreamIfaceTypes, TYPE_MOBILE_DUN);
        } else if (dunCheck == DUN_NOT_REQUIRED) {
            appendIfNotPresent(upstreamIfaceTypes, TYPE_MOBILE);
            appendIfNotPresent(upstreamIfaceTypes, TYPE_MOBILE_HIPRI);
        } else {
            // Fix upstream interface types for case DUN_UNSPECIFIED.
            // Do not modify if a cellular interface type is already present in the
            // upstream interface types. Add TYPE_MOBILE and TYPE_MOBILE_HIPRI if no
            // cellular interface types are found in the upstream interface types.
            if (!(containsOneOf(upstreamIfaceTypes,
                    TYPE_MOBILE_DUN, TYPE_MOBILE, TYPE_MOBILE_HIPRI))) {
                upstreamIfaceTypes.add(TYPE_MOBILE);
                upstreamIfaceTypes.add(TYPE_MOBILE_HIPRI);
            }
        }

        // Always make sure our good friend Ethernet is present.
        // TODO: consider unilaterally forcing this at the front.
        prependIfNotPresent(upstreamIfaceTypes, TYPE_ETHERNET);

        return upstreamIfaceTypes;
    }

    private static boolean matchesDownstreamRegexs(String iface, String[] regexs) {
        for (String regex : regexs) {
            if (iface.matches(regex)) return true;
        }
        return false;
    }

    private static String[] getDhcpRanges(Context ctx) {
        final String[] fromResource = getResourceStringArray(ctx, config_tether_dhcp_range);
        if ((fromResource.length > 0) && (fromResource.length % 2 == 0)) {
            return fromResource;
        }
        return copy(DHCP_DEFAULT_RANGE);
    }

    private static String getProvisioningAppNoUi(Context ctx) {
        try {
            return ctx.getResources().getString(config_mobile_hotspot_provision_app_no_ui);
        } catch (Resources.NotFoundException e) {
            return "";
        }
    }

    private static String[] getResourceStringArray(Context ctx, int resId) {
        try {
            final String[] strArray = ctx.getResources().getStringArray(resId);
            return (strArray != null) ? strArray : EMPTY_STRING_ARRAY;
        } catch (Resources.NotFoundException e404) {
            return EMPTY_STRING_ARRAY;
        }
    }

    private static String[] copy(String[] strarray) {
        return Arrays.copyOf(strarray, strarray.length);
    }

    private static void prependIfNotPresent(ArrayList<Integer> list, int value) {
        if (list.contains(value)) return;
        list.add(0, value);
    }

    private static void appendIfNotPresent(ArrayList<Integer> list, int value) {
        if (list.contains(value)) return;
        list.add(value);
    }

    private static boolean containsOneOf(ArrayList<Integer> list, Integer... values) {
        for (Integer value : values) {
            if (list.contains(value)) return true;
        }
        return false;
    }
}<|MERGE_RESOLUTION|>--- conflicted
+++ resolved
@@ -32,11 +32,7 @@
 import android.content.Context;
 import android.content.res.Resources;
 import android.net.ConnectivityManager;
-<<<<<<< HEAD
 import android.os.SystemProperties;
-import android.telephony.TelephonyManager;
-=======
->>>>>>> 8dcd8620
 import android.net.util.SharedLog;
 import android.telephony.TelephonyManager;
 import android.text.TextUtils;
@@ -105,22 +101,15 @@
         // TODO: Evaluate deleting this altogether now that Wi-Fi always passes
         // us an interface name. Careful consideration needs to be given to
         // implications for Settings and for provisioning checks.
-<<<<<<< HEAD
         if (SystemProperties.getInt("persist.vendor.fst.softap.en", 0) == 1) {
             String defaultFstInterfaceName = "bond0";
             String fstInterfaceName = SystemProperties.get(
                 "persist.vendor.fst.data.interface", defaultFstInterfaceName);
             tetherableWifiRegexs = new String[] { fstInterfaceName };
         } else {
-            tetherableWifiRegexs = ctx.getResources().getStringArray(
-                com.android.internal.R.array.config_tether_wifi_regexs);
-        }
-        tetherableBluetoothRegexs = ctx.getResources().getStringArray(
-                com.android.internal.R.array.config_tether_bluetooth_regexs);
-=======
-        tetherableWifiRegexs = getResourceStringArray(ctx, config_tether_wifi_regexs);
+            tetherableWifiRegexs = getResourceStringArray(ctx, config_tether_wifi_regexs);
+        }
         tetherableBluetoothRegexs = getResourceStringArray(ctx, config_tether_bluetooth_regexs);
->>>>>>> 8dcd8620
 
         dunCheck = checkDunRequired(ctx);
         configLog.log("DUN check returned: " + dunCheckString(dunCheck));
