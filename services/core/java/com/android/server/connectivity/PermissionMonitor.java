/*
 * Copyright (C) 2014 The Android Open Source Project
 *
 * Licensed under the Apache License, Version 2.0 (the "License");
 * you may not use this file except in compliance with the License.
 * You may obtain a copy of the License at
 *
 *      http://www.apache.org/licenses/LICENSE-2.0
 *
 * Unless required by applicable law or agreed to in writing, software
 * distributed under the License is distributed on an "AS IS" BASIS,
 * WITHOUT WARRANTIES OR CONDITIONS OF ANY KIND, either express or implied.
 * See the License for the specific language governing permissions and
 * limitations under the License.
 */

package com.android.server.connectivity;

import static android.Manifest.permission.CHANGE_NETWORK_STATE;
import static android.Manifest.permission.CONNECTIVITY_INTERNAL;
import static android.Manifest.permission.CONNECTIVITY_USE_RESTRICTED_NETWORKS;
import static android.Manifest.permission.INTERNET;
import static android.Manifest.permission.NETWORK_STACK;
import static android.Manifest.permission.UPDATE_DEVICE_STATS;
import static android.content.pm.PackageManager.GET_PERMISSIONS;
import static android.content.pm.PackageManager.MATCH_ANY_USER;
import static android.os.Process.INVALID_UID;
import static android.os.Process.SYSTEM_UID;

import android.annotation.NonNull;
import android.content.Context;
import android.content.pm.ApplicationInfo;
import android.content.pm.PackageInfo;
import android.content.pm.PackageManager;
import android.content.pm.PackageManager.NameNotFoundException;
import android.content.pm.PackageManagerInternal;
import android.content.pm.UserInfo;
import android.net.INetd;
import android.net.util.NetdService;
import android.os.Build;
import android.os.INetworkManagementService;
import android.os.RemoteException;
import android.os.UserHandle;
import android.os.UserManager;
import android.util.Log;
import android.util.Slog;
import android.util.SparseIntArray;

import com.android.internal.annotations.GuardedBy;
import com.android.internal.annotations.VisibleForTesting;
import com.android.internal.util.ArrayUtils;
import com.android.server.LocalServices;

import java.util.ArrayList;
import java.util.Arrays;
import java.util.HashMap;
import java.util.HashSet;
import java.util.List;
import java.util.Map;
import java.util.Map.Entry;
import java.util.Set;

/**
 * A utility class to inform Netd of UID permisisons.
 * Does a mass update at boot and then monitors for app install/remove.
 *
 * @hide
 */
public class PermissionMonitor {
    private static final String TAG = "PermissionMonitor";
    private static final boolean DBG = true;
    protected static final Boolean SYSTEM = Boolean.TRUE;
    protected static final Boolean NETWORK = Boolean.FALSE;
    private static final int VERSION_Q = Build.VERSION_CODES.Q;

    private final Context mContext;
    private final PackageManager mPackageManager;
    private final UserManager mUserManager;
    private final INetworkManagementService mNetd;

    // Values are User IDs.
    private final Set<Integer> mUsers = new HashSet<>();

    // Keys are App IDs. Values are true for SYSTEM permission and false for NETWORK permission.
    private final Map<Integer, Boolean> mApps = new HashMap<>();

<<<<<<< HEAD
    // Keys are App packageNames, Values are app uids. . We need to keep track of this information
    // because PackageListObserver#onPackageRemoved does not pass the UID.
    @GuardedBy("mPackageNameUidMap")
    private final Map<String, Integer> mPackageNameUidMap = new HashMap<>();

    private class PackageListObserver implements PackageManagerInternal.PackageListObserver {
        @Override
        public void onPackageAdded(String packageName) {
=======
    private class PackageListObserver implements PackageManagerInternal.PackageListObserver {
        @Override
        public void onPackageAdded(String packageName, int uid) {
>>>>>>> 825827da
            final PackageInfo app = getPackageInfo(packageName);
            if (app == null) {
                Slog.wtf(TAG, "Failed to get information of installed package: " + packageName);
                return;
            }
<<<<<<< HEAD
            int uid = (app.applicationInfo != null) ? app.applicationInfo.uid : INVALID_UID;
=======
>>>>>>> 825827da
            if (uid == INVALID_UID) {
                Slog.wtf(TAG, "Failed to get the uid of installed package: " + packageName
                        + "uid: " + uid);
                return;
            }
            if (app.requestedPermissions == null) {
                return;
            }
            sendPackagePermissionsForUid(uid,
<<<<<<< HEAD
                    filterPermission(Arrays.asList(app.requestedPermissions)));
            synchronized (mPackageNameUidMap) {
                mPackageNameUidMap.put(packageName, uid);
            }
        }

        @Override
        public void onPackageRemoved(String packageName) {
            int uid;
            synchronized (mPackageNameUidMap) {
                if (!mPackageNameUidMap.containsKey(packageName)) {
                    return;
                }
                uid = mPackageNameUidMap.get(packageName);
                mPackageNameUidMap.remove(packageName);
            }
            int permission = 0;
=======
                    getNetdPermissionMask(app.requestedPermissions));
        }

        @Override
        public void onPackageRemoved(String packageName, int uid) {
            int permission = 0;
            // If there are still packages remain under the same uid, check the permission of the
            // remaining packages. We only remove the permission for a given uid when all packages
            // for that uid no longer have that permission.
>>>>>>> 825827da
            String[] packages = mPackageManager.getPackagesForUid(uid);
            if (packages != null && packages.length > 0) {
                for (String name : packages) {
                    final PackageInfo app = getPackageInfo(name);
                    if (app != null && app.requestedPermissions != null) {
<<<<<<< HEAD
                        permission |= filterPermission(Arrays.asList(app.requestedPermissions));
=======
                        permission |= getNetdPermissionMask(app.requestedPermissions);
>>>>>>> 825827da
                    }
                }
            }
            sendPackagePermissionsForUid(uid, permission);
        }
    }

    public PermissionMonitor(Context context, INetworkManagementService netd) {
        mContext = context;
        mPackageManager = context.getPackageManager();
        mUserManager = UserManager.get(context);
        mNetd = netd;
    }

    // Intended to be called only once at startup, after the system is ready. Installs a broadcast
    // receiver to monitor ongoing UID changes, so this shouldn't/needn't be called again.
    public synchronized void startMonitoring() {
        log("Monitoring");

        PackageManagerInternal pmi = LocalServices.getService(PackageManagerInternal.class);
        if (pmi != null) {
            pmi.getPackageList(new PackageListObserver());
        } else {
            loge("failed to get the PackageManagerInternal service");
        }
        List<PackageInfo> apps = mPackageManager.getInstalledPackages(GET_PERMISSIONS
                | MATCH_ANY_USER);
        if (apps == null) {
            loge("No apps");
            return;
        }

        SparseIntArray netdPermsUids = new SparseIntArray();

        for (PackageInfo app : apps) {
            int uid = app.applicationInfo != null ? app.applicationInfo.uid : INVALID_UID;
            if (uid < 0) {
                continue;
            }

            boolean isNetwork = hasNetworkPermission(app);
            boolean hasRestrictedPermission = hasRestrictedNetworkPermission(app);

            if (isNetwork || hasRestrictedPermission) {
                Boolean permission = mApps.get(uid);
                // If multiple packages share a UID (cf: android:sharedUserId) and ask for different
                // permissions, don't downgrade (i.e., if it's already SYSTEM, leave it as is).
                if (permission == null || permission == NETWORK) {
                    mApps.put(uid, hasRestrictedPermission);
                }
            }

            //TODO: unify the management of the permissions into one codepath.
            if (app.requestedPermissions != null) {
<<<<<<< HEAD
                int otherNetdPerms = filterPermission(Arrays.asList(app.requestedPermissions));
                if (otherNetdPerms != 0) {
                    netdPermsUids.put(uid, netdPermsUids.get(uid) | otherNetdPerms);
                    synchronized (mPackageNameUidMap) {
                        mPackageNameUidMap.put(app.applicationInfo.packageName, uid);
                    }
=======
                int otherNetdPerms = getNetdPermissionMask(app.requestedPermissions);
                if (otherNetdPerms != 0) {
                    netdPermsUids.put(uid, netdPermsUids.get(uid) | otherNetdPerms);
>>>>>>> 825827da
                }
            }
        }

        List<UserInfo> users = mUserManager.getUsers(true);  // exclude dying users
        if (users != null) {
            for (UserInfo user : users) {
                mUsers.add(user.id);
            }
        }

        log("Users: " + mUsers.size() + ", Apps: " + mApps.size());
        update(mUsers, mApps, true);
        sendPackagePermissionsToNetd(netdPermsUids);
<<<<<<< HEAD
    }

    @VisibleForTesting
    static boolean isVendorApp(@NonNull ApplicationInfo appInfo) {
        return appInfo.isVendor() || appInfo.isOem() || appInfo.isProduct();
    }

    @VisibleForTesting
=======
    }

    @VisibleForTesting
    static boolean isVendorApp(@NonNull ApplicationInfo appInfo) {
        return appInfo.isVendor() || appInfo.isOem() || appInfo.isProduct();
    }

    @VisibleForTesting
>>>>>>> 825827da
    protected int getDeviceFirstSdkInt() {
        return Build.VERSION.FIRST_SDK_INT;
    }

    @VisibleForTesting
    boolean hasPermission(PackageInfo app, String permission) {
        if (app.requestedPermissions != null) {
            for (String p : app.requestedPermissions) {
                if (permission.equals(p)) {
                    return true;
                }
            }
        }
        return false;
    }

    private boolean hasNetworkPermission(PackageInfo app) {
        return hasPermission(app, CHANGE_NETWORK_STATE);
    }

    private boolean hasRestrictedNetworkPermission(PackageInfo app) {
        // TODO : remove this check in the future(b/31479477). All apps should just
        // request the appropriate permission for their use case since android Q.
        if (app.applicationInfo != null) {
            // Backward compatibility for b/114245686, on devices that launched before Q daemons
            // and apps running as the system UID are exempted from this check.
            if (app.applicationInfo.uid == SYSTEM_UID && getDeviceFirstSdkInt() < VERSION_Q) {
                return true;
            }

            if (app.applicationInfo.targetSdkVersion < VERSION_Q
                    && isVendorApp(app.applicationInfo)) {
                return true;
            }
        }
        return hasPermission(app, CONNECTIVITY_INTERNAL)
                || hasPermission(app, CONNECTIVITY_USE_RESTRICTED_NETWORKS);
    }

    private boolean hasUseBackgroundNetworksPermission(PackageInfo app) {
        // This function defines what it means to hold the permission to use
        // background networks.
        return hasPermission(app, CHANGE_NETWORK_STATE)
                || hasPermission(app, NETWORK_STACK)
                || hasRestrictedNetworkPermission(app);
    }

    public boolean hasUseBackgroundNetworksPermission(int uid) {
        final String[] names = mPackageManager.getPackagesForUid(uid);
        if (null == names || names.length == 0) return false;
        try {
            // Only using the first package name. There may be multiple names if multiple
            // apps share the same UID, but in that case they also share permissions so
            // querying with any of the names will return the same results.
            int userId = UserHandle.getUserId(uid);
            final PackageInfo app = mPackageManager.getPackageInfoAsUser(
                    names[0], GET_PERMISSIONS, userId);
            return hasUseBackgroundNetworksPermission(app);
        } catch (NameNotFoundException e) {
            // App not found.
            loge("NameNotFoundException " + names[0], e);
            return false;
        }
    }

    private int[] toIntArray(List<Integer> list) {
        int[] array = new int[list.size()];
        for (int i = 0; i < list.size(); i++) {
            array[i] = list.get(i);
        }
        return array;
    }

    private void update(Set<Integer> users, Map<Integer, Boolean> apps, boolean add) {
        List<Integer> network = new ArrayList<>();
        List<Integer> system = new ArrayList<>();
        for (Entry<Integer, Boolean> app : apps.entrySet()) {
            List<Integer> list = app.getValue() ? system : network;
            for (int user : users) {
                list.add(UserHandle.getUid(user, app.getKey()));
            }
        }
        try {
            if (add) {
                mNetd.setPermission("NETWORK", toIntArray(network));
                mNetd.setPermission("SYSTEM", toIntArray(system));
            } else {
                mNetd.clearPermission(toIntArray(network));
                mNetd.clearPermission(toIntArray(system));
            }
        } catch (RemoteException e) {
            loge("Exception when updating permissions: " + e);
        }
    }

    /**
     * Called when a user is added. See {link #ACTION_USER_ADDED}.
     *
     * @param user The integer userHandle of the added user. See {@link #EXTRA_USER_HANDLE}.
     *
     * @hide
     */
    public synchronized void onUserAdded(int user) {
        if (user < 0) {
            loge("Invalid user in onUserAdded: " + user);
            return;
        }
        mUsers.add(user);

        Set<Integer> users = new HashSet<>();
        users.add(user);
        update(users, mApps, true);
    }

    /**
     * Called when an user is removed. See {link #ACTION_USER_REMOVED}.
     *
     * @param user The integer userHandle of the removed user. See {@link #EXTRA_USER_HANDLE}.
     *
     * @hide
     */
    public synchronized void onUserRemoved(int user) {
        if (user < 0) {
            loge("Invalid user in onUserRemoved: " + user);
            return;
        }
        mUsers.remove(user);

        Set<Integer> users = new HashSet<>();
        users.add(user);
        update(users, mApps, false);
    }

    @VisibleForTesting
    protected Boolean highestPermissionForUid(Boolean currentPermission, String name) {
        if (currentPermission == SYSTEM) {
            return currentPermission;
        }
        try {
            final PackageInfo app = mPackageManager.getPackageInfo(name, GET_PERMISSIONS);
            final boolean isNetwork = hasNetworkPermission(app);
            final boolean hasRestrictedPermission = hasRestrictedNetworkPermission(app);
            if (isNetwork || hasRestrictedPermission) {
                currentPermission = hasRestrictedPermission;
            }
        } catch (NameNotFoundException e) {
            // App not found.
            loge("NameNotFoundException " + name);
        }
        return currentPermission;
    }

    /**
     * Called when a package is added. See {link #ACTION_PACKAGE_ADDED}.
     *
     * @param packageName The name of the new package.
     * @param uid The uid of the new package.
     *
     * @hide
     */
    public synchronized void onPackageAdded(String packageName, int uid) {
        // If multiple packages share a UID (cf: android:sharedUserId) and ask for different
        // permissions, don't downgrade (i.e., if it's already SYSTEM, leave it as is).
        final Boolean permission = highestPermissionForUid(mApps.get(uid), packageName);
        if (permission != mApps.get(uid)) {
            mApps.put(uid, permission);

            Map<Integer, Boolean> apps = new HashMap<>();
            apps.put(uid, permission);
            update(mUsers, apps, true);
        }
    }

    /**
     * Called when a package is removed. See {link #ACTION_PACKAGE_REMOVED}.
     *
     * @param uid containing the integer uid previously assigned to the package.
     *
     * @hide
     */
    public synchronized void onPackageRemoved(int uid) {
        Map<Integer, Boolean> apps = new HashMap<>();

        Boolean permission = null;
        String[] packages = mPackageManager.getPackagesForUid(uid);
        if (packages != null && packages.length > 0) {
            for (String name : packages) {
                permission = highestPermissionForUid(permission, name);
                if (permission == SYSTEM) {
                    // An app with this UID still has the SYSTEM permission.
                    // Therefore, this UID must already have the SYSTEM permission.
                    // Nothing to do.
                    return;
                }
            }
        }
        if (permission == mApps.get(uid)) {
            // The permissions of this UID have not changed. Nothing to do.
            return;
        } else if (permission != null) {
            mApps.put(uid, permission);
            apps.put(uid, permission);
            update(mUsers, apps, true);
        } else {
            mApps.remove(uid);
            apps.put(uid, NETWORK);  // doesn't matter which permission we pick here
            update(mUsers, apps, false);
        }
    }

<<<<<<< HEAD
    private static int filterPermission(List<String> requestedPermissions) {
        int permissions = 0;
        if (requestedPermissions.contains(INTERNET)) {
            permissions |= INetd.PERMISSION_INTERNET;
        }
        if (requestedPermissions.contains(UPDATE_DEVICE_STATS)) {
            permissions |= INetd.PERMISSION_UPDATE_DEVICE_STATS;
=======
    private static int getNetdPermissionMask(String[] requestedPermissions) {
        int permissions = 0;
        for (String permissionName : requestedPermissions) {
            if (permissionName.equals(INTERNET)) {
                permissions |= INetd.PERMISSION_INTERNET;
            }
            if (permissionName.equals(UPDATE_DEVICE_STATS)) {
                permissions |= INetd.PERMISSION_UPDATE_DEVICE_STATS;
            }
>>>>>>> 825827da
        }
        return permissions;
    }

    private PackageInfo getPackageInfo(String packageName) {
        try {
            PackageInfo app = mPackageManager.getPackageInfo(packageName, GET_PERMISSIONS
                    | MATCH_ANY_USER);
            return app;
        } catch (NameNotFoundException e) {
<<<<<<< HEAD
            // App not found.
            loge("NameNotFoundException " + packageName);
=======
>>>>>>> 825827da
            return null;
        }
    }

    /**
     * Called by PackageListObserver when a package is installed/uninstalled. Send the updated
     * permission information to netd.
     *
     * @param uid the app uid of the package installed
     * @param permissions the permissions the app requested and netd cares about.
     *
     * @hide
     */
    private void sendPackagePermissionsForUid(int uid, int permissions) {
        SparseIntArray netdPermissionsAppIds = new SparseIntArray();
        netdPermissionsAppIds.put(uid, permissions);
        sendPackagePermissionsToNetd(netdPermissionsAppIds);
    }

    /**
     * Called by packageManagerService to send IPC to netd. Grant or revoke the INTERNET
     * and/or UPDATE_DEVICE_STATS permission of the uids in array.
     *
     * @param netdPermissionsAppIds integer pairs of uids and the permission granted to it. If the
     * permission is 0, revoke all permissions of that uid.
     *
     * @hide
     */
    private void sendPackagePermissionsToNetd(SparseIntArray netdPermissionsAppIds) {
        INetd netdService = NetdService.getInstance();
        if (netdService == null) {
            Log.e(TAG, "Failed to get the netd service");
            return;
        }
        ArrayList<Integer> allPermissionAppIds = new ArrayList<>();
        ArrayList<Integer> internetPermissionAppIds = new ArrayList<>();
        ArrayList<Integer> updateStatsPermissionAppIds = new ArrayList<>();
        ArrayList<Integer> uninstalledAppIds = new ArrayList<>();
        for (int i = 0; i < netdPermissionsAppIds.size(); i++) {
            int permissions = netdPermissionsAppIds.valueAt(i);
            switch(permissions) {
                case (INetd.PERMISSION_INTERNET | INetd.PERMISSION_UPDATE_DEVICE_STATS):
                    allPermissionAppIds.add(netdPermissionsAppIds.keyAt(i));
                    break;
                case INetd.PERMISSION_INTERNET:
                    internetPermissionAppIds.add(netdPermissionsAppIds.keyAt(i));
                    break;
                case INetd.PERMISSION_UPDATE_DEVICE_STATS:
                    updateStatsPermissionAppIds.add(netdPermissionsAppIds.keyAt(i));
                    break;
                case INetd.NO_PERMISSIONS:
                    uninstalledAppIds.add(netdPermissionsAppIds.keyAt(i));
                    break;
                default:
                    Log.e(TAG, "unknown permission type: " + permissions + "for uid: "
                            + netdPermissionsAppIds.keyAt(i));
            }
        }
        try {
            // TODO: add a lock inside netd to protect IPC trafficSetNetPermForUids()
            if (allPermissionAppIds.size() != 0) {
                netdService.trafficSetNetPermForUids(
                        INetd.PERMISSION_INTERNET | INetd.PERMISSION_UPDATE_DEVICE_STATS,
                        ArrayUtils.convertToIntArray(allPermissionAppIds));
            }
            if (internetPermissionAppIds.size() != 0) {
                netdService.trafficSetNetPermForUids(INetd.PERMISSION_INTERNET,
                        ArrayUtils.convertToIntArray(internetPermissionAppIds));
            }
            if (updateStatsPermissionAppIds.size() != 0) {
                netdService.trafficSetNetPermForUids(INetd.PERMISSION_UPDATE_DEVICE_STATS,
                        ArrayUtils.convertToIntArray(updateStatsPermissionAppIds));
            }
            if (uninstalledAppIds.size() != 0) {
                netdService.trafficSetNetPermForUids(INetd.NO_PERMISSIONS,
                        ArrayUtils.convertToIntArray(uninstalledAppIds));
            }
        } catch (RemoteException e) {
            Log.e(TAG, "Pass appId list of special permission failed." + e);
        }
    }

    private static void log(String s) {
        if (DBG) {
            Log.d(TAG, s);
        }
    }

    private static void loge(String s) {
        Log.e(TAG, s);
    }

    private static void loge(String s, Throwable e) {
        Log.e(TAG, s, e);
    }
}<|MERGE_RESOLUTION|>--- conflicted
+++ resolved
@@ -46,13 +46,11 @@
 import android.util.Slog;
 import android.util.SparseIntArray;
 
-import com.android.internal.annotations.GuardedBy;
 import com.android.internal.annotations.VisibleForTesting;
 import com.android.internal.util.ArrayUtils;
 import com.android.server.LocalServices;
 
 import java.util.ArrayList;
-import java.util.Arrays;
 import java.util.HashMap;
 import java.util.HashSet;
 import java.util.List;
@@ -84,29 +82,14 @@
     // Keys are App IDs. Values are true for SYSTEM permission and false for NETWORK permission.
     private final Map<Integer, Boolean> mApps = new HashMap<>();
 
-<<<<<<< HEAD
-    // Keys are App packageNames, Values are app uids. . We need to keep track of this information
-    // because PackageListObserver#onPackageRemoved does not pass the UID.
-    @GuardedBy("mPackageNameUidMap")
-    private final Map<String, Integer> mPackageNameUidMap = new HashMap<>();
-
-    private class PackageListObserver implements PackageManagerInternal.PackageListObserver {
-        @Override
-        public void onPackageAdded(String packageName) {
-=======
     private class PackageListObserver implements PackageManagerInternal.PackageListObserver {
         @Override
         public void onPackageAdded(String packageName, int uid) {
->>>>>>> 825827da
             final PackageInfo app = getPackageInfo(packageName);
             if (app == null) {
                 Slog.wtf(TAG, "Failed to get information of installed package: " + packageName);
                 return;
             }
-<<<<<<< HEAD
-            int uid = (app.applicationInfo != null) ? app.applicationInfo.uid : INVALID_UID;
-=======
->>>>>>> 825827da
             if (uid == INVALID_UID) {
                 Slog.wtf(TAG, "Failed to get the uid of installed package: " + packageName
                         + "uid: " + uid);
@@ -116,25 +99,6 @@
                 return;
             }
             sendPackagePermissionsForUid(uid,
-<<<<<<< HEAD
-                    filterPermission(Arrays.asList(app.requestedPermissions)));
-            synchronized (mPackageNameUidMap) {
-                mPackageNameUidMap.put(packageName, uid);
-            }
-        }
-
-        @Override
-        public void onPackageRemoved(String packageName) {
-            int uid;
-            synchronized (mPackageNameUidMap) {
-                if (!mPackageNameUidMap.containsKey(packageName)) {
-                    return;
-                }
-                uid = mPackageNameUidMap.get(packageName);
-                mPackageNameUidMap.remove(packageName);
-            }
-            int permission = 0;
-=======
                     getNetdPermissionMask(app.requestedPermissions));
         }
 
@@ -144,17 +108,12 @@
             // If there are still packages remain under the same uid, check the permission of the
             // remaining packages. We only remove the permission for a given uid when all packages
             // for that uid no longer have that permission.
->>>>>>> 825827da
             String[] packages = mPackageManager.getPackagesForUid(uid);
             if (packages != null && packages.length > 0) {
                 for (String name : packages) {
                     final PackageInfo app = getPackageInfo(name);
                     if (app != null && app.requestedPermissions != null) {
-<<<<<<< HEAD
-                        permission |= filterPermission(Arrays.asList(app.requestedPermissions));
-=======
                         permission |= getNetdPermissionMask(app.requestedPermissions);
->>>>>>> 825827da
                     }
                 }
             }
@@ -209,18 +168,9 @@
 
             //TODO: unify the management of the permissions into one codepath.
             if (app.requestedPermissions != null) {
-<<<<<<< HEAD
-                int otherNetdPerms = filterPermission(Arrays.asList(app.requestedPermissions));
-                if (otherNetdPerms != 0) {
-                    netdPermsUids.put(uid, netdPermsUids.get(uid) | otherNetdPerms);
-                    synchronized (mPackageNameUidMap) {
-                        mPackageNameUidMap.put(app.applicationInfo.packageName, uid);
-                    }
-=======
                 int otherNetdPerms = getNetdPermissionMask(app.requestedPermissions);
                 if (otherNetdPerms != 0) {
                     netdPermsUids.put(uid, netdPermsUids.get(uid) | otherNetdPerms);
->>>>>>> 825827da
                 }
             }
         }
@@ -235,7 +185,6 @@
         log("Users: " + mUsers.size() + ", Apps: " + mApps.size());
         update(mUsers, mApps, true);
         sendPackagePermissionsToNetd(netdPermsUids);
-<<<<<<< HEAD
     }
 
     @VisibleForTesting
@@ -244,16 +193,6 @@
     }
 
     @VisibleForTesting
-=======
-    }
-
-    @VisibleForTesting
-    static boolean isVendorApp(@NonNull ApplicationInfo appInfo) {
-        return appInfo.isVendor() || appInfo.isOem() || appInfo.isProduct();
-    }
-
-    @VisibleForTesting
->>>>>>> 825827da
     protected int getDeviceFirstSdkInt() {
         return Build.VERSION.FIRST_SDK_INT;
     }
@@ -464,15 +403,6 @@
         }
     }
 
-<<<<<<< HEAD
-    private static int filterPermission(List<String> requestedPermissions) {
-        int permissions = 0;
-        if (requestedPermissions.contains(INTERNET)) {
-            permissions |= INetd.PERMISSION_INTERNET;
-        }
-        if (requestedPermissions.contains(UPDATE_DEVICE_STATS)) {
-            permissions |= INetd.PERMISSION_UPDATE_DEVICE_STATS;
-=======
     private static int getNetdPermissionMask(String[] requestedPermissions) {
         int permissions = 0;
         for (String permissionName : requestedPermissions) {
@@ -482,7 +412,6 @@
             if (permissionName.equals(UPDATE_DEVICE_STATS)) {
                 permissions |= INetd.PERMISSION_UPDATE_DEVICE_STATS;
             }
->>>>>>> 825827da
         }
         return permissions;
     }
@@ -493,11 +422,6 @@
                     | MATCH_ANY_USER);
             return app;
         } catch (NameNotFoundException e) {
-<<<<<<< HEAD
-            // App not found.
-            loge("NameNotFoundException " + packageName);
-=======
->>>>>>> 825827da
             return null;
         }
     }
