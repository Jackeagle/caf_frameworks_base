/*
 * Copyright (C) 2008 The Android Open Source Project
 *
 * Licensed under the Apache License, Version 2.0 (the "License");
 * you may not use this file except in compliance with the License.
 * You may obtain a copy of the License at
 *
 *      http://www.apache.org/licenses/LICENSE-2.0
 *
 * Unless required by applicable law or agreed to in writing, software
 * distributed under the License is distributed on an "AS IS" BASIS,
 * WITHOUT WARRANTIES OR CONDITIONS OF ANY KIND, either express or implied.
 * See the License for the specific language governing permissions and
 * limitations under the License.
 */

package com.android.server;

import static android.Manifest.permission.RECEIVE_DATA_ACTIVITY_CHANGE;
import static android.content.pm.PackageManager.PERMISSION_GRANTED;
import static android.net.ConnectivityManager.CONNECTIVITY_ACTION;
import static android.net.ConnectivityManager.NETID_UNSET;
import static android.net.ConnectivityManager.TYPE_ETHERNET;
import static android.net.ConnectivityManager.TYPE_NONE;
import static android.net.ConnectivityManager.TYPE_VPN;
import static android.net.ConnectivityManager.getNetworkTypeName;
import static android.net.ConnectivityManager.isNetworkTypeValid;
import static android.net.NetworkCapabilities.NET_CAPABILITY_CAPTIVE_PORTAL;
import static android.net.NetworkCapabilities.NET_CAPABILITY_FOREGROUND;
import static android.net.NetworkCapabilities.NET_CAPABILITY_INTERNET;
import static android.net.NetworkCapabilities.NET_CAPABILITY_NOT_METERED;
import static android.net.NetworkCapabilities.NET_CAPABILITY_NOT_RESTRICTED;
import static android.net.NetworkCapabilities.NET_CAPABILITY_NOT_ROAMING;
import static android.net.NetworkCapabilities.NET_CAPABILITY_NOT_SUSPENDED;
import static android.net.NetworkCapabilities.NET_CAPABILITY_NOT_VPN;
import static android.net.NetworkCapabilities.NET_CAPABILITY_VALIDATED;
import static android.net.NetworkCapabilities.TRANSPORT_VPN;
import static android.os.Process.INVALID_UID;
import static android.system.OsConstants.IPPROTO_TCP;
import static android.system.OsConstants.IPPROTO_UDP;

import static com.android.internal.util.Preconditions.checkNotNull;

import android.annotation.Nullable;
import android.app.BroadcastOptions;
import android.app.NotificationManager;
import android.app.PendingIntent;
import android.content.BroadcastReceiver;
import android.content.ContentResolver;
import android.content.Context;
import android.content.Intent;
import android.content.IntentFilter;
import android.content.res.Configuration;
import android.database.ContentObserver;
import android.net.ConnectionInfo;
import android.net.ConnectivityManager;
import android.net.ConnectivityManager.PacketKeepalive;
import android.net.IConnectivityManager;
import android.net.IIpConnectivityMetrics;
import android.net.INetd;
import android.net.INetdEventCallback;
import android.net.INetworkManagementEventObserver;
import android.net.INetworkPolicyListener;
import android.net.INetworkPolicyManager;
import android.net.INetworkStatsService;
import android.net.LinkProperties;
import android.net.LinkProperties.CompareResult;
import android.net.MatchAllNetworkSpecifier;
import android.net.Network;
import android.net.NetworkAgent;
import android.net.NetworkCapabilities;
import android.net.NetworkConfig;
import android.net.NetworkInfo;
import android.net.NetworkInfo.DetailedState;
import android.net.NetworkMisc;
import android.net.NetworkPolicyManager;
import android.net.NetworkQuotaInfo;
import android.net.NetworkRequest;
import android.net.NetworkSpecifier;
import android.net.NetworkState;
import android.net.NetworkUtils;
import android.net.NetworkWatchlistManager;
import android.net.ProxyInfo;
import android.net.RouteInfo;
import android.net.StringNetworkSpecifier;
import android.net.UidRange;
import android.net.Uri;
import android.net.VpnService;
import android.net.metrics.IpConnectivityLog;
import android.net.metrics.NetworkEvent;
import android.net.netlink.InetDiagMessage;
import android.net.util.MultinetworkPolicyTracker;
import android.net.util.NetdService;
import android.os.Binder;
import android.os.Build;
import android.os.Bundle;
import android.os.FileUtils;
import android.os.Handler;
import android.os.HandlerThread;
import android.os.IBinder;
import android.os.INetworkManagementService;
import android.os.Looper;
import android.os.Message;
import android.os.Messenger;
import android.os.ParcelFileDescriptor;
import android.os.Parcelable;
import android.os.PowerManager;
import android.os.Process;
import android.os.RemoteException;
import android.os.ResultReceiver;
import android.os.ServiceManager;
import android.os.ServiceSpecificException;
import android.os.ShellCallback;
import android.os.ShellCommand;
import android.os.SystemClock;
import android.os.UserHandle;
import android.os.UserManager;
import android.provider.Settings;
import android.security.Credentials;
import android.security.KeyStore;
import android.telephony.SubscriptionManager;
import android.telephony.TelephonyManager;
import android.text.TextUtils;
import android.util.ArraySet;
import android.util.LocalLog;
import android.util.LocalLog.ReadOnlyLocalLog;
import android.util.Log;
import android.util.Slog;
import android.util.SparseArray;
import android.util.SparseBooleanArray;
import android.util.SparseIntArray;
import android.util.Xml;

import com.android.internal.R;
import com.android.internal.annotations.GuardedBy;
import com.android.internal.annotations.VisibleForTesting;
import com.android.internal.app.IBatteryStats;
import com.android.internal.net.LegacyVpnInfo;
import com.android.internal.net.VpnConfig;
import com.android.internal.net.VpnInfo;
import com.android.internal.net.VpnProfile;
import com.android.internal.util.ArrayUtils;
import com.android.internal.util.AsyncChannel;
import com.android.internal.util.DumpUtils;
import com.android.internal.util.IndentingPrintWriter;
import com.android.internal.util.MessageUtils;
import com.android.internal.util.WakeupMessage;
import com.android.internal.util.XmlUtils;
import com.android.server.am.BatteryStatsService;
import com.android.server.connectivity.DataConnectionStats;
import com.android.server.connectivity.DnsManager;
import com.android.server.connectivity.DnsManager.PrivateDnsConfig;
import com.android.server.connectivity.DnsManager.PrivateDnsValidationUpdate;
import com.android.server.connectivity.IpConnectivityMetrics;
import com.android.server.connectivity.KeepaliveTracker;
import com.android.server.connectivity.LingerMonitor;
import com.android.server.connectivity.MockableSystemProperties;
import com.android.server.connectivity.MultipathPolicyTracker;
import com.android.server.connectivity.NetworkAgentInfo;
import com.android.server.connectivity.NetworkDiagnostics;
import com.android.server.connectivity.NetworkMonitor;
import com.android.server.connectivity.NetworkNotificationManager;
import com.android.server.connectivity.NetworkNotificationManager.NotificationType;
import com.android.server.connectivity.PermissionMonitor;
import com.android.server.connectivity.ProxyTracker;
import com.android.server.connectivity.Tethering;
import com.android.server.connectivity.Vpn;
import com.android.server.connectivity.tethering.TetheringDependencies;
import com.android.server.net.BaseNetdEventCallback;
import com.android.server.net.BaseNetworkObserver;
import com.android.server.net.LockdownVpnTracker;
import com.android.server.net.NetworkPolicyManagerInternal;
import com.android.server.utils.PriorityDump;

import com.google.android.collect.Lists;

import org.xmlpull.v1.XmlPullParser;
import org.xmlpull.v1.XmlPullParserException;

import java.io.File;
import java.io.FileDescriptor;
import java.io.FileNotFoundException;
import java.io.FileReader;
import java.io.IOException;
import java.io.PrintWriter;
import java.net.Inet4Address;
import java.net.InetAddress;
import java.net.UnknownHostException;
import java.util.ArrayDeque;
import java.util.ArrayList;
import java.util.Arrays;
import java.util.Collection;
import java.util.Comparator;
import java.util.HashMap;
import java.util.HashSet;
import java.util.List;
import java.util.Map;
import java.util.Objects;
import java.util.Set;
import java.util.SortedSet;
import java.util.TreeSet;

/**
 * @hide
 */
public class ConnectivityService extends IConnectivityManager.Stub
        implements PendingIntent.OnFinished {
    private static final String TAG = ConnectivityService.class.getSimpleName();

    private static final String DIAG_ARG = "--diag";
    public static final String SHORT_ARG = "--short";
    private static final String TETHERING_ARG = "tethering";
    private static final String NETWORK_ARG = "networks";
    private static final String REQUEST_ARG = "requests";

    private static final boolean DBG = true;
    private static final boolean VDBG = false;

    private static final boolean LOGD_BLOCKED_NETWORKINFO = true;

    // TODO: create better separation between radio types and network types

    // how long to wait before switching back to a radio's default network
    private static final int RESTORE_DEFAULT_NETWORK_DELAY = 1 * 60 * 1000;
    // system property that can override the above value
    private static final String NETWORK_RESTORE_DELAY_PROP_NAME =
            "android.telephony.apn-restore";

    // How long to wait before putting up a "This network doesn't have an Internet connection,
    // connect anyway?" dialog after the user selects a network that doesn't validate.
    private static final int PROMPT_UNVALIDATED_DELAY_MS = 8 * 1000;

    // Default to 30s linger time-out. Modifiable only for testing.
    private static final String LINGER_DELAY_PROPERTY = "persist.netmon.linger";
    private static final int DEFAULT_LINGER_DELAY_MS = 30_000;
    @VisibleForTesting
    protected int mLingerDelayMs;  // Can't be final, or test subclass constructors can't change it.

    // How long to delay to removal of a pending intent based request.
    // See Settings.Secure.CONNECTIVITY_RELEASE_PENDING_INTENT_DELAY_MS
    private final int mReleasePendingIntentDelayMs;

    private MockableSystemProperties mSystemProperties;

    private Tethering mTethering;

    private final PermissionMonitor mPermissionMonitor;

    private KeyStore mKeyStore;

    @VisibleForTesting
    @GuardedBy("mVpns")
    protected final SparseArray<Vpn> mVpns = new SparseArray<>();

    // TODO: investigate if mLockdownEnabled can be removed and replaced everywhere by
    // a direct call to LockdownVpnTracker.isEnabled().
    @GuardedBy("mVpns")
    private boolean mLockdownEnabled;
    @GuardedBy("mVpns")
    private LockdownVpnTracker mLockdownTracker;

    final private Context mContext;
    // 0 is full bad, 100 is full good
    private int mDefaultInetConditionPublished = 0;

    private INetworkManagementService mNMS;
    private INetd mNetd;
    private INetworkStatsService mStatsService;
    private INetworkPolicyManager mPolicyManager;
    private NetworkPolicyManagerInternal mPolicyManagerInternal;

    private String mCurrentTcpBufferSizes;

    private static final SparseArray<String> sMagicDecoderRing = MessageUtils.findMessageNames(
            new Class[] { AsyncChannel.class, ConnectivityService.class, NetworkAgent.class,
                    NetworkAgentInfo.class });

    private enum ReapUnvalidatedNetworks {
        // Tear down networks that have no chance (e.g. even if validated) of becoming
        // the highest scoring network satisfying a NetworkRequest.  This should be passed when
        // all networks have been rematched against all NetworkRequests.
        REAP,
        // Don't reap networks.  This should be passed when some networks have not yet been
        // rematched against all NetworkRequests.
        DONT_REAP
    }

    private enum UnneededFor {
        LINGER,    // Determine whether this network is unneeded and should be lingered.
        TEARDOWN,  // Determine whether this network is unneeded and should be torn down.
    }

    /**
     * used internally to clear a wakelock when transitioning
     * from one net to another.  Clear happens when we get a new
     * network - EVENT_EXPIRE_NET_TRANSITION_WAKELOCK happens
     * after a timeout if no network is found (typically 1 min).
     */
    private static final int EVENT_CLEAR_NET_TRANSITION_WAKELOCK = 8;

    /**
     * used internally to reload global proxy settings
     */
    private static final int EVENT_APPLY_GLOBAL_HTTP_PROXY = 9;

    /**
     * PAC manager has received new port.
     */
    private static final int EVENT_PROXY_HAS_CHANGED = 16;

    /**
     * used internally when registering NetworkFactories
     * obj = NetworkFactoryInfo
     */
    private static final int EVENT_REGISTER_NETWORK_FACTORY = 17;

    /**
     * used internally when registering NetworkAgents
     * obj = Messenger
     */
    private static final int EVENT_REGISTER_NETWORK_AGENT = 18;

    /**
     * used to add a network request
     * includes a NetworkRequestInfo
     */
    private static final int EVENT_REGISTER_NETWORK_REQUEST = 19;

    /**
     * indicates a timeout period is over - check if we had a network yet or not
     * and if not, call the timeout callback (but leave the request live until they
     * cancel it.
     * includes a NetworkRequestInfo
     */
    private static final int EVENT_TIMEOUT_NETWORK_REQUEST = 20;

    /**
     * used to add a network listener - no request
     * includes a NetworkRequestInfo
     */
    private static final int EVENT_REGISTER_NETWORK_LISTENER = 21;

    /**
     * used to remove a network request, either a listener or a real request
     * arg1 = UID of caller
     * obj  = NetworkRequest
     */
    private static final int EVENT_RELEASE_NETWORK_REQUEST = 22;

    /**
     * used internally when registering NetworkFactories
     * obj = Messenger
     */
    private static final int EVENT_UNREGISTER_NETWORK_FACTORY = 23;

    /**
     * used internally to expire a wakelock when transitioning
     * from one net to another.  Expire happens when we fail to find
     * a new network (typically after 1 minute) -
     * EVENT_CLEAR_NET_TRANSITION_WAKELOCK happens if we had found
     * a replacement network.
     */
    private static final int EVENT_EXPIRE_NET_TRANSITION_WAKELOCK = 24;

    /**
     * Used internally to indicate the system is ready.
     */
    private static final int EVENT_SYSTEM_READY = 25;

    /**
     * used to add a network request with a pending intent
     * obj = NetworkRequestInfo
     */
    private static final int EVENT_REGISTER_NETWORK_REQUEST_WITH_INTENT = 26;

    /**
     * used to remove a pending intent and its associated network request.
     * arg1 = UID of caller
     * obj  = PendingIntent
     */
    private static final int EVENT_RELEASE_NETWORK_REQUEST_WITH_INTENT = 27;

    /**
     * used to specify whether a network should be used even if unvalidated.
     * arg1 = whether to accept the network if it's unvalidated (1 or 0)
     * arg2 = whether to remember this choice in the future (1 or 0)
     * obj  = network
     */
    private static final int EVENT_SET_ACCEPT_UNVALIDATED = 28;

    /**
     * used to ask the user to confirm a connection to an unvalidated network.
     * obj  = network
     */
    private static final int EVENT_PROMPT_UNVALIDATED = 29;

    /**
     * used internally to (re)configure always-on networks.
     */
    private static final int EVENT_CONFIGURE_ALWAYS_ON_NETWORKS = 30;

    /**
     * used to add a network listener with a pending intent
     * obj = NetworkRequestInfo
     */
    private static final int EVENT_REGISTER_NETWORK_LISTENER_WITH_INTENT = 31;

    /**
     * used to specify whether a network should not be penalized when it becomes unvalidated.
     */
    private static final int EVENT_SET_AVOID_UNVALIDATED = 35;

    /**
     * used to trigger revalidation of a network.
     */
    private static final int EVENT_REVALIDATE_NETWORK = 36;

    // Handle changes in Private DNS settings.
    private static final int EVENT_PRIVATE_DNS_SETTINGS_CHANGED = 37;

    // Handle private DNS validation status updates.
    private static final int EVENT_PRIVATE_DNS_VALIDATION_UPDATE = 38;

    private static final int EVENT_UPDATE_TCP_BUFFER_FOR_5G = 160;

    private static String eventName(int what) {
        return sMagicDecoderRing.get(what, Integer.toString(what));
    }

    /** Handler thread used for both of the handlers below. */
    @VisibleForTesting
    protected final HandlerThread mHandlerThread;
    /** Handler used for internal events. */
    final private InternalHandler mHandler;
    /** Handler used for incoming {@link NetworkStateTracker} events. */
    final private NetworkStateTrackerHandler mTrackerHandler;
    private final DnsManager mDnsManager;

    private boolean mSystemReady;
    private Intent mInitialBroadcast;

    private PowerManager.WakeLock mNetTransitionWakeLock;
    private int mNetTransitionWakeLockTimeout;
    private final PowerManager.WakeLock mPendingIntentWakeLock;

    // A helper object to track the current default HTTP proxy. ConnectivityService needs to tell
    // the world when it changes.
    private final ProxyTracker mProxyTracker;

    final private SettingsObserver mSettingsObserver;

    private UserManager mUserManager;

    private NetworkConfig[] mNetConfigs;
    private int mNetworksDefined;

    // the set of network types that can only be enabled by system/sig apps
    private List mProtectedNetworks;

    private TelephonyManager mTelephonyManager;

    private KeepaliveTracker mKeepaliveTracker;
    private NetworkNotificationManager mNotifier;
    private LingerMonitor mLingerMonitor;

    // sequence number for Networks; keep in sync with system/netd/NetworkController.cpp
    private static final int MIN_NET_ID = 100; // some reserved marks
    private static final int MAX_NET_ID = 65535 - 0x0400; // Top 1024 bits reserved by IpSecService
    private int mNextNetId = MIN_NET_ID;

    // sequence number of NetworkRequests
    private int mNextNetworkRequestId = 1;

    // NetworkRequest activity String log entries.
    private static final int MAX_NETWORK_REQUEST_LOGS = 20;
    private final LocalLog mNetworkRequestInfoLogs = new LocalLog(MAX_NETWORK_REQUEST_LOGS);

    // NetworkInfo blocked and unblocked String log entries
    private static final int MAX_NETWORK_INFO_LOGS = 40;
    private final LocalLog mNetworkInfoBlockingLogs = new LocalLog(MAX_NETWORK_INFO_LOGS);

    private static final int MAX_WAKELOCK_LOGS = 20;
    private final LocalLog mWakelockLogs = new LocalLog(MAX_WAKELOCK_LOGS);
    private int mTotalWakelockAcquisitions = 0;
    private int mTotalWakelockReleases = 0;
    private long mTotalWakelockDurationMs = 0;
    private long mMaxWakelockDurationMs = 0;
    private long mLastWakeLockAcquireTimestamp = 0;

    // Array of <Network,ReadOnlyLocalLogs> tracking network validation and results
    private static final int MAX_VALIDATION_LOGS = 10;
    private static class ValidationLog {
        final Network mNetwork;
        final String mName;
        final ReadOnlyLocalLog mLog;

        ValidationLog(Network network, String name, ReadOnlyLocalLog log) {
            mNetwork = network;
            mName = name;
            mLog = log;
        }
    }
    private final ArrayDeque<ValidationLog> mValidationLogs = new ArrayDeque<>(MAX_VALIDATION_LOGS);

    private void addValidationLogs(ReadOnlyLocalLog log, Network network, String name) {
        synchronized (mValidationLogs) {
            while (mValidationLogs.size() >= MAX_VALIDATION_LOGS) {
                mValidationLogs.removeLast();
            }
            mValidationLogs.addFirst(new ValidationLog(network, name, log));
        }
    }

    private final IpConnectivityLog mMetricsLog;

    @GuardedBy("mBandwidthRequests")
    private final SparseArray<Integer> mBandwidthRequests = new SparseArray(10);

    @VisibleForTesting
    final MultinetworkPolicyTracker mMultinetworkPolicyTracker;

    @VisibleForTesting
    final MultipathPolicyTracker mMultipathPolicyTracker;

    /**
     * Implements support for the legacy "one network per network type" model.
     *
     * We used to have a static array of NetworkStateTrackers, one for each
     * network type, but that doesn't work any more now that we can have,
     * for example, more that one wifi network. This class stores all the
     * NetworkAgentInfo objects that support a given type, but the legacy
     * API will only see the first one.
     *
     * It serves two main purposes:
     *
     * 1. Provide information about "the network for a given type" (since this
     *    API only supports one).
     * 2. Send legacy connectivity change broadcasts. Broadcasts are sent if
     *    the first network for a given type changes, or if the default network
     *    changes.
     */
    private class LegacyTypeTracker {

        private static final boolean DBG = true;
        private static final boolean VDBG = false;

        /**
         * Array of lists, one per legacy network type (e.g., TYPE_MOBILE_MMS).
         * Each list holds references to all NetworkAgentInfos that are used to
         * satisfy requests for that network type.
         *
         * This array is built out at startup such that an unsupported network
         * doesn't get an ArrayList instance, making this a tristate:
         * unsupported, supported but not active and active.
         *
         * The actual lists are populated when we scan the network types that
         * are supported on this device.
         *
         * Threading model:
         *  - addSupportedType() is only called in the constructor
         *  - add(), update(), remove() are only called from the ConnectivityService handler thread.
         *    They are therefore not thread-safe with respect to each other.
         *  - getNetworkForType() can be called at any time on binder threads. It is synchronized
         *    on mTypeLists to be thread-safe with respect to a concurrent remove call.
         *  - dump is thread-safe with respect to concurrent add and remove calls.
         */
        private final ArrayList<NetworkAgentInfo> mTypeLists[];

        public LegacyTypeTracker() {
            mTypeLists = (ArrayList<NetworkAgentInfo>[])
                    new ArrayList[ConnectivityManager.MAX_NETWORK_TYPE + 1];
        }

        public void addSupportedType(int type) {
            if (mTypeLists[type] != null) {
                throw new IllegalStateException(
                        "legacy list for type " + type + "already initialized");
            }
            mTypeLists[type] = new ArrayList<>();
        }

        public boolean isTypeSupported(int type) {
            return isNetworkTypeValid(type) && mTypeLists[type] != null;
        }

        public NetworkAgentInfo getNetworkForType(int type) {
            synchronized (mTypeLists) {
                if (isTypeSupported(type) && !mTypeLists[type].isEmpty()) {
                    return mTypeLists[type].get(0);
                }
            }
            return null;
        }

        private void maybeLogBroadcast(NetworkAgentInfo nai, DetailedState state, int type,
                boolean isDefaultNetwork) {
            if (DBG) {
                log("Sending " + state +
                        " broadcast for type " + type + " " + nai.name() +
                        " isDefaultNetwork=" + isDefaultNetwork);
            }
        }

        /** Adds the given network to the specified legacy type list. */
        public void add(int type, NetworkAgentInfo nai) {
            if (!isTypeSupported(type)) {
                return;  // Invalid network type.
            }
            if (VDBG) log("Adding agent " + nai + " for legacy network type " + type);

            ArrayList<NetworkAgentInfo> list = mTypeLists[type];
            if (list.contains(nai)) {
                return;
            }
            synchronized (mTypeLists) {
                list.add(nai);
            }

            // Send a broadcast if this is the first network of its type or if it's the default.
            final boolean isDefaultNetwork = isDefaultNetwork(nai);
            if ((list.size() == 1) || isDefaultNetwork) {
                maybeLogBroadcast(nai, DetailedState.CONNECTED, type, isDefaultNetwork);
                sendLegacyNetworkBroadcast(nai, DetailedState.CONNECTED, type);
            }
        }

        /** Removes the given network from the specified legacy type list. */
        public void remove(int type, NetworkAgentInfo nai, boolean wasDefault) {
            ArrayList<NetworkAgentInfo> list = mTypeLists[type];
            if (list == null || list.isEmpty()) {
                return;
            }
            final boolean wasFirstNetwork = list.get(0).equals(nai);

            synchronized (mTypeLists) {
                if (!list.remove(nai)) {
                    return;
                }
            }

            final DetailedState state = DetailedState.DISCONNECTED;

            if (wasFirstNetwork || wasDefault) {
                maybeLogBroadcast(nai, state, type, wasDefault);
                sendLegacyNetworkBroadcast(nai, state, type);
            }

            if (!list.isEmpty() && wasFirstNetwork) {
                if (DBG) log("Other network available for type " + type +
                              ", sending connected broadcast");
                final NetworkAgentInfo replacement = list.get(0);
                maybeLogBroadcast(replacement, state, type, isDefaultNetwork(replacement));
                sendLegacyNetworkBroadcast(replacement, state, type);
            }
        }

        /** Removes the given network from all legacy type lists. */
        public void remove(NetworkAgentInfo nai, boolean wasDefault) {
            if (VDBG) log("Removing agent " + nai + " wasDefault=" + wasDefault);
            for (int type = 0; type < mTypeLists.length; type++) {
                remove(type, nai, wasDefault);
            }
        }

        // send out another legacy broadcast - currently only used for suspend/unsuspend
        // toggle
        public void update(NetworkAgentInfo nai) {
            final boolean isDefault = isDefaultNetwork(nai);
            final DetailedState state = nai.networkInfo.getDetailedState();
            for (int type = 0; type < mTypeLists.length; type++) {
                final ArrayList<NetworkAgentInfo> list = mTypeLists[type];
                final boolean contains = (list != null && list.contains(nai));
                final boolean isFirst = contains && (nai == list.get(0));
                if (isFirst || contains && isDefault) {
                    maybeLogBroadcast(nai, state, type, isDefault);
                    sendLegacyNetworkBroadcast(nai, state, type);
                }
            }
        }

        private String naiToString(NetworkAgentInfo nai) {
            String name = nai.name();
            String state = (nai.networkInfo != null) ?
                    nai.networkInfo.getState() + "/" + nai.networkInfo.getDetailedState() :
                    "???/???";
            return name + " " + state;
        }

        public void dump(IndentingPrintWriter pw) {
            pw.println("mLegacyTypeTracker:");
            pw.increaseIndent();
            pw.print("Supported types:");
            for (int type = 0; type < mTypeLists.length; type++) {
                if (mTypeLists[type] != null) pw.print(" " + type);
            }
            pw.println();
            pw.println("Current state:");
            pw.increaseIndent();
            synchronized (mTypeLists) {
                for (int type = 0; type < mTypeLists.length; type++) {
                    if (mTypeLists[type] == null || mTypeLists[type].isEmpty()) continue;
                    for (NetworkAgentInfo nai : mTypeLists[type]) {
                        pw.println(type + " " + naiToString(nai));
                    }
                }
            }
            pw.decreaseIndent();
            pw.decreaseIndent();
            pw.println();
        }
    }
    private LegacyTypeTracker mLegacyTypeTracker = new LegacyTypeTracker();

    /**
     * Helper class which parses out priority arguments and dumps sections according to their
     * priority. If priority arguments are omitted, function calls the legacy dump command.
     */
    private final PriorityDump.PriorityDumper mPriorityDumper = new PriorityDump.PriorityDumper() {
        @Override
        public void dumpHigh(FileDescriptor fd, PrintWriter pw, String[] args, boolean asProto) {
            doDump(fd, pw, new String[] {DIAG_ARG}, asProto);
            doDump(fd, pw, new String[] {SHORT_ARG}, asProto);
        }

        @Override
        public void dumpNormal(FileDescriptor fd, PrintWriter pw, String[] args, boolean asProto) {
            doDump(fd, pw, args, asProto);
        }

        @Override
        public void dump(FileDescriptor fd, PrintWriter pw, String[] args, boolean asProto) {
           doDump(fd, pw, args, asProto);
        }
    };

    public ConnectivityService(Context context, INetworkManagementService netManager,
            INetworkStatsService statsService, INetworkPolicyManager policyManager) {
        this(context, netManager, statsService, policyManager, new IpConnectivityLog());
    }

    @VisibleForTesting
    protected ConnectivityService(Context context, INetworkManagementService netManager,
            INetworkStatsService statsService, INetworkPolicyManager policyManager,
            IpConnectivityLog logger) {
        if (DBG) log("ConnectivityService starting up");

        mSystemProperties = getSystemProperties();

        mMetricsLog = logger;
        mDefaultRequest = createDefaultInternetRequestForTransport(-1, NetworkRequest.Type.REQUEST);
        NetworkRequestInfo defaultNRI = new NetworkRequestInfo(null, mDefaultRequest, new Binder());
        mNetworkRequests.put(mDefaultRequest, defaultNRI);
        mNetworkRequestInfoLogs.log("REGISTER " + defaultNRI);

        mDefaultMobileDataRequest = createDefaultInternetRequestForTransport(
                NetworkCapabilities.TRANSPORT_CELLULAR, NetworkRequest.Type.BACKGROUND_REQUEST);

        // The default WiFi request is a background request so that apps using WiFi are
        // migrated to a better network (typically ethernet) when one comes up, instead
        // of staying on WiFi forever.
        mDefaultWifiRequest = createDefaultInternetRequestForTransport(
                NetworkCapabilities.TRANSPORT_WIFI, NetworkRequest.Type.BACKGROUND_REQUEST);

        mHandlerThread = new HandlerThread("ConnectivityServiceThread");
        mHandlerThread.start();
        mHandler = new InternalHandler(mHandlerThread.getLooper());
        mTrackerHandler = new NetworkStateTrackerHandler(mHandlerThread.getLooper());

        mReleasePendingIntentDelayMs = Settings.Secure.getInt(context.getContentResolver(),
                Settings.Secure.CONNECTIVITY_RELEASE_PENDING_INTENT_DELAY_MS, 5_000);

        mLingerDelayMs = mSystemProperties.getInt(LINGER_DELAY_PROPERTY, DEFAULT_LINGER_DELAY_MS);

        mContext = checkNotNull(context, "missing Context");
        mNMS = checkNotNull(netManager, "missing INetworkManagementService");
        mStatsService = checkNotNull(statsService, "missing INetworkStatsService");
        mPolicyManager = checkNotNull(policyManager, "missing INetworkPolicyManager");
        mPolicyManagerInternal = checkNotNull(
                LocalServices.getService(NetworkPolicyManagerInternal.class),
                "missing NetworkPolicyManagerInternal");
        mProxyTracker = new ProxyTracker(context, mHandler, EVENT_PROXY_HAS_CHANGED);

        mNetd = NetdService.getInstance();
        mKeyStore = KeyStore.getInstance();
        mTelephonyManager = (TelephonyManager) mContext.getSystemService(Context.TELEPHONY_SERVICE);

        try {
            mPolicyManager.registerListener(mPolicyListener);
        } catch (RemoteException e) {
            // ouch, no rules updates means some processes may never get network
            loge("unable to register INetworkPolicyListener" + e);
        }

        final PowerManager powerManager = (PowerManager) context.getSystemService(
                Context.POWER_SERVICE);
        mNetTransitionWakeLock = powerManager.newWakeLock(PowerManager.PARTIAL_WAKE_LOCK, TAG);
        mNetTransitionWakeLockTimeout = mContext.getResources().getInteger(
                com.android.internal.R.integer.config_networkTransitionTimeout);
        mPendingIntentWakeLock = powerManager.newWakeLock(PowerManager.PARTIAL_WAKE_LOCK, TAG);

        mNetConfigs = new NetworkConfig[ConnectivityManager.MAX_NETWORK_TYPE+1];

        // TODO: What is the "correct" way to do determine if this is a wifi only device?
        boolean wifiOnly = mSystemProperties.getBoolean("ro.radio.noril", false);
        log("wifiOnly=" + wifiOnly);
        String[] naStrings = context.getResources().getStringArray(
                com.android.internal.R.array.networkAttributes);
        for (String naString : naStrings) {
            try {
                NetworkConfig n = new NetworkConfig(naString);
                if (VDBG) log("naString=" + naString + " config=" + n);
                if (n.type > ConnectivityManager.MAX_NETWORK_TYPE) {
                    loge("Error in networkAttributes - ignoring attempt to define type " +
                            n.type);
                    continue;
                }
                if (wifiOnly && ConnectivityManager.isNetworkTypeMobile(n.type)) {
                    log("networkAttributes - ignoring mobile as this dev is wifiOnly " +
                            n.type);
                    continue;
                }
                if (mNetConfigs[n.type] != null) {
                    loge("Error in networkAttributes - ignoring attempt to redefine type " +
                            n.type);
                    continue;
                }
                mLegacyTypeTracker.addSupportedType(n.type);

                mNetConfigs[n.type] = n;
                mNetworksDefined++;
            } catch(Exception e) {
                // ignore it - leave the entry null
            }
        }

        // Forcibly add TYPE_VPN as a supported type, if it has not already been added via config.
        if (mNetConfigs[TYPE_VPN] == null) {
            // mNetConfigs is used only for "restore time", which isn't applicable to VPNs, so we
            // don't need to add TYPE_VPN to mNetConfigs.
            mLegacyTypeTracker.addSupportedType(TYPE_VPN);
            mNetworksDefined++;  // used only in the log() statement below.
        }

        // Do the same for Ethernet, since it's often not specified in the configs, although many
        // devices can use it via USB host adapters.
        if (mNetConfigs[TYPE_ETHERNET] == null && hasService(Context.ETHERNET_SERVICE)) {
            mLegacyTypeTracker.addSupportedType(TYPE_ETHERNET);
            mNetworksDefined++;
        }

        if (VDBG) log("mNetworksDefined=" + mNetworksDefined);

        mProtectedNetworks = new ArrayList<Integer>();
        int[] protectedNetworks = context.getResources().getIntArray(
                com.android.internal.R.array.config_protectedNetworks);
        for (int p : protectedNetworks) {
            if ((mNetConfigs[p] != null) && (mProtectedNetworks.contains(p) == false)) {
                mProtectedNetworks.add(p);
            } else {
                if (DBG) loge("Ignoring protectedNetwork " + p);
            }
        }

        mTethering = makeTethering();

        mPermissionMonitor = new PermissionMonitor(mContext, mNMS);

        //set up the listener for user state for creating user VPNs
        IntentFilter intentFilter = new IntentFilter();
        intentFilter.addAction(Intent.ACTION_USER_STARTED);
        intentFilter.addAction(Intent.ACTION_USER_STOPPED);
        intentFilter.addAction(Intent.ACTION_USER_ADDED);
        intentFilter.addAction(Intent.ACTION_USER_REMOVED);
        intentFilter.addAction(Intent.ACTION_USER_UNLOCKED);
        mContext.registerReceiverAsUser(
                mUserIntentReceiver, UserHandle.ALL, intentFilter, null, null);
        mContext.registerReceiverAsUser(mUserPresentReceiver, UserHandle.SYSTEM,
                new IntentFilter(Intent.ACTION_USER_PRESENT), null, null);

        try {
            mNMS.registerObserver(mTethering);
            mNMS.registerObserver(mDataActivityObserver);
        } catch (RemoteException e) {
            loge("Error registering observer :" + e);
        }

        mSettingsObserver = new SettingsObserver(mContext, mHandler);
        registerSettingsCallbacks();

        final DataConnectionStats dataConnectionStats = new DataConnectionStats(mContext);
        dataConnectionStats.startMonitoring();

        mUserManager = (UserManager) context.getSystemService(Context.USER_SERVICE);

        mKeepaliveTracker = new KeepaliveTracker(mHandler);
        mNotifier = new NetworkNotificationManager(mContext, mTelephonyManager,
                mContext.getSystemService(NotificationManager.class));

        final int dailyLimit = Settings.Global.getInt(mContext.getContentResolver(),
                Settings.Global.NETWORK_SWITCH_NOTIFICATION_DAILY_LIMIT,
                LingerMonitor.DEFAULT_NOTIFICATION_DAILY_LIMIT);
        final long rateLimit = Settings.Global.getLong(mContext.getContentResolver(),
                Settings.Global.NETWORK_SWITCH_NOTIFICATION_RATE_LIMIT_MILLIS,
                LingerMonitor.DEFAULT_NOTIFICATION_RATE_LIMIT_MILLIS);
        mLingerMonitor = new LingerMonitor(mContext, mNotifier, dailyLimit, rateLimit);

        mMultinetworkPolicyTracker = createMultinetworkPolicyTracker(
                mContext, mHandler, () -> rematchForAvoidBadWifiUpdate());
        mMultinetworkPolicyTracker.start();

        mMultipathPolicyTracker = new MultipathPolicyTracker(mContext, mHandler);

        mDnsManager = new DnsManager(mContext, mNMS, mSystemProperties);
        registerPrivateDnsSettingsCallbacks();
    }

    private Tethering makeTethering() {
        // TODO: Move other elements into @Overridden getters.
        final TetheringDependencies deps = new TetheringDependencies() {
            @Override
            public boolean isTetheringSupported() {
                return ConnectivityService.this.isTetheringSupported();
            }
            @Override
            public NetworkRequest getDefaultNetworkRequest() {
                return mDefaultRequest;
            }
        };
        return new Tethering(mContext, mNMS, mStatsService, mPolicyManager,
                IoThread.get().getLooper(), new MockableSystemProperties(),
                deps);
    }

    private static NetworkCapabilities createDefaultNetworkCapabilitiesForUid(int uid) {
        final NetworkCapabilities netCap = new NetworkCapabilities();
        netCap.addCapability(NET_CAPABILITY_INTERNET);
        netCap.addCapability(NET_CAPABILITY_NOT_RESTRICTED);
        netCap.removeCapability(NET_CAPABILITY_NOT_VPN);
        netCap.setSingleUid(uid);
        return netCap;
    }

    private NetworkRequest createDefaultInternetRequestForTransport(
            int transportType, NetworkRequest.Type type) {
        final NetworkCapabilities netCap = new NetworkCapabilities();
        netCap.addCapability(NET_CAPABILITY_INTERNET);
        netCap.addCapability(NET_CAPABILITY_NOT_RESTRICTED);
        if (transportType > -1) {
            netCap.addTransportType(transportType);
        }
        return new NetworkRequest(netCap, TYPE_NONE, nextNetworkRequestId(), type);
    }

    // Used only for testing.
    // TODO: Delete this and either:
    // 1. Give FakeSettingsProvider the ability to send settings change notifications (requires
    //    changing ContentResolver to make registerContentObserver non-final).
    // 2. Give FakeSettingsProvider an alternative notification mechanism and have the test use it
    //    by subclassing SettingsObserver.
    @VisibleForTesting
    void updateAlwaysOnNetworks() {
        mHandler.sendEmptyMessage(EVENT_CONFIGURE_ALWAYS_ON_NETWORKS);
    }

    // See FakeSettingsProvider comment above.
    @VisibleForTesting
    void updatePrivateDnsSettings() {
        mHandler.sendEmptyMessage(EVENT_PRIVATE_DNS_SETTINGS_CHANGED);
    }

    private void handleAlwaysOnNetworkRequest(
            NetworkRequest networkRequest, String settingName, boolean defaultValue) {
        final boolean enable = toBool(Settings.Global.getInt(
                mContext.getContentResolver(), settingName, encodeBool(defaultValue)));
        final boolean isEnabled = (mNetworkRequests.get(networkRequest) != null);
        if (enable == isEnabled) {
            return;  // Nothing to do.
        }

        if (enable) {
            handleRegisterNetworkRequest(new NetworkRequestInfo(
                    null, networkRequest, new Binder()));
        } else {
            handleReleaseNetworkRequest(networkRequest, Process.SYSTEM_UID);
        }
    }

    private void handleConfigureAlwaysOnNetworks() {
        handleAlwaysOnNetworkRequest(
                mDefaultMobileDataRequest,Settings.Global.MOBILE_DATA_ALWAYS_ON, true);
        handleAlwaysOnNetworkRequest(mDefaultWifiRequest, Settings.Global.WIFI_ALWAYS_REQUESTED,
                false);
    }

    private void registerSettingsCallbacks() {
        // Watch for global HTTP proxy changes.
        mSettingsObserver.observe(
                Settings.Global.getUriFor(Settings.Global.HTTP_PROXY),
                EVENT_APPLY_GLOBAL_HTTP_PROXY);

        // Watch for whether or not to keep mobile data always on.
        mSettingsObserver.observe(
                Settings.Global.getUriFor(Settings.Global.MOBILE_DATA_ALWAYS_ON),
                EVENT_CONFIGURE_ALWAYS_ON_NETWORKS);

        // Watch for whether or not to keep wifi always on.
        mSettingsObserver.observe(
                Settings.Global.getUriFor(Settings.Global.WIFI_ALWAYS_REQUESTED),
                EVENT_CONFIGURE_ALWAYS_ON_NETWORKS);
    }

    private void registerPrivateDnsSettingsCallbacks() {
        for (Uri uri : DnsManager.getPrivateDnsSettingsUris()) {
            mSettingsObserver.observe(uri, EVENT_PRIVATE_DNS_SETTINGS_CHANGED);
        }
    }

    private synchronized int nextNetworkRequestId() {
        return mNextNetworkRequestId++;
    }

    @VisibleForTesting
    protected int reserveNetId() {
        synchronized (mNetworkForNetId) {
            for (int i = MIN_NET_ID; i <= MAX_NET_ID; i++) {
                int netId = mNextNetId;
                if (++mNextNetId > MAX_NET_ID) mNextNetId = MIN_NET_ID;
                // Make sure NetID unused.  http://b/16815182
                if (!mNetIdInUse.get(netId)) {
                    mNetIdInUse.put(netId, true);
                    return netId;
                }
            }
        }
        throw new IllegalStateException("No free netIds");
    }

    private NetworkState getFilteredNetworkState(int networkType, int uid) {
        if (mLegacyTypeTracker.isTypeSupported(networkType)) {
            final NetworkAgentInfo nai = mLegacyTypeTracker.getNetworkForType(networkType);
            final NetworkState state;
            if (nai != null) {
                state = nai.getNetworkState();
                state.networkInfo.setType(networkType);
            } else {
                final NetworkInfo info = new NetworkInfo(networkType, 0,
                        getNetworkTypeName(networkType), "");
                info.setDetailedState(NetworkInfo.DetailedState.DISCONNECTED, null, null);
                info.setIsAvailable(true);
                final NetworkCapabilities capabilities = new NetworkCapabilities();
                capabilities.setCapability(NetworkCapabilities.NET_CAPABILITY_NOT_ROAMING,
                        !info.isRoaming());
                state = new NetworkState(info, new LinkProperties(), capabilities,
                        null, null, null);
            }
            filterNetworkStateForUid(state, uid, false);
            return state;
        } else {
            return NetworkState.EMPTY;
        }
    }

    @VisibleForTesting
    protected NetworkAgentInfo getNetworkAgentInfoForNetwork(Network network) {
        if (network == null) {
            return null;
        }
        return getNetworkAgentInfoForNetId(network.netId);
    }

    private NetworkAgentInfo getNetworkAgentInfoForNetId(int netId) {
        synchronized (mNetworkForNetId) {
            return mNetworkForNetId.get(netId);
        }
    }

    private Network[] getVpnUnderlyingNetworks(int uid) {
        synchronized (mVpns) {
            if (!mLockdownEnabled) {
                int user = UserHandle.getUserId(uid);
                Vpn vpn = mVpns.get(user);
                if (vpn != null && vpn.appliesToUid(uid)) {
                    return vpn.getUnderlyingNetworks();
                }
            }
        }
        return null;
    }

    private NetworkState getUnfilteredActiveNetworkState(int uid) {
        NetworkAgentInfo nai = getDefaultNetwork();

        final Network[] networks = getVpnUnderlyingNetworks(uid);
        if (networks != null) {
            // getUnderlyingNetworks() returns:
            // null => there was no VPN, or the VPN didn't specify anything, so we use the default.
            // empty array => the VPN explicitly said "no default network".
            // non-empty array => the VPN specified one or more default networks; we use the
            //                    first one.
            if (networks.length > 0) {
                nai = getNetworkAgentInfoForNetwork(networks[0]);
            } else {
                nai = null;
            }
        }

        if (nai != null) {
            return nai.getNetworkState();
        } else {
            return NetworkState.EMPTY;
        }
    }

    /**
     * Check if UID should be blocked from using the network with the given LinkProperties.
     */
    private boolean isNetworkWithLinkPropertiesBlocked(LinkProperties lp, int uid,
            boolean ignoreBlocked) {
        // Networks aren't blocked when ignoring blocked status
        if (ignoreBlocked) {
            return false;
        }
        // Networks are never blocked for system services
        // TODO: consider moving this check to NetworkPolicyManagerInternal.isUidNetworkingBlocked.
        if (isSystem(uid)) {
            return false;
        }
        synchronized (mVpns) {
            final Vpn vpn = mVpns.get(UserHandle.getUserId(uid));
            if (vpn != null && vpn.isBlockingUid(uid)) {
                return true;
            }
        }
        final String iface = (lp == null ? "" : lp.getInterfaceName());
        return mPolicyManagerInternal.isUidNetworkingBlocked(uid, iface);
    }

    private void maybeLogBlockedNetworkInfo(NetworkInfo ni, int uid) {
        if (ni == null || !LOGD_BLOCKED_NETWORKINFO) {
            return;
        }
        final boolean blocked;
        synchronized (mBlockedAppUids) {
            if (ni.getDetailedState() == DetailedState.BLOCKED && mBlockedAppUids.add(uid)) {
                blocked = true;
            } else if (ni.isConnected() && mBlockedAppUids.remove(uid)) {
                blocked = false;
            } else {
                return;
            }
        }
        String action = blocked ? "BLOCKED" : "UNBLOCKED";
        log(String.format("Returning %s NetworkInfo to uid=%d", action, uid));
        mNetworkInfoBlockingLogs.log(action + " " + uid);
    }

    /**
     * Apply any relevant filters to {@link NetworkState} for the given UID. For
     * example, this may mark the network as {@link DetailedState#BLOCKED} based
     * on {@link #isNetworkWithLinkPropertiesBlocked}.
     */
    private void filterNetworkStateForUid(NetworkState state, int uid, boolean ignoreBlocked) {
        if (state == null || state.networkInfo == null || state.linkProperties == null) return;

        if (isNetworkWithLinkPropertiesBlocked(state.linkProperties, uid, ignoreBlocked)) {
            state.networkInfo.setDetailedState(DetailedState.BLOCKED, null, null);
        }
        synchronized (mVpns) {
            if (mLockdownTracker != null) {
                mLockdownTracker.augmentNetworkInfo(state.networkInfo);
            }
        }
    }

    /**
     * Return NetworkInfo for the active (i.e., connected) network interface.
     * It is assumed that at most one network is active at a time. If more
     * than one is active, it is indeterminate which will be returned.
     * @return the info for the active network, or {@code null} if none is
     * active
     */
    @Override
    public NetworkInfo getActiveNetworkInfo() {
        enforceAccessPermission();
        final int uid = Binder.getCallingUid();
        final NetworkState state = getUnfilteredActiveNetworkState(uid);
        filterNetworkStateForUid(state, uid, false);
        maybeLogBlockedNetworkInfo(state.networkInfo, uid);
        return state.networkInfo;
    }

    @Override
    public Network getActiveNetwork() {
        enforceAccessPermission();
        return getActiveNetworkForUidInternal(Binder.getCallingUid(), false);
    }

    @Override
    public Network getActiveNetworkForUid(int uid, boolean ignoreBlocked) {
        enforceConnectivityInternalPermission();
        return getActiveNetworkForUidInternal(uid, ignoreBlocked);
    }

    private Network getActiveNetworkForUidInternal(final int uid, boolean ignoreBlocked) {
        final int user = UserHandle.getUserId(uid);
        int vpnNetId = NETID_UNSET;
        synchronized (mVpns) {
            final Vpn vpn = mVpns.get(user);
            // TODO : now that capabilities contain the UID, the appliesToUid test should
            // be removed as the satisfying test below should be enough.
            if (vpn != null && vpn.appliesToUid(uid)) vpnNetId = vpn.getNetId();
        }
        NetworkAgentInfo nai;
        if (vpnNetId != NETID_UNSET) {
            nai = getNetworkAgentInfoForNetId(vpnNetId);
            if (nai != null) {
                final NetworkCapabilities requiredCaps =
                    createDefaultNetworkCapabilitiesForUid(uid);
                if (requiredCaps.satisfiedByNetworkCapabilities(nai.networkCapabilities)) {
                    return nai.network;
                }
            }
        }
        nai = getDefaultNetwork();
        if (nai != null
                && isNetworkWithLinkPropertiesBlocked(nai.linkProperties, uid, ignoreBlocked)) {
            nai = null;
        }
        return nai != null ? nai.network : null;
    }

    // Public because it's used by mLockdownTracker.
    public NetworkInfo getActiveNetworkInfoUnfiltered() {
        enforceAccessPermission();
        final int uid = Binder.getCallingUid();
        NetworkState state = getUnfilteredActiveNetworkState(uid);
        return state.networkInfo;
    }

    @Override
    public NetworkInfo getActiveNetworkInfoForUid(int uid, boolean ignoreBlocked) {
        enforceConnectivityInternalPermission();
        final NetworkState state = getUnfilteredActiveNetworkState(uid);
        filterNetworkStateForUid(state, uid, ignoreBlocked);
        return state.networkInfo;
    }

    @Override
    public NetworkInfo getNetworkInfo(int networkType) {
        enforceAccessPermission();
        final int uid = Binder.getCallingUid();
        if (getVpnUnderlyingNetworks(uid) != null) {
            // A VPN is active, so we may need to return one of its underlying networks. This
            // information is not available in LegacyTypeTracker, so we have to get it from
            // getUnfilteredActiveNetworkState.
            final NetworkState state = getUnfilteredActiveNetworkState(uid);
            if (state.networkInfo != null && state.networkInfo.getType() == networkType) {
                filterNetworkStateForUid(state, uid, false);
                return state.networkInfo;
            }
        }
        final NetworkState state = getFilteredNetworkState(networkType, uid);
        return state.networkInfo;
    }

    @Override
    public NetworkInfo getNetworkInfoForUid(Network network, int uid, boolean ignoreBlocked) {
        enforceAccessPermission();
        final NetworkAgentInfo nai = getNetworkAgentInfoForNetwork(network);
        if (nai != null) {
            final NetworkState state = nai.getNetworkState();
            filterNetworkStateForUid(state, uid, ignoreBlocked);
            return state.networkInfo;
        } else {
            return null;
        }
    }

    @Override
    public NetworkInfo[] getAllNetworkInfo() {
        enforceAccessPermission();
        final ArrayList<NetworkInfo> result = Lists.newArrayList();
        for (int networkType = 0; networkType <= ConnectivityManager.MAX_NETWORK_TYPE;
                networkType++) {
            NetworkInfo info = getNetworkInfo(networkType);
            if (info != null) {
                result.add(info);
            }
        }
        return result.toArray(new NetworkInfo[result.size()]);
    }

    @Override
    public Network getNetworkForType(int networkType) {
        enforceAccessPermission();
        final int uid = Binder.getCallingUid();
        NetworkState state = getFilteredNetworkState(networkType, uid);
        if (!isNetworkWithLinkPropertiesBlocked(state.linkProperties, uid, false)) {
            return state.network;
        }
        return null;
    }

    @Override
    public Network[] getAllNetworks() {
        enforceAccessPermission();
        synchronized (mNetworkForNetId) {
            final Network[] result = new Network[mNetworkForNetId.size()];
            for (int i = 0; i < mNetworkForNetId.size(); i++) {
                result[i] = mNetworkForNetId.valueAt(i).network;
            }
            return result;
        }
    }

    @Override
    public NetworkCapabilities[] getDefaultNetworkCapabilitiesForUser(int userId) {
        // The basic principle is: if an app's traffic could possibly go over a
        // network, without the app doing anything multinetwork-specific,
        // (hence, by "default"), then include that network's capabilities in
        // the array.
        //
        // In the normal case, app traffic only goes over the system's default
        // network connection, so that's the only network returned.
        //
        // With a VPN in force, some app traffic may go into the VPN, and thus
        // over whatever underlying networks the VPN specifies, while other app
        // traffic may go over the system default network (e.g.: a split-tunnel
        // VPN, or an app disallowed by the VPN), so the set of networks
        // returned includes the VPN's underlying networks and the system
        // default.
        enforceAccessPermission();

        HashMap<Network, NetworkCapabilities> result = new HashMap<>();

        NetworkAgentInfo nai = getDefaultNetwork();
        NetworkCapabilities nc = getNetworkCapabilitiesInternal(nai);
        if (nc != null) {
            result.put(nai.network, nc);
        }

        synchronized (mVpns) {
            if (!mLockdownEnabled) {
                Vpn vpn = mVpns.get(userId);
                if (vpn != null) {
                    Network[] networks = vpn.getUnderlyingNetworks();
                    if (networks != null) {
                        for (Network network : networks) {
                            nai = getNetworkAgentInfoForNetwork(network);
                            nc = getNetworkCapabilitiesInternal(nai);
                            if (nc != null) {
                                result.put(network, nc);
                            }
                        }
                    }
                }
            }
        }

        NetworkCapabilities[] out = new NetworkCapabilities[result.size()];
        out = result.values().toArray(out);
        return out;
    }

    @Override
    public boolean isNetworkSupported(int networkType) {
        enforceAccessPermission();
        return mLegacyTypeTracker.isTypeSupported(networkType);
    }

    /**
     * Return LinkProperties for the active (i.e., connected) default
     * network interface.  It is assumed that at most one default network
     * is active at a time. If more than one is active, it is indeterminate
     * which will be returned.
     * @return the ip properties for the active network, or {@code null} if
     * none is active
     */
    @Override
    public LinkProperties getActiveLinkProperties() {
        enforceAccessPermission();
        final int uid = Binder.getCallingUid();
        NetworkState state = getUnfilteredActiveNetworkState(uid);
        return state.linkProperties;
    }

    @Override
    public LinkProperties getLinkPropertiesForType(int networkType) {
        enforceAccessPermission();
        NetworkAgentInfo nai = mLegacyTypeTracker.getNetworkForType(networkType);
        if (nai != null) {
            synchronized (nai) {
                return new LinkProperties(nai.linkProperties);
            }
        }
        return null;
    }

    // TODO - this should be ALL networks
    @Override
    public LinkProperties getLinkProperties(Network network) {
        enforceAccessPermission();
        return getLinkProperties(getNetworkAgentInfoForNetwork(network));
    }

    private LinkProperties getLinkProperties(NetworkAgentInfo nai) {
        if (nai == null) {
            return null;
        }
        synchronized (nai) {
            return new LinkProperties(nai.linkProperties);
        }
    }

    private NetworkCapabilities getNetworkCapabilitiesInternal(NetworkAgentInfo nai) {
        if (nai != null) {
            synchronized (nai) {
                if (nai.networkCapabilities != null) {
                    return networkCapabilitiesRestrictedForCallerPermissions(
                            nai.networkCapabilities,
                            Binder.getCallingPid(), Binder.getCallingUid());
                }
            }
        }
        return null;
    }

    @Override
    public NetworkCapabilities getNetworkCapabilities(Network network) {
        enforceAccessPermission();
        return getNetworkCapabilitiesInternal(getNetworkAgentInfoForNetwork(network));
    }

    private NetworkCapabilities networkCapabilitiesRestrictedForCallerPermissions(
            NetworkCapabilities nc, int callerPid, int callerUid) {
        final NetworkCapabilities newNc = new NetworkCapabilities(nc);
        if (!checkSettingsPermission(callerPid, callerUid)) {
            newNc.setUids(null);
            newNc.setSSID(null);
        }
        return newNc;
    }

    private void restrictRequestUidsForCaller(NetworkCapabilities nc) {
        if (!checkSettingsPermission()) {
            nc.setSingleUid(Binder.getCallingUid());
        }
    }

    private void restrictBackgroundRequestForCaller(NetworkCapabilities nc) {
        if (!mPermissionMonitor.hasUseBackgroundNetworksPermission(Binder.getCallingUid())) {
            nc.addCapability(NET_CAPABILITY_FOREGROUND);
        }
    }

    @Override
    public NetworkState[] getAllNetworkState() {
        // Require internal since we're handing out IMSI details
        enforceConnectivityInternalPermission();

        final ArrayList<NetworkState> result = Lists.newArrayList();
        for (Network network : getAllNetworks()) {
            final NetworkAgentInfo nai = getNetworkAgentInfoForNetwork(network);
            if (nai != null) {
                // TODO (b/73321673) : NetworkState contains a copy of the
                // NetworkCapabilities, which may contain UIDs of apps to which the
                // network applies. Should the UIDs be cleared so as not to leak or
                // interfere ?
                result.add(nai.getNetworkState());
            }
        }
        return result.toArray(new NetworkState[result.size()]);
    }

    @Override
    @Deprecated
    public NetworkQuotaInfo getActiveNetworkQuotaInfo() {
        Log.w(TAG, "Shame on UID " + Binder.getCallingUid()
                + " for calling the hidden API getNetworkQuotaInfo(). Shame!");
        return new NetworkQuotaInfo();
    }

    @Override
    public boolean isActiveNetworkMetered() {
        enforceAccessPermission();

        final int uid = Binder.getCallingUid();
        final NetworkCapabilities caps = getUnfilteredActiveNetworkState(uid).networkCapabilities;
        if (caps != null) {
            return !caps.hasCapability(NetworkCapabilities.NET_CAPABILITY_NOT_METERED);
        } else {
            // Always return the most conservative value
            return true;
        }
    }

    private INetworkManagementEventObserver mDataActivityObserver = new BaseNetworkObserver() {
        @Override
        public void interfaceClassDataActivityChanged(String label, boolean active, long tsNanos) {
            int deviceType = Integer.parseInt(label);
            sendDataActivityBroadcast(deviceType, active, tsNanos);
        }
    };

    /**
     * Ensures that the system cannot call a particular method.
     */
    private boolean disallowedBecauseSystemCaller() {
        // TODO: start throwing a SecurityException when GnssLocationProvider stops calling
        // requestRouteToHost.
        if (isSystem(Binder.getCallingUid())) {
            log("This method exists only for app backwards compatibility"
                    + " and must not be called by system services.");
            return true;
        }
        return false;
    }

    /**
     * Ensure that a network route exists to deliver traffic to the specified
     * host via the specified network interface.
     * @param networkType the type of the network over which traffic to the
     * specified host is to be routed
     * @param hostAddress the IP address of the host to which the route is
     * desired
     * @return {@code true} on success, {@code false} on failure
     */
    @Override
    public boolean requestRouteToHostAddress(int networkType, byte[] hostAddress) {
        if (disallowedBecauseSystemCaller()) {
            return false;
        }
        enforceChangePermission();
        if (mProtectedNetworks.contains(networkType)) {
            enforceConnectivityInternalPermission();
        }

        InetAddress addr;
        try {
            addr = InetAddress.getByAddress(hostAddress);
        } catch (UnknownHostException e) {
            if (DBG) log("requestRouteToHostAddress got " + e.toString());
            return false;
        }

        if (!ConnectivityManager.isNetworkTypeValid(networkType)) {
            if (DBG) log("requestRouteToHostAddress on invalid network: " + networkType);
            return false;
        }

        NetworkAgentInfo nai = mLegacyTypeTracker.getNetworkForType(networkType);
        if (nai == null) {
            if (mLegacyTypeTracker.isTypeSupported(networkType) == false) {
                if (DBG) log("requestRouteToHostAddress on unsupported network: " + networkType);
            } else {
                if (DBG) log("requestRouteToHostAddress on down network: " + networkType);
            }
            return false;
        }

        DetailedState netState;
        synchronized (nai) {
            netState = nai.networkInfo.getDetailedState();
        }

        if (netState != DetailedState.CONNECTED && netState != DetailedState.CAPTIVE_PORTAL_CHECK) {
            if (VDBG) {
                log("requestRouteToHostAddress on down network "
                        + "(" + networkType + ") - dropped"
                        + " netState=" + netState);
            }
            return false;
        }

        final int uid = Binder.getCallingUid();
        final long token = Binder.clearCallingIdentity();
        try {
            LinkProperties lp;
            int netId;
            synchronized (nai) {
                lp = nai.linkProperties;
                netId = nai.network.netId;
            }
            boolean ok = addLegacyRouteToHost(lp, addr, netId, uid);
            if (DBG) log("requestRouteToHostAddress ok=" + ok);
            return ok;
        } finally {
            Binder.restoreCallingIdentity(token);
        }
    }

    private boolean addLegacyRouteToHost(LinkProperties lp, InetAddress addr, int netId, int uid) {
        RouteInfo bestRoute = RouteInfo.selectBestRoute(lp.getAllRoutes(), addr);
        if (bestRoute == null) {
            bestRoute = RouteInfo.makeHostRoute(addr, lp.getInterfaceName());
        } else {
            String iface = bestRoute.getInterface();
            if (bestRoute.getGateway().equals(addr)) {
                // if there is no better route, add the implied hostroute for our gateway
                bestRoute = RouteInfo.makeHostRoute(addr, iface);
            } else {
                // if we will connect to this through another route, add a direct route
                // to it's gateway
                bestRoute = RouteInfo.makeHostRoute(addr, bestRoute.getGateway(), iface);
            }
        }
        if (DBG) log("Adding legacy route " + bestRoute +
                " for UID/PID " + uid + "/" + Binder.getCallingPid());
        try {
            mNMS.addLegacyRouteForNetId(netId, bestRoute, uid);
        } catch (Exception e) {
            // never crash - catch them all
            if (DBG) loge("Exception trying to add a route: " + e);
            return false;
        }
        return true;
    }

    @VisibleForTesting
    protected final INetdEventCallback mNetdEventCallback = new BaseNetdEventCallback() {
        @Override
        public void onPrivateDnsValidationEvent(int netId, String ipAddress,
                String hostname, boolean validated) {
            try {
                mHandler.sendMessage(mHandler.obtainMessage(
                        EVENT_PRIVATE_DNS_VALIDATION_UPDATE,
                        new PrivateDnsValidationUpdate(netId,
                                InetAddress.parseNumericAddress(ipAddress),
                                hostname, validated)));
            } catch (IllegalArgumentException e) {
                loge("Error parsing ip address in validation event");
            }
        }
    };

    @VisibleForTesting
    protected void registerNetdEventCallback() {
        final IIpConnectivityMetrics ipConnectivityMetrics =
                IIpConnectivityMetrics.Stub.asInterface(
                        ServiceManager.getService(IpConnectivityLog.SERVICE_NAME));
        if (ipConnectivityMetrics == null) {
            Slog.wtf(TAG, "Missing IIpConnectivityMetrics");
            return;
        }

        try {
            ipConnectivityMetrics.addNetdEventCallback(
                    INetdEventCallback.CALLBACK_CALLER_CONNECTIVITY_SERVICE,
                    mNetdEventCallback);
        } catch (Exception e) {
            loge("Error registering netd callback: " + e);
        }
    }

    private final INetworkPolicyListener mPolicyListener = new NetworkPolicyManager.Listener() {
        @Override
        public void onUidRulesChanged(int uid, int uidRules) {
            // TODO: notify UID when it has requested targeted updates
        }
        @Override
        public void onRestrictBackgroundChanged(boolean restrictBackground) {
            // TODO: relocate this specific callback in Tethering.
            if (restrictBackground) {
                log("onRestrictBackgroundChanged(true): disabling tethering");
                mTethering.untetherAll();
            }
        }
    };

    /**
     * Require that the caller is either in the same user or has appropriate permission to interact
     * across users.
     *
     * @param userId Target user for whatever operation the current IPC is supposed to perform.
     */
    private void enforceCrossUserPermission(int userId) {
        if (userId == UserHandle.getCallingUserId()) {
            // Not a cross-user call.
            return;
        }
        mContext.enforceCallingOrSelfPermission(
                android.Manifest.permission.INTERACT_ACROSS_USERS_FULL,
                "ConnectivityService");
    }

    private void enforceInternetPermission() {
        mContext.enforceCallingOrSelfPermission(
                android.Manifest.permission.INTERNET,
                "ConnectivityService");
    }

    private void enforceAccessPermission() {
        mContext.enforceCallingOrSelfPermission(
                android.Manifest.permission.ACCESS_NETWORK_STATE,
                "ConnectivityService");
    }

    private void enforceChangePermission() {
        ConnectivityManager.enforceChangePermission(mContext);
    }

    private void enforceSettingsPermission() {
        mContext.enforceCallingOrSelfPermission(
                android.Manifest.permission.NETWORK_SETTINGS,
                "ConnectivityService");
    }

    private boolean checkSettingsPermission() {
        return PERMISSION_GRANTED == mContext.checkCallingOrSelfPermission(
                android.Manifest.permission.NETWORK_SETTINGS);
    }

    private boolean checkSettingsPermission(int pid, int uid) {
        return PERMISSION_GRANTED == mContext.checkPermission(
                android.Manifest.permission.NETWORK_SETTINGS, pid, uid);
    }

    private void enforceTetherAccessPermission() {
        mContext.enforceCallingOrSelfPermission(
                android.Manifest.permission.ACCESS_NETWORK_STATE,
                "ConnectivityService");
    }

    private void enforceConnectivityInternalPermission() {
        mContext.enforceCallingOrSelfPermission(
                android.Manifest.permission.CONNECTIVITY_INTERNAL,
                "ConnectivityService");
    }

    private boolean checkNetworkStackPermission() {
        return PERMISSION_GRANTED == mContext.checkCallingOrSelfPermission(
                android.Manifest.permission.NETWORK_STACK);
    }

    private void enforceConnectivityRestrictedNetworksPermission() {
        try {
            mContext.enforceCallingOrSelfPermission(
                    android.Manifest.permission.CONNECTIVITY_USE_RESTRICTED_NETWORKS,
                    "ConnectivityService");
            return;
        } catch (SecurityException e) { /* fallback to ConnectivityInternalPermission */ }
        enforceConnectivityInternalPermission();
    }

    private void enforceKeepalivePermission() {
        mContext.enforceCallingOrSelfPermission(KeepaliveTracker.PERMISSION, "ConnectivityService");
    }

    // Public because it's used by mLockdownTracker.
    public void sendConnectedBroadcast(NetworkInfo info) {
        enforceConnectivityInternalPermission();
        sendGeneralBroadcast(info, CONNECTIVITY_ACTION);
    }

    private void sendInetConditionBroadcast(NetworkInfo info) {
        sendGeneralBroadcast(info, ConnectivityManager.INET_CONDITION_ACTION);
    }

    private Intent makeGeneralIntent(NetworkInfo info, String bcastType) {
        synchronized (mVpns) {
            if (mLockdownTracker != null) {
                info = new NetworkInfo(info);
                mLockdownTracker.augmentNetworkInfo(info);
            }
        }

        Intent intent = new Intent(bcastType);
        intent.putExtra(ConnectivityManager.EXTRA_NETWORK_INFO, new NetworkInfo(info));
        intent.putExtra(ConnectivityManager.EXTRA_NETWORK_TYPE, info.getType());
        if (info.isFailover()) {
            intent.putExtra(ConnectivityManager.EXTRA_IS_FAILOVER, true);
            info.setFailover(false);
        }
        if (info.getReason() != null) {
            intent.putExtra(ConnectivityManager.EXTRA_REASON, info.getReason());
        }
        if (info.getExtraInfo() != null) {
            intent.putExtra(ConnectivityManager.EXTRA_EXTRA_INFO,
                    info.getExtraInfo());
        }
        intent.putExtra(ConnectivityManager.EXTRA_INET_CONDITION, mDefaultInetConditionPublished);
        return intent;
    }

    private void sendGeneralBroadcast(NetworkInfo info, String bcastType) {
        sendStickyBroadcast(makeGeneralIntent(info, bcastType));
    }

    private void sendDataActivityBroadcast(int deviceType, boolean active, long tsNanos) {
        Intent intent = new Intent(ConnectivityManager.ACTION_DATA_ACTIVITY_CHANGE);
        intent.putExtra(ConnectivityManager.EXTRA_DEVICE_TYPE, deviceType);
        intent.putExtra(ConnectivityManager.EXTRA_IS_ACTIVE, active);
        intent.putExtra(ConnectivityManager.EXTRA_REALTIME_NS, tsNanos);
        final long ident = Binder.clearCallingIdentity();
        try {
            mContext.sendOrderedBroadcastAsUser(intent, UserHandle.ALL,
                    RECEIVE_DATA_ACTIVITY_CHANGE, null, null, 0, null, null);
        } finally {
            Binder.restoreCallingIdentity(ident);
        }
    }

    private void sendStickyBroadcast(Intent intent) {
        synchronized (this) {
            if (!mSystemReady) {
                mInitialBroadcast = new Intent(intent);
            }
            intent.addFlags(Intent.FLAG_RECEIVER_REGISTERED_ONLY_BEFORE_BOOT);
            if (VDBG) {
                log("sendStickyBroadcast: action=" + intent.getAction());
            }

            Bundle options = null;
            final long ident = Binder.clearCallingIdentity();
            if (ConnectivityManager.CONNECTIVITY_ACTION.equals(intent.getAction())) {
                final NetworkInfo ni = intent.getParcelableExtra(
                        ConnectivityManager.EXTRA_NETWORK_INFO);
                if (ni.getType() == ConnectivityManager.TYPE_MOBILE_SUPL) {
                    intent.setAction(ConnectivityManager.CONNECTIVITY_ACTION_SUPL);
                    intent.addFlags(Intent.FLAG_RECEIVER_REGISTERED_ONLY);
                } else {
                    BroadcastOptions opts = BroadcastOptions.makeBasic();
                    opts.setMaxManifestReceiverApiLevel(Build.VERSION_CODES.M);
                    options = opts.toBundle();
                }
                final IBatteryStats bs = BatteryStatsService.getService();
                try {
                    bs.noteConnectivityChanged(intent.getIntExtra(
                            ConnectivityManager.EXTRA_NETWORK_TYPE, ConnectivityManager.TYPE_NONE),
                            ni.getState().toString());
                } catch (RemoteException e) {
                }
                intent.addFlags(Intent.FLAG_RECEIVER_VISIBLE_TO_INSTANT_APPS);
            }
            try {
                mContext.sendStickyBroadcastAsUser(intent, UserHandle.ALL, options);
            } finally {
                Binder.restoreCallingIdentity(ident);
            }
        }
    }

    void systemReady() {
        mProxyTracker.loadGlobalProxy();
        registerNetdEventCallback();
        synchronized (this) {
            mSystemReady = true;
            if (mInitialBroadcast != null) {
                mContext.sendStickyBroadcastAsUser(mInitialBroadcast, UserHandle.ALL);
                mInitialBroadcast = null;
            }
        }
        // load the global proxy at startup
        mHandler.sendMessage(mHandler.obtainMessage(EVENT_APPLY_GLOBAL_HTTP_PROXY));

        // Try bringing up tracker, but KeyStore won't be ready yet for secondary users so wait
        // for user to unlock device too.
        updateLockdownVpn();

<<<<<<< HEAD
        // Configure whether mobile data is always on.
        mHandler.sendMessage(mHandler.obtainMessage(EVENT_CONFIGURE_MOBILE_DATA_ALWAYS_ON));
=======
        // Create network requests for always-on networks.
        mHandler.sendMessage(mHandler.obtainMessage(EVENT_CONFIGURE_ALWAYS_ON_NETWORKS));

>>>>>>> ef229d91
        mHandler.sendMessage(mHandler.obtainMessage(EVENT_SYSTEM_READY));

        mPermissionMonitor.startMonitoring();
    }

    /**
     * Setup data activity tracking for the given network.
     *
     * Every {@code setupDataActivityTracking} should be paired with a
     * {@link #removeDataActivityTracking} for cleanup.
     */
    private void setupDataActivityTracking(NetworkAgentInfo networkAgent) {
        final String iface = networkAgent.linkProperties.getInterfaceName();

        final int timeout;
        int type = ConnectivityManager.TYPE_NONE;

        if (networkAgent.networkCapabilities.hasTransport(
                NetworkCapabilities.TRANSPORT_CELLULAR)) {
            timeout = Settings.Global.getInt(mContext.getContentResolver(),
                                             Settings.Global.DATA_ACTIVITY_TIMEOUT_MOBILE,
                                             10);
            type = ConnectivityManager.TYPE_MOBILE;
        } else if (networkAgent.networkCapabilities.hasTransport(
                NetworkCapabilities.TRANSPORT_WIFI)) {
            timeout = Settings.Global.getInt(mContext.getContentResolver(),
                                             Settings.Global.DATA_ACTIVITY_TIMEOUT_WIFI,
                                             15);
            type = ConnectivityManager.TYPE_WIFI;
        } else {
            // do not track any other networks
            timeout = 0;
        }

        if (timeout > 0 && iface != null && type != ConnectivityManager.TYPE_NONE) {
            try {
                mNMS.addIdleTimer(iface, timeout, type);
            } catch (Exception e) {
                // You shall not crash!
                loge("Exception in setupDataActivityTracking " + e);
            }
        }
    }

    /**
     * Remove data activity tracking when network disconnects.
     */
    private void removeDataActivityTracking(NetworkAgentInfo networkAgent) {
        final String iface = networkAgent.linkProperties.getInterfaceName();
        final NetworkCapabilities caps = networkAgent.networkCapabilities;

        if (iface != null && (caps.hasTransport(NetworkCapabilities.TRANSPORT_CELLULAR) ||
                              caps.hasTransport(NetworkCapabilities.TRANSPORT_WIFI))) {
            try {
                // the call fails silently if no idle timer setup for this interface
                mNMS.removeIdleTimer(iface);
            } catch (Exception e) {
                loge("Exception in removeDataActivityTracking " + e);
            }
        }
    }

    /**
     * Update data activity tracking when network state is updated.
     */
    private void updateDataActivityTracking(NetworkAgentInfo newNetwork,
            NetworkAgentInfo oldNetwork) {
        if (newNetwork != null) {
            setupDataActivityTracking(newNetwork);
        }
        if (oldNetwork != null) {
            removeDataActivityTracking(oldNetwork);
        }
    }
    /**
     * Reads the network specific MTU size from resources.
     * and set it on it's iface.
     */
    private void updateMtu(LinkProperties newLp, LinkProperties oldLp) {
        final String iface = newLp.getInterfaceName();
        final int mtu = newLp.getMtu();
        if (oldLp == null && mtu == 0) {
            // Silently ignore unset MTU value.
            return;
        }
        if (oldLp != null && newLp.isIdenticalMtu(oldLp)) {
            if (VDBG) log("identical MTU - not setting");
            return;
        }
        if (LinkProperties.isValidMtu(mtu, newLp.hasGlobalIPv6Address()) == false) {
            if (mtu != 0) loge("Unexpected mtu value: " + mtu + ", " + iface);
            return;
        }

        // Cannot set MTU without interface name
        if (TextUtils.isEmpty(iface)) {
            loge("Setting MTU size with null iface.");
            return;
        }

        try {
            if (VDBG) log("Setting MTU size: " + iface + ", " + mtu);
            mNMS.setMtu(iface, mtu);
        } catch (Exception e) {
            Slog.e(TAG, "exception in setMtu()" + e);
        }
    }

    private static final String DEFAULT_TCP_BUFFER_SIZES = "4096,87380,110208,4096,16384,110208";
    private static final String DEFAULT_TCP_RWND_KEY = "net.tcp.default_init_rwnd";

    // Overridden for testing purposes to avoid writing to SystemProperties.
    @VisibleForTesting
    protected MockableSystemProperties getSystemProperties() {
        return new MockableSystemProperties();
    }

    private void updateTcpBufferSizes(NetworkAgentInfo nai) {
        if (isDefaultNetwork(nai) == false) {
            return;
        }

        String tcpBufferSizes = nai.linkProperties.getTcpBufferSizes();
        if(nai.networkCapabilities.hasTransport(NetworkCapabilities.TRANSPORT_CELLULAR)){
            tcpBufferSizes = NetPluginDelegate.get5GTcpBuffers(tcpBufferSizes,
                nai.networkCapabilities.getNetworkSpecifier());
        }
        String[] values = null;
        if (tcpBufferSizes != null) {
            values = tcpBufferSizes.split(",");
        }

        if (values == null || values.length != 6) {
            if (DBG) log("Invalid tcpBufferSizes string: " + tcpBufferSizes +", using defaults");
            tcpBufferSizes = DEFAULT_TCP_BUFFER_SIZES;
            values = tcpBufferSizes.split(",");
        }

        if (tcpBufferSizes.equals(mCurrentTcpBufferSizes)) return;

        try {
            if (VDBG) Slog.d(TAG, "Setting tx/rx TCP buffers to " + tcpBufferSizes);

            final String prefix = "/sys/kernel/ipv4/tcp_";
            FileUtils.stringToFile(prefix + "rmem_min", values[0]);
            FileUtils.stringToFile(prefix + "rmem_def", values[1]);
            FileUtils.stringToFile(prefix + "rmem_max", values[2]);
            FileUtils.stringToFile(prefix + "wmem_min", values[3]);
            FileUtils.stringToFile(prefix + "wmem_def", values[4]);
            FileUtils.stringToFile(prefix + "wmem_max", values[5]);
            mCurrentTcpBufferSizes = tcpBufferSizes;
        } catch (IOException e) {
            loge("Can't set TCP buffer sizes:" + e);
        }

        Integer rwndValue = Settings.Global.getInt(mContext.getContentResolver(),
            Settings.Global.TCP_DEFAULT_INIT_RWND,
                    mSystemProperties.getInt("net.tcp.default_init_rwnd", 0));
        final String sysctlKey = "sys.sysctl.tcp_def_init_rwnd";
        if (rwndValue != 0) {
            mSystemProperties.set(sysctlKey, rwndValue.toString());
        }
    }

    @Override
    public int getRestoreDefaultNetworkDelay(int networkType) {
        String restoreDefaultNetworkDelayStr = mSystemProperties.get(
                NETWORK_RESTORE_DELAY_PROP_NAME);
        if(restoreDefaultNetworkDelayStr != null &&
                restoreDefaultNetworkDelayStr.length() != 0) {
            try {
                return Integer.parseInt(restoreDefaultNetworkDelayStr);
            } catch (NumberFormatException e) {
            }
        }
        // if the system property isn't set, use the value for the apn type
        int ret = RESTORE_DEFAULT_NETWORK_DELAY;

        if ((networkType <= ConnectivityManager.MAX_NETWORK_TYPE) &&
                (mNetConfigs[networkType] != null)) {
            ret = mNetConfigs[networkType].restoreTime;
        }
        return ret;
    }

    private void dumpNetworkDiagnostics(IndentingPrintWriter pw) {
        final List<NetworkDiagnostics> netDiags = new ArrayList<NetworkDiagnostics>();
        final long DIAG_TIME_MS = 5000;
        for (NetworkAgentInfo nai : networksSortedById()) {
            // Start gathering diagnostic information.
            netDiags.add(new NetworkDiagnostics(
                    nai.network,
                    new LinkProperties(nai.linkProperties),  // Must be a copy.
                    DIAG_TIME_MS));
        }

        for (NetworkDiagnostics netDiag : netDiags) {
            pw.println();
            netDiag.waitForMeasurements();
            netDiag.dump(pw);
        }
    }

    @Override
    protected void dump(FileDescriptor fd, PrintWriter writer, String[] args) {
        PriorityDump.dump(mPriorityDumper, fd, writer, args);
    }

    private void doDump(FileDescriptor fd, PrintWriter writer, String[] args, boolean asProto) {
        final IndentingPrintWriter pw = new IndentingPrintWriter(writer, "  ");
        if (!DumpUtils.checkDumpPermission(mContext, TAG, pw)) return;
        if (asProto) return;

        if (ArrayUtils.contains(args, DIAG_ARG)) {
            dumpNetworkDiagnostics(pw);
            return;
        } else if (ArrayUtils.contains(args, TETHERING_ARG)) {
            mTethering.dump(fd, pw, args);
            return;
        } else if (ArrayUtils.contains(args, NETWORK_ARG)) {
            dumpNetworks(pw);
            return;
        } else if (ArrayUtils.contains(args, REQUEST_ARG)) {
            dumpNetworkRequests(pw);
            return;
        }

        pw.print("NetworkFactories for:");
        for (NetworkFactoryInfo nfi : mNetworkFactoryInfos.values()) {
            pw.print(" " + nfi.name);
        }
        pw.println();
        pw.println();

        final NetworkAgentInfo defaultNai = getDefaultNetwork();
        pw.print("Active default network: ");
        if (defaultNai == null) {
            pw.println("none");
        } else {
            pw.println(defaultNai.network.netId);
        }
        pw.println();

        pw.println("Current Networks:");
        pw.increaseIndent();
        dumpNetworks(pw);
        pw.decreaseIndent();
        pw.println();

        pw.println("Network Requests:");
        pw.increaseIndent();
        dumpNetworkRequests(pw);
        pw.decreaseIndent();
        pw.println();

        mLegacyTypeTracker.dump(pw);

        pw.println();
        mTethering.dump(fd, pw, args);

        pw.println();
        mKeepaliveTracker.dump(pw);

        pw.println();
        dumpAvoidBadWifiSettings(pw);

        pw.println();
        mMultipathPolicyTracker.dump(pw);

        if (ArrayUtils.contains(args, SHORT_ARG) == false) {
            pw.println();
            synchronized (mValidationLogs) {
                pw.println("mValidationLogs (most recent first):");
                for (ValidationLog p : mValidationLogs) {
                    pw.println(p.mNetwork + " - " + p.mName);
                    pw.increaseIndent();
                    p.mLog.dump(fd, pw, args);
                    pw.decreaseIndent();
                }
            }

            pw.println();
            pw.println("mNetworkRequestInfoLogs (most recent first):");
            pw.increaseIndent();
            mNetworkRequestInfoLogs.reverseDump(fd, pw, args);
            pw.decreaseIndent();

            pw.println();
            pw.println("mNetworkInfoBlockingLogs (most recent first):");
            pw.increaseIndent();
            mNetworkInfoBlockingLogs.reverseDump(fd, pw, args);
            pw.decreaseIndent();

            pw.println();
            pw.println("NetTransition WakeLock activity (most recent first):");
            pw.increaseIndent();
            pw.println("total acquisitions: " + mTotalWakelockAcquisitions);
            pw.println("total releases: " + mTotalWakelockReleases);
            pw.println("cumulative duration: " + (mTotalWakelockDurationMs / 1000) + "s");
            pw.println("longest duration: " + (mMaxWakelockDurationMs / 1000) + "s");
            if (mTotalWakelockAcquisitions > mTotalWakelockReleases) {
                long duration = SystemClock.elapsedRealtime() - mLastWakeLockAcquireTimestamp;
                pw.println("currently holding WakeLock for: " + (duration / 1000) + "s");
            }
            mWakelockLogs.reverseDump(fd, pw, args);

            pw.println();
            pw.println("bandwidth update requests (by uid):");
            pw.increaseIndent();
            synchronized (mBandwidthRequests) {
                for (int i = 0; i < mBandwidthRequests.size(); i++) {
                    pw.println("[" + mBandwidthRequests.keyAt(i)
                            + "]: " + mBandwidthRequests.valueAt(i));
                }
            }
            pw.decreaseIndent();

            pw.decreaseIndent();
        }
    }

    private void dumpNetworks(IndentingPrintWriter pw) {
        for (NetworkAgentInfo nai : networksSortedById()) {
            pw.println(nai.toString());
            pw.increaseIndent();
            pw.println(String.format(
                    "Requests: REQUEST:%d LISTEN:%d BACKGROUND_REQUEST:%d total:%d",
                    nai.numForegroundNetworkRequests(),
                    nai.numNetworkRequests() - nai.numRequestNetworkRequests(),
                    nai.numBackgroundNetworkRequests(),
                    nai.numNetworkRequests()));
            pw.increaseIndent();
            for (int i = 0; i < nai.numNetworkRequests(); i++) {
                pw.println(nai.requestAt(i).toString());
            }
            pw.decreaseIndent();
            pw.println("Lingered:");
            pw.increaseIndent();
            nai.dumpLingerTimers(pw);
            pw.decreaseIndent();
            pw.decreaseIndent();
        }
    }

    private void dumpNetworkRequests(IndentingPrintWriter pw) {
        for (NetworkRequestInfo nri : requestsSortedById()) {
            pw.println(nri.toString());
        }
    }

    /**
     * Return an array of all current NetworkAgentInfos sorted by network id.
     */
    private NetworkAgentInfo[] networksSortedById() {
        NetworkAgentInfo[] networks = new NetworkAgentInfo[0];
        networks = mNetworkAgentInfos.values().toArray(networks);
        Arrays.sort(networks, Comparator.comparingInt(nai -> nai.network.netId));
        return networks;
    }

    /**
     * Return an array of all current NetworkRequest sorted by request id.
     */
    private NetworkRequestInfo[] requestsSortedById() {
        NetworkRequestInfo[] requests = new NetworkRequestInfo[0];
        requests = mNetworkRequests.values().toArray(requests);
        Arrays.sort(requests, Comparator.comparingInt(nri -> nri.request.requestId));
        return requests;
    }

    private boolean isLiveNetworkAgent(NetworkAgentInfo nai, int what) {
        if (nai.network == null) return false;
        final NetworkAgentInfo officialNai = getNetworkAgentInfoForNetwork(nai.network);
        if (officialNai != null && officialNai.equals(nai)) return true;
        if (officialNai != null || VDBG) {
            loge(eventName(what) + " - isLiveNetworkAgent found mismatched netId: " + officialNai +
                " - " + nai);
        }
        return false;
    }

    // must be stateless - things change under us.
    private class NetworkStateTrackerHandler extends Handler {
        public NetworkStateTrackerHandler(Looper looper) {
            super(looper);
        }

        private boolean maybeHandleAsyncChannelMessage(Message msg) {
            switch (msg.what) {
                default:
                    return false;
                case AsyncChannel.CMD_CHANNEL_HALF_CONNECTED: {
                    handleAsyncChannelHalfConnect(msg);
                    break;
                }
                case AsyncChannel.CMD_CHANNEL_DISCONNECT: {
                    NetworkAgentInfo nai = mNetworkAgentInfos.get(msg.replyTo);
                    if (nai != null) nai.asyncChannel.disconnect();
                    break;
                }
                case AsyncChannel.CMD_CHANNEL_DISCONNECTED: {
                    handleAsyncChannelDisconnected(msg);
                    break;
                }
            }
            return true;
        }

        private void maybeHandleNetworkAgentMessage(Message msg) {
            NetworkAgentInfo nai = mNetworkAgentInfos.get(msg.replyTo);
            if (nai == null) {
                if (VDBG) {
                    log(String.format("%s from unknown NetworkAgent", eventName(msg.what)));
                }
                return;
            }

            switch (msg.what) {
                case NetworkAgent.EVENT_NETWORK_CAPABILITIES_CHANGED: {
                    final NetworkCapabilities networkCapabilities = (NetworkCapabilities) msg.obj;
                    if (networkCapabilities.hasCapability(NET_CAPABILITY_CAPTIVE_PORTAL) ||
                            networkCapabilities.hasCapability(NET_CAPABILITY_VALIDATED) ||
                            networkCapabilities.hasCapability(NET_CAPABILITY_FOREGROUND)) {
                        Slog.wtf(TAG, "BUG: " + nai + " has CS-managed capability.");
                    }
                    updateCapabilities(nai.getCurrentScore(), nai, networkCapabilities);
                    break;
                }
                case NetworkAgent.EVENT_NETWORK_PROPERTIES_CHANGED: {
                    handleUpdateLinkProperties(nai, (LinkProperties) msg.obj);
                    break;
                }
                case NetworkAgent.EVENT_NETWORK_INFO_CHANGED: {
                    NetworkInfo info = (NetworkInfo) msg.obj;
                    updateNetworkInfo(nai, info);
                    break;
                }
                case NetworkAgent.EVENT_NETWORK_SCORE_CHANGED: {
                    updateNetworkScore(nai, msg.arg1);
                    break;
                }
                case NetworkAgent.EVENT_SET_EXPLICITLY_SELECTED: {
                    if (nai.everConnected && !nai.networkMisc.explicitlySelected) {
                        loge("ERROR: already-connected network explicitly selected.");
                    }
                    nai.networkMisc.explicitlySelected = true;
                    nai.networkMisc.acceptUnvalidated = msg.arg1 == 1;
                    break;
                }
                case NetworkAgent.EVENT_PACKET_KEEPALIVE: {
                    mKeepaliveTracker.handleEventPacketKeepalive(nai, msg);
                    break;
                }
            }
        }

        private boolean maybeHandleNetworkMonitorMessage(Message msg) {
            switch (msg.what) {
                default:
                    return false;
                case NetworkMonitor.EVENT_NETWORK_TESTED: {
                    final NetworkAgentInfo nai = getNetworkAgentInfoForNetId(msg.arg2);
                    if (nai == null) break;

                    final boolean valid = (msg.arg1 == NetworkMonitor.NETWORK_TEST_RESULT_VALID);
                    final boolean wasValidated = nai.lastValidated;
                    final boolean wasDefault = isDefaultNetwork(nai);

                    final String redirectUrl = (msg.obj instanceof String) ? (String) msg.obj : "";

                    if (DBG) {
                        final String logMsg = !TextUtils.isEmpty(redirectUrl)
                                 ? " with redirect to " + redirectUrl
                                 : "";
                        log(nai.name() + " validation " + (valid ? "passed" : "failed") + logMsg);
                    }
                    if (valid != nai.lastValidated) {
                        if (wasDefault) {
                            metricsLogger().defaultNetworkMetrics().logDefaultNetworkValidity(
                                    SystemClock.elapsedRealtime(), valid);
                        }
                        final int oldScore = nai.getCurrentScore();
                        nai.lastValidated = valid;
                        nai.everValidated |= valid;
                        updateCapabilities(oldScore, nai, nai.networkCapabilities);
                        // If score has changed, rebroadcast to NetworkFactories. b/17726566
                        if (oldScore != nai.getCurrentScore()) sendUpdatedScoreToFactories(nai);
                        if (valid) handleFreshlyValidatedNetwork(nai);
                    }
                    updateInetCondition(nai);
                    // Let the NetworkAgent know the state of its network
                    Bundle redirectUrlBundle = new Bundle();
                    redirectUrlBundle.putString(NetworkAgent.REDIRECT_URL_KEY, redirectUrl);
                    nai.asyncChannel.sendMessage(
                            NetworkAgent.CMD_REPORT_NETWORK_STATUS,
                            (valid ? NetworkAgent.VALID_NETWORK : NetworkAgent.INVALID_NETWORK),
                            0, redirectUrlBundle);
                    if (wasValidated && !nai.lastValidated) {
                        handleNetworkUnvalidated(nai);
                    }
                    break;
                }
                case NetworkMonitor.EVENT_PROVISIONING_NOTIFICATION: {
                    final int netId = msg.arg2;
                    final boolean visible = toBool(msg.arg1);
                    final NetworkAgentInfo nai = getNetworkAgentInfoForNetId(netId);
                    // If captive portal status has changed, update capabilities or disconnect.
                    if (nai != null && (visible != nai.lastCaptivePortalDetected)) {
                        final int oldScore = nai.getCurrentScore();
                        nai.lastCaptivePortalDetected = visible;
                        nai.everCaptivePortalDetected |= visible;
                        if (nai.lastCaptivePortalDetected &&
                            Settings.Global.CAPTIVE_PORTAL_MODE_AVOID == getCaptivePortalMode()) {
                            if (DBG) log("Avoiding captive portal network: " + nai.name());
                            nai.asyncChannel.sendMessage(
                                    NetworkAgent.CMD_PREVENT_AUTOMATIC_RECONNECT);
                            teardownUnneededNetwork(nai);
                            break;
                        }
                        updateCapabilities(oldScore, nai, nai.networkCapabilities);
                    }
                    if (!visible) {
                        mNotifier.clearNotification(netId);
                    } else {
                        if (nai == null) {
                            loge("EVENT_PROVISIONING_NOTIFICATION from unknown NetworkMonitor");
                            break;
                        }
                        if (!nai.networkMisc.provisioningNotificationDisabled) {
                            mNotifier.showNotification(netId, NotificationType.SIGN_IN, nai, null,
                                    (PendingIntent) msg.obj, nai.networkMisc.explicitlySelected);
                        }
                    }
                    break;
                }
                case NetworkMonitor.EVENT_PRIVATE_DNS_CONFIG_RESOLVED: {
                    final NetworkAgentInfo nai = getNetworkAgentInfoForNetId(msg.arg2);
                    if (nai == null) break;

                    updatePrivateDns(nai, (PrivateDnsConfig) msg.obj);
                    break;
                }
            }
            return true;
        }

        private int getCaptivePortalMode() {
            return Settings.Global.getInt(mContext.getContentResolver(),
                    Settings.Global.CAPTIVE_PORTAL_MODE,
                    Settings.Global.CAPTIVE_PORTAL_MODE_PROMPT);
        }

        private boolean maybeHandleNetworkAgentInfoMessage(Message msg) {
            switch (msg.what) {
                default:
                    return false;
                case NetworkAgentInfo.EVENT_NETWORK_LINGER_COMPLETE: {
                    NetworkAgentInfo nai = (NetworkAgentInfo) msg.obj;
                    if (nai != null && isLiveNetworkAgent(nai, msg.what)) {
                        handleLingerComplete(nai);
                    }
                    break;
                }
            }
            return true;
        }

        @Override
        public void handleMessage(Message msg) {
            if (!maybeHandleAsyncChannelMessage(msg) &&
                    !maybeHandleNetworkMonitorMessage(msg) &&
                    !maybeHandleNetworkAgentInfoMessage(msg)) {
                maybeHandleNetworkAgentMessage(msg);
            }
        }
    }

    private boolean networkRequiresValidation(NetworkAgentInfo nai) {
        return NetworkMonitor.isValidationRequired(
                mDefaultRequest.networkCapabilities, nai.networkCapabilities);
    }

    private void handleFreshlyValidatedNetwork(NetworkAgentInfo nai) {
        if (nai == null) return;
        // If the Private DNS mode is opportunistic, reprogram the DNS servers
        // in order to restart a validation pass from within netd.
        final PrivateDnsConfig cfg = mDnsManager.getPrivateDnsConfig();
        if (cfg.useTls && TextUtils.isEmpty(cfg.hostname)) {
            updateDnses(nai.linkProperties, null, nai.network.netId);
        }
    }

    private void handlePrivateDnsSettingsChanged() {
        final PrivateDnsConfig cfg = mDnsManager.getPrivateDnsConfig();

        for (NetworkAgentInfo nai : mNetworkAgentInfos.values()) {
            handlePerNetworkPrivateDnsConfig(nai, cfg);
            if (networkRequiresValidation(nai)) {
                handleUpdateLinkProperties(nai, new LinkProperties(nai.linkProperties));
            }
        }
    }

    private void handlePerNetworkPrivateDnsConfig(NetworkAgentInfo nai, PrivateDnsConfig cfg) {
        // Private DNS only ever applies to networks that might provide
        // Internet access and therefore also require validation.
        if (!networkRequiresValidation(nai)) return;

        // Notify the NetworkMonitor thread in case it needs to cancel or
        // schedule DNS resolutions. If a DNS resolution is required the
        // result will be sent back to us.
        nai.networkMonitor.notifyPrivateDnsSettingsChanged(cfg);

        // With Private DNS bypass support, we can proceed to update the
        // Private DNS config immediately, even if we're in strict mode
        // and have not yet resolved the provider name into a set of IPs.
        updatePrivateDns(nai, cfg);
    }

    private void updatePrivateDns(NetworkAgentInfo nai, PrivateDnsConfig newCfg) {
        mDnsManager.updatePrivateDns(nai.network, newCfg);
        updateDnses(nai.linkProperties, null, nai.network.netId);
    }

    private void handlePrivateDnsValidationUpdate(PrivateDnsValidationUpdate update) {
        NetworkAgentInfo nai = getNetworkAgentInfoForNetId(update.netId);
        if (nai == null) {
            return;
        }
        mDnsManager.updatePrivateDnsValidation(update);
        handleUpdateLinkProperties(nai, new LinkProperties(nai.linkProperties));
    }

    private void updateLingerState(NetworkAgentInfo nai, long now) {
        // 1. Update the linger timer. If it's changed, reschedule or cancel the alarm.
        // 2. If the network was lingering and there are now requests, unlinger it.
        // 3. If this network is unneeded (which implies it is not lingering), and there is at least
        //    one lingered request, start lingering.
        nai.updateLingerTimer();
        if (nai.isLingering() && nai.numForegroundNetworkRequests() > 0) {
            if (DBG) log("Unlingering " + nai.name());
            nai.unlinger();
            logNetworkEvent(nai, NetworkEvent.NETWORK_UNLINGER);
        } else if (unneeded(nai, UnneededFor.LINGER) && nai.getLingerExpiry() > 0) {
            int lingerTime = (int) (nai.getLingerExpiry() - now);
            if (DBG) log("Lingering " + nai.name() + " for " + lingerTime + "ms");
            nai.linger();
            logNetworkEvent(nai, NetworkEvent.NETWORK_LINGER);
            notifyNetworkCallbacks(nai, ConnectivityManager.CALLBACK_LOSING, lingerTime);
        }
    }

    private void handleAsyncChannelHalfConnect(Message msg) {
        AsyncChannel ac = (AsyncChannel) msg.obj;
        if (mNetworkFactoryInfos.containsKey(msg.replyTo)) {
            if (msg.arg1 == AsyncChannel.STATUS_SUCCESSFUL) {
                if (VDBG) log("NetworkFactory connected");
                // A network factory has connected.  Send it all current NetworkRequests.
                for (NetworkRequestInfo nri : mNetworkRequests.values()) {
                    if (nri.request.isListen()) continue;
                    NetworkAgentInfo nai = getNetworkForRequest(nri.request.requestId);
                    ac.sendMessage(android.net.NetworkFactory.CMD_REQUEST_NETWORK,
                            (nai != null ? nai.getCurrentScore() : 0), 0, nri.request);
                }
            } else {
                loge("Error connecting NetworkFactory");
                mNetworkFactoryInfos.remove(msg.obj);
            }
        } else if (mNetworkAgentInfos.containsKey(msg.replyTo)) {
            if (msg.arg1 == AsyncChannel.STATUS_SUCCESSFUL) {
                if (VDBG) log("NetworkAgent connected");
                // A network agent has requested a connection.  Establish the connection.
                mNetworkAgentInfos.get(msg.replyTo).asyncChannel.
                        sendMessage(AsyncChannel.CMD_CHANNEL_FULL_CONNECTION);
            } else {
                loge("Error connecting NetworkAgent");
                NetworkAgentInfo nai = mNetworkAgentInfos.remove(msg.replyTo);
                if (nai != null) {
                    final boolean wasDefault = isDefaultNetwork(nai);
                    synchronized (mNetworkForNetId) {
                        mNetworkForNetId.remove(nai.network.netId);
                        mNetIdInUse.delete(nai.network.netId);
                    }
                    // Just in case.
                    mLegacyTypeTracker.remove(nai, wasDefault);
                }
            }
        }
    }

    // This is a no-op if it's called with a message designating a network that has
    // already been destroyed, because its reference will not be found in the relevant
    // maps.
    private void handleAsyncChannelDisconnected(Message msg) {
        NetworkAgentInfo nai = mNetworkAgentInfos.get(msg.replyTo);
        if (nai != null) {
            disconnectAndDestroyNetwork(nai);
        } else {
            NetworkFactoryInfo nfi = mNetworkFactoryInfos.remove(msg.replyTo);
            if (DBG && nfi != null) log("unregisterNetworkFactory for " + nfi.name);
        }
    }

    // Destroys a network, remove references to it from the internal state managed by
    // ConnectivityService, free its interfaces and clean up.
    // Must be called on the Handler thread.
    private void disconnectAndDestroyNetwork(NetworkAgentInfo nai) {
        if (DBG) {
            log(nai.name() + " got DISCONNECTED, was satisfying " + nai.numNetworkRequests());
        }
        // A network agent has disconnected.
        // TODO - if we move the logic to the network agent (have them disconnect
        // because they lost all their requests or because their score isn't good)
        // then they would disconnect organically, report their new state and then
        // disconnect the channel.
        if (nai.networkInfo.isConnected()) {
            nai.networkInfo.setDetailedState(NetworkInfo.DetailedState.DISCONNECTED,
                    null, null);
        }
        final boolean wasDefault = isDefaultNetwork(nai);
        if (wasDefault) {
            mDefaultInetConditionPublished = 0;
            // Log default network disconnection before required book-keeping.
            // Let rematchAllNetworksAndRequests() below record a new default network event
            // if there is a fallback. Taken together, the two form a X -> 0, 0 -> Y sequence
            // whose timestamps tell how long it takes to recover a default network.
            long now = SystemClock.elapsedRealtime();
            metricsLogger().defaultNetworkMetrics().logDefaultNetworkEvent(now, null, nai);
        }
        notifyIfacesChangedForNetworkStats();
        // TODO - we shouldn't send CALLBACK_LOST to requests that can be satisfied
        // by other networks that are already connected. Perhaps that can be done by
        // sending all CALLBACK_LOST messages (for requests, not listens) at the end
        // of rematchAllNetworksAndRequests
        notifyNetworkCallbacks(nai, ConnectivityManager.CALLBACK_LOST);
        mKeepaliveTracker.handleStopAllKeepalives(nai,
                ConnectivityManager.PacketKeepalive.ERROR_INVALID_NETWORK);
        for (String iface : nai.linkProperties.getAllInterfaceNames()) {
            // Disable wakeup packet monitoring for each interface.
            wakeupModifyInterface(iface, nai.networkCapabilities, false);
        }
        nai.networkMonitor.sendMessage(NetworkMonitor.CMD_NETWORK_DISCONNECTED);
        mNetworkAgentInfos.remove(nai.messenger);
        nai.maybeStopClat();
        synchronized (mNetworkForNetId) {
            // Remove the NetworkAgent, but don't mark the netId as
            // available until we've told netd to delete it below.
            mNetworkForNetId.remove(nai.network.netId);
        }
        // Remove all previously satisfied requests.
        for (int i = 0; i < nai.numNetworkRequests(); i++) {
            NetworkRequest request = nai.requestAt(i);
            NetworkAgentInfo currentNetwork = getNetworkForRequest(request.requestId);
            if (currentNetwork != null && currentNetwork.network.netId == nai.network.netId) {
                clearNetworkForRequest(request.requestId);
                sendUpdatedScoreToFactories(request, 0);
            }
        }
        nai.clearLingerState();
        if (nai.isSatisfyingRequest(mDefaultRequest.requestId)) {
            updateDataActivityTracking(null /* newNetwork */, nai);
            notifyLockdownVpn(nai);
            ensureNetworkTransitionWakelock(nai.name());
        }
        mLegacyTypeTracker.remove(nai, wasDefault);
        if (!nai.networkCapabilities.hasTransport(TRANSPORT_VPN)) {
            updateAllVpnsCapabilities();
        }
        rematchAllNetworksAndRequests(null, 0);
        mLingerMonitor.noteDisconnect(nai);
        if (nai.created) {
            // Tell netd to clean up the configuration for this network
            // (routing rules, DNS, etc).
            // This may be slow as it requires a lot of netd shelling out to ip and
            // ip[6]tables to flush routes and remove the incoming packet mark rule, so do it
            // after we've rematched networks with requests which should make a potential
            // fallback network the default or requested a new network from the
            // NetworkFactories, so network traffic isn't interrupted for an unnecessarily
            // long time.
            try {
                mNMS.removeNetwork(nai.network.netId);
            } catch (Exception e) {
                loge("Exception removing network: " + e);
            }
            mDnsManager.removeNetwork(nai.network);
        }
        synchronized (mNetworkForNetId) {
            mNetIdInUse.delete(nai.network.netId);
        }
    }

    // If this method proves to be too slow then we can maintain a separate
    // pendingIntent => NetworkRequestInfo map.
    // This method assumes that every non-null PendingIntent maps to exactly 1 NetworkRequestInfo.
    private NetworkRequestInfo findExistingNetworkRequestInfo(PendingIntent pendingIntent) {
        Intent intent = pendingIntent.getIntent();
        for (Map.Entry<NetworkRequest, NetworkRequestInfo> entry : mNetworkRequests.entrySet()) {
            PendingIntent existingPendingIntent = entry.getValue().mPendingIntent;
            if (existingPendingIntent != null &&
                    existingPendingIntent.getIntent().filterEquals(intent)) {
                return entry.getValue();
            }
        }
        return null;
    }

    private void handleRegisterNetworkRequestWithIntent(Message msg) {
        final NetworkRequestInfo nri = (NetworkRequestInfo) (msg.obj);

        NetworkRequestInfo existingRequest = findExistingNetworkRequestInfo(nri.mPendingIntent);
        if (existingRequest != null) { // remove the existing request.
            if (DBG) log("Replacing " + existingRequest.request + " with "
                    + nri.request + " because their intents matched.");
            handleReleaseNetworkRequest(existingRequest.request, getCallingUid());
        }
        handleRegisterNetworkRequest(nri);
    }

    private void handleRegisterNetworkRequest(NetworkRequestInfo nri) {
        mNetworkRequests.put(nri.request, nri);
        mNetworkRequestInfoLogs.log("REGISTER " + nri);
        if (nri.request.isListen()) {
            for (NetworkAgentInfo network : mNetworkAgentInfos.values()) {
                if (nri.request.networkCapabilities.hasSignalStrength() &&
                        network.satisfiesImmutableCapabilitiesOf(nri.request)) {
                    updateSignalStrengthThresholds(network, "REGISTER", nri.request);
                }
            }
        }
        rematchAllNetworksAndRequests(null, 0);
        if (nri.request.isRequest() && getNetworkForRequest(nri.request.requestId) == null) {
            sendUpdatedScoreToFactories(nri.request, 0);
        }
    }

    private void handleReleaseNetworkRequestWithIntent(PendingIntent pendingIntent,
            int callingUid) {
        NetworkRequestInfo nri = findExistingNetworkRequestInfo(pendingIntent);
        if (nri != null) {
            handleReleaseNetworkRequest(nri.request, callingUid);
        }
    }

    // Determines whether the network is the best (or could become the best, if it validated), for
    // none of a particular type of NetworkRequests. The type of NetworkRequests considered depends
    // on the value of reason:
    //
    // - UnneededFor.TEARDOWN: non-listen NetworkRequests. If a network is unneeded for this reason,
    //   then it should be torn down.
    // - UnneededFor.LINGER: foreground NetworkRequests. If a network is unneeded for this reason,
    //   then it should be lingered.
    private boolean unneeded(NetworkAgentInfo nai, UnneededFor reason) {
        final int numRequests;
        switch (reason) {
            case TEARDOWN:
                numRequests = nai.numRequestNetworkRequests();
                break;
            case LINGER:
                numRequests = nai.numForegroundNetworkRequests();
                break;
            default:
                Slog.wtf(TAG, "Invalid reason. Cannot happen.");
                return true;
        }

        if (!nai.everConnected || nai.isVPN() || numRequests > 0) {
            return false;
        }

        if (nai.isLingering()) {
            if (satisfiesMobileNetworkDataCheck(nai.networkCapabilities)) {
                return false;
            } else {
                nai.clearLingerState();
            }
        }

        for (NetworkRequestInfo nri : mNetworkRequests.values()) {
            if (reason == UnneededFor.LINGER && nri.request.isBackgroundRequest()) {
                // Background requests don't affect lingering.
                continue;
            }

            // If this Network is already the highest scoring Network for a request, or if
            // there is hope for it to become one if it validated, then it is needed.
            if (nri.request.isRequest() && nai.satisfies(nri.request)
                    && satisfiesMobileMultiNetworkDataCheck(nai.networkCapabilities,
                       nri.request.networkCapabilities)
                    && (nai.isSatisfyingRequest(nri.request.requestId) ||
                    // Note that this catches two important cases:
                    // 1. Unvalidated cellular will not be reaped when unvalidated WiFi
                    //    is currently satisfying the request.  This is desirable when
                    //    cellular ends up validating but WiFi does not.
                    // 2. Unvalidated WiFi will not be reaped when validated cellular
                    //    is currently satisfying the request.  This is desirable when
                    //    WiFi ends up validating and out scoring cellular.
                    getNetworkForRequest(nri.request.requestId).getCurrentScore() <
                            nai.getCurrentScoreAsValidated())) {
                return false;
            }
        }
        return true;
    }

    private NetworkRequestInfo getNriForAppRequest(
            NetworkRequest request, int callingUid, String requestedOperation) {
        final NetworkRequestInfo nri = mNetworkRequests.get(request);

        if (nri != null) {
            if (Process.SYSTEM_UID != callingUid && nri.mUid != callingUid) {
                log(String.format("UID %d attempted to %s for unowned request %s",
                        callingUid, requestedOperation, nri));
                return null;
            }
        }

        return nri;
    }

    private void handleTimedOutNetworkRequest(final NetworkRequestInfo nri) {
        if (mNetworkRequests.get(nri.request) == null) {
            return;
        }
        if (getNetworkForRequest(nri.request.requestId) != null) {
            return;
        }
        if (VDBG || (DBG && nri.request.isRequest())) {
            log("releasing " + nri.request + " (timeout)");
        }
        handleRemoveNetworkRequest(nri);
        callCallbackForRequest(nri, null, ConnectivityManager.CALLBACK_UNAVAIL, 0);
    }

    private void handleReleaseNetworkRequest(NetworkRequest request, int callingUid) {
        final NetworkRequestInfo nri =
                getNriForAppRequest(request, callingUid, "release NetworkRequest");
        if (nri == null) {
            return;
        }
        if (VDBG || (DBG && nri.request.isRequest())) {
            log("releasing " + nri.request + " (release request)");
        }
        handleRemoveNetworkRequest(nri);
    }

    private void handleRemoveNetworkRequest(final NetworkRequestInfo nri) {
        nri.unlinkDeathRecipient();
        mNetworkRequests.remove(nri.request);

        synchronized (mUidToNetworkRequestCount) {
            int requests = mUidToNetworkRequestCount.get(nri.mUid, 0);
            if (requests < 1) {
                Slog.wtf(TAG, "BUG: too small request count " + requests + " for UID " +
                        nri.mUid);
            } else if (requests == 1) {
                mUidToNetworkRequestCount.removeAt(
                        mUidToNetworkRequestCount.indexOfKey(nri.mUid));
            } else {
                mUidToNetworkRequestCount.put(nri.mUid, requests - 1);
            }
        }

        mNetworkRequestInfoLogs.log("RELEASE " + nri);
        if (nri.request.isRequest()) {
            boolean wasKept = false;
            NetworkAgentInfo nai = getNetworkForRequest(nri.request.requestId);
            if (nai != null) {
                boolean wasBackgroundNetwork = nai.isBackgroundNetwork();
                nai.removeRequest(nri.request.requestId);
                if (VDBG) {
                    log(" Removing from current network " + nai.name() +
                            ", leaving " + nai.numNetworkRequests() + " requests.");
                }
                // If there are still lingered requests on this network, don't tear it down,
                // but resume lingering instead.
                updateLingerState(nai, SystemClock.elapsedRealtime());
                if (unneeded(nai, UnneededFor.TEARDOWN)) {
                    if (DBG) log("no live requests for " + nai.name() + "; disconnecting");
                    teardownUnneededNetwork(nai);
                } else {
                    wasKept = true;
                }
                clearNetworkForRequest(nri.request.requestId);
                if (!wasBackgroundNetwork && nai.isBackgroundNetwork()) {
                    // Went from foreground to background.
                    updateCapabilities(nai.getCurrentScore(), nai, nai.networkCapabilities);
                }
            }

            // Maintain the illusion.  When this request arrived, we might have pretended
            // that a network connected to serve it, even though the network was already
            // connected.  Now that this request has gone away, we might have to pretend
            // that the network disconnected.  LegacyTypeTracker will generate that
            // phantom disconnect for this type.
            if (nri.request.legacyType != TYPE_NONE && nai != null) {
                boolean doRemove = true;
                if (wasKept) {
                    // check if any of the remaining requests for this network are for the
                    // same legacy type - if so, don't remove the nai
                    for (int i = 0; i < nai.numNetworkRequests(); i++) {
                        NetworkRequest otherRequest = nai.requestAt(i);
                        if (otherRequest.legacyType == nri.request.legacyType &&
                                otherRequest.isRequest()) {
                            if (DBG) log(" still have other legacy request - leaving");
                            doRemove = false;
                        }
                    }
                }

                if (doRemove) {
                    mLegacyTypeTracker.remove(nri.request.legacyType, nai, false);
                }
            }

            for (NetworkFactoryInfo nfi : mNetworkFactoryInfos.values()) {
                nfi.asyncChannel.sendMessage(android.net.NetworkFactory.CMD_CANCEL_REQUEST,
                        nri.request);
            }
        } else {
            // listens don't have a singular affectedNetwork.  Check all networks to see
            // if this listen request applies and remove it.
            for (NetworkAgentInfo nai : mNetworkAgentInfos.values()) {
                nai.removeRequest(nri.request.requestId);
                if (nri.request.networkCapabilities.hasSignalStrength() &&
                        nai.satisfiesImmutableCapabilitiesOf(nri.request)) {
                    updateSignalStrengthThresholds(nai, "RELEASE", nri.request);
                }
            }
        }
    }

    @Override
    public void setAcceptUnvalidated(Network network, boolean accept, boolean always) {
        enforceConnectivityInternalPermission();
        mHandler.sendMessage(mHandler.obtainMessage(EVENT_SET_ACCEPT_UNVALIDATED,
                encodeBool(accept), encodeBool(always), network));
    }

    @Override
    public void setAvoidUnvalidated(Network network) {
        enforceConnectivityInternalPermission();
        mHandler.sendMessage(mHandler.obtainMessage(EVENT_SET_AVOID_UNVALIDATED, network));
    }

    private void handleSetAcceptUnvalidated(Network network, boolean accept, boolean always) {
        if (DBG) log("handleSetAcceptUnvalidated network=" + network +
                " accept=" + accept + " always=" + always);

        NetworkAgentInfo nai = getNetworkAgentInfoForNetwork(network);
        if (nai == null) {
            // Nothing to do.
            return;
        }

        if (nai.everValidated) {
            // The network validated while the dialog box was up. Take no action.
            return;
        }

        if (!nai.networkMisc.explicitlySelected) {
            Slog.wtf(TAG, "BUG: setAcceptUnvalidated non non-explicitly selected network");
        }

        if (accept != nai.networkMisc.acceptUnvalidated) {
            int oldScore = nai.getCurrentScore();
            nai.networkMisc.acceptUnvalidated = accept;
            rematchAllNetworksAndRequests(nai, oldScore);
            sendUpdatedScoreToFactories(nai);
        }

        if (always) {
            nai.asyncChannel.sendMessage(
                    NetworkAgent.CMD_SAVE_ACCEPT_UNVALIDATED, encodeBool(accept));
        }

        if (!accept) {
            // Tell the NetworkAgent to not automatically reconnect to the network.
            nai.asyncChannel.sendMessage(NetworkAgent.CMD_PREVENT_AUTOMATIC_RECONNECT);
            // Teardown the network.
            teardownUnneededNetwork(nai);
        }

    }

    private void handleSetAvoidUnvalidated(Network network) {
        NetworkAgentInfo nai = getNetworkAgentInfoForNetwork(network);
        if (nai == null || nai.lastValidated) {
            // Nothing to do. The network either disconnected or revalidated.
            return;
        }
        if (!nai.avoidUnvalidated) {
            int oldScore = nai.getCurrentScore();
            nai.avoidUnvalidated = true;
            rematchAllNetworksAndRequests(nai, oldScore);
            sendUpdatedScoreToFactories(nai);
        }
    }

    private void scheduleUnvalidatedPrompt(NetworkAgentInfo nai) {
        if (VDBG) log("scheduleUnvalidatedPrompt " + nai.network);
        mHandler.sendMessageDelayed(
                mHandler.obtainMessage(EVENT_PROMPT_UNVALIDATED, nai.network),
                PROMPT_UNVALIDATED_DELAY_MS);
    }

    @Override
    public void startCaptivePortalApp(Network network) {
        enforceConnectivityInternalPermission();
        mHandler.post(() -> {
            NetworkAgentInfo nai = getNetworkAgentInfoForNetwork(network);
            if (nai == null) return;
            if (!nai.networkCapabilities.hasCapability(NET_CAPABILITY_CAPTIVE_PORTAL)) return;
            nai.networkMonitor.sendMessage(NetworkMonitor.CMD_LAUNCH_CAPTIVE_PORTAL_APP);
        });
    }

    public boolean avoidBadWifi() {
        return mMultinetworkPolicyTracker.getAvoidBadWifi();
    }

    private void rematchForAvoidBadWifiUpdate() {
        rematchAllNetworksAndRequests(null, 0);
        for (NetworkAgentInfo nai: mNetworkAgentInfos.values()) {
            if (nai.networkCapabilities.hasTransport(NetworkCapabilities.TRANSPORT_WIFI)) {
                sendUpdatedScoreToFactories(nai);
            }
        }
    }

    // TODO: Evaluate whether this is of interest to other consumers of
    // MultinetworkPolicyTracker and worth moving out of here.
    private void dumpAvoidBadWifiSettings(IndentingPrintWriter pw) {
        final boolean configRestrict = mMultinetworkPolicyTracker.configRestrictsAvoidBadWifi();
        if (!configRestrict) {
            pw.println("Bad Wi-Fi avoidance: unrestricted");
            return;
        }

        pw.println("Bad Wi-Fi avoidance: " + avoidBadWifi());
        pw.increaseIndent();
        pw.println("Config restrict:   " + configRestrict);

        final String value = mMultinetworkPolicyTracker.getAvoidBadWifiSetting();
        String description;
        // Can't use a switch statement because strings are legal case labels, but null is not.
        if ("0".equals(value)) {
            description = "get stuck";
        } else if (value == null) {
            description = "prompt";
        } else if ("1".equals(value)) {
            description = "avoid";
        } else {
            description = value + " (?)";
        }
        pw.println("User setting:      " + description);
        pw.println("Network overrides:");
        pw.increaseIndent();
        for (NetworkAgentInfo nai : networksSortedById()) {
            if (nai.avoidUnvalidated) {
                pw.println(nai.name());
            }
        }
        pw.decreaseIndent();
        pw.decreaseIndent();
    }

    private void showValidationNotification(NetworkAgentInfo nai, NotificationType type) {
        final String action;
        switch (type) {
            case NO_INTERNET:
                action = ConnectivityManager.ACTION_PROMPT_UNVALIDATED;
                break;
            case LOST_INTERNET:
                action = ConnectivityManager.ACTION_PROMPT_LOST_VALIDATION;
                break;
            default:
                Slog.wtf(TAG, "Unknown notification type " + type);
                return;
        }

        Intent intent = new Intent(action);
        intent.setData(Uri.fromParts("netId", Integer.toString(nai.network.netId), null));
        intent.addFlags(Intent.FLAG_ACTIVITY_NEW_TASK);
        intent.setClassName("com.android.settings",
                "com.android.settings.wifi.WifiNoInternetDialog");

        PendingIntent pendingIntent = PendingIntent.getActivityAsUser(
                mContext, 0, intent, PendingIntent.FLAG_CANCEL_CURRENT, null, UserHandle.CURRENT);
        mNotifier.showNotification(nai.network.netId, type, nai, null, pendingIntent, true);
    }

    private void handlePromptUnvalidated(Network network) {
        if (VDBG) log("handlePromptUnvalidated " + network);
        NetworkAgentInfo nai = getNetworkAgentInfoForNetwork(network);

        // Only prompt if the network is unvalidated and was explicitly selected by the user, and if
        // we haven't already been told to switch to it regardless of whether it validated or not.
        // Also don't prompt on captive portals because we're already prompting the user to sign in.
        if (nai == null || nai.everValidated || nai.everCaptivePortalDetected ||
                !nai.networkMisc.explicitlySelected || nai.networkMisc.acceptUnvalidated) {
            return;
        }
        showValidationNotification(nai, NotificationType.NO_INTERNET);
    }

    private void handleNetworkUnvalidated(NetworkAgentInfo nai) {
        NetworkCapabilities nc = nai.networkCapabilities;
        if (DBG) log("handleNetworkUnvalidated " + nai.name() + " cap=" + nc);

        if (nc.hasTransport(NetworkCapabilities.TRANSPORT_WIFI) &&
            mMultinetworkPolicyTracker.shouldNotifyWifiUnvalidated()) {
            showValidationNotification(nai, NotificationType.LOST_INTERNET);
        }
    }

    @Override
    public int getMultipathPreference(Network network) {
        enforceAccessPermission();

        NetworkAgentInfo nai = getNetworkAgentInfoForNetwork(network);
        if (nai != null && nai.networkCapabilities
                .hasCapability(NetworkCapabilities.NET_CAPABILITY_NOT_METERED)) {
            return ConnectivityManager.MULTIPATH_PREFERENCE_UNMETERED;
        }

        Integer networkPreference = mMultipathPolicyTracker.getMultipathPreference(network);
        if (networkPreference != null) {
            return networkPreference;
        }

        return mMultinetworkPolicyTracker.getMeteredMultipathPreference();
    }

    private class InternalHandler extends Handler {
        public InternalHandler(Looper looper) {
            super(looper);
        }

        @Override
        public void handleMessage(Message msg) {
            switch (msg.what) {
                case EVENT_EXPIRE_NET_TRANSITION_WAKELOCK:
                case EVENT_CLEAR_NET_TRANSITION_WAKELOCK: {
                    handleReleaseNetworkTransitionWakelock(msg.what);
                    break;
                }
                case EVENT_APPLY_GLOBAL_HTTP_PROXY: {
                    handleDeprecatedGlobalHttpProxy();
                    break;
                }
                case EVENT_PROXY_HAS_CHANGED: {
                    handleApplyDefaultProxy((ProxyInfo)msg.obj);
                    break;
                }
                case EVENT_REGISTER_NETWORK_FACTORY: {
                    handleRegisterNetworkFactory((NetworkFactoryInfo)msg.obj);
                    break;
                }
                case EVENT_UNREGISTER_NETWORK_FACTORY: {
                    handleUnregisterNetworkFactory((Messenger)msg.obj);
                    break;
                }
                case EVENT_REGISTER_NETWORK_AGENT: {
                    handleRegisterNetworkAgent((NetworkAgentInfo)msg.obj);
                    break;
                }
                case EVENT_REGISTER_NETWORK_REQUEST:
                case EVENT_REGISTER_NETWORK_LISTENER: {
                    handleRegisterNetworkRequest((NetworkRequestInfo) msg.obj);
                    break;
                }
                case EVENT_REGISTER_NETWORK_REQUEST_WITH_INTENT:
                case EVENT_REGISTER_NETWORK_LISTENER_WITH_INTENT: {
                    handleRegisterNetworkRequestWithIntent(msg);
                    break;
                }
                case EVENT_TIMEOUT_NETWORK_REQUEST: {
                    NetworkRequestInfo nri = (NetworkRequestInfo) msg.obj;
                    handleTimedOutNetworkRequest(nri);
                    break;
                }
                case EVENT_RELEASE_NETWORK_REQUEST_WITH_INTENT: {
                    handleReleaseNetworkRequestWithIntent((PendingIntent) msg.obj, msg.arg1);
                    break;
                }
                case EVENT_RELEASE_NETWORK_REQUEST: {
                    handleReleaseNetworkRequest((NetworkRequest) msg.obj, msg.arg1);
                    break;
                }
                case EVENT_SET_ACCEPT_UNVALIDATED: {
                    Network network = (Network) msg.obj;
                    handleSetAcceptUnvalidated(network, toBool(msg.arg1), toBool(msg.arg2));
                    break;
                }
                case EVENT_SET_AVOID_UNVALIDATED: {
                    handleSetAvoidUnvalidated((Network) msg.obj);
                    break;
                }
                case EVENT_PROMPT_UNVALIDATED: {
                    handlePromptUnvalidated((Network) msg.obj);
                    break;
                }
                case EVENT_CONFIGURE_ALWAYS_ON_NETWORKS: {
                    handleConfigureAlwaysOnNetworks();
                    break;
                }
                // Sent by KeepaliveTracker to process an app request on the state machine thread.
                case NetworkAgent.CMD_START_PACKET_KEEPALIVE: {
                    mKeepaliveTracker.handleStartKeepalive(msg);
                    break;
                }
                // Sent by KeepaliveTracker to process an app request on the state machine thread.
                case NetworkAgent.CMD_STOP_PACKET_KEEPALIVE: {
                    NetworkAgentInfo nai = getNetworkAgentInfoForNetwork((Network) msg.obj);
                    int slot = msg.arg1;
                    int reason = msg.arg2;
                    mKeepaliveTracker.handleStopKeepalive(nai, slot, reason);
                    break;
                }
                case EVENT_SYSTEM_READY: {
                    for (NetworkAgentInfo nai : mNetworkAgentInfos.values()) {
                        nai.networkMonitor.systemReady = true;
                    }
                    mMultipathPolicyTracker.start();
                    NetPluginDelegate.registerHandler(mHandler);
                    break;
                }
                case EVENT_REVALIDATE_NETWORK: {
                    handleReportNetworkConnectivity((Network) msg.obj, msg.arg1, toBool(msg.arg2));
                    break;
                }
                case EVENT_PRIVATE_DNS_SETTINGS_CHANGED:
                    handlePrivateDnsSettingsChanged();
                    break;
                case EVENT_PRIVATE_DNS_VALIDATION_UPDATE:
                    handlePrivateDnsValidationUpdate(
                            (PrivateDnsValidationUpdate) msg.obj);
                    break;
                case EVENT_UPDATE_TCP_BUFFER_FOR_5G:
                    handleUpdateTCPBuffersfor5G();
                    break;
            }
        }
    }

    // javadoc from interface
    @Override
    public int tether(String iface, String callerPkg) {
        ConnectivityManager.enforceTetherChangePermission(mContext, callerPkg);
        if (isTetheringSupported()) {
            return mTethering.tether(iface);
        } else {
            return ConnectivityManager.TETHER_ERROR_UNSUPPORTED;
        }
    }

    // javadoc from interface
    @Override
    public int untether(String iface, String callerPkg) {
        ConnectivityManager.enforceTetherChangePermission(mContext, callerPkg);

        if (isTetheringSupported()) {
            return mTethering.untether(iface);
        } else {
            return ConnectivityManager.TETHER_ERROR_UNSUPPORTED;
        }
    }

    // javadoc from interface
    @Override
    public int getLastTetherError(String iface) {
        enforceTetherAccessPermission();

        if (isTetheringSupported()) {
            return mTethering.getLastTetherError(iface);
        } else {
            return ConnectivityManager.TETHER_ERROR_UNSUPPORTED;
        }
    }

    // TODO - proper iface API for selection by property, inspection, etc
    @Override
    public String[] getTetherableUsbRegexs() {
        enforceTetherAccessPermission();
        if (isTetheringSupported()) {
            return mTethering.getTetherableUsbRegexs();
        } else {
            return new String[0];
        }
    }

    @Override
    public String[] getTetherableWifiRegexs() {
        enforceTetherAccessPermission();
        if (isTetheringSupported()) {
            return mTethering.getTetherableWifiRegexs();
        } else {
            return new String[0];
        }
    }

    @Override
    public String[] getTetherableBluetoothRegexs() {
        enforceTetherAccessPermission();
        if (isTetheringSupported()) {
            return mTethering.getTetherableBluetoothRegexs();
        } else {
            return new String[0];
        }
    }

    @Override
    public int setUsbTethering(boolean enable, String callerPkg) {
        ConnectivityManager.enforceTetherChangePermission(mContext, callerPkg);
        if (isTetheringSupported()) {
            return mTethering.setUsbTethering(enable);
        } else {
            return ConnectivityManager.TETHER_ERROR_UNSUPPORTED;
        }
    }

    // TODO - move iface listing, queries, etc to new module
    // javadoc from interface
    @Override
    public String[] getTetherableIfaces() {
        enforceTetherAccessPermission();
        return mTethering.getTetherableIfaces();
    }

    @Override
    public String[] getTetheredIfaces() {
        enforceTetherAccessPermission();
        return mTethering.getTetheredIfaces();
    }

    @Override
    public String[] getTetheringErroredIfaces() {
        enforceTetherAccessPermission();
        return mTethering.getErroredIfaces();
    }

    @Override
    public String[] getTetheredDhcpRanges() {
        enforceConnectivityInternalPermission();
        return mTethering.getTetheredDhcpRanges();
    }

    @Override
    public boolean isTetheringSupported(String callerPkg) {
        ConnectivityManager.enforceTetherChangePermission(mContext, callerPkg);
        return isTetheringSupported();
    }

    // if ro.tether.denied = true we default to no tethering
    // gservices could set the secure setting to 1 though to enable it on a build where it
    // had previously been turned off.
    private boolean isTetheringSupported() {
        int defaultVal = encodeBool(!mSystemProperties.get("ro.tether.denied").equals("true"));
        boolean tetherSupported = toBool(Settings.Global.getInt(mContext.getContentResolver(),
                Settings.Global.TETHER_SUPPORTED, defaultVal));
        boolean tetherEnabledInSettings = tetherSupported
                && !mUserManager.hasUserRestriction(UserManager.DISALLOW_CONFIG_TETHERING);

        // Elevate to system UID to avoid caller requiring MANAGE_USERS permission.
        boolean adminUser = false;
        final long token = Binder.clearCallingIdentity();
        try {
            adminUser = mUserManager.isAdminUser();
        } finally {
            Binder.restoreCallingIdentity(token);
        }

        return tetherEnabledInSettings && adminUser && mTethering.hasTetherableConfiguration();
    }

    @Override
    public void startTethering(int type, ResultReceiver receiver, boolean showProvisioningUi,
            String callerPkg) {
        ConnectivityManager.enforceTetherChangePermission(mContext, callerPkg);
        if (!isTetheringSupported()) {
            receiver.send(ConnectivityManager.TETHER_ERROR_UNSUPPORTED, null);
            return;
        }
        mTethering.startTethering(type, receiver, showProvisioningUi);
    }

    @Override
    public void stopTethering(int type, String callerPkg) {
        ConnectivityManager.enforceTetherChangePermission(mContext, callerPkg);
        mTethering.stopTethering(type);
    }

    // Called when we lose the default network and have no replacement yet.
    // This will automatically be cleared after X seconds or a new default network
    // becomes CONNECTED, whichever happens first.  The timer is started by the
    // first caller and not restarted by subsequent callers.
    private void ensureNetworkTransitionWakelock(String forWhom) {
        synchronized (this) {
            if (mNetTransitionWakeLock.isHeld()) {
                return;
            }
            mNetTransitionWakeLock.acquire();
            mLastWakeLockAcquireTimestamp = SystemClock.elapsedRealtime();
            mTotalWakelockAcquisitions++;
        }
        mWakelockLogs.log("ACQUIRE for " + forWhom);
        Message msg = mHandler.obtainMessage(EVENT_EXPIRE_NET_TRANSITION_WAKELOCK);
        mHandler.sendMessageDelayed(msg, mNetTransitionWakeLockTimeout);
    }

    // Called when we gain a new default network to release the network transition wakelock in a
    // second, to allow a grace period for apps to reconnect over the new network. Pending expiry
    // message is cancelled.
    private void scheduleReleaseNetworkTransitionWakelock() {
        synchronized (this) {
            if (!mNetTransitionWakeLock.isHeld()) {
                return; // expiry message released the lock first.
            }
        }
        // Cancel self timeout on wakelock hold.
        mHandler.removeMessages(EVENT_EXPIRE_NET_TRANSITION_WAKELOCK);
        Message msg = mHandler.obtainMessage(EVENT_CLEAR_NET_TRANSITION_WAKELOCK);
        mHandler.sendMessageDelayed(msg, 1000);
    }

    // Called when either message of ensureNetworkTransitionWakelock or
    // scheduleReleaseNetworkTransitionWakelock is processed.
    private void handleReleaseNetworkTransitionWakelock(int eventId) {
        String event = eventName(eventId);
        synchronized (this) {
            if (!mNetTransitionWakeLock.isHeld()) {
                mWakelockLogs.log(String.format("RELEASE: already released (%s)", event));
                Slog.w(TAG, "expected Net Transition WakeLock to be held");
                return;
            }
            mNetTransitionWakeLock.release();
            long lockDuration = SystemClock.elapsedRealtime() - mLastWakeLockAcquireTimestamp;
            mTotalWakelockDurationMs += lockDuration;
            mMaxWakelockDurationMs = Math.max(mMaxWakelockDurationMs, lockDuration);
            mTotalWakelockReleases++;
        }
        mWakelockLogs.log(String.format("RELEASE (%s)", event));
    }

    // 100 percent is full good, 0 is full bad.
    @Override
    public void reportInetCondition(int networkType, int percentage) {
        NetworkAgentInfo nai = mLegacyTypeTracker.getNetworkForType(networkType);
        if (nai == null) return;
        reportNetworkConnectivity(nai.network, percentage > 50);
    }

    @Override
    public void reportNetworkConnectivity(Network network, boolean hasConnectivity) {
        enforceAccessPermission();
        enforceInternetPermission();
        final int uid = Binder.getCallingUid();
        final int connectivityInfo = encodeBool(hasConnectivity);
        mHandler.sendMessage(
                mHandler.obtainMessage(EVENT_REVALIDATE_NETWORK, uid, connectivityInfo, network));
    }

    private void handleReportNetworkConnectivity(
            Network network, int uid, boolean hasConnectivity) {
        final NetworkAgentInfo nai;
        if (network == null) {
            nai = getDefaultNetwork();
        } else {
            nai = getNetworkAgentInfoForNetwork(network);
        }
        if (nai == null || nai.networkInfo.getState() == NetworkInfo.State.DISCONNECTING ||
            nai.networkInfo.getState() == NetworkInfo.State.DISCONNECTED) {
            return;
        }
        // Revalidate if the app report does not match our current validated state.
        if (hasConnectivity == nai.lastValidated) {
            return;
        }
        if (DBG) {
            int netid = nai.network.netId;
            log("reportNetworkConnectivity(" + netid + ", " + hasConnectivity + ") by " + uid);
        }
        // Validating a network that has not yet connected could result in a call to
        // rematchNetworkAndRequests() which is not meant to work on such networks.
        if (!nai.everConnected) {
            return;
        }
        LinkProperties lp = getLinkProperties(nai);
        if (isNetworkWithLinkPropertiesBlocked(lp, uid, false)) {
            return;
        }
        nai.networkMonitor.forceReevaluation(uid);
    }

    @Override
    public ProxyInfo getProxyForNetwork(Network network) {
        if (network == null) return mProxyTracker.getDefaultProxy();
        final ProxyInfo globalProxy = mProxyTracker.getGlobalProxy();
        if (globalProxy != null) return globalProxy;
        if (!NetworkUtils.queryUserAccess(Binder.getCallingUid(), network.netId)) return null;
        // Don't call getLinkProperties() as it requires ACCESS_NETWORK_STATE permission, which
        // caller may not have.
        final NetworkAgentInfo nai = getNetworkAgentInfoForNetwork(network);
        if (nai == null) return null;
        synchronized (nai) {
            final ProxyInfo proxyInfo = nai.linkProperties.getHttpProxy();
            if (proxyInfo == null) return null;
            return new ProxyInfo(proxyInfo);
        }
    }

    @Override
    public void setGlobalProxy(final ProxyInfo proxyProperties) {
        enforceConnectivityInternalPermission();
        mProxyTracker.setGlobalProxy(proxyProperties);
    }

    @Override
    @Nullable
    public ProxyInfo getGlobalProxy() {
        return mProxyTracker.getGlobalProxy();
    }

    private void handleApplyDefaultProxy(ProxyInfo proxy) {
        if (proxy != null && TextUtils.isEmpty(proxy.getHost())
                && Uri.EMPTY.equals(proxy.getPacFileUrl())) {
            proxy = null;
        }
        mProxyTracker.setDefaultProxy(proxy);
    }

    // If the proxy has changed from oldLp to newLp, resend proxy broadcast with default proxy.
    // This method gets called when any network changes proxy, but the broadcast only ever contains
    // the default proxy (even if it hasn't changed).
    // TODO: Deprecate the broadcast extras as they aren't necessarily applicable in a multi-network
    // world where an app might be bound to a non-default network.
    private void updateProxy(LinkProperties newLp, LinkProperties oldLp) {
        ProxyInfo newProxyInfo = newLp == null ? null : newLp.getHttpProxy();
        ProxyInfo oldProxyInfo = oldLp == null ? null : oldLp.getHttpProxy();

        if (!ProxyTracker.proxyInfoEqual(newProxyInfo, oldProxyInfo)) {
            mProxyTracker.sendProxyBroadcast(mProxyTracker.getDefaultProxy());
        }
    }

    private void handleDeprecatedGlobalHttpProxy() {
        final String proxy = Settings.Global.getString(mContext.getContentResolver(),
                Settings.Global.HTTP_PROXY);
        if (!TextUtils.isEmpty(proxy)) {
            String data[] = proxy.split(":");
            if (data.length == 0) {
                return;
            }

            final String proxyHost = data[0];
            int proxyPort = 8080;
            if (data.length > 1) {
                try {
                    proxyPort = Integer.parseInt(data[1]);
                } catch (NumberFormatException e) {
                    return;
                }
            }
            final ProxyInfo p = new ProxyInfo(proxyHost, proxyPort, "");
            setGlobalProxy(p);
        }
    }

    private static class SettingsObserver extends ContentObserver {
        final private HashMap<Uri, Integer> mUriEventMap;
        final private Context mContext;
        final private Handler mHandler;

        SettingsObserver(Context context, Handler handler) {
            super(null);
            mUriEventMap = new HashMap<>();
            mContext = context;
            mHandler = handler;
        }

        void observe(Uri uri, int what) {
            mUriEventMap.put(uri, what);
            final ContentResolver resolver = mContext.getContentResolver();
            resolver.registerContentObserver(uri, false, this);
        }

        @Override
        public void onChange(boolean selfChange) {
            Slog.wtf(TAG, "Should never be reached.");
        }

        @Override
        public void onChange(boolean selfChange, Uri uri) {
            final Integer what = mUriEventMap.get(uri);
            if (what != null) {
                mHandler.obtainMessage(what.intValue()).sendToTarget();
            } else {
                loge("No matching event to send for URI=" + uri);
            }
        }
    }

    private static void log(String s) {
        Slog.d(TAG, s);
    }

    private static void loge(String s) {
        Slog.e(TAG, s);
    }

    private static void loge(String s, Throwable t) {
        Slog.e(TAG, s, t);
    }

    /**
     * Prepare for a VPN application.
     * VPN permissions are checked in the {@link Vpn} class. If the caller is not {@code userId},
     * {@link android.Manifest.permission.INTERACT_ACROSS_USERS_FULL} permission is required.
     *
     * @param oldPackage Package name of the application which currently controls VPN, which will
     *                   be replaced. If there is no such application, this should should either be
     *                   {@code null} or {@link VpnConfig.LEGACY_VPN}.
     * @param newPackage Package name of the application which should gain control of VPN, or
     *                   {@code null} to disable.
     * @param userId User for whom to prepare the new VPN.
     *
     * @hide
     */
    @Override
    public boolean prepareVpn(@Nullable String oldPackage, @Nullable String newPackage,
            int userId) {
        enforceCrossUserPermission(userId);

        synchronized (mVpns) {
            throwIfLockdownEnabled();
            Vpn vpn = mVpns.get(userId);
            if (vpn != null) {
                return vpn.prepare(oldPackage, newPackage);
            } else {
                return false;
            }
        }
    }

    /**
     * Set whether the VPN package has the ability to launch VPNs without user intervention.
     * This method is used by system-privileged apps.
     * VPN permissions are checked in the {@link Vpn} class. If the caller is not {@code userId},
     * {@link android.Manifest.permission.INTERACT_ACROSS_USERS_FULL} permission is required.
     *
     * @param packageName The package for which authorization state should change.
     * @param userId User for whom {@code packageName} is installed.
     * @param authorized {@code true} if this app should be able to start a VPN connection without
     *                   explicit user approval, {@code false} if not.
     *
     * @hide
     */
    @Override
    public void setVpnPackageAuthorization(String packageName, int userId, boolean authorized) {
        enforceCrossUserPermission(userId);

        synchronized (mVpns) {
            Vpn vpn = mVpns.get(userId);
            if (vpn != null) {
                vpn.setPackageAuthorization(packageName, authorized);
            }
        }
    }

    /**
     * Configure a TUN interface and return its file descriptor. Parameters
     * are encoded and opaque to this class. This method is used by VpnBuilder
     * and not available in ConnectivityManager. Permissions are checked in
     * Vpn class.
     * @hide
     */
    @Override
    public ParcelFileDescriptor establishVpn(VpnConfig config) {
        int user = UserHandle.getUserId(Binder.getCallingUid());
        synchronized (mVpns) {
            throwIfLockdownEnabled();
            return mVpns.get(user).establish(config);
        }
    }

    /**
     * Start legacy VPN, controlling native daemons as needed. Creates a
     * secondary thread to perform connection work, returning quickly.
     */
    @Override
    public void startLegacyVpn(VpnProfile profile) {
        int user = UserHandle.getUserId(Binder.getCallingUid());
        final LinkProperties egress = getActiveLinkProperties();
        if (egress == null) {
            throw new IllegalStateException("Missing active network connection");
        }
        synchronized (mVpns) {
            throwIfLockdownEnabled();
            mVpns.get(user).startLegacyVpn(profile, mKeyStore, egress);
        }
    }

    /**
     * Return the information of the ongoing legacy VPN. This method is used
     * by VpnSettings and not available in ConnectivityManager. Permissions
     * are checked in Vpn class.
     */
    @Override
    public LegacyVpnInfo getLegacyVpnInfo(int userId) {
        enforceCrossUserPermission(userId);

        synchronized (mVpns) {
            return mVpns.get(userId).getLegacyVpnInfo();
        }
    }

    /**
     * Return the information of all ongoing VPNs. This method is used by NetworkStatsService
     * and not available in ConnectivityManager.
     */
    @Override
    public VpnInfo[] getAllVpnInfo() {
        enforceConnectivityInternalPermission();
        synchronized (mVpns) {
            if (mLockdownEnabled) {
                return new VpnInfo[0];
            }

            List<VpnInfo> infoList = new ArrayList<>();
            for (int i = 0; i < mVpns.size(); i++) {
                VpnInfo info = createVpnInfo(mVpns.valueAt(i));
                if (info != null) {
                    infoList.add(info);
                }
            }
            return infoList.toArray(new VpnInfo[infoList.size()]);
        }
    }

    /**
     * @return VPN information for accounting, or null if we can't retrieve all required
     *         information, e.g primary underlying iface.
     */
    @Nullable
    private VpnInfo createVpnInfo(Vpn vpn) {
        VpnInfo info = vpn.getVpnInfo();
        if (info == null) {
            return null;
        }
        Network[] underlyingNetworks = vpn.getUnderlyingNetworks();
        // see VpnService.setUnderlyingNetworks()'s javadoc about how to interpret
        // the underlyingNetworks list.
        if (underlyingNetworks == null) {
            NetworkAgentInfo defaultNetwork = getDefaultNetwork();
            if (defaultNetwork != null && defaultNetwork.linkProperties != null) {
                info.primaryUnderlyingIface = getDefaultNetwork().linkProperties.getInterfaceName();
            }
        } else if (underlyingNetworks.length > 0) {
            LinkProperties linkProperties = getLinkProperties(underlyingNetworks[0]);
            if (linkProperties != null) {
                info.primaryUnderlyingIface = linkProperties.getInterfaceName();
            }
        }
        return info.primaryUnderlyingIface == null ? null : info;
    }

    /**
     * Returns the information of the ongoing VPN for {@code userId}. This method is used by
     * VpnDialogs and not available in ConnectivityManager.
     * Permissions are checked in Vpn class.
     * @hide
     */
    @Override
    public VpnConfig getVpnConfig(int userId) {
        enforceCrossUserPermission(userId);
        synchronized (mVpns) {
            Vpn vpn = mVpns.get(userId);
            if (vpn != null) {
                return vpn.getVpnConfig();
            } else {
                return null;
            }
        }
    }

    /**
     * Ask all VPN objects to recompute and update their capabilities.
     *
     * When underlying networks change, VPNs may have to update capabilities to reflect things
     * like the metered bit, their transports, and so on. This asks the VPN objects to update
     * their capabilities, and as this will cause them to send messages to the ConnectivityService
     * handler thread through their agent, this is asynchronous. When the capabilities objects
     * are computed they will be up-to-date as they are computed synchronously from here and
     * this is running on the ConnectivityService thread.
     * TODO : Fix this and call updateCapabilities inline to remove out-of-order events.
     */
    private void updateAllVpnsCapabilities() {
        synchronized (mVpns) {
            for (int i = 0; i < mVpns.size(); i++) {
                final Vpn vpn = mVpns.valueAt(i);
                vpn.updateCapabilities();
            }
        }
    }

    @Override
    public boolean updateLockdownVpn() {
        if (Binder.getCallingUid() != Process.SYSTEM_UID) {
            Slog.w(TAG, "Lockdown VPN only available to AID_SYSTEM");
            return false;
        }

        synchronized (mVpns) {
            // Tear down existing lockdown if profile was removed
            mLockdownEnabled = LockdownVpnTracker.isEnabled();
            if (mLockdownEnabled) {
                byte[] profileTag = mKeyStore.get(Credentials.LOCKDOWN_VPN);
                if (profileTag == null) {
                    Slog.e(TAG, "Lockdown VPN configured but cannot be read from keystore");
                    return false;
                }
                String profileName = new String(profileTag);
                final VpnProfile profile = VpnProfile.decode(
                        profileName, mKeyStore.get(Credentials.VPN + profileName));
                if (profile == null) {
                    Slog.e(TAG, "Lockdown VPN configured invalid profile " + profileName);
                    setLockdownTracker(null);
                    return true;
                }
                int user = UserHandle.getUserId(Binder.getCallingUid());
                Vpn vpn = mVpns.get(user);
                if (vpn == null) {
                    Slog.w(TAG, "VPN for user " + user + " not ready yet. Skipping lockdown");
                    return false;
                }
                setLockdownTracker(new LockdownVpnTracker(mContext, mNMS, this, vpn, profile));
            } else {
                setLockdownTracker(null);
            }
        }

        return true;
    }

    /**
     * Internally set new {@link LockdownVpnTracker}, shutting down any existing
     * {@link LockdownVpnTracker}. Can be {@code null} to disable lockdown.
     */
    @GuardedBy("mVpns")
    private void setLockdownTracker(LockdownVpnTracker tracker) {
        // Shutdown any existing tracker
        final LockdownVpnTracker existing = mLockdownTracker;
        mLockdownTracker = null;
        if (existing != null) {
            existing.shutdown();
        }

        if (tracker != null) {
            mLockdownTracker = tracker;
            mLockdownTracker.init();
        }
    }

    @GuardedBy("mVpns")
    private void throwIfLockdownEnabled() {
        if (mLockdownEnabled) {
            throw new IllegalStateException("Unavailable in lockdown mode");
        }
    }

    /**
     * Starts the always-on VPN {@link VpnService} for user {@param userId}, which should perform
     * some setup and then call {@code establish()} to connect.
     *
     * @return {@code true} if the service was started, the service was already connected, or there
     *         was no always-on VPN to start. {@code false} otherwise.
     */
    private boolean startAlwaysOnVpn(int userId) {
        synchronized (mVpns) {
            Vpn vpn = mVpns.get(userId);
            if (vpn == null) {
                // Shouldn't happen as all code paths that point here should have checked the Vpn
                // exists already.
                Slog.wtf(TAG, "User " + userId + " has no Vpn configuration");
                return false;
            }

            return vpn.startAlwaysOnVpn();
        }
    }

    @Override
    public boolean isAlwaysOnVpnPackageSupported(int userId, String packageName) {
        enforceSettingsPermission();
        enforceCrossUserPermission(userId);

        synchronized (mVpns) {
            Vpn vpn = mVpns.get(userId);
            if (vpn == null) {
                Slog.w(TAG, "User " + userId + " has no Vpn configuration");
                return false;
            }
            return vpn.isAlwaysOnPackageSupported(packageName);
        }
    }

    @Override
    public boolean setAlwaysOnVpnPackage(int userId, String packageName, boolean lockdown) {
        enforceConnectivityInternalPermission();
        enforceCrossUserPermission(userId);

        synchronized (mVpns) {
            // Can't set always-on VPN if legacy VPN is already in lockdown mode.
            if (LockdownVpnTracker.isEnabled()) {
                return false;
            }

            Vpn vpn = mVpns.get(userId);
            if (vpn == null) {
                Slog.w(TAG, "User " + userId + " has no Vpn configuration");
                return false;
            }
            if (!vpn.setAlwaysOnPackage(packageName, lockdown)) {
                return false;
            }
            if (!startAlwaysOnVpn(userId)) {
                vpn.setAlwaysOnPackage(null, false);
                return false;
            }
        }
        return true;
    }

    @Override
    public String getAlwaysOnVpnPackage(int userId) {
        enforceConnectivityInternalPermission();
        enforceCrossUserPermission(userId);

        synchronized (mVpns) {
            Vpn vpn = mVpns.get(userId);
            if (vpn == null) {
                Slog.w(TAG, "User " + userId + " has no Vpn configuration");
                return null;
            }
            return vpn.getAlwaysOnPackage();
        }
    }

    @Override
    public int checkMobileProvisioning(int suggestedTimeOutMs) {
        // TODO: Remove?  Any reason to trigger a provisioning check?
        return -1;
    }

    /** Location to an updatable file listing carrier provisioning urls.
     *  An example:
     *
     * <?xml version="1.0" encoding="utf-8"?>
     *  <provisioningUrls>
     *   <provisioningUrl mcc="310" mnc="4">http://myserver.com/foo?mdn=%3$s&amp;iccid=%1$s&amp;imei=%2$s</provisioningUrl>
     *  </provisioningUrls>
     */
    private static final String PROVISIONING_URL_PATH =
            "/data/misc/radio/provisioning_urls.xml";
    private final File mProvisioningUrlFile = new File(PROVISIONING_URL_PATH);

    /** XML tag for root element. */
    private static final String TAG_PROVISIONING_URLS = "provisioningUrls";
    /** XML tag for individual url */
    private static final String TAG_PROVISIONING_URL = "provisioningUrl";
    /** XML attribute for mcc */
    private static final String ATTR_MCC = "mcc";
    /** XML attribute for mnc */
    private static final String ATTR_MNC = "mnc";

    private String getProvisioningUrlBaseFromFile() {
        FileReader fileReader = null;
        XmlPullParser parser = null;
        Configuration config = mContext.getResources().getConfiguration();

        try {
            fileReader = new FileReader(mProvisioningUrlFile);
            parser = Xml.newPullParser();
            parser.setInput(fileReader);
            XmlUtils.beginDocument(parser, TAG_PROVISIONING_URLS);

            while (true) {
                XmlUtils.nextElement(parser);

                String element = parser.getName();
                if (element == null) break;

                if (element.equals(TAG_PROVISIONING_URL)) {
                    String mcc = parser.getAttributeValue(null, ATTR_MCC);
                    try {
                        if (mcc != null && Integer.parseInt(mcc) == config.mcc) {
                            String mnc = parser.getAttributeValue(null, ATTR_MNC);
                            if (mnc != null && Integer.parseInt(mnc) == config.mnc) {
                                parser.next();
                                if (parser.getEventType() == XmlPullParser.TEXT) {
                                    return parser.getText();
                                }
                            }
                        }
                    } catch (NumberFormatException e) {
                        loge("NumberFormatException in getProvisioningUrlBaseFromFile: " + e);
                    }
                }
            }
            return null;
        } catch (FileNotFoundException e) {
            loge("Carrier Provisioning Urls file not found");
        } catch (XmlPullParserException e) {
            loge("Xml parser exception reading Carrier Provisioning Urls file: " + e);
        } catch (IOException e) {
            loge("I/O exception reading Carrier Provisioning Urls file: " + e);
        } finally {
            if (fileReader != null) {
                try {
                    fileReader.close();
                } catch (IOException e) {}
            }
        }
        return null;
    }

    @Override
    public String getMobileProvisioningUrl() {
        enforceConnectivityInternalPermission();
        String url = getProvisioningUrlBaseFromFile();
        if (TextUtils.isEmpty(url)) {
            url = mContext.getResources().getString(R.string.mobile_provisioning_url);
            log("getMobileProvisioningUrl: mobile_provisioining_url from resource =" + url);
        } else {
            log("getMobileProvisioningUrl: mobile_provisioning_url from File =" + url);
        }
        // populate the iccid, imei and phone number in the provisioning url.
        if (!TextUtils.isEmpty(url)) {
            String phoneNumber = mTelephonyManager.getLine1Number();
            if (TextUtils.isEmpty(phoneNumber)) {
                phoneNumber = "0000000000";
            }
            url = String.format(url,
                    mTelephonyManager.getSimSerialNumber() /* ICCID */,
                    mTelephonyManager.getDeviceId() /* IMEI */,
                    phoneNumber /* Phone number */);
        }

        return url;
    }

    @Override
    public void setProvisioningNotificationVisible(boolean visible, int networkType,
            String action) {
        enforceConnectivityInternalPermission();
        if (!ConnectivityManager.isNetworkTypeValid(networkType)) {
            return;
        }
        final long ident = Binder.clearCallingIdentity();
        try {
            // Concatenate the range of types onto the range of NetIDs.
            int id = MAX_NET_ID + 1 + (networkType - ConnectivityManager.TYPE_NONE);
            mNotifier.setProvNotificationVisible(visible, id, action);
        } finally {
            Binder.restoreCallingIdentity(ident);
        }
    }

    @Override
    public void setAirplaneMode(boolean enable) {
        enforceConnectivityInternalPermission();
        final long ident = Binder.clearCallingIdentity();
        try {
            final ContentResolver cr = mContext.getContentResolver();
            Settings.Global.putInt(cr, Settings.Global.AIRPLANE_MODE_ON, encodeBool(enable));
            Intent intent = new Intent(Intent.ACTION_AIRPLANE_MODE_CHANGED);
            intent.putExtra("state", enable);
            mContext.sendBroadcastAsUser(intent, UserHandle.ALL);
        } finally {
            Binder.restoreCallingIdentity(ident);
        }
    }

    private void onUserStart(int userId) {
        synchronized (mVpns) {
            Vpn userVpn = mVpns.get(userId);
            if (userVpn != null) {
                loge("Starting user already has a VPN");
                return;
            }
            userVpn = new Vpn(mHandler.getLooper(), mContext, mNMS, userId);
            mVpns.put(userId, userVpn);
            if (mUserManager.getUserInfo(userId).isPrimary() && LockdownVpnTracker.isEnabled()) {
                updateLockdownVpn();
            }
        }
    }

    private void onUserStop(int userId) {
        synchronized (mVpns) {
            Vpn userVpn = mVpns.get(userId);
            if (userVpn == null) {
                loge("Stopped user has no VPN");
                return;
            }
            userVpn.onUserStopped();
            mVpns.delete(userId);
        }
    }

    private void onUserAdded(int userId) {
        synchronized (mVpns) {
            final int vpnsSize = mVpns.size();
            for (int i = 0; i < vpnsSize; i++) {
                Vpn vpn = mVpns.valueAt(i);
                vpn.onUserAdded(userId);
            }
        }
    }

    private void onUserRemoved(int userId) {
        synchronized (mVpns) {
            final int vpnsSize = mVpns.size();
            for (int i = 0; i < vpnsSize; i++) {
                Vpn vpn = mVpns.valueAt(i);
                vpn.onUserRemoved(userId);
            }
        }
    }

    private void onUserUnlocked(int userId) {
        synchronized (mVpns) {
            // User present may be sent because of an unlock, which might mean an unlocked keystore.
            if (mUserManager.getUserInfo(userId).isPrimary() && LockdownVpnTracker.isEnabled()) {
                updateLockdownVpn();
            } else {
                startAlwaysOnVpn(userId);
            }
        }
    }

    private BroadcastReceiver mUserIntentReceiver = new BroadcastReceiver() {
        @Override
        public void onReceive(Context context, Intent intent) {
            final String action = intent.getAction();
            final int userId = intent.getIntExtra(Intent.EXTRA_USER_HANDLE, UserHandle.USER_NULL);
            if (userId == UserHandle.USER_NULL) return;

            if (Intent.ACTION_USER_STARTED.equals(action)) {
                onUserStart(userId);
            } else if (Intent.ACTION_USER_STOPPED.equals(action)) {
                onUserStop(userId);
            } else if (Intent.ACTION_USER_ADDED.equals(action)) {
                onUserAdded(userId);
            } else if (Intent.ACTION_USER_REMOVED.equals(action)) {
                onUserRemoved(userId);
            } else if (Intent.ACTION_USER_UNLOCKED.equals(action)) {
                onUserUnlocked(userId);
            }
        }
    };

    private BroadcastReceiver mUserPresentReceiver = new BroadcastReceiver() {
        @Override
        public void onReceive(Context context, Intent intent) {
            // Try creating lockdown tracker, since user present usually means
            // unlocked keystore.
            updateLockdownVpn();
            mContext.unregisterReceiver(this);
        }
    };

    private final HashMap<Messenger, NetworkFactoryInfo> mNetworkFactoryInfos = new HashMap<>();
    private final HashMap<NetworkRequest, NetworkRequestInfo> mNetworkRequests = new HashMap<>();

    private static final int MAX_NETWORK_REQUESTS_PER_UID = 100;
    // Map from UID to number of NetworkRequests that UID has filed.
    @GuardedBy("mUidToNetworkRequestCount")
    private final SparseIntArray mUidToNetworkRequestCount = new SparseIntArray();

    private static class NetworkFactoryInfo {
        public final String name;
        public final Messenger messenger;
        public final AsyncChannel asyncChannel;

        public NetworkFactoryInfo(String name, Messenger messenger, AsyncChannel asyncChannel) {
            this.name = name;
            this.messenger = messenger;
            this.asyncChannel = asyncChannel;
        }
    }

    private void ensureNetworkRequestHasType(NetworkRequest request) {
        if (request.type == NetworkRequest.Type.NONE) {
            throw new IllegalArgumentException(
                    "All NetworkRequests in ConnectivityService must have a type");
        }
    }

    /**
     * Tracks info about the requester.
     * Also used to notice when the calling process dies so we can self-expire
     */
    private class NetworkRequestInfo implements IBinder.DeathRecipient {
        final NetworkRequest request;
        final PendingIntent mPendingIntent;
        boolean mPendingIntentSent;
        private final IBinder mBinder;
        final int mPid;
        final int mUid;
        final Messenger messenger;

        NetworkRequestInfo(NetworkRequest r, PendingIntent pi) {
            request = r;
            ensureNetworkRequestHasType(request);
            mPendingIntent = pi;
            messenger = null;
            mBinder = null;
            mPid = getCallingPid();
            mUid = getCallingUid();
            enforceRequestCountLimit();
        }

        NetworkRequestInfo(Messenger m, NetworkRequest r, IBinder binder) {
            super();
            messenger = m;
            request = r;
            ensureNetworkRequestHasType(request);
            mBinder = binder;
            mPid = getCallingPid();
            mUid = getCallingUid();
            mPendingIntent = null;
            enforceRequestCountLimit();

            try {
                mBinder.linkToDeath(this, 0);
            } catch (RemoteException e) {
                binderDied();
            }
        }

        private void enforceRequestCountLimit() {
            synchronized (mUidToNetworkRequestCount) {
                int networkRequests = mUidToNetworkRequestCount.get(mUid, 0) + 1;
                if (networkRequests >= MAX_NETWORK_REQUESTS_PER_UID) {
                    throw new ServiceSpecificException(
                            ConnectivityManager.Errors.TOO_MANY_REQUESTS);
                }
                mUidToNetworkRequestCount.put(mUid, networkRequests);
            }
        }

        void unlinkDeathRecipient() {
            if (mBinder != null) {
                mBinder.unlinkToDeath(this, 0);
            }
        }

        public void binderDied() {
            log("ConnectivityService NetworkRequestInfo binderDied(" +
                    request + ", " + mBinder + ")");
            releaseNetworkRequest(request);
        }

        public String toString() {
            return "uid/pid:" + mUid + "/" + mPid + " " + request +
                    (mPendingIntent == null ? "" : " to trigger " + mPendingIntent);
        }
    }

    private void ensureRequestableCapabilities(NetworkCapabilities networkCapabilities) {
        final String badCapability = networkCapabilities.describeFirstNonRequestableCapability();
        if (badCapability != null) {
            throw new IllegalArgumentException("Cannot request network with " + badCapability);
        }
    }

    // This checks that the passed capabilities either do not request a specific SSID, or the
    // calling app has permission to do so.
    private void ensureSufficientPermissionsForRequest(NetworkCapabilities nc,
            int callerPid, int callerUid) {
        if (null != nc.getSSID() && !checkSettingsPermission(callerPid, callerUid)) {
            throw new SecurityException("Insufficient permissions to request a specific SSID");
        }
    }

    private ArrayList<Integer> getSignalStrengthThresholds(NetworkAgentInfo nai) {
        final SortedSet<Integer> thresholds = new TreeSet<>();
        synchronized (nai) {
            for (NetworkRequestInfo nri : mNetworkRequests.values()) {
                if (nri.request.networkCapabilities.hasSignalStrength() &&
                        nai.satisfiesImmutableCapabilitiesOf(nri.request)) {
                    thresholds.add(nri.request.networkCapabilities.getSignalStrength());
                }
            }
        }
        return new ArrayList<>(thresholds);
    }

    private void updateSignalStrengthThresholds(
            NetworkAgentInfo nai, String reason, NetworkRequest request) {
        ArrayList<Integer> thresholdsArray = getSignalStrengthThresholds(nai);
        Bundle thresholds = new Bundle();
        thresholds.putIntegerArrayList("thresholds", thresholdsArray);

        if (VDBG || (DBG && !"CONNECT".equals(reason))) {
            String detail;
            if (request != null && request.networkCapabilities.hasSignalStrength()) {
                detail = reason + " " + request.networkCapabilities.getSignalStrength();
            } else {
                detail = reason;
            }
            log(String.format("updateSignalStrengthThresholds: %s, sending %s to %s",
                    detail, Arrays.toString(thresholdsArray.toArray()), nai.name()));
        }

        nai.asyncChannel.sendMessage(
                android.net.NetworkAgent.CMD_SET_SIGNAL_STRENGTH_THRESHOLDS,
                0, 0, thresholds);
    }

    private void ensureValidNetworkSpecifier(NetworkCapabilities nc) {
        if (nc == null) {
            return;
        }
        NetworkSpecifier ns = nc.getNetworkSpecifier();
        if (ns == null) {
            return;
        }
        MatchAllNetworkSpecifier.checkNotMatchAllNetworkSpecifier(ns);
        ns.assertValidFromUid(Binder.getCallingUid());
    }

    @Override
    public NetworkRequest requestNetwork(NetworkCapabilities networkCapabilities,
            Messenger messenger, int timeoutMs, IBinder binder, int legacyType) {
        final NetworkRequest.Type type = (networkCapabilities == null)
                ? NetworkRequest.Type.TRACK_DEFAULT
                : NetworkRequest.Type.REQUEST;
        // If the requested networkCapabilities is null, take them instead from
        // the default network request. This allows callers to keep track of
        // the system default network.
        if (type == NetworkRequest.Type.TRACK_DEFAULT) {
            networkCapabilities = createDefaultNetworkCapabilitiesForUid(Binder.getCallingUid());
            enforceAccessPermission();
        } else {
            networkCapabilities = new NetworkCapabilities(networkCapabilities);
            enforceNetworkRequestPermissions(networkCapabilities);
            // TODO: this is incorrect. We mark the request as metered or not depending on the state
            // of the app when the request is filed, but we never change the request if the app
            // changes network state. http://b/29964605
            enforceMeteredApnPolicy(networkCapabilities);
        }
        ensureRequestableCapabilities(networkCapabilities);
        ensureSufficientPermissionsForRequest(networkCapabilities,
                Binder.getCallingPid(), Binder.getCallingUid());
        // Set the UID range for this request to the single UID of the requester, or to an empty
        // set of UIDs if the caller has the appropriate permission and UIDs have not been set.
        // This will overwrite any allowed UIDs in the requested capabilities. Though there
        // are no visible methods to set the UIDs, an app could use reflection to try and get
        // networks for other apps so it's essential that the UIDs are overwritten.
        restrictRequestUidsForCaller(networkCapabilities);

        if (timeoutMs < 0) {
            throw new IllegalArgumentException("Bad timeout specified");
        }
        ensureValidNetworkSpecifier(networkCapabilities);

        NetworkRequest networkRequest = new NetworkRequest(networkCapabilities, legacyType,
                nextNetworkRequestId(), type);
        NetworkRequestInfo nri = new NetworkRequestInfo(messenger, networkRequest, binder);
        if (DBG) log("requestNetwork for " + nri);

        mHandler.sendMessage(mHandler.obtainMessage(EVENT_REGISTER_NETWORK_REQUEST, nri));
        if (timeoutMs > 0) {
            mHandler.sendMessageDelayed(mHandler.obtainMessage(EVENT_TIMEOUT_NETWORK_REQUEST,
                    nri), timeoutMs);
        }
        return networkRequest;
    }

    private void enforceNetworkRequestPermissions(NetworkCapabilities networkCapabilities) {
        if (networkCapabilities.hasCapability(NET_CAPABILITY_NOT_RESTRICTED) == false) {
            enforceConnectivityRestrictedNetworksPermission();
        } else {
            enforceChangePermission();
        }
    }

    @Override
    public boolean requestBandwidthUpdate(Network network) {
        enforceAccessPermission();
        NetworkAgentInfo nai = null;
        if (network == null) {
            return false;
        }
        synchronized (mNetworkForNetId) {
            nai = mNetworkForNetId.get(network.netId);
        }
        if (nai != null) {
            nai.asyncChannel.sendMessage(android.net.NetworkAgent.CMD_REQUEST_BANDWIDTH_UPDATE);
            synchronized (mBandwidthRequests) {
                final int uid = Binder.getCallingUid();
                Integer uidReqs = mBandwidthRequests.get(uid);
                if (uidReqs == null) {
                    uidReqs = new Integer(0);
                }
                mBandwidthRequests.put(uid, ++uidReqs);
            }
            return true;
        }
        return false;
    }

    private boolean isSystem(int uid) {
        return uid < Process.FIRST_APPLICATION_UID;
    }

    private void enforceMeteredApnPolicy(NetworkCapabilities networkCapabilities) {
        final int uid = Binder.getCallingUid();
        if (isSystem(uid)) {
            // Exemption for system uid.
            return;
        }
        if (networkCapabilities.hasCapability(NET_CAPABILITY_NOT_METERED)) {
            // Policy already enforced.
            return;
        }
        if (mPolicyManagerInternal.isUidRestrictedOnMeteredNetworks(uid)) {
            // If UID is restricted, don't allow them to bring up metered APNs.
            networkCapabilities.addCapability(NET_CAPABILITY_NOT_METERED);
        }
    }

    @Override
    public NetworkRequest pendingRequestForNetwork(NetworkCapabilities networkCapabilities,
            PendingIntent operation) {
        checkNotNull(operation, "PendingIntent cannot be null.");
        networkCapabilities = new NetworkCapabilities(networkCapabilities);
        enforceNetworkRequestPermissions(networkCapabilities);
        enforceMeteredApnPolicy(networkCapabilities);
        ensureRequestableCapabilities(networkCapabilities);
        ensureSufficientPermissionsForRequest(networkCapabilities,
                Binder.getCallingPid(), Binder.getCallingUid());
        ensureValidNetworkSpecifier(networkCapabilities);
        restrictRequestUidsForCaller(networkCapabilities);

        NetworkRequest networkRequest = new NetworkRequest(networkCapabilities, TYPE_NONE,
                nextNetworkRequestId(), NetworkRequest.Type.REQUEST);
        NetworkRequestInfo nri = new NetworkRequestInfo(networkRequest, operation);
        if (DBG) log("pendingRequest for " + nri);
        mHandler.sendMessage(mHandler.obtainMessage(EVENT_REGISTER_NETWORK_REQUEST_WITH_INTENT,
                nri));
        return networkRequest;
    }

    private void releasePendingNetworkRequestWithDelay(PendingIntent operation) {
        mHandler.sendMessageDelayed(
                mHandler.obtainMessage(EVENT_RELEASE_NETWORK_REQUEST_WITH_INTENT,
                getCallingUid(), 0, operation), mReleasePendingIntentDelayMs);
    }

    @Override
    public void releasePendingNetworkRequest(PendingIntent operation) {
        checkNotNull(operation, "PendingIntent cannot be null.");
        mHandler.sendMessage(mHandler.obtainMessage(EVENT_RELEASE_NETWORK_REQUEST_WITH_INTENT,
                getCallingUid(), 0, operation));
    }

    // In order to implement the compatibility measure for pre-M apps that call
    // WifiManager.enableNetwork(..., true) without also binding to that network explicitly,
    // WifiManager registers a network listen for the purpose of calling setProcessDefaultNetwork.
    // This ensures it has permission to do so.
    private boolean hasWifiNetworkListenPermission(NetworkCapabilities nc) {
        if (nc == null) {
            return false;
        }
        int[] transportTypes = nc.getTransportTypes();
        if (transportTypes.length != 1 || transportTypes[0] != NetworkCapabilities.TRANSPORT_WIFI) {
            return false;
        }
        try {
            mContext.enforceCallingOrSelfPermission(
                    android.Manifest.permission.ACCESS_WIFI_STATE,
                    "ConnectivityService");
        } catch (SecurityException e) {
            return false;
        }
        return true;
    }

    @Override
    public NetworkRequest listenForNetwork(NetworkCapabilities networkCapabilities,
            Messenger messenger, IBinder binder) {
        if (!hasWifiNetworkListenPermission(networkCapabilities)) {
            enforceAccessPermission();
        }

        NetworkCapabilities nc = new NetworkCapabilities(networkCapabilities);
        ensureSufficientPermissionsForRequest(networkCapabilities,
                Binder.getCallingPid(), Binder.getCallingUid());
        restrictRequestUidsForCaller(nc);
        // Apps without the CHANGE_NETWORK_STATE permission can't use background networks, so
        // make all their listens include NET_CAPABILITY_FOREGROUND. That way, they will get
        // onLost and onAvailable callbacks when networks move in and out of the background.
        // There is no need to do this for requests because an app without CHANGE_NETWORK_STATE
        // can't request networks.
        restrictBackgroundRequestForCaller(nc);
        ensureValidNetworkSpecifier(nc);

        NetworkRequest networkRequest = new NetworkRequest(nc, TYPE_NONE, nextNetworkRequestId(),
                NetworkRequest.Type.LISTEN);
        NetworkRequestInfo nri = new NetworkRequestInfo(messenger, networkRequest, binder);
        if (VDBG) log("listenForNetwork for " + nri);

        mHandler.sendMessage(mHandler.obtainMessage(EVENT_REGISTER_NETWORK_LISTENER, nri));
        return networkRequest;
    }

    @Override
    public void pendingListenForNetwork(NetworkCapabilities networkCapabilities,
            PendingIntent operation) {
        checkNotNull(operation, "PendingIntent cannot be null.");
        if (!hasWifiNetworkListenPermission(networkCapabilities)) {
            enforceAccessPermission();
        }
        ensureValidNetworkSpecifier(networkCapabilities);
        ensureSufficientPermissionsForRequest(networkCapabilities,
                Binder.getCallingPid(), Binder.getCallingUid());

        final NetworkCapabilities nc = new NetworkCapabilities(networkCapabilities);
        restrictRequestUidsForCaller(nc);

        NetworkRequest networkRequest = new NetworkRequest(nc, TYPE_NONE, nextNetworkRequestId(),
                NetworkRequest.Type.LISTEN);
        NetworkRequestInfo nri = new NetworkRequestInfo(networkRequest, operation);
        if (VDBG) log("pendingListenForNetwork for " + nri);

        mHandler.sendMessage(mHandler.obtainMessage(EVENT_REGISTER_NETWORK_LISTENER, nri));
    }

    @Override
    public void releaseNetworkRequest(NetworkRequest networkRequest) {
        ensureNetworkRequestHasType(networkRequest);
        mHandler.sendMessage(mHandler.obtainMessage(
                EVENT_RELEASE_NETWORK_REQUEST, getCallingUid(), 0, networkRequest));
    }

    @Override
    public void registerNetworkFactory(Messenger messenger, String name) {
        enforceConnectivityInternalPermission();
        NetworkFactoryInfo nfi = new NetworkFactoryInfo(name, messenger, new AsyncChannel());
        mHandler.sendMessage(mHandler.obtainMessage(EVENT_REGISTER_NETWORK_FACTORY, nfi));
    }

    private void handleRegisterNetworkFactory(NetworkFactoryInfo nfi) {
        if (DBG) log("Got NetworkFactory Messenger for " + nfi.name);
        mNetworkFactoryInfos.put(nfi.messenger, nfi);
        nfi.asyncChannel.connect(mContext, mTrackerHandler, nfi.messenger);
    }

    @Override
    public void unregisterNetworkFactory(Messenger messenger) {
        enforceConnectivityInternalPermission();
        mHandler.sendMessage(mHandler.obtainMessage(EVENT_UNREGISTER_NETWORK_FACTORY, messenger));
    }

    private void handleUnregisterNetworkFactory(Messenger messenger) {
        NetworkFactoryInfo nfi = mNetworkFactoryInfos.remove(messenger);
        if (nfi == null) {
            loge("Failed to find Messenger in unregisterNetworkFactory");
            return;
        }
        if (DBG) log("unregisterNetworkFactory for " + nfi.name);
    }

    /**
     * NetworkAgentInfo supporting a request by requestId.
     * These have already been vetted (their Capabilities satisfy the request)
     * and the are the highest scored network available.
     * the are keyed off the Requests requestId.
     */
    // NOTE: Accessed on multiple threads, must be synchronized on itself.
    @GuardedBy("mNetworkForRequestId")
    private final SparseArray<NetworkAgentInfo> mNetworkForRequestId = new SparseArray<>();

    // NOTE: Accessed on multiple threads, must be synchronized on itself.
    @GuardedBy("mNetworkForNetId")
    private final SparseArray<NetworkAgentInfo> mNetworkForNetId = new SparseArray<>();
    // NOTE: Accessed on multiple threads, synchronized with mNetworkForNetId.
    // An entry is first added to mNetIdInUse, prior to mNetworkForNetId, so
    // there may not be a strict 1:1 correlation between the two.
    @GuardedBy("mNetworkForNetId")
    private final SparseBooleanArray mNetIdInUse = new SparseBooleanArray();

    // NetworkAgentInfo keyed off its connecting messenger
    // TODO - eval if we can reduce the number of lists/hashmaps/sparsearrays
    // NOTE: Only should be accessed on ConnectivityServiceThread, except dump().
    private final HashMap<Messenger, NetworkAgentInfo> mNetworkAgentInfos = new HashMap<>();

    @GuardedBy("mBlockedAppUids")
    private final HashSet<Integer> mBlockedAppUids = new HashSet<>();

    // Note: if mDefaultRequest is changed, NetworkMonitor needs to be updated.
    private final NetworkRequest mDefaultRequest;

    // Request used to optionally keep mobile data active even when higher
    // priority networks like Wi-Fi are active.
    private final NetworkRequest mDefaultMobileDataRequest;

    // Request used to optionally keep wifi data active even when higher
    // priority networks like ethernet are active.
    private final NetworkRequest mDefaultWifiRequest;

    private NetworkAgentInfo getNetworkForRequest(int requestId) {
        synchronized (mNetworkForRequestId) {
            return mNetworkForRequestId.get(requestId);
        }
    }

    private void clearNetworkForRequest(int requestId) {
        synchronized (mNetworkForRequestId) {
            mNetworkForRequestId.remove(requestId);
        }
    }

    private void setNetworkForRequest(int requestId, NetworkAgentInfo nai) {
        synchronized (mNetworkForRequestId) {
            mNetworkForRequestId.put(requestId, nai);
        }
    }

    private NetworkAgentInfo getDefaultNetwork() {
        return getNetworkForRequest(mDefaultRequest.requestId);
    }

    private boolean isDefaultNetwork(NetworkAgentInfo nai) {
        return nai == getDefaultNetwork();
    }

    private boolean isDefaultRequest(NetworkRequestInfo nri) {
        return nri.request.requestId == mDefaultRequest.requestId;
    }

    public int registerNetworkAgent(Messenger messenger, NetworkInfo networkInfo,
            LinkProperties linkProperties, NetworkCapabilities networkCapabilities,
            int currentScore, NetworkMisc networkMisc) {
        enforceConnectivityInternalPermission();

        LinkProperties lp = new LinkProperties(linkProperties);
        lp.ensureDirectlyConnectedRoutes();
        // TODO: Instead of passing mDefaultRequest, provide an API to determine whether a Network
        // satisfies mDefaultRequest.
        final NetworkCapabilities nc = new NetworkCapabilities(networkCapabilities);
        final NetworkAgentInfo nai = new NetworkAgentInfo(messenger, new AsyncChannel(),
                new Network(reserveNetId()), new NetworkInfo(networkInfo), lp, nc, currentScore,
                mContext, mTrackerHandler, new NetworkMisc(networkMisc), mDefaultRequest, this);
        // Make sure the network capabilities reflect what the agent info says.
        nai.networkCapabilities = mixInCapabilities(nai, nc);
        synchronized (this) {
            nai.networkMonitor.systemReady = mSystemReady;
        }
        final String extraInfo = networkInfo.getExtraInfo();
        final String name = TextUtils.isEmpty(extraInfo)
                ? nai.networkCapabilities.getSSID() : extraInfo;
        addValidationLogs(nai.networkMonitor.getValidationLogs(), nai.network, name);
        if (DBG) log("registerNetworkAgent " + nai);
        mHandler.sendMessage(mHandler.obtainMessage(EVENT_REGISTER_NETWORK_AGENT, nai));
        return nai.network.netId;
    }

    private void handleRegisterNetworkAgent(NetworkAgentInfo nai) {
        if (VDBG) log("Got NetworkAgent Messenger");
        mNetworkAgentInfos.put(nai.messenger, nai);
        synchronized (mNetworkForNetId) {
            mNetworkForNetId.put(nai.network.netId, nai);
        }
        nai.asyncChannel.connect(mContext, mTrackerHandler, nai.messenger);
        NetworkInfo networkInfo = nai.networkInfo;
        nai.networkInfo = null;
        updateNetworkInfo(nai, networkInfo);
        updateUids(nai, null, nai.networkCapabilities);
    }

    private void updateLinkProperties(NetworkAgentInfo networkAgent, LinkProperties oldLp) {
        LinkProperties newLp = new LinkProperties(networkAgent.linkProperties);
        int netId = networkAgent.network.netId;

        // The NetworkAgentInfo does not know whether clatd is running on its network or not. Before
        // we do anything else, make sure its LinkProperties are accurate.
        if (networkAgent.clatd != null) {
            networkAgent.clatd.fixupLinkProperties(oldLp, newLp);
        }

        updateInterfaces(newLp, oldLp, netId, networkAgent.networkCapabilities);
        updateMtu(newLp, oldLp);
        // TODO - figure out what to do for clat
//        for (LinkProperties lp : newLp.getStackedLinks()) {
//            updateMtu(lp, null);
//        }
        updateTcpBufferSizes(networkAgent);

        updateRoutes(newLp, oldLp, netId);
        updateDnses(newLp, oldLp, netId);
        // Make sure LinkProperties represents the latest private DNS status.
        // This does not need to be done before updateDnses because the
        // LinkProperties are not the source of the private DNS configuration.
        // updateDnses will fetch the private DNS configuration from DnsManager.
        mDnsManager.updatePrivateDnsStatus(netId, newLp);

        // Start or stop clat accordingly to network state.
        networkAgent.updateClat(mNMS);
        if (isDefaultNetwork(networkAgent)) {
            handleApplyDefaultProxy(newLp.getHttpProxy());
        } else {
            updateProxy(newLp, oldLp);
        }
        // TODO - move this check to cover the whole function
        if (!Objects.equals(newLp, oldLp)) {
            synchronized (networkAgent) {
                networkAgent.linkProperties = newLp;
            }
            notifyIfacesChangedForNetworkStats();
            notifyNetworkCallbacks(networkAgent, ConnectivityManager.CALLBACK_IP_CHANGED);
        }

        mKeepaliveTracker.handleCheckKeepalivesStillValid(networkAgent);
    }

    private void wakeupModifyInterface(String iface, NetworkCapabilities caps, boolean add) {
        // Marks are only available on WiFi interfaces. Checking for
        // marks on unsupported interfaces is harmless.
        if (!caps.hasTransport(NetworkCapabilities.TRANSPORT_WIFI)) {
            return;
        }

        int mark = mContext.getResources().getInteger(
            com.android.internal.R.integer.config_networkWakeupPacketMark);
        int mask = mContext.getResources().getInteger(
            com.android.internal.R.integer.config_networkWakeupPacketMask);

        // Mask/mark of zero will not detect anything interesting.
        // Don't install rules unless both values are nonzero.
        if (mark == 0 || mask == 0) {
            return;
        }

        final String prefix = "iface:" + iface;
        try {
            if (add) {
                mNetd.wakeupAddInterface(iface, prefix, mark, mask);
            } else {
                mNetd.wakeupDelInterface(iface, prefix, mark, mask);
            }
        } catch (Exception e) {
            loge("Exception modifying wakeup packet monitoring: " + e);
        }

    }

    private void updateInterfaces(LinkProperties newLp, LinkProperties oldLp, int netId,
                                  NetworkCapabilities caps) {
        CompareResult<String> interfaceDiff = new CompareResult<>(
                oldLp != null ? oldLp.getAllInterfaceNames() : null,
                newLp != null ? newLp.getAllInterfaceNames() : null);
        for (String iface : interfaceDiff.added) {
            try {
                if (DBG) log("Adding iface " + iface + " to network " + netId);
                mNMS.addInterfaceToNetwork(iface, netId);
                wakeupModifyInterface(iface, caps, true);
            } catch (Exception e) {
                loge("Exception adding interface: " + e);
            }
        }
        for (String iface : interfaceDiff.removed) {
            try {
                if (DBG) log("Removing iface " + iface + " from network " + netId);
                wakeupModifyInterface(iface, caps, false);
                mNMS.removeInterfaceFromNetwork(iface, netId);
            } catch (Exception e) {
                loge("Exception removing interface: " + e);
            }
        }
    }

    /**
     * Have netd update routes from oldLp to newLp.
     * @return true if routes changed between oldLp and newLp
     */
    private boolean updateRoutes(LinkProperties newLp, LinkProperties oldLp, int netId) {
        // Compare the route diff to determine which routes should be added and removed.
        CompareResult<RouteInfo> routeDiff = new CompareResult<RouteInfo>(
                oldLp != null ? oldLp.getAllRoutes() : null,
                newLp != null ? newLp.getAllRoutes() : null);

        // add routes before removing old in case it helps with continuous connectivity

        // do this twice, adding non-next-hop routes first, then routes they are dependent on
        for (RouteInfo route : routeDiff.added) {
            if (route.hasGateway()) continue;
            if (VDBG) log("Adding Route [" + route + "] to network " + netId);
            try {
                mNMS.addRoute(netId, route);
            } catch (Exception e) {
                if ((route.getDestination().getAddress() instanceof Inet4Address) || VDBG) {
                    loge("Exception in addRoute for non-gateway: " + e);
                }
            }
        }
        for (RouteInfo route : routeDiff.added) {
            if (route.hasGateway() == false) continue;
            if (VDBG) log("Adding Route [" + route + "] to network " + netId);
            try {
                mNMS.addRoute(netId, route);
            } catch (Exception e) {
                if ((route.getGateway() instanceof Inet4Address) || VDBG) {
                    loge("Exception in addRoute for gateway: " + e);
                }
            }
        }

        for (RouteInfo route : routeDiff.removed) {
            if (VDBG) log("Removing Route [" + route + "] from network " + netId);
            try {
                mNMS.removeRoute(netId, route);
            } catch (Exception e) {
                loge("Exception in removeRoute: " + e);
            }
        }
        return !routeDiff.added.isEmpty() || !routeDiff.removed.isEmpty();
    }

    private void updateDnses(LinkProperties newLp, LinkProperties oldLp, int netId) {
        if (oldLp != null && newLp.isIdenticalDnses(oldLp)) {
            return;  // no updating necessary
        }

        final NetworkAgentInfo defaultNai = getDefaultNetwork();
        final boolean isDefaultNetwork = (defaultNai != null && defaultNai.network.netId == netId);

        if (DBG) {
            final Collection<InetAddress> dnses = newLp.getDnsServers();
            log("Setting DNS servers for network " + netId + " to " + dnses);
        }
        try {
            mDnsManager.setDnsConfigurationForNetwork(netId, newLp, isDefaultNetwork);
        } catch (Exception e) {
            loge("Exception in setDnsConfigurationForNetwork: " + e);
        }
    }

    private String getNetworkPermission(NetworkCapabilities nc) {
        // TODO: make these permission strings AIDL constants instead.
        if (!nc.hasCapability(NET_CAPABILITY_NOT_RESTRICTED)) {
            return NetworkManagementService.PERMISSION_SYSTEM;
        }
        if (!nc.hasCapability(NET_CAPABILITY_FOREGROUND)) {
            return NetworkManagementService.PERMISSION_NETWORK;
        }
        return null;
    }

    /**
     * Augments the NetworkCapabilities passed in by a NetworkAgent with capabilities that are
     * maintained here that the NetworkAgent is not aware of (e.g., validated, captive portal,
     * and foreground status).
     */
    private NetworkCapabilities mixInCapabilities(NetworkAgentInfo nai, NetworkCapabilities nc) {
        // Once a NetworkAgent is connected, complain if some immutable capabilities are removed.
         // Don't complain for VPNs since they're not driven by requests and there is no risk of
         // causing a connect/teardown loop.
         // TODO: remove this altogether and make it the responsibility of the NetworkFactories to
         // avoid connect/teardown loops.
        if (nai.everConnected &&
                !nai.isVPN() &&
                !nai.networkCapabilities.satisfiedByImmutableNetworkCapabilities(nc)) {
            // TODO: consider not complaining when a network agent degrades its capabilities if this
            // does not cause any request (that is not a listen) currently matching that agent to
            // stop being matched by the updated agent.
            String diff = nai.networkCapabilities.describeImmutableDifferences(nc);
            if (!TextUtils.isEmpty(diff)) {
                Slog.wtf(TAG, "BUG: " + nai + " lost immutable capabilities:" + diff);
            }
        }

        // Don't modify caller's NetworkCapabilities.
        NetworkCapabilities newNc = new NetworkCapabilities(nc);
        if (nai.lastValidated) {
            newNc.addCapability(NET_CAPABILITY_VALIDATED);
        } else {
            newNc.removeCapability(NET_CAPABILITY_VALIDATED);
        }
        if (nai.lastCaptivePortalDetected) {
            newNc.addCapability(NET_CAPABILITY_CAPTIVE_PORTAL);
        } else {
            newNc.removeCapability(NET_CAPABILITY_CAPTIVE_PORTAL);
        }
        if (nai.isBackgroundNetwork()) {
            newNc.removeCapability(NET_CAPABILITY_FOREGROUND);
        } else {
            newNc.addCapability(NET_CAPABILITY_FOREGROUND);
        }
        if (nai.isSuspended()) {
            newNc.removeCapability(NET_CAPABILITY_NOT_SUSPENDED);
        } else {
            newNc.addCapability(NET_CAPABILITY_NOT_SUSPENDED);
        }

        return newNc;
    }

    /**
     * Update the NetworkCapabilities for {@code nai} to {@code nc}. Specifically:
     *
     * 1. Calls mixInCapabilities to merge the passed-in NetworkCapabilities {@code nc} with the
     *    capabilities we manage and store in {@code nai}, such as validated status and captive
     *    portal status)
     * 2. Takes action on the result: changes network permissions, sends CAP_CHANGED callbacks, and
     *    potentially triggers rematches.
     * 3. Directly informs other network stack components (NetworkStatsService, VPNs, etc. of the
     *    change.)
     *
     * @param oldScore score of the network before any of the changes that prompted us
     *                 to call this function.
     * @param nai the network having its capabilities updated.
     * @param nc the new network capabilities.
     */
    private void updateCapabilities(int oldScore, NetworkAgentInfo nai, NetworkCapabilities nc) {
        NetworkCapabilities newNc = mixInCapabilities(nai, nc);

        if (Objects.equals(nai.networkCapabilities, newNc)) return;

        final String oldPermission = getNetworkPermission(nai.networkCapabilities);
        final String newPermission = getNetworkPermission(newNc);
        if (!Objects.equals(oldPermission, newPermission) && nai.created && !nai.isVPN()) {
            try {
                mNMS.setNetworkPermission(nai.network.netId, newPermission);
            } catch (RemoteException e) {
                loge("Exception in setNetworkPermission: " + e);
            }
        }

        final NetworkCapabilities prevNc;
        synchronized (nai) {
            prevNc = nai.networkCapabilities;
            nai.networkCapabilities = newNc;
        }

        updateUids(nai, prevNc, newNc);

        if (nai.getCurrentScore() == oldScore && newNc.equalRequestableCapabilities(prevNc)) {
            // If the requestable capabilities haven't changed, and the score hasn't changed, then
            // the change we're processing can't affect any requests, it can only affect the listens
            // on this network. We might have been called by rematchNetworkAndRequests when a
            // network changed foreground state.
            processListenRequests(nai, true);
        } else {
            // If the requestable capabilities have changed or the score changed, we can't have been
            // called by rematchNetworkAndRequests, so it's safe to start a rematch.
            rematchAllNetworksAndRequests(nai, oldScore);
            notifyNetworkCallbacks(nai, ConnectivityManager.CALLBACK_CAP_CHANGED);
        }

        // Report changes that are interesting for network statistics tracking.
        if (prevNc != null) {
            final boolean meteredChanged = prevNc.hasCapability(NET_CAPABILITY_NOT_METERED) !=
                    newNc.hasCapability(NET_CAPABILITY_NOT_METERED);
            final boolean roamingChanged = prevNc.hasCapability(NET_CAPABILITY_NOT_ROAMING) !=
                    newNc.hasCapability(NET_CAPABILITY_NOT_ROAMING);
            if (meteredChanged || roamingChanged) {
                notifyIfacesChangedForNetworkStats();
            }
        }

        if (!newNc.hasTransport(TRANSPORT_VPN)) {
            // Tell VPNs about updated capabilities, since they may need to
            // bubble those changes through.
            updateAllVpnsCapabilities();
        }
    }

    private void updateUids(NetworkAgentInfo nai, NetworkCapabilities prevNc,
            NetworkCapabilities newNc) {
        Set<UidRange> prevRanges = null == prevNc ? null : prevNc.getUids();
        Set<UidRange> newRanges = null == newNc ? null : newNc.getUids();
        if (null == prevRanges) prevRanges = new ArraySet<>();
        if (null == newRanges) newRanges = new ArraySet<>();
        final Set<UidRange> prevRangesCopy = new ArraySet<>(prevRanges);

        prevRanges.removeAll(newRanges);
        newRanges.removeAll(prevRangesCopy);

        try {
            if (!newRanges.isEmpty()) {
                final UidRange[] addedRangesArray = new UidRange[newRanges.size()];
                newRanges.toArray(addedRangesArray);
                mNMS.addVpnUidRanges(nai.network.netId, addedRangesArray);
            }
            if (!prevRanges.isEmpty()) {
                final UidRange[] removedRangesArray = new UidRange[prevRanges.size()];
                prevRanges.toArray(removedRangesArray);
                mNMS.removeVpnUidRanges(nai.network.netId, removedRangesArray);
            }
        } catch (Exception e) {
            // Never crash!
            loge("Exception in updateUids: " + e);
        }
    }

    public void handleUpdateLinkProperties(NetworkAgentInfo nai, LinkProperties newLp) {
        if (getNetworkAgentInfoForNetId(nai.network.netId) != nai) {
            // Ignore updates for disconnected networks
            return;
        }
        // newLp is already a defensive copy.
        newLp.ensureDirectlyConnectedRoutes();
        if (VDBG) {
            log("Update of LinkProperties for " + nai.name() +
                    "; created=" + nai.created +
                    "; everConnected=" + nai.everConnected);
        }
        LinkProperties oldLp = nai.linkProperties;
        synchronized (nai) {
            nai.linkProperties = newLp;
        }
        if (nai.everConnected) {
            updateLinkProperties(nai, oldLp);
        }
    }

    private void sendUpdatedScoreToFactories(NetworkAgentInfo nai) {
        for (int i = 0; i < nai.numNetworkRequests(); i++) {
            NetworkRequest nr = nai.requestAt(i);
            // Don't send listening requests to factories. b/17393458
            if (nr.isListen()) continue;
            sendUpdatedScoreToFactories(nr, nai.getCurrentScore());
        }
    }

    private void sendUpdatedScoreToFactories(NetworkRequest networkRequest, int score) {
        if (VDBG) log("sending new Min Network Score(" + score + "): " + networkRequest.toString());
        for (NetworkFactoryInfo nfi : mNetworkFactoryInfos.values()) {
            nfi.asyncChannel.sendMessage(android.net.NetworkFactory.CMD_REQUEST_NETWORK, score, 0,
                    networkRequest);
        }
    }

    private void sendPendingIntentForRequest(NetworkRequestInfo nri, NetworkAgentInfo networkAgent,
            int notificationType) {
        if (notificationType == ConnectivityManager.CALLBACK_AVAILABLE && !nri.mPendingIntentSent) {
            Intent intent = new Intent();
            intent.putExtra(ConnectivityManager.EXTRA_NETWORK, networkAgent.network);
            intent.putExtra(ConnectivityManager.EXTRA_NETWORK_REQUEST, nri.request);
            nri.mPendingIntentSent = true;
            sendIntent(nri.mPendingIntent, intent);
        }
        // else not handled
    }

    private void sendIntent(PendingIntent pendingIntent, Intent intent) {
        mPendingIntentWakeLock.acquire();
        try {
            if (DBG) log("Sending " + pendingIntent);
            pendingIntent.send(mContext, 0, intent, this /* onFinished */, null /* Handler */);
        } catch (PendingIntent.CanceledException e) {
            if (DBG) log(pendingIntent + " was not sent, it had been canceled.");
            mPendingIntentWakeLock.release();
            releasePendingNetworkRequest(pendingIntent);
        }
        // ...otherwise, mPendingIntentWakeLock.release() gets called by onSendFinished()
    }

    @Override
    public void onSendFinished(PendingIntent pendingIntent, Intent intent, int resultCode,
            String resultData, Bundle resultExtras) {
        if (DBG) log("Finished sending " + pendingIntent);
        mPendingIntentWakeLock.release();
        // Release with a delay so the receiving client has an opportunity to put in its
        // own request.
        releasePendingNetworkRequestWithDelay(pendingIntent);
    }

    private void callCallbackForRequest(NetworkRequestInfo nri,
            NetworkAgentInfo networkAgent, int notificationType, int arg1) {
        if (nri.messenger == null) {
            return;  // Default request has no msgr
        }
        Bundle bundle = new Bundle();
        // TODO: check if defensive copies of data is needed.
        putParcelable(bundle, new NetworkRequest(nri.request));
        Message msg = Message.obtain();
        if (notificationType != ConnectivityManager.CALLBACK_UNAVAIL) {
            putParcelable(bundle, networkAgent.network);
        }
        switch (notificationType) {
            case ConnectivityManager.CALLBACK_AVAILABLE: {
                putParcelable(bundle, new NetworkCapabilities(networkAgent.networkCapabilities));
                putParcelable(bundle, new LinkProperties(networkAgent.linkProperties));
                break;
            }
            case ConnectivityManager.CALLBACK_LOSING: {
                msg.arg1 = arg1;
                break;
            }
            case ConnectivityManager.CALLBACK_CAP_CHANGED: {
                // networkAgent can't be null as it has been accessed a few lines above.
                final NetworkCapabilities nc = networkCapabilitiesRestrictedForCallerPermissions(
                        networkAgent.networkCapabilities, nri.mPid, nri.mUid);
                putParcelable(bundle, nc);
                break;
            }
            case ConnectivityManager.CALLBACK_IP_CHANGED: {
                putParcelable(bundle, new LinkProperties(networkAgent.linkProperties));
                break;
            }
        }
        msg.what = notificationType;
        msg.setData(bundle);
        try {
            if (VDBG) {
                String notification = ConnectivityManager.getCallbackName(notificationType);
                log("sending notification " + notification + " for " + nri.request);
            }
            nri.messenger.send(msg);
        } catch (RemoteException e) {
            // may occur naturally in the race of binder death.
            loge("RemoteException caught trying to send a callback msg for " + nri.request);
        }
    }

    private static <T extends Parcelable> void putParcelable(Bundle bundle, T t) {
        bundle.putParcelable(t.getClass().getSimpleName(), t);
    }

    private void teardownUnneededNetwork(NetworkAgentInfo nai) {
        if (nai.numRequestNetworkRequests() != 0) {
            for (int i = 0; i < nai.numNetworkRequests(); i++) {
                NetworkRequest nr = nai.requestAt(i);
                // Ignore listening requests.
                if (nr.isListen()) continue;
                loge("Dead network still had at least " + nr);
                break;
            }
        }
        nai.asyncChannel.disconnect();
    }

    private void handleLingerComplete(NetworkAgentInfo oldNetwork) {
        if (oldNetwork == null) {
            loge("Unknown NetworkAgentInfo in handleLingerComplete");
            return;
        }
        if (DBG) log("handleLingerComplete for " + oldNetwork.name());

        // If we get here it means that the last linger timeout for this network expired. So there
        // must be no other active linger timers, and we must stop lingering.
        oldNetwork.clearLingerState();

        if (unneeded(oldNetwork, UnneededFor.TEARDOWN)) {
            // Tear the network down.
            teardownUnneededNetwork(oldNetwork);
        } else {
            // Put the network in the background.
            updateCapabilities(oldNetwork.getCurrentScore(), oldNetwork,
                    oldNetwork.networkCapabilities);
        }
    }

    private void makeDefault(NetworkAgentInfo newNetwork) {
        if (DBG) log("Switching to new default network: " + newNetwork);

        try {
            mNMS.setDefaultNetId(newNetwork.network.netId);
        } catch (Exception e) {
            loge("Exception setting default network :" + e);
        }

        notifyLockdownVpn(newNetwork);
        handleApplyDefaultProxy(newNetwork.linkProperties.getHttpProxy());
        updateTcpBufferSizes(newNetwork);
        mDnsManager.setDefaultDnsSystemProperties(newNetwork.linkProperties.getDnsServers());
        notifyIfacesChangedForNetworkStats();
    }

    private void processListenRequests(NetworkAgentInfo nai, boolean capabilitiesChanged) {
        // For consistency with previous behaviour, send onLost callbacks before onAvailable.
        for (NetworkRequestInfo nri : mNetworkRequests.values()) {
            NetworkRequest nr = nri.request;
            if (!nr.isListen()) continue;
            if (nai.isSatisfyingRequest(nr.requestId) && !nai.satisfies(nr)) {
                nai.removeRequest(nri.request.requestId);
                callCallbackForRequest(nri, nai, ConnectivityManager.CALLBACK_LOST, 0);
            }
        }

        if (capabilitiesChanged) {
            notifyNetworkCallbacks(nai, ConnectivityManager.CALLBACK_CAP_CHANGED);
        }

        for (NetworkRequestInfo nri : mNetworkRequests.values()) {
            NetworkRequest nr = nri.request;
            if (!nr.isListen()) continue;
            if (nai.satisfies(nr) && !nai.isSatisfyingRequest(nr.requestId)) {
                nai.addRequest(nr);
                notifyNetworkAvailable(nai, nri);
            }
        }
    }

    // Handles a network appearing or improving its score.
    //
    // - Evaluates all current NetworkRequests that can be
    //   satisfied by newNetwork, and reassigns to newNetwork
    //   any such requests for which newNetwork is the best.
    //
    // - Lingers any validated Networks that as a result are no longer
    //   needed. A network is needed if it is the best network for
    //   one or more NetworkRequests, or if it is a VPN.
    //
    // - Tears down newNetwork if it just became validated
    //   but turns out to be unneeded.
    //
    // - If reapUnvalidatedNetworks==REAP, tears down unvalidated
    //   networks that have no chance (i.e. even if validated)
    //   of becoming the highest scoring network.
    //
    // NOTE: This function only adds NetworkRequests that "newNetwork" could satisfy,
    // it does not remove NetworkRequests that other Networks could better satisfy.
    // If you need to handle decreases in score, use {@link rematchAllNetworksAndRequests}.
    // This function should be used when possible instead of {@code rematchAllNetworksAndRequests}
    // as it performs better by a factor of the number of Networks.
    //
    // @param newNetwork is the network to be matched against NetworkRequests.
    // @param reapUnvalidatedNetworks indicates if an additional pass over all networks should be
    //               performed to tear down unvalidated networks that have no chance (i.e. even if
    //               validated) of becoming the highest scoring network.
    private void rematchNetworkAndRequests(NetworkAgentInfo newNetwork,
            ReapUnvalidatedNetworks reapUnvalidatedNetworks, long now) {
        if (!newNetwork.everConnected) return;
        boolean keep = newNetwork.isVPN();
        boolean isNewDefault = false;
        NetworkAgentInfo oldDefaultNetwork = null;

        final boolean wasBackgroundNetwork = newNetwork.isBackgroundNetwork();
        final int score = newNetwork.getCurrentScore();

        if (VDBG) log("rematching " + newNetwork.name());

        // Find and migrate to this Network any NetworkRequests for
        // which this network is now the best.
        ArrayList<NetworkAgentInfo> affectedNetworks = new ArrayList<>();
        ArrayList<NetworkRequestInfo> addedRequests = new ArrayList<>();
        NetworkCapabilities nc = newNetwork.networkCapabilities;
        if (VDBG) log(" network has: " + nc);
        for (NetworkRequestInfo nri : mNetworkRequests.values()) {
            // Process requests in the first pass and listens in the second pass. This allows us to
            // change a network's capabilities depending on which requests it has. This is only
            // correct if the change in capabilities doesn't affect whether the network satisfies
            // requests or not, and doesn't affect the network's score.
            if (nri.request.isListen()) continue;

            final NetworkAgentInfo currentNetwork = getNetworkForRequest(nri.request.requestId);
            final boolean satisfies = newNetwork.satisfies(nri.request);
            boolean satisfiesMobileMultiNetworkCheck = false;

            if (satisfies) {
                satisfiesMobileMultiNetworkCheck = satisfiesMobileMultiNetworkDataCheck(
                        newNetwork.networkCapabilities,
                        nri.request.networkCapabilities);
            }

            if (newNetwork == currentNetwork && satisfiesMobileMultiNetworkCheck) {
                if (VDBG) {
                    log("Network " + newNetwork.name() + " was already satisfying" +
                            " request " + nri.request.requestId + ". No change.");
                }
                keep = true;
                continue;
            }

            // check if it satisfies the NetworkCapabilities
            if (VDBG) log("  checking if request is satisfied: " + nri.request);
            if (satisfiesMobileMultiNetworkCheck) {
                // next check if it's better than any current network we're using for
                // this request
                if (VDBG) {
                    log("currentScore = " +
                            (currentNetwork != null ? currentNetwork.getCurrentScore() : 0) +
                            ", newScore = " + score);
                }
                if (currentNetwork == null ||
                    isBestMobileMultiNetwork(currentNetwork,
                          currentNetwork.networkCapabilities,
                          newNetwork,
                          newNetwork.networkCapabilities,
                          nri.request.networkCapabilities) ||
                    currentNetwork.getCurrentScore() < score) {
                    if (VDBG) log("rematch for " + newNetwork.name());
                    if (currentNetwork != null) {
                        if (VDBG) log("   accepting network in place of " + currentNetwork.name());
                        currentNetwork.removeRequest(nri.request.requestId);
                        currentNetwork.lingerRequest(nri.request, now, mLingerDelayMs);
                        affectedNetworks.add(currentNetwork);
                    } else {
                        if (VDBG) log("   accepting network in place of null");
                    }
                    newNetwork.unlingerRequest(nri.request);
                    setNetworkForRequest(nri.request.requestId, newNetwork);
                    if (!newNetwork.addRequest(nri.request)) {
                        Slog.wtf(TAG, "BUG: " + newNetwork.name() + " already has " + nri.request);
                    }
                    addedRequests.add(nri);
                    keep = true;
                    // Tell NetworkFactories about the new score, so they can stop
                    // trying to connect if they know they cannot match it.
                    // TODO - this could get expensive if we have a lot of requests for this
                    // network.  Think about if there is a way to reduce this.  Push
                    // netid->request mapping to each factory?
                    sendUpdatedScoreToFactories(nri.request, score);
                    if (isDefaultRequest(nri)) {
                        isNewDefault = true;
                        oldDefaultNetwork = currentNetwork;
                        if (currentNetwork != null) {
                            mLingerMonitor.noteLingerDefaultNetwork(currentNetwork, newNetwork);
                        }
                    }
                }
            } else if (newNetwork.isSatisfyingRequest(nri.request.requestId)) {
                // If "newNetwork" is listed as satisfying "nri" but no longer satisfies "nri",
                // mark it as no longer satisfying "nri".  Because networks are processed by
                // rematchAllNetworksAndRequests() in descending score order, "currentNetwork" will
                // match "newNetwork" before this loop will encounter a "currentNetwork" with higher
                // score than "newNetwork" and where "currentNetwork" no longer satisfies "nri".
                // This means this code doesn't have to handle the case where "currentNetwork" no
                // longer satisfies "nri" when "currentNetwork" does not equal "newNetwork".
                if (DBG) {
                    log("Network " + newNetwork.name() + " stopped satisfying" +
                            " request " + nri.request.requestId);
                }
                newNetwork.removeRequest(nri.request.requestId);
                if (currentNetwork == newNetwork) {
                    clearNetworkForRequest(nri.request.requestId);
                    sendUpdatedScoreToFactories(nri.request, 0);
                } else {
                    Slog.wtf(TAG, "BUG: Removing request " + nri.request.requestId + " from " +
                            newNetwork.name() +
                            " without updating mNetworkForRequestId or factories!");
                }
                // TODO: Technically, sending CALLBACK_LOST here is
                // incorrect if there is a replacement network currently
                // connected that can satisfy nri, which is a request
                // (not a listen). However, the only capability that can both
                // a) be requested and b) change is NET_CAPABILITY_TRUSTED,
                // so this code is only incorrect for a network that loses
                // the TRUSTED capability, which is a rare case.
                callCallbackForRequest(nri, newNetwork, ConnectivityManager.CALLBACK_LOST, 0);
            }
        }
        if (isNewDefault) {
            updateDataActivityTracking(newNetwork, oldDefaultNetwork);
            // Notify system services that this network is up.
            makeDefault(newNetwork);
            // Log 0 -> X and Y -> X default network transitions, where X is the new default.
            metricsLogger().defaultNetworkMetrics().logDefaultNetworkEvent(
                    now, newNetwork, oldDefaultNetwork);
            // Have a new default network, release the transition wakelock in
            scheduleReleaseNetworkTransitionWakelock();
        }

        if (!newNetwork.networkCapabilities.equalRequestableCapabilities(nc)) {
            Slog.wtf(TAG, String.format(
                    "BUG: %s changed requestable capabilities during rematch: %s -> %s",
                    newNetwork.name(), nc, newNetwork.networkCapabilities));
        }
        if (newNetwork.getCurrentScore() != score) {
            Slog.wtf(TAG, String.format(
                    "BUG: %s changed score during rematch: %d -> %d",
                   newNetwork.name(), score, newNetwork.getCurrentScore()));
        }

        // Second pass: process all listens.
        if (wasBackgroundNetwork != newNetwork.isBackgroundNetwork()) {
            // If the network went from background to foreground or vice versa, we need to update
            // its foreground state. It is safe to do this after rematching the requests because
            // NET_CAPABILITY_FOREGROUND does not affect requests, as is not a requestable
            // capability and does not affect the network's score (see the Slog.wtf call above).
            updateCapabilities(score, newNetwork, newNetwork.networkCapabilities);
        } else {
            processListenRequests(newNetwork, false);
        }

        // do this after the default net is switched, but
        // before LegacyTypeTracker sends legacy broadcasts
        for (NetworkRequestInfo nri : addedRequests) notifyNetworkAvailable(newNetwork, nri);

        // Linger any networks that are no longer needed. This should be done after sending the
        // available callback for newNetwork.
        for (NetworkAgentInfo nai : affectedNetworks) {
            updateLingerState(nai, now);
        }
        // Possibly unlinger newNetwork. Unlingering a network does not send any callbacks so it
        // does not need to be done in any particular order.
        updateLingerState(newNetwork, now);

        if (isNewDefault) {
            // Maintain the illusion: since the legacy API only
            // understands one network at a time, we must pretend
            // that the current default network disconnected before
            // the new one connected.
            if (oldDefaultNetwork != null) {
                mLegacyTypeTracker.remove(oldDefaultNetwork.networkInfo.getType(),
                                          oldDefaultNetwork, true);
            }
            mDefaultInetConditionPublished = newNetwork.lastValidated ? 100 : 0;
            mLegacyTypeTracker.add(newNetwork.networkInfo.getType(), newNetwork);
            notifyLockdownVpn(newNetwork);
        }

        if (keep) {
            // Notify battery stats service about this network, both the normal
            // interface and any stacked links.
            // TODO: Avoid redoing this; this must only be done once when a network comes online.
            try {
                final IBatteryStats bs = BatteryStatsService.getService();
                final int type = newNetwork.networkInfo.getType();

                final String baseIface = newNetwork.linkProperties.getInterfaceName();
                bs.noteNetworkInterfaceType(baseIface, type);
                for (LinkProperties stacked : newNetwork.linkProperties.getStackedLinks()) {
                    final String stackedIface = stacked.getInterfaceName();
                    bs.noteNetworkInterfaceType(stackedIface, type);
                }
            } catch (RemoteException ignored) {
            }

            // This has to happen after the notifyNetworkCallbacks as that tickles each
            // ConnectivityManager instance so that legacy requests correctly bind dns
            // requests to this network.  The legacy users are listening for this broadcast
            // and will generally do a dns request so they can ensureRouteToHost and if
            // they do that before the callbacks happen they'll use the default network.
            //
            // TODO: Is there still a race here? We send the broadcast
            // after sending the callback, but if the app can receive the
            // broadcast before the callback, it might still break.
            //
            // This *does* introduce a race where if the user uses the new api
            // (notification callbacks) and then uses the old api (getNetworkInfo(type))
            // they may get old info.  Reverse this after the old startUsing api is removed.
            // This is on top of the multiple intent sequencing referenced in the todo above.
            for (int i = 0; i < newNetwork.numNetworkRequests(); i++) {
                NetworkRequest nr = newNetwork.requestAt(i);
                if (nr.legacyType != TYPE_NONE && nr.isRequest()) {
                    // legacy type tracker filters out repeat adds
                    mLegacyTypeTracker.add(nr.legacyType, newNetwork);
                }
            }

            // A VPN generally won't get added to the legacy tracker in the "for (nri)" loop above,
            // because usually there are no NetworkRequests it satisfies (e.g., mDefaultRequest
            // wants the NOT_VPN capability, so it will never be satisfied by a VPN). So, add the
            // newNetwork to the tracker explicitly (it's a no-op if it has already been added).
            if (newNetwork.isVPN()) {
                mLegacyTypeTracker.add(TYPE_VPN, newNetwork);
            }
        }
        if (reapUnvalidatedNetworks == ReapUnvalidatedNetworks.REAP) {
            for (NetworkAgentInfo nai : mNetworkAgentInfos.values()) {
                if (unneeded(nai, UnneededFor.TEARDOWN)) {
                    if (nai.getLingerExpiry() > 0) {
                        // This network has active linger timers and no requests, but is not
                        // lingering. Linger it.
                        //
                        // One way (the only way?) this can happen if this network is unvalidated
                        // and became unneeded due to another network improving its score to the
                        // point where this network will no longer be able to satisfy any requests
                        // even if it validates.
                        updateLingerState(nai, now);
                    } else {
                        if (DBG) log("Reaping " + nai.name());
                        teardownUnneededNetwork(nai);
                    }
                }
            }
        }
    }

    /**
     * Attempt to rematch all Networks with NetworkRequests.  This may result in Networks
     * being disconnected.
     * @param changed If only one Network's score or capabilities have been modified since the last
     *         time this function was called, pass this Network in this argument, otherwise pass
     *         null.
     * @param oldScore If only one Network has been changed but its NetworkCapabilities have not
     *         changed, pass in the Network's score (from getCurrentScore()) prior to the change via
     *         this argument, otherwise pass {@code changed.getCurrentScore()} or 0 if
     *         {@code changed} is {@code null}. This is because NetworkCapabilities influence a
     *         network's score.
     */
    private void rematchAllNetworksAndRequests(NetworkAgentInfo changed, int oldScore) {
        // TODO: This may get slow.  The "changed" parameter is provided for future optimization
        // to avoid the slowness.  It is not simply enough to process just "changed", for
        // example in the case where "changed"'s score decreases and another network should begin
        // satisfying a NetworkRequest that "changed" currently satisfies.

        // Optimization: Only reprocess "changed" if its score improved.  This is safe because it
        // can only add more NetworkRequests satisfied by "changed", and this is exactly what
        // rematchNetworkAndRequests() handles.
        final long now = SystemClock.elapsedRealtime();
        if (changed != null && oldScore < changed.getCurrentScore()) {
            rematchNetworkAndRequests(changed, ReapUnvalidatedNetworks.REAP, now);
        } else {
            final NetworkAgentInfo[] nais = mNetworkAgentInfos.values().toArray(
                    new NetworkAgentInfo[mNetworkAgentInfos.size()]);
            // Rematch higher scoring networks first to prevent requests first matching a lower
            // scoring network and then a higher scoring network, which could produce multiple
            // callbacks and inadvertently unlinger networks.
            Arrays.sort(nais);
            for (NetworkAgentInfo nai : nais) {
                rematchNetworkAndRequests(nai,
                        // Only reap the last time through the loop.  Reaping before all rematching
                        // is complete could incorrectly teardown a network that hasn't yet been
                        // rematched.
                        (nai != nais[nais.length-1]) ? ReapUnvalidatedNetworks.DONT_REAP
                                : ReapUnvalidatedNetworks.REAP,
                        now);
            }
        }
    }

    private void updateInetCondition(NetworkAgentInfo nai) {
        // Don't bother updating until we've graduated to validated at least once.
        if (!nai.everValidated) return;
        // For now only update icons for default connection.
        // TODO: Update WiFi and cellular icons separately. b/17237507
        if (!isDefaultNetwork(nai)) return;

        int newInetCondition = nai.lastValidated ? 100 : 0;
        // Don't repeat publish.
        if (newInetCondition == mDefaultInetConditionPublished) return;

        mDefaultInetConditionPublished = newInetCondition;
        sendInetConditionBroadcast(nai.networkInfo);
    }

    private void notifyLockdownVpn(NetworkAgentInfo nai) {
        synchronized (mVpns) {
            if (mLockdownTracker != null) {
                if (nai != null && nai.isVPN()) {
                    mLockdownTracker.onVpnStateChanged(nai.networkInfo);
                } else {
                    mLockdownTracker.onNetworkInfoChanged();
                }
            }
        }
    }

    private void updateNetworkInfo(NetworkAgentInfo networkAgent, NetworkInfo newInfo) {
        final NetworkInfo.State state = newInfo.getState();
        NetworkInfo oldInfo = null;
        final int oldScore = networkAgent.getCurrentScore();
        synchronized (networkAgent) {
            oldInfo = networkAgent.networkInfo;
            networkAgent.networkInfo = newInfo;
        }
        notifyLockdownVpn(networkAgent);

        if (DBG) {
            log(networkAgent.name() + " EVENT_NETWORK_INFO_CHANGED, going from " +
                    (oldInfo == null ? "null" : oldInfo.getState()) +
                    " to " + state);
        }

        if (!networkAgent.created
                && (state == NetworkInfo.State.CONNECTED
                || (state == NetworkInfo.State.CONNECTING && networkAgent.isVPN()))) {

            // A network that has just connected has zero requests and is thus a foreground network.
            networkAgent.networkCapabilities.addCapability(NET_CAPABILITY_FOREGROUND);

            try {
                // This should never fail.  Specifying an already in use NetID will cause failure.
                if (networkAgent.isVPN()) {
                    mNMS.createVirtualNetwork(networkAgent.network.netId,
                            !networkAgent.linkProperties.getDnsServers().isEmpty(),
                            (networkAgent.networkMisc == null ||
                                !networkAgent.networkMisc.allowBypass));
                } else {
                    mNMS.createPhysicalNetwork(networkAgent.network.netId,
                            getNetworkPermission(networkAgent.networkCapabilities));
                }
            } catch (Exception e) {
                loge("Error creating network " + networkAgent.network.netId + ": "
                        + e.getMessage());
                return;
            }
            networkAgent.created = true;
        }

        if (!networkAgent.everConnected && state == NetworkInfo.State.CONNECTED) {
            networkAgent.everConnected = true;

            if (networkAgent.linkProperties == null) {
                Slog.wtf(TAG, networkAgent.name() + " connected with null LinkProperties");
            }

            handlePerNetworkPrivateDnsConfig(networkAgent, mDnsManager.getPrivateDnsConfig());
            updateLinkProperties(networkAgent, null);

            networkAgent.networkMonitor.sendMessage(NetworkMonitor.CMD_NETWORK_CONNECTED);
            scheduleUnvalidatedPrompt(networkAgent);

            if (networkAgent.isVPN()) {
                // Temporarily disable the default proxy (not global).
                synchronized (mProxyTracker.mProxyLock) {
                    if (!mProxyTracker.mDefaultProxyDisabled) {
                        mProxyTracker.mDefaultProxyDisabled = true;
                        if (mProxyTracker.mGlobalProxy == null
                                && mProxyTracker.mDefaultProxy != null) {
                            mProxyTracker.sendProxyBroadcast(null);
                        }
                    }
                }
                // TODO: support proxy per network.
            }

            // Whether a particular NetworkRequest listen should cause signal strength thresholds to
            // be communicated to a particular NetworkAgent depends only on the network's immutable,
            // capabilities, so it only needs to be done once on initial connect, not every time the
            // network's capabilities change. Note that we do this before rematching the network,
            // so we could decide to tear it down immediately afterwards. That's fine though - on
            // disconnection NetworkAgents should stop any signal strength monitoring they have been
            // doing.
            updateSignalStrengthThresholds(networkAgent, "CONNECT", null);

            // Consider network even though it is not yet validated.
            final long now = SystemClock.elapsedRealtime();
            rematchNetworkAndRequests(networkAgent, ReapUnvalidatedNetworks.REAP, now);

            // This has to happen after matching the requests, because callbacks are just requests.
            notifyNetworkCallbacks(networkAgent, ConnectivityManager.CALLBACK_PRECHECK);
        } else if (state == NetworkInfo.State.DISCONNECTED) {
            networkAgent.asyncChannel.disconnect();
            if (networkAgent.isVPN()) {
                synchronized (mProxyTracker.mProxyLock) {
                    if (mProxyTracker.mDefaultProxyDisabled) {
                        mProxyTracker.mDefaultProxyDisabled = false;
                        if (mProxyTracker.mGlobalProxy == null
                                && mProxyTracker.mDefaultProxy != null) {
                            mProxyTracker.sendProxyBroadcast(mProxyTracker.mDefaultProxy);
                        }
                    }
                }
                updateUids(networkAgent, networkAgent.networkCapabilities, null);
            }
            disconnectAndDestroyNetwork(networkAgent);
        } else if ((oldInfo != null && oldInfo.getState() == NetworkInfo.State.SUSPENDED) ||
                state == NetworkInfo.State.SUSPENDED) {
            // going into or coming out of SUSPEND: re-score and notify
            if (networkAgent.getCurrentScore() != oldScore) {
                rematchAllNetworksAndRequests(networkAgent, oldScore);
            }
            updateCapabilities(networkAgent.getCurrentScore(), networkAgent,
                    networkAgent.networkCapabilities);
            // TODO (b/73132094) : remove this call once the few users of onSuspended and
            // onResumed have been removed.
            notifyNetworkCallbacks(networkAgent, (state == NetworkInfo.State.SUSPENDED ?
                    ConnectivityManager.CALLBACK_SUSPENDED :
                    ConnectivityManager.CALLBACK_RESUMED));
            mLegacyTypeTracker.update(networkAgent);
        }
    }

    private void updateNetworkScore(NetworkAgentInfo nai, int score) {
        if (VDBG) log("updateNetworkScore for " + nai.name() + " to " + score);
        if (score < 0) {
            loge("updateNetworkScore for " + nai.name() + " got a negative score (" + score +
                    ").  Bumping score to min of 0");
            score = 0;
        }

        final int oldScore = nai.getCurrentScore();
        nai.setCurrentScore(score);

        rematchAllNetworksAndRequests(nai, oldScore);

        sendUpdatedScoreToFactories(nai);
    }

    // Notify only this one new request of the current state. Transfer all the
    // current state by calling NetworkCapabilities and LinkProperties callbacks
    // so that callers can be guaranteed to have as close to atomicity in state
    // transfer as can be supported by this current API.
    protected void notifyNetworkAvailable(NetworkAgentInfo nai, NetworkRequestInfo nri) {
        mHandler.removeMessages(EVENT_TIMEOUT_NETWORK_REQUEST, nri);
        if (nri.mPendingIntent != null) {
            sendPendingIntentForRequest(nri, nai, ConnectivityManager.CALLBACK_AVAILABLE);
            // Attempt no subsequent state pushes where intents are involved.
            return;
        }

        callCallbackForRequest(nri, nai, ConnectivityManager.CALLBACK_AVAILABLE, 0);
    }

    private void sendLegacyNetworkBroadcast(NetworkAgentInfo nai, DetailedState state, int type) {
        // The NetworkInfo we actually send out has no bearing on the real
        // state of affairs. For example, if the default connection is mobile,
        // and a request for HIPRI has just gone away, we need to pretend that
        // HIPRI has just disconnected. So we need to set the type to HIPRI and
        // the state to DISCONNECTED, even though the network is of type MOBILE
        // and is still connected.
        NetworkInfo info = new NetworkInfo(nai.networkInfo);
        info.setType(type);
        if (state != DetailedState.DISCONNECTED) {
            info.setDetailedState(state, null, info.getExtraInfo());
            sendConnectedBroadcast(info);
        } else {
            info.setDetailedState(state, info.getReason(), info.getExtraInfo());
            Intent intent = new Intent(ConnectivityManager.CONNECTIVITY_ACTION);
            intent.putExtra(ConnectivityManager.EXTRA_NETWORK_INFO, info);
            intent.putExtra(ConnectivityManager.EXTRA_NETWORK_TYPE, info.getType());
            if (info.isFailover()) {
                intent.putExtra(ConnectivityManager.EXTRA_IS_FAILOVER, true);
                nai.networkInfo.setFailover(false);
            }
            if (info.getReason() != null) {
                intent.putExtra(ConnectivityManager.EXTRA_REASON, info.getReason());
            }
            if (info.getExtraInfo() != null) {
                intent.putExtra(ConnectivityManager.EXTRA_EXTRA_INFO, info.getExtraInfo());
            }
            NetworkAgentInfo newDefaultAgent = null;
            if (nai.isSatisfyingRequest(mDefaultRequest.requestId)) {
                newDefaultAgent = getDefaultNetwork();
                if (newDefaultAgent != null) {
                    intent.putExtra(ConnectivityManager.EXTRA_OTHER_NETWORK_INFO,
                            newDefaultAgent.networkInfo);
                } else {
                    intent.putExtra(ConnectivityManager.EXTRA_NO_CONNECTIVITY, true);
                }
            }
            intent.putExtra(ConnectivityManager.EXTRA_INET_CONDITION,
                    mDefaultInetConditionPublished);
            sendStickyBroadcast(intent);
            if (newDefaultAgent != null) {
                sendConnectedBroadcast(newDefaultAgent.networkInfo);
            }
        }
    }

    protected void notifyNetworkCallbacks(NetworkAgentInfo networkAgent, int notifyType, int arg1) {
        if (VDBG) {
            String notification = ConnectivityManager.getCallbackName(notifyType);
            log("notifyType " + notification + " for " + networkAgent.name());
        }
        for (int i = 0; i < networkAgent.numNetworkRequests(); i++) {
            NetworkRequest nr = networkAgent.requestAt(i);
            NetworkRequestInfo nri = mNetworkRequests.get(nr);
            if (VDBG) log(" sending notification for " + nr);
            // TODO: if we're in the middle of a rematch, can we send a CAP_CHANGED callback for
            // a network that no longer satisfies the listen?
            if (nri.mPendingIntent == null) {
                callCallbackForRequest(nri, networkAgent, notifyType, arg1);
            } else {
                sendPendingIntentForRequest(nri, networkAgent, notifyType);
            }
        }
    }

    protected void notifyNetworkCallbacks(NetworkAgentInfo networkAgent, int notifyType) {
        notifyNetworkCallbacks(networkAgent, notifyType, 0);
    }

    /**
     * Returns the list of all interfaces that could be used by network traffic that does not
     * explicitly specify a network. This includes the default network, but also all VPNs that are
     * currently connected.
     *
     * Must be called on the handler thread.
     */
    private Network[] getDefaultNetworks() {
        ArrayList<Network> defaultNetworks = new ArrayList<>();
        NetworkAgentInfo defaultNetwork = getDefaultNetwork();
        for (NetworkAgentInfo nai : mNetworkAgentInfos.values()) {
            if (nai.everConnected && (nai == defaultNetwork || nai.isVPN())) {
                defaultNetworks.add(nai.network);
            }
        }
        return defaultNetworks.toArray(new Network[0]);
    }

    /**
     * Notify NetworkStatsService that the set of active ifaces has changed, or that one of the
     * properties tracked by NetworkStatsService on an active iface has changed.
     */
    private void notifyIfacesChangedForNetworkStats() {
        try {
            mStatsService.forceUpdateIfaces(getDefaultNetworks());
        } catch (Exception ignored) {
        }
    }

    @Override
    public boolean addVpnAddress(String address, int prefixLength) {
        int user = UserHandle.getUserId(Binder.getCallingUid());
        synchronized (mVpns) {
            throwIfLockdownEnabled();
            return mVpns.get(user).addAddress(address, prefixLength);
        }
    }

    @Override
    public boolean removeVpnAddress(String address, int prefixLength) {
        int user = UserHandle.getUserId(Binder.getCallingUid());
        synchronized (mVpns) {
            throwIfLockdownEnabled();
            return mVpns.get(user).removeAddress(address, prefixLength);
        }
    }

    @Override
    public boolean setUnderlyingNetworksForVpn(Network[] networks) {
        int user = UserHandle.getUserId(Binder.getCallingUid());
        final boolean success;
        synchronized (mVpns) {
            throwIfLockdownEnabled();
            success = mVpns.get(user).setUnderlyingNetworks(networks);
        }
        if (success) {
            mHandler.post(() -> notifyIfacesChangedForNetworkStats());
        }
        return success;
    }

    @Override
    public String getCaptivePortalServerUrl() {
        enforceConnectivityInternalPermission();
        return NetworkMonitor.getCaptivePortalServerHttpUrl(mContext);
    }

    @Override
    public void startNattKeepalive(Network network, int intervalSeconds, Messenger messenger,
            IBinder binder, String srcAddr, int srcPort, String dstAddr) {
        enforceKeepalivePermission();
        mKeepaliveTracker.startNattKeepalive(
                getNetworkAgentInfoForNetwork(network),
                intervalSeconds, messenger, binder,
                srcAddr, srcPort, dstAddr, ConnectivityManager.PacketKeepalive.NATT_PORT);
    }

    @Override
    public void stopKeepalive(Network network, int slot) {
        mHandler.sendMessage(mHandler.obtainMessage(
                NetworkAgent.CMD_STOP_PACKET_KEEPALIVE, slot, PacketKeepalive.SUCCESS, network));
    }

    @Override
    public void factoryReset() {
        enforceConnectivityInternalPermission();

        if (mUserManager.hasUserRestriction(UserManager.DISALLOW_NETWORK_RESET)) {
            return;
        }

        final int userId = UserHandle.getCallingUserId();

        // Turn airplane mode off
        setAirplaneMode(false);

        if (!mUserManager.hasUserRestriction(UserManager.DISALLOW_CONFIG_TETHERING)) {
            // Untether
            String pkgName = mContext.getOpPackageName();
            for (String tether : getTetheredIfaces()) {
                untether(tether, pkgName);
            }
        }

        if (!mUserManager.hasUserRestriction(UserManager.DISALLOW_CONFIG_VPN)) {
            // Remove always-on package
            synchronized (mVpns) {
                final String alwaysOnPackage = getAlwaysOnVpnPackage(userId);
                if (alwaysOnPackage != null) {
                    setAlwaysOnVpnPackage(userId, null, false);
                    setVpnPackageAuthorization(alwaysOnPackage, userId, false);
                }

                // Turn Always-on VPN off
                if (mLockdownEnabled && userId == UserHandle.USER_SYSTEM) {
                    final long ident = Binder.clearCallingIdentity();
                    try {
                        mKeyStore.delete(Credentials.LOCKDOWN_VPN);
                        mLockdownEnabled = false;
                        setLockdownTracker(null);
                    } finally {
                        Binder.restoreCallingIdentity(ident);
                    }
                }

                // Turn VPN off
                VpnConfig vpnConfig = getVpnConfig(userId);
                if (vpnConfig != null) {
                    if (vpnConfig.legacy) {
                        prepareVpn(VpnConfig.LEGACY_VPN, VpnConfig.LEGACY_VPN, userId);
                    } else {
                        // Prevent this app (packagename = vpnConfig.user) from initiating
                        // VPN connections in the future without user intervention.
                        setVpnPackageAuthorization(vpnConfig.user, userId, false);

                        prepareVpn(null, VpnConfig.LEGACY_VPN, userId);
                    }
                }
            }
        }

        Settings.Global.putString(mContext.getContentResolver(),
                Settings.Global.NETWORK_AVOID_BAD_WIFI, null);
    }

    @Override
    public byte[] getNetworkWatchlistConfigHash() {
        NetworkWatchlistManager nwm = mContext.getSystemService(NetworkWatchlistManager.class);
        if (nwm == null) {
            loge("Unable to get NetworkWatchlistManager");
            return null;
        }
        // Redirect it to network watchlist service to access watchlist file and calculate hash.
        return nwm.getWatchlistConfigHash();
    }

    @VisibleForTesting
    public NetworkMonitor createNetworkMonitor(Context context, Handler handler,
            NetworkAgentInfo nai, NetworkRequest defaultRequest) {
        return new NetworkMonitor(context, handler, nai, defaultRequest);
    }

    @VisibleForTesting
    MultinetworkPolicyTracker createMultinetworkPolicyTracker(Context c, Handler h, Runnable r) {
        return new MultinetworkPolicyTracker(c, h, r);
    }

    @VisibleForTesting
    public WakeupMessage makeWakeupMessage(Context c, Handler h, String s, int cmd, Object obj) {
        return new WakeupMessage(c, h, s, cmd, 0, 0, obj);
    }

    @VisibleForTesting
    public boolean hasService(String name) {
        return ServiceManager.checkService(name) != null;
    }

    @VisibleForTesting
    protected IpConnectivityMetrics.Logger metricsLogger() {
        return checkNotNull(LocalServices.getService(IpConnectivityMetrics.Logger.class),
                "no IpConnectivityMetrics service");
    }

    private void logNetworkEvent(NetworkAgentInfo nai, int evtype) {
        int[] transports = nai.networkCapabilities.getTransportTypes();
        mMetricsLog.log(nai.network.netId, transports, new NetworkEvent(evtype));
    }

    private static boolean toBool(int encodedBoolean) {
        return encodedBoolean != 0; // Only 0 means false.
    }

    private static int encodeBool(boolean b) {
        return b ? 1 : 0;
    }

    @Override
    public void onShellCommand(FileDescriptor in, FileDescriptor out,
            FileDescriptor err, String[] args, ShellCallback callback,
            ResultReceiver resultReceiver) {
        (new ShellCmd()).exec(this, in, out, err, args, callback, resultReceiver);
    }

    private class ShellCmd extends ShellCommand {

        @Override
        public int onCommand(String cmd) {
            if (cmd == null) {
                return handleDefaultCommands(cmd);
            }
            final PrintWriter pw = getOutPrintWriter();
            try {
                switch (cmd) {
                    case "airplane-mode":
                        final String action = getNextArg();
                        if ("enable".equals(action)) {
                            setAirplaneMode(true);
                            return 0;
                        } else if ("disable".equals(action)) {
                            setAirplaneMode(false);
                            return 0;
                        } else if (action == null) {
                            final ContentResolver cr = mContext.getContentResolver();
                            final int enabled = Settings.Global.getInt(cr,
                                    Settings.Global.AIRPLANE_MODE_ON);
                            pw.println(enabled == 0 ? "disabled" : "enabled");
                            return 0;
                        } else {
                            onHelp();
                            return -1;
                        }
                    default:
                        return handleDefaultCommands(cmd);
                }
            } catch (Exception e) {
                pw.println(e);
            }
            return -1;
        }

        @Override
        public void onHelp() {
            PrintWriter pw = getOutPrintWriter();
            pw.println("Connectivity service commands:");
            pw.println("  help");
            pw.println("    Print this help text.");
            pw.println("  airplane-mode [enable|disable]");
            pw.println("    Turn airplane mode on or off.");
            pw.println("  airplane-mode");
            pw.println("    Get airplane mode.");
        }
    }

<<<<<<< HEAD
    private boolean isMobileNetwork(NetworkAgentInfo nai) {
        if (nai != null && nai.networkCapabilities != null &&
            nai.networkCapabilities.hasTransport(NetworkCapabilities.TRANSPORT_CELLULAR)) {
            return true;
        }
        return false;
    }

    private boolean satisfiesMobileNetworkDataCheck(NetworkCapabilities agentNc) {
        if (agentNc != null && agentNc.hasTransport(NetworkCapabilities.TRANSPORT_CELLULAR)) {
            if (getIntSpecifier(agentNc.getNetworkSpecifier()) == SubscriptionManager
                                    .getDefaultDataSubscriptionId()) {
                return true;
            } else {
                return false;
            }
        }
        return true;
    }

    private boolean satisfiesMobileMultiNetworkDataCheck(NetworkCapabilities agentNc,
            NetworkCapabilities requestNc) {
        if (requestNc != null && getIntSpecifier(requestNc.getNetworkSpecifier()) < 0) {
            return satisfiesMobileNetworkDataCheck(agentNc);
        }
        return true;
    }

    private int getIntSpecifier(NetworkSpecifier networkSpecifierObj) {
        String specifierStr = null;
        int specifier = -1;
        if (networkSpecifierObj != null
                && networkSpecifierObj instanceof StringNetworkSpecifier) {
            specifierStr = ((StringNetworkSpecifier) networkSpecifierObj).specifier;
        }
        if (specifierStr != null &&  specifierStr.isEmpty() == false) {
            try {
                specifier = Integer.parseInt(specifierStr);
            } catch (NumberFormatException e) {
                specifier = -1;
            }
        }
        return specifier;
    }

    private boolean isBestMobileMultiNetwork(NetworkAgentInfo currentNetwork,
            NetworkCapabilities currentRequestNc,
            NetworkAgentInfo newNetwork,
            NetworkCapabilities newRequestNc,
            NetworkCapabilities requestNc) {
        if (isMobileNetwork(currentNetwork) &&
            isMobileNetwork(newNetwork) &&
            satisfiesMobileMultiNetworkDataCheck(newRequestNc, requestNc) &&
            !satisfiesMobileMultiNetworkDataCheck(currentRequestNc, requestNc)) {
            return true;
        }
        return false;
    }

    private void handleUpdateTCPBuffersfor5G() {
        Network network = getActiveNetwork();
        NetworkAgentInfo ntwAgent = getNetworkAgentInfoForNetwork(network);
        if (DBG)
            log("handleUpdateTCPBuffersfor5G nai " + ntwAgent);
        if (ntwAgent != null)
            updateTcpBufferSizes(ntwAgent);
=======
    /**
     * Caller either needs to be an active VPN, or hold the NETWORK_STACK permission
     * for testing.
     */
    private Vpn enforceActiveVpnOrNetworkStackPermission() {
        if (checkNetworkStackPermission()) {
            return null;
        }
        final int uid = Binder.getCallingUid();
        final int user = UserHandle.getUserId(uid);
        synchronized (mVpns) {
            Vpn vpn = mVpns.get(user);
            try {
                if (vpn.getVpnInfo().ownerUid == uid) return vpn;
            } catch (NullPointerException e) {
                /* vpn is null, or VPN is not connected and getVpnInfo() is null. */
            }
        }
        throw new SecurityException("App must either be an active VPN or have the NETWORK_STACK "
                + "permission");
    }

    /**
     * @param connectionInfo the connection to resolve.
     * @return {@code uid} if the connection is found and the app has permission to observe it
     * (e.g., if it is associated with the calling VPN app's tunnel) or {@code INVALID_UID} if the
     * connection is not found.
     */
    public int getConnectionOwnerUid(ConnectionInfo connectionInfo) {
        final Vpn vpn = enforceActiveVpnOrNetworkStackPermission();
        if (connectionInfo.protocol != IPPROTO_TCP && connectionInfo.protocol != IPPROTO_UDP) {
            throw new IllegalArgumentException("Unsupported protocol " + connectionInfo.protocol);
        }

        final int uid = InetDiagMessage.getConnectionOwnerUid(connectionInfo.protocol,
                connectionInfo.local, connectionInfo.remote);

        /* Filter out Uids not associated with the VPN. */
        if (vpn != null && !vpn.appliesToUid(uid)) {
            return INVALID_UID;
        }

        return uid;
>>>>>>> ef229d91
    }
}<|MERGE_RESOLUTION|>--- conflicted
+++ resolved
@@ -1857,14 +1857,9 @@
         // for user to unlock device too.
         updateLockdownVpn();
 
-<<<<<<< HEAD
-        // Configure whether mobile data is always on.
-        mHandler.sendMessage(mHandler.obtainMessage(EVENT_CONFIGURE_MOBILE_DATA_ALWAYS_ON));
-=======
         // Create network requests for always-on networks.
         mHandler.sendMessage(mHandler.obtainMessage(EVENT_CONFIGURE_ALWAYS_ON_NETWORKS));
 
->>>>>>> ef229d91
         mHandler.sendMessage(mHandler.obtainMessage(EVENT_SYSTEM_READY));
 
         mPermissionMonitor.startMonitoring();
@@ -5990,7 +5985,51 @@
         }
     }
 
-<<<<<<< HEAD
+    /**
+     * Caller either needs to be an active VPN, or hold the NETWORK_STACK permission
+     * for testing.
+     */
+    private Vpn enforceActiveVpnOrNetworkStackPermission() {
+        if (checkNetworkStackPermission()) {
+            return null;
+        }
+        final int uid = Binder.getCallingUid();
+        final int user = UserHandle.getUserId(uid);
+        synchronized (mVpns) {
+            Vpn vpn = mVpns.get(user);
+            try {
+                if (vpn.getVpnInfo().ownerUid == uid) return vpn;
+            } catch (NullPointerException e) {
+                /* vpn is null, or VPN is not connected and getVpnInfo() is null. */
+            }
+        }
+        throw new SecurityException("App must either be an active VPN or have the NETWORK_STACK "
+                + "permission");
+    }
+
+    /**
+     * @param connectionInfo the connection to resolve.
+     * @return {@code uid} if the connection is found and the app has permission to observe it
+     * (e.g., if it is associated with the calling VPN app's tunnel) or {@code INVALID_UID} if the
+     * connection is not found.
+     */
+    public int getConnectionOwnerUid(ConnectionInfo connectionInfo) {
+        final Vpn vpn = enforceActiveVpnOrNetworkStackPermission();
+        if (connectionInfo.protocol != IPPROTO_TCP && connectionInfo.protocol != IPPROTO_UDP) {
+            throw new IllegalArgumentException("Unsupported protocol " + connectionInfo.protocol);
+        }
+
+        final int uid = InetDiagMessage.getConnectionOwnerUid(connectionInfo.protocol,
+                connectionInfo.local, connectionInfo.remote);
+
+        /* Filter out Uids not associated with the VPN. */
+        if (vpn != null && !vpn.appliesToUid(uid)) {
+            return INVALID_UID;
+        }
+
+        return uid;
+    }
+
     private boolean isMobileNetwork(NetworkAgentInfo nai) {
         if (nai != null && nai.networkCapabilities != null &&
             nai.networkCapabilities.hasTransport(NetworkCapabilities.TRANSPORT_CELLULAR)) {
@@ -6057,50 +6096,5 @@
             log("handleUpdateTCPBuffersfor5G nai " + ntwAgent);
         if (ntwAgent != null)
             updateTcpBufferSizes(ntwAgent);
-=======
-    /**
-     * Caller either needs to be an active VPN, or hold the NETWORK_STACK permission
-     * for testing.
-     */
-    private Vpn enforceActiveVpnOrNetworkStackPermission() {
-        if (checkNetworkStackPermission()) {
-            return null;
-        }
-        final int uid = Binder.getCallingUid();
-        final int user = UserHandle.getUserId(uid);
-        synchronized (mVpns) {
-            Vpn vpn = mVpns.get(user);
-            try {
-                if (vpn.getVpnInfo().ownerUid == uid) return vpn;
-            } catch (NullPointerException e) {
-                /* vpn is null, or VPN is not connected and getVpnInfo() is null. */
-            }
-        }
-        throw new SecurityException("App must either be an active VPN or have the NETWORK_STACK "
-                + "permission");
-    }
-
-    /**
-     * @param connectionInfo the connection to resolve.
-     * @return {@code uid} if the connection is found and the app has permission to observe it
-     * (e.g., if it is associated with the calling VPN app's tunnel) or {@code INVALID_UID} if the
-     * connection is not found.
-     */
-    public int getConnectionOwnerUid(ConnectionInfo connectionInfo) {
-        final Vpn vpn = enforceActiveVpnOrNetworkStackPermission();
-        if (connectionInfo.protocol != IPPROTO_TCP && connectionInfo.protocol != IPPROTO_UDP) {
-            throw new IllegalArgumentException("Unsupported protocol " + connectionInfo.protocol);
-        }
-
-        final int uid = InetDiagMessage.getConnectionOwnerUid(connectionInfo.protocol,
-                connectionInfo.local, connectionInfo.remote);
-
-        /* Filter out Uids not associated with the VPN. */
-        if (vpn != null && !vpn.appliesToUid(uid)) {
-            return INVALID_UID;
-        }
-
-        return uid;
->>>>>>> ef229d91
     }
 }