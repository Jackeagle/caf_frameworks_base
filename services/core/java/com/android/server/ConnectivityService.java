--- conflicted
+++ resolved
@@ -78,11 +78,8 @@
 import android.net.metrics.DefaultNetworkEvent;
 import android.net.metrics.IpConnectivityLog;
 import android.net.metrics.NetworkEvent;
-<<<<<<< HEAD
 import android.net.wifi.WifiDevice;
-=======
 import android.net.util.AvoidBadWifiTracker;
->>>>>>> b5375056
 import android.os.Binder;
 import android.os.Build;
 import android.os.Bundle;
@@ -3780,122 +3777,6 @@
         return -1;
     }
 
-<<<<<<< HEAD
-    private static final String NOTIFICATION_ID = "CaptivePortal.Notification";
-    private static enum NotificationType { SIGN_IN, NO_INTERNET; };
-
-    private void setProvNotificationVisible(boolean visible, int networkType, String action) {
-        Intent intent = new Intent(action);
-        PendingIntent pendingIntent = PendingIntent.getBroadcast(mContext, 0, intent, 0);
-        // Concatenate the range of types onto the range of NetIDs.
-        int id = MAX_NET_ID + 1 + (networkType - ConnectivityManager.TYPE_NONE);
-        setProvNotificationVisibleIntent(visible, id, NotificationType.SIGN_IN,
-                networkType, null, pendingIntent, false);
-    }
-
-    /**
-     * Show or hide network provisioning notifications.
-     *
-     * We use notifications for two purposes: to notify that a network requires sign in
-     * (NotificationType.SIGN_IN), or to notify that a network does not have Internet access
-     * (NotificationType.NO_INTERNET). We display at most one notification per ID, so on a
-     * particular network we can display the notification type that was most recently requested.
-     * So for example if a captive portal fails to reply within a few seconds of connecting, we
-     * might first display NO_INTERNET, and then when the captive portal check completes, display
-     * SIGN_IN.
-     *
-     * @param id an identifier that uniquely identifies this notification.  This must match
-     *         between show and hide calls.  We use the NetID value but for legacy callers
-     *         we concatenate the range of types with the range of NetIDs.
-     */
-    private void setProvNotificationVisibleIntent(boolean visible, int id,
-            NotificationType notifyType, int networkType, String extraInfo, PendingIntent intent,
-            boolean highPriority) {
-        if (VDBG || (DBG && visible)) {
-            log("setProvNotificationVisibleIntent " + notifyType + " visible=" + visible
-                    + " networkType=" + getNetworkTypeName(networkType)
-                    + " extraInfo=" + extraInfo + " highPriority=" + highPriority);
-        }
-
-        Resources r = Resources.getSystem();
-        NotificationManager notificationManager = (NotificationManager) mContext
-            .getSystemService(Context.NOTIFICATION_SERVICE);
-
-        if (visible) {
-            CharSequence title;
-            CharSequence details;
-            int icon;
-            if (notifyType == NotificationType.NO_INTERNET &&
-                    networkType == ConnectivityManager.TYPE_WIFI) {
-                title = r.getString(R.string.wifi_no_internet, 0);
-                details = r.getString(R.string.wifi_no_internet_detailed);
-                icon = R.drawable.stat_notify_wifi_in_range;  // TODO: Need new icon.
-            } else if (notifyType == NotificationType.SIGN_IN) {
-                switch (networkType) {
-                    case ConnectivityManager.TYPE_WIFI:
-                        title = r.getString(R.string.wifi_available_sign_in, 0);
-                        details = r.getString(R.string.network_available_sign_in_detailed,
-                                extraInfo);
-                        icon = R.drawable.stat_notify_wifi_in_range;
-                        break;
-                    case ConnectivityManager.TYPE_MOBILE:
-                    case ConnectivityManager.TYPE_MOBILE_HIPRI:
-                        title = r.getString(R.string.network_available_sign_in, 0);
-                        // TODO: Change this to pull from NetworkInfo once a printable
-                        // name has been added to it
-                        details = mTelephonyManager.getNetworkOperatorName(
-                             SubscriptionManager.getDefaultDataSubscriptionId());
-                        icon = R.drawable.stat_notify_rssi_in_range;
-                        break;
-                    default:
-                        title = r.getString(R.string.network_available_sign_in, 0);
-                        details = r.getString(R.string.network_available_sign_in_detailed,
-                                extraInfo);
-                        icon = R.drawable.stat_notify_rssi_in_range;
-                        break;
-                }
-            } else {
-                Slog.wtf(TAG, "Unknown notification type " + notifyType + "on network type "
-                        + getNetworkTypeName(networkType));
-                return;
-            }
-
-            Notification notification = new Notification.Builder(mContext)
-                    .setWhen(0)
-                    .setSmallIcon(icon)
-                    .setAutoCancel(true)
-                    .setTicker(title)
-                    .setColor(mContext.getColor(
-                            com.android.internal.R.color.system_notification_accent_color))
-                    .setContentTitle(title)
-                    .setContentText(details)
-                    .setContentIntent(intent)
-                    .setLocalOnly(true)
-                    .setPriority(highPriority ?
-                            Notification.PRIORITY_HIGH :
-                            Notification.PRIORITY_DEFAULT)
-                    .setDefaults(highPriority ? Notification.DEFAULT_ALL : 0)
-                    .setOnlyAlertOnce(true)
-                    .build();
-
-            try {
-                notificationManager.notifyAsUser(NOTIFICATION_ID, id, notification, UserHandle.ALL);
-            } catch (NullPointerException npe) {
-                loge("setNotificationVisible: visible notificationManager npe=" + npe);
-                npe.printStackTrace();
-            }
-        } else {
-            try {
-                notificationManager.cancelAsUser(NOTIFICATION_ID, id, UserHandle.ALL);
-            } catch (NullPointerException npe) {
-                loge("setNotificationVisible: cancel notificationManager npe=" + npe);
-                npe.printStackTrace();
-            }
-        }
-    }
-
-=======
->>>>>>> b5375056
     /** Location to an updatable file listing carrier provisioning urls.
      *  An example:
      *
@@ -4264,12 +4145,9 @@
         } else {
             networkCapabilities = new NetworkCapabilities(networkCapabilities);
             enforceNetworkRequestPermissions(networkCapabilities);
-<<<<<<< HEAD
-=======
             // TODO: this is incorrect. We mark the request as metered or not depending on the state
             // of the app when the request is filed, but we never change the request if the app
             // changes network state. http://b/29964605
->>>>>>> b5375056
             enforceMeteredApnPolicy(networkCapabilities);
         }
         ensureRequestableCapabilities(networkCapabilities);
