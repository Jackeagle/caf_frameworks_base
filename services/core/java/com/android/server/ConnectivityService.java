/*
 * Copyright (C) 2008 The Android Open Source Project
 *
 * Licensed under the Apache License, Version 2.0 (the "License");
 * you may not use this file except in compliance with the License.
 * You may obtain a copy of the License at
 *
 *      http://www.apache.org/licenses/LICENSE-2.0
 *
 * Unless required by applicable law or agreed to in writing, software
 * distributed under the License is distributed on an "AS IS" BASIS,
 * WITHOUT WARRANTIES OR CONDITIONS OF ANY KIND, either express or implied.
 * See the License for the specific language governing permissions and
 * limitations under the License.
 */

package com.android.server;

import static android.Manifest.permission.RECEIVE_DATA_ACTIVITY_CHANGE;
import static android.content.pm.PackageManager.PERMISSION_GRANTED;
import static android.net.ConnectivityManager.CONNECTIVITY_ACTION;
import static android.net.ConnectivityManager.NETID_UNSET;
import static android.net.ConnectivityManager.TYPE_ETHERNET;
import static android.net.ConnectivityManager.TYPE_NONE;
import static android.net.ConnectivityManager.TYPE_VPN;
import static android.net.ConnectivityManager.getNetworkTypeName;
import static android.net.ConnectivityManager.isNetworkTypeValid;
import static android.net.NetworkCapabilities.NET_CAPABILITY_CAPTIVE_PORTAL;
import static android.net.NetworkCapabilities.NET_CAPABILITY_EIMS;
import static android.net.NetworkCapabilities.NET_CAPABILITY_FOREGROUND;
import static android.net.NetworkCapabilities.NET_CAPABILITY_INTERNET;
import static android.net.NetworkCapabilities.NET_CAPABILITY_NOT_METERED;
import static android.net.NetworkCapabilities.NET_CAPABILITY_NOT_RESTRICTED;
import static android.net.NetworkCapabilities.NET_CAPABILITY_NOT_ROAMING;
import static android.net.NetworkCapabilities.NET_CAPABILITY_NOT_SUSPENDED;
import static android.net.NetworkCapabilities.NET_CAPABILITY_NOT_VPN;
import static android.net.NetworkCapabilities.NET_CAPABILITY_VALIDATED;
import static android.net.NetworkCapabilities.TRANSPORT_VPN;
import static android.net.NetworkPolicyManager.RULE_NONE;
import static android.net.NetworkPolicyManager.uidRulesToString;
import static android.os.Process.INVALID_UID;
import static android.system.OsConstants.IPPROTO_TCP;
import static android.system.OsConstants.IPPROTO_UDP;

import static com.android.internal.util.Preconditions.checkNotNull;

import android.annotation.Nullable;
import android.app.BroadcastOptions;
import android.app.NotificationManager;
import android.app.PendingIntent;
import android.content.BroadcastReceiver;
import android.content.ContentResolver;
import android.content.Context;
import android.content.Intent;
import android.content.IntentFilter;
import android.content.res.Configuration;
import android.database.ContentObserver;
<<<<<<< HEAD
import android.telephony.SubscriptionInfo;
=======
>>>>>>> de843449
import android.net.ConnectionInfo;
import android.net.ConnectivityManager;
import android.net.ConnectivityManager.PacketKeepalive;
import android.net.IConnectivityManager;
import android.net.IIpConnectivityMetrics;
import android.net.INetd;
import android.net.INetdEventCallback;
import android.net.INetworkManagementEventObserver;
import android.net.INetworkPolicyListener;
import android.net.INetworkPolicyManager;
import android.net.INetworkStatsService;
import android.net.LinkProperties;
import android.net.LinkProperties.CompareResult;
import android.net.MatchAllNetworkSpecifier;
import android.net.Network;
import android.net.NetworkAgent;
import android.net.NetworkCapabilities;
import android.net.NetworkConfig;
import android.net.NetworkInfo;
import android.net.NetworkInfo.DetailedState;
import android.net.NetworkMisc;
import android.net.NetworkPolicyManager;
import android.net.NetworkQuotaInfo;
import android.net.NetworkRequest;
import android.net.NetworkSpecifier;
import android.net.NetworkState;
import android.net.NetworkUtils;
import android.net.NetworkWatchlistManager;
import android.net.ProxyInfo;
import android.net.RouteInfo;
import android.net.StringNetworkSpecifier;
import android.net.UidRange;
import android.net.Uri;
import android.net.VpnService;
import android.net.metrics.IpConnectivityLog;
import android.net.metrics.NetworkEvent;
import android.net.netlink.InetDiagMessage;
import android.net.util.MultinetworkPolicyTracker;
import android.net.util.NetdService;
import android.os.Binder;
import android.os.Build;
import android.os.Bundle;
import android.os.FileUtils;
import android.os.Handler;
import android.os.HandlerThread;
import android.os.IBinder;
import android.os.INetworkManagementService;
import android.os.Looper;
import android.os.Message;
import android.os.Messenger;
import android.os.ParcelFileDescriptor;
import android.os.Parcelable;
import android.os.PowerManager;
import android.os.Process;
import android.os.RemoteException;
import android.os.ResultReceiver;
import android.os.ServiceManager;
import android.os.ServiceSpecificException;
import android.os.ShellCallback;
import android.os.ShellCommand;
import android.os.SystemClock;
import android.os.UserHandle;
import android.os.UserManager;
import android.provider.Settings;
import android.security.Credentials;
import android.security.KeyStore;
import android.telephony.SubscriptionManager;
import android.telephony.TelephonyManager;
import android.text.TextUtils;
import android.util.ArraySet;
import android.util.LocalLog;
import android.util.LocalLog.ReadOnlyLocalLog;
import android.util.Log;
import android.util.Slog;
import android.util.SparseArray;
import android.util.SparseBooleanArray;
import android.util.SparseIntArray;
import android.util.Xml;

import com.android.internal.R;
import com.android.internal.annotations.GuardedBy;
import com.android.internal.annotations.VisibleForTesting;
import com.android.internal.app.IBatteryStats;
import com.android.internal.net.LegacyVpnInfo;
import com.android.internal.net.VpnConfig;
import com.android.internal.net.VpnInfo;
import com.android.internal.net.VpnProfile;
import com.android.internal.util.ArrayUtils;
import com.android.internal.util.AsyncChannel;
import com.android.internal.util.DumpUtils;
import com.android.internal.util.IndentingPrintWriter;
import com.android.internal.util.MessageUtils;
import com.android.internal.util.WakeupMessage;
import com.android.internal.util.XmlUtils;
import com.android.server.am.BatteryStatsService;
import com.android.server.connectivity.DataConnectionStats;
import com.android.server.connectivity.DnsManager;
import com.android.server.connectivity.DnsManager.PrivateDnsConfig;
import com.android.server.connectivity.DnsManager.PrivateDnsValidationUpdate;
import com.android.server.connectivity.IpConnectivityMetrics;
import com.android.server.connectivity.KeepaliveTracker;
import com.android.server.connectivity.LingerMonitor;
import com.android.server.connectivity.MockableSystemProperties;
import com.android.server.connectivity.MultipathPolicyTracker;
import com.android.server.connectivity.NetworkAgentInfo;
import com.android.server.connectivity.NetworkDiagnostics;
import com.android.server.connectivity.NetworkMonitor;
import com.android.server.connectivity.NetworkNotificationManager;
import com.android.server.connectivity.NetworkNotificationManager.NotificationType;
import com.android.server.connectivity.PermissionMonitor;
import com.android.server.connectivity.ProxyTracker;
import com.android.server.connectivity.Tethering;
import com.android.server.connectivity.Vpn;
import com.android.server.connectivity.tethering.TetheringDependencies;
import com.android.server.net.BaseNetdEventCallback;
import com.android.server.net.BaseNetworkObserver;
import com.android.server.net.LockdownVpnTracker;
import com.android.server.net.NetworkPolicyManagerInternal;
import com.android.server.utils.PriorityDump;

import com.google.android.collect.Lists;

import org.xmlpull.v1.XmlPullParser;
import org.xmlpull.v1.XmlPullParserException;

import java.io.File;
import java.io.FileDescriptor;
import java.io.FileNotFoundException;
import java.io.FileReader;
import java.io.IOException;
import java.io.PrintWriter;
import java.net.Inet4Address;
import java.net.InetAddress;
import java.net.UnknownHostException;
import java.util.ArrayDeque;
import java.util.ArrayList;
import java.util.Arrays;
import java.util.Collection;
import java.util.Comparator;
import java.util.ConcurrentModificationException;
import java.util.HashMap;
import java.util.HashSet;
import java.util.List;
import java.util.Map;
import java.util.Objects;
import java.util.Set;
import java.util.SortedSet;
import java.util.TreeSet;

/**
 * @hide
 */
public class ConnectivityService extends IConnectivityManager.Stub
        implements PendingIntent.OnFinished {
    private static final String TAG = ConnectivityService.class.getSimpleName();

    private static final String DIAG_ARG = "--diag";
    public static final String SHORT_ARG = "--short";
    private static final String TETHERING_ARG = "tethering";
    private static final String NETWORK_ARG = "networks";
    private static final String REQUEST_ARG = "requests";

    private static final boolean DBG = true;
    private static final boolean DDBG = Log.isLoggable(TAG, Log.DEBUG);
    private static final boolean VDBG = Log.isLoggable(TAG, Log.VERBOSE);

    private static final boolean LOGD_BLOCKED_NETWORKINFO = true;

    // TODO: create better separation between radio types and network types

    // how long to wait before switching back to a radio's default network
    private static final int RESTORE_DEFAULT_NETWORK_DELAY = 1 * 60 * 1000;
    // system property that can override the above value
    private static final String NETWORK_RESTORE_DELAY_PROP_NAME =
            "android.telephony.apn-restore";

    // How long to wait before putting up a "This network doesn't have an Internet connection,
    // connect anyway?" dialog after the user selects a network that doesn't validate.
    private static final int PROMPT_UNVALIDATED_DELAY_MS = 8 * 1000;

    // Default to 30s linger time-out. Modifiable only for testing.
    private static final String LINGER_DELAY_PROPERTY = "persist.netmon.linger";
    private static final int DEFAULT_LINGER_DELAY_MS = 30_000;
    @VisibleForTesting
    protected int mLingerDelayMs;  // Can't be final, or test subclass constructors can't change it.

    // How long to delay to removal of a pending intent based request.
    // See Settings.Secure.CONNECTIVITY_RELEASE_PENDING_INTENT_DELAY_MS
    private final int mReleasePendingIntentDelayMs;

    private MockableSystemProperties mSystemProperties;

    private Tethering mTethering;

    private final PermissionMonitor mPermissionMonitor;

    private KeyStore mKeyStore;

    @VisibleForTesting
    @GuardedBy("mVpns")
    protected final SparseArray<Vpn> mVpns = new SparseArray<>();

    // TODO: investigate if mLockdownEnabled can be removed and replaced everywhere by
    // a direct call to LockdownVpnTracker.isEnabled().
    @GuardedBy("mVpns")
    private boolean mLockdownEnabled;
    @GuardedBy("mVpns")
    private LockdownVpnTracker mLockdownTracker;

    /**
     * Stale copy of uid rules provided by NPMS. As long as they are accessed only in internal
     * handler thread, they don't need a lock.
     */
    private SparseIntArray mUidRules = new SparseIntArray();
    /** Flag indicating if background data is restricted. */
    private boolean mRestrictBackground;

    final private Context mContext;
    // 0 is full bad, 100 is full good
    private int mDefaultInetConditionPublished = 0;

    private INetworkManagementService mNMS;
<<<<<<< HEAD
    private INetd mNetd;
=======
    @VisibleForTesting
    protected INetd mNetd;
>>>>>>> de843449
    private INetworkStatsService mStatsService;
    private INetworkPolicyManager mPolicyManager;
    private NetworkPolicyManagerInternal mPolicyManagerInternal;

    private String mCurrentTcpBufferSizes;

    private static final SparseArray<String> sMagicDecoderRing = MessageUtils.findMessageNames(
            new Class[] { AsyncChannel.class, ConnectivityService.class, NetworkAgent.class,
                    NetworkAgentInfo.class });

    private enum ReapUnvalidatedNetworks {
        // Tear down networks that have no chance (e.g. even if validated) of becoming
        // the highest scoring network satisfying a NetworkRequest.  This should be passed when
        // all networks have been rematched against all NetworkRequests.
        REAP,
        // Don't reap networks.  This should be passed when some networks have not yet been
        // rematched against all NetworkRequests.
        DONT_REAP
    }

    private enum UnneededFor {
        LINGER,    // Determine whether this network is unneeded and should be lingered.
        TEARDOWN,  // Determine whether this network is unneeded and should be torn down.
    }

    /**
     * used internally to clear a wakelock when transitioning
     * from one net to another.  Clear happens when we get a new
     * network - EVENT_EXPIRE_NET_TRANSITION_WAKELOCK happens
     * after a timeout if no network is found (typically 1 min).
     */
    private static final int EVENT_CLEAR_NET_TRANSITION_WAKELOCK = 8;

    /**
     * used internally to reload global proxy settings
     */
    private static final int EVENT_APPLY_GLOBAL_HTTP_PROXY = 9;

    /**
     * PAC manager has received new port.
     */
    private static final int EVENT_PROXY_HAS_CHANGED = 16;

    /**
     * used internally when registering NetworkFactories
     * obj = NetworkFactoryInfo
     */
    private static final int EVENT_REGISTER_NETWORK_FACTORY = 17;

    /**
     * used internally when registering NetworkAgents
     * obj = Messenger
     */
    private static final int EVENT_REGISTER_NETWORK_AGENT = 18;

    /**
     * used to add a network request
     * includes a NetworkRequestInfo
     */
    private static final int EVENT_REGISTER_NETWORK_REQUEST = 19;

    /**
     * indicates a timeout period is over - check if we had a network yet or not
     * and if not, call the timeout callback (but leave the request live until they
     * cancel it.
     * includes a NetworkRequestInfo
     */
    private static final int EVENT_TIMEOUT_NETWORK_REQUEST = 20;

    /**
     * used to add a network listener - no request
     * includes a NetworkRequestInfo
     */
    private static final int EVENT_REGISTER_NETWORK_LISTENER = 21;

    /**
     * used to remove a network request, either a listener or a real request
     * arg1 = UID of caller
     * obj  = NetworkRequest
     */
    private static final int EVENT_RELEASE_NETWORK_REQUEST = 22;

    /**
     * used internally when registering NetworkFactories
     * obj = Messenger
     */
    private static final int EVENT_UNREGISTER_NETWORK_FACTORY = 23;

    /**
     * used internally to expire a wakelock when transitioning
     * from one net to another.  Expire happens when we fail to find
     * a new network (typically after 1 minute) -
     * EVENT_CLEAR_NET_TRANSITION_WAKELOCK happens if we had found
     * a replacement network.
     */
    private static final int EVENT_EXPIRE_NET_TRANSITION_WAKELOCK = 24;

    /**
     * Used internally to indicate the system is ready.
     */
    private static final int EVENT_SYSTEM_READY = 25;

    /**
     * used to add a network request with a pending intent
     * obj = NetworkRequestInfo
     */
    private static final int EVENT_REGISTER_NETWORK_REQUEST_WITH_INTENT = 26;

    /**
     * used to remove a pending intent and its associated network request.
     * arg1 = UID of caller
     * obj  = PendingIntent
     */
    private static final int EVENT_RELEASE_NETWORK_REQUEST_WITH_INTENT = 27;

    /**
     * used to specify whether a network should be used even if unvalidated.
     * arg1 = whether to accept the network if it's unvalidated (1 or 0)
     * arg2 = whether to remember this choice in the future (1 or 0)
     * obj  = network
     */
    private static final int EVENT_SET_ACCEPT_UNVALIDATED = 28;

    /**
     * used to ask the user to confirm a connection to an unvalidated network.
     * obj  = network
     */
    private static final int EVENT_PROMPT_UNVALIDATED = 29;

    /**
     * used internally to (re)configure always-on networks.
     */
    private static final int EVENT_CONFIGURE_ALWAYS_ON_NETWORKS = 30;

    /**
     * used to add a network listener with a pending intent
     * obj = NetworkRequestInfo
     */
    private static final int EVENT_REGISTER_NETWORK_LISTENER_WITH_INTENT = 31;

    /**
     * used to specify whether a network should not be penalized when it becomes unvalidated.
     */
    private static final int EVENT_SET_AVOID_UNVALIDATED = 35;

    /**
     * used to trigger revalidation of a network.
     */
    private static final int EVENT_REVALIDATE_NETWORK = 36;

    // Handle changes in Private DNS settings.
    private static final int EVENT_PRIVATE_DNS_SETTINGS_CHANGED = 37;

    // Handle private DNS validation status updates.
    private static final int EVENT_PRIVATE_DNS_VALIDATION_UPDATE = 38;

    /**
     * Used to handle onUidRulesChanged event from NetworkPolicyManagerService.
     */
    private static final int EVENT_UID_RULES_CHANGED = 39;

    /**
     * Used to handle onRestrictBackgroundChanged event from NetworkPolicyManagerService.
     */
    private static final int EVENT_DATA_SAVER_CHANGED = 40;

<<<<<<< HEAD
    private static final int EVENT_UPDATE_TCP_BUFFER_FOR_5G = 160;

=======
>>>>>>> de843449
    private static String eventName(int what) {
        return sMagicDecoderRing.get(what, Integer.toString(what));
    }

    /** Handler thread used for both of the handlers below. */
    @VisibleForTesting
    protected final HandlerThread mHandlerThread;
    /** Handler used for internal events. */
    final private InternalHandler mHandler;
    /** Handler used for incoming {@link NetworkStateTracker} events. */
    final private NetworkStateTrackerHandler mTrackerHandler;
    private final DnsManager mDnsManager;

    private boolean mSystemReady;
    private Intent mInitialBroadcast;

    private PowerManager.WakeLock mNetTransitionWakeLock;
    private int mNetTransitionWakeLockTimeout;
    private final PowerManager.WakeLock mPendingIntentWakeLock;

    // A helper object to track the current default HTTP proxy. ConnectivityService needs to tell
    // the world when it changes.
    private final ProxyTracker mProxyTracker;

    final private SettingsObserver mSettingsObserver;

    private UserManager mUserManager;

    private NetworkConfig[] mNetConfigs;
    private int mNetworksDefined;

    // the set of network types that can only be enabled by system/sig apps
    private List mProtectedNetworks;

    private TelephonyManager mTelephonyManager;
<<<<<<< HEAD
    private SubscriptionManager mSubscriptionManager;
=======
>>>>>>> de843449

    private KeepaliveTracker mKeepaliveTracker;
    private NetworkNotificationManager mNotifier;
    private LingerMonitor mLingerMonitor;

    // sequence number for Networks; keep in sync with system/netd/NetworkController.cpp
    private static final int MIN_NET_ID = 100; // some reserved marks
    private static final int MAX_NET_ID = 65535 - 0x0400; // Top 1024 bits reserved by IpSecService
    private int mNextNetId = MIN_NET_ID;

    // sequence number of NetworkRequests
    private int mNextNetworkRequestId = 1;

    // NetworkRequest activity String log entries.
    private static final int MAX_NETWORK_REQUEST_LOGS = 20;
    private final LocalLog mNetworkRequestInfoLogs = new LocalLog(MAX_NETWORK_REQUEST_LOGS);

    // NetworkInfo blocked and unblocked String log entries
    private static final int MAX_NETWORK_INFO_LOGS = 40;
    private final LocalLog mNetworkInfoBlockingLogs = new LocalLog(MAX_NETWORK_INFO_LOGS);

    private static final int MAX_WAKELOCK_LOGS = 20;
    private final LocalLog mWakelockLogs = new LocalLog(MAX_WAKELOCK_LOGS);
    private int mTotalWakelockAcquisitions = 0;
    private int mTotalWakelockReleases = 0;
    private long mTotalWakelockDurationMs = 0;
    private long mMaxWakelockDurationMs = 0;
    private long mLastWakeLockAcquireTimestamp = 0;

    // Array of <Network,ReadOnlyLocalLogs> tracking network validation and results
    private static final int MAX_VALIDATION_LOGS = 10;
    private static class ValidationLog {
        final Network mNetwork;
        final String mName;
        final ReadOnlyLocalLog mLog;

        ValidationLog(Network network, String name, ReadOnlyLocalLog log) {
            mNetwork = network;
            mName = name;
            mLog = log;
        }
    }
    private final ArrayDeque<ValidationLog> mValidationLogs = new ArrayDeque<>(MAX_VALIDATION_LOGS);

    private void addValidationLogs(ReadOnlyLocalLog log, Network network, String name) {
        synchronized (mValidationLogs) {
            while (mValidationLogs.size() >= MAX_VALIDATION_LOGS) {
                mValidationLogs.removeLast();
            }
            mValidationLogs.addFirst(new ValidationLog(network, name, log));
        }
    }

    private final IpConnectivityLog mMetricsLog;

    @GuardedBy("mBandwidthRequests")
    private final SparseArray<Integer> mBandwidthRequests = new SparseArray(10);

    @VisibleForTesting
    final MultinetworkPolicyTracker mMultinetworkPolicyTracker;

    @VisibleForTesting
    final MultipathPolicyTracker mMultipathPolicyTracker;

    /**
     * Implements support for the legacy "one network per network type" model.
     *
     * We used to have a static array of NetworkStateTrackers, one for each
     * network type, but that doesn't work any more now that we can have,
     * for example, more that one wifi network. This class stores all the
     * NetworkAgentInfo objects that support a given type, but the legacy
     * API will only see the first one.
     *
     * It serves two main purposes:
     *
     * 1. Provide information about "the network for a given type" (since this
     *    API only supports one).
     * 2. Send legacy connectivity change broadcasts. Broadcasts are sent if
     *    the first network for a given type changes, or if the default network
     *    changes.
     */
    private class LegacyTypeTracker {

        private static final boolean DBG = true;
        private static final boolean VDBG = false;

        /**
         * Array of lists, one per legacy network type (e.g., TYPE_MOBILE_MMS).
         * Each list holds references to all NetworkAgentInfos that are used to
         * satisfy requests for that network type.
         *
         * This array is built out at startup such that an unsupported network
         * doesn't get an ArrayList instance, making this a tristate:
         * unsupported, supported but not active and active.
         *
         * The actual lists are populated when we scan the network types that
         * are supported on this device.
         *
         * Threading model:
         *  - addSupportedType() is only called in the constructor
         *  - add(), update(), remove() are only called from the ConnectivityService handler thread.
         *    They are therefore not thread-safe with respect to each other.
         *  - getNetworkForType() can be called at any time on binder threads. It is synchronized
         *    on mTypeLists to be thread-safe with respect to a concurrent remove call.
         *  - dump is thread-safe with respect to concurrent add and remove calls.
         */
        private final ArrayList<NetworkAgentInfo> mTypeLists[];

        public LegacyTypeTracker() {
            mTypeLists = (ArrayList<NetworkAgentInfo>[])
                    new ArrayList[ConnectivityManager.MAX_NETWORK_TYPE + 1];
        }

        public void addSupportedType(int type) {
            if (mTypeLists[type] != null) {
                throw new IllegalStateException(
                        "legacy list for type " + type + "already initialized");
            }
            mTypeLists[type] = new ArrayList<>();
        }

        public boolean isTypeSupported(int type) {
            return isNetworkTypeValid(type) && mTypeLists[type] != null;
        }

        public NetworkAgentInfo getNetworkForType(int type) {
            synchronized (mTypeLists) {
                if (isTypeSupported(type) && !mTypeLists[type].isEmpty()) {
                    return mTypeLists[type].get(0);
                }
            }
            return null;
        }

        private void maybeLogBroadcast(NetworkAgentInfo nai, DetailedState state, int type,
                boolean isDefaultNetwork) {
            if (DBG) {
                log("Sending " + state +
                        " broadcast for type " + type + " " + nai.name() +
                        " isDefaultNetwork=" + isDefaultNetwork);
            }
        }

        /** Adds the given network to the specified legacy type list. */
        public void add(int type, NetworkAgentInfo nai) {
            if (!isTypeSupported(type)) {
                return;  // Invalid network type.
            }
            if (VDBG) log("Adding agent " + nai + " for legacy network type " + type);

            ArrayList<NetworkAgentInfo> list = mTypeLists[type];
            if (list.contains(nai)) {
                return;
            }
            synchronized (mTypeLists) {
                list.add(nai);
            }

            // Send a broadcast if this is the first network of its type or if it's the default.
            final boolean isDefaultNetwork = isDefaultNetwork(nai);
            if ((list.size() == 1) || isDefaultNetwork) {
                maybeLogBroadcast(nai, DetailedState.CONNECTED, type, isDefaultNetwork);
                sendLegacyNetworkBroadcast(nai, DetailedState.CONNECTED, type);
            }
        }

        /** Removes the given network from the specified legacy type list. */
        public void remove(int type, NetworkAgentInfo nai, boolean wasDefault) {
            ArrayList<NetworkAgentInfo> list = mTypeLists[type];
            if (list == null || list.isEmpty()) {
                return;
            }
            final boolean wasFirstNetwork = list.get(0).equals(nai);

            synchronized (mTypeLists) {
                if (!list.remove(nai)) {
                    return;
                }
            }

            final DetailedState state = DetailedState.DISCONNECTED;

            if (wasFirstNetwork || wasDefault) {
                maybeLogBroadcast(nai, state, type, wasDefault);
                sendLegacyNetworkBroadcast(nai, state, type);
            }

            if (!list.isEmpty() && wasFirstNetwork) {
                if (DBG) log("Other network available for type " + type +
                              ", sending connected broadcast");
                final NetworkAgentInfo replacement = list.get(0);
                maybeLogBroadcast(replacement, state, type, isDefaultNetwork(replacement));
                sendLegacyNetworkBroadcast(replacement, state, type);
            }
        }

        /** Removes the given network from all legacy type lists. */
        public void remove(NetworkAgentInfo nai, boolean wasDefault) {
            if (VDBG) log("Removing agent " + nai + " wasDefault=" + wasDefault);
            for (int type = 0; type < mTypeLists.length; type++) {
                remove(type, nai, wasDefault);
            }
        }

        // send out another legacy broadcast - currently only used for suspend/unsuspend
        // toggle
        public void update(NetworkAgentInfo nai) {
            final boolean isDefault = isDefaultNetwork(nai);
            final DetailedState state = nai.networkInfo.getDetailedState();
            for (int type = 0; type < mTypeLists.length; type++) {
                final ArrayList<NetworkAgentInfo> list = mTypeLists[type];
                final boolean contains = (list != null && list.contains(nai));
                final boolean isFirst = contains && (nai == list.get(0));
                if (isFirst || contains && isDefault) {
                    maybeLogBroadcast(nai, state, type, isDefault);
                    sendLegacyNetworkBroadcast(nai, state, type);
                }
            }
        }

        private String naiToString(NetworkAgentInfo nai) {
            String name = nai.name();
            String state = (nai.networkInfo != null) ?
                    nai.networkInfo.getState() + "/" + nai.networkInfo.getDetailedState() :
                    "???/???";
            return name + " " + state;
        }

        public void dump(IndentingPrintWriter pw) {
            pw.println("mLegacyTypeTracker:");
            pw.increaseIndent();
            pw.print("Supported types:");
            for (int type = 0; type < mTypeLists.length; type++) {
                if (mTypeLists[type] != null) pw.print(" " + type);
            }
            pw.println();
            pw.println("Current state:");
            pw.increaseIndent();
            synchronized (mTypeLists) {
                for (int type = 0; type < mTypeLists.length; type++) {
                    if (mTypeLists[type] == null || mTypeLists[type].isEmpty()) continue;
                    for (NetworkAgentInfo nai : mTypeLists[type]) {
                        pw.println(type + " " + naiToString(nai));
                    }
                }
            }
            pw.decreaseIndent();
            pw.decreaseIndent();
            pw.println();
        }
    }
    private LegacyTypeTracker mLegacyTypeTracker = new LegacyTypeTracker();

    /**
     * Helper class which parses out priority arguments and dumps sections according to their
     * priority. If priority arguments are omitted, function calls the legacy dump command.
     */
    private final PriorityDump.PriorityDumper mPriorityDumper = new PriorityDump.PriorityDumper() {
        @Override
        public void dumpHigh(FileDescriptor fd, PrintWriter pw, String[] args, boolean asProto) {
            doDump(fd, pw, new String[] {DIAG_ARG}, asProto);
            doDump(fd, pw, new String[] {SHORT_ARG}, asProto);
        }

        @Override
        public void dumpNormal(FileDescriptor fd, PrintWriter pw, String[] args, boolean asProto) {
            doDump(fd, pw, args, asProto);
        }

        @Override
        public void dump(FileDescriptor fd, PrintWriter pw, String[] args, boolean asProto) {
           doDump(fd, pw, args, asProto);
        }
    };

    public ConnectivityService(Context context, INetworkManagementService netManager,
            INetworkStatsService statsService, INetworkPolicyManager policyManager) {
        this(context, netManager, statsService, policyManager, new IpConnectivityLog());
    }

    @VisibleForTesting
    protected ConnectivityService(Context context, INetworkManagementService netManager,
            INetworkStatsService statsService, INetworkPolicyManager policyManager,
            IpConnectivityLog logger) {
        if (DBG) log("ConnectivityService starting up");

        mSystemProperties = getSystemProperties();

        mMetricsLog = logger;
        mDefaultRequest = createDefaultInternetRequestForTransport(-1, NetworkRequest.Type.REQUEST);
        NetworkRequestInfo defaultNRI = new NetworkRequestInfo(null, mDefaultRequest, new Binder());
        mNetworkRequests.put(mDefaultRequest, defaultNRI);
        mNetworkRequestInfoLogs.log("REGISTER " + defaultNRI);

        mDefaultMobileDataRequest = createDefaultInternetRequestForTransport(
                NetworkCapabilities.TRANSPORT_CELLULAR, NetworkRequest.Type.BACKGROUND_REQUEST);

        // The default WiFi request is a background request so that apps using WiFi are
        // migrated to a better network (typically ethernet) when one comes up, instead
        // of staying on WiFi forever.
        mDefaultWifiRequest = createDefaultInternetRequestForTransport(
                NetworkCapabilities.TRANSPORT_WIFI, NetworkRequest.Type.BACKGROUND_REQUEST);

        mHandlerThread = new HandlerThread("ConnectivityServiceThread");
        mHandlerThread.start();
        mHandler = new InternalHandler(mHandlerThread.getLooper());
        mTrackerHandler = new NetworkStateTrackerHandler(mHandlerThread.getLooper());

        mReleasePendingIntentDelayMs = Settings.Secure.getInt(context.getContentResolver(),
                Settings.Secure.CONNECTIVITY_RELEASE_PENDING_INTENT_DELAY_MS, 5_000);

        mLingerDelayMs = mSystemProperties.getInt(LINGER_DELAY_PROPERTY, DEFAULT_LINGER_DELAY_MS);

        mContext = checkNotNull(context, "missing Context");
        mNMS = checkNotNull(netManager, "missing INetworkManagementService");
        mStatsService = checkNotNull(statsService, "missing INetworkStatsService");
        mPolicyManager = checkNotNull(policyManager, "missing INetworkPolicyManager");
        mPolicyManagerInternal = checkNotNull(
                LocalServices.getService(NetworkPolicyManagerInternal.class),
                "missing NetworkPolicyManagerInternal");
        mProxyTracker = new ProxyTracker(context, mHandler, EVENT_PROXY_HAS_CHANGED);

        mNetd = NetdService.getInstance();
        mKeyStore = KeyStore.getInstance();
        mTelephonyManager = (TelephonyManager) mContext.getSystemService(Context.TELEPHONY_SERVICE);
        mSubscriptionManager = SubscriptionManager.from(mContext);

        // To ensure uid rules are synchronized with Network Policy, register for
        // NetworkPolicyManagerService events must happen prior to NetworkPolicyManagerService
        // reading existing policy from disk.
        try {
            mPolicyManager.registerListener(mPolicyListener);
        } catch (RemoteException e) {
            // ouch, no rules updates means some processes may never get network
            loge("unable to register INetworkPolicyListener" + e);
        }

        final PowerManager powerManager = (PowerManager) context.getSystemService(
                Context.POWER_SERVICE);
        mNetTransitionWakeLock = powerManager.newWakeLock(PowerManager.PARTIAL_WAKE_LOCK, TAG);
        mNetTransitionWakeLockTimeout = mContext.getResources().getInteger(
                com.android.internal.R.integer.config_networkTransitionTimeout);
        mPendingIntentWakeLock = powerManager.newWakeLock(PowerManager.PARTIAL_WAKE_LOCK, TAG);

        mNetConfigs = new NetworkConfig[ConnectivityManager.MAX_NETWORK_TYPE+1];

        // TODO: What is the "correct" way to do determine if this is a wifi only device?
        boolean wifiOnly = mSystemProperties.getBoolean("ro.radio.noril", false);
        log("wifiOnly=" + wifiOnly);
        String[] naStrings = context.getResources().getStringArray(
                com.android.internal.R.array.networkAttributes);
        for (String naString : naStrings) {
            try {
                NetworkConfig n = new NetworkConfig(naString);
                if (VDBG) log("naString=" + naString + " config=" + n);
                if (n.type > ConnectivityManager.MAX_NETWORK_TYPE) {
                    loge("Error in networkAttributes - ignoring attempt to define type " +
                            n.type);
                    continue;
                }
                if (wifiOnly && ConnectivityManager.isNetworkTypeMobile(n.type)) {
                    log("networkAttributes - ignoring mobile as this dev is wifiOnly " +
                            n.type);
                    continue;
                }
                if (mNetConfigs[n.type] != null) {
                    loge("Error in networkAttributes - ignoring attempt to redefine type " +
                            n.type);
                    continue;
                }
                mLegacyTypeTracker.addSupportedType(n.type);

                mNetConfigs[n.type] = n;
                mNetworksDefined++;
            } catch(Exception e) {
                // ignore it - leave the entry null
            }
        }

        // Forcibly add TYPE_VPN as a supported type, if it has not already been added via config.
        if (mNetConfigs[TYPE_VPN] == null) {
            // mNetConfigs is used only for "restore time", which isn't applicable to VPNs, so we
            // don't need to add TYPE_VPN to mNetConfigs.
            mLegacyTypeTracker.addSupportedType(TYPE_VPN);
            mNetworksDefined++;  // used only in the log() statement below.
        }

        // Do the same for Ethernet, since it's often not specified in the configs, although many
        // devices can use it via USB host adapters.
        if (mNetConfigs[TYPE_ETHERNET] == null && hasService(Context.ETHERNET_SERVICE)) {
            mLegacyTypeTracker.addSupportedType(TYPE_ETHERNET);
            mNetworksDefined++;
        }

        if (VDBG) log("mNetworksDefined=" + mNetworksDefined);

        mProtectedNetworks = new ArrayList<Integer>();
        int[] protectedNetworks = context.getResources().getIntArray(
                com.android.internal.R.array.config_protectedNetworks);
        for (int p : protectedNetworks) {
            if ((mNetConfigs[p] != null) && (mProtectedNetworks.contains(p) == false)) {
                mProtectedNetworks.add(p);
            } else {
                if (DBG) loge("Ignoring protectedNetwork " + p);
            }
        }

        mTethering = makeTethering();

        mPermissionMonitor = new PermissionMonitor(mContext, mNMS);

        //set up the listener for user state for creating user VPNs
        IntentFilter intentFilter = new IntentFilter();
        intentFilter.addAction(Intent.ACTION_USER_STARTED);
        intentFilter.addAction(Intent.ACTION_USER_STOPPED);
        intentFilter.addAction(Intent.ACTION_USER_ADDED);
        intentFilter.addAction(Intent.ACTION_USER_REMOVED);
        intentFilter.addAction(Intent.ACTION_USER_UNLOCKED);
        mContext.registerReceiverAsUser(
                mIntentReceiver, UserHandle.ALL, intentFilter, null, null);
        mContext.registerReceiverAsUser(mUserPresentReceiver, UserHandle.SYSTEM,
                new IntentFilter(Intent.ACTION_USER_PRESENT), null, null);

        // Listen to package add and removal events for all users.
        intentFilter = new IntentFilter();
        intentFilter.addAction(Intent.ACTION_PACKAGE_ADDED);
<<<<<<< HEAD
=======
        intentFilter.addAction(Intent.ACTION_PACKAGE_REPLACED);
>>>>>>> de843449
        intentFilter.addAction(Intent.ACTION_PACKAGE_REMOVED);
        intentFilter.addDataScheme("package");
        mContext.registerReceiverAsUser(
                mIntentReceiver, UserHandle.ALL, intentFilter, null, null);

        try {
            mNMS.registerObserver(mTethering);
            mNMS.registerObserver(mDataActivityObserver);
        } catch (RemoteException e) {
            loge("Error registering observer :" + e);
        }

        mSettingsObserver = new SettingsObserver(mContext, mHandler);
        registerSettingsCallbacks();

        final DataConnectionStats dataConnectionStats = new DataConnectionStats(mContext);
        dataConnectionStats.startMonitoring();

        mUserManager = (UserManager) context.getSystemService(Context.USER_SERVICE);

        mKeepaliveTracker = new KeepaliveTracker(mHandler);
        mNotifier = new NetworkNotificationManager(mContext, mTelephonyManager,
                mContext.getSystemService(NotificationManager.class));

        final int dailyLimit = Settings.Global.getInt(mContext.getContentResolver(),
                Settings.Global.NETWORK_SWITCH_NOTIFICATION_DAILY_LIMIT,
                LingerMonitor.DEFAULT_NOTIFICATION_DAILY_LIMIT);
        final long rateLimit = Settings.Global.getLong(mContext.getContentResolver(),
                Settings.Global.NETWORK_SWITCH_NOTIFICATION_RATE_LIMIT_MILLIS,
                LingerMonitor.DEFAULT_NOTIFICATION_RATE_LIMIT_MILLIS);
        mLingerMonitor = new LingerMonitor(mContext, mNotifier, dailyLimit, rateLimit);

        mMultinetworkPolicyTracker = createMultinetworkPolicyTracker(
                mContext, mHandler, () -> rematchForAvoidBadWifiUpdate());
        mMultinetworkPolicyTracker.start();

        mMultipathPolicyTracker = new MultipathPolicyTracker(mContext, mHandler);

        mDnsManager = new DnsManager(mContext, mNMS, mSystemProperties);
        registerPrivateDnsSettingsCallbacks();
    }

    @VisibleForTesting
    protected Tethering makeTethering() {
        // TODO: Move other elements into @Overridden getters.
        final TetheringDependencies deps = new TetheringDependencies() {
            @Override
            public boolean isTetheringSupported() {
                return ConnectivityService.this.isTetheringSupported();
            }
            @Override
            public NetworkRequest getDefaultNetworkRequest() {
                return mDefaultRequest;
            }
        };
        return new Tethering(mContext, mNMS, mStatsService, mPolicyManager,
                IoThread.get().getLooper(), new MockableSystemProperties(),
                deps);
    }

    private static NetworkCapabilities createDefaultNetworkCapabilitiesForUid(int uid) {
        final NetworkCapabilities netCap = new NetworkCapabilities();
        netCap.addCapability(NET_CAPABILITY_INTERNET);
        netCap.addCapability(NET_CAPABILITY_NOT_RESTRICTED);
        netCap.removeCapability(NET_CAPABILITY_NOT_VPN);
        netCap.setSingleUid(uid);
        return netCap;
    }

    private NetworkRequest createDefaultInternetRequestForTransport(
            int transportType, NetworkRequest.Type type) {
        final NetworkCapabilities netCap = new NetworkCapabilities();
        netCap.addCapability(NET_CAPABILITY_INTERNET);
        netCap.addCapability(NET_CAPABILITY_NOT_RESTRICTED);
        if (transportType > -1) {
            netCap.addTransportType(transportType);
        }
        return new NetworkRequest(netCap, TYPE_NONE, nextNetworkRequestId(), type);
    }

    // Used only for testing.
    // TODO: Delete this and either:
    // 1. Give FakeSettingsProvider the ability to send settings change notifications (requires
    //    changing ContentResolver to make registerContentObserver non-final).
    // 2. Give FakeSettingsProvider an alternative notification mechanism and have the test use it
    //    by subclassing SettingsObserver.
    @VisibleForTesting
    void updateAlwaysOnNetworks() {
        mHandler.sendEmptyMessage(EVENT_CONFIGURE_ALWAYS_ON_NETWORKS);
    }

    // See FakeSettingsProvider comment above.
    @VisibleForTesting
    void updatePrivateDnsSettings() {
        mHandler.sendEmptyMessage(EVENT_PRIVATE_DNS_SETTINGS_CHANGED);
    }

    private void handleAlwaysOnNetworkRequest(
            NetworkRequest networkRequest, String settingName, boolean defaultValue) {
        final boolean enable = toBool(Settings.Global.getInt(
                mContext.getContentResolver(), settingName, encodeBool(defaultValue)));
        final boolean isEnabled = (mNetworkRequests.get(networkRequest) != null);
        if (enable == isEnabled) {
            return;  // Nothing to do.
        }

        if (enable) {
            handleRegisterNetworkRequest(new NetworkRequestInfo(
                    null, networkRequest, new Binder()));
        } else {
            handleReleaseNetworkRequest(networkRequest, Process.SYSTEM_UID);
        }
    }

    private void handleConfigureAlwaysOnNetworks() {
        handleAlwaysOnNetworkRequest(
                mDefaultMobileDataRequest,Settings.Global.MOBILE_DATA_ALWAYS_ON, true);
        handleAlwaysOnNetworkRequest(mDefaultWifiRequest, Settings.Global.WIFI_ALWAYS_REQUESTED,
                false);
    }

    private void registerSettingsCallbacks() {
        // Watch for global HTTP proxy changes.
        mSettingsObserver.observe(
                Settings.Global.getUriFor(Settings.Global.HTTP_PROXY),
                EVENT_APPLY_GLOBAL_HTTP_PROXY);

        // Watch for whether or not to keep mobile data always on.
        mSettingsObserver.observe(
                Settings.Global.getUriFor(Settings.Global.MOBILE_DATA_ALWAYS_ON),
                EVENT_CONFIGURE_ALWAYS_ON_NETWORKS);

        // Watch for whether or not to keep wifi always on.
        mSettingsObserver.observe(
                Settings.Global.getUriFor(Settings.Global.WIFI_ALWAYS_REQUESTED),
                EVENT_CONFIGURE_ALWAYS_ON_NETWORKS);
    }

    private void registerPrivateDnsSettingsCallbacks() {
        for (Uri uri : DnsManager.getPrivateDnsSettingsUris()) {
            mSettingsObserver.observe(uri, EVENT_PRIVATE_DNS_SETTINGS_CHANGED);
        }
    }

    private synchronized int nextNetworkRequestId() {
        return mNextNetworkRequestId++;
    }

    @VisibleForTesting
    protected int reserveNetId() {
        synchronized (mNetworkForNetId) {
            for (int i = MIN_NET_ID; i <= MAX_NET_ID; i++) {
                int netId = mNextNetId;
                if (++mNextNetId > MAX_NET_ID) mNextNetId = MIN_NET_ID;
                // Make sure NetID unused.  http://b/16815182
                if (!mNetIdInUse.get(netId)) {
                    mNetIdInUse.put(netId, true);
                    return netId;
                }
            }
        }
        throw new IllegalStateException("No free netIds");
    }

    private NetworkState getFilteredNetworkState(int networkType, int uid) {
        if (mLegacyTypeTracker.isTypeSupported(networkType)) {
            final NetworkAgentInfo nai = mLegacyTypeTracker.getNetworkForType(networkType);
            final NetworkState state;
            if (nai != null) {
                state = nai.getNetworkState();
                state.networkInfo.setType(networkType);
            } else {
                final NetworkInfo info = new NetworkInfo(networkType, 0,
                        getNetworkTypeName(networkType), "");
                info.setDetailedState(NetworkInfo.DetailedState.DISCONNECTED, null, null);
                info.setIsAvailable(true);
                final NetworkCapabilities capabilities = new NetworkCapabilities();
                capabilities.setCapability(NetworkCapabilities.NET_CAPABILITY_NOT_ROAMING,
                        !info.isRoaming());
                state = new NetworkState(info, new LinkProperties(), capabilities,
                        null, null, null);
            }
            filterNetworkStateForUid(state, uid, false);
            return state;
        } else {
            return NetworkState.EMPTY;
        }
    }

    @VisibleForTesting
    protected NetworkAgentInfo getNetworkAgentInfoForNetwork(Network network) {
        if (network == null) {
            return null;
        }
        return getNetworkAgentInfoForNetId(network.netId);
    }

    private NetworkAgentInfo getNetworkAgentInfoForNetId(int netId) {
        synchronized (mNetworkForNetId) {
            return mNetworkForNetId.get(netId);
        }
    }

    private Network[] getVpnUnderlyingNetworks(int uid) {
        synchronized (mVpns) {
            if (!mLockdownEnabled) {
                int user = UserHandle.getUserId(uid);
                Vpn vpn = mVpns.get(user);
                if (vpn != null && vpn.appliesToUid(uid)) {
                    return vpn.getUnderlyingNetworks();
                }
            }
        }
        return null;
    }

    private NetworkState getUnfilteredActiveNetworkState(int uid) {
        NetworkAgentInfo nai = getDefaultNetwork();

        final Network[] networks = getVpnUnderlyingNetworks(uid);
        if (networks != null) {
            // getUnderlyingNetworks() returns:
            // null => there was no VPN, or the VPN didn't specify anything, so we use the default.
            // empty array => the VPN explicitly said "no default network".
            // non-empty array => the VPN specified one or more default networks; we use the
            //                    first one.
            if (networks.length > 0) {
                nai = getNetworkAgentInfoForNetwork(networks[0]);
            } else {
                nai = null;
            }
        }

        if (nai != null) {
            return nai.getNetworkState();
        } else {
            return NetworkState.EMPTY;
        }
    }

    /**
     * Check if UID should be blocked from using the network with the given LinkProperties.
     */
    private boolean isNetworkWithLinkPropertiesBlocked(LinkProperties lp, int uid,
            boolean ignoreBlocked) {
        // Networks aren't blocked when ignoring blocked status
        if (ignoreBlocked) {
            return false;
        }
        synchronized (mVpns) {
            final Vpn vpn = mVpns.get(UserHandle.getUserId(uid));
            if (vpn != null && vpn.getLockdown() && vpn.isBlockingUid(uid)) {
                return true;
            }
        }
        final String iface = (lp == null ? "" : lp.getInterfaceName());
        return mPolicyManagerInternal.isUidNetworkingBlocked(uid, iface);
    }

    private void maybeLogBlockedNetworkInfo(NetworkInfo ni, int uid) {
        if (ni == null || !LOGD_BLOCKED_NETWORKINFO) {
            return;
        }
        final boolean blocked;
        synchronized (mBlockedAppUids) {
            if (ni.getDetailedState() == DetailedState.BLOCKED && mBlockedAppUids.add(uid)) {
                blocked = true;
            } else if (ni.isConnected() && mBlockedAppUids.remove(uid)) {
                blocked = false;
            } else {
                return;
            }
        }
        String action = blocked ? "BLOCKED" : "UNBLOCKED";
        log(String.format("Returning %s NetworkInfo to uid=%d", action, uid));
        mNetworkInfoBlockingLogs.log(action + " " + uid);
    }

    private void maybeLogBlockedStatusChanged(NetworkRequestInfo nri, Network net,
            boolean blocked) {
        if (nri == null || net == null || !LOGD_BLOCKED_NETWORKINFO) {
            return;
        }
        String action = blocked ? "BLOCKED" : "UNBLOCKED";
        log(String.format("Blocked status changed to %s for %d(%d) on netId %d", blocked,
                nri.mUid, nri.request.requestId, net.netId));
        mNetworkInfoBlockingLogs.log(action + " " + nri.mUid);
    }

    /**
     * Apply any relevant filters to {@link NetworkState} for the given UID. For
     * example, this may mark the network as {@link DetailedState#BLOCKED} based
     * on {@link #isNetworkWithLinkPropertiesBlocked}.
     */
    private void filterNetworkStateForUid(NetworkState state, int uid, boolean ignoreBlocked) {
        if (state == null || state.networkInfo == null || state.linkProperties == null) return;

        if (isNetworkWithLinkPropertiesBlocked(state.linkProperties, uid, ignoreBlocked)) {
            state.networkInfo.setDetailedState(DetailedState.BLOCKED, null, null);
        }
        synchronized (mVpns) {
            if (mLockdownTracker != null) {
                mLockdownTracker.augmentNetworkInfo(state.networkInfo);
            }
        }
    }

    /**
     * Return NetworkInfo for the active (i.e., connected) network interface.
     * It is assumed that at most one network is active at a time. If more
     * than one is active, it is indeterminate which will be returned.
     * @return the info for the active network, or {@code null} if none is
     * active
     */
    @Override
    public NetworkInfo getActiveNetworkInfo() {
        enforceAccessPermission();
        final int uid = Binder.getCallingUid();
        final NetworkState state = getUnfilteredActiveNetworkState(uid);
        filterNetworkStateForUid(state, uid, false);
        maybeLogBlockedNetworkInfo(state.networkInfo, uid);
        return state.networkInfo;
    }

    @Override
    public Network getActiveNetwork() {
        enforceAccessPermission();
        return getActiveNetworkForUidInternal(Binder.getCallingUid(), false);
    }

    @Override
    public Network getActiveNetworkForUid(int uid, boolean ignoreBlocked) {
        enforceConnectivityInternalPermission();
        return getActiveNetworkForUidInternal(uid, ignoreBlocked);
    }

    private Network getActiveNetworkForUidInternal(final int uid, boolean ignoreBlocked) {
        final int user = UserHandle.getUserId(uid);
        int vpnNetId = NETID_UNSET;
        synchronized (mVpns) {
            final Vpn vpn = mVpns.get(user);
            // TODO : now that capabilities contain the UID, the appliesToUid test should
            // be removed as the satisfying test below should be enough.
            if (vpn != null && vpn.appliesToUid(uid)) vpnNetId = vpn.getNetId();
        }
        NetworkAgentInfo nai;
        if (vpnNetId != NETID_UNSET) {
            nai = getNetworkAgentInfoForNetId(vpnNetId);
            if (nai != null) {
                final NetworkCapabilities requiredCaps =
                    createDefaultNetworkCapabilitiesForUid(uid);
                if (requiredCaps.satisfiedByNetworkCapabilities(nai.networkCapabilities)) {
                    return nai.network;
                }
            }
        }
        nai = getDefaultNetwork();
        if (nai != null
                && isNetworkWithLinkPropertiesBlocked(nai.linkProperties, uid, ignoreBlocked)) {
            nai = null;
        }
        return nai != null ? nai.network : null;
    }

    // Public because it's used by mLockdownTracker.
    public NetworkInfo getActiveNetworkInfoUnfiltered() {
        enforceAccessPermission();
        final int uid = Binder.getCallingUid();
        NetworkState state = getUnfilteredActiveNetworkState(uid);
        return state.networkInfo;
    }

    @Override
    public NetworkInfo getActiveNetworkInfoForUid(int uid, boolean ignoreBlocked) {
        enforceConnectivityInternalPermission();
        final NetworkState state = getUnfilteredActiveNetworkState(uid);
        filterNetworkStateForUid(state, uid, ignoreBlocked);
        return state.networkInfo;
    }

    @Override
    public NetworkInfo getNetworkInfo(int networkType) {
        enforceAccessPermission();
        final int uid = Binder.getCallingUid();
        if (getVpnUnderlyingNetworks(uid) != null) {
            // A VPN is active, so we may need to return one of its underlying networks. This
            // information is not available in LegacyTypeTracker, so we have to get it from
            // getUnfilteredActiveNetworkState.
            final NetworkState state = getUnfilteredActiveNetworkState(uid);
            if (state.networkInfo != null && state.networkInfo.getType() == networkType) {
                filterNetworkStateForUid(state, uid, false);
                return state.networkInfo;
            }
        }
        final NetworkState state = getFilteredNetworkState(networkType, uid);
        return state.networkInfo;
    }

    @Override
    public NetworkInfo getNetworkInfoForUid(Network network, int uid, boolean ignoreBlocked) {
        enforceAccessPermission();
        final NetworkAgentInfo nai = getNetworkAgentInfoForNetwork(network);
        if (nai != null) {
            final NetworkState state = nai.getNetworkState();
            filterNetworkStateForUid(state, uid, ignoreBlocked);
            return state.networkInfo;
        } else {
            return null;
        }
    }

    @Override
    public NetworkInfo[] getAllNetworkInfo() {
        enforceAccessPermission();
        final ArrayList<NetworkInfo> result = Lists.newArrayList();
        for (int networkType = 0; networkType <= ConnectivityManager.MAX_NETWORK_TYPE;
                networkType++) {
            NetworkInfo info = getNetworkInfo(networkType);
            if (info != null) {
                result.add(info);
            }
        }
        return result.toArray(new NetworkInfo[result.size()]);
    }

    @Override
    public Network getNetworkForType(int networkType) {
        enforceAccessPermission();
        final int uid = Binder.getCallingUid();
        NetworkState state = getFilteredNetworkState(networkType, uid);
        if (!isNetworkWithLinkPropertiesBlocked(state.linkProperties, uid, false)) {
            return state.network;
        }
        return null;
    }

    @Override
    public Network[] getAllNetworks() {
        enforceAccessPermission();
        synchronized (mNetworkForNetId) {
            final Network[] result = new Network[mNetworkForNetId.size()];
            for (int i = 0; i < mNetworkForNetId.size(); i++) {
                result[i] = mNetworkForNetId.valueAt(i).network;
            }
            return result;
        }
    }

    @Override
    public NetworkCapabilities[] getDefaultNetworkCapabilitiesForUser(int userId) {
        // The basic principle is: if an app's traffic could possibly go over a
        // network, without the app doing anything multinetwork-specific,
        // (hence, by "default"), then include that network's capabilities in
        // the array.
        //
        // In the normal case, app traffic only goes over the system's default
        // network connection, so that's the only network returned.
        //
        // With a VPN in force, some app traffic may go into the VPN, and thus
        // over whatever underlying networks the VPN specifies, while other app
        // traffic may go over the system default network (e.g.: a split-tunnel
        // VPN, or an app disallowed by the VPN), so the set of networks
        // returned includes the VPN's underlying networks and the system
        // default.
        enforceAccessPermission();

        HashMap<Network, NetworkCapabilities> result = new HashMap<>();

        NetworkAgentInfo nai = getDefaultNetwork();
        NetworkCapabilities nc = getNetworkCapabilitiesInternal(nai);
        if (nc != null) {
            result.put(nai.network, nc);
        }

        synchronized (mVpns) {
            if (!mLockdownEnabled) {
                Vpn vpn = mVpns.get(userId);
                if (vpn != null) {
                    Network[] networks = vpn.getUnderlyingNetworks();
                    if (networks != null) {
                        for (Network network : networks) {
                            nai = getNetworkAgentInfoForNetwork(network);
                            nc = getNetworkCapabilitiesInternal(nai);
                            if (nc != null) {
                                result.put(network, nc);
                            }
                        }
                    }
                }
            }
        }

        NetworkCapabilities[] out = new NetworkCapabilities[result.size()];
        out = result.values().toArray(out);
        return out;
    }

    @Override
    public boolean isNetworkSupported(int networkType) {
        enforceAccessPermission();
        return mLegacyTypeTracker.isTypeSupported(networkType);
    }

    /**
     * Return LinkProperties for the active (i.e., connected) default
     * network interface.  It is assumed that at most one default network
     * is active at a time. If more than one is active, it is indeterminate
     * which will be returned.
     * @return the ip properties for the active network, or {@code null} if
     * none is active
     */
    @Override
    public LinkProperties getActiveLinkProperties() {
        enforceAccessPermission();
        final int uid = Binder.getCallingUid();
        NetworkState state = getUnfilteredActiveNetworkState(uid);
        return state.linkProperties;
    }

    @Override
    public LinkProperties getLinkPropertiesForType(int networkType) {
        enforceAccessPermission();
        NetworkAgentInfo nai = mLegacyTypeTracker.getNetworkForType(networkType);
        if (nai != null) {
            synchronized (nai) {
                return new LinkProperties(nai.linkProperties);
            }
        }
        return null;
    }

    // TODO - this should be ALL networks
    @Override
    public LinkProperties getLinkProperties(Network network) {
        enforceAccessPermission();
        return getLinkProperties(getNetworkAgentInfoForNetwork(network));
    }

    private LinkProperties getLinkProperties(NetworkAgentInfo nai) {
        if (nai == null) {
            return null;
        }
        synchronized (nai) {
            return new LinkProperties(nai.linkProperties);
        }
    }

    private NetworkCapabilities getNetworkCapabilitiesInternal(NetworkAgentInfo nai) {
        if (nai != null) {
            synchronized (nai) {
                if (nai.networkCapabilities != null) {
                    return networkCapabilitiesRestrictedForCallerPermissions(
                            nai.networkCapabilities,
                            Binder.getCallingPid(), Binder.getCallingUid());
                }
            }
        }
        return null;
    }

    @Override
    public NetworkCapabilities getNetworkCapabilities(Network network) {
        enforceAccessPermission();
        return getNetworkCapabilitiesInternal(getNetworkAgentInfoForNetwork(network));
    }

    private NetworkCapabilities networkCapabilitiesRestrictedForCallerPermissions(
            NetworkCapabilities nc, int callerPid, int callerUid) {
        final NetworkCapabilities newNc = new NetworkCapabilities(nc);
        if (!checkSettingsPermission(callerPid, callerUid)) {
            newNc.setUids(null);
            newNc.setSSID(null);
        }
        return newNc;
    }

    private void restrictRequestUidsForCaller(NetworkCapabilities nc) {
        if (!checkSettingsPermission()) {
            nc.setSingleUid(Binder.getCallingUid());
        }
    }

    private void restrictBackgroundRequestForCaller(NetworkCapabilities nc) {
        if (!mPermissionMonitor.hasUseBackgroundNetworksPermission(Binder.getCallingUid())) {
            nc.addCapability(NET_CAPABILITY_FOREGROUND);
        }
    }

    @Override
    public NetworkState[] getAllNetworkState() {
        // Require internal since we're handing out IMSI details
        enforceConnectivityInternalPermission();

        final ArrayList<NetworkState> result = Lists.newArrayList();
        for (Network network : getAllNetworks()) {
            final NetworkAgentInfo nai = getNetworkAgentInfoForNetwork(network);
            if (nai != null) {
                // TODO (b/73321673) : NetworkState contains a copy of the
                // NetworkCapabilities, which may contain UIDs of apps to which the
                // network applies. Should the UIDs be cleared so as not to leak or
                // interfere ?
                result.add(nai.getNetworkState());
            }
        }
        return result.toArray(new NetworkState[result.size()]);
    }

    @Override
    @Deprecated
    public NetworkQuotaInfo getActiveNetworkQuotaInfo() {
        Log.w(TAG, "Shame on UID " + Binder.getCallingUid()
                + " for calling the hidden API getNetworkQuotaInfo(). Shame!");
        return new NetworkQuotaInfo();
    }

    @Override
    public boolean isActiveNetworkMetered() {
        enforceAccessPermission();

        final int uid = Binder.getCallingUid();
        final NetworkCapabilities caps = getUnfilteredActiveNetworkState(uid).networkCapabilities;
        if (caps != null) {
            return !caps.hasCapability(NetworkCapabilities.NET_CAPABILITY_NOT_METERED);
        } else {
            // Always return the most conservative value
            return true;
        }
    }

    private INetworkManagementEventObserver mDataActivityObserver = new BaseNetworkObserver() {
        @Override
        public void interfaceClassDataActivityChanged(String label, boolean active, long tsNanos) {
            int deviceType = Integer.parseInt(label);
            sendDataActivityBroadcast(deviceType, active, tsNanos);
        }
    };

    /**
     * Ensures that the system cannot call a particular method.
     */
    private boolean disallowedBecauseSystemCaller() {
        // TODO: start throwing a SecurityException when GnssLocationProvider stops calling
        // requestRouteToHost.
        if (isSystem(Binder.getCallingUid())) {
            log("This method exists only for app backwards compatibility"
                    + " and must not be called by system services.");
            return true;
        }
        return false;
    }

    /**
     * Ensure that a network route exists to deliver traffic to the specified
     * host via the specified network interface.
     * @param networkType the type of the network over which traffic to the
     * specified host is to be routed
     * @param hostAddress the IP address of the host to which the route is
     * desired
     * @return {@code true} on success, {@code false} on failure
     */
    @Override
    public boolean requestRouteToHostAddress(int networkType, byte[] hostAddress) {
        if (disallowedBecauseSystemCaller()) {
            return false;
        }
        enforceChangePermission();
        if (mProtectedNetworks.contains(networkType)) {
            enforceConnectivityInternalPermission();
        }

        InetAddress addr;
        try {
            addr = InetAddress.getByAddress(hostAddress);
        } catch (UnknownHostException e) {
            if (DBG) log("requestRouteToHostAddress got " + e.toString());
            return false;
        }

        if (!ConnectivityManager.isNetworkTypeValid(networkType)) {
            if (DBG) log("requestRouteToHostAddress on invalid network: " + networkType);
            return false;
        }

        NetworkAgentInfo nai = mLegacyTypeTracker.getNetworkForType(networkType);
        if (nai == null) {
            if (mLegacyTypeTracker.isTypeSupported(networkType) == false) {
                if (DBG) log("requestRouteToHostAddress on unsupported network: " + networkType);
            } else {
                if (DBG) log("requestRouteToHostAddress on down network: " + networkType);
            }
            return false;
        }

        DetailedState netState;
        synchronized (nai) {
            netState = nai.networkInfo.getDetailedState();
        }

        if (netState != DetailedState.CONNECTED && netState != DetailedState.CAPTIVE_PORTAL_CHECK) {
            if (VDBG) {
                log("requestRouteToHostAddress on down network "
                        + "(" + networkType + ") - dropped"
                        + " netState=" + netState);
            }
            return false;
        }

        final int uid = Binder.getCallingUid();
        final long token = Binder.clearCallingIdentity();
        try {
            LinkProperties lp;
            int netId;
            synchronized (nai) {
                lp = nai.linkProperties;
                netId = nai.network.netId;
            }
            boolean ok = addLegacyRouteToHost(lp, addr, netId, uid);
            if (DBG) log("requestRouteToHostAddress ok=" + ok);
            return ok;
        } finally {
            Binder.restoreCallingIdentity(token);
        }
    }

    private boolean addLegacyRouteToHost(LinkProperties lp, InetAddress addr, int netId, int uid) {
        RouteInfo bestRoute = RouteInfo.selectBestRoute(lp.getAllRoutes(), addr);
        if (bestRoute == null) {
            bestRoute = RouteInfo.makeHostRoute(addr, lp.getInterfaceName());
        } else {
            String iface = bestRoute.getInterface();
            if (bestRoute.getGateway().equals(addr)) {
                // if there is no better route, add the implied hostroute for our gateway
                bestRoute = RouteInfo.makeHostRoute(addr, iface);
            } else {
                // if we will connect to this through another route, add a direct route
                // to it's gateway
                bestRoute = RouteInfo.makeHostRoute(addr, bestRoute.getGateway(), iface);
            }
        }
        if (DBG) log("Adding legacy route " + bestRoute +
                " for UID/PID " + uid + "/" + Binder.getCallingPid());
        try {
            mNMS.addLegacyRouteForNetId(netId, bestRoute, uid);
        } catch (Exception e) {
            // never crash - catch them all
            if (DBG) loge("Exception trying to add a route: " + e);
            return false;
        }
        return true;
    }

    @VisibleForTesting
    protected final INetdEventCallback mNetdEventCallback = new BaseNetdEventCallback() {
        @Override
        public void onPrivateDnsValidationEvent(int netId, String ipAddress,
                String hostname, boolean validated) {
            try {
                mHandler.sendMessage(mHandler.obtainMessage(
                        EVENT_PRIVATE_DNS_VALIDATION_UPDATE,
                        new PrivateDnsValidationUpdate(netId,
                                InetAddress.parseNumericAddress(ipAddress),
                                hostname, validated)));
            } catch (IllegalArgumentException e) {
                loge("Error parsing ip address in validation event");
            }
        }

        @Override
        public void onDnsEvent(int netId, int eventType, int returnCode, String hostname,
                String[] ipAddresses, int ipAddressesCount, long timestamp, int uid) {
            NetworkAgentInfo nai = getNetworkAgentInfoForNetId(netId);
            // Netd event only allow registrants from system. Each NetworkMonitor thread is under
            // the caller thread of registerNetworkAgent. Thus, it's not allowed to register netd
            // event callback for certain nai. e.g. cellular. Register here to pass to
            // NetworkMonitor instead.
            // TODO: Move the Dns Event to NetworkMonitor. Use Binder.clearCallingIdentity() in
            // registerNetworkAgent to have NetworkMonitor created with system process as design
            // expectation. Also, NetdEventListenerService only allow one callback from each
            // caller type. Need to re-factor NetdEventListenerService to allow multiple
            // NetworkMonitor registrants.
            if (nai != null && nai.satisfies(mDefaultRequest)) {
                nai.networkMonitor.sendMessage(NetworkMonitor.EVENT_DNS_NOTIFICATION, returnCode);
            }
        }
    };

    @VisibleForTesting
    protected void registerNetdEventCallback() {
        final IIpConnectivityMetrics ipConnectivityMetrics =
                IIpConnectivityMetrics.Stub.asInterface(
                        ServiceManager.getService(IpConnectivityLog.SERVICE_NAME));
        if (ipConnectivityMetrics == null) {
            Slog.wtf(TAG, "Missing IIpConnectivityMetrics");
            return;
        }

        try {
            ipConnectivityMetrics.addNetdEventCallback(
                    INetdEventCallback.CALLBACK_CALLER_CONNECTIVITY_SERVICE,
                    mNetdEventCallback);
        } catch (Exception e) {
            loge("Error registering netd callback: " + e);
        }
    }

    private final INetworkPolicyListener mPolicyListener = new NetworkPolicyManager.Listener() {
        @Override
        public void onUidRulesChanged(int uid, int uidRules) {
            mHandler.sendMessage(mHandler.obtainMessage(EVENT_UID_RULES_CHANGED, uid, uidRules));
        }
        @Override
        public void onRestrictBackgroundChanged(boolean restrictBackground) {
            // caller is NPMS, since we only register with them
            if (LOGD_BLOCKED_NETWORKINFO) {
                log("onRestrictBackgroundChanged(restrictBackground=" + restrictBackground + ")");
            }
            mHandler.sendMessage(mHandler.obtainMessage(
                    EVENT_DATA_SAVER_CHANGED, restrictBackground ? 1 : 0, 0));

            // TODO: relocate this specific callback in Tethering.
            if (restrictBackground) {
                log("onRestrictBackgroundChanged(true): disabling tethering");
                mTethering.untetherAll();
            }
        }
    };

    void handleUidRulesChanged(int uid, int newRules) {
        // skip update when we've already applied rules
        final int oldRules = mUidRules.get(uid, RULE_NONE);
        if (oldRules == newRules) return;

        maybeNotifyNetworkBlockedForNewUidRules(uid, newRules);

        if (newRules == RULE_NONE) {
            mUidRules.delete(uid);
        } else {
            mUidRules.put(uid, newRules);
        }
    }

    void handleRestrictBackgroundChanged(boolean restrictBackground) {
        if (mRestrictBackground == restrictBackground) return;

        for (final NetworkAgentInfo nai : mNetworkAgentInfos.values()) {
            final boolean curMetered = nai.networkCapabilities.isMetered();
            maybeNotifyNetworkBlocked(nai, curMetered, curMetered, mRestrictBackground,
                    restrictBackground);
        }

        mRestrictBackground = restrictBackground;
    }

    private boolean isUidNetworkingWithVpnBlocked(int uid, int uidRules, boolean isNetworkMetered,
            boolean isBackgroundRestricted) {
        synchronized (mVpns) {
            final Vpn vpn = mVpns.get(UserHandle.getUserId(uid));
            // Because the return value of this function depends on the list of UIDs the
            // always-on VPN blocks when in lockdown mode, when the always-on VPN changes that
            // list all state depending on the return value of this function has to be recomputed.
            // TODO: add a trigger when the always-on VPN sets its blocked UIDs to reevaluate and
            // send the necessary onBlockedStatusChanged callbacks.
            if (vpn != null && vpn.getLockdown() && vpn.isBlockingUid(uid)) {
                return true;
            }
        }

        return mPolicyManagerInternal.isUidNetworkingBlocked(uid, uidRules,
                isNetworkMetered, isBackgroundRestricted);
    }

    /**
     * Require that the caller is either in the same user or has appropriate permission to interact
     * across users.
     *
     * @param userId Target user for whatever operation the current IPC is supposed to perform.
     */
    private void enforceCrossUserPermission(int userId) {
        if (userId == UserHandle.getCallingUserId()) {
            // Not a cross-user call.
            return;
        }
        mContext.enforceCallingOrSelfPermission(
                android.Manifest.permission.INTERACT_ACROSS_USERS_FULL,
                "ConnectivityService");
    }

    private void enforceAnyPermissionOf(String... permissions) {
        for (String permission : permissions) {
            if (mContext.checkCallingOrSelfPermission(permission) == PERMISSION_GRANTED) {
                return;
            }
        }
        throw new SecurityException(
            "Requires one of the following permissions: " + String.join(", ", permissions) + ".");
    }

    private void enforceInternetPermission() {
        mContext.enforceCallingOrSelfPermission(
                android.Manifest.permission.INTERNET,
                "ConnectivityService");
    }

    private void enforceAccessPermission() {
        mContext.enforceCallingOrSelfPermission(
                android.Manifest.permission.ACCESS_NETWORK_STATE,
                "ConnectivityService");
    }

    private void enforceChangePermission() {
        ConnectivityManager.enforceChangePermission(mContext);
    }

    private void enforceSettingsPermission() {
        mContext.enforceCallingOrSelfPermission(
                android.Manifest.permission.NETWORK_SETTINGS,
                "ConnectivityService");
    }

    private boolean checkSettingsPermission() {
        return PERMISSION_GRANTED == mContext.checkCallingOrSelfPermission(
                android.Manifest.permission.NETWORK_SETTINGS);
    }

    private boolean checkSettingsPermission(int pid, int uid) {
        return PERMISSION_GRANTED == mContext.checkPermission(
                android.Manifest.permission.NETWORK_SETTINGS, pid, uid);
    }

    private void enforceTetherAccessPermission() {
        mContext.enforceCallingOrSelfPermission(
                android.Manifest.permission.ACCESS_NETWORK_STATE,
                "ConnectivityService");
    }

    private void enforceConnectivityInternalPermission() {
        mContext.enforceCallingOrSelfPermission(
                android.Manifest.permission.CONNECTIVITY_INTERNAL,
                "ConnectivityService");
    }

    private void enforceNetworkStackSettingsOrSetup() {
        enforceAnyPermissionOf(
            android.Manifest.permission.NETWORK_SETTINGS,
            android.Manifest.permission.NETWORK_SETUP_WIZARD,
            android.Manifest.permission.NETWORK_STACK);
    }

    private boolean checkNetworkStackPermission() {
        return PERMISSION_GRANTED == mContext.checkCallingOrSelfPermission(
                android.Manifest.permission.NETWORK_STACK);
    }

    private void enforceConnectivityRestrictedNetworksPermission() {
        try {
            mContext.enforceCallingOrSelfPermission(
                    android.Manifest.permission.CONNECTIVITY_USE_RESTRICTED_NETWORKS,
                    "ConnectivityService");
            return;
        } catch (SecurityException e) { /* fallback to ConnectivityInternalPermission */ }
        enforceConnectivityInternalPermission();
    }

    private void enforceKeepalivePermission() {
        mContext.enforceCallingOrSelfPermission(KeepaliveTracker.PERMISSION, "ConnectivityService");
    }

    // Public because it's used by mLockdownTracker.
    public void sendConnectedBroadcast(NetworkInfo info) {
        enforceConnectivityInternalPermission();
        sendGeneralBroadcast(info, CONNECTIVITY_ACTION);
    }

    private void sendInetConditionBroadcast(NetworkInfo info) {
        sendGeneralBroadcast(info, ConnectivityManager.INET_CONDITION_ACTION);
    }

    private Intent makeGeneralIntent(NetworkInfo info, String bcastType) {
        synchronized (mVpns) {
            if (mLockdownTracker != null) {
                info = new NetworkInfo(info);
                mLockdownTracker.augmentNetworkInfo(info);
            }
        }

        Intent intent = new Intent(bcastType);
        intent.putExtra(ConnectivityManager.EXTRA_NETWORK_INFO, new NetworkInfo(info));
        intent.putExtra(ConnectivityManager.EXTRA_NETWORK_TYPE, info.getType());
        if (info.isFailover()) {
            intent.putExtra(ConnectivityManager.EXTRA_IS_FAILOVER, true);
            info.setFailover(false);
        }
        if (info.getReason() != null) {
            intent.putExtra(ConnectivityManager.EXTRA_REASON, info.getReason());
        }
        if (info.getExtraInfo() != null) {
            intent.putExtra(ConnectivityManager.EXTRA_EXTRA_INFO,
                    info.getExtraInfo());
        }
        intent.putExtra(ConnectivityManager.EXTRA_INET_CONDITION, mDefaultInetConditionPublished);
        return intent;
    }

    private void sendGeneralBroadcast(NetworkInfo info, String bcastType) {
        sendStickyBroadcast(makeGeneralIntent(info, bcastType));
    }

    private void sendDataActivityBroadcast(int deviceType, boolean active, long tsNanos) {
        Intent intent = new Intent(ConnectivityManager.ACTION_DATA_ACTIVITY_CHANGE);
        intent.putExtra(ConnectivityManager.EXTRA_DEVICE_TYPE, deviceType);
        intent.putExtra(ConnectivityManager.EXTRA_IS_ACTIVE, active);
        intent.putExtra(ConnectivityManager.EXTRA_REALTIME_NS, tsNanos);
        final long ident = Binder.clearCallingIdentity();
        try {
            mContext.sendOrderedBroadcastAsUser(intent, UserHandle.ALL,
                    RECEIVE_DATA_ACTIVITY_CHANGE, null, null, 0, null, null);
        } finally {
            Binder.restoreCallingIdentity(ident);
        }
    }

    private void sendStickyBroadcast(Intent intent) {
        synchronized (this) {
            if (!mSystemReady
                    && intent.getAction().equals(ConnectivityManager.CONNECTIVITY_ACTION)) {
                mInitialBroadcast = new Intent(intent);
            }
            intent.addFlags(Intent.FLAG_RECEIVER_REGISTERED_ONLY_BEFORE_BOOT);
            if (VDBG) {
                log("sendStickyBroadcast: action=" + intent.getAction());
            }

            Bundle options = null;
            final long ident = Binder.clearCallingIdentity();
            if (ConnectivityManager.CONNECTIVITY_ACTION.equals(intent.getAction())) {
                final NetworkInfo ni = intent.getParcelableExtra(
                        ConnectivityManager.EXTRA_NETWORK_INFO);
                if (ni.getType() == ConnectivityManager.TYPE_MOBILE_SUPL) {
                    intent.setAction(ConnectivityManager.CONNECTIVITY_ACTION_SUPL);
                    intent.addFlags(Intent.FLAG_RECEIVER_REGISTERED_ONLY);
                } else {
                    BroadcastOptions opts = BroadcastOptions.makeBasic();
                    opts.setMaxManifestReceiverApiLevel(Build.VERSION_CODES.M);
                    options = opts.toBundle();
                }
                final IBatteryStats bs = BatteryStatsService.getService();
                try {
                    bs.noteConnectivityChanged(intent.getIntExtra(
                            ConnectivityManager.EXTRA_NETWORK_TYPE, ConnectivityManager.TYPE_NONE),
                            ni.getState().toString());
                } catch (RemoteException e) {
                }
                intent.addFlags(Intent.FLAG_RECEIVER_VISIBLE_TO_INSTANT_APPS);
            }
            try {
                mContext.sendStickyBroadcastAsUser(intent, UserHandle.ALL, options);
            } finally {
                Binder.restoreCallingIdentity(ident);
            }
        }
    }

    void systemReady() {
        mProxyTracker.loadGlobalProxy();
        registerNetdEventCallback();
<<<<<<< HEAD
=======
        mTethering.systemReady();

>>>>>>> de843449
        synchronized (this) {
            mSystemReady = true;
            if (mInitialBroadcast != null) {
                mContext.sendStickyBroadcastAsUser(mInitialBroadcast, UserHandle.ALL);
                mInitialBroadcast = null;
            }
        }

        // Try bringing up tracker, but KeyStore won't be ready yet for secondary users so wait
        // for user to unlock device too.
        updateLockdownVpn();

        // Create network requests for always-on networks.
        mHandler.sendMessage(mHandler.obtainMessage(EVENT_CONFIGURE_ALWAYS_ON_NETWORKS));

        mHandler.sendMessage(mHandler.obtainMessage(EVENT_SYSTEM_READY));

        mPermissionMonitor.startMonitoring();
    }

    /**
     * Setup data activity tracking for the given network.
     *
     * Every {@code setupDataActivityTracking} should be paired with a
     * {@link #removeDataActivityTracking} for cleanup.
     */
    private void setupDataActivityTracking(NetworkAgentInfo networkAgent) {
        final String iface = networkAgent.linkProperties.getInterfaceName();

        final int timeout;
        int type = ConnectivityManager.TYPE_NONE;

        if (networkAgent.networkCapabilities.hasTransport(
                NetworkCapabilities.TRANSPORT_CELLULAR)) {
            timeout = Settings.Global.getInt(mContext.getContentResolver(),
                                             Settings.Global.DATA_ACTIVITY_TIMEOUT_MOBILE,
                                             10);
            type = ConnectivityManager.TYPE_MOBILE;
        } else if (networkAgent.networkCapabilities.hasTransport(
                NetworkCapabilities.TRANSPORT_WIFI)) {
            timeout = Settings.Global.getInt(mContext.getContentResolver(),
                                             Settings.Global.DATA_ACTIVITY_TIMEOUT_WIFI,
                                             15);
            type = ConnectivityManager.TYPE_WIFI;
        } else {
            // do not track any other networks
            timeout = 0;
        }

        if (timeout > 0 && iface != null && type != ConnectivityManager.TYPE_NONE) {
            try {
                mNMS.addIdleTimer(iface, timeout, type);
            } catch (Exception e) {
                // You shall not crash!
                loge("Exception in setupDataActivityTracking " + e);
            }
        }
    }

    /**
     * Remove data activity tracking when network disconnects.
     */
    private void removeDataActivityTracking(NetworkAgentInfo networkAgent) {
        final String iface = networkAgent.linkProperties.getInterfaceName();
        final NetworkCapabilities caps = networkAgent.networkCapabilities;

        if (iface != null && (caps.hasTransport(NetworkCapabilities.TRANSPORT_CELLULAR) ||
                              caps.hasTransport(NetworkCapabilities.TRANSPORT_WIFI))) {
            try {
                // the call fails silently if no idle timer setup for this interface
                mNMS.removeIdleTimer(iface);
            } catch (Exception e) {
                loge("Exception in removeDataActivityTracking " + e);
            }
        }
    }

    /**
     * Update data activity tracking when network state is updated.
     */
    private void updateDataActivityTracking(NetworkAgentInfo newNetwork,
            NetworkAgentInfo oldNetwork) {
        if (newNetwork != null) {
            setupDataActivityTracking(newNetwork);
        }
        if (oldNetwork != null) {
            removeDataActivityTracking(oldNetwork);
        }
    }
    /**
     * Reads the network specific MTU size from resources.
     * and set it on it's iface.
     */
    private void updateMtu(LinkProperties newLp, LinkProperties oldLp) {
        final String iface = newLp.getInterfaceName();
        final int mtu = newLp.getMtu();
        if (oldLp == null && mtu == 0) {
            // Silently ignore unset MTU value.
            return;
        }
        if (oldLp != null && newLp.isIdenticalMtu(oldLp)) {
            if (VDBG) log("identical MTU - not setting");
            return;
        }
        if (LinkProperties.isValidMtu(mtu, newLp.hasGlobalIPv6Address()) == false) {
            if (mtu != 0) loge("Unexpected mtu value: " + mtu + ", " + iface);
            return;
        }

        // Cannot set MTU without interface name
        if (TextUtils.isEmpty(iface)) {
            loge("Setting MTU size with null iface.");
            return;
        }

        try {
            if (VDBG || DDBG) log("Setting MTU size: " + iface + ", " + mtu);
            mNMS.setMtu(iface, mtu);
        } catch (Exception e) {
            Slog.e(TAG, "exception in setMtu()" + e);
        }
    }

    @VisibleForTesting
    protected static final String DEFAULT_TCP_BUFFER_SIZES = "4096,87380,110208,4096,16384,110208";
    private static final String DEFAULT_TCP_RWND_KEY = "net.tcp.default_init_rwnd";

    // Overridden for testing purposes to avoid writing to SystemProperties.
    @VisibleForTesting
    protected MockableSystemProperties getSystemProperties() {
        return new MockableSystemProperties();
    }

<<<<<<< HEAD
    private void updateTcpBufferSizes(NetworkAgentInfo nai) {
        if (isDefaultNetwork(nai) == false) {
            return;
        }

        String tcpBufferSizes = nai.linkProperties.getTcpBufferSizes();
        if(nai.networkCapabilities.hasTransport(NetworkCapabilities.TRANSPORT_CELLULAR)){
            tcpBufferSizes = NetPluginDelegate.get5GTcpBuffers(tcpBufferSizes,
                nai.networkCapabilities.getNetworkSpecifier());
        }
        updateTcpBufferSizes(tcpBufferSizes);
    }

=======
>>>>>>> de843449
    private void updateTcpBufferSizes(String tcpBufferSizes) {
        String[] values = null;
        if (tcpBufferSizes != null) {
            values = tcpBufferSizes.split(",");
        }

        if (values == null || values.length != 6) {
            if (DBG) log("Invalid tcpBufferSizes string: " + tcpBufferSizes +", using defaults");
            tcpBufferSizes = DEFAULT_TCP_BUFFER_SIZES;
            values = tcpBufferSizes.split(",");
        }

        if (tcpBufferSizes.equals(mCurrentTcpBufferSizes)) return;

        try {
            if (VDBG || DDBG) Slog.d(TAG, "Setting tx/rx TCP buffers to " + tcpBufferSizes);

<<<<<<< HEAD
            final String prefix = "/sys/kernel/ipv4/tcp_";
            FileUtils.stringToFile(prefix + "rmem_min", values[0]);
            FileUtils.stringToFile(prefix + "rmem_def", values[1]);
            FileUtils.stringToFile(prefix + "rmem_max", values[2]);
            FileUtils.stringToFile(prefix + "wmem_min", values[3]);
            FileUtils.stringToFile(prefix + "wmem_def", values[4]);
            FileUtils.stringToFile(prefix + "wmem_max", values[5]);
=======
            String rmemValues = String.join(" ", values[0], values[1], values[2]);
            String wmemValues = String.join(" ", values[3], values[4], values[5]);
            mNetd.setTcpRWmemorySize(rmemValues, wmemValues);
>>>>>>> de843449
            mCurrentTcpBufferSizes = tcpBufferSizes;
        } catch (RemoteException | ServiceSpecificException e) {
            loge("Can't set TCP buffer sizes:" + e);
        }

        Integer rwndValue = Settings.Global.getInt(mContext.getContentResolver(),
            Settings.Global.TCP_DEFAULT_INIT_RWND,
                    mSystemProperties.getInt("net.tcp.default_init_rwnd", 0));
        final String sysctlKey = "sys.sysctl.tcp_def_init_rwnd";
        if (rwndValue != 0) {
            mSystemProperties.set(sysctlKey, rwndValue.toString());
        }
    }

    @Override
    public int getRestoreDefaultNetworkDelay(int networkType) {
        String restoreDefaultNetworkDelayStr = mSystemProperties.get(
                NETWORK_RESTORE_DELAY_PROP_NAME);
        if(restoreDefaultNetworkDelayStr != null &&
                restoreDefaultNetworkDelayStr.length() != 0) {
            try {
                return Integer.parseInt(restoreDefaultNetworkDelayStr);
            } catch (NumberFormatException e) {
            }
        }
        // if the system property isn't set, use the value for the apn type
        int ret = RESTORE_DEFAULT_NETWORK_DELAY;

        if ((networkType <= ConnectivityManager.MAX_NETWORK_TYPE) &&
                (mNetConfigs[networkType] != null)) {
            ret = mNetConfigs[networkType].restoreTime;
        }
        return ret;
    }

    private void dumpNetworkDiagnostics(IndentingPrintWriter pw) {
        final List<NetworkDiagnostics> netDiags = new ArrayList<NetworkDiagnostics>();
        final long DIAG_TIME_MS = 5000;
        for (NetworkAgentInfo nai : networksSortedById()) {
            // Start gathering diagnostic information.
            netDiags.add(new NetworkDiagnostics(
                    nai.network,
                    new LinkProperties(nai.linkProperties),  // Must be a copy.
                    DIAG_TIME_MS));
        }

        for (NetworkDiagnostics netDiag : netDiags) {
            pw.println();
            netDiag.waitForMeasurements();
            netDiag.dump(pw);
        }
    }

    @Override
    protected void dump(FileDescriptor fd, PrintWriter writer, String[] args) {
        PriorityDump.dump(mPriorityDumper, fd, writer, args);
    }

    private void doDump(FileDescriptor fd, PrintWriter writer, String[] args, boolean asProto) {
        final IndentingPrintWriter pw = new IndentingPrintWriter(writer, "  ");
        if (!DumpUtils.checkDumpPermission(mContext, TAG, pw)) return;
        if (asProto) return;

        if (ArrayUtils.contains(args, DIAG_ARG)) {
            dumpNetworkDiagnostics(pw);
            return;
        } else if (ArrayUtils.contains(args, TETHERING_ARG)) {
            mTethering.dump(fd, pw, args);
            return;
        } else if (ArrayUtils.contains(args, NETWORK_ARG)) {
            dumpNetworks(pw);
            return;
        } else if (ArrayUtils.contains(args, REQUEST_ARG)) {
            dumpNetworkRequests(pw);
            return;
        }

        pw.print("NetworkFactories for:");
        for (NetworkFactoryInfo nfi : mNetworkFactoryInfos.values()) {
            pw.print(" " + nfi.name);
        }
        pw.println();
        pw.println();

        final NetworkAgentInfo defaultNai = getDefaultNetwork();
        pw.print("Active default network: ");
        if (defaultNai == null) {
            pw.println("none");
        } else {
            pw.println(defaultNai.network.netId);
        }
        pw.println();

        pw.println("Current Networks:");
        pw.increaseIndent();
        dumpNetworks(pw);
        pw.decreaseIndent();
        pw.println();

        pw.print("Restrict background: ");
        pw.println(mRestrictBackground);
        pw.println();

        pw.println("Status for known UIDs:");
        pw.increaseIndent();
        final int size = mUidRules.size();
        for (int i = 0; i < size; i++) {
            // Don't crash if the array is modified while dumping in bugreports.
            try {
                final int uid = mUidRules.keyAt(i);
                final int uidRules = mUidRules.get(uid, RULE_NONE);
                pw.println("UID=" + uid + " rules=" + uidRulesToString(uidRules));
            } catch (ArrayIndexOutOfBoundsException e) {
                pw.println("  ArrayIndexOutOfBoundsException");
            } catch (ConcurrentModificationException e) {
                pw.println("  ConcurrentModificationException");
            }
        }
        pw.println();
        pw.decreaseIndent();

        pw.println("Network Requests:");
        pw.increaseIndent();
        dumpNetworkRequests(pw);
        pw.decreaseIndent();
        pw.println();

        mLegacyTypeTracker.dump(pw);

        pw.println();
        mTethering.dump(fd, pw, args);

        pw.println();
        mKeepaliveTracker.dump(pw);

        pw.println();
        dumpAvoidBadWifiSettings(pw);

        pw.println();
        mMultipathPolicyTracker.dump(pw);

        if (ArrayUtils.contains(args, SHORT_ARG) == false) {
            pw.println();
            synchronized (mValidationLogs) {
                pw.println("mValidationLogs (most recent first):");
                for (ValidationLog p : mValidationLogs) {
                    pw.println(p.mNetwork + " - " + p.mName);
                    pw.increaseIndent();
                    p.mLog.dump(fd, pw, args);
                    pw.decreaseIndent();
                }
            }

            pw.println();
            pw.println("mNetworkRequestInfoLogs (most recent first):");
            pw.increaseIndent();
            mNetworkRequestInfoLogs.reverseDump(fd, pw, args);
            pw.decreaseIndent();

            pw.println();
            pw.println("mNetworkInfoBlockingLogs (most recent first):");
            pw.increaseIndent();
            mNetworkInfoBlockingLogs.reverseDump(fd, pw, args);
            pw.decreaseIndent();

            pw.println();
            pw.println("NetTransition WakeLock activity (most recent first):");
            pw.increaseIndent();
            pw.println("total acquisitions: " + mTotalWakelockAcquisitions);
            pw.println("total releases: " + mTotalWakelockReleases);
            pw.println("cumulative duration: " + (mTotalWakelockDurationMs / 1000) + "s");
            pw.println("longest duration: " + (mMaxWakelockDurationMs / 1000) + "s");
            if (mTotalWakelockAcquisitions > mTotalWakelockReleases) {
                long duration = SystemClock.elapsedRealtime() - mLastWakeLockAcquireTimestamp;
                pw.println("currently holding WakeLock for: " + (duration / 1000) + "s");
            }
            mWakelockLogs.reverseDump(fd, pw, args);

            pw.println();
            pw.println("bandwidth update requests (by uid):");
            pw.increaseIndent();
            synchronized (mBandwidthRequests) {
                for (int i = 0; i < mBandwidthRequests.size(); i++) {
                    pw.println("[" + mBandwidthRequests.keyAt(i)
                            + "]: " + mBandwidthRequests.valueAt(i));
                }
            }
            pw.decreaseIndent();

<<<<<<< HEAD
            pw.decreaseIndent();
        }
    }

    private void dumpNetworks(IndentingPrintWriter pw) {
        for (NetworkAgentInfo nai : networksSortedById()) {
            pw.println(nai.toString());
            pw.increaseIndent();
            pw.println(String.format(
                    "Requests: REQUEST:%d LISTEN:%d BACKGROUND_REQUEST:%d total:%d",
                    nai.numForegroundNetworkRequests(),
                    nai.numNetworkRequests() - nai.numRequestNetworkRequests(),
                    nai.numBackgroundNetworkRequests(),
                    nai.numNetworkRequests()));
            pw.increaseIndent();
            for (int i = 0; i < nai.numNetworkRequests(); i++) {
                pw.println(nai.requestAt(i).toString());
            }
            pw.decreaseIndent();
            pw.println("Lingered:");
            pw.increaseIndent();
            nai.dumpLingerTimers(pw);
=======
>>>>>>> de843449
            pw.decreaseIndent();
            pw.decreaseIndent();
        }
    }

    private void dumpNetworkRequests(IndentingPrintWriter pw) {
        for (NetworkRequestInfo nri : requestsSortedById()) {
            pw.println(nri.toString());
        }
    }

<<<<<<< HEAD
=======
    private void dumpNetworks(IndentingPrintWriter pw) {
        for (NetworkAgentInfo nai : networksSortedById()) {
            pw.println(nai.toString());
            pw.increaseIndent();
            pw.println(String.format(
                    "Requests: REQUEST:%d LISTEN:%d BACKGROUND_REQUEST:%d total:%d",
                    nai.numForegroundNetworkRequests(),
                    nai.numNetworkRequests() - nai.numRequestNetworkRequests(),
                    nai.numBackgroundNetworkRequests(),
                    nai.numNetworkRequests()));
            pw.increaseIndent();
            for (int i = 0; i < nai.numNetworkRequests(); i++) {
                pw.println(nai.requestAt(i).toString());
            }
            pw.decreaseIndent();
            pw.println("Lingered:");
            pw.increaseIndent();
            nai.dumpLingerTimers(pw);
            pw.decreaseIndent();
            pw.decreaseIndent();
        }
    }

    private void dumpNetworkRequests(IndentingPrintWriter pw) {
        for (NetworkRequestInfo nri : requestsSortedById()) {
            pw.println(nri.toString());
        }
    }

>>>>>>> de843449
    /**
     * Return an array of all current NetworkAgentInfos sorted by network id.
     */
    private NetworkAgentInfo[] networksSortedById() {
        NetworkAgentInfo[] networks = new NetworkAgentInfo[0];
        networks = mNetworkAgentInfos.values().toArray(networks);
        Arrays.sort(networks, Comparator.comparingInt(nai -> nai.network.netId));
        return networks;
    }

    /**
     * Return an array of all current NetworkRequest sorted by request id.
     */
    private NetworkRequestInfo[] requestsSortedById() {
        NetworkRequestInfo[] requests = new NetworkRequestInfo[0];
        requests = mNetworkRequests.values().toArray(requests);
        Arrays.sort(requests, Comparator.comparingInt(nri -> nri.request.requestId));
        return requests;
    }

    private boolean isLiveNetworkAgent(NetworkAgentInfo nai, int what) {
        if (nai.network == null) return false;
        final NetworkAgentInfo officialNai = getNetworkAgentInfoForNetwork(nai.network);
        if (officialNai != null && officialNai.equals(nai)) return true;
        if (officialNai != null || VDBG) {
            loge(eventName(what) + " - isLiveNetworkAgent found mismatched netId: " + officialNai +
                " - " + nai);
        }
        return false;
    }

    // must be stateless - things change under us.
    private class NetworkStateTrackerHandler extends Handler {
        public NetworkStateTrackerHandler(Looper looper) {
            super(looper);
        }

        private boolean maybeHandleAsyncChannelMessage(Message msg) {
            switch (msg.what) {
                default:
                    return false;
                case AsyncChannel.CMD_CHANNEL_HALF_CONNECTED: {
                    handleAsyncChannelHalfConnect(msg);
                    break;
                }
                case AsyncChannel.CMD_CHANNEL_DISCONNECT: {
                    NetworkAgentInfo nai = mNetworkAgentInfos.get(msg.replyTo);
                    if (nai != null) nai.asyncChannel.disconnect();
                    break;
                }
                case AsyncChannel.CMD_CHANNEL_DISCONNECTED: {
                    handleAsyncChannelDisconnected(msg);
                    break;
                }
            }
            return true;
        }

        private void maybeHandleNetworkAgentMessage(Message msg) {
            NetworkAgentInfo nai = mNetworkAgentInfos.get(msg.replyTo);
            if (nai == null) {
                if (VDBG) {
                    log(String.format("%s from unknown NetworkAgent", eventName(msg.what)));
                }
                return;
            }

            switch (msg.what) {
                case NetworkAgent.EVENT_NETWORK_CAPABILITIES_CHANGED: {
                    final NetworkCapabilities networkCapabilities = (NetworkCapabilities) msg.obj;
                    if (networkCapabilities.hasCapability(NET_CAPABILITY_CAPTIVE_PORTAL) ||
                            networkCapabilities.hasCapability(NET_CAPABILITY_VALIDATED) ||
                            networkCapabilities.hasCapability(NET_CAPABILITY_FOREGROUND)) {
                        Slog.wtf(TAG, "BUG: " + nai + " has CS-managed capability.");
                    }
                    updateCapabilities(nai.getCurrentScore(), nai, networkCapabilities);
                    break;
                }
                case NetworkAgent.EVENT_NETWORK_PROPERTIES_CHANGED: {
                    handleUpdateLinkProperties(nai, (LinkProperties) msg.obj);
                    break;
                }
                case NetworkAgent.EVENT_NETWORK_INFO_CHANGED: {
                    NetworkInfo info = (NetworkInfo) msg.obj;
                    updateNetworkInfo(nai, info);
                    break;
                }
                case NetworkAgent.EVENT_NETWORK_SCORE_CHANGED: {
                    updateNetworkScore(nai, msg.arg1);
                    break;
                }
                case NetworkAgent.EVENT_SET_EXPLICITLY_SELECTED: {
                    if (nai.everConnected && !nai.networkMisc.explicitlySelected) {
                        loge("ERROR: already-connected network explicitly selected.");
                    }
                    nai.networkMisc.explicitlySelected = true;
                    nai.networkMisc.acceptUnvalidated = msg.arg1 == 1;
                    break;
                }
                case NetworkAgent.EVENT_PACKET_KEEPALIVE: {
                    mKeepaliveTracker.handleEventPacketKeepalive(nai, msg);
                    break;
                }
            }
        }

        private boolean maybeHandleNetworkMonitorMessage(Message msg) {
            switch (msg.what) {
                default:
                    return false;
                case NetworkMonitor.EVENT_NETWORK_TESTED: {
                    final NetworkAgentInfo nai = getNetworkAgentInfoForNetId(msg.arg2);
                    if (nai == null) break;

                    final boolean valid = (msg.arg1 == NetworkMonitor.NETWORK_TEST_RESULT_VALID);
                    final boolean wasValidated = nai.lastValidated;
                    final boolean wasDefault = isDefaultNetwork(nai);

                    final String redirectUrl = (msg.obj instanceof String) ? (String) msg.obj : "";

                    if (DBG) {
                        final String logMsg = !TextUtils.isEmpty(redirectUrl)
                                 ? " with redirect to " + redirectUrl
                                 : "";
                        log(nai.name() + " validation " + (valid ? "passed" : "failed") + logMsg);
                    }
                    if (valid != nai.lastValidated) {
                        if (wasDefault) {
                            metricsLogger().defaultNetworkMetrics().logDefaultNetworkValidity(
                                    SystemClock.elapsedRealtime(), valid);
                        }
                        final int oldScore = nai.getCurrentScore();
                        nai.lastValidated = valid;
                        nai.everValidated |= valid;
                        updateCapabilities(oldScore, nai, nai.networkCapabilities);
                        // If score has changed, rebroadcast to NetworkFactories. b/17726566
                        if (oldScore != nai.getCurrentScore()) sendUpdatedScoreToFactories(nai);
                        if (valid) handleFreshlyValidatedNetwork(nai);
                    }
                    updateInetCondition(nai);
                    // Let the NetworkAgent know the state of its network
                    Bundle redirectUrlBundle = new Bundle();
                    redirectUrlBundle.putString(NetworkAgent.REDIRECT_URL_KEY, redirectUrl);
                    nai.asyncChannel.sendMessage(
                            NetworkAgent.CMD_REPORT_NETWORK_STATUS,
                            (valid ? NetworkAgent.VALID_NETWORK : NetworkAgent.INVALID_NETWORK),
                            0, redirectUrlBundle);
                    if (wasValidated && !nai.lastValidated) {
                        handleNetworkUnvalidated(nai);
                    }
                    break;
                }
                case NetworkMonitor.EVENT_PROVISIONING_NOTIFICATION: {
                    final int netId = msg.arg2;
                    final boolean visible = toBool(msg.arg1);
                    final NetworkAgentInfo nai = getNetworkAgentInfoForNetId(netId);
                    // If captive portal status has changed, update capabilities or disconnect.
                    if (nai != null && (visible != nai.lastCaptivePortalDetected)) {
                        final int oldScore = nai.getCurrentScore();
                        nai.lastCaptivePortalDetected = visible;
                        nai.everCaptivePortalDetected |= visible;
                        if (nai.lastCaptivePortalDetected &&
                            Settings.Global.CAPTIVE_PORTAL_MODE_AVOID == getCaptivePortalMode()) {
                            if (DBG) log("Avoiding captive portal network: " + nai.name());
                            nai.asyncChannel.sendMessage(
                                    NetworkAgent.CMD_PREVENT_AUTOMATIC_RECONNECT);
                            teardownUnneededNetwork(nai);
                            break;
                        }
                        updateCapabilities(oldScore, nai, nai.networkCapabilities);
                    }
                    if (!visible) {
                        mNotifier.clearNotification(netId);
                    } else {
                        if (nai == null) {
                            loge("EVENT_PROVISIONING_NOTIFICATION from unknown NetworkMonitor");
                            break;
                        }
                        if (!nai.networkMisc.provisioningNotificationDisabled) {
                            mNotifier.showNotification(netId, NotificationType.SIGN_IN, nai, null,
                                    (PendingIntent) msg.obj, nai.networkMisc.explicitlySelected);
                        }
                    }
                    break;
                }
                case NetworkMonitor.EVENT_PRIVATE_DNS_CONFIG_RESOLVED: {
                    final NetworkAgentInfo nai = getNetworkAgentInfoForNetId(msg.arg2);
                    if (nai == null) break;

                    updatePrivateDns(nai, (PrivateDnsConfig) msg.obj);
                    break;
                }
            }
            return true;
        }

        private int getCaptivePortalMode() {
            return Settings.Global.getInt(mContext.getContentResolver(),
                    Settings.Global.CAPTIVE_PORTAL_MODE,
                    Settings.Global.CAPTIVE_PORTAL_MODE_PROMPT);
        }

        private boolean maybeHandleNetworkAgentInfoMessage(Message msg) {
            switch (msg.what) {
                default:
                    return false;
                case NetworkAgentInfo.EVENT_NETWORK_LINGER_COMPLETE: {
                    NetworkAgentInfo nai = (NetworkAgentInfo) msg.obj;
                    if (nai != null && isLiveNetworkAgent(nai, msg.what)) {
                        handleLingerComplete(nai);
                    }
                    break;
                }
            }
            return true;
        }

        @Override
        public void handleMessage(Message msg) {
            if (!maybeHandleAsyncChannelMessage(msg) &&
                    !maybeHandleNetworkMonitorMessage(msg) &&
                    !maybeHandleNetworkAgentInfoMessage(msg)) {
                maybeHandleNetworkAgentMessage(msg);
            }
        }
    }

    private boolean networkRequiresValidation(NetworkAgentInfo nai) {
        return NetworkMonitor.isValidationRequired(
                mDefaultRequest.networkCapabilities, nai.networkCapabilities);
    }

    private void handleFreshlyValidatedNetwork(NetworkAgentInfo nai) {
        if (nai == null) return;
        // If the Private DNS mode is opportunistic, reprogram the DNS servers
        // in order to restart a validation pass from within netd.
        final PrivateDnsConfig cfg = mDnsManager.getPrivateDnsConfig();
        if (cfg.useTls && TextUtils.isEmpty(cfg.hostname)) {
            updateDnses(nai.linkProperties, null, nai.network.netId);
        }
    }

    private void handlePrivateDnsSettingsChanged() {
        final PrivateDnsConfig cfg = mDnsManager.getPrivateDnsConfig();

        for (NetworkAgentInfo nai : mNetworkAgentInfos.values()) {
            handlePerNetworkPrivateDnsConfig(nai, cfg);
            if (networkRequiresValidation(nai)) {
                handleUpdateLinkProperties(nai, new LinkProperties(nai.linkProperties));
            }
        }
    }

    private void handlePerNetworkPrivateDnsConfig(NetworkAgentInfo nai, PrivateDnsConfig cfg) {
        // Private DNS only ever applies to networks that might provide
        // Internet access and therefore also require validation.
        if (!networkRequiresValidation(nai)) return;

        // Notify the NetworkMonitor thread in case it needs to cancel or
        // schedule DNS resolutions. If a DNS resolution is required the
        // result will be sent back to us.
        nai.networkMonitor.notifyPrivateDnsSettingsChanged(cfg);

        // With Private DNS bypass support, we can proceed to update the
        // Private DNS config immediately, even if we're in strict mode
        // and have not yet resolved the provider name into a set of IPs.
        updatePrivateDns(nai, cfg);
    }

    private void updatePrivateDns(NetworkAgentInfo nai, PrivateDnsConfig newCfg) {
        mDnsManager.updatePrivateDns(nai.network, newCfg);
        updateDnses(nai.linkProperties, null, nai.network.netId);
    }

    private void handlePrivateDnsValidationUpdate(PrivateDnsValidationUpdate update) {
        NetworkAgentInfo nai = getNetworkAgentInfoForNetId(update.netId);
        if (nai == null) {
            return;
        }
        mDnsManager.updatePrivateDnsValidation(update);
        handleUpdateLinkProperties(nai, new LinkProperties(nai.linkProperties));
    }

    private void updateLingerState(NetworkAgentInfo nai, long now) {
        // 1. Update the linger timer. If it's changed, reschedule or cancel the alarm.
        // 2. If the network was lingering and there are now requests, unlinger it.
        // 3. If this network is unneeded (which implies it is not lingering), and there is at least
        //    one lingered request, start lingering.
        nai.updateLingerTimer();
        if (nai.isLingering() && nai.numForegroundNetworkRequests() > 0) {
            if (DBG) log("Unlingering " + nai.name());
            nai.unlinger();
            logNetworkEvent(nai, NetworkEvent.NETWORK_UNLINGER);
        } else if (unneeded(nai, UnneededFor.LINGER) && nai.getLingerExpiry() > 0) {
            int lingerTime = (int) (nai.getLingerExpiry() - now);
            if (DBG) log("Lingering " + nai.name() + " for " + lingerTime + "ms");
            nai.linger();
            logNetworkEvent(nai, NetworkEvent.NETWORK_LINGER);
            notifyNetworkCallbacks(nai, ConnectivityManager.CALLBACK_LOSING, lingerTime);
        }
    }

    private void handleAsyncChannelHalfConnect(Message msg) {
        AsyncChannel ac = (AsyncChannel) msg.obj;
        if (mNetworkFactoryInfos.containsKey(msg.replyTo)) {
            if (msg.arg1 == AsyncChannel.STATUS_SUCCESSFUL) {
                if (VDBG) log("NetworkFactory connected");
                // A network factory has connected.  Send it all current NetworkRequests.
                for (NetworkRequestInfo nri : mNetworkRequests.values()) {
                    if (nri.request.isListen()) continue;
                    NetworkAgentInfo nai = getNetworkForRequest(nri.request.requestId);
                    ac.sendMessage(android.net.NetworkFactory.CMD_REQUEST_NETWORK,
                            (nai != null ? nai.getCurrentScore() : 0), 0, nri.request);
                }
            } else {
                loge("Error connecting NetworkFactory");
                mNetworkFactoryInfos.remove(msg.obj);
            }
        } else if (mNetworkAgentInfos.containsKey(msg.replyTo)) {
            if (msg.arg1 == AsyncChannel.STATUS_SUCCESSFUL) {
                if (VDBG) log("NetworkAgent connected");
                // A network agent has requested a connection.  Establish the connection.
                mNetworkAgentInfos.get(msg.replyTo).asyncChannel.
                        sendMessage(AsyncChannel.CMD_CHANNEL_FULL_CONNECTION);
            } else {
                loge("Error connecting NetworkAgent");
                NetworkAgentInfo nai = mNetworkAgentInfos.remove(msg.replyTo);
                if (nai != null) {
                    final boolean wasDefault = isDefaultNetwork(nai);
                    synchronized (mNetworkForNetId) {
                        mNetworkForNetId.remove(nai.network.netId);
                        mNetIdInUse.delete(nai.network.netId);
                    }
                    // Just in case.
                    mLegacyTypeTracker.remove(nai, wasDefault);
                }
            }
        }
    }

    // This is a no-op if it's called with a message designating a network that has
    // already been destroyed, because its reference will not be found in the relevant
    // maps.
    private void handleAsyncChannelDisconnected(Message msg) {
        NetworkAgentInfo nai = mNetworkAgentInfos.get(msg.replyTo);
        if (nai != null) {
            disconnectAndDestroyNetwork(nai);
        } else {
            NetworkFactoryInfo nfi = mNetworkFactoryInfos.remove(msg.replyTo);
            if (DBG && nfi != null) log("unregisterNetworkFactory for " + nfi.name);
        }
    }

    // Destroys a network, remove references to it from the internal state managed by
    // ConnectivityService, free its interfaces and clean up.
    // Must be called on the Handler thread.
    private void disconnectAndDestroyNetwork(NetworkAgentInfo nai) {
        if (DBG) {
            log(nai.name() + " got DISCONNECTED, was satisfying " + nai.numNetworkRequests());
        }
        // A network agent has disconnected.
        // TODO - if we move the logic to the network agent (have them disconnect
        // because they lost all their requests or because their score isn't good)
        // then they would disconnect organically, report their new state and then
        // disconnect the channel.
        if (nai.networkInfo.isConnected()) {
            nai.networkInfo.setDetailedState(NetworkInfo.DetailedState.DISCONNECTED,
                    null, null);
        }
        final boolean wasDefault = isDefaultNetwork(nai);
        if (wasDefault) {
            mDefaultInetConditionPublished = 0;
            // Log default network disconnection before required book-keeping.
            // Let rematchAllNetworksAndRequests() below record a new default network event
            // if there is a fallback. Taken together, the two form a X -> 0, 0 -> Y sequence
            // whose timestamps tell how long it takes to recover a default network.
            long now = SystemClock.elapsedRealtime();
            metricsLogger().defaultNetworkMetrics().logDefaultNetworkEvent(now, null, nai);
        }
        notifyIfacesChangedForNetworkStats();
        // TODO - we shouldn't send CALLBACK_LOST to requests that can be satisfied
        // by other networks that are already connected. Perhaps that can be done by
        // sending all CALLBACK_LOST messages (for requests, not listens) at the end
        // of rematchAllNetworksAndRequests
        notifyNetworkCallbacks(nai, ConnectivityManager.CALLBACK_LOST);
        mKeepaliveTracker.handleStopAllKeepalives(nai,
                ConnectivityManager.PacketKeepalive.ERROR_INVALID_NETWORK);
        for (String iface : nai.linkProperties.getAllInterfaceNames()) {
            // Disable wakeup packet monitoring for each interface.
            wakeupModifyInterface(iface, nai.networkCapabilities, false);
        }
        nai.networkMonitor.sendMessage(NetworkMonitor.CMD_NETWORK_DISCONNECTED);
        mNetworkAgentInfos.remove(nai.messenger);
        nai.maybeStopClat();
        synchronized (mNetworkForNetId) {
            // Remove the NetworkAgent, but don't mark the netId as
            // available until we've told netd to delete it below.
            mNetworkForNetId.remove(nai.network.netId);
        }
        // Remove all previously satisfied requests.
        for (int i = 0; i < nai.numNetworkRequests(); i++) {
            NetworkRequest request = nai.requestAt(i);
            NetworkAgentInfo currentNetwork = getNetworkForRequest(request.requestId);
            if (currentNetwork != null && currentNetwork.network.netId == nai.network.netId) {
                clearNetworkForRequest(request.requestId);
                sendUpdatedScoreToFactories(request, 0);
            }
        }
        nai.clearLingerState();
        if (nai.isSatisfyingRequest(mDefaultRequest.requestId)) {
            updateDataActivityTracking(null /* newNetwork */, nai);
            notifyLockdownVpn(nai);
            ensureNetworkTransitionWakelock(nai.name());
        }
        mLegacyTypeTracker.remove(nai, wasDefault);
        if (!nai.networkCapabilities.hasTransport(TRANSPORT_VPN)) {
            updateAllVpnsCapabilities();
        }
        rematchAllNetworksAndRequests(null, 0);
        mLingerMonitor.noteDisconnect(nai);
        if (nai.created) {
            // Tell netd to clean up the configuration for this network
            // (routing rules, DNS, etc).
            // This may be slow as it requires a lot of netd shelling out to ip and
            // ip[6]tables to flush routes and remove the incoming packet mark rule, so do it
            // after we've rematched networks with requests which should make a potential
            // fallback network the default or requested a new network from the
            // NetworkFactories, so network traffic isn't interrupted for an unnecessarily
            // long time.
            try {
                mNMS.removeNetwork(nai.network.netId);
            } catch (Exception e) {
                loge("Exception removing network: " + e);
            }
            mDnsManager.removeNetwork(nai.network);
        }
        synchronized (mNetworkForNetId) {
            mNetIdInUse.delete(nai.network.netId);
        }
    }

    // If this method proves to be too slow then we can maintain a separate
    // pendingIntent => NetworkRequestInfo map.
    // This method assumes that every non-null PendingIntent maps to exactly 1 NetworkRequestInfo.
    private NetworkRequestInfo findExistingNetworkRequestInfo(PendingIntent pendingIntent) {
        Intent intent = pendingIntent.getIntent();
        for (Map.Entry<NetworkRequest, NetworkRequestInfo> entry : mNetworkRequests.entrySet()) {
            PendingIntent existingPendingIntent = entry.getValue().mPendingIntent;
            if (existingPendingIntent != null &&
                    existingPendingIntent.getIntent().filterEquals(intent)) {
                return entry.getValue();
            }
        }
        return null;
    }

    private void handleRegisterNetworkRequestWithIntent(Message msg) {
        final NetworkRequestInfo nri = (NetworkRequestInfo) (msg.obj);

        NetworkRequestInfo existingRequest = findExistingNetworkRequestInfo(nri.mPendingIntent);
        if (existingRequest != null) { // remove the existing request.
            if (DBG) log("Replacing " + existingRequest.request + " with "
                    + nri.request + " because their intents matched.");
            handleReleaseNetworkRequest(existingRequest.request, getCallingUid());
        }
        handleRegisterNetworkRequest(nri);
    }

    private void handleRegisterNetworkRequest(NetworkRequestInfo nri) {
        mNetworkRequests.put(nri.request, nri);
        mNetworkRequestInfoLogs.log("REGISTER " + nri);
        if (nri.request.isListen()) {
            for (NetworkAgentInfo network : mNetworkAgentInfos.values()) {
                if (nri.request.networkCapabilities.hasSignalStrength() &&
                        network.satisfiesImmutableCapabilitiesOf(nri.request)) {
                    updateSignalStrengthThresholds(network, "REGISTER", nri.request);
                }
            }
        }
        rematchAllNetworksAndRequests(null, 0);
        if (nri.request.isRequest() && getNetworkForRequest(nri.request.requestId) == null) {
            sendUpdatedScoreToFactories(nri.request, 0);
        }
    }

    private void handleReleaseNetworkRequestWithIntent(PendingIntent pendingIntent,
            int callingUid) {
        NetworkRequestInfo nri = findExistingNetworkRequestInfo(pendingIntent);
        if (nri != null) {
            handleReleaseNetworkRequest(nri.request, callingUid);
        }
    }

    // Determines whether the network is the best (or could become the best, if it validated), for
    // none of a particular type of NetworkRequests. The type of NetworkRequests considered depends
    // on the value of reason:
    //
    // - UnneededFor.TEARDOWN: non-listen NetworkRequests. If a network is unneeded for this reason,
    //   then it should be torn down.
    // - UnneededFor.LINGER: foreground NetworkRequests. If a network is unneeded for this reason,
    //   then it should be lingered.
    private boolean unneeded(NetworkAgentInfo nai, UnneededFor reason) {
        final int numRequests;
        switch (reason) {
            case TEARDOWN:
                numRequests = nai.numRequestNetworkRequests();
                break;
            case LINGER:
                numRequests = nai.numForegroundNetworkRequests();
                break;
            default:
                Slog.wtf(TAG, "Invalid reason. Cannot happen.");
                return true;
        }

        if (!nai.everConnected || nai.isVPN() || numRequests > 0) {
            return false;
        }

        if (nai.isLingering()) {
            if (satisfiesMobileNetworkDataCheck(nai.networkCapabilities)) {
                return false;
            } else {
                nai.clearLingerState();
            }
        }

        for (NetworkRequestInfo nri : mNetworkRequests.values()) {
            if (reason == UnneededFor.LINGER && nri.request.isBackgroundRequest()) {
                // Background requests don't affect lingering.
                continue;
            }

            // If this Network is already the highest scoring Network for a request, or if
            // there is hope for it to become one if it validated, then it is needed.
            if (nri.request.isRequest() && nai.satisfies(nri.request)
                    && satisfiesMobileMultiNetworkDataCheck(nai.networkCapabilities,
                       nri.request.networkCapabilities)
                    && (nai.isSatisfyingRequest(nri.request.requestId) ||
                    // Note that this catches two important cases:
                    // 1. Unvalidated cellular will not be reaped when unvalidated WiFi
                    //    is currently satisfying the request.  This is desirable when
                    //    cellular ends up validating but WiFi does not.
                    // 2. Unvalidated WiFi will not be reaped when validated cellular
                    //    is currently satisfying the request.  This is desirable when
                    //    WiFi ends up validating and out scoring cellular.
                    ((getNetworkForRequest(nri.request.requestId) != null)
                    && (getNetworkForRequest(nri.request.requestId).getCurrentScore() <
                            nai.getCurrentScoreAsValidated())))) {
                return false;
            }
        }
        return true;
    }

    private NetworkRequestInfo getNriForAppRequest(
            NetworkRequest request, int callingUid, String requestedOperation) {
        final NetworkRequestInfo nri = mNetworkRequests.get(request);

        if (nri != null) {
            if (Process.SYSTEM_UID != callingUid && nri.mUid != callingUid) {
                log(String.format("UID %d attempted to %s for unowned request %s",
                        callingUid, requestedOperation, nri));
                return null;
            }
        }

        return nri;
    }

    private void handleTimedOutNetworkRequest(final NetworkRequestInfo nri) {
        if (mNetworkRequests.get(nri.request) == null) {
            return;
        }
        if (getNetworkForRequest(nri.request.requestId) != null) {
            return;
        }
        if (VDBG || (DBG && nri.request.isRequest())) {
            log("releasing " + nri.request + " (timeout)");
        }
        handleRemoveNetworkRequest(nri);
        callCallbackForRequest(nri, null, ConnectivityManager.CALLBACK_UNAVAIL, 0);
    }

    private void handleReleaseNetworkRequest(NetworkRequest request, int callingUid) {
        final NetworkRequestInfo nri =
                getNriForAppRequest(request, callingUid, "release NetworkRequest");
        if (nri == null) {
            return;
        }
        if (VDBG || (DBG && nri.request.isRequest())) {
            log("releasing " + nri.request + " (release request)");
        }
        handleRemoveNetworkRequest(nri);
    }

    private void handleRemoveNetworkRequest(final NetworkRequestInfo nri) {
        nri.unlinkDeathRecipient();
        mNetworkRequests.remove(nri.request);

        synchronized (mUidToNetworkRequestCount) {
            int requests = mUidToNetworkRequestCount.get(nri.mUid, 0);
            if (requests < 1) {
                Slog.wtf(TAG, "BUG: too small request count " + requests + " for UID " +
                        nri.mUid);
            } else if (requests == 1) {
                mUidToNetworkRequestCount.removeAt(
                        mUidToNetworkRequestCount.indexOfKey(nri.mUid));
            } else {
                mUidToNetworkRequestCount.put(nri.mUid, requests - 1);
            }
        }

        mNetworkRequestInfoLogs.log("RELEASE " + nri);
        if (nri.request.isRequest()) {
            boolean wasKept = false;
            NetworkAgentInfo nai = getNetworkForRequest(nri.request.requestId);
            if (nai != null) {
                boolean wasBackgroundNetwork = nai.isBackgroundNetwork();
                nai.removeRequest(nri.request.requestId);
                if (VDBG || DDBG) {
                    log(" Removing from current network " + nai.name() +
                            ", leaving " + nai.numNetworkRequests() + " requests.");
                }
                // If there are still lingered requests on this network, don't tear it down,
                // but resume lingering instead.
                updateLingerState(nai, SystemClock.elapsedRealtime());
                if (unneeded(nai, UnneededFor.TEARDOWN)) {
                    if (DBG) log("no live requests for " + nai.name() + "; disconnecting");
                    teardownUnneededNetwork(nai);
                } else {
                    wasKept = true;
                }
                clearNetworkForRequest(nri.request.requestId);
                if (!wasBackgroundNetwork && nai.isBackgroundNetwork()) {
                    // Went from foreground to background.
                    updateCapabilities(nai.getCurrentScore(), nai, nai.networkCapabilities);
                }
            }

            // Maintain the illusion.  When this request arrived, we might have pretended
            // that a network connected to serve it, even though the network was already
            // connected.  Now that this request has gone away, we might have to pretend
            // that the network disconnected.  LegacyTypeTracker will generate that
            // phantom disconnect for this type.
            if (nri.request.legacyType != TYPE_NONE && nai != null) {
                boolean doRemove = true;
                if (wasKept) {
                    // check if any of the remaining requests for this network are for the
                    // same legacy type - if so, don't remove the nai
                    for (int i = 0; i < nai.numNetworkRequests(); i++) {
                        NetworkRequest otherRequest = nai.requestAt(i);
                        if (otherRequest.legacyType == nri.request.legacyType &&
                                otherRequest.isRequest()) {
                            if (DBG) log(" still have other legacy request - leaving");
                            doRemove = false;
                        }
                    }
                }

                if (doRemove) {
                    mLegacyTypeTracker.remove(nri.request.legacyType, nai, false);
                }
            }

            for (NetworkFactoryInfo nfi : mNetworkFactoryInfos.values()) {
                nfi.asyncChannel.sendMessage(android.net.NetworkFactory.CMD_CANCEL_REQUEST,
                        nri.request);
            }
        } else {
            // listens don't have a singular affectedNetwork.  Check all networks to see
            // if this listen request applies and remove it.
            for (NetworkAgentInfo nai : mNetworkAgentInfos.values()) {
                nai.removeRequest(nri.request.requestId);
                if (nri.request.networkCapabilities.hasSignalStrength() &&
                        nai.satisfiesImmutableCapabilitiesOf(nri.request)) {
                    updateSignalStrengthThresholds(nai, "RELEASE", nri.request);
                }
            }
        }
    }

    @Override
    public void setAcceptUnvalidated(Network network, boolean accept, boolean always) {
        enforceConnectivityInternalPermission();
        mHandler.sendMessage(mHandler.obtainMessage(EVENT_SET_ACCEPT_UNVALIDATED,
                encodeBool(accept), encodeBool(always), network));
    }

    @Override
    public void setAvoidUnvalidated(Network network) {
        enforceConnectivityInternalPermission();
        mHandler.sendMessage(mHandler.obtainMessage(EVENT_SET_AVOID_UNVALIDATED, network));
    }

    private void handleSetAcceptUnvalidated(Network network, boolean accept, boolean always) {
        if (DBG) log("handleSetAcceptUnvalidated network=" + network +
                " accept=" + accept + " always=" + always);

        NetworkAgentInfo nai = getNetworkAgentInfoForNetwork(network);
        if (nai == null) {
            // Nothing to do.
            return;
        }

        if (nai.everValidated) {
            // The network validated while the dialog box was up. Take no action.
            return;
        }

        if (!nai.networkMisc.explicitlySelected) {
            Slog.wtf(TAG, "BUG: setAcceptUnvalidated non non-explicitly selected network");
        }

        if (accept != nai.networkMisc.acceptUnvalidated) {
            int oldScore = nai.getCurrentScore();
            nai.networkMisc.acceptUnvalidated = accept;
            rematchAllNetworksAndRequests(nai, oldScore);
            sendUpdatedScoreToFactories(nai);
        }

        if (always) {
            nai.asyncChannel.sendMessage(
                    NetworkAgent.CMD_SAVE_ACCEPT_UNVALIDATED, encodeBool(accept));
        }

        if (!accept) {
            // Tell the NetworkAgent to not automatically reconnect to the network.
            nai.asyncChannel.sendMessage(NetworkAgent.CMD_PREVENT_AUTOMATIC_RECONNECT);
            // Teardown the network.
            teardownUnneededNetwork(nai);
        }

    }

    private void handleSetAvoidUnvalidated(Network network) {
        NetworkAgentInfo nai = getNetworkAgentInfoForNetwork(network);
        if (nai == null || nai.lastValidated) {
            // Nothing to do. The network either disconnected or revalidated.
            return;
        }
        if (!nai.avoidUnvalidated) {
            int oldScore = nai.getCurrentScore();
            nai.avoidUnvalidated = true;
            rematchAllNetworksAndRequests(nai, oldScore);
            sendUpdatedScoreToFactories(nai);
        }
    }

    private void scheduleUnvalidatedPrompt(NetworkAgentInfo nai) {
        if (VDBG) log("scheduleUnvalidatedPrompt " + nai.network);
        mHandler.sendMessageDelayed(
                mHandler.obtainMessage(EVENT_PROMPT_UNVALIDATED, nai.network),
                PROMPT_UNVALIDATED_DELAY_MS);
    }

    @Override
    public void startCaptivePortalApp(Network network) {
        enforceConnectivityInternalPermission();
        mHandler.post(() -> {
            NetworkAgentInfo nai = getNetworkAgentInfoForNetwork(network);
            if (nai == null) return;
            if (!nai.networkCapabilities.hasCapability(NET_CAPABILITY_CAPTIVE_PORTAL)) return;
            nai.networkMonitor.sendMessage(NetworkMonitor.CMD_LAUNCH_CAPTIVE_PORTAL_APP);
        });
    }

    public boolean avoidBadWifi() {
        return mMultinetworkPolicyTracker.getAvoidBadWifi();
    }

    private void rematchForAvoidBadWifiUpdate() {
        rematchAllNetworksAndRequests(null, 0);
        for (NetworkAgentInfo nai: mNetworkAgentInfos.values()) {
            if (nai.networkCapabilities.hasTransport(NetworkCapabilities.TRANSPORT_WIFI)) {
                sendUpdatedScoreToFactories(nai);
            }
        }
    }

    // TODO: Evaluate whether this is of interest to other consumers of
    // MultinetworkPolicyTracker and worth moving out of here.
    private void dumpAvoidBadWifiSettings(IndentingPrintWriter pw) {
        final boolean configRestrict = mMultinetworkPolicyTracker.configRestrictsAvoidBadWifi();
        if (!configRestrict) {
            pw.println("Bad Wi-Fi avoidance: unrestricted");
            return;
        }

        pw.println("Bad Wi-Fi avoidance: " + avoidBadWifi());
        pw.increaseIndent();
        pw.println("Config restrict:   " + configRestrict);

        final String value = mMultinetworkPolicyTracker.getAvoidBadWifiSetting();
        String description;
        // Can't use a switch statement because strings are legal case labels, but null is not.
        if ("0".equals(value)) {
            description = "get stuck";
        } else if (value == null) {
            description = "prompt";
        } else if ("1".equals(value)) {
            description = "avoid";
        } else {
            description = value + " (?)";
        }
        pw.println("User setting:      " + description);
        pw.println("Network overrides:");
        pw.increaseIndent();
        for (NetworkAgentInfo nai : networksSortedById()) {
            if (nai.avoidUnvalidated) {
                pw.println(nai.name());
            }
        }
        pw.decreaseIndent();
        pw.decreaseIndent();
    }

    private void showValidationNotification(NetworkAgentInfo nai, NotificationType type) {
        final String action;
        switch (type) {
            case NO_INTERNET:
                action = ConnectivityManager.ACTION_PROMPT_UNVALIDATED;
                break;
            case LOST_INTERNET:
                action = ConnectivityManager.ACTION_PROMPT_LOST_VALIDATION;
                break;
            default:
                Slog.wtf(TAG, "Unknown notification type " + type);
                return;
        }

        Intent intent = new Intent(action);
        intent.setData(Uri.fromParts("netId", Integer.toString(nai.network.netId), null));
        intent.addFlags(Intent.FLAG_ACTIVITY_NEW_TASK);
        intent.setClassName("com.android.settings",
                "com.android.settings.wifi.WifiNoInternetDialog");

        PendingIntent pendingIntent = PendingIntent.getActivityAsUser(
                mContext, 0, intent, PendingIntent.FLAG_CANCEL_CURRENT, null, UserHandle.CURRENT);
        mNotifier.showNotification(nai.network.netId, type, nai, null, pendingIntent, true);
    }

    private void handlePromptUnvalidated(Network network) {
        if (VDBG || DDBG) log("handlePromptUnvalidated " + network);
        NetworkAgentInfo nai = getNetworkAgentInfoForNetwork(network);

        // Only prompt if the network is unvalidated and was explicitly selected by the user, and if
        // we haven't already been told to switch to it regardless of whether it validated or not.
        // Also don't prompt on captive portals because we're already prompting the user to sign in.
        if (nai == null || nai.everValidated || nai.everCaptivePortalDetected ||
                !nai.networkMisc.explicitlySelected || nai.networkMisc.acceptUnvalidated) {
            return;
        }
        showValidationNotification(nai, NotificationType.NO_INTERNET);
    }

    private void handleNetworkUnvalidated(NetworkAgentInfo nai) {
        NetworkCapabilities nc = nai.networkCapabilities;
        if (DBG) log("handleNetworkUnvalidated " + nai.name() + " cap=" + nc);

        if (nc.hasTransport(NetworkCapabilities.TRANSPORT_WIFI) &&
            mMultinetworkPolicyTracker.shouldNotifyWifiUnvalidated()) {
            showValidationNotification(nai, NotificationType.LOST_INTERNET);
        }
    }

    @Override
    public int getMultipathPreference(Network network) {
        enforceAccessPermission();

        NetworkAgentInfo nai = getNetworkAgentInfoForNetwork(network);
        if (nai != null && nai.networkCapabilities
                .hasCapability(NetworkCapabilities.NET_CAPABILITY_NOT_METERED)) {
            return ConnectivityManager.MULTIPATH_PREFERENCE_UNMETERED;
        }

        Integer networkPreference = mMultipathPolicyTracker.getMultipathPreference(network);
        if (networkPreference != null) {
            return networkPreference;
        }

        return mMultinetworkPolicyTracker.getMeteredMultipathPreference();
    }

    private class InternalHandler extends Handler {
        public InternalHandler(Looper looper) {
            super(looper);
        }

        @Override
        public void handleMessage(Message msg) {
            switch (msg.what) {
                case EVENT_EXPIRE_NET_TRANSITION_WAKELOCK:
                case EVENT_CLEAR_NET_TRANSITION_WAKELOCK: {
                    handleReleaseNetworkTransitionWakelock(msg.what);
                    break;
                }
                case EVENT_APPLY_GLOBAL_HTTP_PROXY: {
                    mProxyTracker.loadDeprecatedGlobalHttpProxy();
                    break;
                }
                case EVENT_PROXY_HAS_CHANGED: {
                    handleApplyDefaultProxy((ProxyInfo)msg.obj);
                    break;
                }
                case EVENT_REGISTER_NETWORK_FACTORY: {
                    handleRegisterNetworkFactory((NetworkFactoryInfo)msg.obj);
                    break;
                }
                case EVENT_UNREGISTER_NETWORK_FACTORY: {
                    handleUnregisterNetworkFactory((Messenger)msg.obj);
                    break;
                }
                case EVENT_REGISTER_NETWORK_AGENT: {
                    handleRegisterNetworkAgent((NetworkAgentInfo)msg.obj);
                    break;
                }
                case EVENT_REGISTER_NETWORK_REQUEST:
                case EVENT_REGISTER_NETWORK_LISTENER: {
                    handleRegisterNetworkRequest((NetworkRequestInfo) msg.obj);
                    break;
                }
                case EVENT_REGISTER_NETWORK_REQUEST_WITH_INTENT:
                case EVENT_REGISTER_NETWORK_LISTENER_WITH_INTENT: {
                    handleRegisterNetworkRequestWithIntent(msg);
                    break;
                }
                case EVENT_TIMEOUT_NETWORK_REQUEST: {
                    NetworkRequestInfo nri = (NetworkRequestInfo) msg.obj;
                    handleTimedOutNetworkRequest(nri);
                    break;
                }
                case EVENT_RELEASE_NETWORK_REQUEST_WITH_INTENT: {
                    handleReleaseNetworkRequestWithIntent((PendingIntent) msg.obj, msg.arg1);
                    break;
                }
                case EVENT_RELEASE_NETWORK_REQUEST: {
                    handleReleaseNetworkRequest((NetworkRequest) msg.obj, msg.arg1);
                    break;
                }
                case EVENT_SET_ACCEPT_UNVALIDATED: {
                    Network network = (Network) msg.obj;
                    handleSetAcceptUnvalidated(network, toBool(msg.arg1), toBool(msg.arg2));
                    break;
                }
                case EVENT_SET_AVOID_UNVALIDATED: {
                    handleSetAvoidUnvalidated((Network) msg.obj);
                    break;
                }
                case EVENT_PROMPT_UNVALIDATED: {
                    handlePromptUnvalidated((Network) msg.obj);
                    break;
                }
                case EVENT_CONFIGURE_ALWAYS_ON_NETWORKS: {
                    handleConfigureAlwaysOnNetworks();
                    break;
                }
                // Sent by KeepaliveTracker to process an app request on the state machine thread.
                case NetworkAgent.CMD_START_PACKET_KEEPALIVE: {
                    mKeepaliveTracker.handleStartKeepalive(msg);
                    break;
                }
                // Sent by KeepaliveTracker to process an app request on the state machine thread.
                case NetworkAgent.CMD_STOP_PACKET_KEEPALIVE: {
                    NetworkAgentInfo nai = getNetworkAgentInfoForNetwork((Network) msg.obj);
                    int slot = msg.arg1;
                    int reason = msg.arg2;
                    mKeepaliveTracker.handleStopKeepalive(nai, slot, reason);
                    break;
                }
                case EVENT_SYSTEM_READY: {
                    for (NetworkAgentInfo nai : mNetworkAgentInfos.values()) {
                        nai.networkMonitor.systemReady = true;
                    }
                    mMultipathPolicyTracker.start();
                    NetPluginDelegate.registerHandler(mHandler);
                    break;
                }
                case EVENT_REVALIDATE_NETWORK: {
                    handleReportNetworkConnectivity((Network) msg.obj, msg.arg1, toBool(msg.arg2));
                    break;
                }
                case EVENT_PRIVATE_DNS_SETTINGS_CHANGED:
                    handlePrivateDnsSettingsChanged();
                    break;
                case EVENT_PRIVATE_DNS_VALIDATION_UPDATE:
                    handlePrivateDnsValidationUpdate(
                            (PrivateDnsValidationUpdate) msg.obj);
                    break;
                case EVENT_UID_RULES_CHANGED:
                    handleUidRulesChanged(msg.arg1, msg.arg2);
                    break;
                case EVENT_DATA_SAVER_CHANGED:
                    handleRestrictBackgroundChanged(toBool(msg.arg1));
                    break;
<<<<<<< HEAD
                case EVENT_UPDATE_TCP_BUFFER_FOR_5G:
                    handleUpdateTCPBuffersfor5G();
                    break;
=======
>>>>>>> de843449
            }
        }
    }

    // javadoc from interface
    @Override
    public int tether(String iface, String callerPkg) {
        ConnectivityManager.enforceTetherChangePermission(mContext, callerPkg);
        if (isTetheringSupported()) {
            return mTethering.tether(iface);
        } else {
            return ConnectivityManager.TETHER_ERROR_UNSUPPORTED;
        }
    }

    // javadoc from interface
    @Override
    public int untether(String iface, String callerPkg) {
        ConnectivityManager.enforceTetherChangePermission(mContext, callerPkg);

        if (isTetheringSupported()) {
            return mTethering.untether(iface);
        } else {
            return ConnectivityManager.TETHER_ERROR_UNSUPPORTED;
        }
    }

    // javadoc from interface
    @Override
    public int getLastTetherError(String iface) {
        enforceTetherAccessPermission();

        if (isTetheringSupported()) {
            return mTethering.getLastTetherError(iface);
        } else {
            return ConnectivityManager.TETHER_ERROR_UNSUPPORTED;
        }
    }

    // TODO - proper iface API for selection by property, inspection, etc
    @Override
    public String[] getTetherableUsbRegexs() {
        enforceTetherAccessPermission();
        if (isTetheringSupported()) {
            return mTethering.getTetherableUsbRegexs();
        } else {
            return new String[0];
        }
    }

    @Override
    public String[] getTetherableWifiRegexs() {
        enforceTetherAccessPermission();
        if (isTetheringSupported()) {
            return mTethering.getTetherableWifiRegexs();
        } else {
            return new String[0];
        }
    }

    @Override
    public String[] getTetherableBluetoothRegexs() {
        enforceTetherAccessPermission();
        if (isTetheringSupported()) {
            return mTethering.getTetherableBluetoothRegexs();
        } else {
            return new String[0];
        }
    }

    @Override
    public int setUsbTethering(boolean enable, String callerPkg) {
        ConnectivityManager.enforceTetherChangePermission(mContext, callerPkg);
        if (isTetheringSupported()) {
            return mTethering.setUsbTethering(enable);
        } else {
            return ConnectivityManager.TETHER_ERROR_UNSUPPORTED;
        }
    }

    // TODO - move iface listing, queries, etc to new module
    // javadoc from interface
    @Override
    public String[] getTetherableIfaces() {
        enforceTetherAccessPermission();
        return mTethering.getTetherableIfaces();
    }

    @Override
    public String[] getTetheredIfaces() {
        enforceTetherAccessPermission();
        return mTethering.getTetheredIfaces();
    }

    @Override
    public String[] getTetheringErroredIfaces() {
        enforceTetherAccessPermission();
        return mTethering.getErroredIfaces();
    }

    @Override
    public String[] getTetheredDhcpRanges() {
        enforceConnectivityInternalPermission();
        return mTethering.getTetheredDhcpRanges();
    }

    @Override
    public boolean isTetheringSupported(String callerPkg) {
        ConnectivityManager.enforceTetherChangePermission(mContext, callerPkg);
        return isTetheringSupported();
    }

    // if ro.tether.denied = true we default to no tethering
    // gservices could set the secure setting to 1 though to enable it on a build where it
    // had previously been turned off.
    private boolean isTetheringSupported() {
        int defaultVal = encodeBool(!mSystemProperties.get("ro.tether.denied").equals("true"));
        boolean tetherSupported = toBool(Settings.Global.getInt(mContext.getContentResolver(),
                Settings.Global.TETHER_SUPPORTED, defaultVal));
        boolean tetherEnabledInSettings = tetherSupported
                && !mUserManager.hasUserRestriction(UserManager.DISALLOW_CONFIG_TETHERING);

        // Elevate to system UID to avoid caller requiring MANAGE_USERS permission.
        boolean adminUser = false;
        final long token = Binder.clearCallingIdentity();
        try {
            adminUser = mUserManager.isAdminUser();
        } finally {
            Binder.restoreCallingIdentity(token);
        }

        return tetherEnabledInSettings && adminUser && mTethering.hasTetherableConfiguration();
    }

    @Override
    public void startTethering(int type, ResultReceiver receiver, boolean showProvisioningUi,
            String callerPkg) {
        ConnectivityManager.enforceTetherChangePermission(mContext, callerPkg);
        if (!isTetheringSupported()) {
            receiver.send(ConnectivityManager.TETHER_ERROR_UNSUPPORTED, null);
            return;
        }
        mTethering.startTethering(type, receiver, showProvisioningUi);
    }

    @Override
    public void stopTethering(int type, String callerPkg) {
        ConnectivityManager.enforceTetherChangePermission(mContext, callerPkg);
        mTethering.stopTethering(type);
    }

    // Called when we lose the default network and have no replacement yet.
    // This will automatically be cleared after X seconds or a new default network
    // becomes CONNECTED, whichever happens first.  The timer is started by the
    // first caller and not restarted by subsequent callers.
    private void ensureNetworkTransitionWakelock(String forWhom) {
        synchronized (this) {
            if (mNetTransitionWakeLock.isHeld()) {
                return;
            }
            mNetTransitionWakeLock.acquire();
            mLastWakeLockAcquireTimestamp = SystemClock.elapsedRealtime();
            mTotalWakelockAcquisitions++;
        }
        mWakelockLogs.log("ACQUIRE for " + forWhom);
        Message msg = mHandler.obtainMessage(EVENT_EXPIRE_NET_TRANSITION_WAKELOCK);
        mHandler.sendMessageDelayed(msg, mNetTransitionWakeLockTimeout);
    }

    // Called when we gain a new default network to release the network transition wakelock in a
    // second, to allow a grace period for apps to reconnect over the new network. Pending expiry
    // message is cancelled.
    private void scheduleReleaseNetworkTransitionWakelock() {
        synchronized (this) {
            if (!mNetTransitionWakeLock.isHeld()) {
                return; // expiry message released the lock first.
            }
        }
        // Cancel self timeout on wakelock hold.
        mHandler.removeMessages(EVENT_EXPIRE_NET_TRANSITION_WAKELOCK);
        Message msg = mHandler.obtainMessage(EVENT_CLEAR_NET_TRANSITION_WAKELOCK);
        mHandler.sendMessageDelayed(msg, 1000);
    }

    // Called when either message of ensureNetworkTransitionWakelock or
    // scheduleReleaseNetworkTransitionWakelock is processed.
    private void handleReleaseNetworkTransitionWakelock(int eventId) {
        String event = eventName(eventId);
        synchronized (this) {
            if (!mNetTransitionWakeLock.isHeld()) {
                mWakelockLogs.log(String.format("RELEASE: already released (%s)", event));
                Slog.w(TAG, "expected Net Transition WakeLock to be held");
                return;
            }
            mNetTransitionWakeLock.release();
            long lockDuration = SystemClock.elapsedRealtime() - mLastWakeLockAcquireTimestamp;
            mTotalWakelockDurationMs += lockDuration;
            mMaxWakelockDurationMs = Math.max(mMaxWakelockDurationMs, lockDuration);
            mTotalWakelockReleases++;
        }
        mWakelockLogs.log(String.format("RELEASE (%s)", event));
    }

    // 100 percent is full good, 0 is full bad.
    @Override
    public void reportInetCondition(int networkType, int percentage) {
        NetworkAgentInfo nai = mLegacyTypeTracker.getNetworkForType(networkType);
        if (nai == null) return;
        reportNetworkConnectivity(nai.network, percentage > 50);
    }

    @Override
    public void reportNetworkConnectivity(Network network, boolean hasConnectivity) {
        enforceAccessPermission();
        enforceInternetPermission();
        final int uid = Binder.getCallingUid();
        final int connectivityInfo = encodeBool(hasConnectivity);
        mHandler.sendMessage(
                mHandler.obtainMessage(EVENT_REVALIDATE_NETWORK, uid, connectivityInfo, network));
    }

    private void handleReportNetworkConnectivity(
            Network network, int uid, boolean hasConnectivity) {
        final NetworkAgentInfo nai;
        if (network == null) {
            nai = getDefaultNetwork();
        } else {
            nai = getNetworkAgentInfoForNetwork(network);
        }
        if (nai == null || nai.networkInfo.getState() == NetworkInfo.State.DISCONNECTING ||
            nai.networkInfo.getState() == NetworkInfo.State.DISCONNECTED) {
            return;
        }
        // Revalidate if the app report does not match our current validated state.
        if (hasConnectivity == nai.lastValidated) {
            return;
        }
        if (DBG) {
            int netid = nai.network.netId;
            log("reportNetworkConnectivity(" + netid + ", " + hasConnectivity + ") by " + uid);
        }
        // Validating a network that has not yet connected could result in a call to
        // rematchNetworkAndRequests() which is not meant to work on such networks.
        if (!nai.everConnected) {
            return;
        }
        LinkProperties lp = getLinkProperties(nai);
        if (isNetworkWithLinkPropertiesBlocked(lp, uid, false)) {
            return;
        }
        nai.networkMonitor.forceReevaluation(uid);
    }

    @Override
    public ProxyInfo getProxyForNetwork(Network network) {
        if (network == null) return mProxyTracker.getDefaultProxy();
        final ProxyInfo globalProxy = mProxyTracker.getGlobalProxy();
        if (globalProxy != null) return globalProxy;
        if (!NetworkUtils.queryUserAccess(Binder.getCallingUid(), network.netId)) return null;
        // Don't call getLinkProperties() as it requires ACCESS_NETWORK_STATE permission, which
        // caller may not have.
        final NetworkAgentInfo nai = getNetworkAgentInfoForNetwork(network);
        if (nai == null) return null;
        synchronized (nai) {
            final ProxyInfo proxyInfo = nai.linkProperties.getHttpProxy();
            if (proxyInfo == null) return null;
            return new ProxyInfo(proxyInfo);
        }
    }

    @Override
    public void setGlobalProxy(final ProxyInfo proxyProperties) {
        enforceConnectivityInternalPermission();
        mProxyTracker.setGlobalProxy(proxyProperties);
    }

    @Override
    @Nullable
    public ProxyInfo getGlobalProxy() {
        return mProxyTracker.getGlobalProxy();
    }

    private void handleApplyDefaultProxy(ProxyInfo proxy) {
        if (proxy != null && TextUtils.isEmpty(proxy.getHost())
                && Uri.EMPTY.equals(proxy.getPacFileUrl())) {
            proxy = null;
        }
        mProxyTracker.setDefaultProxy(proxy);
    }

    // If the proxy has changed from oldLp to newLp, resend proxy broadcast with default proxy.
    // This method gets called when any network changes proxy, but the broadcast only ever contains
    // the default proxy (even if it hasn't changed).
    // TODO: Deprecate the broadcast extras as they aren't necessarily applicable in a multi-network
    // world where an app might be bound to a non-default network.
    private void updateProxy(LinkProperties newLp, LinkProperties oldLp) {
        ProxyInfo newProxyInfo = newLp == null ? null : newLp.getHttpProxy();
        ProxyInfo oldProxyInfo = oldLp == null ? null : oldLp.getHttpProxy();

        if (!ProxyTracker.proxyInfoEqual(newProxyInfo, oldProxyInfo)) {
            mProxyTracker.sendProxyBroadcast();
        }
    }

    private static class SettingsObserver extends ContentObserver {
        final private HashMap<Uri, Integer> mUriEventMap;
        final private Context mContext;
        final private Handler mHandler;

        SettingsObserver(Context context, Handler handler) {
            super(null);
            mUriEventMap = new HashMap<>();
            mContext = context;
            mHandler = handler;
        }

        void observe(Uri uri, int what) {
            mUriEventMap.put(uri, what);
            final ContentResolver resolver = mContext.getContentResolver();
            resolver.registerContentObserver(uri, false, this);
        }

        @Override
        public void onChange(boolean selfChange) {
            Slog.wtf(TAG, "Should never be reached.");
        }

        @Override
        public void onChange(boolean selfChange, Uri uri) {
            final Integer what = mUriEventMap.get(uri);
            if (what != null) {
                mHandler.obtainMessage(what.intValue()).sendToTarget();
            } else {
                loge("No matching event to send for URI=" + uri);
            }
        }
    }

    private static void log(String s) {
        Slog.d(TAG, s);
    }

    private static void loge(String s) {
        Slog.e(TAG, s);
    }

    private static void loge(String s, Throwable t) {
        Slog.e(TAG, s, t);
    }

    /**
     * Prepare for a VPN application.
     * VPN permissions are checked in the {@link Vpn} class. If the caller is not {@code userId},
     * {@link android.Manifest.permission.INTERACT_ACROSS_USERS_FULL} permission is required.
     *
     * @param oldPackage Package name of the application which currently controls VPN, which will
     *                   be replaced. If there is no such application, this should should either be
     *                   {@code null} or {@link VpnConfig.LEGACY_VPN}.
     * @param newPackage Package name of the application which should gain control of VPN, or
     *                   {@code null} to disable.
     * @param userId User for whom to prepare the new VPN.
     *
     * @hide
     */
    @Override
    public boolean prepareVpn(@Nullable String oldPackage, @Nullable String newPackage,
            int userId) {
        enforceCrossUserPermission(userId);

        synchronized (mVpns) {
            throwIfLockdownEnabled();
            Vpn vpn = mVpns.get(userId);
            if (vpn != null) {
                return vpn.prepare(oldPackage, newPackage);
            } else {
                return false;
            }
        }
    }

    /**
     * Set whether the VPN package has the ability to launch VPNs without user intervention.
     * This method is used by system-privileged apps.
     * VPN permissions are checked in the {@link Vpn} class. If the caller is not {@code userId},
     * {@link android.Manifest.permission.INTERACT_ACROSS_USERS_FULL} permission is required.
     *
     * @param packageName The package for which authorization state should change.
     * @param userId User for whom {@code packageName} is installed.
     * @param authorized {@code true} if this app should be able to start a VPN connection without
     *                   explicit user approval, {@code false} if not.
     *
     * @hide
     */
    @Override
    public void setVpnPackageAuthorization(String packageName, int userId, boolean authorized) {
        enforceCrossUserPermission(userId);

        synchronized (mVpns) {
            Vpn vpn = mVpns.get(userId);
            if (vpn != null) {
                vpn.setPackageAuthorization(packageName, authorized);
            }
        }
    }

    /**
     * Configure a TUN interface and return its file descriptor. Parameters
     * are encoded and opaque to this class. This method is used by VpnBuilder
     * and not available in ConnectivityManager. Permissions are checked in
     * Vpn class.
     * @hide
     */
    @Override
    public ParcelFileDescriptor establishVpn(VpnConfig config) {
        int user = UserHandle.getUserId(Binder.getCallingUid());
        synchronized (mVpns) {
            throwIfLockdownEnabled();
            return mVpns.get(user).establish(config);
        }
    }

    /**
     * Start legacy VPN, controlling native daemons as needed. Creates a
     * secondary thread to perform connection work, returning quickly.
     */
    @Override
    public void startLegacyVpn(VpnProfile profile) {
        int user = UserHandle.getUserId(Binder.getCallingUid());
        final LinkProperties egress = getActiveLinkProperties();
        if (egress == null) {
            throw new IllegalStateException("Missing active network connection");
        }
        synchronized (mVpns) {
            throwIfLockdownEnabled();
            mVpns.get(user).startLegacyVpn(profile, mKeyStore, egress);
        }
    }

    /**
     * Return the information of the ongoing legacy VPN. This method is used
     * by VpnSettings and not available in ConnectivityManager. Permissions
     * are checked in Vpn class.
     */
    @Override
    public LegacyVpnInfo getLegacyVpnInfo(int userId) {
        enforceCrossUserPermission(userId);

        synchronized (mVpns) {
            return mVpns.get(userId).getLegacyVpnInfo();
        }
    }

    /**
     * Return the information of all ongoing VPNs. This method is used by NetworkStatsService
     * and not available in ConnectivityManager.
     */
    @Override
    public VpnInfo[] getAllVpnInfo() {
        enforceConnectivityInternalPermission();
        synchronized (mVpns) {
            if (mLockdownEnabled) {
                return new VpnInfo[0];
            }

            List<VpnInfo> infoList = new ArrayList<>();
            for (int i = 0; i < mVpns.size(); i++) {
                VpnInfo info = createVpnInfo(mVpns.valueAt(i));
                if (info != null) {
                    infoList.add(info);
                }
            }
            return infoList.toArray(new VpnInfo[infoList.size()]);
        }
    }

    /**
     * @return VPN information for accounting, or null if we can't retrieve all required
     *         information, e.g primary underlying iface.
     */
    @Nullable
    private VpnInfo createVpnInfo(Vpn vpn) {
        VpnInfo info = vpn.getVpnInfo();
        if (info == null) {
            return null;
        }
        Network[] underlyingNetworks = vpn.getUnderlyingNetworks();
        // see VpnService.setUnderlyingNetworks()'s javadoc about how to interpret
        // the underlyingNetworks list.
        if (underlyingNetworks == null) {
            NetworkAgentInfo defaultNetwork = getDefaultNetwork();
            if (defaultNetwork != null && defaultNetwork.linkProperties != null) {
                info.primaryUnderlyingIface = getDefaultNetwork().linkProperties.getInterfaceName();
            }
        } else if (underlyingNetworks.length > 0) {
            LinkProperties linkProperties = getLinkProperties(underlyingNetworks[0]);
            if (linkProperties != null) {
                info.primaryUnderlyingIface = linkProperties.getInterfaceName();
            }
        }
        return info.primaryUnderlyingIface == null ? null : info;
    }

    /**
     * Returns the information of the ongoing VPN for {@code userId}. This method is used by
     * VpnDialogs and not available in ConnectivityManager.
     * Permissions are checked in Vpn class.
     * @hide
     */
    @Override
    public VpnConfig getVpnConfig(int userId) {
        enforceCrossUserPermission(userId);
        synchronized (mVpns) {
            Vpn vpn = mVpns.get(userId);
            if (vpn != null) {
                return vpn.getVpnConfig();
            } else {
                return null;
            }
        }
    }

    /**
     * Ask all VPN objects to recompute and update their capabilities.
     *
     * When underlying networks change, VPNs may have to update capabilities to reflect things
     * like the metered bit, their transports, and so on. This asks the VPN objects to update
     * their capabilities, and as this will cause them to send messages to the ConnectivityService
     * handler thread through their agent, this is asynchronous. When the capabilities objects
     * are computed they will be up-to-date as they are computed synchronously from here and
     * this is running on the ConnectivityService thread.
     * TODO : Fix this and call updateCapabilities inline to remove out-of-order events.
     */
    private void updateAllVpnsCapabilities() {
        synchronized (mVpns) {
            for (int i = 0; i < mVpns.size(); i++) {
                final Vpn vpn = mVpns.valueAt(i);
                vpn.updateCapabilities();
            }
        }
    }

    @Override
    public boolean updateLockdownVpn() {
        if (Binder.getCallingUid() != Process.SYSTEM_UID) {
            Slog.w(TAG, "Lockdown VPN only available to AID_SYSTEM");
            return false;
        }

        synchronized (mVpns) {
            // Tear down existing lockdown if profile was removed
            mLockdownEnabled = LockdownVpnTracker.isEnabled();
            if (mLockdownEnabled) {
                byte[] profileTag = mKeyStore.get(Credentials.LOCKDOWN_VPN);
                if (profileTag == null) {
                    Slog.e(TAG, "Lockdown VPN configured but cannot be read from keystore");
                    return false;
                }
                String profileName = new String(profileTag);
                final VpnProfile profile = VpnProfile.decode(
                        profileName, mKeyStore.get(Credentials.VPN + profileName));
                if (profile == null) {
                    Slog.e(TAG, "Lockdown VPN configured invalid profile " + profileName);
                    setLockdownTracker(null);
                    return true;
                }
                int user = UserHandle.getUserId(Binder.getCallingUid());
                Vpn vpn = mVpns.get(user);
                if (vpn == null) {
                    Slog.w(TAG, "VPN for user " + user + " not ready yet. Skipping lockdown");
                    return false;
                }
                setLockdownTracker(new LockdownVpnTracker(mContext, mNMS, this, vpn, profile));
            } else {
                setLockdownTracker(null);
            }
        }

        return true;
    }

    /**
     * Internally set new {@link LockdownVpnTracker}, shutting down any existing
     * {@link LockdownVpnTracker}. Can be {@code null} to disable lockdown.
     */
    @GuardedBy("mVpns")
    private void setLockdownTracker(LockdownVpnTracker tracker) {
        // Shutdown any existing tracker
        final LockdownVpnTracker existing = mLockdownTracker;
        // TODO: Add a trigger when the always-on VPN enable/disable to reevaluate and send the
        // necessary onBlockedStatusChanged callbacks.
        mLockdownTracker = null;
        if (existing != null) {
            existing.shutdown();
        }

        if (tracker != null) {
            mLockdownTracker = tracker;
            mLockdownTracker.init();
        }
    }

    @GuardedBy("mVpns")
    private void throwIfLockdownEnabled() {
        if (mLockdownEnabled) {
            throw new IllegalStateException("Unavailable in lockdown mode");
        }
    }

    /**
     * Starts the always-on VPN {@link VpnService} for user {@param userId}, which should perform
     * some setup and then call {@code establish()} to connect.
     *
     * @return {@code true} if the service was started, the service was already connected, or there
     *         was no always-on VPN to start. {@code false} otherwise.
     */
    private boolean startAlwaysOnVpn(int userId) {
        synchronized (mVpns) {
            Vpn vpn = mVpns.get(userId);
            if (vpn == null) {
                // Shouldn't happen as all code paths that point here should have checked the Vpn
                // exists already.
                Slog.wtf(TAG, "User " + userId + " has no Vpn configuration");
                return false;
            }

            return vpn.startAlwaysOnVpn();
        }
    }

    @Override
    public boolean isAlwaysOnVpnPackageSupported(int userId, String packageName) {
        enforceSettingsPermission();
        enforceCrossUserPermission(userId);

        synchronized (mVpns) {
            Vpn vpn = mVpns.get(userId);
            if (vpn == null) {
                Slog.w(TAG, "User " + userId + " has no Vpn configuration");
                return false;
            }
            return vpn.isAlwaysOnPackageSupported(packageName);
        }
    }

    @Override
    public boolean setAlwaysOnVpnPackage(int userId, String packageName, boolean lockdown) {
        enforceConnectivityInternalPermission();
        enforceCrossUserPermission(userId);

        synchronized (mVpns) {
            // Can't set always-on VPN if legacy VPN is already in lockdown mode.
            if (LockdownVpnTracker.isEnabled()) {
                return false;
            }

            Vpn vpn = mVpns.get(userId);
            if (vpn == null) {
                Slog.w(TAG, "User " + userId + " has no Vpn configuration");
                return false;
            }
            if (!vpn.setAlwaysOnPackage(packageName, lockdown)) {
                return false;
            }
            if (!startAlwaysOnVpn(userId)) {
                vpn.setAlwaysOnPackage(null, false);
                return false;
            }
        }
        return true;
    }

    @Override
    public String getAlwaysOnVpnPackage(int userId) {
        enforceConnectivityInternalPermission();
        enforceCrossUserPermission(userId);

        synchronized (mVpns) {
            Vpn vpn = mVpns.get(userId);
            if (vpn == null) {
                Slog.w(TAG, "User " + userId + " has no Vpn configuration");
                return null;
            }
            return vpn.getAlwaysOnPackage();
        }
    }

    @Override
    public int checkMobileProvisioning(int suggestedTimeOutMs) {
        // TODO: Remove?  Any reason to trigger a provisioning check?
        return -1;
    }

    /** Location to an updatable file listing carrier provisioning urls.
     *  An example:
     *
     * <?xml version="1.0" encoding="utf-8"?>
     *  <provisioningUrls>
     *   <provisioningUrl mcc="310" mnc="4">http://myserver.com/foo?mdn=%3$s&amp;iccid=%1$s&amp;imei=%2$s</provisioningUrl>
     *  </provisioningUrls>
     */
    private static final String PROVISIONING_URL_PATH =
            "/data/misc/radio/provisioning_urls.xml";
    private final File mProvisioningUrlFile = new File(PROVISIONING_URL_PATH);

    /** XML tag for root element. */
    private static final String TAG_PROVISIONING_URLS = "provisioningUrls";
    /** XML tag for individual url */
    private static final String TAG_PROVISIONING_URL = "provisioningUrl";
    /** XML attribute for mcc */
    private static final String ATTR_MCC = "mcc";
    /** XML attribute for mnc */
    private static final String ATTR_MNC = "mnc";

    private String getProvisioningUrlBaseFromFile() {
        FileReader fileReader = null;
        XmlPullParser parser = null;
        Configuration config = mContext.getResources().getConfiguration();

        try {
            fileReader = new FileReader(mProvisioningUrlFile);
            parser = Xml.newPullParser();
            parser.setInput(fileReader);
            XmlUtils.beginDocument(parser, TAG_PROVISIONING_URLS);

            while (true) {
                XmlUtils.nextElement(parser);

                String element = parser.getName();
                if (element == null) break;

                if (element.equals(TAG_PROVISIONING_URL)) {
                    String mcc = parser.getAttributeValue(null, ATTR_MCC);
                    try {
                        if (mcc != null && Integer.parseInt(mcc) == config.mcc) {
                            String mnc = parser.getAttributeValue(null, ATTR_MNC);
                            if (mnc != null && Integer.parseInt(mnc) == config.mnc) {
                                parser.next();
                                if (parser.getEventType() == XmlPullParser.TEXT) {
                                    return parser.getText();
                                }
                            }
                        }
                    } catch (NumberFormatException e) {
                        loge("NumberFormatException in getProvisioningUrlBaseFromFile: " + e);
                    }
                }
            }
            return null;
        } catch (FileNotFoundException e) {
            loge("Carrier Provisioning Urls file not found");
        } catch (XmlPullParserException e) {
            loge("Xml parser exception reading Carrier Provisioning Urls file: " + e);
        } catch (IOException e) {
            loge("I/O exception reading Carrier Provisioning Urls file: " + e);
        } finally {
            if (fileReader != null) {
                try {
                    fileReader.close();
                } catch (IOException e) {}
            }
        }
        return null;
    }

    @Override
    public String getMobileProvisioningUrl() {
        enforceConnectivityInternalPermission();
        String url = getProvisioningUrlBaseFromFile();
        if (TextUtils.isEmpty(url)) {
            url = mContext.getResources().getString(R.string.mobile_provisioning_url);
            log("getMobileProvisioningUrl: mobile_provisioining_url from resource =" + url);
        } else {
            log("getMobileProvisioningUrl: mobile_provisioning_url from File =" + url);
        }
        // populate the iccid, imei and phone number in the provisioning url.
        if (!TextUtils.isEmpty(url)) {
            String phoneNumber = mTelephonyManager.getLine1Number();
            if (TextUtils.isEmpty(phoneNumber)) {
                phoneNumber = "0000000000";
            }
            url = String.format(url,
                    mTelephonyManager.getSimSerialNumber() /* ICCID */,
                    mTelephonyManager.getDeviceId() /* IMEI */,
                    phoneNumber /* Phone number */);
        }

        return url;
    }

    @Override
    public void setProvisioningNotificationVisible(boolean visible, int networkType,
            String action) {
        enforceConnectivityInternalPermission();
        if (!ConnectivityManager.isNetworkTypeValid(networkType)) {
            return;
        }
        final long ident = Binder.clearCallingIdentity();
        try {
            // Concatenate the range of types onto the range of NetIDs.
            int id = MAX_NET_ID + 1 + (networkType - ConnectivityManager.TYPE_NONE);
            mNotifier.setProvNotificationVisible(visible, id, action);
        } finally {
            Binder.restoreCallingIdentity(ident);
        }
    }

    @Override
    public void setAirplaneMode(boolean enable) {
        enforceNetworkStackSettingsOrSetup();
        final long ident = Binder.clearCallingIdentity();
        try {
            final ContentResolver cr = mContext.getContentResolver();
            Settings.Global.putInt(cr, Settings.Global.AIRPLANE_MODE_ON, encodeBool(enable));
            Intent intent = new Intent(Intent.ACTION_AIRPLANE_MODE_CHANGED);
            intent.putExtra("state", enable);
            mContext.sendBroadcastAsUser(intent, UserHandle.ALL);
        } finally {
            Binder.restoreCallingIdentity(ident);
        }
    }

    private void onUserStart(int userId) {
        synchronized (mVpns) {
            Vpn userVpn = mVpns.get(userId);
            if (userVpn != null) {
                loge("Starting user already has a VPN");
                return;
            }
            userVpn = new Vpn(mHandler.getLooper(), mContext, mNMS, userId);
            mVpns.put(userId, userVpn);
            if (mUserManager.getUserInfo(userId).isPrimary() && LockdownVpnTracker.isEnabled()) {
                updateLockdownVpn();
            }
        }
    }

    private void onUserStop(int userId) {
        synchronized (mVpns) {
            Vpn userVpn = mVpns.get(userId);
            if (userVpn == null) {
                loge("Stopped user has no VPN");
                return;
            }
            userVpn.onUserStopped();
            mVpns.delete(userId);
        }
    }

    private void onUserAdded(int userId) {
        mPermissionMonitor.onUserAdded(userId);
        synchronized (mVpns) {
            final int vpnsSize = mVpns.size();
            for (int i = 0; i < vpnsSize; i++) {
                Vpn vpn = mVpns.valueAt(i);
                vpn.onUserAdded(userId);
            }
        }
    }

    private void onUserRemoved(int userId) {
        mPermissionMonitor.onUserRemoved(userId);
        synchronized (mVpns) {
            final int vpnsSize = mVpns.size();
            for (int i = 0; i < vpnsSize; i++) {
                Vpn vpn = mVpns.valueAt(i);
                vpn.onUserRemoved(userId);
            }
        }
    }

    private void onPackageAdded(String packageName, int uid) {
        if (TextUtils.isEmpty(packageName) || uid < 0) {
            Slog.wtf(TAG, "Invalid package in onPackageAdded: " + packageName + " | " + uid);
            return;
        }
        mPermissionMonitor.onPackageAdded(packageName, uid);
    }

<<<<<<< HEAD
    private void onPackageRemoved(String packageName, int uid) {
=======
    private void onPackageReplaced(String packageName, int uid) {
        if (TextUtils.isEmpty(packageName) || uid < 0) {
            Slog.wtf(TAG, "Invalid package in onPackageReplaced: " + packageName + " | " + uid);
            return;
        }
        final int userId = UserHandle.getUserId(uid);
        synchronized (mVpns) {
            final Vpn vpn = mVpns.get(userId);
            if (vpn == null) {
                return;
            }
            // Legacy always-on VPN won't be affected since the package name is not set.
            if (TextUtils.equals(vpn.getAlwaysOnPackage(), packageName)) {
                Slog.d(TAG, "Restarting always-on VPN package " + packageName + " for user "
                        + userId);
                vpn.startAlwaysOnVpn();
            }
        }
    }

    private void onPackageRemoved(String packageName, int uid, boolean isReplacing) {
>>>>>>> de843449
        if (TextUtils.isEmpty(packageName) || uid < 0) {
            Slog.wtf(TAG, "Invalid package in onPackageRemoved: " + packageName + " | " + uid);
            return;
        }
        mPermissionMonitor.onPackageRemoved(uid);
<<<<<<< HEAD
=======

        final int userId = UserHandle.getUserId(uid);
        synchronized (mVpns) {
            final Vpn vpn = mVpns.get(userId);
            if (vpn == null) {
                return;
            }
            // Legacy always-on VPN won't be affected since the package name is not set.
            if (TextUtils.equals(vpn.getAlwaysOnPackage(), packageName) && !isReplacing) {
                Slog.d(TAG, "Removing always-on VPN package " + packageName + " for user "
                        + userId);
                vpn.setAlwaysOnPackage(null, false);
            }
        }
>>>>>>> de843449
    }

    private void onUserUnlocked(int userId) {
        synchronized (mVpns) {
            // User present may be sent because of an unlock, which might mean an unlocked keystore.
            if (mUserManager.getUserInfo(userId).isPrimary() && LockdownVpnTracker.isEnabled()) {
                updateLockdownVpn();
            } else {
                startAlwaysOnVpn(userId);
            }
        }
    }

    private BroadcastReceiver mIntentReceiver = new BroadcastReceiver() {
        @Override
        public void onReceive(Context context, Intent intent) {
            final String action = intent.getAction();
            final int userId = intent.getIntExtra(Intent.EXTRA_USER_HANDLE, UserHandle.USER_NULL);
            final int uid = intent.getIntExtra(Intent.EXTRA_UID, -1);
            final Uri packageData = intent.getData();
            final String packageName =
                    packageData != null ? packageData.getSchemeSpecificPart() : null;
            if (userId == UserHandle.USER_NULL) return;

            if (Intent.ACTION_USER_STARTED.equals(action)) {
                onUserStart(userId);
            } else if (Intent.ACTION_USER_STOPPED.equals(action)) {
                onUserStop(userId);
            } else if (Intent.ACTION_USER_ADDED.equals(action)) {
                onUserAdded(userId);
            } else if (Intent.ACTION_USER_REMOVED.equals(action)) {
                onUserRemoved(userId);
            } else if (Intent.ACTION_USER_UNLOCKED.equals(action)) {
                onUserUnlocked(userId);
            } else if (Intent.ACTION_PACKAGE_ADDED.equals(action)) {
                onPackageAdded(packageName, uid);
<<<<<<< HEAD
            } else if (Intent.ACTION_PACKAGE_REMOVED.equals(action)) {
                onPackageRemoved(packageName, uid);
=======
            } else if (Intent.ACTION_PACKAGE_REPLACED.equals(action)) {
                onPackageReplaced(packageName, uid);
            } else if (Intent.ACTION_PACKAGE_REMOVED.equals(action)) {
                final boolean isReplacing = intent.getBooleanExtra(
                        Intent.EXTRA_REPLACING, false);
                onPackageRemoved(packageName, uid, isReplacing);
>>>>>>> de843449
            }
        }
    };

    private BroadcastReceiver mUserPresentReceiver = new BroadcastReceiver() {
        @Override
        public void onReceive(Context context, Intent intent) {
            // Try creating lockdown tracker, since user present usually means
            // unlocked keystore.
            updateLockdownVpn();
            mContext.unregisterReceiver(this);
        }
    };

    private final HashMap<Messenger, NetworkFactoryInfo> mNetworkFactoryInfos = new HashMap<>();
    private final HashMap<NetworkRequest, NetworkRequestInfo> mNetworkRequests = new HashMap<>();

    private static final int MAX_NETWORK_REQUESTS_PER_UID = 100;
    // Map from UID to number of NetworkRequests that UID has filed.
    @GuardedBy("mUidToNetworkRequestCount")
    private final SparseIntArray mUidToNetworkRequestCount = new SparseIntArray();

    private static class NetworkFactoryInfo {
        public final String name;
        public final Messenger messenger;
        public final AsyncChannel asyncChannel;

        public NetworkFactoryInfo(String name, Messenger messenger, AsyncChannel asyncChannel) {
            this.name = name;
            this.messenger = messenger;
            this.asyncChannel = asyncChannel;
        }
    }

    private void ensureNetworkRequestHasType(NetworkRequest request) {
        if (request.type == NetworkRequest.Type.NONE) {
            throw new IllegalArgumentException(
                    "All NetworkRequests in ConnectivityService must have a type");
        }
    }

    /**
     * Tracks info about the requester.
     * Also used to notice when the calling process dies so we can self-expire
     */
    private class NetworkRequestInfo implements IBinder.DeathRecipient {
        final NetworkRequest request;
        final PendingIntent mPendingIntent;
        boolean mPendingIntentSent;
        private final IBinder mBinder;
        final int mPid;
        final int mUid;
        final Messenger messenger;

        NetworkRequestInfo(NetworkRequest r, PendingIntent pi) {
            request = r;
            ensureNetworkRequestHasType(request);
            mPendingIntent = pi;
            messenger = null;
            mBinder = null;
            mPid = getCallingPid();
            mUid = getCallingUid();
            enforceRequestCountLimit();
        }

        NetworkRequestInfo(Messenger m, NetworkRequest r, IBinder binder) {
            super();
            messenger = m;
            request = r;
            ensureNetworkRequestHasType(request);
            mBinder = binder;
            mPid = getCallingPid();
            mUid = getCallingUid();
            mPendingIntent = null;
            enforceRequestCountLimit();

            try {
                mBinder.linkToDeath(this, 0);
            } catch (RemoteException e) {
                binderDied();
            }
        }

        private void enforceRequestCountLimit() {
            synchronized (mUidToNetworkRequestCount) {
                int networkRequests = mUidToNetworkRequestCount.get(mUid, 0) + 1;
                if (networkRequests >= MAX_NETWORK_REQUESTS_PER_UID) {
                    throw new ServiceSpecificException(
                            ConnectivityManager.Errors.TOO_MANY_REQUESTS);
                }
                mUidToNetworkRequestCount.put(mUid, networkRequests);
            }
        }

        void unlinkDeathRecipient() {
            if (mBinder != null) {
                mBinder.unlinkToDeath(this, 0);
            }
        }

        public void binderDied() {
            log("ConnectivityService NetworkRequestInfo binderDied(" +
                    request + ", " + mBinder + ")");
            releaseNetworkRequest(request);
        }

        public String toString() {
            return "uid/pid:" + mUid + "/" + mPid + " " + request +
                    (mPendingIntent == null ? "" : " to trigger " + mPendingIntent);
        }
    }

    private void ensureRequestableCapabilities(NetworkCapabilities networkCapabilities) {
        final String badCapability = networkCapabilities.describeFirstNonRequestableCapability();
        if (badCapability != null) {
            throw new IllegalArgumentException("Cannot request network with " + badCapability);
        }
    }

    // This checks that the passed capabilities either do not request a specific SSID, or the
    // calling app has permission to do so.
    private void ensureSufficientPermissionsForRequest(NetworkCapabilities nc,
            int callerPid, int callerUid) {
        if (null != nc.getSSID() && !checkSettingsPermission(callerPid, callerUid)) {
            throw new SecurityException("Insufficient permissions to request a specific SSID");
        }
    }

    private ArrayList<Integer> getSignalStrengthThresholds(NetworkAgentInfo nai) {
        final SortedSet<Integer> thresholds = new TreeSet<>();
        synchronized (nai) {
            for (NetworkRequestInfo nri : mNetworkRequests.values()) {
                if (nri.request.networkCapabilities.hasSignalStrength() &&
                        nai.satisfiesImmutableCapabilitiesOf(nri.request)) {
                    thresholds.add(nri.request.networkCapabilities.getSignalStrength());
                }
            }
        }
        return new ArrayList<>(thresholds);
    }

    private void updateSignalStrengthThresholds(
            NetworkAgentInfo nai, String reason, NetworkRequest request) {
        ArrayList<Integer> thresholdsArray = getSignalStrengthThresholds(nai);
        Bundle thresholds = new Bundle();
        thresholds.putIntegerArrayList("thresholds", thresholdsArray);

        if (VDBG || (DBG && !"CONNECT".equals(reason))) {
            String detail;
            if (request != null && request.networkCapabilities.hasSignalStrength()) {
                detail = reason + " " + request.networkCapabilities.getSignalStrength();
            } else {
                detail = reason;
            }
            log(String.format("updateSignalStrengthThresholds: %s, sending %s to %s",
                    detail, Arrays.toString(thresholdsArray.toArray()), nai.name()));
        }

        nai.asyncChannel.sendMessage(
                android.net.NetworkAgent.CMD_SET_SIGNAL_STRENGTH_THRESHOLDS,
                0, 0, thresholds);
    }

    private void ensureValidNetworkSpecifier(NetworkCapabilities nc) {
        if (nc == null) {
            return;
        }
        NetworkSpecifier ns = nc.getNetworkSpecifier();
        if (ns == null) {
            return;
        }
        MatchAllNetworkSpecifier.checkNotMatchAllNetworkSpecifier(ns);
        ns.assertValidFromUid(Binder.getCallingUid());
    }

    @Override
    public NetworkRequest requestNetwork(NetworkCapabilities networkCapabilities,
            Messenger messenger, int timeoutMs, IBinder binder, int legacyType) {
        final NetworkRequest.Type type = (networkCapabilities == null)
                ? NetworkRequest.Type.TRACK_DEFAULT
                : NetworkRequest.Type.REQUEST;
        // If the requested networkCapabilities is null, take them instead from
        // the default network request. This allows callers to keep track of
        // the system default network.
        if (type == NetworkRequest.Type.TRACK_DEFAULT) {
            networkCapabilities = createDefaultNetworkCapabilitiesForUid(Binder.getCallingUid());
            enforceAccessPermission();
        } else {
            networkCapabilities = new NetworkCapabilities(networkCapabilities);
            enforceNetworkRequestPermissions(networkCapabilities);
            // TODO: this is incorrect. We mark the request as metered or not depending on the state
            // of the app when the request is filed, but we never change the request if the app
            // changes network state. http://b/29964605
            enforceMeteredApnPolicy(networkCapabilities);
        }
        ensureRequestableCapabilities(networkCapabilities);
        ensureSufficientPermissionsForRequest(networkCapabilities,
                Binder.getCallingPid(), Binder.getCallingUid());
        // Set the UID range for this request to the single UID of the requester, or to an empty
        // set of UIDs if the caller has the appropriate permission and UIDs have not been set.
        // This will overwrite any allowed UIDs in the requested capabilities. Though there
        // are no visible methods to set the UIDs, an app could use reflection to try and get
        // networks for other apps so it's essential that the UIDs are overwritten.
        restrictRequestUidsForCaller(networkCapabilities);

        if (timeoutMs < 0) {
            throw new IllegalArgumentException("Bad timeout specified");
        }
        ensureValidNetworkSpecifier(networkCapabilities);

        NetworkRequest networkRequest = new NetworkRequest(networkCapabilities, legacyType,
                nextNetworkRequestId(), type);
        NetworkRequestInfo nri = new NetworkRequestInfo(messenger, networkRequest, binder);
        if (DBG) log("requestNetwork for " + nri);

        mHandler.sendMessage(mHandler.obtainMessage(EVENT_REGISTER_NETWORK_REQUEST, nri));
        if (timeoutMs > 0) {
            mHandler.sendMessageDelayed(mHandler.obtainMessage(EVENT_TIMEOUT_NETWORK_REQUEST,
                    nri), timeoutMs);
        }
        return networkRequest;
    }

    private void enforceNetworkRequestPermissions(NetworkCapabilities networkCapabilities) {
        if (networkCapabilities.hasCapability(NET_CAPABILITY_NOT_RESTRICTED) == false) {
            enforceConnectivityRestrictedNetworksPermission();
        } else {
            enforceChangePermission();
        }
    }

    @Override
    public boolean requestBandwidthUpdate(Network network) {
        enforceAccessPermission();
        NetworkAgentInfo nai = null;
        if (network == null) {
            return false;
        }
        synchronized (mNetworkForNetId) {
            nai = mNetworkForNetId.get(network.netId);
        }
        if (nai != null) {
            nai.asyncChannel.sendMessage(android.net.NetworkAgent.CMD_REQUEST_BANDWIDTH_UPDATE);
            synchronized (mBandwidthRequests) {
                final int uid = Binder.getCallingUid();
                Integer uidReqs = mBandwidthRequests.get(uid);
                if (uidReqs == null) {
                    uidReqs = new Integer(0);
                }
                mBandwidthRequests.put(uid, ++uidReqs);
            }
            return true;
        }
        return false;
    }

    private boolean isSystem(int uid) {
        return uid < Process.FIRST_APPLICATION_UID;
    }

    private void enforceMeteredApnPolicy(NetworkCapabilities networkCapabilities) {
        final int uid = Binder.getCallingUid();
        if (isSystem(uid)) {
            // Exemption for system uid.
            return;
        }
        if (networkCapabilities.hasCapability(NET_CAPABILITY_NOT_METERED)) {
            // Policy already enforced.
            return;
        }
        if (mPolicyManagerInternal.isUidRestrictedOnMeteredNetworks(uid)) {
            // If UID is restricted, don't allow them to bring up metered APNs.
            networkCapabilities.addCapability(NET_CAPABILITY_NOT_METERED);
        }
    }

    @Override
    public NetworkRequest pendingRequestForNetwork(NetworkCapabilities networkCapabilities,
            PendingIntent operation) {
        checkNotNull(operation, "PendingIntent cannot be null.");
        networkCapabilities = new NetworkCapabilities(networkCapabilities);
        enforceNetworkRequestPermissions(networkCapabilities);
        enforceMeteredApnPolicy(networkCapabilities);
        ensureRequestableCapabilities(networkCapabilities);
        ensureSufficientPermissionsForRequest(networkCapabilities,
                Binder.getCallingPid(), Binder.getCallingUid());
        ensureValidNetworkSpecifier(networkCapabilities);
        restrictRequestUidsForCaller(networkCapabilities);

        NetworkRequest networkRequest = new NetworkRequest(networkCapabilities, TYPE_NONE,
                nextNetworkRequestId(), NetworkRequest.Type.REQUEST);
        NetworkRequestInfo nri = new NetworkRequestInfo(networkRequest, operation);
        if (DBG) log("pendingRequest for " + nri);
        mHandler.sendMessage(mHandler.obtainMessage(EVENT_REGISTER_NETWORK_REQUEST_WITH_INTENT,
                nri));
        return networkRequest;
    }

    private void releasePendingNetworkRequestWithDelay(PendingIntent operation) {
        mHandler.sendMessageDelayed(
                mHandler.obtainMessage(EVENT_RELEASE_NETWORK_REQUEST_WITH_INTENT,
                getCallingUid(), 0, operation), mReleasePendingIntentDelayMs);
    }

    @Override
    public void releasePendingNetworkRequest(PendingIntent operation) {
        checkNotNull(operation, "PendingIntent cannot be null.");
        mHandler.sendMessage(mHandler.obtainMessage(EVENT_RELEASE_NETWORK_REQUEST_WITH_INTENT,
                getCallingUid(), 0, operation));
    }

    // In order to implement the compatibility measure for pre-M apps that call
    // WifiManager.enableNetwork(..., true) without also binding to that network explicitly,
    // WifiManager registers a network listen for the purpose of calling setProcessDefaultNetwork.
    // This ensures it has permission to do so.
    private boolean hasWifiNetworkListenPermission(NetworkCapabilities nc) {
        if (nc == null) {
            return false;
        }
        int[] transportTypes = nc.getTransportTypes();
        if (transportTypes.length != 1 || transportTypes[0] != NetworkCapabilities.TRANSPORT_WIFI) {
            return false;
        }
        try {
            mContext.enforceCallingOrSelfPermission(
                    android.Manifest.permission.ACCESS_WIFI_STATE,
                    "ConnectivityService");
        } catch (SecurityException e) {
            return false;
        }
        return true;
    }

    @Override
    public NetworkRequest listenForNetwork(NetworkCapabilities networkCapabilities,
            Messenger messenger, IBinder binder) {
        if (!hasWifiNetworkListenPermission(networkCapabilities)) {
            enforceAccessPermission();
        }

        NetworkCapabilities nc = new NetworkCapabilities(networkCapabilities);
        ensureSufficientPermissionsForRequest(networkCapabilities,
                Binder.getCallingPid(), Binder.getCallingUid());
        restrictRequestUidsForCaller(nc);
        // Apps without the CHANGE_NETWORK_STATE permission can't use background networks, so
        // make all their listens include NET_CAPABILITY_FOREGROUND. That way, they will get
        // onLost and onAvailable callbacks when networks move in and out of the background.
        // There is no need to do this for requests because an app without CHANGE_NETWORK_STATE
        // can't request networks.
        restrictBackgroundRequestForCaller(nc);
        ensureValidNetworkSpecifier(nc);

        NetworkRequest networkRequest = new NetworkRequest(nc, TYPE_NONE, nextNetworkRequestId(),
                NetworkRequest.Type.LISTEN);
        NetworkRequestInfo nri = new NetworkRequestInfo(messenger, networkRequest, binder);
        if (VDBG) log("listenForNetwork for " + nri);

        mHandler.sendMessage(mHandler.obtainMessage(EVENT_REGISTER_NETWORK_LISTENER, nri));
        return networkRequest;
    }

    @Override
    public void pendingListenForNetwork(NetworkCapabilities networkCapabilities,
            PendingIntent operation) {
        checkNotNull(operation, "PendingIntent cannot be null.");
        if (!hasWifiNetworkListenPermission(networkCapabilities)) {
            enforceAccessPermission();
        }
        ensureValidNetworkSpecifier(networkCapabilities);
        ensureSufficientPermissionsForRequest(networkCapabilities,
                Binder.getCallingPid(), Binder.getCallingUid());

        final NetworkCapabilities nc = new NetworkCapabilities(networkCapabilities);
        restrictRequestUidsForCaller(nc);

        NetworkRequest networkRequest = new NetworkRequest(nc, TYPE_NONE, nextNetworkRequestId(),
                NetworkRequest.Type.LISTEN);
        NetworkRequestInfo nri = new NetworkRequestInfo(networkRequest, operation);
        if (VDBG) log("pendingListenForNetwork for " + nri);

        mHandler.sendMessage(mHandler.obtainMessage(EVENT_REGISTER_NETWORK_LISTENER, nri));
    }

    @Override
    public void releaseNetworkRequest(NetworkRequest networkRequest) {
        ensureNetworkRequestHasType(networkRequest);
        mHandler.sendMessage(mHandler.obtainMessage(
                EVENT_RELEASE_NETWORK_REQUEST, getCallingUid(), 0, networkRequest));
    }

    @Override
    public void registerNetworkFactory(Messenger messenger, String name) {
        enforceConnectivityInternalPermission();
        NetworkFactoryInfo nfi = new NetworkFactoryInfo(name, messenger, new AsyncChannel());
        mHandler.sendMessage(mHandler.obtainMessage(EVENT_REGISTER_NETWORK_FACTORY, nfi));
    }

    private void handleRegisterNetworkFactory(NetworkFactoryInfo nfi) {
        if (DBG) log("Got NetworkFactory Messenger for " + nfi.name);
        mNetworkFactoryInfos.put(nfi.messenger, nfi);
        nfi.asyncChannel.connect(mContext, mTrackerHandler, nfi.messenger);
    }

    @Override
    public void unregisterNetworkFactory(Messenger messenger) {
        enforceConnectivityInternalPermission();
        mHandler.sendMessage(mHandler.obtainMessage(EVENT_UNREGISTER_NETWORK_FACTORY, messenger));
    }

    private void handleUnregisterNetworkFactory(Messenger messenger) {
        NetworkFactoryInfo nfi = mNetworkFactoryInfos.remove(messenger);
        if (nfi == null) {
            loge("Failed to find Messenger in unregisterNetworkFactory");
            return;
        }
        if (DBG) log("unregisterNetworkFactory for " + nfi.name);
    }

    /**
     * NetworkAgentInfo supporting a request by requestId.
     * These have already been vetted (their Capabilities satisfy the request)
     * and the are the highest scored network available.
     * the are keyed off the Requests requestId.
     */
    // NOTE: Accessed on multiple threads, must be synchronized on itself.
    @GuardedBy("mNetworkForRequestId")
    private final SparseArray<NetworkAgentInfo> mNetworkForRequestId = new SparseArray<>();

    // NOTE: Accessed on multiple threads, must be synchronized on itself.
    @GuardedBy("mNetworkForNetId")
    private final SparseArray<NetworkAgentInfo> mNetworkForNetId = new SparseArray<>();
    // NOTE: Accessed on multiple threads, synchronized with mNetworkForNetId.
    // An entry is first added to mNetIdInUse, prior to mNetworkForNetId, so
    // there may not be a strict 1:1 correlation between the two.
    @GuardedBy("mNetworkForNetId")
    private final SparseBooleanArray mNetIdInUse = new SparseBooleanArray();

    // NetworkAgentInfo keyed off its connecting messenger
    // TODO - eval if we can reduce the number of lists/hashmaps/sparsearrays
    // NOTE: Only should be accessed on ConnectivityServiceThread, except dump().
    private final HashMap<Messenger, NetworkAgentInfo> mNetworkAgentInfos = new HashMap<>();

    @GuardedBy("mBlockedAppUids")
    private final HashSet<Integer> mBlockedAppUids = new HashSet<>();

    // Note: if mDefaultRequest is changed, NetworkMonitor needs to be updated.
    private final NetworkRequest mDefaultRequest;

    // Request used to optionally keep mobile data active even when higher
    // priority networks like Wi-Fi are active.
    private final NetworkRequest mDefaultMobileDataRequest;

    // Request used to optionally keep wifi data active even when higher
    // priority networks like ethernet are active.
    private final NetworkRequest mDefaultWifiRequest;

    private NetworkAgentInfo getNetworkForRequest(int requestId) {
        synchronized (mNetworkForRequestId) {
            return mNetworkForRequestId.get(requestId);
        }
    }

    private void clearNetworkForRequest(int requestId) {
        synchronized (mNetworkForRequestId) {
            mNetworkForRequestId.remove(requestId);
        }
    }

    private void setNetworkForRequest(int requestId, NetworkAgentInfo nai) {
        synchronized (mNetworkForRequestId) {
            mNetworkForRequestId.put(requestId, nai);
        }
    }

    private NetworkAgentInfo getDefaultNetwork() {
        return getNetworkForRequest(mDefaultRequest.requestId);
    }

    private boolean isDefaultNetwork(NetworkAgentInfo nai) {
        return nai == getDefaultNetwork();
    }

    private boolean isDefaultRequest(NetworkRequestInfo nri) {
        return nri.request.requestId == mDefaultRequest.requestId;
    }

    public int registerNetworkAgent(Messenger messenger, NetworkInfo networkInfo,
            LinkProperties linkProperties, NetworkCapabilities networkCapabilities,
            int currentScore, NetworkMisc networkMisc) {
        enforceConnectivityInternalPermission();

        LinkProperties lp = new LinkProperties(linkProperties);
        lp.ensureDirectlyConnectedRoutes();
        // TODO: Instead of passing mDefaultRequest, provide an API to determine whether a Network
        // satisfies mDefaultRequest.
        final NetworkCapabilities nc = new NetworkCapabilities(networkCapabilities);
        final NetworkAgentInfo nai = new NetworkAgentInfo(messenger, new AsyncChannel(),
                new Network(reserveNetId()), new NetworkInfo(networkInfo), lp, nc, currentScore,
                mContext, mTrackerHandler, new NetworkMisc(networkMisc), mDefaultRequest, this);
        // Make sure the network capabilities reflect what the agent info says.
        nai.networkCapabilities = mixInCapabilities(nai, nc);
        synchronized (this) {
            nai.networkMonitor.systemReady = mSystemReady;
        }
        final String extraInfo = networkInfo.getExtraInfo();
        final String name = TextUtils.isEmpty(extraInfo)
                ? nai.networkCapabilities.getSSID() : extraInfo;
        addValidationLogs(nai.networkMonitor.getValidationLogs(), nai.network, name);
        if (DBG) log("registerNetworkAgent " + nai);
        mHandler.sendMessage(mHandler.obtainMessage(EVENT_REGISTER_NETWORK_AGENT, nai));
        return nai.network.netId;
    }

    private void handleRegisterNetworkAgent(NetworkAgentInfo nai) {
        if (VDBG) log("Got NetworkAgent Messenger");
        mNetworkAgentInfos.put(nai.messenger, nai);
        synchronized (mNetworkForNetId) {
            mNetworkForNetId.put(nai.network.netId, nai);
        }
        nai.asyncChannel.connect(mContext, mTrackerHandler, nai.messenger);
        NetworkInfo networkInfo = nai.networkInfo;
        nai.networkInfo = null;
        updateNetworkInfo(nai, networkInfo);
        updateUids(nai, null, nai.networkCapabilities);
    }

    private void updateLinkProperties(NetworkAgentInfo networkAgent, LinkProperties newLp,
            LinkProperties oldLp) {
        int netId = networkAgent.network.netId;

        // The NetworkAgentInfo does not know whether clatd is running on its network or not. Before
        // we do anything else, make sure its LinkProperties are accurate.
        if (networkAgent.clatd != null) {
            networkAgent.clatd.fixupLinkProperties(oldLp, newLp);
        }

        updateInterfaces(newLp, oldLp, netId, networkAgent.networkCapabilities);
        updateMtu(newLp, oldLp);
        // TODO - figure out what to do for clat
//        for (LinkProperties lp : newLp.getStackedLinks()) {
//            updateMtu(lp, null);
//        }
        if (isDefaultNetwork(networkAgent)) {
            updateTcpBufferSizes(newLp.getTcpBufferSizes());
        }

        updateRoutes(newLp, oldLp, netId);
        updateDnses(newLp, oldLp, netId);
        // Make sure LinkProperties represents the latest private DNS status.
        // This does not need to be done before updateDnses because the
        // LinkProperties are not the source of the private DNS configuration.
        // updateDnses will fetch the private DNS configuration from DnsManager.
        mDnsManager.updatePrivateDnsStatus(netId, newLp);

        if (isDefaultNetwork(networkAgent)) {
            handleApplyDefaultProxy(newLp.getHttpProxy());
        } else {
            updateProxy(newLp, oldLp);
        }
        // TODO - move this check to cover the whole function
        if (!Objects.equals(newLp, oldLp)) {
            synchronized (networkAgent) {
                networkAgent.linkProperties = newLp;
            }
            // Start or stop clat accordingly to network state.
            networkAgent.updateClat(mNMS);
            notifyIfacesChangedForNetworkStats();
            if (networkAgent.everConnected) {
                notifyNetworkCallbacks(networkAgent, ConnectivityManager.CALLBACK_IP_CHANGED);
            }
        }

        mKeepaliveTracker.handleCheckKeepalivesStillValid(networkAgent);
    }

    private void wakeupModifyInterface(String iface, NetworkCapabilities caps, boolean add) {
        // Marks are only available on WiFi interfaces. Checking for
        // marks on unsupported interfaces is harmless.
        if (!caps.hasTransport(NetworkCapabilities.TRANSPORT_WIFI)) {
            return;
        }

        int mark = mContext.getResources().getInteger(
            com.android.internal.R.integer.config_networkWakeupPacketMark);
        int mask = mContext.getResources().getInteger(
            com.android.internal.R.integer.config_networkWakeupPacketMask);

        // Mask/mark of zero will not detect anything interesting.
        // Don't install rules unless both values are nonzero.
        if (mark == 0 || mask == 0) {
            return;
        }

        final String prefix = "iface:" + iface;
        try {
            if (add) {
                mNetd.wakeupAddInterface(iface, prefix, mark, mask);
            } else {
                mNetd.wakeupDelInterface(iface, prefix, mark, mask);
            }
        } catch (Exception e) {
            loge("Exception modifying wakeup packet monitoring: " + e);
        }

    }

    private void updateInterfaces(LinkProperties newLp, LinkProperties oldLp, int netId,
                                  NetworkCapabilities caps) {
        CompareResult<String> interfaceDiff = new CompareResult<>(
                oldLp != null ? oldLp.getAllInterfaceNames() : null,
                newLp != null ? newLp.getAllInterfaceNames() : null);
        for (String iface : interfaceDiff.added) {
            try {
                if (DBG) log("Adding iface " + iface + " to network " + netId);
                mNMS.addInterfaceToNetwork(iface, netId);
                wakeupModifyInterface(iface, caps, true);
            } catch (Exception e) {
                loge("Exception adding interface: " + e);
            }
        }
        for (String iface : interfaceDiff.removed) {
            try {
                if (DBG) log("Removing iface " + iface + " from network " + netId);
                wakeupModifyInterface(iface, caps, false);
                mNMS.removeInterfaceFromNetwork(iface, netId);
            } catch (Exception e) {
                loge("Exception removing interface: " + e);
            }
        }
    }

    /**
     * Have netd update routes from oldLp to newLp.
     * @return true if routes changed between oldLp and newLp
     */
    private boolean updateRoutes(LinkProperties newLp, LinkProperties oldLp, int netId) {
        // Compare the route diff to determine which routes should be added and removed.
        CompareResult<RouteInfo> routeDiff = new CompareResult<RouteInfo>(
                oldLp != null ? oldLp.getAllRoutes() : null,
                newLp != null ? newLp.getAllRoutes() : null);

        // add routes before removing old in case it helps with continuous connectivity

        // do this twice, adding non-next-hop routes first, then routes they are dependent on
        for (RouteInfo route : routeDiff.added) {
            if (route.hasGateway()) continue;
            if (VDBG || DDBG) log("Adding Route [" + route + "] to network " + netId);
            try {
                mNMS.addRoute(netId, route);
            } catch (Exception e) {
                if ((route.getDestination().getAddress() instanceof Inet4Address) || VDBG) {
                    loge("Exception in addRoute for non-gateway: " + e);
                }
            }
        }
        for (RouteInfo route : routeDiff.added) {
            if (route.hasGateway() == false) continue;
            if (VDBG || DDBG) log("Adding Route [" + route + "] to network " + netId);
            try {
                mNMS.addRoute(netId, route);
            } catch (Exception e) {
                if ((route.getGateway() instanceof Inet4Address) || VDBG) {
                    loge("Exception in addRoute for gateway: " + e);
                }
            }
        }

        for (RouteInfo route : routeDiff.removed) {
            if (VDBG || DDBG) log("Removing Route [" + route + "] from network " + netId);
            try {
                mNMS.removeRoute(netId, route);
            } catch (Exception e) {
                loge("Exception in removeRoute: " + e);
            }
        }
        return !routeDiff.added.isEmpty() || !routeDiff.removed.isEmpty();
    }

    private void updateDnses(LinkProperties newLp, LinkProperties oldLp, int netId) {
        if (oldLp != null && newLp.isIdenticalDnses(oldLp)) {
            return;  // no updating necessary
        }

        final NetworkAgentInfo defaultNai = getDefaultNetwork();
        final boolean isDefaultNetwork = (defaultNai != null && defaultNai.network.netId == netId);

        if (DBG) {
            final Collection<InetAddress> dnses = newLp.getDnsServers();
            log("Setting DNS servers for network " + netId + " to " + dnses);
        }
        try {
            mDnsManager.setDnsConfigurationForNetwork(netId, newLp, isDefaultNetwork);
        } catch (Exception e) {
            loge("Exception in setDnsConfigurationForNetwork: " + e);
        }
    }

    private int getNetworkPermission(NetworkCapabilities nc) {
        if (!nc.hasCapability(NET_CAPABILITY_NOT_RESTRICTED)) {
            return INetd.PERMISSION_SYSTEM;
        }
        if (!nc.hasCapability(NET_CAPABILITY_FOREGROUND)) {
            return INetd.PERMISSION_NETWORK;
        }
        return INetd.PERMISSION_NONE;
    }

    /**
     * Augments the NetworkCapabilities passed in by a NetworkAgent with capabilities that are
     * maintained here that the NetworkAgent is not aware of (e.g., validated, captive portal,
     * and foreground status).
     */
    private NetworkCapabilities mixInCapabilities(NetworkAgentInfo nai, NetworkCapabilities nc) {
        // Once a NetworkAgent is connected, complain if some immutable capabilities are removed.
         // Don't complain for VPNs since they're not driven by requests and there is no risk of
         // causing a connect/teardown loop.
         // TODO: remove this altogether and make it the responsibility of the NetworkFactories to
         // avoid connect/teardown loops.
        if (nai.everConnected &&
                !nai.isVPN() &&
                !nai.networkCapabilities.satisfiedByImmutableNetworkCapabilities(nc)) {
            // TODO: consider not complaining when a network agent degrades its capabilities if this
            // does not cause any request (that is not a listen) currently matching that agent to
            // stop being matched by the updated agent.
            String diff = nai.networkCapabilities.describeImmutableDifferences(nc);
            if (!TextUtils.isEmpty(diff)) {
                Slog.wtf(TAG, "BUG: " + nai + " lost immutable capabilities:" + diff);
            }
        }

        // Don't modify caller's NetworkCapabilities.
        NetworkCapabilities newNc = new NetworkCapabilities(nc);
        if (nai.lastValidated) {
            newNc.addCapability(NET_CAPABILITY_VALIDATED);
        } else {
            newNc.removeCapability(NET_CAPABILITY_VALIDATED);
        }
        if (nai.lastCaptivePortalDetected) {
            newNc.addCapability(NET_CAPABILITY_CAPTIVE_PORTAL);
        } else {
            newNc.removeCapability(NET_CAPABILITY_CAPTIVE_PORTAL);
        }
        if (nai.isBackgroundNetwork()) {
            newNc.removeCapability(NET_CAPABILITY_FOREGROUND);
        } else {
            newNc.addCapability(NET_CAPABILITY_FOREGROUND);
        }
        if (nai.isSuspended()) {
            newNc.removeCapability(NET_CAPABILITY_NOT_SUSPENDED);
        } else {
            newNc.addCapability(NET_CAPABILITY_NOT_SUSPENDED);
        }

        return newNc;
    }

    /**
     * Update the NetworkCapabilities for {@code nai} to {@code nc}. Specifically:
     *
     * 1. Calls mixInCapabilities to merge the passed-in NetworkCapabilities {@code nc} with the
     *    capabilities we manage and store in {@code nai}, such as validated status and captive
     *    portal status)
     * 2. Takes action on the result: changes network permissions, sends CAP_CHANGED callbacks, and
     *    potentially triggers rematches.
     * 3. Directly informs other network stack components (NetworkStatsService, VPNs, etc. of the
     *    change.)
     *
     * @param oldScore score of the network before any of the changes that prompted us
     *                 to call this function.
     * @param nai the network having its capabilities updated.
     * @param nc the new network capabilities.
     */
    private void updateCapabilities(int oldScore, NetworkAgentInfo nai, NetworkCapabilities nc) {
        NetworkCapabilities newNc = mixInCapabilities(nai, nc);

        if (Objects.equals(nai.networkCapabilities, newNc)) return;

        final int oldPermission = getNetworkPermission(nai.networkCapabilities);
        final int newPermission = getNetworkPermission(newNc);
        if (oldPermission != newPermission && nai.created && !nai.isVPN()) {
            try {
                mNMS.setNetworkPermission(nai.network.netId, newPermission);
            } catch (RemoteException e) {
                loge("Exception in setNetworkPermission: " + e);
            }
        }

        final NetworkCapabilities prevNc;
        synchronized (nai) {
            prevNc = nai.networkCapabilities;
            nai.networkCapabilities = newNc;
        }

        updateUids(nai, prevNc, newNc);

        if (nai.getCurrentScore() == oldScore && newNc.equalRequestableCapabilities(prevNc)) {
            // If the requestable capabilities haven't changed, and the score hasn't changed, then
            // the change we're processing can't affect any requests, it can only affect the listens
            // on this network. We might have been called by rematchNetworkAndRequests when a
            // network changed foreground state.
            processListenRequests(nai, true);
        } else {
            // If the requestable capabilities have changed or the score changed, we can't have been
            // called by rematchNetworkAndRequests, so it's safe to start a rematch.
            rematchAllNetworksAndRequests(nai, oldScore);
            notifyNetworkCallbacks(nai, ConnectivityManager.CALLBACK_CAP_CHANGED);
        }

        if (prevNc != null) {
            final boolean oldMetered = prevNc.isMetered();
            final boolean newMetered = newNc.isMetered();
            final boolean meteredChanged = oldMetered != newMetered;

            if (meteredChanged) {
                maybeNotifyNetworkBlocked(nai, oldMetered, newMetered, mRestrictBackground,
                        mRestrictBackground);
            }

            final boolean roamingChanged = prevNc.hasCapability(NET_CAPABILITY_NOT_ROAMING) !=
                    newNc.hasCapability(NET_CAPABILITY_NOT_ROAMING);

            // Report changes that are interesting for network statistics tracking.
            if (meteredChanged || roamingChanged) {
                notifyIfacesChangedForNetworkStats();
            }
        }

        if (!newNc.hasTransport(TRANSPORT_VPN)) {
            // Tell VPNs about updated capabilities, since they may need to
            // bubble those changes through.
            updateAllVpnsCapabilities();
        }
    }

    private void updateUids(NetworkAgentInfo nai, NetworkCapabilities prevNc,
            NetworkCapabilities newNc) {
        Set<UidRange> prevRanges = null == prevNc ? null : prevNc.getUids();
        Set<UidRange> newRanges = null == newNc ? null : newNc.getUids();
        if (null == prevRanges) prevRanges = new ArraySet<>();
        if (null == newRanges) newRanges = new ArraySet<>();
        final Set<UidRange> prevRangesCopy = new ArraySet<>(prevRanges);

        prevRanges.removeAll(newRanges);
        newRanges.removeAll(prevRangesCopy);

        try {
            if (!newRanges.isEmpty()) {
                final UidRange[] addedRangesArray = new UidRange[newRanges.size()];
                newRanges.toArray(addedRangesArray);
                mNMS.addVpnUidRanges(nai.network.netId, addedRangesArray);
            }
            if (!prevRanges.isEmpty()) {
                final UidRange[] removedRangesArray = new UidRange[prevRanges.size()];
                prevRanges.toArray(removedRangesArray);
                mNMS.removeVpnUidRanges(nai.network.netId, removedRangesArray);
            }
        } catch (Exception e) {
            // Never crash!
            loge("Exception in updateUids: " + e);
        }
    }

    public void handleUpdateLinkProperties(NetworkAgentInfo nai, LinkProperties newLp) {
        if (getNetworkAgentInfoForNetId(nai.network.netId) != nai) {
            // Ignore updates for disconnected networks
            return;
        }
        // newLp is already a defensive copy.
        newLp.ensureDirectlyConnectedRoutes();
        if (VDBG || DDBG) {
            log("Update of LinkProperties for " + nai.name() +
                    "; created=" + nai.created +
                    "; everConnected=" + nai.everConnected);
        }
        updateLinkProperties(nai, newLp, new LinkProperties(nai.linkProperties));
    }

    private void sendUpdatedScoreToFactories(NetworkAgentInfo nai) {
        for (int i = 0; i < nai.numNetworkRequests(); i++) {
            NetworkRequest nr = nai.requestAt(i);
            // Don't send listening requests to factories. b/17393458
            if (nr.isListen()) continue;
            sendUpdatedScoreToFactories(nr, nai.getCurrentScore());
        }
    }

    private void sendUpdatedScoreToFactories(NetworkRequest networkRequest, int score) {
        if (VDBG || DDBG){
            log("sending new Min Network Score(" + score + "): " + networkRequest.toString());
        }
        for (NetworkFactoryInfo nfi : mNetworkFactoryInfos.values()) {
            nfi.asyncChannel.sendMessage(android.net.NetworkFactory.CMD_REQUEST_NETWORK, score, 0,
                    networkRequest);
        }
    }

    private void sendPendingIntentForRequest(NetworkRequestInfo nri, NetworkAgentInfo networkAgent,
            int notificationType) {
        if (notificationType == ConnectivityManager.CALLBACK_AVAILABLE && !nri.mPendingIntentSent) {
            Intent intent = new Intent();
            intent.putExtra(ConnectivityManager.EXTRA_NETWORK, networkAgent.network);
            intent.putExtra(ConnectivityManager.EXTRA_NETWORK_REQUEST, nri.request);
            nri.mPendingIntentSent = true;
            sendIntent(nri.mPendingIntent, intent);
        }
        // else not handled
    }

    private void sendIntent(PendingIntent pendingIntent, Intent intent) {
        mPendingIntentWakeLock.acquire();
        try {
            if (DBG) log("Sending " + pendingIntent);
            pendingIntent.send(mContext, 0, intent, this /* onFinished */, null /* Handler */);
        } catch (PendingIntent.CanceledException e) {
            if (DBG) log(pendingIntent + " was not sent, it had been canceled.");
            mPendingIntentWakeLock.release();
            releasePendingNetworkRequest(pendingIntent);
        }
        // ...otherwise, mPendingIntentWakeLock.release() gets called by onSendFinished()
    }

    @Override
    public void onSendFinished(PendingIntent pendingIntent, Intent intent, int resultCode,
            String resultData, Bundle resultExtras) {
        if (DBG) log("Finished sending " + pendingIntent);
        mPendingIntentWakeLock.release();
        // Release with a delay so the receiving client has an opportunity to put in its
        // own request.
        releasePendingNetworkRequestWithDelay(pendingIntent);
    }

    private void callCallbackForRequest(NetworkRequestInfo nri,
            NetworkAgentInfo networkAgent, int notificationType, int arg1) {
        if (nri.messenger == null) {
            return;  // Default request has no msgr
        }
        Bundle bundle = new Bundle();
        // TODO: check if defensive copies of data is needed.
        putParcelable(bundle, new NetworkRequest(nri.request));
        Message msg = Message.obtain();
        if (notificationType != ConnectivityManager.CALLBACK_UNAVAIL) {
            putParcelable(bundle, networkAgent.network);
        }
        switch (notificationType) {
            case ConnectivityManager.CALLBACK_AVAILABLE: {
                putParcelable(bundle, new NetworkCapabilities(networkAgent.networkCapabilities));
                putParcelable(bundle, new LinkProperties(networkAgent.linkProperties));
                // For this notification, arg1 contains the blocked status.
                msg.arg1 = arg1;
                break;
            }
            case ConnectivityManager.CALLBACK_LOSING: {
                msg.arg1 = arg1;
                break;
            }
            case ConnectivityManager.CALLBACK_CAP_CHANGED: {
                // networkAgent can't be null as it has been accessed a few lines above.
                final NetworkCapabilities nc = networkCapabilitiesRestrictedForCallerPermissions(
                        networkAgent.networkCapabilities, nri.mPid, nri.mUid);
                putParcelable(bundle, nc);
                break;
            }
            case ConnectivityManager.CALLBACK_IP_CHANGED: {
                putParcelable(bundle, new LinkProperties(networkAgent.linkProperties));
                break;
            }
            case ConnectivityManager.CALLBACK_BLK_CHANGED: {
                maybeLogBlockedStatusChanged(nri, networkAgent.network, arg1 != 0);
                msg.arg1 = arg1;
                break;
            }
        }
        msg.what = notificationType;
        msg.setData(bundle);
        try {
            if (VDBG) {
                String notification = ConnectivityManager.getCallbackName(notificationType);
                log("sending notification " + notification + " for " + nri.request);
            }
            nri.messenger.send(msg);
        } catch (RemoteException e) {
            // may occur naturally in the race of binder death.
            loge("RemoteException caught trying to send a callback msg for " + nri.request);
        }
    }

    private static <T extends Parcelable> void putParcelable(Bundle bundle, T t) {
        bundle.putParcelable(t.getClass().getSimpleName(), t);
    }

    private void teardownUnneededNetwork(NetworkAgentInfo nai) {
        if (nai.numRequestNetworkRequests() != 0) {
            for (int i = 0; i < nai.numNetworkRequests(); i++) {
                NetworkRequest nr = nai.requestAt(i);
                // Ignore listening requests.
                if (nr.isListen()) continue;
                loge("Dead network still had at least " + nr);
                break;
            }
        }
        nai.asyncChannel.disconnect();
    }

    private void handleLingerComplete(NetworkAgentInfo oldNetwork) {
        if (oldNetwork == null) {
            loge("Unknown NetworkAgentInfo in handleLingerComplete");
            return;
        }
        if (DBG) log("handleLingerComplete for " + oldNetwork.name());

        // If we get here it means that the last linger timeout for this network expired. So there
        // must be no other active linger timers, and we must stop lingering.
        oldNetwork.clearLingerState();

        if (unneeded(oldNetwork, UnneededFor.TEARDOWN)) {
            // Tear the network down.
            teardownUnneededNetwork(oldNetwork);
        } else {
            // Put the network in the background.
            updateCapabilities(oldNetwork.getCurrentScore(), oldNetwork,
                    oldNetwork.networkCapabilities);
        }
    }

    private void makeDefault(NetworkAgentInfo newNetwork) {
        if (DBG) log("Switching to new default network: " + newNetwork);

        try {
            mNMS.setDefaultNetId(newNetwork.network.netId);
        } catch (Exception e) {
            loge("Exception setting default network :" + e);
        }

        notifyLockdownVpn(newNetwork);
        handleApplyDefaultProxy(newNetwork.linkProperties.getHttpProxy());
        updateTcpBufferSizes(newNetwork.linkProperties.getTcpBufferSizes());
        mDnsManager.setDefaultDnsSystemProperties(newNetwork.linkProperties.getDnsServers());
        notifyIfacesChangedForNetworkStats();
    }

    private void processListenRequests(NetworkAgentInfo nai, boolean capabilitiesChanged) {
        // For consistency with previous behaviour, send onLost callbacks before onAvailable.
        for (NetworkRequestInfo nri : mNetworkRequests.values()) {
            NetworkRequest nr = nri.request;
            if (!nr.isListen()) continue;
            if (nai.isSatisfyingRequest(nr.requestId) && !nai.satisfies(nr)) {
                nai.removeRequest(nri.request.requestId);
                callCallbackForRequest(nri, nai, ConnectivityManager.CALLBACK_LOST, 0);
            }
        }

        if (capabilitiesChanged) {
            notifyNetworkCallbacks(nai, ConnectivityManager.CALLBACK_CAP_CHANGED);
        }

        for (NetworkRequestInfo nri : mNetworkRequests.values()) {
            NetworkRequest nr = nri.request;
            if (!nr.isListen()) continue;
            if (nai.satisfies(nr) && !nai.isSatisfyingRequest(nr.requestId)) {
                nai.addRequest(nr);
                notifyNetworkAvailable(nai, nri);
            }
        }
    }

    // Handles a network appearing or improving its score.
    //
    // - Evaluates all current NetworkRequests that can be
    //   satisfied by newNetwork, and reassigns to newNetwork
    //   any such requests for which newNetwork is the best.
    //
    // - Lingers any validated Networks that as a result are no longer
    //   needed. A network is needed if it is the best network for
    //   one or more NetworkRequests, or if it is a VPN.
    //
    // - Tears down newNetwork if it just became validated
    //   but turns out to be unneeded.
    //
    // - If reapUnvalidatedNetworks==REAP, tears down unvalidated
    //   networks that have no chance (i.e. even if validated)
    //   of becoming the highest scoring network.
    //
    // NOTE: This function only adds NetworkRequests that "newNetwork" could satisfy,
    // it does not remove NetworkRequests that other Networks could better satisfy.
    // If you need to handle decreases in score, use {@link rematchAllNetworksAndRequests}.
    // This function should be used when possible instead of {@code rematchAllNetworksAndRequests}
    // as it performs better by a factor of the number of Networks.
    //
    // @param newNetwork is the network to be matched against NetworkRequests.
    // @param reapUnvalidatedNetworks indicates if an additional pass over all networks should be
    //               performed to tear down unvalidated networks that have no chance (i.e. even if
    //               validated) of becoming the highest scoring network.
    private void rematchNetworkAndRequests(NetworkAgentInfo newNetwork,
            ReapUnvalidatedNetworks reapUnvalidatedNetworks, long now) {
        if (!newNetwork.everConnected) return;
        boolean keep = newNetwork.isVPN();
        boolean isNewDefault = false;
        NetworkAgentInfo oldDefaultNetwork = null;

        final boolean wasBackgroundNetwork = newNetwork.isBackgroundNetwork();
        final int score = newNetwork.getCurrentScore();

        if (VDBG || DDBG) log("rematching " + newNetwork.name());

        // Find and migrate to this Network any NetworkRequests for
        // which this network is now the best.
        ArrayList<NetworkAgentInfo> affectedNetworks = new ArrayList<>();
        ArrayList<NetworkRequestInfo> addedRequests = new ArrayList<>();
        NetworkCapabilities nc = newNetwork.networkCapabilities;
        if (VDBG) log(" network has: " + nc);
        for (NetworkRequestInfo nri : mNetworkRequests.values()) {
            // Process requests in the first pass and listens in the second pass. This allows us to
            // change a network's capabilities depending on which requests it has. This is only
            // correct if the change in capabilities doesn't affect whether the network satisfies
            // requests or not, and doesn't affect the network's score.
            if (nri.request.isListen()) continue;

            final NetworkAgentInfo currentNetwork = getNetworkForRequest(nri.request.requestId);
            final boolean satisfies = newNetwork.satisfies(nri.request);
            boolean satisfiesMobileMultiNetworkCheck = false;

            if (satisfies) {
                satisfiesMobileMultiNetworkCheck = satisfiesMobileMultiNetworkDataCheck(
                        newNetwork.networkCapabilities,
                        nri.request.networkCapabilities);
            }

            if (newNetwork == currentNetwork && satisfiesMobileMultiNetworkCheck) {
                if (VDBG) {
                    log("Network " + newNetwork.name() + " was already satisfying" +
                            " request " + nri.request.requestId + ". No change.");
                }
                keep = true;
                continue;
            }

            // check if it satisfies the NetworkCapabilities
            if (VDBG) log("  checking if request is satisfied: " + nri.request);
            if (satisfiesMobileMultiNetworkCheck) {
                // next check if it's better than any current network we're using for
                // this request
                if (VDBG || DDBG) {
                    log("currentScore = " +
                            (currentNetwork != null ? currentNetwork.getCurrentScore() : 0) +
                            ", newScore = " + score);
                }
                if (currentNetwork == null ||
                    isBestMobileMultiNetwork(currentNetwork,
                          currentNetwork.networkCapabilities,
                          newNetwork,
                          newNetwork.networkCapabilities,
                          nri.request.networkCapabilities) ||
                    currentNetwork.getCurrentScore() < score) {
                    if (VDBG) log("rematch for " + newNetwork.name());
                    if (currentNetwork != null) {
                        if (VDBG || DDBG){
                            log("   accepting network in place of " + currentNetwork.name());
                        }
                        currentNetwork.removeRequest(nri.request.requestId);
                        currentNetwork.lingerRequest(nri.request, now, mLingerDelayMs);
                        affectedNetworks.add(currentNetwork);
                    } else {
                        if (VDBG || DDBG) log("   accepting network in place of null");
                    }
                    newNetwork.unlingerRequest(nri.request);
                    setNetworkForRequest(nri.request.requestId, newNetwork);
                    if (!newNetwork.addRequest(nri.request)) {
                        Slog.wtf(TAG, "BUG: " + newNetwork.name() + " already has " + nri.request);
                    }
                    addedRequests.add(nri);
                    keep = true;
                    // Tell NetworkFactories about the new score, so they can stop
                    // trying to connect if they know they cannot match it.
                    // TODO - this could get expensive if we have a lot of requests for this
                    // network.  Think about if there is a way to reduce this.  Push
                    // netid->request mapping to each factory?
                    sendUpdatedScoreToFactories(nri.request, score);
                    if (isDefaultRequest(nri)) {
                        isNewDefault = true;
                        oldDefaultNetwork = currentNetwork;
                        if (currentNetwork != null) {
                            mLingerMonitor.noteLingerDefaultNetwork(currentNetwork, newNetwork);
                        }
                    }
                }
            } else if (newNetwork.isSatisfyingRequest(nri.request.requestId)) {
                // If "newNetwork" is listed as satisfying "nri" but no longer satisfies "nri",
                // mark it as no longer satisfying "nri".  Because networks are processed by
                // rematchAllNetworksAndRequests() in descending score order, "currentNetwork" will
                // match "newNetwork" before this loop will encounter a "currentNetwork" with higher
                // score than "newNetwork" and where "currentNetwork" no longer satisfies "nri".
                // This means this code doesn't have to handle the case where "currentNetwork" no
                // longer satisfies "nri" when "currentNetwork" does not equal "newNetwork".
                if (DBG) {
                    log("Network " + newNetwork.name() + " stopped satisfying" +
                            " request " + nri.request.requestId);
                }
                newNetwork.removeRequest(nri.request.requestId);
                if (currentNetwork == newNetwork) {
                    clearNetworkForRequest(nri.request.requestId);
                    sendUpdatedScoreToFactories(nri.request, 0);
                } else {
                    Slog.wtf(TAG, "BUG: Removing request " + nri.request.requestId + " from " +
                            newNetwork.name() +
                            " without updating mNetworkForRequestId or factories!");
                }
                // TODO: Technically, sending CALLBACK_LOST here is
                // incorrect if there is a replacement network currently
                // connected that can satisfy nri, which is a request
                // (not a listen). However, the only capability that can both
                // a) be requested and b) change is NET_CAPABILITY_TRUSTED,
                // so this code is only incorrect for a network that loses
                // the TRUSTED capability, which is a rare case.
                callCallbackForRequest(nri, newNetwork, ConnectivityManager.CALLBACK_LOST, 0);
            }
        }
        if (isNewDefault) {
            updateDataActivityTracking(newNetwork, oldDefaultNetwork);
            // Notify system services that this network is up.
            makeDefault(newNetwork);
            // Log 0 -> X and Y -> X default network transitions, where X is the new default.
            metricsLogger().defaultNetworkMetrics().logDefaultNetworkEvent(
                    now, newNetwork, oldDefaultNetwork);
            // Have a new default network, release the transition wakelock in
            scheduleReleaseNetworkTransitionWakelock();
        }

        if (!newNetwork.networkCapabilities.equalRequestableCapabilities(nc)) {
            Slog.wtf(TAG, String.format(
                    "BUG: %s changed requestable capabilities during rematch: %s -> %s",
                    newNetwork.name(), nc, newNetwork.networkCapabilities));
        }
        if (newNetwork.getCurrentScore() != score) {
            Slog.wtf(TAG, String.format(
                    "BUG: %s changed score during rematch: %d -> %d",
                   newNetwork.name(), score, newNetwork.getCurrentScore()));
        }

        // Second pass: process all listens.
        if (wasBackgroundNetwork != newNetwork.isBackgroundNetwork()) {
            // If the network went from background to foreground or vice versa, we need to update
            // its foreground state. It is safe to do this after rematching the requests because
            // NET_CAPABILITY_FOREGROUND does not affect requests, as is not a requestable
            // capability and does not affect the network's score (see the Slog.wtf call above).
            updateCapabilities(score, newNetwork, newNetwork.networkCapabilities);
        } else {
            processListenRequests(newNetwork, false);
        }

        // do this after the default net is switched, but
        // before LegacyTypeTracker sends legacy broadcasts
        for (NetworkRequestInfo nri : addedRequests) notifyNetworkAvailable(newNetwork, nri);

        // Linger any networks that are no longer needed. This should be done after sending the
        // available callback for newNetwork.
        for (NetworkAgentInfo nai : affectedNetworks) {
            updateLingerState(nai, now);
        }
        // Possibly unlinger newNetwork. Unlingering a network does not send any callbacks so it
        // does not need to be done in any particular order.
        updateLingerState(newNetwork, now);

        if (isNewDefault) {
            // Maintain the illusion: since the legacy API only
            // understands one network at a time, we must pretend
            // that the current default network disconnected before
            // the new one connected.
            if (oldDefaultNetwork != null) {
                mLegacyTypeTracker.remove(oldDefaultNetwork.networkInfo.getType(),
                                          oldDefaultNetwork, true);
            }
            mDefaultInetConditionPublished = newNetwork.lastValidated ? 100 : 0;
            mLegacyTypeTracker.add(newNetwork.networkInfo.getType(), newNetwork);
            notifyLockdownVpn(newNetwork);
        }

        if (keep) {
            // Notify battery stats service about this network, both the normal
            // interface and any stacked links.
            // TODO: Avoid redoing this; this must only be done once when a network comes online.
            try {
                final IBatteryStats bs = BatteryStatsService.getService();
                final int type = newNetwork.networkInfo.getType();

                final String baseIface = newNetwork.linkProperties.getInterfaceName();
                bs.noteNetworkInterfaceType(baseIface, type);
                for (LinkProperties stacked : newNetwork.linkProperties.getStackedLinks()) {
                    final String stackedIface = stacked.getInterfaceName();
                    bs.noteNetworkInterfaceType(stackedIface, type);
                }
            } catch (RemoteException ignored) {
            }

            // This has to happen after the notifyNetworkCallbacks as that tickles each
            // ConnectivityManager instance so that legacy requests correctly bind dns
            // requests to this network.  The legacy users are listening for this broadcast
            // and will generally do a dns request so they can ensureRouteToHost and if
            // they do that before the callbacks happen they'll use the default network.
            //
            // TODO: Is there still a race here? We send the broadcast
            // after sending the callback, but if the app can receive the
            // broadcast before the callback, it might still break.
            //
            // This *does* introduce a race where if the user uses the new api
            // (notification callbacks) and then uses the old api (getNetworkInfo(type))
            // they may get old info.  Reverse this after the old startUsing api is removed.
            // This is on top of the multiple intent sequencing referenced in the todo above.
            for (int i = 0; i < newNetwork.numNetworkRequests(); i++) {
                NetworkRequest nr = newNetwork.requestAt(i);
                if (nr.legacyType != TYPE_NONE && nr.isRequest()) {
                    // legacy type tracker filters out repeat adds
                    mLegacyTypeTracker.add(nr.legacyType, newNetwork);
                }
            }

            // A VPN generally won't get added to the legacy tracker in the "for (nri)" loop above,
            // because usually there are no NetworkRequests it satisfies (e.g., mDefaultRequest
            // wants the NOT_VPN capability, so it will never be satisfied by a VPN). So, add the
            // newNetwork to the tracker explicitly (it's a no-op if it has already been added).
            if (newNetwork.isVPN()) {
                mLegacyTypeTracker.add(TYPE_VPN, newNetwork);
            }
        }
        if (reapUnvalidatedNetworks == ReapUnvalidatedNetworks.REAP) {
            for (NetworkAgentInfo nai : mNetworkAgentInfos.values()) {
                if (unneeded(nai, UnneededFor.TEARDOWN)) {
                    if (nai.getLingerExpiry() > 0) {
                        // This network has active linger timers and no requests, but is not
                        // lingering. Linger it.
                        //
                        // One way (the only way?) this can happen if this network is unvalidated
                        // and became unneeded due to another network improving its score to the
                        // point where this network will no longer be able to satisfy any requests
                        // even if it validates.
                        updateLingerState(nai, now);
                    } else {
                        if (DBG) log("Reaping " + nai.name());
                        teardownUnneededNetwork(nai);
                    }
                }
            }
        }
    }

    /**
     * Attempt to rematch all Networks with NetworkRequests.  This may result in Networks
     * being disconnected.
     * @param changed If only one Network's score or capabilities have been modified since the last
     *         time this function was called, pass this Network in this argument, otherwise pass
     *         null.
     * @param oldScore If only one Network has been changed but its NetworkCapabilities have not
     *         changed, pass in the Network's score (from getCurrentScore()) prior to the change via
     *         this argument, otherwise pass {@code changed.getCurrentScore()} or 0 if
     *         {@code changed} is {@code null}. This is because NetworkCapabilities influence a
     *         network's score.
     */
    private void rematchAllNetworksAndRequests(NetworkAgentInfo changed, int oldScore) {
        // TODO: This may get slow.  The "changed" parameter is provided for future optimization
        // to avoid the slowness.  It is not simply enough to process just "changed", for
        // example in the case where "changed"'s score decreases and another network should begin
        // satisfying a NetworkRequest that "changed" currently satisfies.

        // Optimization: Only reprocess "changed" if its score improved.  This is safe because it
        // can only add more NetworkRequests satisfied by "changed", and this is exactly what
        // rematchNetworkAndRequests() handles.
        final long now = SystemClock.elapsedRealtime();
        if (changed != null && oldScore < changed.getCurrentScore()) {
            rematchNetworkAndRequests(changed, ReapUnvalidatedNetworks.REAP, now);
        } else {
            final NetworkAgentInfo[] nais = mNetworkAgentInfos.values().toArray(
                    new NetworkAgentInfo[mNetworkAgentInfos.size()]);
            // Rematch higher scoring networks first to prevent requests first matching a lower
            // scoring network and then a higher scoring network, which could produce multiple
            // callbacks and inadvertently unlinger networks.
            Arrays.sort(nais);
            for (NetworkAgentInfo nai : nais) {
                rematchNetworkAndRequests(nai,
                        // Only reap the last time through the loop.  Reaping before all rematching
                        // is complete could incorrectly teardown a network that hasn't yet been
                        // rematched.
                        (nai != nais[nais.length-1]) ? ReapUnvalidatedNetworks.DONT_REAP
                                : ReapUnvalidatedNetworks.REAP,
                        now);
            }
        }
    }

    private void updateInetCondition(NetworkAgentInfo nai) {
        // Don't bother updating until we've graduated to validated at least once.
        if (!nai.everValidated) return;
        // For now only update icons for default connection.
        // TODO: Update WiFi and cellular icons separately. b/17237507
        if (!isDefaultNetwork(nai)) return;

        int newInetCondition = nai.lastValidated ? 100 : 0;
        // Don't repeat publish.
        if (newInetCondition == mDefaultInetConditionPublished) return;

        mDefaultInetConditionPublished = newInetCondition;
        sendInetConditionBroadcast(nai.networkInfo);
    }

    private void notifyLockdownVpn(NetworkAgentInfo nai) {
        synchronized (mVpns) {
            if (mLockdownTracker != null) {
                if (nai != null && nai.isVPN()) {
                    mLockdownTracker.onVpnStateChanged(nai.networkInfo);
                } else {
                    mLockdownTracker.onNetworkInfoChanged();
                }
            }
        }
    }

    private void updateNetworkInfo(NetworkAgentInfo networkAgent, NetworkInfo newInfo) {
        final NetworkInfo.State state = newInfo.getState();
        NetworkInfo oldInfo = null;
        final int oldScore = networkAgent.getCurrentScore();
        synchronized (networkAgent) {
            oldInfo = networkAgent.networkInfo;
            networkAgent.networkInfo = newInfo;
        }
        notifyLockdownVpn(networkAgent);

        if (DBG) {
            log(networkAgent.name() + " EVENT_NETWORK_INFO_CHANGED, going from " +
                    (oldInfo == null ? "null" : oldInfo.getState()) +
                    " to " + state);
        }

        if (!networkAgent.created
                && (state == NetworkInfo.State.CONNECTED
                || (state == NetworkInfo.State.CONNECTING && networkAgent.isVPN()))) {

            // A network that has just connected has zero requests and is thus a foreground network.
            networkAgent.networkCapabilities.addCapability(NET_CAPABILITY_FOREGROUND);

            try {
                // This should never fail.  Specifying an already in use NetID will cause failure.
                if (networkAgent.isVPN()) {
                    mNMS.createVirtualNetwork(networkAgent.network.netId,
<<<<<<< HEAD
                            !networkAgent.linkProperties.getDnsServers().isEmpty(),
=======
>>>>>>> de843449
                            (networkAgent.networkMisc == null ||
                                !networkAgent.networkMisc.allowBypass));
                } else {
                    mNMS.createPhysicalNetwork(networkAgent.network.netId,
                            getNetworkPermission(networkAgent.networkCapabilities));
                }
            } catch (Exception e) {
                loge("Error creating network " + networkAgent.network.netId + ": "
                        + e.getMessage());
                return;
            }
            networkAgent.created = true;
        }

        if (!networkAgent.everConnected && state == NetworkInfo.State.CONNECTED) {
            networkAgent.everConnected = true;

            if (networkAgent.linkProperties == null) {
                Slog.wtf(TAG, networkAgent.name() + " connected with null LinkProperties");
            }

            handlePerNetworkPrivateDnsConfig(networkAgent, mDnsManager.getPrivateDnsConfig());
            updateLinkProperties(networkAgent, new LinkProperties(networkAgent.linkProperties),
                    null);

            networkAgent.networkMonitor.sendMessage(NetworkMonitor.CMD_NETWORK_CONNECTED);
            scheduleUnvalidatedPrompt(networkAgent);

            if (networkAgent.isVPN()) {
                // Temporarily disable the default proxy (not global).
                mProxyTracker.setDefaultProxyEnabled(false);
                // TODO: support proxy per network.
            }

            // Whether a particular NetworkRequest listen should cause signal strength thresholds to
            // be communicated to a particular NetworkAgent depends only on the network's immutable,
            // capabilities, so it only needs to be done once on initial connect, not every time the
            // network's capabilities change. Note that we do this before rematching the network,
            // so we could decide to tear it down immediately afterwards. That's fine though - on
            // disconnection NetworkAgents should stop any signal strength monitoring they have been
            // doing.
            updateSignalStrengthThresholds(networkAgent, "CONNECT", null);

            // Consider network even though it is not yet validated.
            final long now = SystemClock.elapsedRealtime();
            rematchNetworkAndRequests(networkAgent, ReapUnvalidatedNetworks.REAP, now);

            // This has to happen after matching the requests, because callbacks are just requests.
            notifyNetworkCallbacks(networkAgent, ConnectivityManager.CALLBACK_PRECHECK);
        } else if (state == NetworkInfo.State.DISCONNECTED) {
            networkAgent.asyncChannel.disconnect();
            if (networkAgent.isVPN()) {
                mProxyTracker.setDefaultProxyEnabled(true);
                updateUids(networkAgent, networkAgent.networkCapabilities, null);
            }
            disconnectAndDestroyNetwork(networkAgent);
        } else if ((oldInfo != null && oldInfo.getState() == NetworkInfo.State.SUSPENDED) ||
                state == NetworkInfo.State.SUSPENDED) {
            // going into or coming out of SUSPEND: re-score and notify
            if (networkAgent.getCurrentScore() != oldScore) {
                rematchAllNetworksAndRequests(networkAgent, oldScore);
            }
            updateCapabilities(networkAgent.getCurrentScore(), networkAgent,
                    networkAgent.networkCapabilities);
            // TODO (b/73132094) : remove this call once the few users of onSuspended and
            // onResumed have been removed.
            notifyNetworkCallbacks(networkAgent, (state == NetworkInfo.State.SUSPENDED ?
                    ConnectivityManager.CALLBACK_SUSPENDED :
                    ConnectivityManager.CALLBACK_RESUMED));
            mLegacyTypeTracker.update(networkAgent);
        }
    }

    private void updateNetworkScore(NetworkAgentInfo nai, int score) {
        if (VDBG || DDBG) log("updateNetworkScore for " + nai.name() + " to " + score);
        if (score < 0) {
            loge("updateNetworkScore for " + nai.name() + " got a negative score (" + score +
                    ").  Bumping score to min of 0");
            score = 0;
        }

        final int oldScore = nai.getCurrentScore();
        nai.setCurrentScore(score);

        rematchAllNetworksAndRequests(nai, oldScore);

        sendUpdatedScoreToFactories(nai);
    }

    // Notify only this one new request of the current state. Transfer all the
    // current state by calling NetworkCapabilities and LinkProperties callbacks
    // so that callers can be guaranteed to have as close to atomicity in state
    // transfer as can be supported by this current API.
    protected void notifyNetworkAvailable(NetworkAgentInfo nai, NetworkRequestInfo nri) {
        mHandler.removeMessages(EVENT_TIMEOUT_NETWORK_REQUEST, nri);
        if (nri.mPendingIntent != null) {
            sendPendingIntentForRequest(nri, nai, ConnectivityManager.CALLBACK_AVAILABLE);
            // Attempt no subsequent state pushes where intents are involved.
            return;
        }

        final boolean metered = nai.networkCapabilities.isMetered();
        final boolean blocked = isUidNetworkingWithVpnBlocked(nri.mUid, mUidRules.get(nri.mUid),
                metered, mRestrictBackground);
        callCallbackForRequest(nri, nai, ConnectivityManager.CALLBACK_AVAILABLE, blocked ? 1 : 0);
    }

    /**
     * Notify of the blocked state apps with a registered callback matching a given NAI.
     *
     * Unlike other callbacks, blocked status is different between each individual uid. So for
     * any given nai, all requests need to be considered according to the uid who filed it.
     *
     * @param nai The target NetworkAgentInfo.
     * @param oldMetered True if the previous network capabilities is metered.
     * @param newRestrictBackground True if data saver is enabled.
     */
    private void maybeNotifyNetworkBlocked(NetworkAgentInfo nai, boolean oldMetered,
            boolean newMetered, boolean oldRestrictBackground, boolean newRestrictBackground) {

        for (int i = 0; i < nai.numNetworkRequests(); i++) {
            NetworkRequest nr = nai.requestAt(i);
            NetworkRequestInfo nri = mNetworkRequests.get(nr);
            final int uidRules = mUidRules.get(nri.mUid);
            final boolean oldBlocked, newBlocked;
            // mVpns lock needs to be hold here to ensure that the active VPN cannot be changed
            // between these two calls.
            synchronized (mVpns) {
                oldBlocked = isUidNetworkingWithVpnBlocked(nri.mUid, uidRules, oldMetered,
                        oldRestrictBackground);
                newBlocked = isUidNetworkingWithVpnBlocked(nri.mUid, uidRules, newMetered,
                        newRestrictBackground);
            }
            if (oldBlocked != newBlocked) {
                callCallbackForRequest(nri, nai, ConnectivityManager.CALLBACK_BLK_CHANGED,
                        encodeBool(newBlocked));
            }
        }
    }

    /**
     * Notify apps with a given UID of the new blocked state according to new uid rules.
     * @param uid The uid for which the rules changed.
     * @param newRules The new rules to apply.
     */
    private void maybeNotifyNetworkBlockedForNewUidRules(int uid, int newRules) {
        for (final NetworkAgentInfo nai : mNetworkAgentInfos.values()) {
            final boolean metered = nai.networkCapabilities.isMetered();
            final boolean oldBlocked, newBlocked;
            // TODO: Consider that doze mode or turn on/off battery saver would deliver lots of uid
            // rules changed event. And this function actually loop through all connected nai and
            // its requests. It seems that mVpns lock will be grabbed frequently in this case.
            // Reduce the number of locking or optimize the use of lock are likely needed in future.
            synchronized (mVpns) {
                oldBlocked = isUidNetworkingWithVpnBlocked(
                        uid, mUidRules.get(uid), metered, mRestrictBackground);
                newBlocked = isUidNetworkingWithVpnBlocked(
                        uid, newRules, metered, mRestrictBackground);
            }
            if (oldBlocked == newBlocked) {
                return;
            }
            final int arg = encodeBool(newBlocked);
            for (int i = 0; i < nai.numNetworkRequests(); i++) {
                NetworkRequest nr = nai.requestAt(i);
                NetworkRequestInfo nri = mNetworkRequests.get(nr);
                if (nri != null && nri.mUid == uid) {
                    callCallbackForRequest(nri, nai, ConnectivityManager.CALLBACK_BLK_CHANGED, arg);
                }
            }
        }
    }

    private void sendLegacyNetworkBroadcast(NetworkAgentInfo nai, DetailedState state, int type) {
        // The NetworkInfo we actually send out has no bearing on the real
        // state of affairs. For example, if the default connection is mobile,
        // and a request for HIPRI has just gone away, we need to pretend that
        // HIPRI has just disconnected. So we need to set the type to HIPRI and
        // the state to DISCONNECTED, even though the network is of type MOBILE
        // and is still connected.
        NetworkInfo info = new NetworkInfo(nai.networkInfo);
        info.setType(type);
        if (state != DetailedState.DISCONNECTED) {
            info.setDetailedState(state, null, info.getExtraInfo());
            sendConnectedBroadcast(info);
        } else {
            info.setDetailedState(state, info.getReason(), info.getExtraInfo());
            Intent intent = new Intent(ConnectivityManager.CONNECTIVITY_ACTION);
            intent.putExtra(ConnectivityManager.EXTRA_NETWORK_INFO, info);
            intent.putExtra(ConnectivityManager.EXTRA_NETWORK_TYPE, info.getType());
            if (info.isFailover()) {
                intent.putExtra(ConnectivityManager.EXTRA_IS_FAILOVER, true);
                nai.networkInfo.setFailover(false);
            }
            if (info.getReason() != null) {
                intent.putExtra(ConnectivityManager.EXTRA_REASON, info.getReason());
            }
            if (info.getExtraInfo() != null) {
                intent.putExtra(ConnectivityManager.EXTRA_EXTRA_INFO, info.getExtraInfo());
            }
            NetworkAgentInfo newDefaultAgent = null;
            if (nai.isSatisfyingRequest(mDefaultRequest.requestId)) {
                newDefaultAgent = getDefaultNetwork();
                if (newDefaultAgent != null) {
                    intent.putExtra(ConnectivityManager.EXTRA_OTHER_NETWORK_INFO,
                            newDefaultAgent.networkInfo);
                } else {
                    intent.putExtra(ConnectivityManager.EXTRA_NO_CONNECTIVITY, true);
                }
            }
            intent.putExtra(ConnectivityManager.EXTRA_INET_CONDITION,
                    mDefaultInetConditionPublished);
            sendStickyBroadcast(intent);
            if (newDefaultAgent != null) {
                sendConnectedBroadcast(newDefaultAgent.networkInfo);
            }
        }
    }

    protected void notifyNetworkCallbacks(NetworkAgentInfo networkAgent, int notifyType, int arg1) {
        if (VDBG || DDBG) {
            String notification = ConnectivityManager.getCallbackName(notifyType);
            log("notifyType " + notification + " for " + networkAgent.name());
        }
        for (int i = 0; i < networkAgent.numNetworkRequests(); i++) {
            NetworkRequest nr = networkAgent.requestAt(i);
            NetworkRequestInfo nri = mNetworkRequests.get(nr);
            if (VDBG) log(" sending notification for " + nr);
            // TODO: if we're in the middle of a rematch, can we send a CAP_CHANGED callback for
            // a network that no longer satisfies the listen?
            if (nri.mPendingIntent == null) {
                callCallbackForRequest(nri, networkAgent, notifyType, arg1);
            } else {
                sendPendingIntentForRequest(nri, networkAgent, notifyType);
            }
        }
    }

    protected void notifyNetworkCallbacks(NetworkAgentInfo networkAgent, int notifyType) {
        notifyNetworkCallbacks(networkAgent, notifyType, 0);
    }

    /**
     * Returns the list of all interfaces that could be used by network traffic that does not
     * explicitly specify a network. This includes the default network, but also all VPNs that are
     * currently connected.
     *
     * Must be called on the handler thread.
     */
    private Network[] getDefaultNetworks() {
        ArrayList<Network> defaultNetworks = new ArrayList<>();
        NetworkAgentInfo defaultNetwork = getDefaultNetwork();
        for (NetworkAgentInfo nai : mNetworkAgentInfos.values()) {
            if (nai.everConnected && (nai == defaultNetwork || nai.isVPN())) {
                defaultNetworks.add(nai.network);
            }
        }
        return defaultNetworks.toArray(new Network[0]);
    }

    /**
     * Notify NetworkStatsService that the set of active ifaces has changed, or that one of the
     * properties tracked by NetworkStatsService on an active iface has changed.
     */
    private void notifyIfacesChangedForNetworkStats() {
        try {
            mStatsService.forceUpdateIfaces(getDefaultNetworks());
        } catch (Exception ignored) {
        }
    }

    @Override
    public boolean addVpnAddress(String address, int prefixLength) {
        int user = UserHandle.getUserId(Binder.getCallingUid());
        synchronized (mVpns) {
            throwIfLockdownEnabled();
            return mVpns.get(user).addAddress(address, prefixLength);
        }
    }

    @Override
    public boolean removeVpnAddress(String address, int prefixLength) {
        int user = UserHandle.getUserId(Binder.getCallingUid());
        synchronized (mVpns) {
            throwIfLockdownEnabled();
            return mVpns.get(user).removeAddress(address, prefixLength);
        }
    }

    @Override
    public boolean setUnderlyingNetworksForVpn(Network[] networks) {
        int user = UserHandle.getUserId(Binder.getCallingUid());
        final boolean success;
        synchronized (mVpns) {
            throwIfLockdownEnabled();
            success = mVpns.get(user).setUnderlyingNetworks(networks);
        }
        if (success) {
            mHandler.post(() -> notifyIfacesChangedForNetworkStats());
        }
        return success;
    }

    @Override
    public String getCaptivePortalServerUrl() {
        enforceConnectivityInternalPermission();
        return NetworkMonitor.getCaptivePortalServerHttpUrl(mContext);
    }

    @Override
    public void startNattKeepalive(Network network, int intervalSeconds, Messenger messenger,
            IBinder binder, String srcAddr, int srcPort, String dstAddr) {
        enforceKeepalivePermission();
        mKeepaliveTracker.startNattKeepalive(
                getNetworkAgentInfoForNetwork(network),
                intervalSeconds, messenger, binder,
                srcAddr, srcPort, dstAddr, ConnectivityManager.PacketKeepalive.NATT_PORT);
    }

    @Override
    public void stopKeepalive(Network network, int slot) {
        mHandler.sendMessage(mHandler.obtainMessage(
                NetworkAgent.CMD_STOP_PACKET_KEEPALIVE, slot, PacketKeepalive.SUCCESS, network));
    }

    @Override
    public void factoryReset() {
        enforceConnectivityInternalPermission();

        if (mUserManager.hasUserRestriction(UserManager.DISALLOW_NETWORK_RESET)) {
            return;
        }

        final int userId = UserHandle.getCallingUserId();

        // Turn airplane mode off
        setAirplaneMode(false);

        if (!mUserManager.hasUserRestriction(UserManager.DISALLOW_CONFIG_TETHERING)) {
            // Untether
            String pkgName = mContext.getOpPackageName();
            for (String tether : getTetheredIfaces()) {
                untether(tether, pkgName);
            }
        }

        if (!mUserManager.hasUserRestriction(UserManager.DISALLOW_CONFIG_VPN)) {
            // Remove always-on package
            synchronized (mVpns) {
                final String alwaysOnPackage = getAlwaysOnVpnPackage(userId);
                if (alwaysOnPackage != null) {
                    setAlwaysOnVpnPackage(userId, null, false);
                    setVpnPackageAuthorization(alwaysOnPackage, userId, false);
                }

                // Turn Always-on VPN off
                if (mLockdownEnabled && userId == UserHandle.USER_SYSTEM) {
                    final long ident = Binder.clearCallingIdentity();
                    try {
                        mKeyStore.delete(Credentials.LOCKDOWN_VPN);
                        mLockdownEnabled = false;
                        setLockdownTracker(null);
                    } finally {
                        Binder.restoreCallingIdentity(ident);
                    }
                }

                // Turn VPN off
                VpnConfig vpnConfig = getVpnConfig(userId);
                if (vpnConfig != null) {
                    if (vpnConfig.legacy) {
                        prepareVpn(VpnConfig.LEGACY_VPN, VpnConfig.LEGACY_VPN, userId);
                    } else {
                        // Prevent this app (packagename = vpnConfig.user) from initiating
                        // VPN connections in the future without user intervention.
                        setVpnPackageAuthorization(vpnConfig.user, userId, false);

                        prepareVpn(null, VpnConfig.LEGACY_VPN, userId);
                    }
                }
            }
        }

        Settings.Global.putString(mContext.getContentResolver(),
                Settings.Global.NETWORK_AVOID_BAD_WIFI, null);
    }

    @Override
    public byte[] getNetworkWatchlistConfigHash() {
        NetworkWatchlistManager nwm = mContext.getSystemService(NetworkWatchlistManager.class);
        if (nwm == null) {
            loge("Unable to get NetworkWatchlistManager");
            return null;
        }
        // Redirect it to network watchlist service to access watchlist file and calculate hash.
        return nwm.getWatchlistConfigHash();
    }

    @VisibleForTesting
    public NetworkMonitor createNetworkMonitor(Context context, Handler handler,
            NetworkAgentInfo nai, NetworkRequest defaultRequest) {
        return new NetworkMonitor(context, handler, nai, defaultRequest);
    }

    @VisibleForTesting
    MultinetworkPolicyTracker createMultinetworkPolicyTracker(Context c, Handler h, Runnable r) {
        return new MultinetworkPolicyTracker(c, h, r);
    }

    @VisibleForTesting
    public WakeupMessage makeWakeupMessage(Context c, Handler h, String s, int cmd, Object obj) {
        return new WakeupMessage(c, h, s, cmd, 0, 0, obj);
    }

    @VisibleForTesting
    public boolean hasService(String name) {
        return ServiceManager.checkService(name) != null;
    }

    @VisibleForTesting
    protected IpConnectivityMetrics.Logger metricsLogger() {
        return checkNotNull(LocalServices.getService(IpConnectivityMetrics.Logger.class),
                "no IpConnectivityMetrics service");
    }

    private void logNetworkEvent(NetworkAgentInfo nai, int evtype) {
        int[] transports = nai.networkCapabilities.getTransportTypes();
        mMetricsLog.log(nai.network.netId, transports, new NetworkEvent(evtype));
    }

    private static boolean toBool(int encodedBoolean) {
        return encodedBoolean != 0; // Only 0 means false.
    }

    private static int encodeBool(boolean b) {
        return b ? 1 : 0;
    }

    @Override
    public void onShellCommand(FileDescriptor in, FileDescriptor out,
            FileDescriptor err, String[] args, ShellCallback callback,
            ResultReceiver resultReceiver) {
        (new ShellCmd()).exec(this, in, out, err, args, callback, resultReceiver);
    }

    private class ShellCmd extends ShellCommand {

        @Override
        public int onCommand(String cmd) {
            if (cmd == null) {
                return handleDefaultCommands(cmd);
            }
            final PrintWriter pw = getOutPrintWriter();
            try {
                switch (cmd) {
                    case "airplane-mode":
                        final String action = getNextArg();
                        if ("enable".equals(action)) {
                            setAirplaneMode(true);
                            return 0;
                        } else if ("disable".equals(action)) {
                            setAirplaneMode(false);
                            return 0;
                        } else if (action == null) {
                            final ContentResolver cr = mContext.getContentResolver();
                            final int enabled = Settings.Global.getInt(cr,
                                    Settings.Global.AIRPLANE_MODE_ON);
                            pw.println(enabled == 0 ? "disabled" : "enabled");
                            return 0;
                        } else {
                            onHelp();
                            return -1;
                        }
                    default:
                        return handleDefaultCommands(cmd);
                }
            } catch (Exception e) {
                pw.println(e);
            }
            return -1;
        }

        @Override
        public void onHelp() {
            PrintWriter pw = getOutPrintWriter();
            pw.println("Connectivity service commands:");
            pw.println("  help");
            pw.println("    Print this help text.");
            pw.println("  airplane-mode [enable|disable]");
            pw.println("    Turn airplane mode on or off.");
            pw.println("  airplane-mode");
            pw.println("    Get airplane mode.");
        }
    }

    /**
     * Caller either needs to be an active VPN, or hold the NETWORK_STACK permission
     * for testing.
     */
    private Vpn enforceActiveVpnOrNetworkStackPermission() {
        if (checkNetworkStackPermission()) {
            return null;
        }
        final int uid = Binder.getCallingUid();
        final int user = UserHandle.getUserId(uid);
        synchronized (mVpns) {
            Vpn vpn = mVpns.get(user);
            try {
                if (vpn.getVpnInfo().ownerUid == uid) return vpn;
            } catch (NullPointerException e) {
                /* vpn is null, or VPN is not connected and getVpnInfo() is null. */
            }
        }
        throw new SecurityException("App must either be an active VPN or have the NETWORK_STACK "
                + "permission");
    }

    /**
     * @param connectionInfo the connection to resolve.
     * @return {@code uid} if the connection is found and the app has permission to observe it
     * (e.g., if it is associated with the calling VPN app's tunnel) or {@code INVALID_UID} if the
     * connection is not found.
     */
    public int getConnectionOwnerUid(ConnectionInfo connectionInfo) {
        final Vpn vpn = enforceActiveVpnOrNetworkStackPermission();
        if (connectionInfo.protocol != IPPROTO_TCP && connectionInfo.protocol != IPPROTO_UDP) {
            throw new IllegalArgumentException("Unsupported protocol " + connectionInfo.protocol);
        }

        final int uid = InetDiagMessage.getConnectionOwnerUid(connectionInfo.protocol,
                connectionInfo.local, connectionInfo.remote);

        /* Filter out Uids not associated with the VPN. */
        if (vpn != null && !vpn.appliesToUid(uid)) {
            return INVALID_UID;
        }

        return uid;
    }
<<<<<<< HEAD

    private boolean isMobileNetwork(NetworkAgentInfo nai) {
        if (nai != null && nai.networkCapabilities != null &&
            nai.networkCapabilities.hasTransport(NetworkCapabilities.TRANSPORT_CELLULAR)) {
            return true;
        }
        return false;
    }

    private boolean satisfiesMobileNetworkDataCheck(NetworkCapabilities agentNc) {
        if (agentNc != null && agentNc.hasTransport(NetworkCapabilities.TRANSPORT_CELLULAR)) {
            if((agentNc.hasCapability(NET_CAPABILITY_EIMS) &&
                 (mSubscriptionManager != null &&
                  (mSubscriptionManager.getActiveSubscriptionInfoList() == null ||
                   mSubscriptionManager.getActiveSubscriptionInfoList().size()==0))) ||
               (getIntSpecifier(agentNc.getNetworkSpecifier()) == SubscriptionManager
                                    .getDefaultDataSubscriptionId())) {
                return true;
            } else {
                return false;
            }
        }
        return true;
    }

    private boolean satisfiesMobileMultiNetworkDataCheck(NetworkCapabilities agentNc,
            NetworkCapabilities requestNc) {
        if (requestNc != null && getIntSpecifier(requestNc.getNetworkSpecifier()) < 0) {
            return satisfiesMobileNetworkDataCheck(agentNc);
        }
        return true;
    }

    private int getIntSpecifier(NetworkSpecifier networkSpecifierObj) {
        String specifierStr = null;
        int specifier = -1;
        if (networkSpecifierObj != null
                && networkSpecifierObj instanceof StringNetworkSpecifier) {
            specifierStr = ((StringNetworkSpecifier) networkSpecifierObj).specifier;
        }
        if (specifierStr != null &&  specifierStr.isEmpty() == false) {
            try {
                specifier = Integer.parseInt(specifierStr);
            } catch (NumberFormatException e) {
                specifier = -1;
            }
        }
        return specifier;
    }

    private boolean isBestMobileMultiNetwork(NetworkAgentInfo currentNetwork,
            NetworkCapabilities currentRequestNc,
            NetworkAgentInfo newNetwork,
            NetworkCapabilities newRequestNc,
            NetworkCapabilities requestNc) {
        if (isMobileNetwork(currentNetwork) &&
            isMobileNetwork(newNetwork) &&
            satisfiesMobileMultiNetworkDataCheck(newRequestNc, requestNc) &&
            !satisfiesMobileMultiNetworkDataCheck(currentRequestNc, requestNc)) {
            return true;
        }
        return false;
    }

    private void handleUpdateTCPBuffersfor5G() {
        Network network = getActiveNetwork();
        NetworkAgentInfo ntwAgent = getNetworkAgentInfoForNetwork(network);
        if (DBG)
            log("handleUpdateTCPBuffersfor5G nai " + ntwAgent);
        if (ntwAgent != null)
            updateTcpBufferSizes(ntwAgent);
    }
=======
>>>>>>> de843449
}<|MERGE_RESOLUTION|>--- conflicted
+++ resolved
@@ -55,10 +55,7 @@
 import android.content.IntentFilter;
 import android.content.res.Configuration;
 import android.database.ContentObserver;
-<<<<<<< HEAD
 import android.telephony.SubscriptionInfo;
-=======
->>>>>>> de843449
 import android.net.ConnectionInfo;
 import android.net.ConnectivityManager;
 import android.net.ConnectivityManager.PacketKeepalive;
@@ -281,12 +278,8 @@
     private int mDefaultInetConditionPublished = 0;
 
     private INetworkManagementService mNMS;
-<<<<<<< HEAD
-    private INetd mNetd;
-=======
     @VisibleForTesting
     protected INetd mNetd;
->>>>>>> de843449
     private INetworkStatsService mStatsService;
     private INetworkPolicyManager mPolicyManager;
     private NetworkPolicyManagerInternal mPolicyManagerInternal;
@@ -453,11 +446,8 @@
      */
     private static final int EVENT_DATA_SAVER_CHANGED = 40;
 
-<<<<<<< HEAD
     private static final int EVENT_UPDATE_TCP_BUFFER_FOR_5G = 160;
 
-=======
->>>>>>> de843449
     private static String eventName(int what) {
         return sMagicDecoderRing.get(what, Integer.toString(what));
     }
@@ -493,10 +483,7 @@
     private List mProtectedNetworks;
 
     private TelephonyManager mTelephonyManager;
-<<<<<<< HEAD
     private SubscriptionManager mSubscriptionManager;
-=======
->>>>>>> de843449
 
     private KeepaliveTracker mKeepaliveTracker;
     private NetworkNotificationManager mNotifier;
@@ -923,10 +910,7 @@
         // Listen to package add and removal events for all users.
         intentFilter = new IntentFilter();
         intentFilter.addAction(Intent.ACTION_PACKAGE_ADDED);
-<<<<<<< HEAD
-=======
         intentFilter.addAction(Intent.ACTION_PACKAGE_REPLACED);
->>>>>>> de843449
         intentFilter.addAction(Intent.ACTION_PACKAGE_REMOVED);
         intentFilter.addDataScheme("package");
         mContext.registerReceiverAsUser(
@@ -1992,11 +1976,8 @@
     void systemReady() {
         mProxyTracker.loadGlobalProxy();
         registerNetdEventCallback();
-<<<<<<< HEAD
-=======
         mTethering.systemReady();
 
->>>>>>> de843449
         synchronized (this) {
             mSystemReady = true;
             if (mInitialBroadcast != null) {
@@ -2130,7 +2111,6 @@
         return new MockableSystemProperties();
     }
 
-<<<<<<< HEAD
     private void updateTcpBufferSizes(NetworkAgentInfo nai) {
         if (isDefaultNetwork(nai) == false) {
             return;
@@ -2144,8 +2124,6 @@
         updateTcpBufferSizes(tcpBufferSizes);
     }
 
-=======
->>>>>>> de843449
     private void updateTcpBufferSizes(String tcpBufferSizes) {
         String[] values = null;
         if (tcpBufferSizes != null) {
@@ -2163,19 +2141,9 @@
         try {
             if (VDBG || DDBG) Slog.d(TAG, "Setting tx/rx TCP buffers to " + tcpBufferSizes);
 
-<<<<<<< HEAD
-            final String prefix = "/sys/kernel/ipv4/tcp_";
-            FileUtils.stringToFile(prefix + "rmem_min", values[0]);
-            FileUtils.stringToFile(prefix + "rmem_def", values[1]);
-            FileUtils.stringToFile(prefix + "rmem_max", values[2]);
-            FileUtils.stringToFile(prefix + "wmem_min", values[3]);
-            FileUtils.stringToFile(prefix + "wmem_def", values[4]);
-            FileUtils.stringToFile(prefix + "wmem_max", values[5]);
-=======
             String rmemValues = String.join(" ", values[0], values[1], values[2]);
             String wmemValues = String.join(" ", values[3], values[4], values[5]);
             mNetd.setTcpRWmemorySize(rmemValues, wmemValues);
->>>>>>> de843449
             mCurrentTcpBufferSizes = tcpBufferSizes;
         } catch (RemoteException | ServiceSpecificException e) {
             loge("Can't set TCP buffer sizes:" + e);
@@ -2365,7 +2333,6 @@
             }
             pw.decreaseIndent();
 
-<<<<<<< HEAD
             pw.decreaseIndent();
         }
     }
@@ -2388,8 +2355,6 @@
             pw.println("Lingered:");
             pw.increaseIndent();
             nai.dumpLingerTimers(pw);
-=======
->>>>>>> de843449
             pw.decreaseIndent();
             pw.decreaseIndent();
         }
@@ -2401,38 +2366,6 @@
         }
     }
 
-<<<<<<< HEAD
-=======
-    private void dumpNetworks(IndentingPrintWriter pw) {
-        for (NetworkAgentInfo nai : networksSortedById()) {
-            pw.println(nai.toString());
-            pw.increaseIndent();
-            pw.println(String.format(
-                    "Requests: REQUEST:%d LISTEN:%d BACKGROUND_REQUEST:%d total:%d",
-                    nai.numForegroundNetworkRequests(),
-                    nai.numNetworkRequests() - nai.numRequestNetworkRequests(),
-                    nai.numBackgroundNetworkRequests(),
-                    nai.numNetworkRequests()));
-            pw.increaseIndent();
-            for (int i = 0; i < nai.numNetworkRequests(); i++) {
-                pw.println(nai.requestAt(i).toString());
-            }
-            pw.decreaseIndent();
-            pw.println("Lingered:");
-            pw.increaseIndent();
-            nai.dumpLingerTimers(pw);
-            pw.decreaseIndent();
-            pw.decreaseIndent();
-        }
-    }
-
-    private void dumpNetworkRequests(IndentingPrintWriter pw) {
-        for (NetworkRequestInfo nri : requestsSortedById()) {
-            pw.println(nri.toString());
-        }
-    }
-
->>>>>>> de843449
     /**
      * Return an array of all current NetworkAgentInfos sorted by network id.
      */
@@ -3428,12 +3361,9 @@
                 case EVENT_DATA_SAVER_CHANGED:
                     handleRestrictBackgroundChanged(toBool(msg.arg1));
                     break;
-<<<<<<< HEAD
                 case EVENT_UPDATE_TCP_BUFFER_FOR_5G:
                     handleUpdateTCPBuffersfor5G();
                     break;
-=======
->>>>>>> de843449
             }
         }
     }
@@ -4312,9 +4242,6 @@
         mPermissionMonitor.onPackageAdded(packageName, uid);
     }
 
-<<<<<<< HEAD
-    private void onPackageRemoved(String packageName, int uid) {
-=======
     private void onPackageReplaced(String packageName, int uid) {
         if (TextUtils.isEmpty(packageName) || uid < 0) {
             Slog.wtf(TAG, "Invalid package in onPackageReplaced: " + packageName + " | " + uid);
@@ -4336,14 +4263,11 @@
     }
 
     private void onPackageRemoved(String packageName, int uid, boolean isReplacing) {
->>>>>>> de843449
         if (TextUtils.isEmpty(packageName) || uid < 0) {
             Slog.wtf(TAG, "Invalid package in onPackageRemoved: " + packageName + " | " + uid);
             return;
         }
         mPermissionMonitor.onPackageRemoved(uid);
-<<<<<<< HEAD
-=======
 
         final int userId = UserHandle.getUserId(uid);
         synchronized (mVpns) {
@@ -4358,7 +4282,6 @@
                 vpn.setAlwaysOnPackage(null, false);
             }
         }
->>>>>>> de843449
     }
 
     private void onUserUnlocked(int userId) {
@@ -4395,17 +4318,12 @@
                 onUserUnlocked(userId);
             } else if (Intent.ACTION_PACKAGE_ADDED.equals(action)) {
                 onPackageAdded(packageName, uid);
-<<<<<<< HEAD
-            } else if (Intent.ACTION_PACKAGE_REMOVED.equals(action)) {
-                onPackageRemoved(packageName, uid);
-=======
             } else if (Intent.ACTION_PACKAGE_REPLACED.equals(action)) {
                 onPackageReplaced(packageName, uid);
             } else if (Intent.ACTION_PACKAGE_REMOVED.equals(action)) {
                 final boolean isReplacing = intent.getBooleanExtra(
                         Intent.EXTRA_REPLACING, false);
                 onPackageRemoved(packageName, uid, isReplacing);
->>>>>>> de843449
             }
         }
     };
@@ -5847,10 +5765,6 @@
                 // This should never fail.  Specifying an already in use NetID will cause failure.
                 if (networkAgent.isVPN()) {
                     mNMS.createVirtualNetwork(networkAgent.network.netId,
-<<<<<<< HEAD
-                            !networkAgent.linkProperties.getDnsServers().isEmpty(),
-=======
->>>>>>> de843449
                             (networkAgent.networkMisc == null ||
                                 !networkAgent.networkMisc.allowBypass));
                 } else {
@@ -6390,7 +6304,6 @@
 
         return uid;
     }
-<<<<<<< HEAD
 
     private boolean isMobileNetwork(NetworkAgentInfo nai) {
         if (nai != null && nai.networkCapabilities != null &&
@@ -6463,6 +6376,4 @@
         if (ntwAgent != null)
             updateTcpBufferSizes(ntwAgent);
     }
-=======
->>>>>>> de843449
 }