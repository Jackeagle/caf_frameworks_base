/*
 * Copyright (C) 2008 The Android Open Source Project
 *
 * Licensed under the Apache License, Version 2.0 (the "License");
 * you may not use this file except in compliance with the License.
 * You may obtain a copy of the License at
 *
 *      http://www.apache.org/licenses/LICENSE-2.0
 *
 * Unless required by applicable law or agreed to in writing, software
 * distributed under the License is distributed on an "AS IS" BASIS,
 * WITHOUT WARRANTIES OR CONDITIONS OF ANY KIND, either express or implied.
 * See the License for the specific language governing permissions and
 * limitations under the License.
 */

package com.android.server;

import static android.Manifest.permission.RECEIVE_DATA_ACTIVITY_CHANGE;
import static android.content.pm.PackageManager.PERMISSION_GRANTED;
import static android.net.ConnectivityManager.CONNECTIVITY_ACTION;
import static android.net.ConnectivityManager.NETID_UNSET;
import static android.net.ConnectivityManager.TYPE_ETHERNET;
import static android.net.ConnectivityManager.TYPE_NONE;
import static android.net.ConnectivityManager.TYPE_VPN;
import static android.net.ConnectivityManager.getNetworkTypeName;
import static android.net.ConnectivityManager.isNetworkTypeValid;
<<<<<<< HEAD
=======
import static android.net.INetworkMonitor.NETWORK_TEST_RESULT_PARTIAL_CONNECTIVITY;
>>>>>>> 825827da
import static android.net.INetworkMonitor.NETWORK_TEST_RESULT_VALID;
import static android.net.NetworkCapabilities.NET_CAPABILITY_CAPTIVE_PORTAL;
import static android.net.NetworkCapabilities.NET_CAPABILITY_EIMS;
import static android.net.NetworkCapabilities.NET_CAPABILITY_FOREGROUND;
import static android.net.NetworkCapabilities.NET_CAPABILITY_INTERNET;
import static android.net.NetworkCapabilities.NET_CAPABILITY_NOT_METERED;
import static android.net.NetworkCapabilities.NET_CAPABILITY_NOT_RESTRICTED;
import static android.net.NetworkCapabilities.NET_CAPABILITY_NOT_ROAMING;
import static android.net.NetworkCapabilities.NET_CAPABILITY_NOT_SUSPENDED;
import static android.net.NetworkCapabilities.NET_CAPABILITY_NOT_VPN;
import static android.net.NetworkCapabilities.NET_CAPABILITY_PARTIAL_CONNECTIVITY;
import static android.net.NetworkCapabilities.NET_CAPABILITY_VALIDATED;
import static android.net.NetworkCapabilities.TRANSPORT_VPN;
import static android.net.NetworkPolicyManager.RULE_NONE;
import static android.net.NetworkPolicyManager.uidRulesToString;
import static android.net.shared.NetworkMonitorUtils.isValidationRequired;
<<<<<<< HEAD
import static android.net.shared.NetworkParcelableUtil.toStableParcelable;
=======
>>>>>>> 825827da
import static android.os.Process.INVALID_UID;
import static android.system.OsConstants.IPPROTO_TCP;
import static android.system.OsConstants.IPPROTO_UDP;

import static com.android.internal.util.Preconditions.checkNotNull;

import android.annotation.Nullable;
import android.app.BroadcastOptions;
import android.app.NotificationManager;
import android.app.PendingIntent;
import android.content.BroadcastReceiver;
import android.content.ContentResolver;
import android.content.Context;
import android.content.Intent;
import android.content.IntentFilter;
import android.content.res.Configuration;
import android.database.ContentObserver;
<<<<<<< HEAD
import android.telephony.SubscriptionInfo;
=======
>>>>>>> 825827da
import android.net.CaptivePortal;
import android.net.ConnectionInfo;
import android.net.ConnectivityManager;
import android.net.ICaptivePortal;
import android.net.IConnectivityManager;
import android.net.IIpConnectivityMetrics;
import android.net.INetd;
import android.net.INetdEventCallback;
import android.net.INetworkManagementEventObserver;
import android.net.INetworkMonitor;
import android.net.INetworkMonitorCallbacks;
import android.net.INetworkPolicyListener;
import android.net.INetworkPolicyManager;
import android.net.INetworkStatsService;
<<<<<<< HEAD
=======
import android.net.ISocketKeepaliveCallback;
import android.net.ITetheringEventCallback;
>>>>>>> 825827da
import android.net.InetAddresses;
import android.net.IpPrefix;
import android.net.LinkProperties;
import android.net.LinkProperties.CompareResult;
import android.net.MatchAllNetworkSpecifier;
import android.net.NattSocketKeepalive;
import android.net.Network;
import android.net.NetworkAgent;
import android.net.NetworkCapabilities;
import android.net.NetworkConfig;
import android.net.NetworkFactory;
import android.net.NetworkInfo;
import android.net.NetworkInfo.DetailedState;
import android.net.NetworkMisc;
import android.net.NetworkPolicyManager;
import android.net.NetworkQuotaInfo;
import android.net.NetworkRequest;
import android.net.NetworkSpecifier;
import android.net.NetworkStack;
import android.net.NetworkStackClient;
import android.net.NetworkState;
import android.net.NetworkUtils;
import android.net.NetworkWatchlistManager;
import android.net.PrivateDnsConfigParcel;
import android.net.ProxyInfo;
import android.net.RouteInfo;
<<<<<<< HEAD
import android.net.StringNetworkSpecifier;
=======
>>>>>>> 825827da
import android.net.SocketKeepalive;
import android.net.UidRange;
import android.net.Uri;
import android.net.VpnService;
import android.net.metrics.IpConnectivityLog;
import android.net.metrics.NetworkEvent;
import android.net.netlink.InetDiagMessage;
import android.net.shared.NetworkMonitorUtils;
import android.net.shared.PrivateDnsConfig;
import android.net.util.MultinetworkPolicyTracker;
import android.net.util.NetdService;
import android.os.Binder;
import android.os.Build;
import android.os.Bundle;
import android.os.Handler;
import android.os.HandlerThread;
import android.os.IBinder;
import android.os.INetworkManagementService;
import android.os.Looper;
import android.os.Message;
import android.os.Messenger;
import android.os.ParcelFileDescriptor;
import android.os.Parcelable;
import android.os.PowerManager;
import android.os.Process;
import android.os.RemoteException;
import android.os.ResultReceiver;
import android.os.ServiceManager;
import android.os.ServiceSpecificException;
import android.os.ShellCallback;
import android.os.ShellCommand;
import android.os.SystemClock;
import android.os.UserHandle;
import android.os.UserManager;
import android.provider.Settings;
import android.security.Credentials;
import android.security.KeyStore;
import android.telephony.SubscriptionManager;
import android.telephony.TelephonyManager;
import android.text.TextUtils;
import android.util.ArraySet;
import android.util.LocalLog;
import android.util.Log;
import android.util.Pair;
import android.util.Slog;
import android.util.SparseArray;
import android.util.SparseBooleanArray;
import android.util.SparseIntArray;
import android.util.Xml;

import com.android.internal.R;
import com.android.internal.annotations.GuardedBy;
import com.android.internal.annotations.VisibleForTesting;
import com.android.internal.app.IBatteryStats;
import com.android.internal.logging.MetricsLogger;
import com.android.internal.net.LegacyVpnInfo;
import com.android.internal.net.VpnConfig;
import com.android.internal.net.VpnInfo;
import com.android.internal.net.VpnProfile;
import com.android.internal.util.ArrayUtils;
import com.android.internal.util.AsyncChannel;
import com.android.internal.util.DumpUtils;
import com.android.internal.util.IndentingPrintWriter;
import com.android.internal.util.MessageUtils;
import com.android.internal.util.WakeupMessage;
import com.android.internal.util.XmlUtils;
import com.android.server.am.BatteryStatsService;
import com.android.server.connectivity.DataConnectionStats;
import com.android.server.connectivity.DnsManager;
import com.android.server.connectivity.DnsManager.PrivateDnsValidationUpdate;
import com.android.server.connectivity.IpConnectivityMetrics;
import com.android.server.connectivity.KeepaliveTracker;
import com.android.server.connectivity.LingerMonitor;
import com.android.server.connectivity.MockableSystemProperties;
import com.android.server.connectivity.MultipathPolicyTracker;
import com.android.server.connectivity.NetworkAgentInfo;
import com.android.server.connectivity.NetworkDiagnostics;
import com.android.server.connectivity.NetworkNotificationManager;
import com.android.server.connectivity.NetworkNotificationManager.NotificationType;
import com.android.server.connectivity.PermissionMonitor;
import com.android.server.connectivity.ProxyTracker;
import com.android.server.connectivity.Tethering;
import com.android.server.connectivity.Vpn;
import com.android.server.connectivity.tethering.TetheringDependencies;
import com.android.server.net.BaseNetdEventCallback;
import com.android.server.net.BaseNetworkObserver;
import com.android.server.net.LockdownVpnTracker;
import com.android.server.net.NetworkPolicyManagerInternal;
import com.android.server.utils.PriorityDump;

import com.google.android.collect.Lists;

import org.xmlpull.v1.XmlPullParser;
import org.xmlpull.v1.XmlPullParserException;

import java.io.File;
import java.io.FileDescriptor;
import java.io.FileNotFoundException;
import java.io.FileReader;
import java.io.IOException;
import java.io.PrintWriter;
import java.net.Inet4Address;
import java.net.InetAddress;
import java.net.UnknownHostException;
import java.util.ArrayList;
import java.util.Arrays;
import java.util.Collection;
import java.util.Comparator;
import java.util.ConcurrentModificationException;
import java.util.HashMap;
import java.util.HashSet;
import java.util.List;
import java.util.Map;
import java.util.Objects;
import java.util.Set;
import java.util.SortedSet;
import java.util.TreeSet;

/**
 * @hide
 */
public class ConnectivityService extends IConnectivityManager.Stub
        implements PendingIntent.OnFinished {
    private static final String TAG = ConnectivityService.class.getSimpleName();

    private static final String DIAG_ARG = "--diag";
    public static final String SHORT_ARG = "--short";
    private static final String TETHERING_ARG = "tethering";
    private static final String NETWORK_ARG = "networks";
    private static final String REQUEST_ARG = "requests";

    private static final boolean DBG = true;
    private static final boolean DDBG = Log.isLoggable(TAG, Log.DEBUG);
    private static final boolean VDBG = Log.isLoggable(TAG, Log.VERBOSE);

    private static final boolean LOGD_BLOCKED_NETWORKINFO = true;

    // TODO: create better separation between radio types and network types

    // how long to wait before switching back to a radio's default network
    private static final int RESTORE_DEFAULT_NETWORK_DELAY = 1 * 60 * 1000;
    // system property that can override the above value
    private static final String NETWORK_RESTORE_DELAY_PROP_NAME =
            "android.telephony.apn-restore";

    // How long to wait before putting up a "This network doesn't have an Internet connection,
    // connect anyway?" dialog after the user selects a network that doesn't validate.
    private static final int PROMPT_UNVALIDATED_DELAY_MS = 8 * 1000;

    // How long to dismiss network notification.
    private static final int TIMEOUT_NOTIFICATION_DELAY_MS = 20 * 1000;

    // Default to 30s linger time-out. Modifiable only for testing.
    private static final String LINGER_DELAY_PROPERTY = "persist.netmon.linger";
    private static final int DEFAULT_LINGER_DELAY_MS = 30_000;
    @VisibleForTesting
    protected int mLingerDelayMs;  // Can't be final, or test subclass constructors can't change it.
    protected int mNonDefaultSubscriptionLingerDelayMs;

    // How long to delay to removal of a pending intent based request.
    // See Settings.Secure.CONNECTIVITY_RELEASE_PENDING_INTENT_DELAY_MS
    private final int mReleasePendingIntentDelayMs;

    private MockableSystemProperties mSystemProperties;

    private Tethering mTethering;

    private final PermissionMonitor mPermissionMonitor;

    private KeyStore mKeyStore;

    @VisibleForTesting
    @GuardedBy("mVpns")
    protected final SparseArray<Vpn> mVpns = new SparseArray<>();

    // TODO: investigate if mLockdownEnabled can be removed and replaced everywhere by
    // a direct call to LockdownVpnTracker.isEnabled().
    @GuardedBy("mVpns")
    private boolean mLockdownEnabled;
    @GuardedBy("mVpns")
    private LockdownVpnTracker mLockdownTracker;

    /**
     * Stale copy of uid rules provided by NPMS. As long as they are accessed only in internal
     * handler thread, they don't need a lock.
     */
    private SparseIntArray mUidRules = new SparseIntArray();
    /** Flag indicating if background data is restricted. */
    private boolean mRestrictBackground;

    final private Context mContext;
    // 0 is full bad, 100 is full good
    private int mDefaultInetConditionPublished = 0;

    private INetworkManagementService mNMS;
    @VisibleForTesting
    protected INetd mNetd;
    private INetworkStatsService mStatsService;
    private INetworkPolicyManager mPolicyManager;
    private NetworkPolicyManagerInternal mPolicyManagerInternal;

    /**
     * TestNetworkService (lazily) created upon first usage. Locked to prevent creation of multiple
     * instances.
     */
    @GuardedBy("mTNSLock")
    private TestNetworkService mTNS;

    private final Object mTNSLock = new Object();

<<<<<<< HEAD
=======
    private String mCurrentTcpBufferSizes;

>>>>>>> 825827da
    private static final SparseArray<String> sMagicDecoderRing = MessageUtils.findMessageNames(
            new Class[] { AsyncChannel.class, ConnectivityService.class, NetworkAgent.class,
                    NetworkAgentInfo.class });

    private enum ReapUnvalidatedNetworks {
        // Tear down networks that have no chance (e.g. even if validated) of becoming
        // the highest scoring network satisfying a NetworkRequest.  This should be passed when
        // all networks have been rematched against all NetworkRequests.
        REAP,
        // Don't reap networks.  This should be passed when some networks have not yet been
        // rematched against all NetworkRequests.
        DONT_REAP
    }

    private enum UnneededFor {
        LINGER,    // Determine whether this network is unneeded and should be lingered.
        TEARDOWN,  // Determine whether this network is unneeded and should be torn down.
    }

    /**
     * used internally to clear a wakelock when transitioning
     * from one net to another.  Clear happens when we get a new
     * network - EVENT_EXPIRE_NET_TRANSITION_WAKELOCK happens
     * after a timeout if no network is found (typically 1 min).
     */
    private static final int EVENT_CLEAR_NET_TRANSITION_WAKELOCK = 8;

    /**
     * used internally to reload global proxy settings
     */
    private static final int EVENT_APPLY_GLOBAL_HTTP_PROXY = 9;

    /**
     * PAC manager has received new port.
     */
    private static final int EVENT_PROXY_HAS_CHANGED = 16;

    /**
     * used internally when registering NetworkFactories
     * obj = NetworkFactoryInfo
     */
    private static final int EVENT_REGISTER_NETWORK_FACTORY = 17;

    /**
     * used internally when registering NetworkAgents
     * obj = Messenger
     */
    private static final int EVENT_REGISTER_NETWORK_AGENT = 18;

    /**
     * used to add a network request
     * includes a NetworkRequestInfo
     */
    private static final int EVENT_REGISTER_NETWORK_REQUEST = 19;

    /**
     * indicates a timeout period is over - check if we had a network yet or not
     * and if not, call the timeout callback (but leave the request live until they
     * cancel it.
     * includes a NetworkRequestInfo
     */
    private static final int EVENT_TIMEOUT_NETWORK_REQUEST = 20;

    /**
     * used to add a network listener - no request
     * includes a NetworkRequestInfo
     */
    private static final int EVENT_REGISTER_NETWORK_LISTENER = 21;

    /**
     * used to remove a network request, either a listener or a real request
     * arg1 = UID of caller
     * obj  = NetworkRequest
     */
    private static final int EVENT_RELEASE_NETWORK_REQUEST = 22;

    /**
     * used internally when registering NetworkFactories
     * obj = Messenger
     */
    private static final int EVENT_UNREGISTER_NETWORK_FACTORY = 23;

    /**
     * used internally to expire a wakelock when transitioning
     * from one net to another.  Expire happens when we fail to find
     * a new network (typically after 1 minute) -
     * EVENT_CLEAR_NET_TRANSITION_WAKELOCK happens if we had found
     * a replacement network.
     */
    private static final int EVENT_EXPIRE_NET_TRANSITION_WAKELOCK = 24;

    /**
     * Used internally to indicate the system is ready.
     */
    private static final int EVENT_SYSTEM_READY = 25;

    /**
     * used to add a network request with a pending intent
     * obj = NetworkRequestInfo
     */
    private static final int EVENT_REGISTER_NETWORK_REQUEST_WITH_INTENT = 26;

    /**
     * used to remove a pending intent and its associated network request.
     * arg1 = UID of caller
     * obj  = PendingIntent
     */
    private static final int EVENT_RELEASE_NETWORK_REQUEST_WITH_INTENT = 27;

    /**
     * used to specify whether a network should be used even if unvalidated.
     * arg1 = whether to accept the network if it's unvalidated (1 or 0)
     * arg2 = whether to remember this choice in the future (1 or 0)
     * obj  = network
     */
    private static final int EVENT_SET_ACCEPT_UNVALIDATED = 28;

    /**
     * used to ask the user to confirm a connection to an unvalidated network.
     * obj  = network
     */
    private static final int EVENT_PROMPT_UNVALIDATED = 29;

    /**
     * used internally to (re)configure always-on networks.
     */
    private static final int EVENT_CONFIGURE_ALWAYS_ON_NETWORKS = 30;

    /**
     * used to add a network listener with a pending intent
     * obj = NetworkRequestInfo
     */
    private static final int EVENT_REGISTER_NETWORK_LISTENER_WITH_INTENT = 31;

    /**
     * used to specify whether a network should not be penalized when it becomes unvalidated.
     */
    private static final int EVENT_SET_AVOID_UNVALIDATED = 35;

    /**
     * used to trigger revalidation of a network.
     */
    private static final int EVENT_REVALIDATE_NETWORK = 36;

    // Handle changes in Private DNS settings.
    private static final int EVENT_PRIVATE_DNS_SETTINGS_CHANGED = 37;

    // Handle private DNS validation status updates.
    private static final int EVENT_PRIVATE_DNS_VALIDATION_UPDATE = 38;

    /**
     * Used to handle onUidRulesChanged event from NetworkPolicyManagerService.
     */
    private static final int EVENT_UID_RULES_CHANGED = 39;

    /**
     * Used to handle onRestrictBackgroundChanged event from NetworkPolicyManagerService.
     */
    private static final int EVENT_DATA_SAVER_CHANGED = 40;

     /**
      * Event for NetworkMonitor/NetworkAgentInfo to inform ConnectivityService that the network has
      * been tested.
      * obj = String representing URL that Internet probe was redirect to, if it was redirected.
      * arg1 = One of the NETWORK_TESTED_RESULT_* constants.
      * arg2 = NetID.
      */
    public static final int EVENT_NETWORK_TESTED = 41;

    /**
     * Event for NetworkMonitor/NetworkAgentInfo to inform ConnectivityService that the private DNS
     * config was resolved.
     * obj = PrivateDnsConfig
     * arg2 = netid
     */
    public static final int EVENT_PRIVATE_DNS_CONFIG_RESOLVED = 42;

    /**
     * Request ConnectivityService display provisioning notification.
     * arg1    = Whether to make the notification visible.
     * arg2    = NetID.
     * obj     = Intent to be launched when notification selected by user, null if !arg1.
     */
    public static final int EVENT_PROVISIONING_NOTIFICATION = 43;

    /**
     * This event can handle dismissing notification by given network id.
     */
    public static final int EVENT_TIMEOUT_NOTIFICATION = 44;

    /**
<<<<<<< HEAD
=======
     * Used to specify whether a network should be used even if connectivity is partial.
     * arg1 = whether to accept the network if its connectivity is partial (1 for true or 0 for
     * false)
     * arg2 = whether to remember this choice in the future (1 for true or 0 for false)
     * obj  = network
     */
    private static final int EVENT_SET_ACCEPT_PARTIAL_CONNECTIVITY = 45;

    /**
>>>>>>> 825827da
     * Argument for {@link #EVENT_PROVISIONING_NOTIFICATION} to indicate that the notification
     * should be shown.
     */
    public static final int PROVISIONING_NOTIFICATION_SHOW = 1;

    /**
     * Argument for {@link #EVENT_PROVISIONING_NOTIFICATION} to indicate that the notification
     * should be hidden.
     */
    public static final int PROVISIONING_NOTIFICATION_HIDE = 0;

<<<<<<< HEAD
    private static final int EVENT_UPDATE_TCP_BUFFER_FOR_5G = 160;

=======
>>>>>>> 825827da
    private static String eventName(int what) {
        return sMagicDecoderRing.get(what, Integer.toString(what));
    }

    /** Handler thread used for both of the handlers below. */
    @VisibleForTesting
    protected final HandlerThread mHandlerThread;
    /** Handler used for internal events. */
    final private InternalHandler mHandler;
    /** Handler used for incoming {@link NetworkStateTracker} events. */
    final private NetworkStateTrackerHandler mTrackerHandler;
    private final DnsManager mDnsManager;

    private boolean mSystemReady;
    private Intent mInitialBroadcast;

    private PowerManager.WakeLock mNetTransitionWakeLock;
    private int mNetTransitionWakeLockTimeout;
    private final PowerManager.WakeLock mPendingIntentWakeLock;

    // A helper object to track the current default HTTP proxy. ConnectivityService needs to tell
    // the world when it changes.
    @VisibleForTesting
    protected final ProxyTracker mProxyTracker;

    final private SettingsObserver mSettingsObserver;

    private UserManager mUserManager;

    private NetworkConfig[] mNetConfigs;
    private int mNetworksDefined;

    // the set of network types that can only be enabled by system/sig apps
    private List mProtectedNetworks;

    private TelephonyManager mTelephonyManager;
<<<<<<< HEAD
    private SubscriptionManager mSubscriptionManager;
=======
>>>>>>> 825827da

    private KeepaliveTracker mKeepaliveTracker;
    private NetworkNotificationManager mNotifier;
    private LingerMonitor mLingerMonitor;

    // sequence number for Networks; keep in sync with system/netd/NetworkController.cpp
    private static final int MIN_NET_ID = 100; // some reserved marks
    private static final int MAX_NET_ID = 65535 - 0x0400; // Top 1024 bits reserved by IpSecService
    private int mNextNetId = MIN_NET_ID;

    // sequence number of NetworkRequests
    private int mNextNetworkRequestId = 1;

    // NetworkRequest activity String log entries.
    private static final int MAX_NETWORK_REQUEST_LOGS = 20;
    private final LocalLog mNetworkRequestInfoLogs = new LocalLog(MAX_NETWORK_REQUEST_LOGS);

    // NetworkInfo blocked and unblocked String log entries
    private static final int MAX_NETWORK_INFO_LOGS = 40;
    private final LocalLog mNetworkInfoBlockingLogs = new LocalLog(MAX_NETWORK_INFO_LOGS);

    private static final int MAX_WAKELOCK_LOGS = 20;
    private final LocalLog mWakelockLogs = new LocalLog(MAX_WAKELOCK_LOGS);
    private int mTotalWakelockAcquisitions = 0;
    private int mTotalWakelockReleases = 0;
    private long mTotalWakelockDurationMs = 0;
    private long mMaxWakelockDurationMs = 0;
    private long mLastWakeLockAcquireTimestamp = 0;

    private final IpConnectivityLog mMetricsLog;

    @GuardedBy("mBandwidthRequests")
    private final SparseArray<Integer> mBandwidthRequests = new SparseArray(10);

    @VisibleForTesting
    final MultinetworkPolicyTracker mMultinetworkPolicyTracker;

    @VisibleForTesting
    final MultipathPolicyTracker mMultipathPolicyTracker;

    /**
     * Implements support for the legacy "one network per network type" model.
     *
     * We used to have a static array of NetworkStateTrackers, one for each
     * network type, but that doesn't work any more now that we can have,
     * for example, more that one wifi network. This class stores all the
     * NetworkAgentInfo objects that support a given type, but the legacy
     * API will only see the first one.
     *
     * It serves two main purposes:
     *
     * 1. Provide information about "the network for a given type" (since this
     *    API only supports one).
     * 2. Send legacy connectivity change broadcasts. Broadcasts are sent if
     *    the first network for a given type changes, or if the default network
     *    changes.
     */
    private class LegacyTypeTracker {

        private static final boolean DBG = true;
        private static final boolean VDBG = false;

        /**
         * Array of lists, one per legacy network type (e.g., TYPE_MOBILE_MMS).
         * Each list holds references to all NetworkAgentInfos that are used to
         * satisfy requests for that network type.
         *
         * This array is built out at startup such that an unsupported network
         * doesn't get an ArrayList instance, making this a tristate:
         * unsupported, supported but not active and active.
         *
         * The actual lists are populated when we scan the network types that
         * are supported on this device.
         *
         * Threading model:
         *  - addSupportedType() is only called in the constructor
         *  - add(), update(), remove() are only called from the ConnectivityService handler thread.
         *    They are therefore not thread-safe with respect to each other.
         *  - getNetworkForType() can be called at any time on binder threads. It is synchronized
         *    on mTypeLists to be thread-safe with respect to a concurrent remove call.
         *  - dump is thread-safe with respect to concurrent add and remove calls.
         */
        private final ArrayList<NetworkAgentInfo> mTypeLists[];

        public LegacyTypeTracker() {
            mTypeLists = (ArrayList<NetworkAgentInfo>[])
                    new ArrayList[ConnectivityManager.MAX_NETWORK_TYPE + 1];
        }

        public void addSupportedType(int type) {
            if (mTypeLists[type] != null) {
                throw new IllegalStateException(
                        "legacy list for type " + type + "already initialized");
            }
            mTypeLists[type] = new ArrayList<>();
        }

        public boolean isTypeSupported(int type) {
            return isNetworkTypeValid(type) && mTypeLists[type] != null;
        }

        public NetworkAgentInfo getNetworkForType(int type) {
            synchronized (mTypeLists) {
                if (isTypeSupported(type) && !mTypeLists[type].isEmpty()) {
                    return mTypeLists[type].get(0);
                }
            }
            return null;
        }

        private void maybeLogBroadcast(NetworkAgentInfo nai, DetailedState state, int type,
                boolean isDefaultNetwork) {
            if (DBG) {
                log("Sending " + state +
                        " broadcast for type " + type + " " + nai.name() +
                        " isDefaultNetwork=" + isDefaultNetwork);
            }
        }

        /** Adds the given network to the specified legacy type list. */
        public void add(int type, NetworkAgentInfo nai) {
            if (!isTypeSupported(type)) {
                return;  // Invalid network type.
            }
            if (VDBG) log("Adding agent " + nai + " for legacy network type " + type);

            ArrayList<NetworkAgentInfo> list = mTypeLists[type];
            if (list.contains(nai)) {
                return;
            }
            synchronized (mTypeLists) {
                list.add(nai);
            }

            // Send a broadcast if this is the first network of its type or if it's the default.
            final boolean isDefaultNetwork = isDefaultNetwork(nai);
            if ((list.size() == 1) || isDefaultNetwork) {
                maybeLogBroadcast(nai, DetailedState.CONNECTED, type, isDefaultNetwork);
                sendLegacyNetworkBroadcast(nai, DetailedState.CONNECTED, type);
            }
        }

        /** Removes the given network from the specified legacy type list. */
        public void remove(int type, NetworkAgentInfo nai, boolean wasDefault) {
            ArrayList<NetworkAgentInfo> list = mTypeLists[type];
            if (list == null || list.isEmpty()) {
                return;
            }
            final boolean wasFirstNetwork = list.get(0).equals(nai);

            synchronized (mTypeLists) {
                if (!list.remove(nai)) {
                    return;
                }
            }

            final DetailedState state = DetailedState.DISCONNECTED;

            if (wasFirstNetwork || wasDefault) {
                maybeLogBroadcast(nai, state, type, wasDefault);
                sendLegacyNetworkBroadcast(nai, state, type);
            }

            if (!list.isEmpty() && wasFirstNetwork) {
                if (DBG) log("Other network available for type " + type +
                              ", sending connected broadcast");
                final NetworkAgentInfo replacement = list.get(0);
                maybeLogBroadcast(replacement, state, type, isDefaultNetwork(replacement));
                sendLegacyNetworkBroadcast(replacement, state, type);
            }
        }

        /** Removes the given network from all legacy type lists. */
        public void remove(NetworkAgentInfo nai, boolean wasDefault) {
            if (VDBG) log("Removing agent " + nai + " wasDefault=" + wasDefault);
            for (int type = 0; type < mTypeLists.length; type++) {
                remove(type, nai, wasDefault);
            }
        }

        // send out another legacy broadcast - currently only used for suspend/unsuspend
        // toggle
        public void update(NetworkAgentInfo nai) {
            final boolean isDefault = isDefaultNetwork(nai);
            final DetailedState state = nai.networkInfo.getDetailedState();
            for (int type = 0; type < mTypeLists.length; type++) {
                final ArrayList<NetworkAgentInfo> list = mTypeLists[type];
                final boolean contains = (list != null && list.contains(nai));
                final boolean isFirst = contains && (nai == list.get(0));
                if (isFirst || contains && isDefault) {
                    maybeLogBroadcast(nai, state, type, isDefault);
                    sendLegacyNetworkBroadcast(nai, state, type);
                }
            }
        }

        private String naiToString(NetworkAgentInfo nai) {
            String name = nai.name();
            String state = (nai.networkInfo != null) ?
                    nai.networkInfo.getState() + "/" + nai.networkInfo.getDetailedState() :
                    "???/???";
            return name + " " + state;
        }

        public void dump(IndentingPrintWriter pw) {
            pw.println("mLegacyTypeTracker:");
            pw.increaseIndent();
            pw.print("Supported types:");
            for (int type = 0; type < mTypeLists.length; type++) {
                if (mTypeLists[type] != null) pw.print(" " + type);
            }
            pw.println();
            pw.println("Current state:");
            pw.increaseIndent();
            synchronized (mTypeLists) {
                for (int type = 0; type < mTypeLists.length; type++) {
                    if (mTypeLists[type] == null || mTypeLists[type].isEmpty()) continue;
                    for (NetworkAgentInfo nai : mTypeLists[type]) {
                        pw.println(type + " " + naiToString(nai));
                    }
                }
            }
            pw.decreaseIndent();
            pw.decreaseIndent();
            pw.println();
        }
    }
    private LegacyTypeTracker mLegacyTypeTracker = new LegacyTypeTracker();

    /**
     * Helper class which parses out priority arguments and dumps sections according to their
     * priority. If priority arguments are omitted, function calls the legacy dump command.
     */
    private final PriorityDump.PriorityDumper mPriorityDumper = new PriorityDump.PriorityDumper() {
        @Override
        public void dumpHigh(FileDescriptor fd, PrintWriter pw, String[] args, boolean asProto) {
            doDump(fd, pw, new String[] {DIAG_ARG}, asProto);
            doDump(fd, pw, new String[] {SHORT_ARG}, asProto);
        }

        @Override
        public void dumpNormal(FileDescriptor fd, PrintWriter pw, String[] args, boolean asProto) {
            doDump(fd, pw, args, asProto);
        }

        @Override
        public void dump(FileDescriptor fd, PrintWriter pw, String[] args, boolean asProto) {
           doDump(fd, pw, args, asProto);
        }
    };

    public ConnectivityService(Context context, INetworkManagementService netManager,
            INetworkStatsService statsService, INetworkPolicyManager policyManager) {
        this(context, netManager, statsService, policyManager, new IpConnectivityLog());
    }

    @VisibleForTesting
    protected ConnectivityService(Context context, INetworkManagementService netManager,
            INetworkStatsService statsService, INetworkPolicyManager policyManager,
            IpConnectivityLog logger) {
        if (DBG) log("ConnectivityService starting up");

        mSystemProperties = getSystemProperties();

        mMetricsLog = logger;
        mDefaultRequest = createDefaultInternetRequestForTransport(-1, NetworkRequest.Type.REQUEST);
        NetworkRequestInfo defaultNRI = new NetworkRequestInfo(null, mDefaultRequest, new Binder());
        mNetworkRequests.put(mDefaultRequest, defaultNRI);
        mNetworkRequestInfoLogs.log("REGISTER " + defaultNRI);

        mDefaultMobileDataRequest = createDefaultInternetRequestForTransport(
                NetworkCapabilities.TRANSPORT_CELLULAR, NetworkRequest.Type.BACKGROUND_REQUEST);

        // The default WiFi request is a background request so that apps using WiFi are
        // migrated to a better network (typically ethernet) when one comes up, instead
        // of staying on WiFi forever.
        mDefaultWifiRequest = createDefaultInternetRequestForTransport(
                NetworkCapabilities.TRANSPORT_WIFI, NetworkRequest.Type.BACKGROUND_REQUEST);

        mHandlerThread = new HandlerThread("ConnectivityServiceThread");
        mHandlerThread.start();
        mHandler = new InternalHandler(mHandlerThread.getLooper());
        mTrackerHandler = new NetworkStateTrackerHandler(mHandlerThread.getLooper());

        mReleasePendingIntentDelayMs = Settings.Secure.getInt(context.getContentResolver(),
                Settings.Secure.CONNECTIVITY_RELEASE_PENDING_INTENT_DELAY_MS, 5_000);

        mLingerDelayMs = mSystemProperties.getInt(LINGER_DELAY_PROPERTY, DEFAULT_LINGER_DELAY_MS);
        mNonDefaultSubscriptionLingerDelayMs = 5_000;

        mContext = checkNotNull(context, "missing Context");
        mNMS = checkNotNull(netManager, "missing INetworkManagementService");
        mStatsService = checkNotNull(statsService, "missing INetworkStatsService");
        mPolicyManager = checkNotNull(policyManager, "missing INetworkPolicyManager");
        mPolicyManagerInternal = checkNotNull(
                LocalServices.getService(NetworkPolicyManagerInternal.class),
                "missing NetworkPolicyManagerInternal");
        mProxyTracker = makeProxyTracker();

        mNetd = NetdService.getInstance();
        mKeyStore = KeyStore.getInstance();
        mTelephonyManager = (TelephonyManager) mContext.getSystemService(Context.TELEPHONY_SERVICE);
        mSubscriptionManager = SubscriptionManager.from(mContext);

        // To ensure uid rules are synchronized with Network Policy, register for
        // NetworkPolicyManagerService events must happen prior to NetworkPolicyManagerService
        // reading existing policy from disk.
        try {
            mPolicyManager.registerListener(mPolicyListener);
        } catch (RemoteException e) {
            // ouch, no rules updates means some processes may never get network
            loge("unable to register INetworkPolicyListener" + e);
        }

        final PowerManager powerManager = (PowerManager) context.getSystemService(
                Context.POWER_SERVICE);
        mNetTransitionWakeLock = powerManager.newWakeLock(PowerManager.PARTIAL_WAKE_LOCK, TAG);
        mNetTransitionWakeLockTimeout = mContext.getResources().getInteger(
                com.android.internal.R.integer.config_networkTransitionTimeout);
        mPendingIntentWakeLock = powerManager.newWakeLock(PowerManager.PARTIAL_WAKE_LOCK, TAG);

        mNetConfigs = new NetworkConfig[ConnectivityManager.MAX_NETWORK_TYPE+1];

        // TODO: What is the "correct" way to do determine if this is a wifi only device?
        boolean wifiOnly = mSystemProperties.getBoolean("ro.radio.noril", false);
        log("wifiOnly=" + wifiOnly);
        String[] naStrings = context.getResources().getStringArray(
                com.android.internal.R.array.networkAttributes);
        for (String naString : naStrings) {
            try {
                NetworkConfig n = new NetworkConfig(naString);
                if (VDBG) log("naString=" + naString + " config=" + n);
                if (n.type > ConnectivityManager.MAX_NETWORK_TYPE) {
                    loge("Error in networkAttributes - ignoring attempt to define type " +
                            n.type);
                    continue;
                }
                if (wifiOnly && ConnectivityManager.isNetworkTypeMobile(n.type)) {
                    log("networkAttributes - ignoring mobile as this dev is wifiOnly " +
                            n.type);
                    continue;
                }
                if (mNetConfigs[n.type] != null) {
                    loge("Error in networkAttributes - ignoring attempt to redefine type " +
                            n.type);
                    continue;
                }
                mLegacyTypeTracker.addSupportedType(n.type);

                mNetConfigs[n.type] = n;
                mNetworksDefined++;
            } catch(Exception e) {
                // ignore it - leave the entry null
            }
        }

        // Forcibly add TYPE_VPN as a supported type, if it has not already been added via config.
        if (mNetConfigs[TYPE_VPN] == null) {
            // mNetConfigs is used only for "restore time", which isn't applicable to VPNs, so we
            // don't need to add TYPE_VPN to mNetConfigs.
            mLegacyTypeTracker.addSupportedType(TYPE_VPN);
            mNetworksDefined++;  // used only in the log() statement below.
        }

        // Do the same for Ethernet, since it's often not specified in the configs, although many
        // devices can use it via USB host adapters.
        if (mNetConfigs[TYPE_ETHERNET] == null && hasService(Context.ETHERNET_SERVICE)) {
            mLegacyTypeTracker.addSupportedType(TYPE_ETHERNET);
            mNetworksDefined++;
        }

        if (VDBG) log("mNetworksDefined=" + mNetworksDefined);

        mProtectedNetworks = new ArrayList<Integer>();
        int[] protectedNetworks = context.getResources().getIntArray(
                com.android.internal.R.array.config_protectedNetworks);
        for (int p : protectedNetworks) {
            if ((mNetConfigs[p] != null) && (mProtectedNetworks.contains(p) == false)) {
                mProtectedNetworks.add(p);
            } else {
                if (DBG) loge("Ignoring protectedNetwork " + p);
            }
        }

        mTethering = makeTethering();

        mPermissionMonitor = new PermissionMonitor(mContext, mNMS);

        // Set up the listener for user state for creating user VPNs.
        // Should run on mHandler to avoid any races.
        IntentFilter intentFilter = new IntentFilter();
        intentFilter.addAction(Intent.ACTION_USER_STARTED);
        intentFilter.addAction(Intent.ACTION_USER_STOPPED);
        intentFilter.addAction(Intent.ACTION_USER_ADDED);
        intentFilter.addAction(Intent.ACTION_USER_REMOVED);
        intentFilter.addAction(Intent.ACTION_USER_UNLOCKED);
        mContext.registerReceiverAsUser(
                mIntentReceiver,
                UserHandle.ALL,
                intentFilter,
                null /* broadcastPermission */,
                mHandler);
        mContext.registerReceiverAsUser(mUserPresentReceiver, UserHandle.SYSTEM,
                new IntentFilter(Intent.ACTION_USER_PRESENT), null, null);

        // Listen to package add and removal events for all users.
        intentFilter = new IntentFilter();
        intentFilter.addAction(Intent.ACTION_PACKAGE_ADDED);
        intentFilter.addAction(Intent.ACTION_PACKAGE_REPLACED);
        intentFilter.addAction(Intent.ACTION_PACKAGE_REMOVED);
        intentFilter.addDataScheme("package");
        mContext.registerReceiverAsUser(
                mIntentReceiver,
                UserHandle.ALL,
                intentFilter,
                null /* broadcastPermission */,
                mHandler);

        try {
            mNMS.registerObserver(mTethering);
            mNMS.registerObserver(mDataActivityObserver);
        } catch (RemoteException e) {
            loge("Error registering observer :" + e);
        }

        mSettingsObserver = new SettingsObserver(mContext, mHandler);
        registerSettingsCallbacks();

        final DataConnectionStats dataConnectionStats = new DataConnectionStats(mContext);
        dataConnectionStats.startMonitoring();

        mUserManager = (UserManager) context.getSystemService(Context.USER_SERVICE);

        mKeepaliveTracker = new KeepaliveTracker(mHandler);
        mNotifier = new NetworkNotificationManager(mContext, mTelephonyManager,
                mContext.getSystemService(NotificationManager.class));

        final int dailyLimit = Settings.Global.getInt(mContext.getContentResolver(),
                Settings.Global.NETWORK_SWITCH_NOTIFICATION_DAILY_LIMIT,
                LingerMonitor.DEFAULT_NOTIFICATION_DAILY_LIMIT);
        final long rateLimit = Settings.Global.getLong(mContext.getContentResolver(),
                Settings.Global.NETWORK_SWITCH_NOTIFICATION_RATE_LIMIT_MILLIS,
                LingerMonitor.DEFAULT_NOTIFICATION_RATE_LIMIT_MILLIS);
        mLingerMonitor = new LingerMonitor(mContext, mNotifier, dailyLimit, rateLimit);

        mMultinetworkPolicyTracker = createMultinetworkPolicyTracker(
                mContext, mHandler, () -> rematchForAvoidBadWifiUpdate());
        mMultinetworkPolicyTracker.start();

        mMultipathPolicyTracker = new MultipathPolicyTracker(mContext, mHandler);

        mDnsManager = new DnsManager(mContext, mNMS, mSystemProperties);
        registerPrivateDnsSettingsCallbacks();
    }

    @VisibleForTesting
    protected Tethering makeTethering() {
        // TODO: Move other elements into @Overridden getters.
        final TetheringDependencies deps = new TetheringDependencies() {
            @Override
            public boolean isTetheringSupported() {
                return ConnectivityService.this.isTetheringSupported();
            }
            @Override
            public NetworkRequest getDefaultNetworkRequest() {
                return mDefaultRequest;
            }
        };
        return new Tethering(mContext, mNMS, mStatsService, mPolicyManager,
                IoThread.get().getLooper(), new MockableSystemProperties(),
                deps);
    }

    @VisibleForTesting
    protected ProxyTracker makeProxyTracker() {
        return new ProxyTracker(mContext, mHandler, EVENT_PROXY_HAS_CHANGED);
    }

    private static NetworkCapabilities createDefaultNetworkCapabilitiesForUid(int uid) {
        final NetworkCapabilities netCap = new NetworkCapabilities();
        netCap.addCapability(NET_CAPABILITY_INTERNET);
        netCap.addCapability(NET_CAPABILITY_NOT_RESTRICTED);
        netCap.removeCapability(NET_CAPABILITY_NOT_VPN);
        netCap.setSingleUid(uid);
        return netCap;
    }

    private NetworkRequest createDefaultInternetRequestForTransport(
            int transportType, NetworkRequest.Type type) {
        final NetworkCapabilities netCap = new NetworkCapabilities();
        netCap.addCapability(NET_CAPABILITY_INTERNET);
        netCap.addCapability(NET_CAPABILITY_NOT_RESTRICTED);
        if (transportType > -1) {
            netCap.addTransportType(transportType);
        }
        return new NetworkRequest(netCap, TYPE_NONE, nextNetworkRequestId(), type);
    }

    // Used only for testing.
    // TODO: Delete this and either:
    // 1. Give FakeSettingsProvider the ability to send settings change notifications (requires
    //    changing ContentResolver to make registerContentObserver non-final).
    // 2. Give FakeSettingsProvider an alternative notification mechanism and have the test use it
    //    by subclassing SettingsObserver.
    @VisibleForTesting
    void updateAlwaysOnNetworks() {
        mHandler.sendEmptyMessage(EVENT_CONFIGURE_ALWAYS_ON_NETWORKS);
    }

    // See FakeSettingsProvider comment above.
    @VisibleForTesting
    void updatePrivateDnsSettings() {
        mHandler.sendEmptyMessage(EVENT_PRIVATE_DNS_SETTINGS_CHANGED);
    }

    private void handleAlwaysOnNetworkRequest(
            NetworkRequest networkRequest, String settingName, boolean defaultValue) {
        final boolean enable = toBool(Settings.Global.getInt(
                mContext.getContentResolver(), settingName, encodeBool(defaultValue)));
        final boolean isEnabled = (mNetworkRequests.get(networkRequest) != null);
        if (enable == isEnabled) {
            return;  // Nothing to do.
        }

        if (enable) {
            handleRegisterNetworkRequest(new NetworkRequestInfo(
                    null, networkRequest, new Binder()));
        } else {
            handleReleaseNetworkRequest(networkRequest, Process.SYSTEM_UID,
                    /* callOnUnavailable */ false);
        }
    }

    private void handleConfigureAlwaysOnNetworks() {
        handleAlwaysOnNetworkRequest(
                mDefaultMobileDataRequest,Settings.Global.MOBILE_DATA_ALWAYS_ON, true);
        handleAlwaysOnNetworkRequest(mDefaultWifiRequest, Settings.Global.WIFI_ALWAYS_REQUESTED,
                false);
    }

    private void registerSettingsCallbacks() {
        // Watch for global HTTP proxy changes.
        mSettingsObserver.observe(
                Settings.Global.getUriFor(Settings.Global.HTTP_PROXY),
                EVENT_APPLY_GLOBAL_HTTP_PROXY);

        // Watch for whether or not to keep mobile data always on.
        mSettingsObserver.observe(
                Settings.Global.getUriFor(Settings.Global.MOBILE_DATA_ALWAYS_ON),
                EVENT_CONFIGURE_ALWAYS_ON_NETWORKS);

        // Watch for whether or not to keep wifi always on.
        mSettingsObserver.observe(
                Settings.Global.getUriFor(Settings.Global.WIFI_ALWAYS_REQUESTED),
                EVENT_CONFIGURE_ALWAYS_ON_NETWORKS);
    }

    private void registerPrivateDnsSettingsCallbacks() {
        for (Uri uri : DnsManager.getPrivateDnsSettingsUris()) {
            mSettingsObserver.observe(uri, EVENT_PRIVATE_DNS_SETTINGS_CHANGED);
        }
    }

    private synchronized int nextNetworkRequestId() {
        return mNextNetworkRequestId++;
    }

    @VisibleForTesting
    protected int reserveNetId() {
        synchronized (mNetworkForNetId) {
            for (int i = MIN_NET_ID; i <= MAX_NET_ID; i++) {
                int netId = mNextNetId;
                if (++mNextNetId > MAX_NET_ID) mNextNetId = MIN_NET_ID;
                // Make sure NetID unused.  http://b/16815182
                if (!mNetIdInUse.get(netId)) {
                    mNetIdInUse.put(netId, true);
                    return netId;
                }
            }
        }
        throw new IllegalStateException("No free netIds");
    }

    private NetworkState getFilteredNetworkState(int networkType, int uid) {
        if (mLegacyTypeTracker.isTypeSupported(networkType)) {
            final NetworkAgentInfo nai = mLegacyTypeTracker.getNetworkForType(networkType);
            final NetworkState state;
            if (nai != null) {
                state = nai.getNetworkState();
                state.networkInfo.setType(networkType);
            } else {
                final NetworkInfo info = new NetworkInfo(networkType, 0,
                        getNetworkTypeName(networkType), "");
                info.setDetailedState(NetworkInfo.DetailedState.DISCONNECTED, null, null);
                info.setIsAvailable(true);
                final NetworkCapabilities capabilities = new NetworkCapabilities();
                capabilities.setCapability(NetworkCapabilities.NET_CAPABILITY_NOT_ROAMING,
                        !info.isRoaming());
                state = new NetworkState(info, new LinkProperties(), capabilities,
                        null, null, null);
            }
            filterNetworkStateForUid(state, uid, false);
            return state;
        } else {
            return NetworkState.EMPTY;
        }
    }

    @VisibleForTesting
    protected NetworkAgentInfo getNetworkAgentInfoForNetwork(Network network) {
        if (network == null) {
            return null;
        }
        return getNetworkAgentInfoForNetId(network.netId);
    }

    private NetworkAgentInfo getNetworkAgentInfoForNetId(int netId) {
        synchronized (mNetworkForNetId) {
            return mNetworkForNetId.get(netId);
        }
    }

    private Network[] getVpnUnderlyingNetworks(int uid) {
        synchronized (mVpns) {
            if (!mLockdownEnabled) {
                int user = UserHandle.getUserId(uid);
                Vpn vpn = mVpns.get(user);
                if (vpn != null && vpn.appliesToUid(uid)) {
                    return vpn.getUnderlyingNetworks();
                }
            }
        }
        return null;
    }

    private NetworkState getUnfilteredActiveNetworkState(int uid) {
        NetworkAgentInfo nai = getDefaultNetwork();

        final Network[] networks = getVpnUnderlyingNetworks(uid);
        if (networks != null) {
            // getUnderlyingNetworks() returns:
            // null => there was no VPN, or the VPN didn't specify anything, so we use the default.
            // empty array => the VPN explicitly said "no default network".
            // non-empty array => the VPN specified one or more default networks; we use the
            //                    first one.
            if (networks.length > 0) {
                nai = getNetworkAgentInfoForNetwork(networks[0]);
            } else {
                nai = null;
            }
        }

        if (nai != null) {
            return nai.getNetworkState();
        } else {
            return NetworkState.EMPTY;
        }
    }

    /**
     * Check if UID should be blocked from using the network with the given LinkProperties.
     */
    private boolean isNetworkWithLinkPropertiesBlocked(LinkProperties lp, int uid,
            boolean ignoreBlocked) {
        // Networks aren't blocked when ignoring blocked status
        if (ignoreBlocked) {
            return false;
        }
        synchronized (mVpns) {
            final Vpn vpn = mVpns.get(UserHandle.getUserId(uid));
            if (vpn != null && vpn.getLockdown() && vpn.isBlockingUid(uid)) {
                return true;
            }
        }
        final String iface = (lp == null ? "" : lp.getInterfaceName());
        return mPolicyManagerInternal.isUidNetworkingBlocked(uid, iface);
    }

    private void maybeLogBlockedNetworkInfo(NetworkInfo ni, int uid) {
        if (ni == null || !LOGD_BLOCKED_NETWORKINFO) {
            return;
        }
        final boolean blocked;
        synchronized (mBlockedAppUids) {
            if (ni.getDetailedState() == DetailedState.BLOCKED && mBlockedAppUids.add(uid)) {
                blocked = true;
            } else if (ni.isConnected() && mBlockedAppUids.remove(uid)) {
                blocked = false;
            } else {
                return;
            }
        }
        String action = blocked ? "BLOCKED" : "UNBLOCKED";
        log(String.format("Returning %s NetworkInfo to uid=%d", action, uid));
        mNetworkInfoBlockingLogs.log(action + " " + uid);
    }

    private void maybeLogBlockedStatusChanged(NetworkRequestInfo nri, Network net,
            boolean blocked) {
        if (nri == null || net == null || !LOGD_BLOCKED_NETWORKINFO) {
            return;
        }
        String action = blocked ? "BLOCKED" : "UNBLOCKED";
        log(String.format("Blocked status changed to %s for %d(%d) on netId %d", blocked,
                nri.mUid, nri.request.requestId, net.netId));
        mNetworkInfoBlockingLogs.log(action + " " + nri.mUid);
    }

    /**
     * Apply any relevant filters to {@link NetworkState} for the given UID. For
     * example, this may mark the network as {@link DetailedState#BLOCKED} based
     * on {@link #isNetworkWithLinkPropertiesBlocked}.
     */
    private void filterNetworkStateForUid(NetworkState state, int uid, boolean ignoreBlocked) {
        if (state == null || state.networkInfo == null || state.linkProperties == null) return;

        if (isNetworkWithLinkPropertiesBlocked(state.linkProperties, uid, ignoreBlocked)) {
            state.networkInfo.setDetailedState(DetailedState.BLOCKED, null, null);
        }
        synchronized (mVpns) {
            if (mLockdownTracker != null) {
                mLockdownTracker.augmentNetworkInfo(state.networkInfo);
            }
        }
    }

    /**
     * Return NetworkInfo for the active (i.e., connected) network interface.
     * It is assumed that at most one network is active at a time. If more
     * than one is active, it is indeterminate which will be returned.
     * @return the info for the active network, or {@code null} if none is
     * active
     */
    @Override
    public NetworkInfo getActiveNetworkInfo() {
        enforceAccessPermission();
        final int uid = Binder.getCallingUid();
        final NetworkState state = getUnfilteredActiveNetworkState(uid);
        filterNetworkStateForUid(state, uid, false);
        maybeLogBlockedNetworkInfo(state.networkInfo, uid);
        return state.networkInfo;
    }

    @Override
    public Network getActiveNetwork() {
        enforceAccessPermission();
        return getActiveNetworkForUidInternal(Binder.getCallingUid(), false);
    }

    @Override
    public Network getActiveNetworkForUid(int uid, boolean ignoreBlocked) {
        enforceConnectivityInternalPermission();
        return getActiveNetworkForUidInternal(uid, ignoreBlocked);
    }

    private Network getActiveNetworkForUidInternal(final int uid, boolean ignoreBlocked) {
        final int user = UserHandle.getUserId(uid);
        int vpnNetId = NETID_UNSET;
        synchronized (mVpns) {
            final Vpn vpn = mVpns.get(user);
            // TODO : now that capabilities contain the UID, the appliesToUid test should
            // be removed as the satisfying test below should be enough.
            if (vpn != null && vpn.appliesToUid(uid)) vpnNetId = vpn.getNetId();
        }
        NetworkAgentInfo nai;
        if (vpnNetId != NETID_UNSET) {
            nai = getNetworkAgentInfoForNetId(vpnNetId);
            if (nai != null) {
                final NetworkCapabilities requiredCaps =
                    createDefaultNetworkCapabilitiesForUid(uid);
                if (requiredCaps.satisfiedByNetworkCapabilities(nai.networkCapabilities)) {
                    return nai.network;
                }
            }
        }
        nai = getDefaultNetwork();
        if (nai != null
                && isNetworkWithLinkPropertiesBlocked(nai.linkProperties, uid, ignoreBlocked)) {
            nai = null;
        }
        return nai != null ? nai.network : null;
    }

    // Public because it's used by mLockdownTracker.
    public NetworkInfo getActiveNetworkInfoUnfiltered() {
        enforceAccessPermission();
        final int uid = Binder.getCallingUid();
        NetworkState state = getUnfilteredActiveNetworkState(uid);
        return state.networkInfo;
    }

    @Override
    public NetworkInfo getActiveNetworkInfoForUid(int uid, boolean ignoreBlocked) {
        enforceConnectivityInternalPermission();
        final NetworkState state = getUnfilteredActiveNetworkState(uid);
        filterNetworkStateForUid(state, uid, ignoreBlocked);
        return state.networkInfo;
    }

    @Override
    public NetworkInfo getNetworkInfo(int networkType) {
        enforceAccessPermission();
        final int uid = Binder.getCallingUid();
        if (getVpnUnderlyingNetworks(uid) != null) {
            // A VPN is active, so we may need to return one of its underlying networks. This
            // information is not available in LegacyTypeTracker, so we have to get it from
            // getUnfilteredActiveNetworkState.
            final NetworkState state = getUnfilteredActiveNetworkState(uid);
            if (state.networkInfo != null && state.networkInfo.getType() == networkType) {
                filterNetworkStateForUid(state, uid, false);
                return state.networkInfo;
            }
        }
        final NetworkState state = getFilteredNetworkState(networkType, uid);
        return state.networkInfo;
    }

    @Override
    public NetworkInfo getNetworkInfoForUid(Network network, int uid, boolean ignoreBlocked) {
        enforceAccessPermission();
        final NetworkAgentInfo nai = getNetworkAgentInfoForNetwork(network);
        if (nai != null) {
            final NetworkState state = nai.getNetworkState();
            filterNetworkStateForUid(state, uid, ignoreBlocked);
            return state.networkInfo;
        } else {
            return null;
        }
    }

    @Override
    public NetworkInfo[] getAllNetworkInfo() {
        enforceAccessPermission();
        final ArrayList<NetworkInfo> result = Lists.newArrayList();
        for (int networkType = 0; networkType <= ConnectivityManager.MAX_NETWORK_TYPE;
                networkType++) {
            NetworkInfo info = getNetworkInfo(networkType);
            if (info != null) {
                result.add(info);
            }
        }
        return result.toArray(new NetworkInfo[result.size()]);
    }

    @Override
    public Network getNetworkForType(int networkType) {
        enforceAccessPermission();
        final int uid = Binder.getCallingUid();
        NetworkState state = getFilteredNetworkState(networkType, uid);
        if (!isNetworkWithLinkPropertiesBlocked(state.linkProperties, uid, false)) {
            return state.network;
        }
        return null;
    }

    @Override
    public Network[] getAllNetworks() {
        enforceAccessPermission();
        synchronized (mNetworkForNetId) {
            final Network[] result = new Network[mNetworkForNetId.size()];
            for (int i = 0; i < mNetworkForNetId.size(); i++) {
                result[i] = mNetworkForNetId.valueAt(i).network;
            }
            return result;
        }
    }

    @Override
    public NetworkCapabilities[] getDefaultNetworkCapabilitiesForUser(int userId) {
        // The basic principle is: if an app's traffic could possibly go over a
        // network, without the app doing anything multinetwork-specific,
        // (hence, by "default"), then include that network's capabilities in
        // the array.
        //
        // In the normal case, app traffic only goes over the system's default
        // network connection, so that's the only network returned.
        //
        // With a VPN in force, some app traffic may go into the VPN, and thus
        // over whatever underlying networks the VPN specifies, while other app
        // traffic may go over the system default network (e.g.: a split-tunnel
        // VPN, or an app disallowed by the VPN), so the set of networks
        // returned includes the VPN's underlying networks and the system
        // default.
        enforceAccessPermission();

        HashMap<Network, NetworkCapabilities> result = new HashMap<>();

        NetworkAgentInfo nai = getDefaultNetwork();
        NetworkCapabilities nc = getNetworkCapabilitiesInternal(nai);
        if (nc != null) {
            result.put(nai.network, nc);
        }

        synchronized (mVpns) {
            if (!mLockdownEnabled) {
                Vpn vpn = mVpns.get(userId);
                if (vpn != null) {
                    Network[] networks = vpn.getUnderlyingNetworks();
                    if (networks != null) {
                        for (Network network : networks) {
                            nai = getNetworkAgentInfoForNetwork(network);
                            nc = getNetworkCapabilitiesInternal(nai);
                            if (nc != null) {
                                result.put(network, nc);
                            }
                        }
                    }
                }
            }
        }

        NetworkCapabilities[] out = new NetworkCapabilities[result.size()];
        out = result.values().toArray(out);
        return out;
    }

    @Override
    public boolean isNetworkSupported(int networkType) {
        enforceAccessPermission();
        return mLegacyTypeTracker.isTypeSupported(networkType);
    }

    /**
     * Return LinkProperties for the active (i.e., connected) default
     * network interface.  It is assumed that at most one default network
     * is active at a time. If more than one is active, it is indeterminate
     * which will be returned.
     * @return the ip properties for the active network, or {@code null} if
     * none is active
     */
    @Override
    public LinkProperties getActiveLinkProperties() {
        enforceAccessPermission();
        final int uid = Binder.getCallingUid();
        NetworkState state = getUnfilteredActiveNetworkState(uid);
        return state.linkProperties;
    }

    @Override
    public LinkProperties getLinkPropertiesForType(int networkType) {
        enforceAccessPermission();
        NetworkAgentInfo nai = mLegacyTypeTracker.getNetworkForType(networkType);
        if (nai != null) {
            synchronized (nai) {
                return new LinkProperties(nai.linkProperties);
            }
        }
        return null;
    }

    // TODO - this should be ALL networks
    @Override
    public LinkProperties getLinkProperties(Network network) {
        enforceAccessPermission();
        return getLinkProperties(getNetworkAgentInfoForNetwork(network));
    }

    private LinkProperties getLinkProperties(NetworkAgentInfo nai) {
        if (nai == null) {
            return null;
        }
        synchronized (nai) {
            return new LinkProperties(nai.linkProperties);
        }
    }

    private NetworkCapabilities getNetworkCapabilitiesInternal(NetworkAgentInfo nai) {
        if (nai != null) {
            synchronized (nai) {
                if (nai.networkCapabilities != null) {
                    return networkCapabilitiesRestrictedForCallerPermissions(
                            nai.networkCapabilities,
                            Binder.getCallingPid(), Binder.getCallingUid());
                }
            }
        }
        return null;
    }

    @Override
    public NetworkCapabilities getNetworkCapabilities(Network network) {
        enforceAccessPermission();
        return getNetworkCapabilitiesInternal(getNetworkAgentInfoForNetwork(network));
    }

    private NetworkCapabilities networkCapabilitiesRestrictedForCallerPermissions(
            NetworkCapabilities nc, int callerPid, int callerUid) {
        final NetworkCapabilities newNc = new NetworkCapabilities(nc);
        if (!checkSettingsPermission(callerPid, callerUid)) {
            newNc.setUids(null);
            newNc.setSSID(null);
        }
        if (newNc.getNetworkSpecifier() != null) {
            newNc.setNetworkSpecifier(newNc.getNetworkSpecifier().redact());
        }
        return newNc;
    }

    private void restrictRequestUidsForCaller(NetworkCapabilities nc) {
        if (!checkSettingsPermission()) {
            nc.setSingleUid(Binder.getCallingUid());
        }
    }

    private void restrictBackgroundRequestForCaller(NetworkCapabilities nc) {
        if (!mPermissionMonitor.hasUseBackgroundNetworksPermission(Binder.getCallingUid())) {
            nc.addCapability(NET_CAPABILITY_FOREGROUND);
        }
    }

    @Override
    public NetworkState[] getAllNetworkState() {
        // Require internal since we're handing out IMSI details
        enforceConnectivityInternalPermission();

        final ArrayList<NetworkState> result = Lists.newArrayList();
        for (Network network : getAllNetworks()) {
            final NetworkAgentInfo nai = getNetworkAgentInfoForNetwork(network);
            if (nai != null) {
                // TODO (b/73321673) : NetworkState contains a copy of the
                // NetworkCapabilities, which may contain UIDs of apps to which the
                // network applies. Should the UIDs be cleared so as not to leak or
                // interfere ?
                result.add(nai.getNetworkState());
            }
        }
        return result.toArray(new NetworkState[result.size()]);
    }

    @Override
    @Deprecated
    public NetworkQuotaInfo getActiveNetworkQuotaInfo() {
        Log.w(TAG, "Shame on UID " + Binder.getCallingUid()
                + " for calling the hidden API getNetworkQuotaInfo(). Shame!");
        return new NetworkQuotaInfo();
    }

    @Override
    public boolean isActiveNetworkMetered() {
        enforceAccessPermission();

        final NetworkCapabilities caps = getNetworkCapabilities(getActiveNetwork());
        if (caps != null) {
            return !caps.hasCapability(NetworkCapabilities.NET_CAPABILITY_NOT_METERED);
        } else {
            // Always return the most conservative value
            return true;
        }
    }

    private INetworkManagementEventObserver mDataActivityObserver = new BaseNetworkObserver() {
        @Override
        public void interfaceClassDataActivityChanged(String label, boolean active, long tsNanos) {
            int deviceType = Integer.parseInt(label);
            sendDataActivityBroadcast(deviceType, active, tsNanos);
        }
    };

    /**
     * Ensures that the system cannot call a particular method.
     */
    private boolean disallowedBecauseSystemCaller() {
        // TODO: start throwing a SecurityException when GnssLocationProvider stops calling
        // requestRouteToHost.
        if (isSystem(Binder.getCallingUid())) {
            log("This method exists only for app backwards compatibility"
                    + " and must not be called by system services.");
            return true;
        }
        return false;
    }

    /**
     * Ensure that a network route exists to deliver traffic to the specified
     * host via the specified network interface.
     * @param networkType the type of the network over which traffic to the
     * specified host is to be routed
     * @param hostAddress the IP address of the host to which the route is
     * desired
     * @return {@code true} on success, {@code false} on failure
     */
    @Override
    public boolean requestRouteToHostAddress(int networkType, byte[] hostAddress) {
        if (disallowedBecauseSystemCaller()) {
            return false;
        }
        enforceChangePermission();
        if (mProtectedNetworks.contains(networkType)) {
            enforceConnectivityInternalPermission();
        }

        InetAddress addr;
        try {
            addr = InetAddress.getByAddress(hostAddress);
        } catch (UnknownHostException e) {
            if (DBG) log("requestRouteToHostAddress got " + e.toString());
            return false;
        }

        if (!ConnectivityManager.isNetworkTypeValid(networkType)) {
            if (DBG) log("requestRouteToHostAddress on invalid network: " + networkType);
            return false;
        }

        NetworkAgentInfo nai = mLegacyTypeTracker.getNetworkForType(networkType);
        if (nai == null) {
            if (mLegacyTypeTracker.isTypeSupported(networkType) == false) {
                if (DBG) log("requestRouteToHostAddress on unsupported network: " + networkType);
            } else {
                if (DBG) log("requestRouteToHostAddress on down network: " + networkType);
            }
            return false;
        }

        DetailedState netState;
        synchronized (nai) {
            netState = nai.networkInfo.getDetailedState();
        }

        if (netState != DetailedState.CONNECTED && netState != DetailedState.CAPTIVE_PORTAL_CHECK) {
            if (VDBG) {
                log("requestRouteToHostAddress on down network "
                        + "(" + networkType + ") - dropped"
                        + " netState=" + netState);
            }
            return false;
        }

        final int uid = Binder.getCallingUid();
        final long token = Binder.clearCallingIdentity();
        try {
            LinkProperties lp;
            int netId;
            synchronized (nai) {
                lp = nai.linkProperties;
                netId = nai.network.netId;
            }
            boolean ok = addLegacyRouteToHost(lp, addr, netId, uid);
            if (DBG) log("requestRouteToHostAddress ok=" + ok);
            return ok;
        } finally {
            Binder.restoreCallingIdentity(token);
        }
    }

    private boolean addLegacyRouteToHost(LinkProperties lp, InetAddress addr, int netId, int uid) {
        RouteInfo bestRoute = RouteInfo.selectBestRoute(lp.getAllRoutes(), addr);
        if (bestRoute == null) {
            bestRoute = RouteInfo.makeHostRoute(addr, lp.getInterfaceName());
        } else {
            String iface = bestRoute.getInterface();
            if (bestRoute.getGateway().equals(addr)) {
                // if there is no better route, add the implied hostroute for our gateway
                bestRoute = RouteInfo.makeHostRoute(addr, iface);
            } else {
                // if we will connect to this through another route, add a direct route
                // to it's gateway
                bestRoute = RouteInfo.makeHostRoute(addr, bestRoute.getGateway(), iface);
            }
        }
        if (DBG) log("Adding legacy route " + bestRoute +
                " for UID/PID " + uid + "/" + Binder.getCallingPid());
        try {
            mNMS.addLegacyRouteForNetId(netId, bestRoute, uid);
        } catch (Exception e) {
            // never crash - catch them all
            if (DBG) loge("Exception trying to add a route: " + e);
            return false;
        }
        return true;
    }

    @VisibleForTesting
    protected final INetdEventCallback mNetdEventCallback = new BaseNetdEventCallback() {
        @Override
        public void onPrivateDnsValidationEvent(int netId, String ipAddress,
                String hostname, boolean validated) {
            try {
                mHandler.sendMessage(mHandler.obtainMessage(
                        EVENT_PRIVATE_DNS_VALIDATION_UPDATE,
                        new PrivateDnsValidationUpdate(netId,
                                InetAddress.parseNumericAddress(ipAddress),
                                hostname, validated)));
            } catch (IllegalArgumentException e) {
                loge("Error parsing ip address in validation event");
            }
        }

        @Override
        public void onDnsEvent(int netId, int eventType, int returnCode, String hostname,
                String[] ipAddresses, int ipAddressesCount, long timestamp, int uid) {
            NetworkAgentInfo nai = getNetworkAgentInfoForNetId(netId);
            // Netd event only allow registrants from system. Each NetworkMonitor thread is under
            // the caller thread of registerNetworkAgent. Thus, it's not allowed to register netd
            // event callback for certain nai. e.g. cellular. Register here to pass to
            // NetworkMonitor instead.
            // TODO: Move the Dns Event to NetworkMonitor. Use Binder.clearCallingIdentity() in
            // registerNetworkAgent to have NetworkMonitor created with system process as design
            // expectation. Also, NetdEventListenerService only allow one callback from each
            // caller type. Need to re-factor NetdEventListenerService to allow multiple
            // NetworkMonitor registrants.
            if (nai != null && nai.satisfies(mDefaultRequest)) {
                try {
                    nai.networkMonitor().notifyDnsResponse(returnCode);
                } catch (RemoteException e) {
                    e.rethrowFromSystemServer();
                }
            }
        }

        @Override
        public void onNat64PrefixEvent(int netId, boolean added,
                                       String prefixString, int prefixLength) {
            mHandler.post(() -> handleNat64PrefixEvent(netId, added, prefixString, prefixLength));
        }
    };

    @VisibleForTesting
    protected void registerNetdEventCallback() {
        final IIpConnectivityMetrics ipConnectivityMetrics =
                IIpConnectivityMetrics.Stub.asInterface(
                        ServiceManager.getService(IpConnectivityLog.SERVICE_NAME));
        if (ipConnectivityMetrics == null) {
            Slog.wtf(TAG, "Missing IIpConnectivityMetrics");
            return;
        }

        try {
            ipConnectivityMetrics.addNetdEventCallback(
                    INetdEventCallback.CALLBACK_CALLER_CONNECTIVITY_SERVICE,
                    mNetdEventCallback);
        } catch (Exception e) {
            loge("Error registering netd callback: " + e);
        }
    }

    private final INetworkPolicyListener mPolicyListener = new NetworkPolicyManager.Listener() {
        @Override
        public void onUidRulesChanged(int uid, int uidRules) {
            mHandler.sendMessage(mHandler.obtainMessage(EVENT_UID_RULES_CHANGED, uid, uidRules));
        }
        @Override
        public void onRestrictBackgroundChanged(boolean restrictBackground) {
            // caller is NPMS, since we only register with them
            if (LOGD_BLOCKED_NETWORKINFO) {
                log("onRestrictBackgroundChanged(restrictBackground=" + restrictBackground + ")");
            }
            mHandler.sendMessage(mHandler.obtainMessage(
                    EVENT_DATA_SAVER_CHANGED, restrictBackground ? 1 : 0, 0));

            // TODO: relocate this specific callback in Tethering.
            if (restrictBackground) {
                log("onRestrictBackgroundChanged(true): disabling tethering");
                mTethering.untetherAll();
            }
        }
    };

    void handleUidRulesChanged(int uid, int newRules) {
        // skip update when we've already applied rules
        final int oldRules = mUidRules.get(uid, RULE_NONE);
        if (oldRules == newRules) return;

        maybeNotifyNetworkBlockedForNewUidRules(uid, newRules);

        if (newRules == RULE_NONE) {
            mUidRules.delete(uid);
        } else {
            mUidRules.put(uid, newRules);
        }
    }

    void handleRestrictBackgroundChanged(boolean restrictBackground) {
        if (mRestrictBackground == restrictBackground) return;

        for (final NetworkAgentInfo nai : mNetworkAgentInfos.values()) {
            final boolean curMetered = nai.networkCapabilities.isMetered();
            maybeNotifyNetworkBlocked(nai, curMetered, curMetered, mRestrictBackground,
                    restrictBackground);
        }

        mRestrictBackground = restrictBackground;
    }

    private boolean isUidNetworkingWithVpnBlocked(int uid, int uidRules, boolean isNetworkMetered,
            boolean isBackgroundRestricted) {
        synchronized (mVpns) {
            final Vpn vpn = mVpns.get(UserHandle.getUserId(uid));
            // Because the return value of this function depends on the list of UIDs the
            // always-on VPN blocks when in lockdown mode, when the always-on VPN changes that
            // list all state depending on the return value of this function has to be recomputed.
            // TODO: add a trigger when the always-on VPN sets its blocked UIDs to reevaluate and
            // send the necessary onBlockedStatusChanged callbacks.
            if (vpn != null && vpn.getLockdown() && vpn.isBlockingUid(uid)) {
                return true;
            }
        }

        return mPolicyManagerInternal.isUidNetworkingBlocked(uid, uidRules,
                isNetworkMetered, isBackgroundRestricted);
    }

    /**
     * Require that the caller is either in the same user or has appropriate permission to interact
     * across users.
     *
     * @param userId Target user for whatever operation the current IPC is supposed to perform.
     */
    private void enforceCrossUserPermission(int userId) {
        if (userId == UserHandle.getCallingUserId()) {
            // Not a cross-user call.
            return;
        }
        mContext.enforceCallingOrSelfPermission(
                android.Manifest.permission.INTERACT_ACROSS_USERS_FULL,
                "ConnectivityService");
    }

    private boolean checkAnyPermissionOf(String... permissions) {
        for (String permission : permissions) {
            if (mContext.checkCallingOrSelfPermission(permission) == PERMISSION_GRANTED) {
                return true;
            }
        }
        return false;
    }

    private void enforceAnyPermissionOf(String... permissions) {
        if (!checkAnyPermissionOf(permissions)) {
            throw new SecurityException("Requires one of the following permissions: "
                    + String.join(", ", permissions) + ".");
        }
    }

    private void enforceInternetPermission() {
        mContext.enforceCallingOrSelfPermission(
                android.Manifest.permission.INTERNET,
                "ConnectivityService");
    }

    private void enforceAccessPermission() {
        mContext.enforceCallingOrSelfPermission(
                android.Manifest.permission.ACCESS_NETWORK_STATE,
                "ConnectivityService");
    }

    private void enforceChangePermission() {
        ConnectivityManager.enforceChangePermission(mContext);
    }

    private void enforceSettingsPermission() {
        enforceAnyPermissionOf(
                android.Manifest.permission.NETWORK_SETTINGS,
                NetworkStack.PERMISSION_MAINLINE_NETWORK_STACK);
    }

    private boolean checkSettingsPermission() {
        return checkAnyPermissionOf(
                android.Manifest.permission.NETWORK_SETTINGS,
                NetworkStack.PERMISSION_MAINLINE_NETWORK_STACK);
    }

    private boolean checkSettingsPermission(int pid, int uid) {
        return PERMISSION_GRANTED == mContext.checkPermission(
                android.Manifest.permission.NETWORK_SETTINGS, pid, uid)
                || PERMISSION_GRANTED == mContext.checkPermission(
                NetworkStack.PERMISSION_MAINLINE_NETWORK_STACK, pid, uid);
    }

    private void enforceTetherAccessPermission() {
        mContext.enforceCallingOrSelfPermission(
                android.Manifest.permission.ACCESS_NETWORK_STATE,
                "ConnectivityService");
    }

    private void enforceConnectivityInternalPermission() {
        enforceAnyPermissionOf(
                android.Manifest.permission.CONNECTIVITY_INTERNAL,
                NetworkStack.PERMISSION_MAINLINE_NETWORK_STACK);
    }

    private void enforceControlAlwaysOnVpnPermission() {
        mContext.enforceCallingOrSelfPermission(
                android.Manifest.permission.CONTROL_ALWAYS_ON_VPN,
                "ConnectivityService");
    }

    private void enforceNetworkStackSettingsOrSetup() {
        enforceAnyPermissionOf(
                android.Manifest.permission.NETWORK_SETTINGS,
                android.Manifest.permission.NETWORK_SETUP_WIZARD,
                android.Manifest.permission.NETWORK_STACK,
                NetworkStack.PERMISSION_MAINLINE_NETWORK_STACK);
    }

    private boolean checkNetworkStackPermission() {
        return checkAnyPermissionOf(
                android.Manifest.permission.NETWORK_STACK,
                NetworkStack.PERMISSION_MAINLINE_NETWORK_STACK);
    }

    private void enforceConnectivityRestrictedNetworksPermission() {
        try {
            mContext.enforceCallingOrSelfPermission(
                    android.Manifest.permission.CONNECTIVITY_USE_RESTRICTED_NETWORKS,
                    "ConnectivityService");
            return;
        } catch (SecurityException e) { /* fallback to ConnectivityInternalPermission */ }
        enforceConnectivityInternalPermission();
    }

    private void enforceKeepalivePermission() {
        mContext.enforceCallingOrSelfPermission(KeepaliveTracker.PERMISSION, "ConnectivityService");
    }

    // Public because it's used by mLockdownTracker.
    public void sendConnectedBroadcast(NetworkInfo info) {
        enforceConnectivityInternalPermission();
        sendGeneralBroadcast(info, CONNECTIVITY_ACTION);
    }

    private void sendInetConditionBroadcast(NetworkInfo info) {
        sendGeneralBroadcast(info, ConnectivityManager.INET_CONDITION_ACTION);
    }

    private Intent makeGeneralIntent(NetworkInfo info, String bcastType) {
        synchronized (mVpns) {
            if (mLockdownTracker != null) {
                info = new NetworkInfo(info);
                mLockdownTracker.augmentNetworkInfo(info);
            }
        }

        Intent intent = new Intent(bcastType);
        intent.putExtra(ConnectivityManager.EXTRA_NETWORK_INFO, new NetworkInfo(info));
        intent.putExtra(ConnectivityManager.EXTRA_NETWORK_TYPE, info.getType());
        if (info.isFailover()) {
            intent.putExtra(ConnectivityManager.EXTRA_IS_FAILOVER, true);
            info.setFailover(false);
        }
        if (info.getReason() != null) {
            intent.putExtra(ConnectivityManager.EXTRA_REASON, info.getReason());
        }
        if (info.getExtraInfo() != null) {
            intent.putExtra(ConnectivityManager.EXTRA_EXTRA_INFO,
                    info.getExtraInfo());
        }
        intent.putExtra(ConnectivityManager.EXTRA_INET_CONDITION, mDefaultInetConditionPublished);
        return intent;
    }

    private void sendGeneralBroadcast(NetworkInfo info, String bcastType) {
        sendStickyBroadcast(makeGeneralIntent(info, bcastType));
    }

    private void sendDataActivityBroadcast(int deviceType, boolean active, long tsNanos) {
        Intent intent = new Intent(ConnectivityManager.ACTION_DATA_ACTIVITY_CHANGE);
        intent.putExtra(ConnectivityManager.EXTRA_DEVICE_TYPE, deviceType);
        intent.putExtra(ConnectivityManager.EXTRA_IS_ACTIVE, active);
        intent.putExtra(ConnectivityManager.EXTRA_REALTIME_NS, tsNanos);
        final long ident = Binder.clearCallingIdentity();
        try {
            mContext.sendOrderedBroadcastAsUser(intent, UserHandle.ALL,
                    RECEIVE_DATA_ACTIVITY_CHANGE, null, null, 0, null, null);
        } finally {
            Binder.restoreCallingIdentity(ident);
        }
    }

    private void sendStickyBroadcast(Intent intent) {
        synchronized (this) {
            if (!mSystemReady
                    && intent.getAction().equals(ConnectivityManager.CONNECTIVITY_ACTION)) {
                mInitialBroadcast = new Intent(intent);
            }
            intent.addFlags(Intent.FLAG_RECEIVER_REGISTERED_ONLY_BEFORE_BOOT);
            if (VDBG) {
                log("sendStickyBroadcast: action=" + intent.getAction());
            }

            Bundle options = null;
            final long ident = Binder.clearCallingIdentity();
            if (ConnectivityManager.CONNECTIVITY_ACTION.equals(intent.getAction())) {
                final NetworkInfo ni = intent.getParcelableExtra(
                        ConnectivityManager.EXTRA_NETWORK_INFO);
                if (ni.getType() == ConnectivityManager.TYPE_MOBILE_SUPL) {
                    intent.setAction(ConnectivityManager.CONNECTIVITY_ACTION_SUPL);
                    intent.addFlags(Intent.FLAG_RECEIVER_REGISTERED_ONLY);
                } else {
                    BroadcastOptions opts = BroadcastOptions.makeBasic();
                    opts.setMaxManifestReceiverApiLevel(Build.VERSION_CODES.M);
                    options = opts.toBundle();
                }
                final IBatteryStats bs = BatteryStatsService.getService();
                try {
                    bs.noteConnectivityChanged(intent.getIntExtra(
                            ConnectivityManager.EXTRA_NETWORK_TYPE, ConnectivityManager.TYPE_NONE),
                            ni.getState().toString());
                } catch (RemoteException e) {
                }
                intent.addFlags(Intent.FLAG_RECEIVER_VISIBLE_TO_INSTANT_APPS);
            }
            try {
                mContext.sendStickyBroadcastAsUser(intent, UserHandle.ALL, options);
            } finally {
                Binder.restoreCallingIdentity(ident);
            }
        }
    }

    void systemReady() {
        mProxyTracker.loadGlobalProxy();
        registerNetdEventCallback();
        mTethering.systemReady();

        synchronized (this) {
            mSystemReady = true;
            if (mInitialBroadcast != null) {
                mContext.sendStickyBroadcastAsUser(mInitialBroadcast, UserHandle.ALL);
                mInitialBroadcast = null;
            }
        }

        // Try bringing up tracker, but KeyStore won't be ready yet for secondary users so wait
        // for user to unlock device too.
        updateLockdownVpn();

        // Create network requests for always-on networks.
        mHandler.sendMessage(mHandler.obtainMessage(EVENT_CONFIGURE_ALWAYS_ON_NETWORKS));

        mHandler.sendMessage(mHandler.obtainMessage(EVENT_SYSTEM_READY));

        mPermissionMonitor.startMonitoring();
    }

    /**
     * Setup data activity tracking for the given network.
     *
     * Every {@code setupDataActivityTracking} should be paired with a
     * {@link #removeDataActivityTracking} for cleanup.
     */
    private void setupDataActivityTracking(NetworkAgentInfo networkAgent) {
        final String iface = networkAgent.linkProperties.getInterfaceName();

        final int timeout;
        int type = ConnectivityManager.TYPE_NONE;

        if (networkAgent.networkCapabilities.hasTransport(
                NetworkCapabilities.TRANSPORT_CELLULAR)) {
            timeout = Settings.Global.getInt(mContext.getContentResolver(),
                                             Settings.Global.DATA_ACTIVITY_TIMEOUT_MOBILE,
                                             10);
            type = ConnectivityManager.TYPE_MOBILE;
        } else if (networkAgent.networkCapabilities.hasTransport(
                NetworkCapabilities.TRANSPORT_WIFI)) {
            timeout = Settings.Global.getInt(mContext.getContentResolver(),
                                             Settings.Global.DATA_ACTIVITY_TIMEOUT_WIFI,
                                             15);
            type = ConnectivityManager.TYPE_WIFI;
        } else {
            // do not track any other networks
            timeout = 0;
        }

        if (timeout > 0 && iface != null && type != ConnectivityManager.TYPE_NONE) {
            try {
                mNMS.addIdleTimer(iface, timeout, type);
            } catch (Exception e) {
                // You shall not crash!
                loge("Exception in setupDataActivityTracking " + e);
            }
        }
    }

    /**
     * Remove data activity tracking when network disconnects.
     */
    private void removeDataActivityTracking(NetworkAgentInfo networkAgent) {
        final String iface = networkAgent.linkProperties.getInterfaceName();
        final NetworkCapabilities caps = networkAgent.networkCapabilities;

        if (iface != null && (caps.hasTransport(NetworkCapabilities.TRANSPORT_CELLULAR) ||
                              caps.hasTransport(NetworkCapabilities.TRANSPORT_WIFI))) {
            try {
                // the call fails silently if no idle timer setup for this interface
                mNMS.removeIdleTimer(iface);
            } catch (Exception e) {
                loge("Exception in removeDataActivityTracking " + e);
            }
        }
    }

    /**
     * Update data activity tracking when network state is updated.
     */
    private void updateDataActivityTracking(NetworkAgentInfo newNetwork,
            NetworkAgentInfo oldNetwork) {
        if (newNetwork != null) {
            setupDataActivityTracking(newNetwork);
        }
        if (oldNetwork != null) {
            removeDataActivityTracking(oldNetwork);
        }
    }
    /**
     * Reads the network specific MTU size from resources.
     * and set it on it's iface.
     */
    private void updateMtu(LinkProperties newLp, LinkProperties oldLp) {
        final String iface = newLp.getInterfaceName();
        final int mtu = newLp.getMtu();
        if (oldLp == null && mtu == 0) {
            // Silently ignore unset MTU value.
            return;
        }
        if (oldLp != null && newLp.isIdenticalMtu(oldLp)) {
            if (VDBG) log("identical MTU - not setting");
            return;
        }
        if (!LinkProperties.isValidMtu(mtu, newLp.hasGlobalIpv6Address())) {
            if (mtu != 0) loge("Unexpected mtu value: " + mtu + ", " + iface);
            return;
        }

        // Cannot set MTU without interface name
        if (TextUtils.isEmpty(iface)) {
            loge("Setting MTU size with null iface.");
            return;
        }

        try {
            if (VDBG || DDBG) log("Setting MTU size: " + iface + ", " + mtu);
            mNMS.setMtu(iface, mtu);
        } catch (Exception e) {
            Slog.e(TAG, "exception in setMtu()" + e);
        }
    }

    @VisibleForTesting
    protected static final String DEFAULT_TCP_BUFFER_SIZES = "4096,87380,110208,4096,16384,110208";
    private static final String DEFAULT_TCP_RWND_KEY = "net.tcp.default_init_rwnd";

    // Overridden for testing purposes to avoid writing to SystemProperties.
    @VisibleForTesting
    protected MockableSystemProperties getSystemProperties() {
        return new MockableSystemProperties();
    }

<<<<<<< HEAD
    private void updateTcpBufferSizes(NetworkAgentInfo nai) {
        if (isDefaultNetwork(nai) == false) {
            return;
        }

        String tcpBufferSizes = nai.linkProperties.getTcpBufferSizes();
        if(nai.networkCapabilities.hasTransport(NetworkCapabilities.TRANSPORT_CELLULAR)){
            tcpBufferSizes = NetPluginDelegate.get5GTcpBuffers(tcpBufferSizes,
                nai.networkCapabilities.getNetworkSpecifier());
        }
        updateTcpBufferSizes(tcpBufferSizes);
    }

=======
>>>>>>> 825827da
    private void updateTcpBufferSizes(String tcpBufferSizes) {
        String[] values = null;
        if (tcpBufferSizes != null) {
            values = tcpBufferSizes.split(",");
        }

        if (values == null || values.length != 6) {
            if (DBG) log("Invalid tcpBufferSizes string: " + tcpBufferSizes +", using defaults");
            tcpBufferSizes = DEFAULT_TCP_BUFFER_SIZES;
            values = tcpBufferSizes.split(",");
        }

        if (tcpBufferSizes.equals(mCurrentTcpBufferSizes)) return;

        try {
            if (VDBG || DDBG) Slog.d(TAG, "Setting tx/rx TCP buffers to " + tcpBufferSizes);

            String rmemValues = String.join(" ", values[0], values[1], values[2]);
            String wmemValues = String.join(" ", values[3], values[4], values[5]);
            mNetd.setTcpRWmemorySize(rmemValues, wmemValues);
            mCurrentTcpBufferSizes = tcpBufferSizes;
        } catch (RemoteException | ServiceSpecificException e) {
            loge("Can't set TCP buffer sizes:" + e);
        }

        Integer rwndValue = Settings.Global.getInt(mContext.getContentResolver(),
            Settings.Global.TCP_DEFAULT_INIT_RWND,
                    mSystemProperties.getInt("net.tcp.default_init_rwnd", 0));
        final String sysctlKey = "sys.sysctl.tcp_def_init_rwnd";
        if (rwndValue != 0) {
            mSystemProperties.set(sysctlKey, rwndValue.toString());
        }
    }

    @Override
    public int getRestoreDefaultNetworkDelay(int networkType) {
        String restoreDefaultNetworkDelayStr = mSystemProperties.get(
                NETWORK_RESTORE_DELAY_PROP_NAME);
        if(restoreDefaultNetworkDelayStr != null &&
                restoreDefaultNetworkDelayStr.length() != 0) {
            try {
                return Integer.parseInt(restoreDefaultNetworkDelayStr);
            } catch (NumberFormatException e) {
            }
        }
        // if the system property isn't set, use the value for the apn type
        int ret = RESTORE_DEFAULT_NETWORK_DELAY;

        if ((networkType <= ConnectivityManager.MAX_NETWORK_TYPE) &&
                (mNetConfigs[networkType] != null)) {
            ret = mNetConfigs[networkType].restoreTime;
        }
        return ret;
    }

    private void dumpNetworkDiagnostics(IndentingPrintWriter pw) {
        final List<NetworkDiagnostics> netDiags = new ArrayList<NetworkDiagnostics>();
        final long DIAG_TIME_MS = 5000;
        for (NetworkAgentInfo nai : networksSortedById()) {
            // Start gathering diagnostic information.
            netDiags.add(new NetworkDiagnostics(
                    nai.network,
                    new LinkProperties(nai.linkProperties),  // Must be a copy.
                    DIAG_TIME_MS));
        }

        for (NetworkDiagnostics netDiag : netDiags) {
            pw.println();
            netDiag.waitForMeasurements();
            netDiag.dump(pw);
        }
    }

    @Override
    protected void dump(FileDescriptor fd, PrintWriter writer, String[] args) {
        PriorityDump.dump(mPriorityDumper, fd, writer, args);
    }

    private void doDump(FileDescriptor fd, PrintWriter writer, String[] args, boolean asProto) {
        final IndentingPrintWriter pw = new IndentingPrintWriter(writer, "  ");
        if (!DumpUtils.checkDumpPermission(mContext, TAG, pw)) return;
        if (asProto) return;

        if (ArrayUtils.contains(args, DIAG_ARG)) {
            dumpNetworkDiagnostics(pw);
            return;
        } else if (ArrayUtils.contains(args, TETHERING_ARG)) {
            mTethering.dump(fd, pw, args);
            return;
        } else if (ArrayUtils.contains(args, NETWORK_ARG)) {
            dumpNetworks(pw);
            return;
        } else if (ArrayUtils.contains(args, REQUEST_ARG)) {
            dumpNetworkRequests(pw);
            return;
        }

        pw.print("NetworkFactories for:");
        for (NetworkFactoryInfo nfi : mNetworkFactoryInfos.values()) {
            pw.print(" " + nfi.name);
        }
        pw.println();
        pw.println();

        final NetworkAgentInfo defaultNai = getDefaultNetwork();
        pw.print("Active default network: ");
        if (defaultNai == null) {
            pw.println("none");
        } else {
            pw.println(defaultNai.network.netId);
        }
        pw.println();

        pw.println("Current Networks:");
        pw.increaseIndent();
        dumpNetworks(pw);
        pw.decreaseIndent();
        pw.println();

        pw.print("Restrict background: ");
        pw.println(mRestrictBackground);
        pw.println();

        pw.println("Status for known UIDs:");
        pw.increaseIndent();
        final int size = mUidRules.size();
        for (int i = 0; i < size; i++) {
            // Don't crash if the array is modified while dumping in bugreports.
            try {
                final int uid = mUidRules.keyAt(i);
                final int uidRules = mUidRules.get(uid, RULE_NONE);
                pw.println("UID=" + uid + " rules=" + uidRulesToString(uidRules));
            } catch (ArrayIndexOutOfBoundsException e) {
                pw.println("  ArrayIndexOutOfBoundsException");
            } catch (ConcurrentModificationException e) {
                pw.println("  ConcurrentModificationException");
            }
        }
        pw.println();
        pw.decreaseIndent();

        pw.println("Network Requests:");
        pw.increaseIndent();
        dumpNetworkRequests(pw);
        pw.decreaseIndent();
        pw.println();

        mLegacyTypeTracker.dump(pw);

        pw.println();
        mTethering.dump(fd, pw, args);

        pw.println();
        mKeepaliveTracker.dump(pw);

        pw.println();
        dumpAvoidBadWifiSettings(pw);

        pw.println();
        mMultipathPolicyTracker.dump(pw);

        if (ArrayUtils.contains(args, SHORT_ARG) == false) {
            pw.println();
            pw.println("mNetworkRequestInfoLogs (most recent first):");
            pw.increaseIndent();
            mNetworkRequestInfoLogs.reverseDump(fd, pw, args);
            pw.decreaseIndent();

            pw.println();
            pw.println("mNetworkInfoBlockingLogs (most recent first):");
            pw.increaseIndent();
            mNetworkInfoBlockingLogs.reverseDump(fd, pw, args);
            pw.decreaseIndent();

            pw.println();
            pw.println("NetTransition WakeLock activity (most recent first):");
            pw.increaseIndent();
            pw.println("total acquisitions: " + mTotalWakelockAcquisitions);
            pw.println("total releases: " + mTotalWakelockReleases);
            pw.println("cumulative duration: " + (mTotalWakelockDurationMs / 1000) + "s");
            pw.println("longest duration: " + (mMaxWakelockDurationMs / 1000) + "s");
            if (mTotalWakelockAcquisitions > mTotalWakelockReleases) {
                long duration = SystemClock.elapsedRealtime() - mLastWakeLockAcquireTimestamp;
                pw.println("currently holding WakeLock for: " + (duration / 1000) + "s");
            }
            mWakelockLogs.reverseDump(fd, pw, args);

            pw.println();
            pw.println("bandwidth update requests (by uid):");
            pw.increaseIndent();
            synchronized (mBandwidthRequests) {
                for (int i = 0; i < mBandwidthRequests.size(); i++) {
                    pw.println("[" + mBandwidthRequests.keyAt(i)
                            + "]: " + mBandwidthRequests.valueAt(i));
                }
            }
            pw.decreaseIndent();

            pw.decreaseIndent();
        }

        pw.println();
        pw.println("NetworkStackClient logs:");
        pw.increaseIndent();
        NetworkStackClient.getInstance().dump(pw);
    }

    private void dumpNetworks(IndentingPrintWriter pw) {
        for (NetworkAgentInfo nai : networksSortedById()) {
            pw.println(nai.toString());
            pw.increaseIndent();
            pw.println(String.format(
                    "Requests: REQUEST:%d LISTEN:%d BACKGROUND_REQUEST:%d total:%d",
                    nai.numForegroundNetworkRequests(),
                    nai.numNetworkRequests() - nai.numRequestNetworkRequests(),
                    nai.numBackgroundNetworkRequests(),
                    nai.numNetworkRequests()));
            pw.increaseIndent();
            for (int i = 0; i < nai.numNetworkRequests(); i++) {
                pw.println(nai.requestAt(i).toString());
            }
<<<<<<< HEAD
            pw.decreaseIndent();
            pw.println("Lingered:");
            pw.increaseIndent();
            nai.dumpLingerTimers(pw);
            pw.decreaseIndent();
=======
            pw.decreaseIndent();
            pw.println("Lingered:");
            pw.increaseIndent();
            nai.dumpLingerTimers(pw);
            pw.decreaseIndent();
>>>>>>> 825827da
            pw.decreaseIndent();
        }
    }

    private void dumpNetworkRequests(IndentingPrintWriter pw) {
        for (NetworkRequestInfo nri : requestsSortedById()) {
            pw.println(nri.toString());
        }
    }

    /**
     * Return an array of all current NetworkAgentInfos sorted by network id.
     */
    private NetworkAgentInfo[] networksSortedById() {
        NetworkAgentInfo[] networks = new NetworkAgentInfo[0];
        networks = mNetworkAgentInfos.values().toArray(networks);
        Arrays.sort(networks, Comparator.comparingInt(nai -> nai.network.netId));
        return networks;
    }

    /**
     * Return an array of all current NetworkRequest sorted by request id.
     */
    private NetworkRequestInfo[] requestsSortedById() {
        NetworkRequestInfo[] requests = new NetworkRequestInfo[0];
        requests = mNetworkRequests.values().toArray(requests);
        Arrays.sort(requests, Comparator.comparingInt(nri -> nri.request.requestId));
        return requests;
    }

    private boolean isLiveNetworkAgent(NetworkAgentInfo nai, int what) {
        if (nai.network == null) return false;
        final NetworkAgentInfo officialNai = getNetworkAgentInfoForNetwork(nai.network);
        if (officialNai != null && officialNai.equals(nai)) return true;
        if (officialNai != null || VDBG) {
            loge(eventName(what) + " - isLiveNetworkAgent found mismatched netId: " + officialNai +
                " - " + nai);
        }
        return false;
    }

    // must be stateless - things change under us.
    private class NetworkStateTrackerHandler extends Handler {
        public NetworkStateTrackerHandler(Looper looper) {
            super(looper);
        }

        private boolean maybeHandleAsyncChannelMessage(Message msg) {
            switch (msg.what) {
                default:
                    return false;
                case AsyncChannel.CMD_CHANNEL_HALF_CONNECTED: {
                    handleAsyncChannelHalfConnect(msg);
                    break;
                }
                case AsyncChannel.CMD_CHANNEL_DISCONNECT: {
                    NetworkAgentInfo nai = mNetworkAgentInfos.get(msg.replyTo);
                    if (nai != null) nai.asyncChannel.disconnect();
                    break;
                }
                case AsyncChannel.CMD_CHANNEL_DISCONNECTED: {
                    handleAsyncChannelDisconnected(msg);
                    break;
                }
            }
            return true;
        }

        private void maybeHandleNetworkAgentMessage(Message msg) {
            NetworkAgentInfo nai = mNetworkAgentInfos.get(msg.replyTo);
            if (nai == null) {
                if (VDBG) {
                    log(String.format("%s from unknown NetworkAgent", eventName(msg.what)));
                }
                return;
            }

            switch (msg.what) {
                case NetworkAgent.EVENT_NETWORK_CAPABILITIES_CHANGED: {
                    final NetworkCapabilities networkCapabilities = (NetworkCapabilities) msg.obj;
                    if (networkCapabilities.hasConnectivityManagedCapability()) {
                        Slog.wtf(TAG, "BUG: " + nai + " has CS-managed capability.");
                    }
                    updateCapabilities(nai.getCurrentScore(), nai, networkCapabilities);
                    break;
                }
                case NetworkAgent.EVENT_NETWORK_PROPERTIES_CHANGED: {
                    handleUpdateLinkProperties(nai, (LinkProperties) msg.obj);
                    break;
                }
                case NetworkAgent.EVENT_NETWORK_INFO_CHANGED: {
                    NetworkInfo info = (NetworkInfo) msg.obj;
                    updateNetworkInfo(nai, info);
                    break;
                }
                case NetworkAgent.EVENT_NETWORK_SCORE_CHANGED: {
                    updateNetworkScore(nai, msg.arg1);
                    break;
                }
                case NetworkAgent.EVENT_SET_EXPLICITLY_SELECTED: {
                    if (nai.everConnected && !nai.networkMisc.explicitlySelected) {
                        loge("ERROR: already-connected network explicitly selected.");
                    }
                    nai.networkMisc.explicitlySelected = true;
                    nai.networkMisc.acceptUnvalidated = msg.arg1 == 1;
<<<<<<< HEAD
=======
                    // Mark the network as temporarily accepting partial connectivity so that it
                    // will be validated (and possibly become default) even if it only provides
                    // partial internet access. Note that if user connects to partial connectivity
                    // and choose "don't ask again", then wifi disconnected by some reasons(maybe
                    // out of wifi coverage) and if the same wifi is available again, the device
                    // will auto connect to this wifi even though the wifi has "no internet".
                    // TODO: Evaluate using a separate setting in IpMemoryStore.
                    nai.networkMisc.acceptPartialConnectivity = msg.arg1 == 1;
>>>>>>> 825827da
                    break;
                }
                case NetworkAgent.EVENT_SOCKET_KEEPALIVE: {
                    mKeepaliveTracker.handleEventSocketKeepalive(nai, msg);
                    break;
                }
            }
        }

        private boolean maybeHandleNetworkMonitorMessage(Message msg) {
            switch (msg.what) {
                default:
                    return false;
                case EVENT_NETWORK_TESTED: {
                    final NetworkAgentInfo nai = getNetworkAgentInfoForNetId(msg.arg2);
                    if (nai == null) break;

<<<<<<< HEAD
=======
                    final boolean partialConnectivity =
                            (msg.arg1 == NETWORK_TEST_RESULT_PARTIAL_CONNECTIVITY)
                                    || (nai.networkMisc.acceptPartialConnectivity
                                            && nai.partialConnectivity);
                    // Once a network is determined to have partial connectivity, it cannot
                    // go back to full connectivity without a disconnect. This is because
                    // NetworkMonitor can only communicate either PARTIAL_CONNECTIVITY or VALID,
                    // but not both.
                    // TODO: Provide multi-testResult to improve the communication between
                    // ConnectivityService and NetworkMonitor, so that ConnectivityService could
                    // know the real status of network.
                    final boolean partialConnectivityChanged =
                            (partialConnectivity && !nai.partialConnectivity);

>>>>>>> 825827da
                    final boolean valid = (msg.arg1 == NETWORK_TEST_RESULT_VALID);
                    final boolean wasValidated = nai.lastValidated;
                    final boolean wasDefault = isDefaultNetwork(nai);
                    if (nai.everCaptivePortalDetected && !nai.captivePortalLoginNotified
                            && valid) {
                        nai.captivePortalLoginNotified = true;
                        showNetworkNotification(nai, NotificationType.LOGGED_IN);
                    }

                    final String redirectUrl = (msg.obj instanceof String) ? (String) msg.obj : "";

                    if (DBG) {
                        final String logMsg = !TextUtils.isEmpty(redirectUrl)
                                 ? " with redirect to " + redirectUrl
                                 : "";
                        log(nai.name() + " validation " + (valid ? "passed" : "failed") + logMsg);
                    }
                    if (valid != nai.lastValidated) {
                        if (wasDefault) {
                            metricsLogger().defaultNetworkMetrics().logDefaultNetworkValidity(
                                    SystemClock.elapsedRealtime(), valid);
                        }
                        final int oldScore = nai.getCurrentScore();
                        nai.lastValidated = valid;
                        nai.everValidated |= valid;
                        updateCapabilities(oldScore, nai, nai.networkCapabilities);
                        // If score has changed, rebroadcast to NetworkFactories. b/17726566
                        if (oldScore != nai.getCurrentScore()) sendUpdatedScoreToFactories(nai);
                        if (valid) {
                            handleFreshlyValidatedNetwork(nai);
                            // Clear NO_INTERNET and LOST_INTERNET notifications if network becomes
                            // valid.
                            mNotifier.clearNotification(nai.network.netId,
                                    NotificationType.NO_INTERNET);
                            mNotifier.clearNotification(nai.network.netId,
                                    NotificationType.LOST_INTERNET);
                        }
<<<<<<< HEAD
=======
                    } else if (partialConnectivityChanged) {
                        nai.partialConnectivity = partialConnectivity;
                        updateCapabilities(nai.getCurrentScore(), nai, nai.networkCapabilities);
>>>>>>> 825827da
                    }
                    updateInetCondition(nai);
                    // Let the NetworkAgent know the state of its network
                    Bundle redirectUrlBundle = new Bundle();
                    redirectUrlBundle.putString(NetworkAgent.REDIRECT_URL_KEY, redirectUrl);
                    nai.asyncChannel.sendMessage(
                            NetworkAgent.CMD_REPORT_NETWORK_STATUS,
                            (valid ? NetworkAgent.VALID_NETWORK : NetworkAgent.INVALID_NETWORK),
                            0, redirectUrlBundle);
                    if (wasValidated && !nai.lastValidated) {
                        handleNetworkUnvalidated(nai);
                    }
                    break;
                }
                case EVENT_PROVISIONING_NOTIFICATION: {
                    final int netId = msg.arg2;
                    final boolean visible = toBool(msg.arg1);
                    final NetworkAgentInfo nai = getNetworkAgentInfoForNetId(netId);
                    // If captive portal status has changed, update capabilities or disconnect.
                    if (nai != null && (visible != nai.lastCaptivePortalDetected)) {
                        final int oldScore = nai.getCurrentScore();
                        nai.lastCaptivePortalDetected = visible;
                        nai.everCaptivePortalDetected |= visible;
                        if (visible) {
                            nai.captivePortalLoginNotified = false;
                        }
                        if (nai.lastCaptivePortalDetected &&
                            Settings.Global.CAPTIVE_PORTAL_MODE_AVOID == getCaptivePortalMode()) {
                            if (DBG) log("Avoiding captive portal network: " + nai.name());
                            nai.asyncChannel.sendMessage(
                                    NetworkAgent.CMD_PREVENT_AUTOMATIC_RECONNECT);
                            teardownUnneededNetwork(nai);
                            break;
                        }
                        updateCapabilities(oldScore, nai, nai.networkCapabilities);
                    }
                    if (!visible) {
                        // Only clear SIGN_IN and NETWORK_SWITCH notifications here, or else other
<<<<<<< HEAD
                        // notifications belong to the same network may be cleared unexpected.
=======
                        // notifications belong to the same network may be cleared unexpectedly.
>>>>>>> 825827da
                        mNotifier.clearNotification(netId, NotificationType.SIGN_IN);
                        mNotifier.clearNotification(netId, NotificationType.NETWORK_SWITCH);
                    } else {
                        if (nai == null) {
                            loge("EVENT_PROVISIONING_NOTIFICATION from unknown NetworkMonitor");
                            break;
                        }
                        if (!nai.networkMisc.provisioningNotificationDisabled) {
                            mNotifier.showNotification(netId, NotificationType.SIGN_IN, nai, null,
                                    (PendingIntent) msg.obj, nai.networkMisc.explicitlySelected);
                        }
                    }
                    break;
                }
                case EVENT_PRIVATE_DNS_CONFIG_RESOLVED: {
                    final NetworkAgentInfo nai = getNetworkAgentInfoForNetId(msg.arg2);
                    if (nai == null) break;

                    updatePrivateDns(nai, (PrivateDnsConfig) msg.obj);
                    break;
                }
            }
            return true;
        }

        private int getCaptivePortalMode() {
            return Settings.Global.getInt(mContext.getContentResolver(),
                    Settings.Global.CAPTIVE_PORTAL_MODE,
                    Settings.Global.CAPTIVE_PORTAL_MODE_PROMPT);
        }

        private boolean maybeHandleNetworkAgentInfoMessage(Message msg) {
            switch (msg.what) {
                default:
                    return false;
                case NetworkAgentInfo.EVENT_NETWORK_LINGER_COMPLETE: {
                    NetworkAgentInfo nai = (NetworkAgentInfo) msg.obj;
                    if (nai != null && isLiveNetworkAgent(nai, msg.what)) {
                        handleLingerComplete(nai);
                    }
                    break;
                }
            }
            return true;
        }

        private boolean maybeHandleNetworkFactoryMessage(Message msg) {
            switch (msg.what) {
                default:
                    return false;
                case NetworkFactory.EVENT_UNFULFILLABLE_REQUEST: {
                    handleReleaseNetworkRequest((NetworkRequest) msg.obj, msg.sendingUid,
                            /* callOnUnavailable */ true);
                    break;
                }
            }
            return true;
        }

        @Override
        public void handleMessage(Message msg) {
            if (!maybeHandleAsyncChannelMessage(msg)
                    && !maybeHandleNetworkMonitorMessage(msg)
                    && !maybeHandleNetworkAgentInfoMessage(msg)
                    && !maybeHandleNetworkFactoryMessage(msg)) {
                maybeHandleNetworkAgentMessage(msg);
            }
        }
    }

    private class NetworkMonitorCallbacks extends INetworkMonitorCallbacks.Stub {
        private final NetworkAgentInfo mNai;
<<<<<<< HEAD
=======

        private NetworkMonitorCallbacks(NetworkAgentInfo nai) {
            mNai = nai;
        }

        @Override
        public void onNetworkMonitorCreated(INetworkMonitor networkMonitor) {
            mHandler.sendMessage(mHandler.obtainMessage(EVENT_REGISTER_NETWORK_AGENT,
                    new Pair<>(mNai, networkMonitor)));
        }

        @Override
        public void notifyNetworkTested(int testResult, @Nullable String redirectUrl) {
            mTrackerHandler.sendMessage(mTrackerHandler.obtainMessage(EVENT_NETWORK_TESTED,
                    testResult, mNai.network.netId, redirectUrl));
        }

        @Override
        public void notifyPrivateDnsConfigResolved(PrivateDnsConfigParcel config) {
            mTrackerHandler.sendMessage(mTrackerHandler.obtainMessage(
                    EVENT_PRIVATE_DNS_CONFIG_RESOLVED,
                    0, mNai.network.netId, PrivateDnsConfig.fromParcel(config)));
        }

        @Override
        public void showProvisioningNotification(String action, String packageName) {
            final Intent intent = new Intent(action);
            intent.setPackage(packageName);

            final PendingIntent pendingIntent;
            // Only the system server can register notifications with package "android"
            final long token = Binder.clearCallingIdentity();
            try {
                pendingIntent = PendingIntent.getBroadcast(mContext, 0, intent, 0);
            } finally {
                Binder.restoreCallingIdentity(token);
            }
            mTrackerHandler.sendMessage(mTrackerHandler.obtainMessage(
                    EVENT_PROVISIONING_NOTIFICATION, PROVISIONING_NOTIFICATION_SHOW,
                    mNai.network.netId,
                    pendingIntent));
        }

        @Override
        public void hideProvisioningNotification() {
            mTrackerHandler.sendMessage(mTrackerHandler.obtainMessage(
                    EVENT_PROVISIONING_NOTIFICATION, PROVISIONING_NOTIFICATION_HIDE,
                    mNai.network.netId));
        }
    }

    private boolean networkRequiresValidation(NetworkAgentInfo nai) {
        return isValidationRequired(nai.networkCapabilities);
    }
>>>>>>> 825827da

        private NetworkMonitorCallbacks(NetworkAgentInfo nai) {
            mNai = nai;
        }

        @Override
        public void onNetworkMonitorCreated(INetworkMonitor networkMonitor) {
            mHandler.sendMessage(mHandler.obtainMessage(EVENT_REGISTER_NETWORK_AGENT,
                    new Pair<>(mNai, networkMonitor)));
        }

        @Override
        public void notifyNetworkTested(int testResult, @Nullable String redirectUrl) {
            mTrackerHandler.sendMessage(mTrackerHandler.obtainMessage(EVENT_NETWORK_TESTED,
                    testResult, mNai.network.netId, redirectUrl));
        }

        @Override
        public void notifyPrivateDnsConfigResolved(PrivateDnsConfigParcel config) {
            mTrackerHandler.sendMessage(mTrackerHandler.obtainMessage(
                    EVENT_PRIVATE_DNS_CONFIG_RESOLVED,
                    0, mNai.network.netId, PrivateDnsConfig.fromParcel(config)));
        }

        @Override
        public void showProvisioningNotification(String action, String packageName) {
            final Intent intent = new Intent(action);
            intent.setPackage(packageName);

            final PendingIntent pendingIntent;
            // Only the system server can register notifications with package "android"
            final long token = Binder.clearCallingIdentity();
            try {
                pendingIntent = PendingIntent.getBroadcast(mContext, 0, intent, 0);
            } finally {
                Binder.restoreCallingIdentity(token);
            }
            mTrackerHandler.sendMessage(mTrackerHandler.obtainMessage(
                    EVENT_PROVISIONING_NOTIFICATION, PROVISIONING_NOTIFICATION_SHOW,
                    mNai.network.netId,
                    pendingIntent));
        }

        @Override
        public void hideProvisioningNotification() {
            mTrackerHandler.sendMessage(mTrackerHandler.obtainMessage(
                    EVENT_PROVISIONING_NOTIFICATION, PROVISIONING_NOTIFICATION_HIDE,
                    mNai.network.netId));
        }
    }

    private boolean networkRequiresValidation(NetworkAgentInfo nai) {
        return isValidationRequired(nai.networkCapabilities);
    }

    private void handleFreshlyValidatedNetwork(NetworkAgentInfo nai) {
        if (nai == null) return;
        // If the Private DNS mode is opportunistic, reprogram the DNS servers
        // in order to restart a validation pass from within netd.
        final PrivateDnsConfig cfg = mDnsManager.getPrivateDnsConfig();
        if (cfg.useTls && TextUtils.isEmpty(cfg.hostname)) {
            updateDnses(nai.linkProperties, null, nai.network.netId);
        }
    }

    private void handlePrivateDnsSettingsChanged() {
        final PrivateDnsConfig cfg = mDnsManager.getPrivateDnsConfig();

        for (NetworkAgentInfo nai : mNetworkAgentInfos.values()) {
            handlePerNetworkPrivateDnsConfig(nai, cfg);
            if (networkRequiresValidation(nai)) {
                handleUpdateLinkProperties(nai, new LinkProperties(nai.linkProperties));
            }
        }
    }

    private void handlePerNetworkPrivateDnsConfig(NetworkAgentInfo nai, PrivateDnsConfig cfg) {
        // Private DNS only ever applies to networks that might provide
        // Internet access and therefore also require validation.
        if (!networkRequiresValidation(nai)) return;

        // Notify the NetworkAgentInfo/NetworkMonitor in case NetworkMonitor needs to cancel or
        // schedule DNS resolutions. If a DNS resolution is required the
        // result will be sent back to us.
        try {
            nai.networkMonitor().notifyPrivateDnsChanged(cfg.toParcel());
        } catch (RemoteException e) {
            e.rethrowFromSystemServer();
        }

        // With Private DNS bypass support, we can proceed to update the
        // Private DNS config immediately, even if we're in strict mode
        // and have not yet resolved the provider name into a set of IPs.
        updatePrivateDns(nai, cfg);
    }

    private void updatePrivateDns(NetworkAgentInfo nai, PrivateDnsConfig newCfg) {
        mDnsManager.updatePrivateDns(nai.network, newCfg);
        updateDnses(nai.linkProperties, null, nai.network.netId);
    }

    private void handlePrivateDnsValidationUpdate(PrivateDnsValidationUpdate update) {
        NetworkAgentInfo nai = getNetworkAgentInfoForNetId(update.netId);
        if (nai == null) {
            return;
        }
        mDnsManager.updatePrivateDnsValidation(update);
        handleUpdateLinkProperties(nai, new LinkProperties(nai.linkProperties));
    }

    private void handleNat64PrefixEvent(int netId, boolean added, String prefixString,
            int prefixLength) {
        NetworkAgentInfo nai = mNetworkForNetId.get(netId);
        if (nai == null) return;

        log(String.format("NAT64 prefix %s on netId %d: %s/%d",
                          (added ? "added" : "removed"), netId, prefixString, prefixLength));

        IpPrefix prefix = null;
        if (added) {
            try {
                prefix = new IpPrefix(InetAddresses.parseNumericAddress(prefixString),
                        prefixLength);
            } catch (IllegalArgumentException e) {
                loge("Invalid NAT64 prefix " + prefixString + "/" + prefixLength);
                return;
            }
        }

        nai.clatd.setNat64Prefix(prefix);
        handleUpdateLinkProperties(nai, new LinkProperties(nai.linkProperties));
    }

    private void updateLingerState(NetworkAgentInfo nai, long now) {
        // 1. Update the linger timer. If it's changed, reschedule or cancel the alarm.
        // 2. If the network was lingering and there are now requests, unlinger it.
        // 3. If this network is unneeded (which implies it is not lingering), and there is at least
        //    one lingered request, start lingering.
        nai.updateLingerTimer();
        if (nai.isLingering() && nai.numForegroundNetworkRequests() > 0) {
            if (DBG) log("Unlingering " + nai.name());
            nai.unlinger();
            logNetworkEvent(nai, NetworkEvent.NETWORK_UNLINGER);
        } else if (unneeded(nai, UnneededFor.LINGER) && nai.getLingerExpiry() > 0) {
            int lingerTime = (int) (nai.getLingerExpiry() - now);
            if (DBG) log("Lingering " + nai.name() + " for " + lingerTime + "ms");
            nai.linger();
            logNetworkEvent(nai, NetworkEvent.NETWORK_LINGER);
            notifyNetworkCallbacks(nai, ConnectivityManager.CALLBACK_LOSING, lingerTime);
        }
    }

    private void handleAsyncChannelHalfConnect(Message msg) {
        AsyncChannel ac = (AsyncChannel) msg.obj;
        if (mNetworkFactoryInfos.containsKey(msg.replyTo)) {
            if (msg.arg1 == AsyncChannel.STATUS_SUCCESSFUL) {
                if (VDBG) log("NetworkFactory connected");
                // Finish setting up the full connection
                mNetworkFactoryInfos.get(msg.replyTo).asyncChannel.sendMessage(
                        AsyncChannel.CMD_CHANNEL_FULL_CONNECTION);
                // A network factory has connected.  Send it all current NetworkRequests.
                for (NetworkRequestInfo nri : mNetworkRequests.values()) {
                    if (nri.request.isListen()) continue;
                    NetworkAgentInfo nai = getNetworkForRequest(nri.request.requestId);
                    final int score;
                    final int serial;
                    if (nai != null) {
                        score = nai.getCurrentScore();
                        serial = nai.factorySerialNumber;
                    } else {
                        score = 0;
                        serial = NetworkFactory.SerialNumber.NONE;
                    }
                    ac.sendMessage(android.net.NetworkFactory.CMD_REQUEST_NETWORK, score, serial,
                            nri.request);
                }
            } else {
                loge("Error connecting NetworkFactory");
                mNetworkFactoryInfos.remove(msg.obj);
            }
        } else if (mNetworkAgentInfos.containsKey(msg.replyTo)) {
            if (msg.arg1 == AsyncChannel.STATUS_SUCCESSFUL) {
                if (VDBG) log("NetworkAgent connected");
                // A network agent has requested a connection.  Establish the connection.
                mNetworkAgentInfos.get(msg.replyTo).asyncChannel.
                        sendMessage(AsyncChannel.CMD_CHANNEL_FULL_CONNECTION);
            } else {
                loge("Error connecting NetworkAgent");
                NetworkAgentInfo nai = mNetworkAgentInfos.remove(msg.replyTo);
                if (nai != null) {
                    final boolean wasDefault = isDefaultNetwork(nai);
                    synchronized (mNetworkForNetId) {
                        mNetworkForNetId.remove(nai.network.netId);
                        mNetIdInUse.delete(nai.network.netId);
                    }
                    // Just in case.
                    mLegacyTypeTracker.remove(nai, wasDefault);
                }
            }
        }
    }

    // This is a no-op if it's called with a message designating a network that has
    // already been destroyed, because its reference will not be found in the relevant
    // maps.
    private void handleAsyncChannelDisconnected(Message msg) {
        NetworkAgentInfo nai = mNetworkAgentInfos.get(msg.replyTo);
        if (nai != null) {
            disconnectAndDestroyNetwork(nai);
        } else {
            NetworkFactoryInfo nfi = mNetworkFactoryInfos.remove(msg.replyTo);
            if (DBG && nfi != null) log("unregisterNetworkFactory for " + nfi.name);
        }
    }

    // Destroys a network, remove references to it from the internal state managed by
    // ConnectivityService, free its interfaces and clean up.
    // Must be called on the Handler thread.
    private void disconnectAndDestroyNetwork(NetworkAgentInfo nai) {
        if (DBG) {
            log(nai.name() + " got DISCONNECTED, was satisfying " + nai.numNetworkRequests());
        }
        // Clear all notifications of this network.
        mNotifier.clearNotification(nai.network.netId);
        // A network agent has disconnected.
        // TODO - if we move the logic to the network agent (have them disconnect
        // because they lost all their requests or because their score isn't good)
        // then they would disconnect organically, report their new state and then
        // disconnect the channel.
        if (nai.networkInfo.isConnected()) {
            nai.networkInfo.setDetailedState(NetworkInfo.DetailedState.DISCONNECTED,
                    null, null);
        }
        final boolean wasDefault = isDefaultNetwork(nai);
        if (wasDefault) {
            mDefaultInetConditionPublished = 0;
            // Log default network disconnection before required book-keeping.
            // Let rematchAllNetworksAndRequests() below record a new default network event
            // if there is a fallback. Taken together, the two form a X -> 0, 0 -> Y sequence
            // whose timestamps tell how long it takes to recover a default network.
            long now = SystemClock.elapsedRealtime();
            metricsLogger().defaultNetworkMetrics().logDefaultNetworkEvent(now, null, nai);
        }
        notifyIfacesChangedForNetworkStats();
        // TODO - we shouldn't send CALLBACK_LOST to requests that can be satisfied
        // by other networks that are already connected. Perhaps that can be done by
        // sending all CALLBACK_LOST messages (for requests, not listens) at the end
        // of rematchAllNetworksAndRequests
        notifyNetworkCallbacks(nai, ConnectivityManager.CALLBACK_LOST);
        mKeepaliveTracker.handleStopAllKeepalives(nai, SocketKeepalive.ERROR_INVALID_NETWORK);
        for (String iface : nai.linkProperties.getAllInterfaceNames()) {
            // Disable wakeup packet monitoring for each interface.
            wakeupModifyInterface(iface, nai.networkCapabilities, false);
        }
        try {
            nai.networkMonitor().notifyNetworkDisconnected();
        } catch (RemoteException e) {
            e.rethrowFromSystemServer();
        }
        mNetworkAgentInfos.remove(nai.messenger);
        nai.clatd.update();
        synchronized (mNetworkForNetId) {
            // Remove the NetworkAgent, but don't mark the netId as
            // available until we've told netd to delete it below.
            mNetworkForNetId.remove(nai.network.netId);
        }
        // Remove all previously satisfied requests.
        for (int i = 0; i < nai.numNetworkRequests(); i++) {
            NetworkRequest request = nai.requestAt(i);
            NetworkAgentInfo currentNetwork = getNetworkForRequest(request.requestId);
            if (currentNetwork != null && currentNetwork.network.netId == nai.network.netId) {
                clearNetworkForRequest(request.requestId);
                sendUpdatedScoreToFactories(request, null);
            }
        }
        nai.clearLingerState();
        if (nai.isSatisfyingRequest(mDefaultRequest.requestId)) {
            updateDataActivityTracking(null /* newNetwork */, nai);
            notifyLockdownVpn(nai);
            ensureNetworkTransitionWakelock(nai.name());
        }
        mLegacyTypeTracker.remove(nai, wasDefault);
        if (!nai.networkCapabilities.hasTransport(TRANSPORT_VPN)) {
            updateAllVpnsCapabilities();
        }
        rematchAllNetworksAndRequests(null, 0);
        mLingerMonitor.noteDisconnect(nai);
        if (nai.created) {
            // Tell netd to clean up the configuration for this network
            // (routing rules, DNS, etc).
            // This may be slow as it requires a lot of netd shelling out to ip and
            // ip[6]tables to flush routes and remove the incoming packet mark rule, so do it
            // after we've rematched networks with requests which should make a potential
            // fallback network the default or requested a new network from the
            // NetworkFactories, so network traffic isn't interrupted for an unnecessarily
            // long time.
            try {
                mNMS.removeNetwork(nai.network.netId);
            } catch (Exception e) {
                loge("Exception removing network: " + e);
            }
            mDnsManager.removeNetwork(nai.network);
        }
        synchronized (mNetworkForNetId) {
            mNetIdInUse.delete(nai.network.netId);
        }
    }

    // If this method proves to be too slow then we can maintain a separate
    // pendingIntent => NetworkRequestInfo map.
    // This method assumes that every non-null PendingIntent maps to exactly 1 NetworkRequestInfo.
    private NetworkRequestInfo findExistingNetworkRequestInfo(PendingIntent pendingIntent) {
        Intent intent = pendingIntent.getIntent();
        for (Map.Entry<NetworkRequest, NetworkRequestInfo> entry : mNetworkRequests.entrySet()) {
            PendingIntent existingPendingIntent = entry.getValue().mPendingIntent;
            if (existingPendingIntent != null &&
                    existingPendingIntent.getIntent().filterEquals(intent)) {
                return entry.getValue();
            }
        }
        return null;
    }

    private void handleRegisterNetworkRequestWithIntent(Message msg) {
        final NetworkRequestInfo nri = (NetworkRequestInfo) (msg.obj);

        NetworkRequestInfo existingRequest = findExistingNetworkRequestInfo(nri.mPendingIntent);
        if (existingRequest != null) { // remove the existing request.
            if (DBG) log("Replacing " + existingRequest.request + " with "
                    + nri.request + " because their intents matched.");
            handleReleaseNetworkRequest(existingRequest.request, getCallingUid(),
                    /* callOnUnavailable */ false);
        }
        handleRegisterNetworkRequest(nri);
    }

    private void handleRegisterNetworkRequest(NetworkRequestInfo nri) {
        mNetworkRequests.put(nri.request, nri);
        mNetworkRequestInfoLogs.log("REGISTER " + nri);
        if (nri.request.isListen()) {
            for (NetworkAgentInfo network : mNetworkAgentInfos.values()) {
                if (nri.request.networkCapabilities.hasSignalStrength() &&
                        network.satisfiesImmutableCapabilitiesOf(nri.request)) {
                    updateSignalStrengthThresholds(network, "REGISTER", nri.request);
                }
            }
        }
        rematchAllNetworksAndRequests(null, 0);
        if (nri.request.isRequest() && getNetworkForRequest(nri.request.requestId) == null) {
            sendUpdatedScoreToFactories(nri.request, null);
        }
    }

    private void handleReleaseNetworkRequestWithIntent(PendingIntent pendingIntent,
            int callingUid) {
        NetworkRequestInfo nri = findExistingNetworkRequestInfo(pendingIntent);
        if (nri != null) {
            handleReleaseNetworkRequest(nri.request, callingUid, /* callOnUnavailable */ false);
        }
    }

    // Determines whether the network is the best (or could become the best, if it validated), for
    // none of a particular type of NetworkRequests. The type of NetworkRequests considered depends
    // on the value of reason:
    //
    // - UnneededFor.TEARDOWN: non-listen NetworkRequests. If a network is unneeded for this reason,
    //   then it should be torn down.
    // - UnneededFor.LINGER: foreground NetworkRequests. If a network is unneeded for this reason,
    //   then it should be lingered.
    private boolean unneeded(NetworkAgentInfo nai, UnneededFor reason) {
        final int numRequests;
        switch (reason) {
            case TEARDOWN:
                numRequests = nai.numRequestNetworkRequests();
                break;
            case LINGER:
                numRequests = nai.numForegroundNetworkRequests();
                break;
            default:
                Slog.wtf(TAG, "Invalid reason. Cannot happen.");
                return true;
        }

        if (!nai.everConnected || nai.isVPN() || nai.isLingering() || numRequests > 0) {
            return false;
        }

        for (NetworkRequestInfo nri : mNetworkRequests.values()) {
            if (reason == UnneededFor.LINGER && nri.request.isBackgroundRequest()) {
                // Background requests don't affect lingering.
                continue;
            }

            // If this Network is already the highest scoring Network for a request, or if
            // there is hope for it to become one if it validated, then it is needed.
            if (nri.request.isRequest() && nai.satisfies(nri.request)
                    && satisfiesMobileMultiNetworkDataCheck(nai.networkCapabilities,
                       nri.request.networkCapabilities)
                    && (nai.isSatisfyingRequest(nri.request.requestId) ||
                    // Note that this catches two important cases:
                    // 1. Unvalidated cellular will not be reaped when unvalidated WiFi
                    //    is currently satisfying the request.  This is desirable when
                    //    cellular ends up validating but WiFi does not.
                    // 2. Unvalidated WiFi will not be reaped when validated cellular
                    //    is currently satisfying the request.  This is desirable when
                    //    WiFi ends up validating and out scoring cellular.
                    ((getNetworkForRequest(nri.request.requestId) != null)
                    && (getNetworkForRequest(nri.request.requestId).getCurrentScore() <
                            nai.getCurrentScoreAsValidated())))) {
                return false;
            }
        }
        return true;
    }

    private NetworkRequestInfo getNriForAppRequest(
            NetworkRequest request, int callingUid, String requestedOperation) {
        final NetworkRequestInfo nri = mNetworkRequests.get(request);

        if (nri != null) {
            if (Process.SYSTEM_UID != callingUid && nri.mUid != callingUid) {
                log(String.format("UID %d attempted to %s for unowned request %s",
                        callingUid, requestedOperation, nri));
                return null;
            }
        }

        return nri;
    }

    private void handleTimedOutNetworkRequest(final NetworkRequestInfo nri) {
        if (mNetworkRequests.get(nri.request) == null) {
            return;
        }
        if (getNetworkForRequest(nri.request.requestId) != null) {
            return;
        }
        if (VDBG || (DBG && nri.request.isRequest())) {
            log("releasing " + nri.request + " (timeout)");
        }
        handleRemoveNetworkRequest(nri);
        callCallbackForRequest(nri, null, ConnectivityManager.CALLBACK_UNAVAIL, 0);
    }

    private void handleReleaseNetworkRequest(NetworkRequest request, int callingUid,
            boolean callOnUnavailable) {
        final NetworkRequestInfo nri =
                getNriForAppRequest(request, callingUid, "release NetworkRequest");
        if (nri == null) {
            return;
        }
        if (VDBG || (DBG && nri.request.isRequest())) {
            log("releasing " + nri.request + " (release request)");
        }
        handleRemoveNetworkRequest(nri);
        if (callOnUnavailable) {
            callCallbackForRequest(nri, null, ConnectivityManager.CALLBACK_UNAVAIL, 0);
        }
    }

    private void handleRemoveNetworkRequest(final NetworkRequestInfo nri) {
        nri.unlinkDeathRecipient();
        mNetworkRequests.remove(nri.request);

        synchronized (mUidToNetworkRequestCount) {
            int requests = mUidToNetworkRequestCount.get(nri.mUid, 0);
            if (requests < 1) {
                Slog.wtf(TAG, "BUG: too small request count " + requests + " for UID " +
                        nri.mUid);
            } else if (requests == 1) {
                mUidToNetworkRequestCount.removeAt(
                        mUidToNetworkRequestCount.indexOfKey(nri.mUid));
            } else {
                mUidToNetworkRequestCount.put(nri.mUid, requests - 1);
            }
        }

        mNetworkRequestInfoLogs.log("RELEASE " + nri);
        if (nri.request.isRequest()) {
            boolean wasKept = false;
            NetworkAgentInfo nai = getNetworkForRequest(nri.request.requestId);
            if (nai != null) {
                boolean wasBackgroundNetwork = nai.isBackgroundNetwork();
                nai.removeRequest(nri.request.requestId);
                if (VDBG || DDBG) {
                    log(" Removing from current network " + nai.name() +
                            ", leaving " + nai.numNetworkRequests() + " requests.");
                }
                // If there are still lingered requests on this network, don't tear it down,
                // but resume lingering instead.
                updateLingerState(nai, SystemClock.elapsedRealtime());
                if (unneeded(nai, UnneededFor.TEARDOWN)) {
                    if (DBG) log("no live requests for " + nai.name() + "; disconnecting");
                    teardownUnneededNetwork(nai);
                } else {
                    wasKept = true;
                }
                clearNetworkForRequest(nri.request.requestId);
                if (!wasBackgroundNetwork && nai.isBackgroundNetwork()) {
                    // Went from foreground to background.
                    updateCapabilities(nai.getCurrentScore(), nai, nai.networkCapabilities);
                }
            }

            // Maintain the illusion.  When this request arrived, we might have pretended
            // that a network connected to serve it, even though the network was already
            // connected.  Now that this request has gone away, we might have to pretend
            // that the network disconnected.  LegacyTypeTracker will generate that
            // phantom disconnect for this type.
            if (nri.request.legacyType != TYPE_NONE && nai != null) {
                boolean doRemove = true;
                if (wasKept) {
                    // check if any of the remaining requests for this network are for the
                    // same legacy type - if so, don't remove the nai
                    for (int i = 0; i < nai.numNetworkRequests(); i++) {
                        NetworkRequest otherRequest = nai.requestAt(i);
                        if (otherRequest.legacyType == nri.request.legacyType &&
                                otherRequest.isRequest()) {
                            if (DBG) log(" still have other legacy request - leaving");
                            doRemove = false;
                        }
                    }
                }

                if (doRemove) {
                    mLegacyTypeTracker.remove(nri.request.legacyType, nai, false);
                }
            }

            for (NetworkFactoryInfo nfi : mNetworkFactoryInfos.values()) {
                nfi.asyncChannel.sendMessage(android.net.NetworkFactory.CMD_CANCEL_REQUEST,
                        nri.request);
            }
        } else {
            // listens don't have a singular affectedNetwork.  Check all networks to see
            // if this listen request applies and remove it.
            for (NetworkAgentInfo nai : mNetworkAgentInfos.values()) {
                nai.removeRequest(nri.request.requestId);
                if (nri.request.networkCapabilities.hasSignalStrength() &&
                        nai.satisfiesImmutableCapabilitiesOf(nri.request)) {
                    updateSignalStrengthThresholds(nai, "RELEASE", nri.request);
                }
            }
        }
    }

    @Override
    public void setAcceptUnvalidated(Network network, boolean accept, boolean always) {
        enforceNetworkStackSettingsOrSetup();
        mHandler.sendMessage(mHandler.obtainMessage(EVENT_SET_ACCEPT_UNVALIDATED,
                encodeBool(accept), encodeBool(always), network));
    }

    @Override
    public void setAcceptPartialConnectivity(Network network, boolean accept, boolean always) {
        enforceNetworkStackSettingsOrSetup();
        mHandler.sendMessage(mHandler.obtainMessage(EVENT_SET_ACCEPT_PARTIAL_CONNECTIVITY,
                encodeBool(accept), encodeBool(always), network));
    }

    @Override
    public void setAvoidUnvalidated(Network network) {
        enforceNetworkStackSettingsOrSetup();
        mHandler.sendMessage(mHandler.obtainMessage(EVENT_SET_AVOID_UNVALIDATED, network));
    }

    private void handleSetAcceptUnvalidated(Network network, boolean accept, boolean always) {
        if (DBG) log("handleSetAcceptUnvalidated network=" + network +
                " accept=" + accept + " always=" + always);

        NetworkAgentInfo nai = getNetworkAgentInfoForNetwork(network);
        if (nai == null) {
            // Nothing to do.
            return;
        }

        if (nai.everValidated) {
            // The network validated while the dialog box was up. Take no action.
            return;
        }

        if (!nai.networkMisc.explicitlySelected) {
            Slog.wtf(TAG, "BUG: setAcceptUnvalidated non non-explicitly selected network");
        }

        if (accept != nai.networkMisc.acceptUnvalidated) {
            int oldScore = nai.getCurrentScore();
            nai.networkMisc.acceptUnvalidated = accept;
            // If network becomes partial connectivity and user already accepted to use this
            // network, we should respect the user's option and don't need to popup the
            // PARTIAL_CONNECTIVITY notification to user again.
            nai.networkMisc.acceptPartialConnectivity = accept;
            rematchAllNetworksAndRequests(nai, oldScore);
            sendUpdatedScoreToFactories(nai);
        }

        if (always) {
            nai.asyncChannel.sendMessage(
                    NetworkAgent.CMD_SAVE_ACCEPT_UNVALIDATED, encodeBool(accept));
        }

        if (!accept) {
            // Tell the NetworkAgent to not automatically reconnect to the network.
            nai.asyncChannel.sendMessage(NetworkAgent.CMD_PREVENT_AUTOMATIC_RECONNECT);
            // Teardown the network.
            teardownUnneededNetwork(nai);
        }

    }

    private void handleSetAcceptPartialConnectivity(Network network, boolean accept,
            boolean always) {
        if (DBG) {
            log("handleSetAcceptPartialConnectivity network=" + network + " accept=" + accept
                    + " always=" + always);
        }

        final NetworkAgentInfo nai = getNetworkAgentInfoForNetwork(network);
        if (nai == null) {
            // Nothing to do.
            return;
        }

        if (nai.lastValidated) {
            // The network validated while the dialog box was up. Take no action.
            return;
        }

        if (accept != nai.networkMisc.acceptPartialConnectivity) {
            nai.networkMisc.acceptPartialConnectivity = accept;
        }

        // TODO: Use the current design or save the user choice into IpMemoryStore.
        if (always) {
            nai.asyncChannel.sendMessage(
                    NetworkAgent.CMD_SAVE_ACCEPT_UNVALIDATED, encodeBool(accept));
        }

        if (!accept) {
            // Tell the NetworkAgent to not automatically reconnect to the network.
            nai.asyncChannel.sendMessage(NetworkAgent.CMD_PREVENT_AUTOMATIC_RECONNECT);
            // Tear down the network.
            teardownUnneededNetwork(nai);
        } else {
            // Inform NetworkMonitor that partial connectivity is acceptable. This will likely
            // result in a partial connectivity result which will be processed by
            // maybeHandleNetworkMonitorMessage.
            try {
                nai.networkMonitor().setAcceptPartialConnectivity();
            } catch (RemoteException e) {
                e.rethrowFromSystemServer();
            }
        }
    }

    private void handleSetAvoidUnvalidated(Network network) {
        NetworkAgentInfo nai = getNetworkAgentInfoForNetwork(network);
        if (nai == null || nai.lastValidated) {
            // Nothing to do. The network either disconnected or revalidated.
            return;
        }
        if (!nai.avoidUnvalidated) {
            int oldScore = nai.getCurrentScore();
            nai.avoidUnvalidated = true;
            rematchAllNetworksAndRequests(nai, oldScore);
            sendUpdatedScoreToFactories(nai);
        }
    }

    private void scheduleUnvalidatedPrompt(NetworkAgentInfo nai) {
        if (VDBG) log("scheduleUnvalidatedPrompt " + nai.network);
        mHandler.sendMessageDelayed(
                mHandler.obtainMessage(EVENT_PROMPT_UNVALIDATED, nai.network),
                PROMPT_UNVALIDATED_DELAY_MS);
    }

    @Override
    public void startCaptivePortalApp(Network network) {
        enforceConnectivityInternalPermission();
        mHandler.post(() -> {
            NetworkAgentInfo nai = getNetworkAgentInfoForNetwork(network);
            if (nai == null) return;
            if (!nai.networkCapabilities.hasCapability(NET_CAPABILITY_CAPTIVE_PORTAL)) return;
            try {
                nai.networkMonitor().launchCaptivePortalApp();
            } catch (RemoteException e) {
                e.rethrowFromSystemServer();
            }
        });
    }

    /**
     * NetworkStack endpoint to start the captive portal app. The NetworkStack needs to use this
     * endpoint as it does not have INTERACT_ACROSS_USERS_FULL itself.
     * @param network Network on which the captive portal was detected.
     * @param appExtras Bundle to use as intent extras for the captive portal application.
     *                  Must be treated as opaque to avoid preventing the captive portal app to
     *                  update its arguments.
     */
    @Override
    public void startCaptivePortalAppInternal(Network network, Bundle appExtras) {
        mContext.checkCallingOrSelfPermission(NetworkStack.PERMISSION_MAINLINE_NETWORK_STACK);

        final Intent appIntent = new Intent(ConnectivityManager.ACTION_CAPTIVE_PORTAL_SIGN_IN);
        appIntent.putExtras(appExtras);
        appIntent.putExtra(ConnectivityManager.EXTRA_CAPTIVE_PORTAL,
                new CaptivePortal(new CaptivePortalImpl(network).asBinder()));
        appIntent.setFlags(Intent.FLAG_ACTIVITY_BROUGHT_TO_FRONT | Intent.FLAG_ACTIVITY_NEW_TASK);

        Binder.withCleanCallingIdentity(() ->
                mContext.startActivityAsUser(appIntent, UserHandle.CURRENT));
    }

    private class CaptivePortalImpl extends ICaptivePortal.Stub {
        private final Network mNetwork;

        private CaptivePortalImpl(Network network) {
            mNetwork = network;
        }

        @Override
        public void appResponse(final int response) throws RemoteException {
            if (response == CaptivePortal.APP_RETURN_WANTED_AS_IS) {
                enforceSettingsPermission();
            }

            // getNetworkAgentInfoForNetwork is thread-safe
            final NetworkAgentInfo nai = getNetworkAgentInfoForNetwork(mNetwork);
            if (nai == null) return;

            // nai.networkMonitor() is thread-safe
            final INetworkMonitor nm = nai.networkMonitor();
            if (nm == null) return;

            final long token = Binder.clearCallingIdentity();
            try {
                nm.notifyCaptivePortalAppFinished(response);
            } finally {
                // Not using Binder.withCleanCallingIdentity() to keep the checked RemoteException
                Binder.restoreCallingIdentity(token);
            }
        }

        @Override
        public void logEvent(int eventId, String packageName) {
            enforceSettingsPermission();

            new MetricsLogger().action(eventId, packageName);
        }
    }

    public boolean avoidBadWifi() {
        return mMultinetworkPolicyTracker.getAvoidBadWifi();
    }

<<<<<<< HEAD
    @Override
    public boolean getAvoidBadWifi() {
=======
    /**
     * Return whether the device should maintain continuous, working connectivity by switching away
     * from WiFi networks having no connectivity.
     * @see MultinetworkPolicyTracker#getAvoidBadWifi()
     */
    public boolean shouldAvoidBadWifi() {
>>>>>>> 825827da
        if (!checkNetworkStackPermission()) {
            throw new SecurityException("avoidBadWifi requires NETWORK_STACK permission");
        }
        return avoidBadWifi();
    }


    private void rematchForAvoidBadWifiUpdate() {
        rematchAllNetworksAndRequests(null, 0);
        for (NetworkAgentInfo nai: mNetworkAgentInfos.values()) {
            if (nai.networkCapabilities.hasTransport(NetworkCapabilities.TRANSPORT_WIFI)) {
                sendUpdatedScoreToFactories(nai);
            }
        }
    }

    // TODO: Evaluate whether this is of interest to other consumers of
    // MultinetworkPolicyTracker and worth moving out of here.
    private void dumpAvoidBadWifiSettings(IndentingPrintWriter pw) {
        final boolean configRestrict = mMultinetworkPolicyTracker.configRestrictsAvoidBadWifi();
        if (!configRestrict) {
            pw.println("Bad Wi-Fi avoidance: unrestricted");
            return;
        }

        pw.println("Bad Wi-Fi avoidance: " + avoidBadWifi());
        pw.increaseIndent();
        pw.println("Config restrict:   " + configRestrict);

        final String value = mMultinetworkPolicyTracker.getAvoidBadWifiSetting();
        String description;
        // Can't use a switch statement because strings are legal case labels, but null is not.
        if ("0".equals(value)) {
            description = "get stuck";
        } else if (value == null) {
            description = "prompt";
        } else if ("1".equals(value)) {
            description = "avoid";
        } else {
            description = value + " (?)";
        }
        pw.println("User setting:      " + description);
        pw.println("Network overrides:");
        pw.increaseIndent();
        for (NetworkAgentInfo nai : networksSortedById()) {
            if (nai.avoidUnvalidated) {
                pw.println(nai.name());
            }
        }
        pw.decreaseIndent();
        pw.decreaseIndent();
    }

    private void showNetworkNotification(NetworkAgentInfo nai, NotificationType type) {
        final String action;
        switch (type) {
            case LOGGED_IN:
                action = Settings.ACTION_WIFI_SETTINGS;
                mHandler.removeMessages(EVENT_TIMEOUT_NOTIFICATION);
                mHandler.sendMessageDelayed(mHandler.obtainMessage(EVENT_TIMEOUT_NOTIFICATION,
                        nai.network.netId, 0), TIMEOUT_NOTIFICATION_DELAY_MS);
                break;
            case NO_INTERNET:
                action = ConnectivityManager.ACTION_PROMPT_UNVALIDATED;
                break;
            case LOST_INTERNET:
                action = ConnectivityManager.ACTION_PROMPT_LOST_VALIDATION;
                break;
            case PARTIAL_CONNECTIVITY:
                action = ConnectivityManager.ACTION_PROMPT_PARTIAL_CONNECTIVITY;
                break;
            default:
                Slog.wtf(TAG, "Unknown notification type " + type);
                return;
        }

        Intent intent = new Intent(action);
        if (type != NotificationType.LOGGED_IN) {
            intent.setData(Uri.fromParts("netId", Integer.toString(nai.network.netId), null));
            intent.addFlags(Intent.FLAG_ACTIVITY_NEW_TASK);
            intent.setClassName("com.android.settings",
                    "com.android.settings.wifi.WifiNoInternetDialog");
        }

        PendingIntent pendingIntent = PendingIntent.getActivityAsUser(
                mContext, 0, intent, PendingIntent.FLAG_CANCEL_CURRENT, null, UserHandle.CURRENT);
        mNotifier.showNotification(nai.network.netId, type, nai, null, pendingIntent, true);
    }

    private void handlePromptUnvalidated(Network network) {
        if (VDBG || DDBG) log("handlePromptUnvalidated " + network);
        NetworkAgentInfo nai = getNetworkAgentInfoForNetwork(network);

        // Only prompt if the network is unvalidated or network has partial internet connectivity
        // and was explicitly selected by the user, and if we haven't already been told to switch
        // to it regardless of whether it validated or not. Also don't prompt on captive portals
        // because we're already prompting the user to sign in.
        if (nai == null || nai.everValidated || nai.everCaptivePortalDetected
                || !nai.networkMisc.explicitlySelected || nai.networkMisc.acceptUnvalidated
                // TODO: Once the value of acceptPartialConnectivity is moved to IpMemoryStore,
                // we should reevaluate how to handle acceptPartialConnectivity when network just
                // connected.
                || nai.networkMisc.acceptPartialConnectivity) {
            return;
        }
<<<<<<< HEAD
        showNetworkNotification(nai, NotificationType.NO_INTERNET);
=======
        // TODO: Evaluate if it's needed to wait 8 seconds for triggering notification when
        // NetworkMonitor detects the network is partial connectivity. Need to change the design to
        // popup the notification immediately when the network is partial connectivity.
        if (nai.partialConnectivity) {
            showNetworkNotification(nai, NotificationType.PARTIAL_CONNECTIVITY);
        } else {
            showNetworkNotification(nai, NotificationType.NO_INTERNET);
        }
>>>>>>> 825827da
    }

    private void handleNetworkUnvalidated(NetworkAgentInfo nai) {
        NetworkCapabilities nc = nai.networkCapabilities;
        if (DBG) log("handleNetworkUnvalidated " + nai.name() + " cap=" + nc);

<<<<<<< HEAD
        if (nc.hasTransport(NetworkCapabilities.TRANSPORT_WIFI) &&
            mMultinetworkPolicyTracker.shouldNotifyWifiUnvalidated()) {
=======
        if (!nc.hasTransport(NetworkCapabilities.TRANSPORT_WIFI)) {
            return;
        }

        if (mMultinetworkPolicyTracker.shouldNotifyWifiUnvalidated()) {
>>>>>>> 825827da
            showNetworkNotification(nai, NotificationType.LOST_INTERNET);
        }
    }

    @Override
    public int getMultipathPreference(Network network) {
        enforceAccessPermission();

        NetworkAgentInfo nai = getNetworkAgentInfoForNetwork(network);
        if (nai != null && nai.networkCapabilities
                .hasCapability(NetworkCapabilities.NET_CAPABILITY_NOT_METERED)) {
            return ConnectivityManager.MULTIPATH_PREFERENCE_UNMETERED;
        }

        Integer networkPreference = mMultipathPolicyTracker.getMultipathPreference(network);
        if (networkPreference != null) {
            return networkPreference;
        }

        return mMultinetworkPolicyTracker.getMeteredMultipathPreference();
    }

    @Override
    public NetworkRequest getDefaultRequest() {
        return mDefaultRequest;
    }

    private class InternalHandler extends Handler {
        public InternalHandler(Looper looper) {
            super(looper);
        }

        @Override
        public void handleMessage(Message msg) {
            switch (msg.what) {
                case EVENT_EXPIRE_NET_TRANSITION_WAKELOCK:
                case EVENT_CLEAR_NET_TRANSITION_WAKELOCK: {
                    handleReleaseNetworkTransitionWakelock(msg.what);
                    break;
                }
                case EVENT_APPLY_GLOBAL_HTTP_PROXY: {
                    mProxyTracker.loadDeprecatedGlobalHttpProxy();
                    break;
                }
                case EVENT_PROXY_HAS_CHANGED: {
                    handleApplyDefaultProxy((ProxyInfo)msg.obj);
                    break;
                }
                case EVENT_REGISTER_NETWORK_FACTORY: {
                    handleRegisterNetworkFactory((NetworkFactoryInfo)msg.obj);
                    break;
                }
                case EVENT_UNREGISTER_NETWORK_FACTORY: {
                    handleUnregisterNetworkFactory((Messenger)msg.obj);
                    break;
                }
                case EVENT_REGISTER_NETWORK_AGENT: {
                    final Pair<NetworkAgentInfo, INetworkMonitor> arg =
                            (Pair<NetworkAgentInfo, INetworkMonitor>) msg.obj;
                    handleRegisterNetworkAgent(arg.first, arg.second);
                    break;
                }
                case EVENT_REGISTER_NETWORK_REQUEST:
                case EVENT_REGISTER_NETWORK_LISTENER: {
                    handleRegisterNetworkRequest((NetworkRequestInfo) msg.obj);
                    break;
                }
                case EVENT_REGISTER_NETWORK_REQUEST_WITH_INTENT:
                case EVENT_REGISTER_NETWORK_LISTENER_WITH_INTENT: {
                    handleRegisterNetworkRequestWithIntent(msg);
                    break;
                }
                case EVENT_TIMEOUT_NETWORK_REQUEST: {
                    NetworkRequestInfo nri = (NetworkRequestInfo) msg.obj;
                    handleTimedOutNetworkRequest(nri);
                    break;
                }
                case EVENT_RELEASE_NETWORK_REQUEST_WITH_INTENT: {
                    handleReleaseNetworkRequestWithIntent((PendingIntent) msg.obj, msg.arg1);
                    break;
                }
                case EVENT_RELEASE_NETWORK_REQUEST: {
                    handleReleaseNetworkRequest((NetworkRequest) msg.obj, msg.arg1,
                            /* callOnUnavailable */ false);
                    break;
                }
                case EVENT_SET_ACCEPT_UNVALIDATED: {
                    Network network = (Network) msg.obj;
                    handleSetAcceptUnvalidated(network, toBool(msg.arg1), toBool(msg.arg2));
                    break;
                }
                case EVENT_SET_ACCEPT_PARTIAL_CONNECTIVITY: {
                    Network network = (Network) msg.obj;
                    handleSetAcceptPartialConnectivity(network, toBool(msg.arg1),
                            toBool(msg.arg2));
                    break;
                }
                case EVENT_SET_AVOID_UNVALIDATED: {
                    handleSetAvoidUnvalidated((Network) msg.obj);
                    break;
                }
                case EVENT_PROMPT_UNVALIDATED: {
                    handlePromptUnvalidated((Network) msg.obj);
                    break;
                }
                case EVENT_CONFIGURE_ALWAYS_ON_NETWORKS: {
                    handleConfigureAlwaysOnNetworks();
                    break;
                }
                // Sent by KeepaliveTracker to process an app request on the state machine thread.
                case NetworkAgent.CMD_START_SOCKET_KEEPALIVE: {
                    mKeepaliveTracker.handleStartKeepalive(msg);
                    break;
                }
                // Sent by KeepaliveTracker to process an app request on the state machine thread.
                case NetworkAgent.CMD_STOP_SOCKET_KEEPALIVE: {
                    NetworkAgentInfo nai = getNetworkAgentInfoForNetwork((Network) msg.obj);
                    int slot = msg.arg1;
                    int reason = msg.arg2;
                    mKeepaliveTracker.handleStopKeepalive(nai, slot, reason);
                    break;
                }
                case EVENT_SYSTEM_READY: {
                    for (NetworkAgentInfo nai : mNetworkAgentInfos.values()) {
                        // Might have been called already in handleRegisterNetworkAgent since
                        // mSystemReady is set before sending EVENT_SYSTEM_READY, but calling
                        // this several times is fine.
                        try {
                            nai.networkMonitor().notifySystemReady();
                        } catch (RemoteException e) {
                            e.rethrowFromSystemServer();
                        }
                    }
                    mMultipathPolicyTracker.start();
                    NetPluginDelegate.registerHandler(mHandler);
                    break;
                }
                case EVENT_REVALIDATE_NETWORK: {
                    handleReportNetworkConnectivity((Network) msg.obj, msg.arg1, toBool(msg.arg2));
                    break;
                }
                case EVENT_PRIVATE_DNS_SETTINGS_CHANGED:
                    handlePrivateDnsSettingsChanged();
                    break;
                case EVENT_PRIVATE_DNS_VALIDATION_UPDATE:
                    handlePrivateDnsValidationUpdate(
                            (PrivateDnsValidationUpdate) msg.obj);
                    break;
                case EVENT_UID_RULES_CHANGED:
                    handleUidRulesChanged(msg.arg1, msg.arg2);
                    break;
                case EVENT_DATA_SAVER_CHANGED:
                    handleRestrictBackgroundChanged(toBool(msg.arg1));
                    break;
                case EVENT_TIMEOUT_NOTIFICATION:
                    mNotifier.clearNotification(msg.arg1, NotificationType.LOGGED_IN);
                    break;
<<<<<<< HEAD
                case EVENT_UPDATE_TCP_BUFFER_FOR_5G:
                    handleUpdateTCPBuffersfor5G();
                    break;
=======
>>>>>>> 825827da
            }
        }
    }

    // javadoc from interface
    @Override
    public int tether(String iface, String callerPkg) {
        ConnectivityManager.enforceTetherChangePermission(mContext, callerPkg);
        if (isTetheringSupported()) {
            return mTethering.tether(iface);
        } else {
            return ConnectivityManager.TETHER_ERROR_UNSUPPORTED;
        }
    }

    // javadoc from interface
    @Override
    public int untether(String iface, String callerPkg) {
        ConnectivityManager.enforceTetherChangePermission(mContext, callerPkg);

        if (isTetheringSupported()) {
            return mTethering.untether(iface);
        } else {
            return ConnectivityManager.TETHER_ERROR_UNSUPPORTED;
        }
    }

    // javadoc from interface
    @Override
    public int getLastTetherError(String iface) {
        enforceTetherAccessPermission();

        if (isTetheringSupported()) {
            return mTethering.getLastTetherError(iface);
        } else {
            return ConnectivityManager.TETHER_ERROR_UNSUPPORTED;
        }
    }

    // TODO - proper iface API for selection by property, inspection, etc
    @Override
    public String[] getTetherableUsbRegexs() {
        enforceTetherAccessPermission();
        if (isTetheringSupported()) {
            return mTethering.getTetherableUsbRegexs();
        } else {
            return new String[0];
        }
    }

    @Override
    public String[] getTetherableWifiRegexs() {
        enforceTetherAccessPermission();
        if (isTetheringSupported()) {
            return mTethering.getTetherableWifiRegexs();
        } else {
            return new String[0];
        }
    }

    @Override
    public String[] getTetherableBluetoothRegexs() {
        enforceTetherAccessPermission();
        if (isTetheringSupported()) {
            return mTethering.getTetherableBluetoothRegexs();
        } else {
            return new String[0];
        }
    }

    @Override
    public int setUsbTethering(boolean enable, String callerPkg) {
        ConnectivityManager.enforceTetherChangePermission(mContext, callerPkg);
        if (isTetheringSupported()) {
            return mTethering.setUsbTethering(enable);
        } else {
            return ConnectivityManager.TETHER_ERROR_UNSUPPORTED;
        }
    }

    // TODO - move iface listing, queries, etc to new module
    // javadoc from interface
    @Override
    public String[] getTetherableIfaces() {
        enforceTetherAccessPermission();
        return mTethering.getTetherableIfaces();
    }

    @Override
    public String[] getTetheredIfaces() {
        enforceTetherAccessPermission();
        return mTethering.getTetheredIfaces();
    }

    @Override
    public String[] getTetheringErroredIfaces() {
        enforceTetherAccessPermission();
        return mTethering.getErroredIfaces();
    }

    @Override
    public String[] getTetheredDhcpRanges() {
        enforceConnectivityInternalPermission();
        return mTethering.getTetheredDhcpRanges();
    }

    @Override
    public boolean isTetheringSupported(String callerPkg) {
        ConnectivityManager.enforceTetherChangePermission(mContext, callerPkg);
        return isTetheringSupported();
    }

    // if ro.tether.denied = true we default to no tethering
    // gservices could set the secure setting to 1 though to enable it on a build where it
    // had previously been turned off.
    private boolean isTetheringSupported() {
        int defaultVal = encodeBool(!mSystemProperties.get("ro.tether.denied").equals("true"));
        boolean tetherSupported = toBool(Settings.Global.getInt(mContext.getContentResolver(),
                Settings.Global.TETHER_SUPPORTED, defaultVal));
        boolean tetherEnabledInSettings = tetherSupported
                && !mUserManager.hasUserRestriction(UserManager.DISALLOW_CONFIG_TETHERING);

        // Elevate to system UID to avoid caller requiring MANAGE_USERS permission.
        boolean adminUser = false;
        final long token = Binder.clearCallingIdentity();
        try {
            adminUser = mUserManager.isAdminUser();
        } finally {
            Binder.restoreCallingIdentity(token);
        }

        return tetherEnabledInSettings && adminUser && mTethering.hasTetherableConfiguration();
    }

    @Override
    public void startTethering(int type, ResultReceiver receiver, boolean showProvisioningUi,
            String callerPkg) {
        ConnectivityManager.enforceTetherChangePermission(mContext, callerPkg);
        if (!isTetheringSupported()) {
            receiver.send(ConnectivityManager.TETHER_ERROR_UNSUPPORTED, null);
            return;
        }
        mTethering.startTethering(type, receiver, showProvisioningUi);
    }

    @Override
    public void stopTethering(int type, String callerPkg) {
        ConnectivityManager.enforceTetherChangePermission(mContext, callerPkg);
        mTethering.stopTethering(type);
    }

    /**
     * Get the latest value of the tethering entitlement check.
     *
     * Note: Allow privileged apps who have TETHER_PRIVILEGED permission to access. If it turns
     * out some such apps are observed to abuse this API, change to per-UID limits on this API
     * if it's really needed.
     */
    @Override
<<<<<<< HEAD
    public void getLatestTetheringEntitlementValue(int type, ResultReceiver receiver,
            boolean showEntitlementUi, String callerPkg) {
        ConnectivityManager.enforceTetherChangePermission(mContext, callerPkg);
        mTethering.getLatestTetheringEntitlementValue(type, receiver, showEntitlementUi);
=======
    public void getLatestTetheringEntitlementResult(int type, ResultReceiver receiver,
            boolean showEntitlementUi, String callerPkg) {
        ConnectivityManager.enforceTetherChangePermission(mContext, callerPkg);
        mTethering.getLatestTetheringEntitlementResult(type, receiver, showEntitlementUi);
    }

    /** Register tethering event callback. */
    @Override
    public void registerTetheringEventCallback(ITetheringEventCallback callback,
            String callerPkg) {
        ConnectivityManager.enforceTetherChangePermission(mContext, callerPkg);
        mTethering.registerTetheringEventCallback(callback);
    }

    /** Unregister tethering event callback. */
    @Override
    public void unregisterTetheringEventCallback(ITetheringEventCallback callback,
            String callerPkg) {
        ConnectivityManager.enforceTetherChangePermission(mContext, callerPkg);
        mTethering.unregisterTetheringEventCallback(callback);
>>>>>>> 825827da
    }

    // Called when we lose the default network and have no replacement yet.
    // This will automatically be cleared after X seconds or a new default network
    // becomes CONNECTED, whichever happens first.  The timer is started by the
    // first caller and not restarted by subsequent callers.
    private void ensureNetworkTransitionWakelock(String forWhom) {
        synchronized (this) {
            if (mNetTransitionWakeLock.isHeld()) {
                return;
            }
            mNetTransitionWakeLock.acquire();
            mLastWakeLockAcquireTimestamp = SystemClock.elapsedRealtime();
            mTotalWakelockAcquisitions++;
        }
        mWakelockLogs.log("ACQUIRE for " + forWhom);
        Message msg = mHandler.obtainMessage(EVENT_EXPIRE_NET_TRANSITION_WAKELOCK);
        mHandler.sendMessageDelayed(msg, mNetTransitionWakeLockTimeout);
    }

    // Called when we gain a new default network to release the network transition wakelock in a
    // second, to allow a grace period for apps to reconnect over the new network. Pending expiry
    // message is cancelled.
    private void scheduleReleaseNetworkTransitionWakelock() {
        synchronized (this) {
            if (!mNetTransitionWakeLock.isHeld()) {
                return; // expiry message released the lock first.
            }
        }
        // Cancel self timeout on wakelock hold.
        mHandler.removeMessages(EVENT_EXPIRE_NET_TRANSITION_WAKELOCK);
        Message msg = mHandler.obtainMessage(EVENT_CLEAR_NET_TRANSITION_WAKELOCK);
        mHandler.sendMessageDelayed(msg, 1000);
    }

    // Called when either message of ensureNetworkTransitionWakelock or
    // scheduleReleaseNetworkTransitionWakelock is processed.
    private void handleReleaseNetworkTransitionWakelock(int eventId) {
        String event = eventName(eventId);
        synchronized (this) {
            if (!mNetTransitionWakeLock.isHeld()) {
                mWakelockLogs.log(String.format("RELEASE: already released (%s)", event));
                Slog.w(TAG, "expected Net Transition WakeLock to be held");
                return;
            }
            mNetTransitionWakeLock.release();
            long lockDuration = SystemClock.elapsedRealtime() - mLastWakeLockAcquireTimestamp;
            mTotalWakelockDurationMs += lockDuration;
            mMaxWakelockDurationMs = Math.max(mMaxWakelockDurationMs, lockDuration);
            mTotalWakelockReleases++;
        }
        mWakelockLogs.log(String.format("RELEASE (%s)", event));
    }

    // 100 percent is full good, 0 is full bad.
    @Override
    public void reportInetCondition(int networkType, int percentage) {
        NetworkAgentInfo nai = mLegacyTypeTracker.getNetworkForType(networkType);
        if (nai == null) return;
        reportNetworkConnectivity(nai.network, percentage > 50);
    }

    @Override
    public void reportNetworkConnectivity(Network network, boolean hasConnectivity) {
        enforceAccessPermission();
        enforceInternetPermission();
        final int uid = Binder.getCallingUid();
        final int connectivityInfo = encodeBool(hasConnectivity);
        mHandler.sendMessage(
                mHandler.obtainMessage(EVENT_REVALIDATE_NETWORK, uid, connectivityInfo, network));
    }

    private void handleReportNetworkConnectivity(
            Network network, int uid, boolean hasConnectivity) {
        final NetworkAgentInfo nai;
        if (network == null) {
            nai = getDefaultNetwork();
        } else {
            nai = getNetworkAgentInfoForNetwork(network);
        }
        if (nai == null || nai.networkInfo.getState() == NetworkInfo.State.DISCONNECTING ||
            nai.networkInfo.getState() == NetworkInfo.State.DISCONNECTED) {
            return;
        }
        // Revalidate if the app report does not match our current validated state.
        if (hasConnectivity == nai.lastValidated) {
            return;
        }
        if (DBG) {
            int netid = nai.network.netId;
            log("reportNetworkConnectivity(" + netid + ", " + hasConnectivity + ") by " + uid);
        }
        // Validating a network that has not yet connected could result in a call to
        // rematchNetworkAndRequests() which is not meant to work on such networks.
        if (!nai.everConnected) {
            return;
        }
        LinkProperties lp = getLinkProperties(nai);
        if (isNetworkWithLinkPropertiesBlocked(lp, uid, false)) {
            return;
        }
        try {
            nai.networkMonitor().forceReevaluation(uid);
        } catch (RemoteException e) {
            e.rethrowFromSystemServer();
        }
    }

    /**
     * Returns information about the proxy a certain network is using. If given a null network, it
     * it will return the proxy for the bound network for the caller app or the default proxy if
     * none.
     *
     * @param network the network we want to get the proxy information for.
     * @return Proxy information if a network has a proxy configured, or otherwise null.
     */
    @Override
    public ProxyInfo getProxyForNetwork(Network network) {
        final ProxyInfo globalProxy = mProxyTracker.getGlobalProxy();
        if (globalProxy != null) return globalProxy;
        if (network == null) {
            // Get the network associated with the calling UID.
            final Network activeNetwork = getActiveNetworkForUidInternal(Binder.getCallingUid(),
                    true);
            if (activeNetwork == null) {
                return null;
            }
            return getLinkPropertiesProxyInfo(activeNetwork);
        } else if (queryUserAccess(Binder.getCallingUid(), network.netId)) {
            // Don't call getLinkProperties() as it requires ACCESS_NETWORK_STATE permission, which
            // caller may not have.
            return getLinkPropertiesProxyInfo(network);
        }
        // No proxy info available if the calling UID does not have network access.
        return null;
    }

    @VisibleForTesting
    protected boolean queryUserAccess(int uid, int netId) {
        return NetworkUtils.queryUserAccess(uid, netId);
    }

    private ProxyInfo getLinkPropertiesProxyInfo(Network network) {
        final NetworkAgentInfo nai = getNetworkAgentInfoForNetwork(network);
        if (nai == null) return null;
        synchronized (nai) {
            final ProxyInfo linkHttpProxy = nai.linkProperties.getHttpProxy();
            return linkHttpProxy == null ? null : new ProxyInfo(linkHttpProxy);
        }
    }

    @Override
    public void setGlobalProxy(final ProxyInfo proxyProperties) {
        enforceConnectivityInternalPermission();
        mProxyTracker.setGlobalProxy(proxyProperties);
    }

    @Override
    @Nullable
    public ProxyInfo getGlobalProxy() {
        return mProxyTracker.getGlobalProxy();
    }

    private void handleApplyDefaultProxy(ProxyInfo proxy) {
        if (proxy != null && TextUtils.isEmpty(proxy.getHost())
                && Uri.EMPTY.equals(proxy.getPacFileUrl())) {
            proxy = null;
        }
        mProxyTracker.setDefaultProxy(proxy);
    }

    // If the proxy has changed from oldLp to newLp, resend proxy broadcast. This method gets called
    // when any network changes proxy.
    // TODO: Remove usage of broadcast extras as they are deprecated and not applicable in a
    // multi-network world where an app might be bound to a non-default network.
    private void updateProxy(LinkProperties newLp, LinkProperties oldLp) {
        ProxyInfo newProxyInfo = newLp == null ? null : newLp.getHttpProxy();
        ProxyInfo oldProxyInfo = oldLp == null ? null : oldLp.getHttpProxy();

        if (!ProxyTracker.proxyInfoEqual(newProxyInfo, oldProxyInfo)) {
            mProxyTracker.sendProxyBroadcast();
        }
    }

    private static class SettingsObserver extends ContentObserver {
        final private HashMap<Uri, Integer> mUriEventMap;
        final private Context mContext;
        final private Handler mHandler;

        SettingsObserver(Context context, Handler handler) {
            super(null);
            mUriEventMap = new HashMap<>();
            mContext = context;
            mHandler = handler;
        }

        void observe(Uri uri, int what) {
            mUriEventMap.put(uri, what);
            final ContentResolver resolver = mContext.getContentResolver();
            resolver.registerContentObserver(uri, false, this);
        }

        @Override
        public void onChange(boolean selfChange) {
            Slog.wtf(TAG, "Should never be reached.");
        }

        @Override
        public void onChange(boolean selfChange, Uri uri) {
            final Integer what = mUriEventMap.get(uri);
            if (what != null) {
                mHandler.obtainMessage(what.intValue()).sendToTarget();
            } else {
                loge("No matching event to send for URI=" + uri);
            }
        }
    }

    private static void log(String s) {
        Slog.d(TAG, s);
    }

    private static void loge(String s) {
        Slog.e(TAG, s);
    }

    private static void loge(String s, Throwable t) {
        Slog.e(TAG, s, t);
    }

    /**
     * Prepare for a VPN application.
     * VPN permissions are checked in the {@link Vpn} class. If the caller is not {@code userId},
     * {@link android.Manifest.permission.INTERACT_ACROSS_USERS_FULL} permission is required.
     *
     * @param oldPackage Package name of the application which currently controls VPN, which will
     *                   be replaced. If there is no such application, this should should either be
     *                   {@code null} or {@link VpnConfig.LEGACY_VPN}.
     * @param newPackage Package name of the application which should gain control of VPN, or
     *                   {@code null} to disable.
     * @param userId User for whom to prepare the new VPN.
     *
     * @hide
     */
    @Override
    public boolean prepareVpn(@Nullable String oldPackage, @Nullable String newPackage,
            int userId) {
        enforceCrossUserPermission(userId);

        synchronized (mVpns) {
            throwIfLockdownEnabled();
            Vpn vpn = mVpns.get(userId);
            if (vpn != null) {
                return vpn.prepare(oldPackage, newPackage);
            } else {
                return false;
            }
        }
    }

    /**
     * Set whether the VPN package has the ability to launch VPNs without user intervention.
     * This method is used by system-privileged apps.
     * VPN permissions are checked in the {@link Vpn} class. If the caller is not {@code userId},
     * {@link android.Manifest.permission.INTERACT_ACROSS_USERS_FULL} permission is required.
     *
     * @param packageName The package for which authorization state should change.
     * @param userId User for whom {@code packageName} is installed.
     * @param authorized {@code true} if this app should be able to start a VPN connection without
     *                   explicit user approval, {@code false} if not.
     *
     * @hide
     */
    @Override
    public void setVpnPackageAuthorization(String packageName, int userId, boolean authorized) {
        enforceCrossUserPermission(userId);

        synchronized (mVpns) {
            Vpn vpn = mVpns.get(userId);
            if (vpn != null) {
                vpn.setPackageAuthorization(packageName, authorized);
            }
        }
    }

    /**
     * Configure a TUN interface and return its file descriptor. Parameters
     * are encoded and opaque to this class. This method is used by VpnBuilder
     * and not available in ConnectivityManager. Permissions are checked in
     * Vpn class.
     * @hide
     */
    @Override
    public ParcelFileDescriptor establishVpn(VpnConfig config) {
        int user = UserHandle.getUserId(Binder.getCallingUid());
        synchronized (mVpns) {
            throwIfLockdownEnabled();
            return mVpns.get(user).establish(config);
        }
    }

    /**
     * Start legacy VPN, controlling native daemons as needed. Creates a
     * secondary thread to perform connection work, returning quickly.
     */
    @Override
    public void startLegacyVpn(VpnProfile profile) {
        int user = UserHandle.getUserId(Binder.getCallingUid());
        final LinkProperties egress = getActiveLinkProperties();
        if (egress == null) {
            throw new IllegalStateException("Missing active network connection");
        }
        synchronized (mVpns) {
            throwIfLockdownEnabled();
            mVpns.get(user).startLegacyVpn(profile, mKeyStore, egress);
        }
    }

    /**
     * Return the information of the ongoing legacy VPN. This method is used
     * by VpnSettings and not available in ConnectivityManager. Permissions
     * are checked in Vpn class.
     */
    @Override
    public LegacyVpnInfo getLegacyVpnInfo(int userId) {
        enforceCrossUserPermission(userId);

        synchronized (mVpns) {
            return mVpns.get(userId).getLegacyVpnInfo();
        }
    }

    /**
     * Return the information of all ongoing VPNs.
     *
     * <p>This method is used to update NetworkStatsService.
     *
     * <p>Must be called on the handler thread.
     */
    private VpnInfo[] getAllVpnInfo() {
        ensureRunningOnConnectivityServiceThread();
        synchronized (mVpns) {
            if (mLockdownEnabled) {
                return new VpnInfo[0];
            }

            List<VpnInfo> infoList = new ArrayList<>();
            for (int i = 0; i < mVpns.size(); i++) {
                VpnInfo info = createVpnInfo(mVpns.valueAt(i));
                if (info != null) {
                    infoList.add(info);
                }
            }
            return infoList.toArray(new VpnInfo[infoList.size()]);
        }
    }

    /**
     * @return VPN information for accounting, or null if we can't retrieve all required
     *         information, e.g primary underlying iface.
     */
    @Nullable
    private VpnInfo createVpnInfo(Vpn vpn) {
        VpnInfo info = vpn.getVpnInfo();
        if (info == null) {
            return null;
        }
        Network[] underlyingNetworks = vpn.getUnderlyingNetworks();
        // see VpnService.setUnderlyingNetworks()'s javadoc about how to interpret
        // the underlyingNetworks list.
        if (underlyingNetworks == null) {
            NetworkAgentInfo defaultNetwork = getDefaultNetwork();
            if (defaultNetwork != null && defaultNetwork.linkProperties != null) {
                info.primaryUnderlyingIface = getDefaultNetwork().linkProperties.getInterfaceName();
            }
        } else if (underlyingNetworks.length > 0) {
            LinkProperties linkProperties = getLinkProperties(underlyingNetworks[0]);
            if (linkProperties != null) {
                info.primaryUnderlyingIface = linkProperties.getInterfaceName();
            }
        }
        return info.primaryUnderlyingIface == null ? null : info;
    }

    /**
     * Returns the information of the ongoing VPN for {@code userId}. This method is used by
     * VpnDialogs and not available in ConnectivityManager.
     * Permissions are checked in Vpn class.
     * @hide
     */
    @Override
    public VpnConfig getVpnConfig(int userId) {
        enforceCrossUserPermission(userId);
        synchronized (mVpns) {
            Vpn vpn = mVpns.get(userId);
            if (vpn != null) {
                return vpn.getVpnConfig();
            } else {
                return null;
            }
        }
    }

    /**
     * Ask all VPN objects to recompute and update their capabilities.
     *
     * When underlying networks change, VPNs may have to update capabilities to reflect things
     * like the metered bit, their transports, and so on. This asks the VPN objects to update
     * their capabilities, and as this will cause them to send messages to the ConnectivityService
     * handler thread through their agent, this is asynchronous. When the capabilities objects
     * are computed they will be up-to-date as they are computed synchronously from here and
     * this is running on the ConnectivityService thread.
     */
    private void updateAllVpnsCapabilities() {
        Network defaultNetwork = getNetwork(getDefaultNetwork());
        synchronized (mVpns) {
            for (int i = 0; i < mVpns.size(); i++) {
                final Vpn vpn = mVpns.valueAt(i);
                NetworkCapabilities nc = vpn.updateCapabilities(defaultNetwork);
                updateVpnCapabilities(vpn, nc);
            }
        }
    }

    private void updateVpnCapabilities(Vpn vpn, @Nullable NetworkCapabilities nc) {
        ensureRunningOnConnectivityServiceThread();
        NetworkAgentInfo vpnNai = getNetworkAgentInfoForNetId(vpn.getNetId());
        if (vpnNai == null || nc == null) {
            return;
        }
        updateCapabilities(vpnNai.getCurrentScore(), vpnNai, nc);
    }

    @Override
    public boolean updateLockdownVpn() {
        if (Binder.getCallingUid() != Process.SYSTEM_UID) {
            Slog.w(TAG, "Lockdown VPN only available to AID_SYSTEM");
            return false;
        }

        synchronized (mVpns) {
            // Tear down existing lockdown if profile was removed
            mLockdownEnabled = LockdownVpnTracker.isEnabled();
            if (mLockdownEnabled) {
                byte[] profileTag = mKeyStore.get(Credentials.LOCKDOWN_VPN);
                if (profileTag == null) {
                    Slog.e(TAG, "Lockdown VPN configured but cannot be read from keystore");
                    return false;
                }
                String profileName = new String(profileTag);
                final VpnProfile profile = VpnProfile.decode(
                        profileName, mKeyStore.get(Credentials.VPN + profileName));
                if (profile == null) {
                    Slog.e(TAG, "Lockdown VPN configured invalid profile " + profileName);
                    setLockdownTracker(null);
                    return true;
                }
                int user = UserHandle.getUserId(Binder.getCallingUid());
                Vpn vpn = mVpns.get(user);
                if (vpn == null) {
                    Slog.w(TAG, "VPN for user " + user + " not ready yet. Skipping lockdown");
                    return false;
                }
                setLockdownTracker(new LockdownVpnTracker(mContext, mNMS, this, vpn, profile));
            } else {
                setLockdownTracker(null);
            }
        }

        return true;
    }

    /**
     * Internally set new {@link LockdownVpnTracker}, shutting down any existing
     * {@link LockdownVpnTracker}. Can be {@code null} to disable lockdown.
     */
    @GuardedBy("mVpns")
    private void setLockdownTracker(LockdownVpnTracker tracker) {
        // Shutdown any existing tracker
        final LockdownVpnTracker existing = mLockdownTracker;
        // TODO: Add a trigger when the always-on VPN enable/disable to reevaluate and send the
        // necessary onBlockedStatusChanged callbacks.
        mLockdownTracker = null;
        if (existing != null) {
            existing.shutdown();
        }

        if (tracker != null) {
            mLockdownTracker = tracker;
            mLockdownTracker.init();
        }
    }

    @GuardedBy("mVpns")
    private void throwIfLockdownEnabled() {
        if (mLockdownEnabled) {
            throw new IllegalStateException("Unavailable in lockdown mode");
        }
    }

    /**
     * Starts the always-on VPN {@link VpnService} for user {@param userId}, which should perform
     * some setup and then call {@code establish()} to connect.
     *
     * @return {@code true} if the service was started, the service was already connected, or there
     *         was no always-on VPN to start. {@code false} otherwise.
     */
    private boolean startAlwaysOnVpn(int userId) {
        synchronized (mVpns) {
            Vpn vpn = mVpns.get(userId);
            if (vpn == null) {
                // Shouldn't happen as all code paths that point here should have checked the Vpn
                // exists already.
                Slog.wtf(TAG, "User " + userId + " has no Vpn configuration");
                return false;
            }

            return vpn.startAlwaysOnVpn();
        }
    }

    @Override
    public boolean isAlwaysOnVpnPackageSupported(int userId, String packageName) {
        enforceSettingsPermission();
        enforceCrossUserPermission(userId);

        synchronized (mVpns) {
            Vpn vpn = mVpns.get(userId);
            if (vpn == null) {
                Slog.w(TAG, "User " + userId + " has no Vpn configuration");
                return false;
            }
            return vpn.isAlwaysOnPackageSupported(packageName);
        }
    }

    @Override
    public boolean setAlwaysOnVpnPackage(
            int userId, String packageName, boolean lockdown, List<String> lockdownWhitelist) {
        enforceControlAlwaysOnVpnPermission();
        enforceCrossUserPermission(userId);

        synchronized (mVpns) {
            // Can't set always-on VPN if legacy VPN is already in lockdown mode.
            if (LockdownVpnTracker.isEnabled()) {
                return false;
            }

            Vpn vpn = mVpns.get(userId);
            if (vpn == null) {
                Slog.w(TAG, "User " + userId + " has no Vpn configuration");
                return false;
            }
            if (!vpn.setAlwaysOnPackage(packageName, lockdown, lockdownWhitelist)) {
                return false;
            }
            if (!startAlwaysOnVpn(userId)) {
                vpn.setAlwaysOnPackage(null, false, null);
                return false;
            }
        }
        return true;
    }

    @Override
    public String getAlwaysOnVpnPackage(int userId) {
        enforceControlAlwaysOnVpnPermission();
        enforceCrossUserPermission(userId);

        synchronized (mVpns) {
            Vpn vpn = mVpns.get(userId);
            if (vpn == null) {
                Slog.w(TAG, "User " + userId + " has no Vpn configuration");
                return null;
            }
            return vpn.getAlwaysOnPackage();
        }
    }

    @Override
    public boolean isVpnLockdownEnabled(int userId) {
        enforceControlAlwaysOnVpnPermission();
        enforceCrossUserPermission(userId);

        synchronized (mVpns) {
            Vpn vpn = mVpns.get(userId);
            if (vpn == null) {
                Slog.w(TAG, "User " + userId + " has no Vpn configuration");
                return false;
            }
            return vpn.getLockdown();
        }
    }

    @Override
    public List<String> getVpnLockdownWhitelist(int userId) {
        enforceControlAlwaysOnVpnPermission();
        enforceCrossUserPermission(userId);

        synchronized (mVpns) {
            Vpn vpn = mVpns.get(userId);
            if (vpn == null) {
                Slog.w(TAG, "User " + userId + " has no Vpn configuration");
                return null;
            }
            return vpn.getLockdownWhitelist();
        }
    }

    @Override
    public int checkMobileProvisioning(int suggestedTimeOutMs) {
        // TODO: Remove?  Any reason to trigger a provisioning check?
        return -1;
    }

    /** Location to an updatable file listing carrier provisioning urls.
     *  An example:
     *
     * <?xml version="1.0" encoding="utf-8"?>
     *  <provisioningUrls>
     *   <provisioningUrl mcc="310" mnc="4">http://myserver.com/foo?mdn=%3$s&amp;iccid=%1$s&amp;imei=%2$s</provisioningUrl>
     *  </provisioningUrls>
     */
    private static final String PROVISIONING_URL_PATH =
            "/data/misc/radio/provisioning_urls.xml";
    private final File mProvisioningUrlFile = new File(PROVISIONING_URL_PATH);

    /** XML tag for root element. */
    private static final String TAG_PROVISIONING_URLS = "provisioningUrls";
    /** XML tag for individual url */
    private static final String TAG_PROVISIONING_URL = "provisioningUrl";
    /** XML attribute for mcc */
    private static final String ATTR_MCC = "mcc";
    /** XML attribute for mnc */
    private static final String ATTR_MNC = "mnc";

    private String getProvisioningUrlBaseFromFile() {
        FileReader fileReader = null;
        XmlPullParser parser = null;
        Configuration config = mContext.getResources().getConfiguration();

        try {
            fileReader = new FileReader(mProvisioningUrlFile);
            parser = Xml.newPullParser();
            parser.setInput(fileReader);
            XmlUtils.beginDocument(parser, TAG_PROVISIONING_URLS);

            while (true) {
                XmlUtils.nextElement(parser);

                String element = parser.getName();
                if (element == null) break;

                if (element.equals(TAG_PROVISIONING_URL)) {
                    String mcc = parser.getAttributeValue(null, ATTR_MCC);
                    try {
                        if (mcc != null && Integer.parseInt(mcc) == config.mcc) {
                            String mnc = parser.getAttributeValue(null, ATTR_MNC);
                            if (mnc != null && Integer.parseInt(mnc) == config.mnc) {
                                parser.next();
                                if (parser.getEventType() == XmlPullParser.TEXT) {
                                    return parser.getText();
                                }
                            }
                        }
                    } catch (NumberFormatException e) {
                        loge("NumberFormatException in getProvisioningUrlBaseFromFile: " + e);
                    }
                }
            }
            return null;
        } catch (FileNotFoundException e) {
            loge("Carrier Provisioning Urls file not found");
        } catch (XmlPullParserException e) {
            loge("Xml parser exception reading Carrier Provisioning Urls file: " + e);
        } catch (IOException e) {
            loge("I/O exception reading Carrier Provisioning Urls file: " + e);
        } finally {
            if (fileReader != null) {
                try {
                    fileReader.close();
                } catch (IOException e) {}
            }
        }
        return null;
    }

    @Override
    public String getMobileProvisioningUrl() {
        enforceConnectivityInternalPermission();
        String url = getProvisioningUrlBaseFromFile();
        if (TextUtils.isEmpty(url)) {
            url = mContext.getResources().getString(R.string.mobile_provisioning_url);
            log("getMobileProvisioningUrl: mobile_provisioining_url from resource =" + url);
        } else {
            log("getMobileProvisioningUrl: mobile_provisioning_url from File =" + url);
        }
        // populate the iccid, imei and phone number in the provisioning url.
        if (!TextUtils.isEmpty(url)) {
            String phoneNumber = mTelephonyManager.getLine1Number();
            if (TextUtils.isEmpty(phoneNumber)) {
                phoneNumber = "0000000000";
            }
            url = String.format(url,
                    mTelephonyManager.getSimSerialNumber() /* ICCID */,
                    mTelephonyManager.getDeviceId() /* IMEI */,
                    phoneNumber /* Phone number */);
        }

        return url;
    }

    @Override
    public void setProvisioningNotificationVisible(boolean visible, int networkType,
            String action) {
        enforceConnectivityInternalPermission();
        if (!ConnectivityManager.isNetworkTypeValid(networkType)) {
            return;
        }
        final long ident = Binder.clearCallingIdentity();
        try {
            // Concatenate the range of types onto the range of NetIDs.
            int id = MAX_NET_ID + 1 + (networkType - ConnectivityManager.TYPE_NONE);
            mNotifier.setProvNotificationVisible(visible, id, action);
        } finally {
            Binder.restoreCallingIdentity(ident);
        }
    }

    @Override
    public void setAirplaneMode(boolean enable) {
        enforceNetworkStackSettingsOrSetup();
        final long ident = Binder.clearCallingIdentity();
        try {
            final ContentResolver cr = mContext.getContentResolver();
            Settings.Global.putInt(cr, Settings.Global.AIRPLANE_MODE_ON, encodeBool(enable));
            Intent intent = new Intent(Intent.ACTION_AIRPLANE_MODE_CHANGED);
            intent.putExtra("state", enable);
            mContext.sendBroadcastAsUser(intent, UserHandle.ALL);
        } finally {
            Binder.restoreCallingIdentity(ident);
        }
    }

    private void onUserStart(int userId) {
        synchronized (mVpns) {
            Vpn userVpn = mVpns.get(userId);
            if (userVpn != null) {
                loge("Starting user already has a VPN");
                return;
            }
            userVpn = new Vpn(mHandler.getLooper(), mContext, mNMS, userId);
            mVpns.put(userId, userVpn);
            if (mUserManager.getUserInfo(userId).isPrimary() && LockdownVpnTracker.isEnabled()) {
                updateLockdownVpn();
            }
        }
    }

    private void onUserStop(int userId) {
        synchronized (mVpns) {
            Vpn userVpn = mVpns.get(userId);
            if (userVpn == null) {
                loge("Stopped user has no VPN");
                return;
            }
            userVpn.onUserStopped();
            mVpns.delete(userId);
        }
    }

    private void onUserAdded(int userId) {
        mPermissionMonitor.onUserAdded(userId);
        Network defaultNetwork = getNetwork(getDefaultNetwork());
        synchronized (mVpns) {
            final int vpnsSize = mVpns.size();
            for (int i = 0; i < vpnsSize; i++) {
                Vpn vpn = mVpns.valueAt(i);
                vpn.onUserAdded(userId);
                NetworkCapabilities nc = vpn.updateCapabilities(defaultNetwork);
                updateVpnCapabilities(vpn, nc);
            }
        }
    }

    private void onUserRemoved(int userId) {
        mPermissionMonitor.onUserRemoved(userId);
        Network defaultNetwork = getNetwork(getDefaultNetwork());
        synchronized (mVpns) {
            final int vpnsSize = mVpns.size();
            for (int i = 0; i < vpnsSize; i++) {
                Vpn vpn = mVpns.valueAt(i);
                vpn.onUserRemoved(userId);
                NetworkCapabilities nc = vpn.updateCapabilities(defaultNetwork);
                updateVpnCapabilities(vpn, nc);
            }
        }
    }

    private void onPackageAdded(String packageName, int uid) {
        if (TextUtils.isEmpty(packageName) || uid < 0) {
            Slog.wtf(TAG, "Invalid package in onPackageAdded: " + packageName + " | " + uid);
            return;
        }
        mPermissionMonitor.onPackageAdded(packageName, uid);
    }

    private void onPackageReplaced(String packageName, int uid) {
        if (TextUtils.isEmpty(packageName) || uid < 0) {
            Slog.wtf(TAG, "Invalid package in onPackageReplaced: " + packageName + " | " + uid);
            return;
        }
        final int userId = UserHandle.getUserId(uid);
        synchronized (mVpns) {
            final Vpn vpn = mVpns.get(userId);
            if (vpn == null) {
                return;
            }
            // Legacy always-on VPN won't be affected since the package name is not set.
            if (TextUtils.equals(vpn.getAlwaysOnPackage(), packageName)) {
                Slog.d(TAG, "Restarting always-on VPN package " + packageName + " for user "
                        + userId);
                vpn.startAlwaysOnVpn();
            }
        }
    }

    private void onPackageRemoved(String packageName, int uid, boolean isReplacing) {
        if (TextUtils.isEmpty(packageName) || uid < 0) {
            Slog.wtf(TAG, "Invalid package in onPackageRemoved: " + packageName + " | " + uid);
            return;
        }
        mPermissionMonitor.onPackageRemoved(uid);

        final int userId = UserHandle.getUserId(uid);
        synchronized (mVpns) {
            final Vpn vpn = mVpns.get(userId);
            if (vpn == null) {
                return;
            }
            // Legacy always-on VPN won't be affected since the package name is not set.
            if (TextUtils.equals(vpn.getAlwaysOnPackage(), packageName) && !isReplacing) {
                Slog.d(TAG, "Removing always-on VPN package " + packageName + " for user "
                        + userId);
                vpn.setAlwaysOnPackage(null, false, null);
            }
        }
    }

    private void onUserUnlocked(int userId) {
        synchronized (mVpns) {
            // User present may be sent because of an unlock, which might mean an unlocked keystore.
            if (mUserManager.getUserInfo(userId).isPrimary() && LockdownVpnTracker.isEnabled()) {
                updateLockdownVpn();
            } else {
                startAlwaysOnVpn(userId);
            }
        }
    }

    private BroadcastReceiver mIntentReceiver = new BroadcastReceiver() {
        @Override
        public void onReceive(Context context, Intent intent) {
            ensureRunningOnConnectivityServiceThread();
            final String action = intent.getAction();
            final int userId = intent.getIntExtra(Intent.EXTRA_USER_HANDLE, UserHandle.USER_NULL);
            final int uid = intent.getIntExtra(Intent.EXTRA_UID, -1);
            final Uri packageData = intent.getData();
            final String packageName =
                    packageData != null ? packageData.getSchemeSpecificPart() : null;
            if (userId == UserHandle.USER_NULL) return;

            if (Intent.ACTION_USER_STARTED.equals(action)) {
                onUserStart(userId);
            } else if (Intent.ACTION_USER_STOPPED.equals(action)) {
                onUserStop(userId);
            } else if (Intent.ACTION_USER_ADDED.equals(action)) {
                onUserAdded(userId);
            } else if (Intent.ACTION_USER_REMOVED.equals(action)) {
                onUserRemoved(userId);
            } else if (Intent.ACTION_USER_UNLOCKED.equals(action)) {
                onUserUnlocked(userId);
            } else if (Intent.ACTION_PACKAGE_ADDED.equals(action)) {
                onPackageAdded(packageName, uid);
            } else if (Intent.ACTION_PACKAGE_REPLACED.equals(action)) {
                onPackageReplaced(packageName, uid);
            } else if (Intent.ACTION_PACKAGE_REMOVED.equals(action)) {
                final boolean isReplacing = intent.getBooleanExtra(
                        Intent.EXTRA_REPLACING, false);
                onPackageRemoved(packageName, uid, isReplacing);
            }
        }
    };

    private BroadcastReceiver mUserPresentReceiver = new BroadcastReceiver() {
        @Override
        public void onReceive(Context context, Intent intent) {
            // Try creating lockdown tracker, since user present usually means
            // unlocked keystore.
            updateLockdownVpn();
            mContext.unregisterReceiver(this);
        }
    };

    private final HashMap<Messenger, NetworkFactoryInfo> mNetworkFactoryInfos = new HashMap<>();
    private final HashMap<NetworkRequest, NetworkRequestInfo> mNetworkRequests = new HashMap<>();

    private static final int MAX_NETWORK_REQUESTS_PER_UID = 100;
    // Map from UID to number of NetworkRequests that UID has filed.
    @GuardedBy("mUidToNetworkRequestCount")
    private final SparseIntArray mUidToNetworkRequestCount = new SparseIntArray();

    private static class NetworkFactoryInfo {
        public final String name;
        public final Messenger messenger;
        public final AsyncChannel asyncChannel;
        public final int factorySerialNumber;

        NetworkFactoryInfo(String name, Messenger messenger, AsyncChannel asyncChannel,
                int factorySerialNumber) {
            this.name = name;
            this.messenger = messenger;
            this.asyncChannel = asyncChannel;
            this.factorySerialNumber = factorySerialNumber;
        }
    }

    private void ensureNetworkRequestHasType(NetworkRequest request) {
        if (request.type == NetworkRequest.Type.NONE) {
            throw new IllegalArgumentException(
                    "All NetworkRequests in ConnectivityService must have a type");
        }
    }

    /**
     * Tracks info about the requester.
     * Also used to notice when the calling process dies so we can self-expire
     */
    private class NetworkRequestInfo implements IBinder.DeathRecipient {
        final NetworkRequest request;
        final PendingIntent mPendingIntent;
        boolean mPendingIntentSent;
        private final IBinder mBinder;
        final int mPid;
        final int mUid;
        final Messenger messenger;

        NetworkRequestInfo(NetworkRequest r, PendingIntent pi) {
            request = r;
            ensureNetworkRequestHasType(request);
            mPendingIntent = pi;
            messenger = null;
            mBinder = null;
            mPid = getCallingPid();
            mUid = getCallingUid();
            enforceRequestCountLimit();
        }

        NetworkRequestInfo(Messenger m, NetworkRequest r, IBinder binder) {
            super();
            messenger = m;
            request = r;
            ensureNetworkRequestHasType(request);
            mBinder = binder;
            mPid = getCallingPid();
            mUid = getCallingUid();
            mPendingIntent = null;
            enforceRequestCountLimit();

            try {
                mBinder.linkToDeath(this, 0);
            } catch (RemoteException e) {
                binderDied();
            }
        }

        private void enforceRequestCountLimit() {
            synchronized (mUidToNetworkRequestCount) {
                int networkRequests = mUidToNetworkRequestCount.get(mUid, 0) + 1;
                if (networkRequests >= MAX_NETWORK_REQUESTS_PER_UID) {
                    throw new ServiceSpecificException(
                            ConnectivityManager.Errors.TOO_MANY_REQUESTS);
                }
                mUidToNetworkRequestCount.put(mUid, networkRequests);
            }
        }

        void unlinkDeathRecipient() {
            if (mBinder != null) {
                mBinder.unlinkToDeath(this, 0);
            }
        }

        public void binderDied() {
            log("ConnectivityService NetworkRequestInfo binderDied(" +
                    request + ", " + mBinder + ")");
            releaseNetworkRequest(request);
        }

        public String toString() {
            return "uid/pid:" + mUid + "/" + mPid + " " + request +
                    (mPendingIntent == null ? "" : " to trigger " + mPendingIntent);
        }
    }

    private void ensureRequestableCapabilities(NetworkCapabilities networkCapabilities) {
        final String badCapability = networkCapabilities.describeFirstNonRequestableCapability();
        if (badCapability != null) {
            throw new IllegalArgumentException("Cannot request network with " + badCapability);
        }
    }

    // This checks that the passed capabilities either do not request a specific SSID, or the
    // calling app has permission to do so.
    private void ensureSufficientPermissionsForRequest(NetworkCapabilities nc,
            int callerPid, int callerUid) {
        if (null != nc.getSSID() && !checkSettingsPermission(callerPid, callerUid)) {
            throw new SecurityException("Insufficient permissions to request a specific SSID");
        }
    }

    private ArrayList<Integer> getSignalStrengthThresholds(NetworkAgentInfo nai) {
        final SortedSet<Integer> thresholds = new TreeSet<>();
        synchronized (nai) {
            for (NetworkRequestInfo nri : mNetworkRequests.values()) {
                if (nri.request.networkCapabilities.hasSignalStrength() &&
                        nai.satisfiesImmutableCapabilitiesOf(nri.request)) {
                    thresholds.add(nri.request.networkCapabilities.getSignalStrength());
                }
            }
        }
        return new ArrayList<>(thresholds);
    }

    private void updateSignalStrengthThresholds(
            NetworkAgentInfo nai, String reason, NetworkRequest request) {
        ArrayList<Integer> thresholdsArray = getSignalStrengthThresholds(nai);
        Bundle thresholds = new Bundle();
        thresholds.putIntegerArrayList("thresholds", thresholdsArray);

        if (VDBG || (DBG && !"CONNECT".equals(reason))) {
            String detail;
            if (request != null && request.networkCapabilities.hasSignalStrength()) {
                detail = reason + " " + request.networkCapabilities.getSignalStrength();
            } else {
                detail = reason;
            }
            log(String.format("updateSignalStrengthThresholds: %s, sending %s to %s",
                    detail, Arrays.toString(thresholdsArray.toArray()), nai.name()));
        }

        nai.asyncChannel.sendMessage(
                android.net.NetworkAgent.CMD_SET_SIGNAL_STRENGTH_THRESHOLDS,
                0, 0, thresholds);
    }

    private void ensureValidNetworkSpecifier(NetworkCapabilities nc) {
        if (nc == null) {
            return;
        }
        NetworkSpecifier ns = nc.getNetworkSpecifier();
        if (ns == null) {
            return;
        }
        MatchAllNetworkSpecifier.checkNotMatchAllNetworkSpecifier(ns);
        ns.assertValidFromUid(Binder.getCallingUid());
    }

    @Override
    public NetworkRequest requestNetwork(NetworkCapabilities networkCapabilities,
            Messenger messenger, int timeoutMs, IBinder binder, int legacyType) {
        final NetworkRequest.Type type = (networkCapabilities == null)
                ? NetworkRequest.Type.TRACK_DEFAULT
                : NetworkRequest.Type.REQUEST;
        // If the requested networkCapabilities is null, take them instead from
        // the default network request. This allows callers to keep track of
        // the system default network.
        if (type == NetworkRequest.Type.TRACK_DEFAULT) {
            networkCapabilities = createDefaultNetworkCapabilitiesForUid(Binder.getCallingUid());
            enforceAccessPermission();
        } else {
            networkCapabilities = new NetworkCapabilities(networkCapabilities);
            enforceNetworkRequestPermissions(networkCapabilities);
            // TODO: this is incorrect. We mark the request as metered or not depending on the state
            // of the app when the request is filed, but we never change the request if the app
            // changes network state. http://b/29964605
            enforceMeteredApnPolicy(networkCapabilities);
        }
        ensureRequestableCapabilities(networkCapabilities);
        ensureSufficientPermissionsForRequest(networkCapabilities,
                Binder.getCallingPid(), Binder.getCallingUid());
        // Set the UID range for this request to the single UID of the requester, or to an empty
        // set of UIDs if the caller has the appropriate permission and UIDs have not been set.
        // This will overwrite any allowed UIDs in the requested capabilities. Though there
        // are no visible methods to set the UIDs, an app could use reflection to try and get
        // networks for other apps so it's essential that the UIDs are overwritten.
        restrictRequestUidsForCaller(networkCapabilities);

        if (timeoutMs < 0) {
            throw new IllegalArgumentException("Bad timeout specified");
        }
        ensureValidNetworkSpecifier(networkCapabilities);

        NetworkRequest networkRequest = new NetworkRequest(networkCapabilities, legacyType,
                nextNetworkRequestId(), type);
        NetworkRequestInfo nri = new NetworkRequestInfo(messenger, networkRequest, binder);
        if (DBG) log("requestNetwork for " + nri);

        mHandler.sendMessage(mHandler.obtainMessage(EVENT_REGISTER_NETWORK_REQUEST, nri));
        if (timeoutMs > 0) {
            mHandler.sendMessageDelayed(mHandler.obtainMessage(EVENT_TIMEOUT_NETWORK_REQUEST,
                    nri), timeoutMs);
        }
        return networkRequest;
    }

    private void enforceNetworkRequestPermissions(NetworkCapabilities networkCapabilities) {
        if (networkCapabilities.hasCapability(NET_CAPABILITY_NOT_RESTRICTED) == false) {
            enforceConnectivityRestrictedNetworksPermission();
        } else {
            enforceChangePermission();
        }
    }

    @Override
    public boolean requestBandwidthUpdate(Network network) {
        enforceAccessPermission();
        NetworkAgentInfo nai = null;
        if (network == null) {
            return false;
        }
        synchronized (mNetworkForNetId) {
            nai = mNetworkForNetId.get(network.netId);
        }
        if (nai != null) {
            nai.asyncChannel.sendMessage(android.net.NetworkAgent.CMD_REQUEST_BANDWIDTH_UPDATE);
            synchronized (mBandwidthRequests) {
                final int uid = Binder.getCallingUid();
                Integer uidReqs = mBandwidthRequests.get(uid);
                if (uidReqs == null) {
                    uidReqs = new Integer(0);
                }
                mBandwidthRequests.put(uid, ++uidReqs);
            }
            return true;
        }
        return false;
    }

    private boolean isSystem(int uid) {
        return uid < Process.FIRST_APPLICATION_UID;
    }

    private void enforceMeteredApnPolicy(NetworkCapabilities networkCapabilities) {
        final int uid = Binder.getCallingUid();
        if (isSystem(uid)) {
            // Exemption for system uid.
            return;
        }
        if (networkCapabilities.hasCapability(NET_CAPABILITY_NOT_METERED)) {
            // Policy already enforced.
            return;
        }
        if (mPolicyManagerInternal.isUidRestrictedOnMeteredNetworks(uid)) {
            // If UID is restricted, don't allow them to bring up metered APNs.
            networkCapabilities.addCapability(NET_CAPABILITY_NOT_METERED);
        }
    }

    @Override
    public NetworkRequest pendingRequestForNetwork(NetworkCapabilities networkCapabilities,
            PendingIntent operation) {
        checkNotNull(operation, "PendingIntent cannot be null.");
        networkCapabilities = new NetworkCapabilities(networkCapabilities);
        enforceNetworkRequestPermissions(networkCapabilities);
        enforceMeteredApnPolicy(networkCapabilities);
        ensureRequestableCapabilities(networkCapabilities);
        ensureSufficientPermissionsForRequest(networkCapabilities,
                Binder.getCallingPid(), Binder.getCallingUid());
        ensureValidNetworkSpecifier(networkCapabilities);
        restrictRequestUidsForCaller(networkCapabilities);

        NetworkRequest networkRequest = new NetworkRequest(networkCapabilities, TYPE_NONE,
                nextNetworkRequestId(), NetworkRequest.Type.REQUEST);
        NetworkRequestInfo nri = new NetworkRequestInfo(networkRequest, operation);
        if (DBG) log("pendingRequest for " + nri);
        mHandler.sendMessage(mHandler.obtainMessage(EVENT_REGISTER_NETWORK_REQUEST_WITH_INTENT,
                nri));
        return networkRequest;
    }

    private void releasePendingNetworkRequestWithDelay(PendingIntent operation) {
        mHandler.sendMessageDelayed(
                mHandler.obtainMessage(EVENT_RELEASE_NETWORK_REQUEST_WITH_INTENT,
                getCallingUid(), 0, operation), mReleasePendingIntentDelayMs);
    }

    @Override
    public void releasePendingNetworkRequest(PendingIntent operation) {
        checkNotNull(operation, "PendingIntent cannot be null.");
        mHandler.sendMessage(mHandler.obtainMessage(EVENT_RELEASE_NETWORK_REQUEST_WITH_INTENT,
                getCallingUid(), 0, operation));
    }

    // In order to implement the compatibility measure for pre-M apps that call
    // WifiManager.enableNetwork(..., true) without also binding to that network explicitly,
    // WifiManager registers a network listen for the purpose of calling setProcessDefaultNetwork.
    // This ensures it has permission to do so.
    private boolean hasWifiNetworkListenPermission(NetworkCapabilities nc) {
        if (nc == null) {
            return false;
        }
        int[] transportTypes = nc.getTransportTypes();
        if (transportTypes.length != 1 || transportTypes[0] != NetworkCapabilities.TRANSPORT_WIFI) {
            return false;
        }
        try {
            mContext.enforceCallingOrSelfPermission(
                    android.Manifest.permission.ACCESS_WIFI_STATE,
                    "ConnectivityService");
        } catch (SecurityException e) {
            return false;
        }
        return true;
    }

    @Override
    public NetworkRequest listenForNetwork(NetworkCapabilities networkCapabilities,
            Messenger messenger, IBinder binder) {
        if (!hasWifiNetworkListenPermission(networkCapabilities)) {
            enforceAccessPermission();
        }

        NetworkCapabilities nc = new NetworkCapabilities(networkCapabilities);
        ensureSufficientPermissionsForRequest(networkCapabilities,
                Binder.getCallingPid(), Binder.getCallingUid());
        restrictRequestUidsForCaller(nc);
        // Apps without the CHANGE_NETWORK_STATE permission can't use background networks, so
        // make all their listens include NET_CAPABILITY_FOREGROUND. That way, they will get
        // onLost and onAvailable callbacks when networks move in and out of the background.
        // There is no need to do this for requests because an app without CHANGE_NETWORK_STATE
        // can't request networks.
        restrictBackgroundRequestForCaller(nc);
        ensureValidNetworkSpecifier(nc);

        NetworkRequest networkRequest = new NetworkRequest(nc, TYPE_NONE, nextNetworkRequestId(),
                NetworkRequest.Type.LISTEN);
        NetworkRequestInfo nri = new NetworkRequestInfo(messenger, networkRequest, binder);
        if (VDBG) log("listenForNetwork for " + nri);

        mHandler.sendMessage(mHandler.obtainMessage(EVENT_REGISTER_NETWORK_LISTENER, nri));
        return networkRequest;
    }

    @Override
    public void pendingListenForNetwork(NetworkCapabilities networkCapabilities,
            PendingIntent operation) {
        checkNotNull(operation, "PendingIntent cannot be null.");
        if (!hasWifiNetworkListenPermission(networkCapabilities)) {
            enforceAccessPermission();
        }
        ensureValidNetworkSpecifier(networkCapabilities);
        ensureSufficientPermissionsForRequest(networkCapabilities,
                Binder.getCallingPid(), Binder.getCallingUid());

        final NetworkCapabilities nc = new NetworkCapabilities(networkCapabilities);
        restrictRequestUidsForCaller(nc);

        NetworkRequest networkRequest = new NetworkRequest(nc, TYPE_NONE, nextNetworkRequestId(),
                NetworkRequest.Type.LISTEN);
        NetworkRequestInfo nri = new NetworkRequestInfo(networkRequest, operation);
        if (VDBG) log("pendingListenForNetwork for " + nri);

        mHandler.sendMessage(mHandler.obtainMessage(EVENT_REGISTER_NETWORK_LISTENER, nri));
    }

    @Override
    public void releaseNetworkRequest(NetworkRequest networkRequest) {
        ensureNetworkRequestHasType(networkRequest);
        mHandler.sendMessage(mHandler.obtainMessage(
                EVENT_RELEASE_NETWORK_REQUEST, getCallingUid(), 0, networkRequest));
    }

    @Override
    public int registerNetworkFactory(Messenger messenger, String name) {
        enforceConnectivityInternalPermission();
        NetworkFactoryInfo nfi = new NetworkFactoryInfo(name, messenger, new AsyncChannel(),
                NetworkFactory.SerialNumber.nextSerialNumber());
        mHandler.sendMessage(mHandler.obtainMessage(EVENT_REGISTER_NETWORK_FACTORY, nfi));
        return nfi.factorySerialNumber;
    }

    private void handleRegisterNetworkFactory(NetworkFactoryInfo nfi) {
        if (DBG) log("Got NetworkFactory Messenger for " + nfi.name);
        mNetworkFactoryInfos.put(nfi.messenger, nfi);
        nfi.asyncChannel.connect(mContext, mTrackerHandler, nfi.messenger);
    }

    @Override
    public void unregisterNetworkFactory(Messenger messenger) {
        enforceConnectivityInternalPermission();
        mHandler.sendMessage(mHandler.obtainMessage(EVENT_UNREGISTER_NETWORK_FACTORY, messenger));
    }

    private void handleUnregisterNetworkFactory(Messenger messenger) {
        NetworkFactoryInfo nfi = mNetworkFactoryInfos.remove(messenger);
        if (nfi == null) {
            loge("Failed to find Messenger in unregisterNetworkFactory");
            return;
        }
        if (DBG) log("unregisterNetworkFactory for " + nfi.name);
    }

    /**
     * NetworkAgentInfo supporting a request by requestId.
     * These have already been vetted (their Capabilities satisfy the request)
     * and the are the highest scored network available.
     * the are keyed off the Requests requestId.
     */
    // NOTE: Accessed on multiple threads, must be synchronized on itself.
    @GuardedBy("mNetworkForRequestId")
    private final SparseArray<NetworkAgentInfo> mNetworkForRequestId = new SparseArray<>();

    // NOTE: Accessed on multiple threads, must be synchronized on itself.
    @GuardedBy("mNetworkForNetId")
    private final SparseArray<NetworkAgentInfo> mNetworkForNetId = new SparseArray<>();
    // NOTE: Accessed on multiple threads, synchronized with mNetworkForNetId.
    // An entry is first added to mNetIdInUse, prior to mNetworkForNetId, so
    // there may not be a strict 1:1 correlation between the two.
    @GuardedBy("mNetworkForNetId")
    private final SparseBooleanArray mNetIdInUse = new SparseBooleanArray();

    // NetworkAgentInfo keyed off its connecting messenger
    // TODO - eval if we can reduce the number of lists/hashmaps/sparsearrays
    // NOTE: Only should be accessed on ConnectivityServiceThread, except dump().
    private final HashMap<Messenger, NetworkAgentInfo> mNetworkAgentInfos = new HashMap<>();

    @GuardedBy("mBlockedAppUids")
    private final HashSet<Integer> mBlockedAppUids = new HashSet<>();

    // Note: if mDefaultRequest is changed, NetworkMonitor needs to be updated.
    private final NetworkRequest mDefaultRequest;

    // Request used to optionally keep mobile data active even when higher
    // priority networks like Wi-Fi are active.
    private final NetworkRequest mDefaultMobileDataRequest;

    // Request used to optionally keep wifi data active even when higher
    // priority networks like ethernet are active.
    private final NetworkRequest mDefaultWifiRequest;

    private NetworkAgentInfo getNetworkForRequest(int requestId) {
        synchronized (mNetworkForRequestId) {
            return mNetworkForRequestId.get(requestId);
        }
    }

    private void clearNetworkForRequest(int requestId) {
        synchronized (mNetworkForRequestId) {
            mNetworkForRequestId.remove(requestId);
        }
    }

    private void setNetworkForRequest(int requestId, NetworkAgentInfo nai) {
        synchronized (mNetworkForRequestId) {
            mNetworkForRequestId.put(requestId, nai);
        }
    }

    private NetworkAgentInfo getDefaultNetwork() {
        return getNetworkForRequest(mDefaultRequest.requestId);
    }

    @Nullable
    private Network getNetwork(@Nullable NetworkAgentInfo nai) {
        return nai != null ? nai.network : null;
    }

    private void ensureRunningOnConnectivityServiceThread() {
        if (mHandler.getLooper().getThread() != Thread.currentThread()) {
            throw new IllegalStateException(
                    "Not running on ConnectivityService thread: "
                            + Thread.currentThread().getName());
        }
    }

    private boolean isDefaultNetwork(NetworkAgentInfo nai) {
        return nai == getDefaultNetwork();
    }

    private boolean isDefaultRequest(NetworkRequestInfo nri) {
        return nri.request.requestId == mDefaultRequest.requestId;
    }

    // TODO : remove this method. It's a stopgap measure to help sheperding a number of dependent
    // changes that would conflict throughout the automerger graph. Having this method temporarily
    // helps with the process of going through with all these dependent changes across the entire
    // tree.
    public int registerNetworkAgent(Messenger messenger, NetworkInfo networkInfo,
            LinkProperties linkProperties, NetworkCapabilities networkCapabilities,
            int currentScore, NetworkMisc networkMisc) {
        return registerNetworkAgent(messenger, networkInfo, linkProperties, networkCapabilities,
                currentScore, networkMisc, NetworkFactory.SerialNumber.NONE);
    }

    /**
     * Register a new agent with ConnectivityService to handle a network.
     *
     * @param messenger a messenger for ConnectivityService to contact the agent asynchronously.
     * @param networkInfo the initial info associated with this network. It can be updated later :
     *         see {@link #updateNetworkInfo}.
     * @param linkProperties the initial link properties of this network. They can be updated
     *         later : see {@link #updateLinkProperties}.
     * @param networkCapabilities the initial capabilites of this network. They can be updated
     *         later : see {@link #updateNetworkCapabilities}.
     * @param currentScore the initial score of the network. See
     *         {@link NetworkAgentInfo#getCurrentScore}.
     * @param networkMisc metadata about the network. This is never updated.
     * @param factorySerialNumber the serial number of the factory owning this NetworkAgent.
     */
    public int registerNetworkAgent(Messenger messenger, NetworkInfo networkInfo,
            LinkProperties linkProperties, NetworkCapabilities networkCapabilities,
            int currentScore, NetworkMisc networkMisc, int factorySerialNumber) {
        enforceConnectivityInternalPermission();

        LinkProperties lp = new LinkProperties(linkProperties);
        lp.ensureDirectlyConnectedRoutes();
        // TODO: Instead of passing mDefaultRequest, provide an API to determine whether a Network
        // satisfies mDefaultRequest.
        final NetworkCapabilities nc = new NetworkCapabilities(networkCapabilities);
        final NetworkAgentInfo nai = new NetworkAgentInfo(messenger, new AsyncChannel(),
                new Network(reserveNetId()), new NetworkInfo(networkInfo), lp, nc, currentScore,
                mContext, mTrackerHandler, new NetworkMisc(networkMisc), this, mNetd, mNMS,
                factorySerialNumber);
        // Make sure the network capabilities reflect what the agent info says.
        nai.networkCapabilities = mixInCapabilities(nai, nc);
        final String extraInfo = networkInfo.getExtraInfo();
        final String name = TextUtils.isEmpty(extraInfo)
                ? nai.networkCapabilities.getSSID() : extraInfo;
        if (DBG) log("registerNetworkAgent " + nai);
        final long token = Binder.clearCallingIdentity();
        try {
            getNetworkStack().makeNetworkMonitor(
<<<<<<< HEAD
                    toStableParcelable(nai.network), name, new NetworkMonitorCallbacks(nai));
=======
                    nai.network, name, new NetworkMonitorCallbacks(nai));
>>>>>>> 825827da
        } finally {
            Binder.restoreCallingIdentity(token);
        }
        // NetworkAgentInfo registration will finish when the NetworkMonitor is created.
        // If the network disconnects or sends any other event before that, messages are deferred by
        // NetworkAgent until nai.asyncChannel.connect(), which will be called when finalizing the
        // registration.
        return nai.network.netId;
    }

    @VisibleForTesting
    protected NetworkStackClient getNetworkStack() {
        return NetworkStackClient.getInstance();
    }

    private void handleRegisterNetworkAgent(NetworkAgentInfo nai, INetworkMonitor networkMonitor) {
        nai.onNetworkMonitorCreated(networkMonitor);
        if (VDBG) log("Got NetworkAgent Messenger");
        mNetworkAgentInfos.put(nai.messenger, nai);
        synchronized (mNetworkForNetId) {
            mNetworkForNetId.put(nai.network.netId, nai);
        }
        synchronized (this) {
            if (mSystemReady) {
                try {
                    networkMonitor.notifySystemReady();
                } catch (RemoteException e) {
                    e.rethrowFromSystemServer();
                }
            }
        }

        try {
            networkMonitor.start();
        } catch (RemoteException e) {
            e.rethrowFromSystemServer();
        }
        nai.asyncChannel.connect(mContext, mTrackerHandler, nai.messenger);
        NetworkInfo networkInfo = nai.networkInfo;
        nai.networkInfo = null;
        updateNetworkInfo(nai, networkInfo);
        updateUids(nai, null, nai.networkCapabilities);
    }

    private void updateLinkProperties(NetworkAgentInfo networkAgent, LinkProperties newLp,
            LinkProperties oldLp) {
        int netId = networkAgent.network.netId;

        // The NetworkAgentInfo does not know whether clatd is running on its network or not, or
        // whether there is a NAT64 prefix. Before we do anything else, make sure its LinkProperties
        // are accurate.
        networkAgent.clatd.fixupLinkProperties(oldLp, newLp);

        updateInterfaces(newLp, oldLp, netId, networkAgent.networkCapabilities);
        updateMtu(newLp, oldLp);
        // TODO - figure out what to do for clat
//        for (LinkProperties lp : newLp.getStackedLinks()) {
//            updateMtu(lp, null);
//        }
        if (isDefaultNetwork(networkAgent)) {
            updateTcpBufferSizes(newLp.getTcpBufferSizes());
        }

        updateRoutes(newLp, oldLp, netId);
        updateDnses(newLp, oldLp, netId);
        // Make sure LinkProperties represents the latest private DNS status.
        // This does not need to be done before updateDnses because the
        // LinkProperties are not the source of the private DNS configuration.
        // updateDnses will fetch the private DNS configuration from DnsManager.
        mDnsManager.updatePrivateDnsStatus(netId, newLp);

        if (isDefaultNetwork(networkAgent)) {
            handleApplyDefaultProxy(newLp.getHttpProxy());
        } else {
            updateProxy(newLp, oldLp);
        }
        // TODO - move this check to cover the whole function
        if (!Objects.equals(newLp, oldLp)) {
            synchronized (networkAgent) {
                networkAgent.linkProperties = newLp;
            }
            // Start or stop DNS64 detection and 464xlat according to network state.
            networkAgent.clatd.update();
            notifyIfacesChangedForNetworkStats();
            if (networkAgent.everConnected) {
                try {
                    networkAgent.networkMonitor().notifyLinkPropertiesChanged();
                } catch (RemoteException e) {
                    e.rethrowFromSystemServer();
                }
                notifyNetworkCallbacks(networkAgent, ConnectivityManager.CALLBACK_IP_CHANGED);
            }
        }

        mKeepaliveTracker.handleCheckKeepalivesStillValid(networkAgent);
    }

    private void wakeupModifyInterface(String iface, NetworkCapabilities caps, boolean add) {
        // Marks are only available on WiFi interfaces. Checking for
        // marks on unsupported interfaces is harmless.
        if (!caps.hasTransport(NetworkCapabilities.TRANSPORT_WIFI)) {
            return;
        }

        int mark = mContext.getResources().getInteger(
            com.android.internal.R.integer.config_networkWakeupPacketMark);
        int mask = mContext.getResources().getInteger(
            com.android.internal.R.integer.config_networkWakeupPacketMask);

        // Mask/mark of zero will not detect anything interesting.
        // Don't install rules unless both values are nonzero.
        if (mark == 0 || mask == 0) {
            return;
        }

        final String prefix = "iface:" + iface;
        try {
            if (add) {
                mNetd.wakeupAddInterface(iface, prefix, mark, mask);
            } else {
                mNetd.wakeupDelInterface(iface, prefix, mark, mask);
            }
        } catch (Exception e) {
            loge("Exception modifying wakeup packet monitoring: " + e);
        }

    }

    private void updateInterfaces(LinkProperties newLp, LinkProperties oldLp, int netId,
                                  NetworkCapabilities caps) {
        CompareResult<String> interfaceDiff = new CompareResult<>(
                oldLp != null ? oldLp.getAllInterfaceNames() : null,
                newLp != null ? newLp.getAllInterfaceNames() : null);
        for (String iface : interfaceDiff.added) {
            try {
                if (DBG) log("Adding iface " + iface + " to network " + netId);
                mNMS.addInterfaceToNetwork(iface, netId);
                wakeupModifyInterface(iface, caps, true);
            } catch (Exception e) {
                loge("Exception adding interface: " + e);
            }
        }
        for (String iface : interfaceDiff.removed) {
            try {
                if (DBG) log("Removing iface " + iface + " from network " + netId);
                wakeupModifyInterface(iface, caps, false);
                mNMS.removeInterfaceFromNetwork(iface, netId);
            } catch (Exception e) {
                loge("Exception removing interface: " + e);
            }
        }
    }

    /**
     * Have netd update routes from oldLp to newLp.
     * @return true if routes changed between oldLp and newLp
     */
    private boolean updateRoutes(LinkProperties newLp, LinkProperties oldLp, int netId) {
        // Compare the route diff to determine which routes should be added and removed.
        CompareResult<RouteInfo> routeDiff = new CompareResult<RouteInfo>(
                oldLp != null ? oldLp.getAllRoutes() : null,
                newLp != null ? newLp.getAllRoutes() : null);

        // add routes before removing old in case it helps with continuous connectivity

        // do this twice, adding non-next-hop routes first, then routes they are dependent on
        for (RouteInfo route : routeDiff.added) {
            if (route.hasGateway()) continue;
            if (VDBG || DDBG) log("Adding Route [" + route + "] to network " + netId);
            try {
                mNMS.addRoute(netId, route);
            } catch (Exception e) {
                if ((route.getDestination().getAddress() instanceof Inet4Address) || VDBG) {
                    loge("Exception in addRoute for non-gateway: " + e);
                }
            }
        }
        for (RouteInfo route : routeDiff.added) {
            if (route.hasGateway() == false) continue;
            if (VDBG || DDBG) log("Adding Route [" + route + "] to network " + netId);
            try {
                mNMS.addRoute(netId, route);
            } catch (Exception e) {
                if ((route.getGateway() instanceof Inet4Address) || VDBG) {
                    loge("Exception in addRoute for gateway: " + e);
                }
            }
        }

        for (RouteInfo route : routeDiff.removed) {
            if (VDBG || DDBG) log("Removing Route [" + route + "] from network " + netId);
            try {
                mNMS.removeRoute(netId, route);
            } catch (Exception e) {
                loge("Exception in removeRoute: " + e);
            }
        }
        return !routeDiff.added.isEmpty() || !routeDiff.removed.isEmpty();
    }

    private void updateDnses(LinkProperties newLp, LinkProperties oldLp, int netId) {
        if (oldLp != null && newLp.isIdenticalDnses(oldLp)) {
            return;  // no updating necessary
        }

        final NetworkAgentInfo defaultNai = getDefaultNetwork();
        final boolean isDefaultNetwork = (defaultNai != null && defaultNai.network.netId == netId);

        if (DBG) {
            final Collection<InetAddress> dnses = newLp.getDnsServers();
            log("Setting DNS servers for network " + netId + " to " + dnses);
        }
        try {
            mDnsManager.setDnsConfigurationForNetwork(netId, newLp, isDefaultNetwork);
        } catch (Exception e) {
            loge("Exception in setDnsConfigurationForNetwork: " + e);
        }
    }

    private int getNetworkPermission(NetworkCapabilities nc) {
        if (!nc.hasCapability(NET_CAPABILITY_NOT_RESTRICTED)) {
            return INetd.PERMISSION_SYSTEM;
        }
        if (!nc.hasCapability(NET_CAPABILITY_FOREGROUND)) {
            return INetd.PERMISSION_NETWORK;
        }
        return INetd.PERMISSION_NONE;
    }

    /**
     * Augments the NetworkCapabilities passed in by a NetworkAgent with capabilities that are
     * maintained here that the NetworkAgent is not aware of (e.g., validated, captive portal,
     * and foreground status).
     */
    private NetworkCapabilities mixInCapabilities(NetworkAgentInfo nai, NetworkCapabilities nc) {
        // Once a NetworkAgent is connected, complain if some immutable capabilities are removed.
         // Don't complain for VPNs since they're not driven by requests and there is no risk of
         // causing a connect/teardown loop.
         // TODO: remove this altogether and make it the responsibility of the NetworkFactories to
         // avoid connect/teardown loops.
        if (nai.everConnected &&
                !nai.isVPN() &&
                !nai.networkCapabilities.satisfiedByImmutableNetworkCapabilities(nc)) {
            // TODO: consider not complaining when a network agent degrades its capabilities if this
            // does not cause any request (that is not a listen) currently matching that agent to
            // stop being matched by the updated agent.
            String diff = nai.networkCapabilities.describeImmutableDifferences(nc);
            if (!TextUtils.isEmpty(diff)) {
                Slog.wtf(TAG, "BUG: " + nai + " lost immutable capabilities:" + diff);
            }
        }

        // Don't modify caller's NetworkCapabilities.
        NetworkCapabilities newNc = new NetworkCapabilities(nc);
        if (nai.lastValidated) {
            newNc.addCapability(NET_CAPABILITY_VALIDATED);
        } else {
            newNc.removeCapability(NET_CAPABILITY_VALIDATED);
        }
        if (nai.lastCaptivePortalDetected) {
            newNc.addCapability(NET_CAPABILITY_CAPTIVE_PORTAL);
        } else {
            newNc.removeCapability(NET_CAPABILITY_CAPTIVE_PORTAL);
        }
        if (nai.isBackgroundNetwork()) {
            newNc.removeCapability(NET_CAPABILITY_FOREGROUND);
        } else {
            newNc.addCapability(NET_CAPABILITY_FOREGROUND);
        }
        if (nai.isSuspended()) {
            newNc.removeCapability(NET_CAPABILITY_NOT_SUSPENDED);
        } else {
            newNc.addCapability(NET_CAPABILITY_NOT_SUSPENDED);
        }
        if (nai.partialConnectivity) {
            newNc.addCapability(NET_CAPABILITY_PARTIAL_CONNECTIVITY);
        } else {
            newNc.removeCapability(NET_CAPABILITY_PARTIAL_CONNECTIVITY);
        }

        return newNc;
    }

    /**
     * Update the NetworkCapabilities for {@code nai} to {@code nc}. Specifically:
     *
     * 1. Calls mixInCapabilities to merge the passed-in NetworkCapabilities {@code nc} with the
     *    capabilities we manage and store in {@code nai}, such as validated status and captive
     *    portal status)
     * 2. Takes action on the result: changes network permissions, sends CAP_CHANGED callbacks, and
     *    potentially triggers rematches.
     * 3. Directly informs other network stack components (NetworkStatsService, VPNs, etc. of the
     *    change.)
     *
     * @param oldScore score of the network before any of the changes that prompted us
     *                 to call this function.
     * @param nai the network having its capabilities updated.
     * @param nc the new network capabilities.
     */
    private void updateCapabilities(int oldScore, NetworkAgentInfo nai, NetworkCapabilities nc) {
        NetworkCapabilities newNc = mixInCapabilities(nai, nc);

        if (Objects.equals(nai.networkCapabilities, newNc)) return;

        final int oldPermission = getNetworkPermission(nai.networkCapabilities);
        final int newPermission = getNetworkPermission(newNc);
        if (oldPermission != newPermission && nai.created && !nai.isVPN()) {
            try {
                mNMS.setNetworkPermission(nai.network.netId, newPermission);
            } catch (RemoteException e) {
                loge("Exception in setNetworkPermission: " + e);
            }
        }

        final NetworkCapabilities prevNc;
        synchronized (nai) {
            prevNc = nai.networkCapabilities;
            nai.networkCapabilities = newNc;
        }

        updateUids(nai, prevNc, newNc);

        if (nai.getCurrentScore() == oldScore && newNc.equalRequestableCapabilities(prevNc)) {
            // If the requestable capabilities haven't changed, and the score hasn't changed, then
            // the change we're processing can't affect any requests, it can only affect the listens
            // on this network. We might have been called by rematchNetworkAndRequests when a
            // network changed foreground state.
            processListenRequests(nai, true);
        } else {
            // If the requestable capabilities have changed or the score changed, we can't have been
            // called by rematchNetworkAndRequests, so it's safe to start a rematch.
            rematchAllNetworksAndRequests(nai, oldScore);
            try {
                nai.networkMonitor().notifyNetworkCapabilitiesChanged();
            } catch (RemoteException e) {
                e.rethrowFromSystemServer();
            }
            notifyNetworkCallbacks(nai, ConnectivityManager.CALLBACK_CAP_CHANGED);
        }

        if (prevNc != null) {
            final boolean oldMetered = prevNc.isMetered();
            final boolean newMetered = newNc.isMetered();
            final boolean meteredChanged = oldMetered != newMetered;

            if (meteredChanged) {
                maybeNotifyNetworkBlocked(nai, oldMetered, newMetered, mRestrictBackground,
                        mRestrictBackground);
            }

            final boolean roamingChanged = prevNc.hasCapability(NET_CAPABILITY_NOT_ROAMING) !=
                    newNc.hasCapability(NET_CAPABILITY_NOT_ROAMING);

            // Report changes that are interesting for network statistics tracking.
            if (meteredChanged || roamingChanged) {
                notifyIfacesChangedForNetworkStats();
            }
        }

        if (!newNc.hasTransport(TRANSPORT_VPN)) {
            // Tell VPNs about updated capabilities, since they may need to
            // bubble those changes through.
            updateAllVpnsCapabilities();
        }
    }

    private void updateUids(NetworkAgentInfo nai, NetworkCapabilities prevNc,
            NetworkCapabilities newNc) {
        Set<UidRange> prevRanges = null == prevNc ? null : prevNc.getUids();
        Set<UidRange> newRanges = null == newNc ? null : newNc.getUids();
        if (null == prevRanges) prevRanges = new ArraySet<>();
        if (null == newRanges) newRanges = new ArraySet<>();
        final Set<UidRange> prevRangesCopy = new ArraySet<>(prevRanges);

        prevRanges.removeAll(newRanges);
        newRanges.removeAll(prevRangesCopy);

        try {
            if (!newRanges.isEmpty()) {
                final UidRange[] addedRangesArray = new UidRange[newRanges.size()];
                newRanges.toArray(addedRangesArray);
                mNMS.addVpnUidRanges(nai.network.netId, addedRangesArray);
            }
            if (!prevRanges.isEmpty()) {
                final UidRange[] removedRangesArray = new UidRange[prevRanges.size()];
                prevRanges.toArray(removedRangesArray);
                mNMS.removeVpnUidRanges(nai.network.netId, removedRangesArray);
            }
        } catch (Exception e) {
            // Never crash!
            loge("Exception in updateUids: " + e);
        }
    }

    public void handleUpdateLinkProperties(NetworkAgentInfo nai, LinkProperties newLp) {
        ensureRunningOnConnectivityServiceThread();

        if (getNetworkAgentInfoForNetId(nai.network.netId) != nai) {
            // Ignore updates for disconnected networks
            return;
        }
        // newLp is already a defensive copy.
        newLp.ensureDirectlyConnectedRoutes();
        if (VDBG || DDBG) {
            log("Update of LinkProperties for " + nai.name() +
                    "; created=" + nai.created +
                    "; everConnected=" + nai.everConnected);
        }
        updateLinkProperties(nai, newLp, new LinkProperties(nai.linkProperties));
    }

    private void sendUpdatedScoreToFactories(NetworkAgentInfo nai) {
        for (int i = 0; i < nai.numNetworkRequests(); i++) {
            NetworkRequest nr = nai.requestAt(i);
            // Don't send listening requests to factories. b/17393458
            if (nr.isListen()) continue;
            sendUpdatedScoreToFactories(nr, nai);
        }
    }

    private void sendUpdatedScoreToFactories(NetworkRequest networkRequest, NetworkAgentInfo nai) {
        int score = 0;
        int serial = 0;
        if (nai != null) {
            score = nai.getCurrentScore();
            serial = nai.factorySerialNumber;
        }
        if (VDBG || DDBG){
            log("sending new Min Network Score(" + score + "): " + networkRequest.toString());
        }
        for (NetworkFactoryInfo nfi : mNetworkFactoryInfos.values()) {
            nfi.asyncChannel.sendMessage(android.net.NetworkFactory.CMD_REQUEST_NETWORK, score,
                    serial, networkRequest);
        }
    }

    private void sendPendingIntentForRequest(NetworkRequestInfo nri, NetworkAgentInfo networkAgent,
            int notificationType) {
        if (notificationType == ConnectivityManager.CALLBACK_AVAILABLE && !nri.mPendingIntentSent) {
            Intent intent = new Intent();
            intent.putExtra(ConnectivityManager.EXTRA_NETWORK, networkAgent.network);
            intent.putExtra(ConnectivityManager.EXTRA_NETWORK_REQUEST, nri.request);
            nri.mPendingIntentSent = true;
            sendIntent(nri.mPendingIntent, intent);
        }
        // else not handled
    }

    private void sendIntent(PendingIntent pendingIntent, Intent intent) {
        mPendingIntentWakeLock.acquire();
        try {
            if (DBG) log("Sending " + pendingIntent);
            pendingIntent.send(mContext, 0, intent, this /* onFinished */, null /* Handler */);
        } catch (PendingIntent.CanceledException e) {
            if (DBG) log(pendingIntent + " was not sent, it had been canceled.");
            mPendingIntentWakeLock.release();
            releasePendingNetworkRequest(pendingIntent);
        }
        // ...otherwise, mPendingIntentWakeLock.release() gets called by onSendFinished()
    }

    @Override
    public void onSendFinished(PendingIntent pendingIntent, Intent intent, int resultCode,
            String resultData, Bundle resultExtras) {
        if (DBG) log("Finished sending " + pendingIntent);
        mPendingIntentWakeLock.release();
        // Release with a delay so the receiving client has an opportunity to put in its
        // own request.
        releasePendingNetworkRequestWithDelay(pendingIntent);
    }

    private void callCallbackForRequest(NetworkRequestInfo nri,
            NetworkAgentInfo networkAgent, int notificationType, int arg1) {
        if (nri.messenger == null) {
            return;  // Default request has no msgr
        }
        Bundle bundle = new Bundle();
        // TODO: check if defensive copies of data is needed.
        putParcelable(bundle, new NetworkRequest(nri.request));
        Message msg = Message.obtain();
        if (notificationType != ConnectivityManager.CALLBACK_UNAVAIL) {
            putParcelable(bundle, networkAgent.network);
        }
        switch (notificationType) {
            case ConnectivityManager.CALLBACK_AVAILABLE: {
                putParcelable(bundle, networkCapabilitiesRestrictedForCallerPermissions(
                        networkAgent.networkCapabilities, nri.mPid, nri.mUid));
                putParcelable(bundle, new LinkProperties(networkAgent.linkProperties));
                // For this notification, arg1 contains the blocked status.
                msg.arg1 = arg1;
                break;
            }
            case ConnectivityManager.CALLBACK_LOSING: {
                msg.arg1 = arg1;
                break;
            }
            case ConnectivityManager.CALLBACK_CAP_CHANGED: {
                // networkAgent can't be null as it has been accessed a few lines above.
                final NetworkCapabilities nc = networkCapabilitiesRestrictedForCallerPermissions(
                        networkAgent.networkCapabilities, nri.mPid, nri.mUid);
                putParcelable(bundle, nc);
                break;
            }
            case ConnectivityManager.CALLBACK_IP_CHANGED: {
                putParcelable(bundle, new LinkProperties(networkAgent.linkProperties));
                break;
            }
            case ConnectivityManager.CALLBACK_BLK_CHANGED: {
                maybeLogBlockedStatusChanged(nri, networkAgent.network, arg1 != 0);
                msg.arg1 = arg1;
                break;
            }
        }
        msg.what = notificationType;
        msg.setData(bundle);
        try {
            if (VDBG) {
                String notification = ConnectivityManager.getCallbackName(notificationType);
                log("sending notification " + notification + " for " + nri.request);
            }
            nri.messenger.send(msg);
        } catch (RemoteException e) {
            // may occur naturally in the race of binder death.
            loge("RemoteException caught trying to send a callback msg for " + nri.request);
        }
    }

    private static <T extends Parcelable> void putParcelable(Bundle bundle, T t) {
        bundle.putParcelable(t.getClass().getSimpleName(), t);
    }

    private void teardownUnneededNetwork(NetworkAgentInfo nai) {
        if (nai.numRequestNetworkRequests() != 0) {
            for (int i = 0; i < nai.numNetworkRequests(); i++) {
                NetworkRequest nr = nai.requestAt(i);
                // Ignore listening requests.
                if (nr.isListen()) continue;
                loge("Dead network still had at least " + nr);
                break;
            }
        }
        nai.asyncChannel.disconnect();
    }

    private void handleLingerComplete(NetworkAgentInfo oldNetwork) {
        if (oldNetwork == null) {
            loge("Unknown NetworkAgentInfo in handleLingerComplete");
            return;
        }
        if (DBG) log("handleLingerComplete for " + oldNetwork.name());

        // If we get here it means that the last linger timeout for this network expired. So there
        // must be no other active linger timers, and we must stop lingering.
        oldNetwork.clearLingerState();

        if (unneeded(oldNetwork, UnneededFor.TEARDOWN)) {
            // Tear the network down.
            teardownUnneededNetwork(oldNetwork);
        } else {
            // Put the network in the background.
            updateCapabilities(oldNetwork.getCurrentScore(), oldNetwork,
                    oldNetwork.networkCapabilities);
        }
    }

    private void makeDefault(NetworkAgentInfo newNetwork) {
        if (DBG) log("Switching to new default network: " + newNetwork);

        try {
            mNMS.setDefaultNetId(newNetwork.network.netId);
        } catch (Exception e) {
            loge("Exception setting default network :" + e);
        }

        notifyLockdownVpn(newNetwork);
        handleApplyDefaultProxy(newNetwork.linkProperties.getHttpProxy());
        updateTcpBufferSizes(newNetwork.linkProperties.getTcpBufferSizes());
        mDnsManager.setDefaultDnsSystemProperties(newNetwork.linkProperties.getDnsServers());
        notifyIfacesChangedForNetworkStats();
        // Fix up the NetworkCapabilities of any VPNs that don't specify underlying networks.
        updateAllVpnsCapabilities();
    }

    private void processListenRequests(NetworkAgentInfo nai, boolean capabilitiesChanged) {
        // For consistency with previous behaviour, send onLost callbacks before onAvailable.
        for (NetworkRequestInfo nri : mNetworkRequests.values()) {
            NetworkRequest nr = nri.request;
            if (!nr.isListen()) continue;
            if (nai.isSatisfyingRequest(nr.requestId) && !nai.satisfies(nr)) {
                nai.removeRequest(nri.request.requestId);
                callCallbackForRequest(nri, nai, ConnectivityManager.CALLBACK_LOST, 0);
            }
        }

        if (capabilitiesChanged) {
            try {
                nai.networkMonitor().notifyNetworkCapabilitiesChanged();
            } catch (RemoteException e) {
                e.rethrowFromSystemServer();
            }
            notifyNetworkCallbacks(nai, ConnectivityManager.CALLBACK_CAP_CHANGED);
        }

        for (NetworkRequestInfo nri : mNetworkRequests.values()) {
            NetworkRequest nr = nri.request;
            if (!nr.isListen()) continue;
            if (nai.satisfies(nr) && !nai.isSatisfyingRequest(nr.requestId)) {
                nai.addRequest(nr);
                notifyNetworkAvailable(nai, nri);
            }
        }
    }

    // Handles a network appearing or improving its score.
    //
    // - Evaluates all current NetworkRequests that can be
    //   satisfied by newNetwork, and reassigns to newNetwork
    //   any such requests for which newNetwork is the best.
    //
    // - Lingers any validated Networks that as a result are no longer
    //   needed. A network is needed if it is the best network for
    //   one or more NetworkRequests, or if it is a VPN.
    //
    // - Tears down newNetwork if it just became validated
    //   but turns out to be unneeded.
    //
    // - If reapUnvalidatedNetworks==REAP, tears down unvalidated
    //   networks that have no chance (i.e. even if validated)
    //   of becoming the highest scoring network.
    //
    // NOTE: This function only adds NetworkRequests that "newNetwork" could satisfy,
    // it does not remove NetworkRequests that other Networks could better satisfy.
    // If you need to handle decreases in score, use {@link rematchAllNetworksAndRequests}.
    // This function should be used when possible instead of {@code rematchAllNetworksAndRequests}
    // as it performs better by a factor of the number of Networks.
    //
    // @param newNetwork is the network to be matched against NetworkRequests.
    // @param reapUnvalidatedNetworks indicates if an additional pass over all networks should be
    //               performed to tear down unvalidated networks that have no chance (i.e. even if
    //               validated) of becoming the highest scoring network.
    private void rematchNetworkAndRequests(NetworkAgentInfo newNetwork,
            ReapUnvalidatedNetworks reapUnvalidatedNetworks, long now) {
        if (!newNetwork.everConnected) return;
        boolean keep = newNetwork.isVPN();
        boolean isNewDefault = false;
        NetworkAgentInfo oldDefaultNetwork = null;

        final boolean wasBackgroundNetwork = newNetwork.isBackgroundNetwork();
        final int score = newNetwork.getCurrentScore();

        if (VDBG || DDBG) log("rematching " + newNetwork.name());

        // Find and migrate to this Network any NetworkRequests for
        // which this network is now the best.
        ArrayList<NetworkAgentInfo> affectedNetworks = new ArrayList<>();
        ArrayList<NetworkRequestInfo> addedRequests = new ArrayList<>();
        NetworkCapabilities nc = newNetwork.networkCapabilities;
        if (VDBG) log(" network has: " + nc);
        for (NetworkRequestInfo nri : mNetworkRequests.values()) {
            // Process requests in the first pass and listens in the second pass. This allows us to
            // change a network's capabilities depending on which requests it has. This is only
            // correct if the change in capabilities doesn't affect whether the network satisfies
            // requests or not, and doesn't affect the network's score.
            if (nri.request.isListen()) continue;

            final NetworkAgentInfo currentNetwork = getNetworkForRequest(nri.request.requestId);
            final boolean satisfies = newNetwork.satisfies(nri.request);
            boolean satisfiesMobileMultiNetworkCheck = false;

            if (satisfies) {
                satisfiesMobileMultiNetworkCheck = satisfiesMobileMultiNetworkDataCheck(
                        newNetwork.networkCapabilities,
                        nri.request.networkCapabilities);
            }

            if (newNetwork == currentNetwork && satisfiesMobileMultiNetworkCheck) {
                if (VDBG) {
                    log("Network " + newNetwork.name() + " was already satisfying" +
                            " request " + nri.request.requestId + ". No change.");
                }
                keep = true;
                continue;
            }

            // check if it satisfies the NetworkCapabilities
            if (VDBG) log("  checking if request is satisfied: " + nri.request);
            if (satisfiesMobileMultiNetworkCheck) {
                // next check if it's better than any current network we're using for
                // this request
                if (VDBG || DDBG) {
                    log("currentScore = " +
                            (currentNetwork != null ? currentNetwork.getCurrentScore() : 0) +
                            ", newScore = " + score);
                }
                if (currentNetwork == null ||
                    isBestMobileMultiNetwork(currentNetwork,
                          currentNetwork.networkCapabilities,
                          newNetwork,
                          newNetwork.networkCapabilities,
                          nri.request.networkCapabilities) ||
                    currentNetwork.getCurrentScore() < score) {
                    if (VDBG) log("rematch for " + newNetwork.name());
                    if (currentNetwork != null) {
                        if (VDBG || DDBG){
                            log("   accepting network in place of " + currentNetwork.name());
                        }
                        currentNetwork.removeRequest(nri.request.requestId);
                        if (satisfiesMobileNetworkDataCheck(currentNetwork.networkCapabilities)) {
                            currentNetwork.lingerRequest(nri.request, now, mLingerDelayMs);
                        } else {
                            currentNetwork.lingerRequest(nri.request, now, mNonDefaultSubscriptionLingerDelayMs);
                        }
                        affectedNetworks.add(currentNetwork);
                    } else {
                        if (VDBG || DDBG) log("   accepting network in place of null");
                    }
                    newNetwork.unlingerRequest(nri.request);
                    setNetworkForRequest(nri.request.requestId, newNetwork);
                    if (!newNetwork.addRequest(nri.request)) {
                        Slog.wtf(TAG, "BUG: " + newNetwork.name() + " already has " + nri.request);
                    }
                    addedRequests.add(nri);
                    keep = true;
                    // Tell NetworkFactories about the new score, so they can stop
                    // trying to connect if they know they cannot match it.
                    // TODO - this could get expensive if we have a lot of requests for this
                    // network.  Think about if there is a way to reduce this.  Push
                    // netid->request mapping to each factory?
                    sendUpdatedScoreToFactories(nri.request, newNetwork);
                    if (isDefaultRequest(nri)) {
                        isNewDefault = true;
                        oldDefaultNetwork = currentNetwork;
                        if (currentNetwork != null) {
                            mLingerMonitor.noteLingerDefaultNetwork(currentNetwork, newNetwork);
                        }
                    }
                }
            } else if (newNetwork.isSatisfyingRequest(nri.request.requestId)) {
                // If "newNetwork" is listed as satisfying "nri" but no longer satisfies "nri",
                // mark it as no longer satisfying "nri".  Because networks are processed by
                // rematchAllNetworksAndRequests() in descending score order, "currentNetwork" will
                // match "newNetwork" before this loop will encounter a "currentNetwork" with higher
                // score than "newNetwork" and where "currentNetwork" no longer satisfies "nri".
                // This means this code doesn't have to handle the case where "currentNetwork" no
                // longer satisfies "nri" when "currentNetwork" does not equal "newNetwork".
                if (DBG) {
                    log("Network " + newNetwork.name() + " stopped satisfying" +
                            " request " + nri.request.requestId);
                }
                newNetwork.removeRequest(nri.request.requestId);
                if (currentNetwork == newNetwork) {
                    clearNetworkForRequest(nri.request.requestId);
                    sendUpdatedScoreToFactories(nri.request, null);
                } else {
                    Slog.wtf(TAG, "BUG: Removing request " + nri.request.requestId + " from " +
                            newNetwork.name() +
                            " without updating mNetworkForRequestId or factories!");
                }
                // TODO: Technically, sending CALLBACK_LOST here is
                // incorrect if there is a replacement network currently
                // connected that can satisfy nri, which is a request
                // (not a listen). However, the only capability that can both
                // a) be requested and b) change is NET_CAPABILITY_TRUSTED,
                // so this code is only incorrect for a network that loses
                // the TRUSTED capability, which is a rare case.
                // Linger the non-DDS network requests and do not send LOST
                // callback, since ideally callback LOSING is sent if lingering
                if (satisfiesMobileNetworkDataCheck(newNetwork.networkCapabilities)) {
                    callCallbackForRequest(nri, newNetwork, ConnectivityManager.CALLBACK_LOST, 0);
                } else {
                    newNetwork.lingerRequest(nri.request, now, mNonDefaultSubscriptionLingerDelayMs);
                }
            }
        }
        if (isNewDefault) {
            updateDataActivityTracking(newNetwork, oldDefaultNetwork);
            // Notify system services that this network is up.
            makeDefault(newNetwork);
            // Log 0 -> X and Y -> X default network transitions, where X is the new default.
            metricsLogger().defaultNetworkMetrics().logDefaultNetworkEvent(
                    now, newNetwork, oldDefaultNetwork);
            // Have a new default network, release the transition wakelock in
            scheduleReleaseNetworkTransitionWakelock();
        }

        if (!newNetwork.networkCapabilities.equalRequestableCapabilities(nc)) {
            Slog.wtf(TAG, String.format(
                    "BUG: %s changed requestable capabilities during rematch: %s -> %s",
                    newNetwork.name(), nc, newNetwork.networkCapabilities));
        }
        if (newNetwork.getCurrentScore() != score) {
            Slog.wtf(TAG, String.format(
                    "BUG: %s changed score during rematch: %d -> %d",
                   newNetwork.name(), score, newNetwork.getCurrentScore()));
        }

        // Second pass: process all listens.
        if (wasBackgroundNetwork != newNetwork.isBackgroundNetwork()) {
            // If the network went from background to foreground or vice versa, we need to update
            // its foreground state. It is safe to do this after rematching the requests because
            // NET_CAPABILITY_FOREGROUND does not affect requests, as is not a requestable
            // capability and does not affect the network's score (see the Slog.wtf call above).
            updateCapabilities(score, newNetwork, newNetwork.networkCapabilities);
        } else {
            processListenRequests(newNetwork, false);
        }

        if ((satisfiesMobileNetworkDataCheck(newNetwork.networkCapabilities) == false) &&
             !newNetwork.isVPN()) {
            // Force trigger permission change on non-DDS network to close all live connections
            try {
                mNMS.setNetworkPermission(newNetwork.network.netId,
                                           INetd.PERMISSION_NETWORK);
            } catch (RemoteException e) {
                loge("Exception in setNetworkPermission: " + e);
            }
        }
        // do this after the default net is switched, but
        // before LegacyTypeTracker sends legacy broadcasts
        for (NetworkRequestInfo nri : addedRequests) notifyNetworkAvailable(newNetwork, nri);

        // Linger any networks that are no longer needed. This should be done after sending the
        // available callback for newNetwork.
        for (NetworkAgentInfo nai : affectedNetworks) {
            updateLingerState(nai, now);
        }
        // Possibly unlinger newNetwork. Unlingering a network does not send any callbacks so it
        // does not need to be done in any particular order.
        updateLingerState(newNetwork, now);

        if (isNewDefault) {
            // Maintain the illusion: since the legacy API only
            // understands one network at a time, we must pretend
            // that the current default network disconnected before
            // the new one connected.
            if (oldDefaultNetwork != null) {
                mLegacyTypeTracker.remove(oldDefaultNetwork.networkInfo.getType(),
                                          oldDefaultNetwork, true);
            }
            mDefaultInetConditionPublished = newNetwork.lastValidated ? 100 : 0;
            mLegacyTypeTracker.add(newNetwork.networkInfo.getType(), newNetwork);
            notifyLockdownVpn(newNetwork);
        }

        if (keep) {
            // Notify battery stats service about this network, both the normal
            // interface and any stacked links.
            // TODO: Avoid redoing this; this must only be done once when a network comes online.
            try {
                final IBatteryStats bs = BatteryStatsService.getService();
                final int type = newNetwork.networkInfo.getType();

                final String baseIface = newNetwork.linkProperties.getInterfaceName();
                bs.noteNetworkInterfaceType(baseIface, type);
                for (LinkProperties stacked : newNetwork.linkProperties.getStackedLinks()) {
                    final String stackedIface = stacked.getInterfaceName();
                    bs.noteNetworkInterfaceType(stackedIface, type);
                }
            } catch (RemoteException ignored) {
            }

            // This has to happen after the notifyNetworkCallbacks as that tickles each
            // ConnectivityManager instance so that legacy requests correctly bind dns
            // requests to this network.  The legacy users are listening for this broadcast
            // and will generally do a dns request so they can ensureRouteToHost and if
            // they do that before the callbacks happen they'll use the default network.
            //
            // TODO: Is there still a race here? We send the broadcast
            // after sending the callback, but if the app can receive the
            // broadcast before the callback, it might still break.
            //
            // This *does* introduce a race where if the user uses the new api
            // (notification callbacks) and then uses the old api (getNetworkInfo(type))
            // they may get old info.  Reverse this after the old startUsing api is removed.
            // This is on top of the multiple intent sequencing referenced in the todo above.
            for (int i = 0; i < newNetwork.numNetworkRequests(); i++) {
                NetworkRequest nr = newNetwork.requestAt(i);
                if (nr.legacyType != TYPE_NONE && nr.isRequest()) {
                    // legacy type tracker filters out repeat adds
                    mLegacyTypeTracker.add(nr.legacyType, newNetwork);
                }
            }

            // A VPN generally won't get added to the legacy tracker in the "for (nri)" loop above,
            // because usually there are no NetworkRequests it satisfies (e.g., mDefaultRequest
            // wants the NOT_VPN capability, so it will never be satisfied by a VPN). So, add the
            // newNetwork to the tracker explicitly (it's a no-op if it has already been added).
            if (newNetwork.isVPN()) {
                mLegacyTypeTracker.add(TYPE_VPN, newNetwork);
            }
        }
        if (reapUnvalidatedNetworks == ReapUnvalidatedNetworks.REAP) {
            for (NetworkAgentInfo nai : mNetworkAgentInfos.values()) {
                if (unneeded(nai, UnneededFor.TEARDOWN)) {
                    if (nai.getLingerExpiry() > 0) {
                        // This network has active linger timers and no requests, but is not
                        // lingering. Linger it.
                        //
                        // One way (the only way?) this can happen if this network is unvalidated
                        // and became unneeded due to another network improving its score to the
                        // point where this network will no longer be able to satisfy any requests
                        // even if it validates.
                        updateLingerState(nai, now);
                    } else {
                        if (DBG) log("Reaping " + nai.name());
                        teardownUnneededNetwork(nai);
                    }
                }
            }
        }
    }

    /**
     * Attempt to rematch all Networks with NetworkRequests.  This may result in Networks
     * being disconnected.
     * @param changed If only one Network's score or capabilities have been modified since the last
     *         time this function was called, pass this Network in this argument, otherwise pass
     *         null.
     * @param oldScore If only one Network has been changed but its NetworkCapabilities have not
     *         changed, pass in the Network's score (from getCurrentScore()) prior to the change via
     *         this argument, otherwise pass {@code changed.getCurrentScore()} or 0 if
     *         {@code changed} is {@code null}. This is because NetworkCapabilities influence a
     *         network's score.
     */
    private void rematchAllNetworksAndRequests(NetworkAgentInfo changed, int oldScore) {
        // TODO: This may get slow.  The "changed" parameter is provided for future optimization
        // to avoid the slowness.  It is not simply enough to process just "changed", for
        // example in the case where "changed"'s score decreases and another network should begin
        // satisfying a NetworkRequest that "changed" currently satisfies.

        // Optimization: Only reprocess "changed" if its score improved.  This is safe because it
        // can only add more NetworkRequests satisfied by "changed", and this is exactly what
        // rematchNetworkAndRequests() handles.
        final long now = SystemClock.elapsedRealtime();
        if (changed != null && oldScore < changed.getCurrentScore()) {
            rematchNetworkAndRequests(changed, ReapUnvalidatedNetworks.REAP, now);
        } else {
            final NetworkAgentInfo[] nais = mNetworkAgentInfos.values().toArray(
                    new NetworkAgentInfo[mNetworkAgentInfos.size()]);
            // Rematch higher scoring networks first to prevent requests first matching a lower
            // scoring network and then a higher scoring network, which could produce multiple
            // callbacks and inadvertently unlinger networks.
            Arrays.sort(nais);
            for (NetworkAgentInfo nai : nais) {
                rematchNetworkAndRequests(nai,
                        // Only reap the last time through the loop.  Reaping before all rematching
                        // is complete could incorrectly teardown a network that hasn't yet been
                        // rematched.
                        (nai != nais[nais.length-1]) ? ReapUnvalidatedNetworks.DONT_REAP
                                : ReapUnvalidatedNetworks.REAP,
                        now);
            }
        }
    }

    private void updateInetCondition(NetworkAgentInfo nai) {
        // Don't bother updating until we've graduated to validated at least once.
        if (!nai.everValidated) return;
        // For now only update icons for default connection.
        // TODO: Update WiFi and cellular icons separately. b/17237507
        if (!isDefaultNetwork(nai)) return;

        int newInetCondition = nai.lastValidated ? 100 : 0;
        // Don't repeat publish.
        if (newInetCondition == mDefaultInetConditionPublished) return;

        mDefaultInetConditionPublished = newInetCondition;
        sendInetConditionBroadcast(nai.networkInfo);
    }

    private void notifyLockdownVpn(NetworkAgentInfo nai) {
        synchronized (mVpns) {
            if (mLockdownTracker != null) {
                if (nai != null && nai.isVPN()) {
                    mLockdownTracker.onVpnStateChanged(nai.networkInfo);
                } else {
                    mLockdownTracker.onNetworkInfoChanged();
                }
            }
        }
    }

    private void updateNetworkInfo(NetworkAgentInfo networkAgent, NetworkInfo newInfo) {
        final NetworkInfo.State state = newInfo.getState();
        NetworkInfo oldInfo = null;
        final int oldScore = networkAgent.getCurrentScore();
        synchronized (networkAgent) {
            oldInfo = networkAgent.networkInfo;
            networkAgent.networkInfo = newInfo;
        }
        notifyLockdownVpn(networkAgent);

        if (DBG) {
            log(networkAgent.name() + " EVENT_NETWORK_INFO_CHANGED, going from " +
                    (oldInfo == null ? "null" : oldInfo.getState()) +
                    " to " + state);
        }

        if (!networkAgent.created
                && (state == NetworkInfo.State.CONNECTED
                || (state == NetworkInfo.State.CONNECTING && networkAgent.isVPN()))) {

            // A network that has just connected has zero requests and is thus a foreground network.
            networkAgent.networkCapabilities.addCapability(NET_CAPABILITY_FOREGROUND);

            try {
                // This should never fail.  Specifying an already in use NetID will cause failure.
                if (networkAgent.isVPN()) {
                    mNMS.createVirtualNetwork(networkAgent.network.netId,
                            (networkAgent.networkMisc == null ||
                                !networkAgent.networkMisc.allowBypass));
                } else {
                    mNMS.createPhysicalNetwork(networkAgent.network.netId,
                            getNetworkPermission(networkAgent.networkCapabilities));
                }
            } catch (Exception e) {
                loge("Error creating network " + networkAgent.network.netId + ": "
                        + e.getMessage());
                return;
            }
            networkAgent.created = true;
        }

        if (!networkAgent.everConnected && state == NetworkInfo.State.CONNECTED) {
            networkAgent.everConnected = true;

            if (networkAgent.linkProperties == null) {
                Slog.wtf(TAG, networkAgent.name() + " connected with null LinkProperties");
            }

            handlePerNetworkPrivateDnsConfig(networkAgent, mDnsManager.getPrivateDnsConfig());
            updateLinkProperties(networkAgent, new LinkProperties(networkAgent.linkProperties),
                    null);

            // Until parceled LinkProperties are sent directly to NetworkMonitor, the connect
            // command must be sent after updating LinkProperties to maximize chances of
            // NetworkMonitor seeing the correct LinkProperties when starting.
            // TODO: pass LinkProperties to the NetworkMonitor in the notifyNetworkConnected call.
            try {
<<<<<<< HEAD
=======
                if (networkAgent.networkMisc.acceptPartialConnectivity) {
                    networkAgent.networkMonitor().setAcceptPartialConnectivity();
                }
>>>>>>> 825827da
                networkAgent.networkMonitor().notifyNetworkConnected();
            } catch (RemoteException e) {
                e.rethrowFromSystemServer();
            }
            scheduleUnvalidatedPrompt(networkAgent);

            // Whether a particular NetworkRequest listen should cause signal strength thresholds to
            // be communicated to a particular NetworkAgent depends only on the network's immutable,
            // capabilities, so it only needs to be done once on initial connect, not every time the
            // network's capabilities change. Note that we do this before rematching the network,
            // so we could decide to tear it down immediately afterwards. That's fine though - on
            // disconnection NetworkAgents should stop any signal strength monitoring they have been
            // doing.
            updateSignalStrengthThresholds(networkAgent, "CONNECT", null);

            if (networkAgent.isVPN()) {
                updateAllVpnsCapabilities();
            }

            // Consider network even though it is not yet validated.
            final long now = SystemClock.elapsedRealtime();
            rematchNetworkAndRequests(networkAgent, ReapUnvalidatedNetworks.REAP, now);

            // This has to happen after matching the requests, because callbacks are just requests.
            notifyNetworkCallbacks(networkAgent, ConnectivityManager.CALLBACK_PRECHECK);
        } else if (state == NetworkInfo.State.DISCONNECTED) {
            networkAgent.asyncChannel.disconnect();
            if (networkAgent.isVPN()) {
                updateUids(networkAgent, networkAgent.networkCapabilities, null);
            }
            disconnectAndDestroyNetwork(networkAgent);
            if (networkAgent.isVPN()) {
                // As the active or bound network changes for apps, broadcast the default proxy, as
                // apps may need to update their proxy data. This is called after disconnecting from
                // VPN to make sure we do not broadcast the old proxy data.
                // TODO(b/122649188): send the broadcast only to VPN users.
                mProxyTracker.sendProxyBroadcast();
            }
        } else if ((oldInfo != null && oldInfo.getState() == NetworkInfo.State.SUSPENDED) ||
                state == NetworkInfo.State.SUSPENDED) {
            // going into or coming out of SUSPEND: re-score and notify
            if (networkAgent.getCurrentScore() != oldScore) {
                rematchAllNetworksAndRequests(networkAgent, oldScore);
            }
            updateCapabilities(networkAgent.getCurrentScore(), networkAgent,
                    networkAgent.networkCapabilities);
            // TODO (b/73132094) : remove this call once the few users of onSuspended and
            // onResumed have been removed.
            notifyNetworkCallbacks(networkAgent, (state == NetworkInfo.State.SUSPENDED ?
                    ConnectivityManager.CALLBACK_SUSPENDED :
                    ConnectivityManager.CALLBACK_RESUMED));
            mLegacyTypeTracker.update(networkAgent);
        }
    }

    private void updateNetworkScore(NetworkAgentInfo nai, int score) {
        if (VDBG || DDBG) log("updateNetworkScore for " + nai.name() + " to " + score);
        if (score < 0) {
            loge("updateNetworkScore for " + nai.name() + " got a negative score (" + score +
                    ").  Bumping score to min of 0");
            score = 0;
        }

        final int oldScore = nai.getCurrentScore();
        nai.setCurrentScore(score);

        rematchAllNetworksAndRequests(nai, oldScore);

        sendUpdatedScoreToFactories(nai);
    }

    // Notify only this one new request of the current state. Transfer all the
    // current state by calling NetworkCapabilities and LinkProperties callbacks
    // so that callers can be guaranteed to have as close to atomicity in state
    // transfer as can be supported by this current API.
    protected void notifyNetworkAvailable(NetworkAgentInfo nai, NetworkRequestInfo nri) {
        mHandler.removeMessages(EVENT_TIMEOUT_NETWORK_REQUEST, nri);
        if (nri.mPendingIntent != null) {
            sendPendingIntentForRequest(nri, nai, ConnectivityManager.CALLBACK_AVAILABLE);
            // Attempt no subsequent state pushes where intents are involved.
            return;
        }

        final boolean metered = nai.networkCapabilities.isMetered();
        final boolean blocked = isUidNetworkingWithVpnBlocked(nri.mUid, mUidRules.get(nri.mUid),
                metered, mRestrictBackground);
        callCallbackForRequest(nri, nai, ConnectivityManager.CALLBACK_AVAILABLE, blocked ? 1 : 0);
    }

    /**
     * Notify of the blocked state apps with a registered callback matching a given NAI.
     *
     * Unlike other callbacks, blocked status is different between each individual uid. So for
     * any given nai, all requests need to be considered according to the uid who filed it.
     *
     * @param nai The target NetworkAgentInfo.
     * @param oldMetered True if the previous network capabilities is metered.
     * @param newRestrictBackground True if data saver is enabled.
     */
    private void maybeNotifyNetworkBlocked(NetworkAgentInfo nai, boolean oldMetered,
            boolean newMetered, boolean oldRestrictBackground, boolean newRestrictBackground) {

        for (int i = 0; i < nai.numNetworkRequests(); i++) {
            NetworkRequest nr = nai.requestAt(i);
            NetworkRequestInfo nri = mNetworkRequests.get(nr);
            final int uidRules = mUidRules.get(nri.mUid);
            final boolean oldBlocked, newBlocked;
            // mVpns lock needs to be hold here to ensure that the active VPN cannot be changed
            // between these two calls.
            synchronized (mVpns) {
                oldBlocked = isUidNetworkingWithVpnBlocked(nri.mUid, uidRules, oldMetered,
                        oldRestrictBackground);
                newBlocked = isUidNetworkingWithVpnBlocked(nri.mUid, uidRules, newMetered,
                        newRestrictBackground);
            }
            if (oldBlocked != newBlocked) {
                callCallbackForRequest(nri, nai, ConnectivityManager.CALLBACK_BLK_CHANGED,
                        encodeBool(newBlocked));
            }
        }
    }

    /**
     * Notify apps with a given UID of the new blocked state according to new uid rules.
     * @param uid The uid for which the rules changed.
     * @param newRules The new rules to apply.
     */
    private void maybeNotifyNetworkBlockedForNewUidRules(int uid, int newRules) {
        for (final NetworkAgentInfo nai : mNetworkAgentInfos.values()) {
            final boolean metered = nai.networkCapabilities.isMetered();
            final boolean oldBlocked, newBlocked;
            // TODO: Consider that doze mode or turn on/off battery saver would deliver lots of uid
            // rules changed event. And this function actually loop through all connected nai and
            // its requests. It seems that mVpns lock will be grabbed frequently in this case.
            // Reduce the number of locking or optimize the use of lock are likely needed in future.
            synchronized (mVpns) {
                oldBlocked = isUidNetworkingWithVpnBlocked(
                        uid, mUidRules.get(uid), metered, mRestrictBackground);
                newBlocked = isUidNetworkingWithVpnBlocked(
                        uid, newRules, metered, mRestrictBackground);
            }
            if (oldBlocked == newBlocked) {
                return;
            }
            final int arg = encodeBool(newBlocked);
            for (int i = 0; i < nai.numNetworkRequests(); i++) {
                NetworkRequest nr = nai.requestAt(i);
                NetworkRequestInfo nri = mNetworkRequests.get(nr);
                if (nri != null && nri.mUid == uid) {
                    callCallbackForRequest(nri, nai, ConnectivityManager.CALLBACK_BLK_CHANGED, arg);
                }
            }
        }
    }

    private void sendLegacyNetworkBroadcast(NetworkAgentInfo nai, DetailedState state, int type) {
        // The NetworkInfo we actually send out has no bearing on the real
        // state of affairs. For example, if the default connection is mobile,
        // and a request for HIPRI has just gone away, we need to pretend that
        // HIPRI has just disconnected. So we need to set the type to HIPRI and
        // the state to DISCONNECTED, even though the network is of type MOBILE
        // and is still connected.
        NetworkInfo info = new NetworkInfo(nai.networkInfo);
        info.setType(type);
        if (state != DetailedState.DISCONNECTED) {
            info.setDetailedState(state, null, info.getExtraInfo());
            sendConnectedBroadcast(info);
        } else {
            info.setDetailedState(state, info.getReason(), info.getExtraInfo());
            Intent intent = new Intent(ConnectivityManager.CONNECTIVITY_ACTION);
            intent.putExtra(ConnectivityManager.EXTRA_NETWORK_INFO, info);
            intent.putExtra(ConnectivityManager.EXTRA_NETWORK_TYPE, info.getType());
            if (info.isFailover()) {
                intent.putExtra(ConnectivityManager.EXTRA_IS_FAILOVER, true);
                nai.networkInfo.setFailover(false);
            }
            if (info.getReason() != null) {
                intent.putExtra(ConnectivityManager.EXTRA_REASON, info.getReason());
            }
            if (info.getExtraInfo() != null) {
                intent.putExtra(ConnectivityManager.EXTRA_EXTRA_INFO, info.getExtraInfo());
            }
            NetworkAgentInfo newDefaultAgent = null;
            if (nai.isSatisfyingRequest(mDefaultRequest.requestId)) {
                newDefaultAgent = getDefaultNetwork();
                if (newDefaultAgent != null) {
                    intent.putExtra(ConnectivityManager.EXTRA_OTHER_NETWORK_INFO,
                            newDefaultAgent.networkInfo);
                } else {
                    intent.putExtra(ConnectivityManager.EXTRA_NO_CONNECTIVITY, true);
                }
            }
            intent.putExtra(ConnectivityManager.EXTRA_INET_CONDITION,
                    mDefaultInetConditionPublished);
            sendStickyBroadcast(intent);
            if (newDefaultAgent != null) {
                sendConnectedBroadcast(newDefaultAgent.networkInfo);
            }
        }
    }

    protected void notifyNetworkCallbacks(NetworkAgentInfo networkAgent, int notifyType, int arg1) {
        if (VDBG || DDBG) {
            String notification = ConnectivityManager.getCallbackName(notifyType);
            log("notifyType " + notification + " for " + networkAgent.name());
        }
        for (int i = 0; i < networkAgent.numNetworkRequests(); i++) {
            NetworkRequest nr = networkAgent.requestAt(i);
            NetworkRequestInfo nri = mNetworkRequests.get(nr);
            if (VDBG) log(" sending notification for " + nr);
            // TODO: if we're in the middle of a rematch, can we send a CAP_CHANGED callback for
            // a network that no longer satisfies the listen?
            if (nri.mPendingIntent == null) {
                callCallbackForRequest(nri, networkAgent, notifyType, arg1);
            } else {
                sendPendingIntentForRequest(nri, networkAgent, notifyType);
            }
        }
    }

    protected void notifyNetworkCallbacks(NetworkAgentInfo networkAgent, int notifyType) {
        notifyNetworkCallbacks(networkAgent, notifyType, 0);
    }

    /**
     * Returns the list of all interfaces that could be used by network traffic that does not
     * explicitly specify a network. This includes the default network, but also all VPNs that are
     * currently connected.
     *
     * Must be called on the handler thread.
     */
    private Network[] getDefaultNetworks() {
        ensureRunningOnConnectivityServiceThread();
        ArrayList<Network> defaultNetworks = new ArrayList<>();
        NetworkAgentInfo defaultNetwork = getDefaultNetwork();
        for (NetworkAgentInfo nai : mNetworkAgentInfos.values()) {
            if (nai.everConnected && (nai == defaultNetwork || nai.isVPN())) {
                defaultNetworks.add(nai.network);
            }
        }
        return defaultNetworks.toArray(new Network[0]);
    }

    /**
     * Notify NetworkStatsService that the set of active ifaces has changed, or that one of the
     * properties tracked by NetworkStatsService on an active iface has changed.
     */
    private void notifyIfacesChangedForNetworkStats() {
        ensureRunningOnConnectivityServiceThread();
        String activeIface = null;
        LinkProperties activeLinkProperties = getActiveLinkProperties();
        if (activeLinkProperties != null) {
            activeIface = activeLinkProperties.getInterfaceName();
        }
        try {
            mStatsService.forceUpdateIfaces(
                    getDefaultNetworks(), getAllVpnInfo(), getAllNetworkState(), activeIface);
        } catch (Exception ignored) {
        }
    }

    @Override
    public boolean addVpnAddress(String address, int prefixLength) {
        int user = UserHandle.getUserId(Binder.getCallingUid());
        synchronized (mVpns) {
            throwIfLockdownEnabled();
            return mVpns.get(user).addAddress(address, prefixLength);
        }
    }

    @Override
    public boolean removeVpnAddress(String address, int prefixLength) {
        int user = UserHandle.getUserId(Binder.getCallingUid());
        synchronized (mVpns) {
            throwIfLockdownEnabled();
            return mVpns.get(user).removeAddress(address, prefixLength);
        }
    }

    @Override
    public boolean setUnderlyingNetworksForVpn(Network[] networks) {
        int user = UserHandle.getUserId(Binder.getCallingUid());
        final boolean success;
        synchronized (mVpns) {
            throwIfLockdownEnabled();
            success = mVpns.get(user).setUnderlyingNetworks(networks);
        }
        if (success) {
            mHandler.post(() -> {
                // Update VPN's capabilities based on updated underlying network set.
                updateAllVpnsCapabilities();
                notifyIfacesChangedForNetworkStats();
            });
        }
        return success;
    }

    @Override
    public String getCaptivePortalServerUrl() {
        enforceConnectivityInternalPermission();
        return NetworkMonitorUtils.getCaptivePortalServerHttpUrl(mContext);
    }

    @Override
    public void startNattKeepalive(Network network, int intervalSeconds,
            ISocketKeepaliveCallback cb, String srcAddr, int srcPort, String dstAddr) {
        enforceKeepalivePermission();
        mKeepaliveTracker.startNattKeepalive(
                getNetworkAgentInfoForNetwork(network),
<<<<<<< HEAD
                intervalSeconds, messenger, binder,
=======
                intervalSeconds, cb,
>>>>>>> 825827da
                srcAddr, srcPort, dstAddr, NattSocketKeepalive.NATT_PORT);
    }

    @Override
    public void startNattKeepaliveWithFd(Network network, FileDescriptor fd, int resourceId,
<<<<<<< HEAD
            int intervalSeconds, Messenger messenger, IBinder binder, String srcAddr,
=======
            int intervalSeconds, ISocketKeepaliveCallback cb, String srcAddr,
>>>>>>> 825827da
            String dstAddr) {
        enforceKeepalivePermission();
        mKeepaliveTracker.startNattKeepalive(
                getNetworkAgentInfoForNetwork(network), fd, resourceId,
<<<<<<< HEAD
                intervalSeconds, messenger, binder,
=======
                intervalSeconds, cb,
>>>>>>> 825827da
                srcAddr, dstAddr, NattSocketKeepalive.NATT_PORT);
    }

    @Override
    public void startTcpKeepalive(Network network, FileDescriptor fd, int intervalSeconds,
<<<<<<< HEAD
            Messenger messenger, IBinder binder) {
        enforceKeepalivePermission();
        mKeepaliveTracker.startTcpKeepalive(
                getNetworkAgentInfoForNetwork(network), fd, intervalSeconds, messenger, binder);
=======
            ISocketKeepaliveCallback cb) {
        enforceKeepalivePermission();
        mKeepaliveTracker.startTcpKeepalive(
                getNetworkAgentInfoForNetwork(network), fd, intervalSeconds, cb);
>>>>>>> 825827da
    }

    @Override
    public void stopKeepalive(Network network, int slot) {
        mHandler.sendMessage(mHandler.obtainMessage(
                NetworkAgent.CMD_STOP_SOCKET_KEEPALIVE, slot, SocketKeepalive.SUCCESS, network));
    }

    @Override
    public void factoryReset() {
        enforceConnectivityInternalPermission();

        if (mUserManager.hasUserRestriction(UserManager.DISALLOW_NETWORK_RESET)) {
            return;
        }

        final int userId = UserHandle.getCallingUserId();

        // Turn airplane mode off
        setAirplaneMode(false);

        if (!mUserManager.hasUserRestriction(UserManager.DISALLOW_CONFIG_TETHERING)) {
            // Untether
            String pkgName = mContext.getOpPackageName();
            for (String tether : getTetheredIfaces()) {
                untether(tether, pkgName);
            }
        }

        if (!mUserManager.hasUserRestriction(UserManager.DISALLOW_CONFIG_VPN)) {
            // Remove always-on package
            synchronized (mVpns) {
                final String alwaysOnPackage = getAlwaysOnVpnPackage(userId);
                if (alwaysOnPackage != null) {
                    setAlwaysOnVpnPackage(userId, null, false, null);
                    setVpnPackageAuthorization(alwaysOnPackage, userId, false);
                }

                // Turn Always-on VPN off
                if (mLockdownEnabled && userId == UserHandle.USER_SYSTEM) {
                    final long ident = Binder.clearCallingIdentity();
                    try {
                        mKeyStore.delete(Credentials.LOCKDOWN_VPN);
                        mLockdownEnabled = false;
                        setLockdownTracker(null);
                    } finally {
                        Binder.restoreCallingIdentity(ident);
                    }
                }

                // Turn VPN off
                VpnConfig vpnConfig = getVpnConfig(userId);
                if (vpnConfig != null) {
                    if (vpnConfig.legacy) {
                        prepareVpn(VpnConfig.LEGACY_VPN, VpnConfig.LEGACY_VPN, userId);
                    } else {
                        // Prevent this app (packagename = vpnConfig.user) from initiating
                        // VPN connections in the future without user intervention.
                        setVpnPackageAuthorization(vpnConfig.user, userId, false);

                        prepareVpn(null, VpnConfig.LEGACY_VPN, userId);
                    }
                }
            }
        }

        Settings.Global.putString(mContext.getContentResolver(),
                Settings.Global.NETWORK_AVOID_BAD_WIFI, null);
    }

    @Override
    public byte[] getNetworkWatchlistConfigHash() {
        NetworkWatchlistManager nwm = mContext.getSystemService(NetworkWatchlistManager.class);
        if (nwm == null) {
            loge("Unable to get NetworkWatchlistManager");
            return null;
        }
        // Redirect it to network watchlist service to access watchlist file and calculate hash.
        return nwm.getWatchlistConfigHash();
    }

    @VisibleForTesting
    MultinetworkPolicyTracker createMultinetworkPolicyTracker(Context c, Handler h, Runnable r) {
        return new MultinetworkPolicyTracker(c, h, r);
    }

    @VisibleForTesting
    public WakeupMessage makeWakeupMessage(Context c, Handler h, String s, int cmd, Object obj) {
        return new WakeupMessage(c, h, s, cmd, 0, 0, obj);
    }

    @VisibleForTesting
    public boolean hasService(String name) {
        return ServiceManager.checkService(name) != null;
    }

    @VisibleForTesting
    protected IpConnectivityMetrics.Logger metricsLogger() {
        return checkNotNull(LocalServices.getService(IpConnectivityMetrics.Logger.class),
                "no IpConnectivityMetrics service");
    }

    private void logNetworkEvent(NetworkAgentInfo nai, int evtype) {
        int[] transports = nai.networkCapabilities.getTransportTypes();
        mMetricsLog.log(nai.network.netId, transports, new NetworkEvent(evtype));
    }

    private static boolean toBool(int encodedBoolean) {
        return encodedBoolean != 0; // Only 0 means false.
    }

    private static int encodeBool(boolean b) {
        return b ? 1 : 0;
    }

    @Override
    public void onShellCommand(FileDescriptor in, FileDescriptor out,
            FileDescriptor err, String[] args, ShellCallback callback,
            ResultReceiver resultReceiver) {
        (new ShellCmd()).exec(this, in, out, err, args, callback, resultReceiver);
    }

    private class ShellCmd extends ShellCommand {

        @Override
        public int onCommand(String cmd) {
            if (cmd == null) {
                return handleDefaultCommands(cmd);
            }
            final PrintWriter pw = getOutPrintWriter();
            try {
                switch (cmd) {
                    case "airplane-mode":
                        final String action = getNextArg();
                        if ("enable".equals(action)) {
                            setAirplaneMode(true);
                            return 0;
                        } else if ("disable".equals(action)) {
                            setAirplaneMode(false);
                            return 0;
                        } else if (action == null) {
                            final ContentResolver cr = mContext.getContentResolver();
                            final int enabled = Settings.Global.getInt(cr,
                                    Settings.Global.AIRPLANE_MODE_ON);
                            pw.println(enabled == 0 ? "disabled" : "enabled");
                            return 0;
                        } else {
                            onHelp();
                            return -1;
                        }
                    default:
                        return handleDefaultCommands(cmd);
                }
            } catch (Exception e) {
                pw.println(e);
            }
            return -1;
        }

        @Override
        public void onHelp() {
            PrintWriter pw = getOutPrintWriter();
            pw.println("Connectivity service commands:");
            pw.println("  help");
            pw.println("    Print this help text.");
            pw.println("  airplane-mode [enable|disable]");
            pw.println("    Turn airplane mode on or off.");
            pw.println("  airplane-mode");
            pw.println("    Get airplane mode.");
        }
    }

    @GuardedBy("mVpns")
    private Vpn getVpnIfOwner() {
        final int uid = Binder.getCallingUid();
        final int user = UserHandle.getUserId(uid);

        final Vpn vpn = mVpns.get(user);
        if (vpn == null) {
            return null;
        } else {
            final VpnInfo info = vpn.getVpnInfo();
            return (info == null || info.ownerUid != uid) ? null : vpn;
        }
    }

    /**
     * Caller either needs to be an active VPN, or hold the NETWORK_STACK permission
     * for testing.
     */
    private Vpn enforceActiveVpnOrNetworkStackPermission() {
        if (checkNetworkStackPermission()) {
            return null;
        }
        synchronized (mVpns) {
            Vpn vpn = getVpnIfOwner();
            if (vpn != null) {
                return vpn;
            }
        }
        throw new SecurityException("App must either be an active VPN or have the NETWORK_STACK "
                + "permission");
    }

    /**
     * @param connectionInfo the connection to resolve.
     * @return {@code uid} if the connection is found and the app has permission to observe it
     * (e.g., if it is associated with the calling VPN app's tunnel) or {@code INVALID_UID} if the
     * connection is not found.
     */
    public int getConnectionOwnerUid(ConnectionInfo connectionInfo) {
        final Vpn vpn = enforceActiveVpnOrNetworkStackPermission();
        if (connectionInfo.protocol != IPPROTO_TCP && connectionInfo.protocol != IPPROTO_UDP) {
            throw new IllegalArgumentException("Unsupported protocol " + connectionInfo.protocol);
        }

        final int uid = InetDiagMessage.getConnectionOwnerUid(connectionInfo.protocol,
                connectionInfo.local, connectionInfo.remote);

        /* Filter out Uids not associated with the VPN. */
        if (vpn != null && !vpn.appliesToUid(uid)) {
            return INVALID_UID;
        }

        return uid;
    }

    @Override
    public boolean isCallerCurrentAlwaysOnVpnApp() {
        synchronized (mVpns) {
            Vpn vpn = getVpnIfOwner();
            return vpn != null && vpn.getAlwaysOn();
        }
    }

    @Override
    public boolean isCallerCurrentAlwaysOnVpnLockdownApp() {
        synchronized (mVpns) {
            Vpn vpn = getVpnIfOwner();
            return vpn != null && vpn.getLockdown();
        }
    }

<<<<<<< HEAD
    private boolean isMobileNetwork(NetworkAgentInfo nai) {
        if (nai != null && nai.networkCapabilities != null &&
            nai.networkCapabilities.hasTransport(NetworkCapabilities.TRANSPORT_CELLULAR)) {
            return true;
        }
        return false;
    }

    private boolean satisfiesMobileNetworkDataCheck(NetworkCapabilities agentNc) {
        if (agentNc != null && agentNc.hasTransport(NetworkCapabilities.TRANSPORT_CELLULAR)) {
            if((agentNc.hasCapability(NET_CAPABILITY_EIMS) &&
                 (mSubscriptionManager != null &&
                  (mSubscriptionManager.getActiveSubscriptionInfoList() == null ||
                   mSubscriptionManager.getActiveSubscriptionInfoList().size()==0))) ||
               (getIntSpecifier(agentNc.getNetworkSpecifier()) == SubscriptionManager
                                    .getDefaultDataSubscriptionId())) {
                return true;
            } else {
                return false;
            }
        }
        return true;
    }

    private boolean satisfiesMobileMultiNetworkDataCheck(NetworkCapabilities agentNc,
            NetworkCapabilities requestNc) {
        if (requestNc != null && getIntSpecifier(requestNc.getNetworkSpecifier()) < 0) {
            return satisfiesMobileNetworkDataCheck(agentNc);
        }
        return true;
    }

    private int getIntSpecifier(NetworkSpecifier networkSpecifierObj) {
        String specifierStr = null;
        int specifier = -1;
        if (networkSpecifierObj != null
                && networkSpecifierObj instanceof StringNetworkSpecifier) {
            specifierStr = ((StringNetworkSpecifier) networkSpecifierObj).specifier;
        }
        if (specifierStr != null &&  specifierStr.isEmpty() == false) {
            try {
                specifier = Integer.parseInt(specifierStr);
            } catch (NumberFormatException e) {
                specifier = -1;
            }
        }
        return specifier;
    }

    private boolean isBestMobileMultiNetwork(NetworkAgentInfo currentNetwork,
            NetworkCapabilities currentRequestNc,
            NetworkAgentInfo newNetwork,
            NetworkCapabilities newRequestNc,
            NetworkCapabilities requestNc) {
        if (isMobileNetwork(currentNetwork) &&
            isMobileNetwork(newNetwork) &&
            satisfiesMobileMultiNetworkDataCheck(newRequestNc, requestNc) &&
            !satisfiesMobileMultiNetworkDataCheck(currentRequestNc, requestNc)) {
            return true;
        }
        return false;
    }

    private void handleUpdateTCPBuffersfor5G() {
        Network network = getActiveNetwork();
        NetworkAgentInfo ntwAgent = getNetworkAgentInfoForNetwork(network);
        if (DBG)
            log("handleUpdateTCPBuffersfor5G nai " + ntwAgent);
        if (ntwAgent != null)
            updateTcpBufferSizes(ntwAgent);
=======
    /**
     * Returns a IBinder to a TestNetworkService. Will be lazily created as needed.
     *
     * <p>The TestNetworkService must be run in the system server due to TUN creation.
     */
    @Override
    public IBinder startOrGetTestNetworkService() {
        synchronized (mTNSLock) {
            TestNetworkService.enforceTestNetworkPermissions(mContext);

            if (mTNS == null) {
                mTNS = new TestNetworkService(mContext, mNMS);
            }

            return mTNS;
        }
>>>>>>> 825827da
    }
}<|MERGE_RESOLUTION|>--- conflicted
+++ resolved
@@ -25,10 +25,7 @@
 import static android.net.ConnectivityManager.TYPE_VPN;
 import static android.net.ConnectivityManager.getNetworkTypeName;
 import static android.net.ConnectivityManager.isNetworkTypeValid;
-<<<<<<< HEAD
-=======
 import static android.net.INetworkMonitor.NETWORK_TEST_RESULT_PARTIAL_CONNECTIVITY;
->>>>>>> 825827da
 import static android.net.INetworkMonitor.NETWORK_TEST_RESULT_VALID;
 import static android.net.NetworkCapabilities.NET_CAPABILITY_CAPTIVE_PORTAL;
 import static android.net.NetworkCapabilities.NET_CAPABILITY_EIMS;
@@ -45,10 +42,6 @@
 import static android.net.NetworkPolicyManager.RULE_NONE;
 import static android.net.NetworkPolicyManager.uidRulesToString;
 import static android.net.shared.NetworkMonitorUtils.isValidationRequired;
-<<<<<<< HEAD
-import static android.net.shared.NetworkParcelableUtil.toStableParcelable;
-=======
->>>>>>> 825827da
 import static android.os.Process.INVALID_UID;
 import static android.system.OsConstants.IPPROTO_TCP;
 import static android.system.OsConstants.IPPROTO_UDP;
@@ -66,10 +59,7 @@
 import android.content.IntentFilter;
 import android.content.res.Configuration;
 import android.database.ContentObserver;
-<<<<<<< HEAD
 import android.telephony.SubscriptionInfo;
-=======
->>>>>>> 825827da
 import android.net.CaptivePortal;
 import android.net.ConnectionInfo;
 import android.net.ConnectivityManager;
@@ -84,11 +74,8 @@
 import android.net.INetworkPolicyListener;
 import android.net.INetworkPolicyManager;
 import android.net.INetworkStatsService;
-<<<<<<< HEAD
-=======
 import android.net.ISocketKeepaliveCallback;
 import android.net.ITetheringEventCallback;
->>>>>>> 825827da
 import android.net.InetAddresses;
 import android.net.IpPrefix;
 import android.net.LinkProperties;
@@ -115,10 +102,7 @@
 import android.net.PrivateDnsConfigParcel;
 import android.net.ProxyInfo;
 import android.net.RouteInfo;
-<<<<<<< HEAD
 import android.net.StringNetworkSpecifier;
-=======
->>>>>>> 825827da
 import android.net.SocketKeepalive;
 import android.net.UidRange;
 import android.net.Uri;
@@ -329,11 +313,8 @@
 
     private final Object mTNSLock = new Object();
 
-<<<<<<< HEAD
-=======
     private String mCurrentTcpBufferSizes;
 
->>>>>>> 825827da
     private static final SparseArray<String> sMagicDecoderRing = MessageUtils.findMessageNames(
             new Class[] { AsyncChannel.class, ConnectivityService.class, NetworkAgent.class,
                     NetworkAgentInfo.class });
@@ -525,8 +506,6 @@
     public static final int EVENT_TIMEOUT_NOTIFICATION = 44;
 
     /**
-<<<<<<< HEAD
-=======
      * Used to specify whether a network should be used even if connectivity is partial.
      * arg1 = whether to accept the network if its connectivity is partial (1 for true or 0 for
      * false)
@@ -536,7 +515,6 @@
     private static final int EVENT_SET_ACCEPT_PARTIAL_CONNECTIVITY = 45;
 
     /**
->>>>>>> 825827da
      * Argument for {@link #EVENT_PROVISIONING_NOTIFICATION} to indicate that the notification
      * should be shown.
      */
@@ -548,11 +526,8 @@
      */
     public static final int PROVISIONING_NOTIFICATION_HIDE = 0;
 
-<<<<<<< HEAD
     private static final int EVENT_UPDATE_TCP_BUFFER_FOR_5G = 160;
 
-=======
->>>>>>> 825827da
     private static String eventName(int what) {
         return sMagicDecoderRing.get(what, Integer.toString(what));
     }
@@ -589,10 +564,7 @@
     private List mProtectedNetworks;
 
     private TelephonyManager mTelephonyManager;
-<<<<<<< HEAD
     private SubscriptionManager mSubscriptionManager;
-=======
->>>>>>> 825827da
 
     private KeepaliveTracker mKeepaliveTracker;
     private NetworkNotificationManager mNotifier;
@@ -2241,7 +2213,6 @@
         return new MockableSystemProperties();
     }
 
-<<<<<<< HEAD
     private void updateTcpBufferSizes(NetworkAgentInfo nai) {
         if (isDefaultNetwork(nai) == false) {
             return;
@@ -2255,8 +2226,6 @@
         updateTcpBufferSizes(tcpBufferSizes);
     }
 
-=======
->>>>>>> 825827da
     private void updateTcpBufferSizes(String tcpBufferSizes) {
         String[] values = null;
         if (tcpBufferSizes != null) {
@@ -2478,19 +2447,11 @@
             for (int i = 0; i < nai.numNetworkRequests(); i++) {
                 pw.println(nai.requestAt(i).toString());
             }
-<<<<<<< HEAD
             pw.decreaseIndent();
             pw.println("Lingered:");
             pw.increaseIndent();
             nai.dumpLingerTimers(pw);
             pw.decreaseIndent();
-=======
-            pw.decreaseIndent();
-            pw.println("Lingered:");
-            pw.increaseIndent();
-            nai.dumpLingerTimers(pw);
-            pw.decreaseIndent();
->>>>>>> 825827da
             pw.decreaseIndent();
         }
     }
@@ -2596,8 +2557,6 @@
                     }
                     nai.networkMisc.explicitlySelected = true;
                     nai.networkMisc.acceptUnvalidated = msg.arg1 == 1;
-<<<<<<< HEAD
-=======
                     // Mark the network as temporarily accepting partial connectivity so that it
                     // will be validated (and possibly become default) even if it only provides
                     // partial internet access. Note that if user connects to partial connectivity
@@ -2606,7 +2565,6 @@
                     // will auto connect to this wifi even though the wifi has "no internet".
                     // TODO: Evaluate using a separate setting in IpMemoryStore.
                     nai.networkMisc.acceptPartialConnectivity = msg.arg1 == 1;
->>>>>>> 825827da
                     break;
                 }
                 case NetworkAgent.EVENT_SOCKET_KEEPALIVE: {
@@ -2624,8 +2582,6 @@
                     final NetworkAgentInfo nai = getNetworkAgentInfoForNetId(msg.arg2);
                     if (nai == null) break;
 
-<<<<<<< HEAD
-=======
                     final boolean partialConnectivity =
                             (msg.arg1 == NETWORK_TEST_RESULT_PARTIAL_CONNECTIVITY)
                                     || (nai.networkMisc.acceptPartialConnectivity
@@ -2640,7 +2596,6 @@
                     final boolean partialConnectivityChanged =
                             (partialConnectivity && !nai.partialConnectivity);
 
->>>>>>> 825827da
                     final boolean valid = (msg.arg1 == NETWORK_TEST_RESULT_VALID);
                     final boolean wasValidated = nai.lastValidated;
                     final boolean wasDefault = isDefaultNetwork(nai);
@@ -2678,12 +2633,9 @@
                             mNotifier.clearNotification(nai.network.netId,
                                     NotificationType.LOST_INTERNET);
                         }
-<<<<<<< HEAD
-=======
                     } else if (partialConnectivityChanged) {
                         nai.partialConnectivity = partialConnectivity;
                         updateCapabilities(nai.getCurrentScore(), nai, nai.networkCapabilities);
->>>>>>> 825827da
                     }
                     updateInetCondition(nai);
                     // Let the NetworkAgent know the state of its network
@@ -2722,11 +2674,7 @@
                     }
                     if (!visible) {
                         // Only clear SIGN_IN and NETWORK_SWITCH notifications here, or else other
-<<<<<<< HEAD
-                        // notifications belong to the same network may be cleared unexpected.
-=======
                         // notifications belong to the same network may be cleared unexpectedly.
->>>>>>> 825827da
                         mNotifier.clearNotification(netId, NotificationType.SIGN_IN);
                         mNotifier.clearNotification(netId, NotificationType.NETWORK_SWITCH);
                     } else {
@@ -2799,63 +2747,6 @@
 
     private class NetworkMonitorCallbacks extends INetworkMonitorCallbacks.Stub {
         private final NetworkAgentInfo mNai;
-<<<<<<< HEAD
-=======
-
-        private NetworkMonitorCallbacks(NetworkAgentInfo nai) {
-            mNai = nai;
-        }
-
-        @Override
-        public void onNetworkMonitorCreated(INetworkMonitor networkMonitor) {
-            mHandler.sendMessage(mHandler.obtainMessage(EVENT_REGISTER_NETWORK_AGENT,
-                    new Pair<>(mNai, networkMonitor)));
-        }
-
-        @Override
-        public void notifyNetworkTested(int testResult, @Nullable String redirectUrl) {
-            mTrackerHandler.sendMessage(mTrackerHandler.obtainMessage(EVENT_NETWORK_TESTED,
-                    testResult, mNai.network.netId, redirectUrl));
-        }
-
-        @Override
-        public void notifyPrivateDnsConfigResolved(PrivateDnsConfigParcel config) {
-            mTrackerHandler.sendMessage(mTrackerHandler.obtainMessage(
-                    EVENT_PRIVATE_DNS_CONFIG_RESOLVED,
-                    0, mNai.network.netId, PrivateDnsConfig.fromParcel(config)));
-        }
-
-        @Override
-        public void showProvisioningNotification(String action, String packageName) {
-            final Intent intent = new Intent(action);
-            intent.setPackage(packageName);
-
-            final PendingIntent pendingIntent;
-            // Only the system server can register notifications with package "android"
-            final long token = Binder.clearCallingIdentity();
-            try {
-                pendingIntent = PendingIntent.getBroadcast(mContext, 0, intent, 0);
-            } finally {
-                Binder.restoreCallingIdentity(token);
-            }
-            mTrackerHandler.sendMessage(mTrackerHandler.obtainMessage(
-                    EVENT_PROVISIONING_NOTIFICATION, PROVISIONING_NOTIFICATION_SHOW,
-                    mNai.network.netId,
-                    pendingIntent));
-        }
-
-        @Override
-        public void hideProvisioningNotification() {
-            mTrackerHandler.sendMessage(mTrackerHandler.obtainMessage(
-                    EVENT_PROVISIONING_NOTIFICATION, PROVISIONING_NOTIFICATION_HIDE,
-                    mNai.network.netId));
-        }
-    }
-
-    private boolean networkRequiresValidation(NetworkAgentInfo nai) {
-        return isValidationRequired(nai.networkCapabilities);
-    }
->>>>>>> 825827da
 
         private NetworkMonitorCallbacks(NetworkAgentInfo nai) {
             mNai = nai;
@@ -3611,17 +3502,12 @@
         return mMultinetworkPolicyTracker.getAvoidBadWifi();
     }
 
-<<<<<<< HEAD
-    @Override
-    public boolean getAvoidBadWifi() {
-=======
     /**
      * Return whether the device should maintain continuous, working connectivity by switching away
      * from WiFi networks having no connectivity.
      * @see MultinetworkPolicyTracker#getAvoidBadWifi()
      */
     public boolean shouldAvoidBadWifi() {
->>>>>>> 825827da
         if (!checkNetworkStackPermission()) {
             throw new SecurityException("avoidBadWifi requires NETWORK_STACK permission");
         }
@@ -3727,9 +3613,6 @@
                 || nai.networkMisc.acceptPartialConnectivity) {
             return;
         }
-<<<<<<< HEAD
-        showNetworkNotification(nai, NotificationType.NO_INTERNET);
-=======
         // TODO: Evaluate if it's needed to wait 8 seconds for triggering notification when
         // NetworkMonitor detects the network is partial connectivity. Need to change the design to
         // popup the notification immediately when the network is partial connectivity.
@@ -3738,23 +3621,17 @@
         } else {
             showNetworkNotification(nai, NotificationType.NO_INTERNET);
         }
->>>>>>> 825827da
     }
 
     private void handleNetworkUnvalidated(NetworkAgentInfo nai) {
         NetworkCapabilities nc = nai.networkCapabilities;
         if (DBG) log("handleNetworkUnvalidated " + nai.name() + " cap=" + nc);
 
-<<<<<<< HEAD
-        if (nc.hasTransport(NetworkCapabilities.TRANSPORT_WIFI) &&
-            mMultinetworkPolicyTracker.shouldNotifyWifiUnvalidated()) {
-=======
         if (!nc.hasTransport(NetworkCapabilities.TRANSPORT_WIFI)) {
             return;
         }
 
         if (mMultinetworkPolicyTracker.shouldNotifyWifiUnvalidated()) {
->>>>>>> 825827da
             showNetworkNotification(nai, NotificationType.LOST_INTERNET);
         }
     }
@@ -3912,12 +3789,9 @@
                 case EVENT_TIMEOUT_NOTIFICATION:
                     mNotifier.clearNotification(msg.arg1, NotificationType.LOGGED_IN);
                     break;
-<<<<<<< HEAD
                 case EVENT_UPDATE_TCP_BUFFER_FOR_5G:
                     handleUpdateTCPBuffersfor5G();
                     break;
-=======
->>>>>>> 825827da
             }
         }
     }
@@ -4077,12 +3951,6 @@
      * if it's really needed.
      */
     @Override
-<<<<<<< HEAD
-    public void getLatestTetheringEntitlementValue(int type, ResultReceiver receiver,
-            boolean showEntitlementUi, String callerPkg) {
-        ConnectivityManager.enforceTetherChangePermission(mContext, callerPkg);
-        mTethering.getLatestTetheringEntitlementValue(type, receiver, showEntitlementUi);
-=======
     public void getLatestTetheringEntitlementResult(int type, ResultReceiver receiver,
             boolean showEntitlementUi, String callerPkg) {
         ConnectivityManager.enforceTetherChangePermission(mContext, callerPkg);
@@ -4103,7 +3971,6 @@
             String callerPkg) {
         ConnectivityManager.enforceTetherChangePermission(mContext, callerPkg);
         mTethering.unregisterTetheringEventCallback(callback);
->>>>>>> 825827da
     }
 
     // Called when we lose the default network and have no replacement yet.
@@ -5547,11 +5414,7 @@
         final long token = Binder.clearCallingIdentity();
         try {
             getNetworkStack().makeNetworkMonitor(
-<<<<<<< HEAD
-                    toStableParcelable(nai.network), name, new NetworkMonitorCallbacks(nai));
-=======
                     nai.network, name, new NetworkMonitorCallbacks(nai));
->>>>>>> 825827da
         } finally {
             Binder.restoreCallingIdentity(token);
         }
@@ -6591,12 +6454,9 @@
             // NetworkMonitor seeing the correct LinkProperties when starting.
             // TODO: pass LinkProperties to the NetworkMonitor in the notifyNetworkConnected call.
             try {
-<<<<<<< HEAD
-=======
                 if (networkAgent.networkMisc.acceptPartialConnectivity) {
                     networkAgent.networkMonitor().setAcceptPartialConnectivity();
                 }
->>>>>>> 825827da
                 networkAgent.networkMonitor().notifyNetworkConnected();
             } catch (RemoteException e) {
                 e.rethrowFromSystemServer();
@@ -6906,46 +6766,27 @@
         enforceKeepalivePermission();
         mKeepaliveTracker.startNattKeepalive(
                 getNetworkAgentInfoForNetwork(network),
-<<<<<<< HEAD
-                intervalSeconds, messenger, binder,
-=======
                 intervalSeconds, cb,
->>>>>>> 825827da
                 srcAddr, srcPort, dstAddr, NattSocketKeepalive.NATT_PORT);
     }
 
     @Override
     public void startNattKeepaliveWithFd(Network network, FileDescriptor fd, int resourceId,
-<<<<<<< HEAD
-            int intervalSeconds, Messenger messenger, IBinder binder, String srcAddr,
-=======
             int intervalSeconds, ISocketKeepaliveCallback cb, String srcAddr,
->>>>>>> 825827da
             String dstAddr) {
         enforceKeepalivePermission();
         mKeepaliveTracker.startNattKeepalive(
                 getNetworkAgentInfoForNetwork(network), fd, resourceId,
-<<<<<<< HEAD
-                intervalSeconds, messenger, binder,
-=======
                 intervalSeconds, cb,
->>>>>>> 825827da
                 srcAddr, dstAddr, NattSocketKeepalive.NATT_PORT);
     }
 
     @Override
     public void startTcpKeepalive(Network network, FileDescriptor fd, int intervalSeconds,
-<<<<<<< HEAD
-            Messenger messenger, IBinder binder) {
-        enforceKeepalivePermission();
-        mKeepaliveTracker.startTcpKeepalive(
-                getNetworkAgentInfoForNetwork(network), fd, intervalSeconds, messenger, binder);
-=======
             ISocketKeepaliveCallback cb) {
         enforceKeepalivePermission();
         mKeepaliveTracker.startTcpKeepalive(
                 getNetworkAgentInfoForNetwork(network), fd, intervalSeconds, cb);
->>>>>>> 825827da
     }
 
     @Override
@@ -7189,7 +7030,24 @@
         }
     }
 
-<<<<<<< HEAD
+    /**
+     * Returns a IBinder to a TestNetworkService. Will be lazily created as needed.
+     *
+     * <p>The TestNetworkService must be run in the system server due to TUN creation.
+     */
+    @Override
+    public IBinder startOrGetTestNetworkService() {
+        synchronized (mTNSLock) {
+            TestNetworkService.enforceTestNetworkPermissions(mContext);
+
+            if (mTNS == null) {
+                mTNS = new TestNetworkService(mContext, mNMS);
+            }
+
+            return mTNS;
+        }
+    }
+
     private boolean isMobileNetwork(NetworkAgentInfo nai) {
         if (nai != null && nai.networkCapabilities != null &&
             nai.networkCapabilities.hasTransport(NetworkCapabilities.TRANSPORT_CELLULAR)) {
@@ -7260,23 +7118,5 @@
             log("handleUpdateTCPBuffersfor5G nai " + ntwAgent);
         if (ntwAgent != null)
             updateTcpBufferSizes(ntwAgent);
-=======
-    /**
-     * Returns a IBinder to a TestNetworkService. Will be lazily created as needed.
-     *
-     * <p>The TestNetworkService must be run in the system server due to TUN creation.
-     */
-    @Override
-    public IBinder startOrGetTestNetworkService() {
-        synchronized (mTNSLock) {
-            TestNetworkService.enforceTestNetworkPermissions(mContext);
-
-            if (mTNS == null) {
-                mTNS = new TestNetworkService(mContext, mNMS);
-            }
-
-            return mTNS;
-        }
->>>>>>> 825827da
     }
 }