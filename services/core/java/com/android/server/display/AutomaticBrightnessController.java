--- conflicted
+++ resolved
@@ -273,31 +273,6 @@
         if (mLoggingEnabled == loggingEnabled) {
             return false;
         }
-<<<<<<< HEAD
-
-        mActivityTaskManager = ActivityTaskManager.getService();
-        mPackageManager = packageManager;
-        mTaskStackListener = new TaskStackListenerImpl();
-        mForegroundAppPackageName = null;
-        mPendingForegroundAppPackageName = null;
-        mForegroundAppCategory = ApplicationInfo.CATEGORY_UNDEFINED;
-        mPendingForegroundAppCategory = ApplicationInfo.CATEGORY_UNDEFINED;
-    }
-
-    /**
-     * Enable/disable logging.
-     *
-     * @param loggingEnabled
-     *      Whether logging should be on/off.
-     *
-     * @return Whether the method succeeded or not.
-     */
-    public boolean setLoggingEnabled(boolean loggingEnabled) {
-        if (mLoggingEnabled == loggingEnabled) {
-            return false;
-        }
-=======
->>>>>>> 825827da
         mBrightnessMapper.setLoggingEnabled(loggingEnabled);
         mLoggingEnabled = loggingEnabled;
         return true;
