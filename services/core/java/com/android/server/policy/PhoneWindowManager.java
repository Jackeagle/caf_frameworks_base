/*
 * Copyright (C) 2006 The Android Open Source Project
 *
 * Licensed under the Apache License, Version 2.0 (the "License");
 * you may not use this file except in compliance with the License.
 * You may obtain a copy of the License at
 *
 *      http://www.apache.org/licenses/LICENSE-2.0
 *
 * Unless required by applicable law or agreed to in writing, software
 * distributed under the License is distributed on an "AS IS" BASIS,
 * WITHOUT WARRANTIES OR CONDITIONS OF ANY KIND, either express or implied.
 * See the License for the specific language governing permissions and
 * limitations under the License.
 */

package com.android.server.policy;

import static android.Manifest.permission.INTERNAL_SYSTEM_WINDOW;
import static android.Manifest.permission.SYSTEM_ALERT_WINDOW;
import static android.app.AppOpsManager.OP_SYSTEM_ALERT_WINDOW;
import static android.app.AppOpsManager.OP_TOAST_WINDOW;
import static android.app.WindowConfiguration.WINDOWING_MODE_SPLIT_SCREEN_PRIMARY;
import static android.content.Context.CONTEXT_RESTRICTED;
import static android.content.Context.WINDOW_SERVICE;
import static android.content.pm.PackageManager.FEATURE_HDMI_CEC;
import static android.content.pm.PackageManager.FEATURE_LEANBACK;
import static android.content.pm.PackageManager.FEATURE_PICTURE_IN_PICTURE;
import static android.content.pm.PackageManager.FEATURE_WATCH;
import static android.content.pm.PackageManager.PERMISSION_GRANTED;
import static android.content.res.Configuration.EMPTY;
import static android.os.Build.VERSION_CODES.M;
import static android.os.Build.VERSION_CODES.O;
import static android.provider.Settings.Secure.VOLUME_HUSH_OFF;
import static android.view.Display.DEFAULT_DISPLAY;
import static android.view.Display.INVALID_DISPLAY;
import static android.view.Display.STATE_OFF;
import static android.view.KeyEvent.KEYCODE_UNKNOWN;
import static android.view.WindowManager.LayoutParams.FIRST_APPLICATION_WINDOW;
import static android.view.WindowManager.LayoutParams.FIRST_SUB_WINDOW;
import static android.view.WindowManager.LayoutParams.FIRST_SYSTEM_WINDOW;
import static android.view.WindowManager.LayoutParams.FLAG_SHOW_WALLPAPER;
import static android.view.WindowManager.LayoutParams.FLAG_SHOW_WHEN_LOCKED;
import static android.view.WindowManager.LayoutParams.LAST_APPLICATION_WINDOW;
import static android.view.WindowManager.LayoutParams.LAST_SUB_WINDOW;
import static android.view.WindowManager.LayoutParams.LAST_SYSTEM_WINDOW;
<<<<<<< HEAD
import static android.view.WindowManager.LayoutParams.LAYOUT_IN_DISPLAY_CUTOUT_MODE_ALWAYS;
=======
>>>>>>> 825827da
import static android.view.WindowManager.LayoutParams.PRIVATE_FLAG_IS_ROUNDED_CORNERS_OVERLAY;
import static android.view.WindowManager.LayoutParams.PRIVATE_FLAG_KEYGUARD;
import static android.view.WindowManager.LayoutParams.PRIVATE_FLAG_SHOW_FOR_ALL_USERS;
import static android.view.WindowManager.LayoutParams.PRIVATE_FLAG_SYSTEM_ERROR;
import static android.view.WindowManager.LayoutParams.TYPE_ACCESSIBILITY_OVERLAY;
import static android.view.WindowManager.LayoutParams.TYPE_APPLICATION_OVERLAY;
import static android.view.WindowManager.LayoutParams.TYPE_APPLICATION_STARTING;
import static android.view.WindowManager.LayoutParams.TYPE_BOOT_PROGRESS;
import static android.view.WindowManager.LayoutParams.TYPE_DISPLAY_OVERLAY;
import static android.view.WindowManager.LayoutParams.TYPE_DOCK_DIVIDER;
import static android.view.WindowManager.LayoutParams.TYPE_DREAM;
import static android.view.WindowManager.LayoutParams.TYPE_INPUT_CONSUMER;
import static android.view.WindowManager.LayoutParams.TYPE_INPUT_METHOD;
import static android.view.WindowManager.LayoutParams.TYPE_KEYGUARD_DIALOG;
import static android.view.WindowManager.LayoutParams.TYPE_MAGNIFICATION_OVERLAY;
import static android.view.WindowManager.LayoutParams.TYPE_NAVIGATION_BAR;
import static android.view.WindowManager.LayoutParams.TYPE_NAVIGATION_BAR_PANEL;
import static android.view.WindowManager.LayoutParams.TYPE_PHONE;
import static android.view.WindowManager.LayoutParams.TYPE_POINTER;
import static android.view.WindowManager.LayoutParams.TYPE_PRESENTATION;
import static android.view.WindowManager.LayoutParams.TYPE_PRIORITY_PHONE;
import static android.view.WindowManager.LayoutParams.TYPE_PRIVATE_PRESENTATION;
import static android.view.WindowManager.LayoutParams.TYPE_QS_DIALOG;
import static android.view.WindowManager.LayoutParams.TYPE_SEARCH_BAR;
import static android.view.WindowManager.LayoutParams.TYPE_STATUS_BAR;
import static android.view.WindowManager.LayoutParams.TYPE_STATUS_BAR_PANEL;
import static android.view.WindowManager.LayoutParams.TYPE_STATUS_BAR_SUB_PANEL;
import static android.view.WindowManager.LayoutParams.TYPE_SYSTEM_DIALOG;
import static android.view.WindowManager.LayoutParams.TYPE_TOAST;
import static android.view.WindowManager.LayoutParams.TYPE_VOICE_INTERACTION;
import static android.view.WindowManager.LayoutParams.TYPE_VOLUME_OVERLAY;
import static android.view.WindowManager.LayoutParams.TYPE_WALLPAPER;
import static android.view.WindowManager.LayoutParams.isSystemAlertWindowType;
import static android.view.WindowManager.TAKE_SCREENSHOT_FULLSCREEN;
import static android.view.WindowManager.TAKE_SCREENSHOT_SELECTED_REGION;
import static android.view.WindowManagerGlobal.ADD_OKAY;
import static android.view.WindowManagerGlobal.ADD_PERMISSION_DENIED;

import static com.android.server.policy.WindowManagerPolicy.WindowManagerFuncs.CAMERA_LENS_COVERED;
import static com.android.server.policy.WindowManagerPolicy.WindowManagerFuncs.CAMERA_LENS_COVER_ABSENT;
import static com.android.server.policy.WindowManagerPolicy.WindowManagerFuncs.CAMERA_LENS_UNCOVERED;
import static com.android.server.policy.WindowManagerPolicy.WindowManagerFuncs.LID_BEHAVIOR_LOCK;
import static com.android.server.policy.WindowManagerPolicy.WindowManagerFuncs.LID_BEHAVIOR_NONE;
import static com.android.server.policy.WindowManagerPolicy.WindowManagerFuncs.LID_BEHAVIOR_SLEEP;
import static com.android.server.policy.WindowManagerPolicy.WindowManagerFuncs.LID_CLOSED;
import static com.android.server.policy.WindowManagerPolicy.WindowManagerFuncs.LID_OPEN;
import static com.android.server.wm.WindowManagerPolicyProto.KEYGUARD_DELEGATE;
import static com.android.server.wm.WindowManagerPolicyProto.KEYGUARD_DRAW_COMPLETE;
import static com.android.server.wm.WindowManagerPolicyProto.KEYGUARD_OCCLUDED;
import static com.android.server.wm.WindowManagerPolicyProto.KEYGUARD_OCCLUDED_CHANGED;
import static com.android.server.wm.WindowManagerPolicyProto.KEYGUARD_OCCLUDED_PENDING;
import static com.android.server.wm.WindowManagerPolicyProto.ORIENTATION;
import static com.android.server.wm.WindowManagerPolicyProto.ROTATION;
import static com.android.server.wm.WindowManagerPolicyProto.ROTATION_MODE;
import static com.android.server.wm.WindowManagerPolicyProto.SCREEN_ON_FULLY;
import static com.android.server.wm.WindowManagerPolicyProto.WINDOW_MANAGER_DRAW_COMPLETE;

import android.annotation.Nullable;
import android.app.ActivityManager;
import android.app.ActivityManagerInternal;
<<<<<<< HEAD
import android.app.ActivityOptions;
=======
>>>>>>> 825827da
import android.app.ActivityTaskManager;
import android.app.AppOpsManager;
import android.app.IUiModeManager;
import android.app.ProgressDialog;
import android.app.SearchManager;
import android.app.UiModeManager;
import android.content.ActivityNotFoundException;
import android.content.BroadcastReceiver;
import android.content.ContentResolver;
import android.content.Context;
import android.content.Intent;
import android.content.IntentFilter;
import android.content.pm.ActivityInfo;
import android.content.pm.ApplicationInfo;
import android.content.pm.PackageManager;
import android.content.pm.ResolveInfo;
import android.content.res.CompatibilityInfo;
import android.content.res.Configuration;
import android.content.res.Resources;
import android.content.res.TypedArray;
import android.database.ContentObserver;
import android.graphics.Rect;
import android.graphics.drawable.Drawable;
import android.hardware.display.DisplayManager;
import android.hardware.hdmi.HdmiAudioSystemClient;
import android.hardware.hdmi.HdmiControlManager;
import android.hardware.hdmi.HdmiPlaybackClient;
import android.hardware.hdmi.HdmiPlaybackClient.OneTouchPlayCallback;
import android.hardware.input.InputManagerInternal;
import android.media.AudioAttributes;
import android.media.AudioManager;
import android.media.AudioManagerInternal;
import android.media.AudioSystem;
import android.media.IAudioService;
import android.media.session.MediaSessionLegacyHelper;
import android.os.Binder;
import android.os.Bundle;
import android.os.FactoryTest;
import android.os.Handler;
import android.os.IBinder;
import android.os.IDeviceIdleController;
import android.os.Message;
import android.os.PowerManager;
import android.os.PowerManager.WakeReason;
import android.os.PowerManagerInternal;
import android.os.Process;
import android.os.RemoteException;
import android.os.ServiceManager;
import android.os.StrictMode;
import android.os.SystemClock;
import android.os.SystemProperties;
import android.os.UEventObserver;
import android.os.UserHandle;
import android.os.VibrationEffect;
import android.os.Vibrator;
import android.provider.MediaStore;
import android.provider.Settings;
import android.service.dreams.DreamManagerInternal;
import android.service.dreams.DreamService;
import android.service.dreams.IDreamManager;
import android.service.vr.IPersistentVrStateCallbacks;
import android.speech.RecognizerIntent;
import android.telecom.TelecomManager;
import android.util.EventLog;
import android.util.Log;
import android.util.LongSparseArray;
import android.util.MutableBoolean;
import android.util.PrintWriterPrinter;
import android.util.Slog;
import android.util.SparseArray;
import android.util.proto.ProtoOutputStream;
import android.view.Display;
import android.view.HapticFeedbackConstants;
import android.view.IDisplayFoldListener;
import android.view.IWindowManager;
import android.view.InputDevice;
import android.view.KeyCharacterMap;
import android.view.KeyCharacterMap.FallbackAction;
import android.view.KeyEvent;
import android.view.MotionEvent;
import android.view.View;
import android.view.ViewConfiguration;
import android.view.WindowManager;
import android.view.WindowManager.LayoutParams;
import android.view.WindowManagerGlobal;
import android.view.WindowManagerPolicyConstants;
import android.view.accessibility.AccessibilityEvent;
import android.view.accessibility.AccessibilityManager;
import android.view.animation.Animation;
import android.view.animation.AnimationSet;
import android.view.animation.AnimationUtils;
import android.view.autofill.AutofillManagerInternal;

import com.android.internal.R;
import com.android.internal.accessibility.AccessibilityShortcutController;
import com.android.internal.logging.MetricsLogger;
import com.android.internal.logging.nano.MetricsProto;
import com.android.internal.os.RoSystemProperties;
import com.android.internal.policy.IKeyguardDismissCallback;
import com.android.internal.policy.IShortcutService;
import com.android.internal.policy.PhoneWindow;
import com.android.internal.statusbar.IStatusBarService;
import com.android.internal.util.ArrayUtils;
import com.android.internal.util.ScreenshotHelper;
<<<<<<< HEAD
import com.android.internal.widget.PointerLocationView;
=======
>>>>>>> 825827da
import com.android.server.ExtconStateObserver;
import com.android.server.ExtconUEventObserver;
import com.android.server.GestureLauncherService;
import com.android.server.LocalServices;
import com.android.server.SystemServiceManager;
import com.android.server.inputmethod.InputMethodManagerInternal;
import com.android.server.policy.keyguard.KeyguardServiceDelegate;
import com.android.server.policy.keyguard.KeyguardServiceDelegate.DrawnListener;
import com.android.server.policy.keyguard.KeyguardStateMonitor.StateCallback;
import com.android.server.statusbar.StatusBarManagerInternal;
import com.android.server.vr.VrManagerInternal;
import com.android.server.wm.ActivityTaskManagerInternal;
import com.android.server.wm.ActivityTaskManagerInternal.SleepToken;
import com.android.server.wm.AppTransition;
import com.android.server.wm.DisplayPolicy;
import com.android.server.wm.DisplayRotation;
import com.android.server.wm.WindowManagerInternal;
import com.android.server.wm.WindowManagerInternal.AppTransitionListener;

import java.io.File;
import java.io.FileNotFoundException;
import java.io.FileReader;
import java.io.IOException;
import java.io.PrintWriter;
import java.util.HashSet;
import java.util.List;

/**
 * WindowManagerPolicy implementation for the Android phone UI.  This
 * introduces a new method suffix, Lp, for an internal lock of the
 * PhoneWindowManager.  This is used to protect some internal state, and
 * can be acquired with either the Lw and Li lock held, so has the restrictions
 * of both of those when held.
 */
public class PhoneWindowManager implements WindowManagerPolicy {
    static final String TAG = "WindowManager";
    static final boolean localLOGV = false;
    static final boolean DEBUG_INPUT = false;
    static final boolean DEBUG_KEYGUARD = false;
    static final boolean DEBUG_SPLASH_SCREEN = false;
    static final boolean DEBUG_WAKEUP = false;
    static final boolean SHOW_SPLASH_SCREENS = true;

    // Whether to allow dock apps with METADATA_DOCK_HOME to temporarily take over the Home key.
    // No longer recommended for desk docks;
    static final boolean ENABLE_DESK_DOCK_HOME_CAPTURE = false;

    // Whether to allow devices placed in vr headset viewers to have an alternative Home intent.
    static final boolean ENABLE_VR_HEADSET_HOME_CAPTURE = true;

    static final int SHORT_PRESS_POWER_NOTHING = 0;
    static final int SHORT_PRESS_POWER_GO_TO_SLEEP = 1;
    static final int SHORT_PRESS_POWER_REALLY_GO_TO_SLEEP = 2;
    static final int SHORT_PRESS_POWER_REALLY_GO_TO_SLEEP_AND_GO_HOME = 3;
    static final int SHORT_PRESS_POWER_GO_HOME = 4;
    static final int SHORT_PRESS_POWER_CLOSE_IME_OR_GO_HOME = 5;

    static final int LONG_PRESS_POWER_NOTHING = 0;
    static final int LONG_PRESS_POWER_GLOBAL_ACTIONS = 1;
    static final int LONG_PRESS_POWER_SHUT_OFF = 2;
    static final int LONG_PRESS_POWER_SHUT_OFF_NO_CONFIRM = 3;
    static final int LONG_PRESS_POWER_GO_TO_VOICE_ASSIST = 4;

    static final int VERY_LONG_PRESS_POWER_NOTHING = 0;
    static final int VERY_LONG_PRESS_POWER_GLOBAL_ACTIONS = 1;

    static final int MULTI_PRESS_POWER_NOTHING = 0;
    static final int MULTI_PRESS_POWER_THEATER_MODE = 1;
    static final int MULTI_PRESS_POWER_BRIGHTNESS_BOOST = 2;

    static final int LONG_PRESS_BACK_NOTHING = 0;
    static final int LONG_PRESS_BACK_GO_TO_VOICE_ASSIST = 1;

    // These need to match the documentation/constant in
    // core/res/res/values/config.xml
    static final int LONG_PRESS_HOME_NOTHING = 0;
    static final int LONG_PRESS_HOME_ALL_APPS = 1;
    static final int LONG_PRESS_HOME_ASSIST = 2;
    static final int LAST_LONG_PRESS_HOME_BEHAVIOR = LONG_PRESS_HOME_ASSIST;

    static final int DOUBLE_TAP_HOME_NOTHING = 0;
    static final int DOUBLE_TAP_HOME_RECENT_SYSTEM_UI = 1;

    static final int SHORT_PRESS_WINDOW_NOTHING = 0;
    static final int SHORT_PRESS_WINDOW_PICTURE_IN_PICTURE = 1;

    static final int SHORT_PRESS_SLEEP_GO_TO_SLEEP = 0;
    static final int SHORT_PRESS_SLEEP_GO_TO_SLEEP_AND_GO_HOME = 1;

    static final int PENDING_KEY_NULL = -1;

    static public final String SYSTEM_DIALOG_REASON_KEY = "reason";
    static public final String SYSTEM_DIALOG_REASON_GLOBAL_ACTIONS = "globalactions";
    static public final String SYSTEM_DIALOG_REASON_RECENT_APPS = "recentapps";
    static public final String SYSTEM_DIALOG_REASON_HOME_KEY = "homekey";
    static public final String SYSTEM_DIALOG_REASON_ASSIST = "assist";
    static public final String SYSTEM_DIALOG_REASON_SCREENSHOT = "screenshot";

    private static final AudioAttributes VIBRATION_ATTRIBUTES = new AudioAttributes.Builder()
            .setContentType(AudioAttributes.CONTENT_TYPE_SONIFICATION)
            .setUsage(AudioAttributes.USAGE_ASSISTANCE_SONIFICATION)
            .build();

    /**
     * Keyguard stuff
     */
    private boolean mKeyguardDrawnOnce;

    /* Table of Application Launch keys.  Maps from key codes to intent categories.
     *
     * These are special keys that are used to launch particular kinds of applications,
     * such as a web browser.  HID defines nearly a hundred of them in the Consumer (0x0C)
     * usage page.  We don't support quite that many yet...
     */
    static SparseArray<String> sApplicationLaunchKeyCategories;
    static {
        sApplicationLaunchKeyCategories = new SparseArray<String>();
        sApplicationLaunchKeyCategories.append(
                KeyEvent.KEYCODE_EXPLORER, Intent.CATEGORY_APP_BROWSER);
        sApplicationLaunchKeyCategories.append(
                KeyEvent.KEYCODE_ENVELOPE, Intent.CATEGORY_APP_EMAIL);
        sApplicationLaunchKeyCategories.append(
                KeyEvent.KEYCODE_CONTACTS, Intent.CATEGORY_APP_CONTACTS);
        sApplicationLaunchKeyCategories.append(
                KeyEvent.KEYCODE_CALENDAR, Intent.CATEGORY_APP_CALENDAR);
        sApplicationLaunchKeyCategories.append(
                KeyEvent.KEYCODE_MUSIC, Intent.CATEGORY_APP_MUSIC);
        sApplicationLaunchKeyCategories.append(
                KeyEvent.KEYCODE_CALCULATOR, Intent.CATEGORY_APP_CALCULATOR);
    }

    private static final int USER_ACTIVITY_NOTIFICATION_DELAY = 200;

    /** Amount of time (in milliseconds) to wait for windows drawn before powering on. */
    static final int WAITING_FOR_DRAWN_TIMEOUT = 1000;

    /** Amount of time (in milliseconds) a toast window can be shown. */
    public static final int TOAST_WINDOW_TIMEOUT = 3500; // 3.5 seconds

    /**
     * Lock protecting internal state.  Must not call out into window
     * manager with lock held.  (This lock will be acquired in places
     * where the window manager is calling in with its own lock held.)
     */
    private final Object mLock = new Object();

    Context mContext;
    IWindowManager mWindowManager;
    WindowManagerFuncs mWindowManagerFuncs;
    WindowManagerInternal mWindowManagerInternal;
    PowerManager mPowerManager;
    ActivityManagerInternal mActivityManagerInternal;
    ActivityTaskManagerInternal mActivityTaskManagerInternal;
    AutofillManagerInternal mAutofillManagerInternal;
    InputManagerInternal mInputManagerInternal;
    InputMethodManagerInternal mInputMethodManagerInternal;
    DreamManagerInternal mDreamManagerInternal;
    PowerManagerInternal mPowerManagerInternal;
    IStatusBarService mStatusBarService;
    StatusBarManagerInternal mStatusBarManagerInternal;
    AudioManagerInternal mAudioManagerInternal;
    DisplayManager mDisplayManager;
    boolean mPreloadedRecentApps;
    final Object mServiceAquireLock = new Object();
    Vibrator mVibrator; // Vibrator for giving feedback of orientation changes
    SearchManager mSearchManager;
    AccessibilityManager mAccessibilityManager;
    BurnInProtectionHelper mBurnInProtectionHelper;
    private DisplayFoldController mDisplayFoldController;
    AppOpsManager mAppOpsManager;
    private ScreenshotHelper mScreenshotHelper;
    private boolean mHasFeatureWatch;
    private boolean mHasFeatureLeanback;
    private boolean mHasFeatureHdmiCec;

    // Assigned on main thread, accessed on UI thread
    volatile VrManagerInternal mVrManagerInternal;

    // Vibrator pattern for haptic feedback of a long press.
    long[] mLongPressVibePattern;

    // Vibrator pattern for a short vibration when tapping on a day/month/year date of a Calendar.
    long[] mCalendarDateVibePattern;

    // Vibrator pattern for haptic feedback during boot when safe mode is enabled.
    long[] mSafeModeEnabledVibePattern;

    /** If true, hitting shift & menu will broadcast Intent.ACTION_BUG_REPORT */
    boolean mEnableShiftMenuBugReports = false;

    /** Controller that supports enabling an AccessibilityService by holding down the volume keys */
    private AccessibilityShortcutController mAccessibilityShortcutController;

    boolean mSafeMode;
    private WindowState mKeyguardCandidate = null;

    private LongSparseArray<IShortcutService> mShortcutKeyServices = new LongSparseArray<>();

    // Whether to allow dock apps with METADATA_DOCK_HOME to temporarily take over the Home key.
    // This is for car dock and this is updated from resource.
    private boolean mEnableCarDockHomeCapture = true;

    boolean mBootMessageNeedsHiding;
    KeyguardServiceDelegate mKeyguardDelegate;
    private boolean mKeyguardBound;
    final Runnable mWindowManagerDrawCallback = new Runnable() {
        @Override
        public void run() {
            if (DEBUG_WAKEUP) Slog.i(TAG, "All windows ready for display!");
            mHandler.sendEmptyMessage(MSG_WINDOW_MANAGER_DRAWN_COMPLETE);
        }
    };
    final DrawnListener mKeyguardDrawnCallback = new DrawnListener() {
        @Override
        public void onDrawn() {
            if (DEBUG_WAKEUP) Slog.d(TAG, "mKeyguardDelegate.ShowListener.onDrawn.");
            mHandler.sendEmptyMessage(MSG_KEYGUARD_DRAWN_COMPLETE);
        }
    };

    GlobalActions mGlobalActions;
    Handler mHandler;

    // FIXME This state is shared between the input reader and handler thread.
    // Technically it's broken and buggy but it has been like this for many years
    // and we have not yet seen any problems.  Someday we'll rewrite this logic
    // so that only one thread is involved in handling input policy.  Unfortunately
    // it's on a critical path for power management so we can't just post the work to the
    // handler thread.  We'll need to resolve this someday by teaching the input dispatcher
    // to hold wakelocks during dispatch and eliminating the critical path.
    volatile boolean mPowerKeyHandled;
    volatile boolean mBackKeyHandled;
    volatile boolean mBeganFromNonInteractive;
    volatile int mPowerKeyPressCounter;
    volatile boolean mEndCallKeyHandled;
    volatile boolean mCameraGestureTriggeredDuringGoingToSleep;
    volatile boolean mGoingToSleep;
    volatile boolean mRequestedOrGoingToSleep;
    volatile boolean mRecentsVisible;
    volatile boolean mNavBarVirtualKeyHapticFeedbackEnabled = true;
    volatile boolean mPictureInPictureVisible;
    volatile private boolean mDismissImeOnBackKeyPressed;

    // Used to hold the last user key used to wake the device.  This helps us prevent up events
    // from being passed to the foregrounded app without a corresponding down event
    volatile int mPendingWakeKey = PENDING_KEY_NULL;

    int mRecentAppsHeldModifiers;
    boolean mLanguageSwitchKeyPressed;

    int mCameraLensCoverState = CAMERA_LENS_COVER_ABSENT;
    boolean mHaveBuiltInKeyboard;

    boolean mSystemReady;
    boolean mSystemBooted;
    HdmiControl mHdmiControl;
    IUiModeManager mUiModeManager;
    int mUiMode;

    boolean mWakeGestureEnabledSetting;
    MyWakeGestureListener mWakeGestureListener;

    int mLidKeyboardAccessibility;
    int mLidNavigationAccessibility;
    private boolean mLidControlsDisplayFold;
    int mShortPressOnPowerBehavior;
    int mLongPressOnPowerBehavior;
    int mVeryLongPressOnPowerBehavior;
    int mDoublePressOnPowerBehavior;
    int mTriplePressOnPowerBehavior;
    int mLongPressOnBackBehavior;
    int mShortPressOnSleepBehavior;
    int mShortPressOnWindowBehavior;
    boolean mHasSoftInput = false;
    boolean mHapticTextHandleEnabled;
    boolean mUseTvRouting;
    int mVeryLongPressTimeout;
    boolean mAllowStartActivityForLongPressOnPowerDuringSetup;
    MetricsLogger mLogger;

    private boolean mHandleVolumeKeysInWM;

<<<<<<< HEAD
    int mPointerLocationMode = 0; // guarded by mLock
    PointerLocationView mPointerLocationView;

=======
>>>>>>> 825827da
    private boolean mPendingKeyguardOccluded;
    private boolean mKeyguardOccludedChanged;
    private boolean mNotifyUserActivity;

    SleepToken mScreenOffSleepToken;
    volatile boolean mKeyguardOccluded;
    Intent mHomeIntent;
    Intent mCarDockIntent;
    Intent mDeskDockIntent;
    Intent mVrHeadsetHomeIntent;
    boolean mSearchKeyShortcutPending;
    boolean mConsumeSearchKeyUp;
    boolean mPendingMetaAction;
    boolean mPendingCapsLockToggle;
    int mMetaState;
    int mInitialMetaState;

    // support for activating the lock screen while the screen is on
    private HashSet<Integer> mAllowLockscreenWhenOnDisplays = new HashSet<>();
    int mLockScreenTimeout;
    boolean mLockScreenTimerActive;

    // Behavior of ENDCALL Button.  (See Settings.System.END_BUTTON_BEHAVIOR.)
    int mEndcallBehavior;

    // Behavior of POWER button while in-call and screen on.
    // (See Settings.Secure.INCALL_POWER_BUTTON_BEHAVIOR.)
    int mIncallPowerBehavior;

    // Behavior of Back button while in-call and screen on
    int mIncallBackBehavior;

    // Whether system navigation keys are enabled
    boolean mSystemNavigationKeysEnabled;

    // TODO(b/111361251): Remove default when the dependencies are multi-display ready.
    Display mDefaultDisplay;
    DisplayRotation mDefaultDisplayRotation;
    DisplayPolicy mDefaultDisplayPolicy;

    // What we do when the user long presses on home
    private int mLongPressOnHomeBehavior;

    // What we do when the user double-taps on home
    private int mDoubleTapOnHomeBehavior;

    // Allowed theater mode wake actions
    private boolean mAllowTheaterModeWakeFromKey;
    private boolean mAllowTheaterModeWakeFromPowerKey;
    private boolean mAllowTheaterModeWakeFromMotion;
    private boolean mAllowTheaterModeWakeFromMotionWhenNotDreaming;
    private boolean mAllowTheaterModeWakeFromCameraLens;
    private boolean mAllowTheaterModeWakeFromLidSwitch;
    private boolean mAllowTheaterModeWakeFromWakeGesture;

    // Whether to support long press from power button in non-interactive mode
    private boolean mSupportLongPressPowerWhenNonInteractive;

    // Whether to go to sleep entering theater mode from power button
    private boolean mGoToSleepOnButtonPressTheaterMode;

    // Screenshot trigger states
    // Time to volume and power must be pressed within this interval of each other.
    private static final long SCREENSHOT_CHORD_DEBOUNCE_DELAY_MILLIS = 150;
    // Increase the chord delay when taking a screenshot from the keyguard
    private static final float KEYGUARD_SCREENSHOT_CHORD_DELAY_MULTIPLIER = 2.5f;
    private boolean mScreenshotChordEnabled;
    private boolean mScreenshotChordVolumeDownKeyTriggered;
    private long mScreenshotChordVolumeDownKeyTime;
    private boolean mScreenshotChordVolumeDownKeyConsumed;
    private boolean mA11yShortcutChordVolumeUpKeyTriggered;
    private long mA11yShortcutChordVolumeUpKeyTime;
    private boolean mA11yShortcutChordVolumeUpKeyConsumed;

    private boolean mScreenshotChordPowerKeyTriggered;
    private long mScreenshotChordPowerKeyTime;

    private static final long MOVING_DISPLAY_TO_TOP_DURATION_MILLIS = 10;
    private volatile boolean mMovingDisplayToTopKeyTriggered;
    private volatile long mMovingDisplayToTopKeyTime;

    // Ringer toggle should reuse timing and triggering from screenshot power and a11y vol up
    private int mRingerToggleChord = VOLUME_HUSH_OFF;

    private static final long BUGREPORT_TV_GESTURE_TIMEOUT_MILLIS = 1000;

    private boolean mBugreportTvKey1Pressed;
    private boolean mBugreportTvKey2Pressed;
    private boolean mBugreportTvScheduled;

    private boolean mAccessibilityTvKey1Pressed;
    private boolean mAccessibilityTvKey2Pressed;
    private boolean mAccessibilityTvScheduled;

    /* The number of steps between min and max brightness */
    private static final int BRIGHTNESS_STEPS = 10;

    SettingsObserver mSettingsObserver;
    ShortcutManager mShortcutManager;
    PowerManager.WakeLock mBroadcastWakeLock;
    PowerManager.WakeLock mPowerKeyWakeLock;
    boolean mHavePendingMediaKeyRepeatWithWakeLock;

    private int mCurrentUserId;

    // Maps global key codes to the components that will handle them.
    private GlobalKeyManager mGlobalKeyManager;

    // Fallback actions by key code.
    private final SparseArray<KeyCharacterMap.FallbackAction> mFallbackActions =
            new SparseArray<KeyCharacterMap.FallbackAction>();

    private final LogDecelerateInterpolator mLogDecelerateInterpolator
            = new LogDecelerateInterpolator(100, 0);

    private final MutableBoolean mTmpBoolean = new MutableBoolean(false);

    private boolean mAodShowing;

    private boolean mPerDisplayFocusEnabled = false;
    private volatile int mTopFocusedDisplayId = INVALID_DISPLAY;

<<<<<<< HEAD
    private static final int MSG_ENABLE_POINTER_LOCATION = 1;
    private static final int MSG_DISABLE_POINTER_LOCATION = 2;
=======
>>>>>>> 825827da
    private static final int MSG_DISPATCH_MEDIA_KEY_WITH_WAKE_LOCK = 3;
    private static final int MSG_DISPATCH_MEDIA_KEY_REPEAT_WITH_WAKE_LOCK = 4;
    private static final int MSG_KEYGUARD_DRAWN_COMPLETE = 5;
    private static final int MSG_KEYGUARD_DRAWN_TIMEOUT = 6;
    private static final int MSG_WINDOW_MANAGER_DRAWN_COMPLETE = 7;
    private static final int MSG_DISPATCH_SHOW_RECENTS = 9;
    private static final int MSG_DISPATCH_SHOW_GLOBAL_ACTIONS = 10;
    private static final int MSG_HIDE_BOOT_MESSAGE = 11;
    private static final int MSG_LAUNCH_VOICE_ASSIST_WITH_WAKE_LOCK = 12;
    private static final int MSG_POWER_DELAYED_PRESS = 13;
    private static final int MSG_POWER_LONG_PRESS = 14;
    private static final int MSG_SHOW_PICTURE_IN_PICTURE_MENU = 15;
    private static final int MSG_BACK_LONG_PRESS = 16;
    private static final int MSG_ACCESSIBILITY_SHORTCUT = 17;
    private static final int MSG_BUGREPORT_TV = 18;
    private static final int MSG_ACCESSIBILITY_TV = 19;
    private static final int MSG_DISPATCH_BACK_KEY_TO_AUTOFILL = 20;
    private static final int MSG_SYSTEM_KEY_PRESS = 21;
    private static final int MSG_HANDLE_ALL_APPS = 22;
    private static final int MSG_LAUNCH_ASSIST = 23;
    private static final int MSG_LAUNCH_ASSIST_LONG_PRESS = 24;
    private static final int MSG_POWER_VERY_LONG_PRESS = 25;
    private static final int MSG_NOTIFY_USER_ACTIVITY = 26;
    private static final int MSG_RINGER_TOGGLE_CHORD = 27;
    private static final int MSG_MOVE_DISPLAY_TO_TOP = 28;

    private class PolicyHandler extends Handler {
        @Override
        public void handleMessage(Message msg) {
            switch (msg.what) {
                case MSG_DISPATCH_MEDIA_KEY_WITH_WAKE_LOCK:
                    dispatchMediaKeyWithWakeLock((KeyEvent)msg.obj);
                    break;
                case MSG_DISPATCH_MEDIA_KEY_REPEAT_WITH_WAKE_LOCK:
                    dispatchMediaKeyRepeatWithWakeLock((KeyEvent)msg.obj);
                    break;
                case MSG_DISPATCH_SHOW_RECENTS:
                    showRecentApps(false);
                    break;
                case MSG_DISPATCH_SHOW_GLOBAL_ACTIONS:
                    showGlobalActionsInternal();
                    break;
                case MSG_KEYGUARD_DRAWN_COMPLETE:
                    if (DEBUG_WAKEUP) Slog.w(TAG, "Setting mKeyguardDrawComplete");
                    finishKeyguardDrawn();
                    break;
                case MSG_KEYGUARD_DRAWN_TIMEOUT:
                    Slog.w(TAG, "Keyguard drawn timeout. Setting mKeyguardDrawComplete");
                    finishKeyguardDrawn();
                    break;
                case MSG_WINDOW_MANAGER_DRAWN_COMPLETE:
                    if (DEBUG_WAKEUP) Slog.w(TAG, "Setting mWindowManagerDrawComplete");
                    finishWindowsDrawn();
                    break;
                case MSG_HIDE_BOOT_MESSAGE:
                    handleHideBootMessage();
                    break;
                case MSG_LAUNCH_ASSIST:
                    final int deviceId = msg.arg1;
                    final String hint = (String) msg.obj;
                    launchAssistAction(hint, deviceId);
                    break;
                case MSG_LAUNCH_ASSIST_LONG_PRESS:
                    launchAssistLongPressAction();
                    break;
                case MSG_LAUNCH_VOICE_ASSIST_WITH_WAKE_LOCK:
                    launchVoiceAssistWithWakeLock();
                    break;
                case MSG_POWER_DELAYED_PRESS:
                    powerPress((Long) msg.obj, msg.arg1 != 0, msg.arg2);
                    finishPowerKeyPress();
                    break;
                case MSG_POWER_LONG_PRESS:
                    powerLongPress();
                    break;
                case MSG_POWER_VERY_LONG_PRESS:
                    powerVeryLongPress();
                    break;
                case MSG_SHOW_PICTURE_IN_PICTURE_MENU:
                    showPictureInPictureMenuInternal();
                    break;
                case MSG_BACK_LONG_PRESS:
                    backLongPress();
                    break;
                case MSG_ACCESSIBILITY_SHORTCUT:
                    accessibilityShortcutActivated();
                    break;
                case MSG_BUGREPORT_TV:
                    requestFullBugreport();
                    break;
                case MSG_ACCESSIBILITY_TV:
                    if (mAccessibilityShortcutController.isAccessibilityShortcutAvailable(false)) {
                        accessibilityShortcutActivated();
                    }
                    break;
                case MSG_DISPATCH_BACK_KEY_TO_AUTOFILL:
                    mAutofillManagerInternal.onBackKeyPressed();
                    break;
                case MSG_SYSTEM_KEY_PRESS:
                    sendSystemKeyToStatusBar(msg.arg1);
                    break;
                case MSG_HANDLE_ALL_APPS:
                    launchAllAppsAction();
                    break;
                case MSG_NOTIFY_USER_ACTIVITY:
                    removeMessages(MSG_NOTIFY_USER_ACTIVITY);
                    Intent intent = new Intent(ACTION_USER_ACTIVITY_NOTIFICATION);
                    intent.addFlags(Intent.FLAG_RECEIVER_REGISTERED_ONLY);
                    mContext.sendBroadcastAsUser(intent, UserHandle.ALL,
                            android.Manifest.permission.USER_ACTIVITY);
                    break;
                case MSG_RINGER_TOGGLE_CHORD:
                    handleRingerChordGesture();
                    break;
                case MSG_MOVE_DISPLAY_TO_TOP:
                    mWindowManagerFuncs.moveDisplayToTop(msg.arg1);
                    mMovingDisplayToTopKeyTriggered = false;
                    break;
            }
        }
    }

    private UEventObserver mHDMIObserver = new UEventObserver() {
        @Override
        public void onUEvent(UEventObserver.UEvent event) {
            mDefaultDisplayPolicy.setHdmiPlugged("1".equals(event.get("SWITCH_STATE")));
        }
    };

    class SettingsObserver extends ContentObserver {
        SettingsObserver(Handler handler) {
            super(handler);
        }

        void observe() {
            // Observe all users' changes
            ContentResolver resolver = mContext.getContentResolver();
            resolver.registerContentObserver(Settings.System.getUriFor(
                    Settings.System.END_BUTTON_BEHAVIOR), false, this,
                    UserHandle.USER_ALL);
            resolver.registerContentObserver(Settings.Secure.getUriFor(
                    Settings.Secure.INCALL_POWER_BUTTON_BEHAVIOR), false, this,
                    UserHandle.USER_ALL);
            resolver.registerContentObserver(Settings.Secure.getUriFor(
                    Settings.Secure.INCALL_BACK_BUTTON_BEHAVIOR), false, this,
                    UserHandle.USER_ALL);
            resolver.registerContentObserver(Settings.Secure.getUriFor(
                    Settings.Secure.WAKE_GESTURE_ENABLED), false, this,
                    UserHandle.USER_ALL);
            resolver.registerContentObserver(Settings.System.getUriFor(
                    Settings.System.SCREEN_OFF_TIMEOUT), false, this,
                    UserHandle.USER_ALL);
            resolver.registerContentObserver(Settings.Secure.getUriFor(
                    Settings.Secure.DEFAULT_INPUT_METHOD), false, this,
                    UserHandle.USER_ALL);
            resolver.registerContentObserver(Settings.Secure.getUriFor(
                    Settings.Secure.VOLUME_HUSH_GESTURE), false, this,
                    UserHandle.USER_ALL);
            resolver.registerContentObserver(Settings.Secure.getUriFor(
                    Settings.Secure.SYSTEM_NAVIGATION_KEYS_ENABLED), false, this,
                    UserHandle.USER_ALL);
            updateSettings();
        }

        @Override public void onChange(boolean selfChange) {
            updateSettings();
            updateRotation(false);
        }
    }

    class MyWakeGestureListener extends WakeGestureListener {
        MyWakeGestureListener(Context context, Handler handler) {
            super(context, handler);
        }

        @Override
        public void onWakeUp() {
            synchronized (mLock) {
                if (shouldEnableWakeGestureLp()) {
                    performHapticFeedback(HapticFeedbackConstants.VIRTUAL_KEY, false,
                            "Wake Up");
                    wakeUp(SystemClock.uptimeMillis(), mAllowTheaterModeWakeFromWakeGesture,
                            PowerManager.WAKE_REASON_GESTURE, "android.policy:GESTURE");
                }
            }
        }
    }

    final IPersistentVrStateCallbacks mPersistentVrModeListener =
            new IPersistentVrStateCallbacks.Stub() {
        @Override
        public void onPersistentVrStateChanged(boolean enabled) {
            mDefaultDisplayPolicy.setPersistentVrModeEnabled(enabled);
        }
    };

    private Runnable mPossibleVeryLongPressReboot = new Runnable() {
        @Override
        public void run() {
            mActivityManagerInternal.prepareForPossibleShutdown();
        }
    };

    private void handleRingerChordGesture() {
        if (mRingerToggleChord == VOLUME_HUSH_OFF) {
            return;
        }
        getAudioManagerInternal();
        mAudioManagerInternal.silenceRingerModeInternal("volume_hush");
        Settings.Secure.putInt(mContext.getContentResolver(), Settings.Secure.HUSH_GESTURE_USED, 1);
        mLogger.action(MetricsProto.MetricsEvent.ACTION_HUSH_GESTURE, mRingerToggleChord);
    }

    IStatusBarService getStatusBarService() {
        synchronized (mServiceAquireLock) {
            if (mStatusBarService == null) {
                mStatusBarService = IStatusBarService.Stub.asInterface(
                        ServiceManager.getService("statusbar"));
            }
            return mStatusBarService;
        }
    }

    StatusBarManagerInternal getStatusBarManagerInternal() {
        synchronized (mServiceAquireLock) {
            if (mStatusBarManagerInternal == null) {
                mStatusBarManagerInternal =
                        LocalServices.getService(StatusBarManagerInternal.class);
            }
            return mStatusBarManagerInternal;
        }
    }

    AudioManagerInternal getAudioManagerInternal() {
        synchronized (mServiceAquireLock) {
            if (mAudioManagerInternal == null) {
                mAudioManagerInternal = LocalServices.getService(AudioManagerInternal.class);
            }
            return mAudioManagerInternal;
        }
    }

    private void interceptBackKeyDown() {
        mLogger.count("key_back_down", 1);
        // Reset back key state for long press
        mBackKeyHandled = false;

        if (hasLongPressOnBackBehavior()) {
            Message msg = mHandler.obtainMessage(MSG_BACK_LONG_PRESS);
            msg.setAsynchronous(true);
            mHandler.sendMessageDelayed(msg,
                    ViewConfiguration.get(mContext).getDeviceGlobalActionKeyTimeout());
        }
    }

    // returns true if the key was handled and should not be passed to the user
    private boolean interceptBackKeyUp(KeyEvent event) {
        mLogger.count("key_back_up", 1);
        // Cache handled state
        boolean handled = mBackKeyHandled;

        // Reset back long press state
        cancelPendingBackKeyAction();

        if (mHasFeatureWatch) {
            TelecomManager telecomManager = getTelecommService();

            if (telecomManager != null) {
                if (telecomManager.isRinging()) {
                    // Pressing back while there's a ringing incoming
                    // call should silence the ringer.
                    telecomManager.silenceRinger();

                    // It should not prevent navigating away
                    return false;
                } else if (
                    (mIncallBackBehavior & Settings.Secure.INCALL_BACK_BUTTON_BEHAVIOR_HANGUP) != 0
                        && telecomManager.isInCall()) {
                    // Otherwise, if "Back button ends call" is enabled,
                    // the Back button will hang up any current active call.
                    return telecomManager.endCall();
                }
            }
        }

        if (mAutofillManagerInternal != null && event.getKeyCode() == KeyEvent.KEYCODE_BACK) {
            mHandler.sendMessage(mHandler.obtainMessage(MSG_DISPATCH_BACK_KEY_TO_AUTOFILL));
        }

        return handled;
    }

    private void interceptPowerKeyDown(KeyEvent event, boolean interactive) {
        // Hold a wake lock until the power key is released.
        if (!mPowerKeyWakeLock.isHeld()) {
            mPowerKeyWakeLock.acquire();
        }

        // Cancel multi-press detection timeout.
        if (mPowerKeyPressCounter != 0) {
            mHandler.removeMessages(MSG_POWER_DELAYED_PRESS);
        }

        mWindowManagerFuncs.onPowerKeyDown(interactive);
<<<<<<< HEAD

        // Abort possibly stuck animations.
        mHandler.post(mWindowManagerFuncs::triggerAnimationFailsafe);
=======
>>>>>>> 825827da

        // Latch power key state to detect screenshot chord.
        if (interactive && !mScreenshotChordPowerKeyTriggered
                && (event.getFlags() & KeyEvent.FLAG_FALLBACK) == 0) {
            mScreenshotChordPowerKeyTriggered = true;
            mScreenshotChordPowerKeyTime = event.getDownTime();
            interceptScreenshotChord();
            interceptRingerToggleChord();
        }

        // Stop ringing or end call if configured to do so when power is pressed.
        TelecomManager telecomManager = getTelecommService();
        boolean hungUp = false;
        if (telecomManager != null) {
            if (telecomManager.isRinging()) {
                // Pressing Power while there's a ringing incoming
                // call should silence the ringer.
                telecomManager.silenceRinger();
            } else if ((mIncallPowerBehavior
                    & Settings.Secure.INCALL_POWER_BUTTON_BEHAVIOR_HANGUP) != 0
                    && telecomManager.isInCall() && interactive) {
                // Otherwise, if "Power button ends call" is enabled,
                // the Power button will hang up any current active call.
                hungUp = telecomManager.endCall();
            }
        }

        GestureLauncherService gestureService = LocalServices.getService(
                GestureLauncherService.class);
        boolean gesturedServiceIntercepted = false;
        if (gestureService != null) {
            gesturedServiceIntercepted = gestureService.interceptPowerKeyDown(event, interactive,
                    mTmpBoolean);
            if (mTmpBoolean.value && mRequestedOrGoingToSleep) {
                mCameraGestureTriggeredDuringGoingToSleep = true;
            }
        }

        // Inform the StatusBar; but do not allow it to consume the event.
        sendSystemKeyToStatusBarAsync(event.getKeyCode());

        schedulePossibleVeryLongPressReboot();

        // If the power key has still not yet been handled, then detect short
        // press, long press, or multi press and decide what to do.
        mPowerKeyHandled = hungUp || mScreenshotChordVolumeDownKeyTriggered
                || mA11yShortcutChordVolumeUpKeyTriggered || gesturedServiceIntercepted;
        if (!mPowerKeyHandled) {
            if (interactive) {
                // When interactive, we're already awake.
                // Wait for a long press or for the button to be released to decide what to do.
                if (hasLongPressOnPowerBehavior()) {
                    if ((event.getFlags() & KeyEvent.FLAG_LONG_PRESS) != 0) {
                        powerLongPress();
                    } else {
                        Message msg = mHandler.obtainMessage(MSG_POWER_LONG_PRESS);
                        msg.setAsynchronous(true);
                        mHandler.sendMessageDelayed(msg,
                                ViewConfiguration.get(mContext).getDeviceGlobalActionKeyTimeout());

                        if (hasVeryLongPressOnPowerBehavior()) {
                            Message longMsg = mHandler.obtainMessage(MSG_POWER_VERY_LONG_PRESS);
                            longMsg.setAsynchronous(true);
                            mHandler.sendMessageDelayed(longMsg, mVeryLongPressTimeout);
                        }
                    }
                }
            } else {
                wakeUpFromPowerKey(event.getDownTime());

                if (mSupportLongPressPowerWhenNonInteractive && hasLongPressOnPowerBehavior()) {
                    if ((event.getFlags() & KeyEvent.FLAG_LONG_PRESS) != 0) {
                        powerLongPress();
                    } else {
                        Message msg = mHandler.obtainMessage(MSG_POWER_LONG_PRESS);
                        msg.setAsynchronous(true);
                        mHandler.sendMessageDelayed(msg,
                                ViewConfiguration.get(mContext).getDeviceGlobalActionKeyTimeout());

                        if (hasVeryLongPressOnPowerBehavior()) {
                            Message longMsg = mHandler.obtainMessage(MSG_POWER_VERY_LONG_PRESS);
                            longMsg.setAsynchronous(true);
                            mHandler.sendMessageDelayed(longMsg, mVeryLongPressTimeout);
                        }
                    }

                    mBeganFromNonInteractive = true;
                } else {
                    final int maxCount = getMaxMultiPressPowerCount();

                    if (maxCount <= 1) {
                        mPowerKeyHandled = true;
                    } else {
                        mBeganFromNonInteractive = true;
                    }
                }
            }
        }
    }

    private void interceptPowerKeyUp(KeyEvent event, boolean interactive, boolean canceled) {
        final boolean handled = canceled || mPowerKeyHandled;
        mScreenshotChordPowerKeyTriggered = false;
        cancelPendingScreenshotChordAction();
        cancelPendingPowerKeyAction();

        if (!handled) {
            if ((event.getFlags() & KeyEvent.FLAG_LONG_PRESS) == 0) {
                // Abort possibly stuck animations only when power key up without long press case.
                mHandler.post(mWindowManagerFuncs::triggerAnimationFailsafe);
            }

            // Figure out how to handle the key now that it has been released.
            mPowerKeyPressCounter += 1;

            final int maxCount = getMaxMultiPressPowerCount();
            final long eventTime = event.getDownTime();
            if (mPowerKeyPressCounter < maxCount) {
                // This could be a multi-press.  Wait a little bit longer to confirm.
                // Continue holding the wake lock.
                Message msg = mHandler.obtainMessage(MSG_POWER_DELAYED_PRESS,
                        interactive ? 1 : 0, mPowerKeyPressCounter, eventTime);
                msg.setAsynchronous(true);
                mHandler.sendMessageDelayed(msg, ViewConfiguration.getMultiPressTimeout());
                return;
            }

            // No other actions.  Handle it immediately.
            powerPress(eventTime, interactive, mPowerKeyPressCounter);
        }

        // Done.  Reset our state.
        finishPowerKeyPress();
    }

    private void finishPowerKeyPress() {
        mBeganFromNonInteractive = false;
        mPowerKeyPressCounter = 0;
        if (mPowerKeyWakeLock.isHeld()) {
            mPowerKeyWakeLock.release();
        }
    }

    private void cancelPendingPowerKeyAction() {
        if (!mPowerKeyHandled) {
            mPowerKeyHandled = true;
            mHandler.removeMessages(MSG_POWER_LONG_PRESS);
        }
        if (hasVeryLongPressOnPowerBehavior()) {
            mHandler.removeMessages(MSG_POWER_VERY_LONG_PRESS);
        }
        cancelPossibleVeryLongPressReboot();
    }

    private void cancelPendingBackKeyAction() {
        if (!mBackKeyHandled) {
            mBackKeyHandled = true;
            mHandler.removeMessages(MSG_BACK_LONG_PRESS);
        }
    }

    private void powerPress(long eventTime, boolean interactive, int count) {
        if (mDefaultDisplayPolicy.isScreenOnEarly() && !mDefaultDisplayPolicy.isScreenOnFully()) {
            Slog.i(TAG, "Suppressed redundant power key press while "
                    + "already in the process of turning the screen on.");
            return;
        }
        Slog.d(TAG, "powerPress: eventTime=" + eventTime + " interactive=" + interactive
                + " count=" + count + " beganFromNonInteractive=" + mBeganFromNonInteractive +
                " mShortPressOnPowerBehavior=" + mShortPressOnPowerBehavior);

        if (count == 2) {
            powerMultiPressAction(eventTime, interactive, mDoublePressOnPowerBehavior);
        } else if (count == 3) {
            powerMultiPressAction(eventTime, interactive, mTriplePressOnPowerBehavior);
        } else if (interactive && !mBeganFromNonInteractive) {
            switch (mShortPressOnPowerBehavior) {
                case SHORT_PRESS_POWER_NOTHING:
                    break;
                case SHORT_PRESS_POWER_GO_TO_SLEEP:
                    goToSleep(eventTime, PowerManager.GO_TO_SLEEP_REASON_POWER_BUTTON, 0);
                    break;
                case SHORT_PRESS_POWER_REALLY_GO_TO_SLEEP:
                    goToSleep(eventTime, PowerManager.GO_TO_SLEEP_REASON_POWER_BUTTON,
                            PowerManager.GO_TO_SLEEP_FLAG_NO_DOZE);
                    break;
                case SHORT_PRESS_POWER_REALLY_GO_TO_SLEEP_AND_GO_HOME:
                    goToSleep(eventTime, PowerManager.GO_TO_SLEEP_REASON_POWER_BUTTON,
                            PowerManager.GO_TO_SLEEP_FLAG_NO_DOZE);
                    launchHomeFromHotKey(DEFAULT_DISPLAY);
                    break;
                case SHORT_PRESS_POWER_GO_HOME:
                    shortPressPowerGoHome();
                    break;
                case SHORT_PRESS_POWER_CLOSE_IME_OR_GO_HOME: {
                    if (mDismissImeOnBackKeyPressed) {
                        if (mInputMethodManagerInternal == null) {
                            mInputMethodManagerInternal =
                                    LocalServices.getService(InputMethodManagerInternal.class);
                        }
                        if (mInputMethodManagerInternal != null) {
                            mInputMethodManagerInternal.hideCurrentInputMethod();
                        }
                    } else {
                        shortPressPowerGoHome();
                    }
                    break;
                }
            }
        }
    }

    private void goToSleep(long eventTime, int reason, int flags) {
        mRequestedOrGoingToSleep = true;
        mPowerManager.goToSleep(eventTime, reason, flags);
    }

    private void shortPressPowerGoHome() {
        launchHomeFromHotKey(DEFAULT_DISPLAY, true /* awakenFromDreams */,
                false /*respectKeyguard*/);
        if (isKeyguardShowingAndNotOccluded()) {
            // Notify keyguard so it can do any special handling for the power button since the
            // device will not power off and only launch home.
            mKeyguardDelegate.onShortPowerPressedGoHome();
        }
    }

    private void powerMultiPressAction(long eventTime, boolean interactive, int behavior) {
        switch (behavior) {
            case MULTI_PRESS_POWER_NOTHING:
                break;
            case MULTI_PRESS_POWER_THEATER_MODE:
                if (!isUserSetupComplete()) {
                    Slog.i(TAG, "Ignoring toggling theater mode - device not setup.");
                    break;
                }

                if (isTheaterModeEnabled()) {
                    Slog.i(TAG, "Toggling theater mode off.");
                    Settings.Global.putInt(mContext.getContentResolver(),
                            Settings.Global.THEATER_MODE_ON, 0);
                    if (!interactive) {
                        wakeUpFromPowerKey(eventTime);
                    }
                } else {
                    Slog.i(TAG, "Toggling theater mode on.");
                    Settings.Global.putInt(mContext.getContentResolver(),
                            Settings.Global.THEATER_MODE_ON, 1);

                    if (mGoToSleepOnButtonPressTheaterMode && interactive) {
                        goToSleep(eventTime, PowerManager.GO_TO_SLEEP_REASON_POWER_BUTTON, 0);
                    }
                }
                break;
            case MULTI_PRESS_POWER_BRIGHTNESS_BOOST:
                Slog.i(TAG, "Starting brightness boost.");
                if (!interactive) {
                    wakeUpFromPowerKey(eventTime);
                }
                mPowerManager.boostScreenBrightness(eventTime);
                break;
        }
    }

    private int getLidBehavior() {
        return Settings.Global.getInt(mContext.getContentResolver(),
                Settings.Global.LID_BEHAVIOR, LID_BEHAVIOR_NONE);
    }

    private int getMaxMultiPressPowerCount() {
        if (mTriplePressOnPowerBehavior != MULTI_PRESS_POWER_NOTHING) {
            return 3;
        }
        if (mDoublePressOnPowerBehavior != MULTI_PRESS_POWER_NOTHING) {
            return 2;
        }
        return 1;
    }

    private void powerLongPress() {
        final int behavior = getResolvedLongPressOnPowerBehavior();
        switch (behavior) {
        case LONG_PRESS_POWER_NOTHING:
            break;
        case LONG_PRESS_POWER_GLOBAL_ACTIONS:
            mPowerKeyHandled = true;
            performHapticFeedback(HapticFeedbackConstants.LONG_PRESS, false,
                    "Power - Long Press - Global Actions");
            showGlobalActionsInternal();
            break;
        case LONG_PRESS_POWER_SHUT_OFF:
        case LONG_PRESS_POWER_SHUT_OFF_NO_CONFIRM:
            mPowerKeyHandled = true;
            performHapticFeedback(HapticFeedbackConstants.LONG_PRESS, false,
                    "Power - Long Press - Shut Off");
            sendCloseSystemWindows(SYSTEM_DIALOG_REASON_GLOBAL_ACTIONS);
            mWindowManagerFuncs.shutdown(behavior == LONG_PRESS_POWER_SHUT_OFF);
            break;
        case LONG_PRESS_POWER_GO_TO_VOICE_ASSIST:
            mPowerKeyHandled = true;
            performHapticFeedback(HapticFeedbackConstants.LONG_PRESS, false,
                    "Power - Long Press - Go To Voice Assist");
            final boolean keyguardActive = mKeyguardDelegate == null
                    ? false
                    : mKeyguardDelegate.isShowing();
            if (!keyguardActive) {
                Intent intent = new Intent(Intent.ACTION_VOICE_ASSIST);
                if (mAllowStartActivityForLongPressOnPowerDuringSetup) {
                    mContext.startActivityAsUser(intent, UserHandle.CURRENT_OR_SELF);
                } else {
                    startActivityAsUser(intent, UserHandle.CURRENT_OR_SELF);
                }
            }
            break;
        }
    }

    private void powerVeryLongPress() {
        switch (mVeryLongPressOnPowerBehavior) {
        case VERY_LONG_PRESS_POWER_NOTHING:
            break;
        case VERY_LONG_PRESS_POWER_GLOBAL_ACTIONS:
            mPowerKeyHandled = true;
            performHapticFeedback(HapticFeedbackConstants.LONG_PRESS, false,
                    "Power - Very Long Press - Show Global Actions");
            showGlobalActionsInternal();
            break;
        }
    }

    private void backLongPress() {
        mBackKeyHandled = true;

        switch (mLongPressOnBackBehavior) {
            case LONG_PRESS_BACK_NOTHING:
                break;
            case LONG_PRESS_BACK_GO_TO_VOICE_ASSIST:
                final boolean keyguardActive = mKeyguardDelegate == null
                        ? false
                        : mKeyguardDelegate.isShowing();
                if (!keyguardActive) {
                    Intent intent = new Intent(Intent.ACTION_VOICE_ASSIST);
                    startActivityAsUser(intent, UserHandle.CURRENT_OR_SELF);
                }
                break;
        }
    }

    private void accessibilityShortcutActivated() {
        mAccessibilityShortcutController.performAccessibilityShortcut();
    }

    private void sleepPress() {
        if (mShortPressOnSleepBehavior == SHORT_PRESS_SLEEP_GO_TO_SLEEP_AND_GO_HOME) {
            launchHomeFromHotKey(DEFAULT_DISPLAY, false /* awakenDreams */,
                    true /*respectKeyguard*/);
        }
    }

    private void sleepRelease(long eventTime) {
        switch (mShortPressOnSleepBehavior) {
            case SHORT_PRESS_SLEEP_GO_TO_SLEEP:
            case SHORT_PRESS_SLEEP_GO_TO_SLEEP_AND_GO_HOME:
                Slog.i(TAG, "sleepRelease() calling goToSleep(GO_TO_SLEEP_REASON_SLEEP_BUTTON)");
                goToSleep(eventTime, PowerManager.GO_TO_SLEEP_REASON_SLEEP_BUTTON, 0);
                break;
        }
    }

    private int getResolvedLongPressOnPowerBehavior() {
        if (FactoryTest.isLongPressOnPowerOffEnabled()) {
            return LONG_PRESS_POWER_SHUT_OFF_NO_CONFIRM;
        }
        return mLongPressOnPowerBehavior;
    }

    private boolean hasLongPressOnPowerBehavior() {
        return getResolvedLongPressOnPowerBehavior() != LONG_PRESS_POWER_NOTHING;
    }

    private boolean hasVeryLongPressOnPowerBehavior() {
        return mVeryLongPressOnPowerBehavior != VERY_LONG_PRESS_POWER_NOTHING;
    }

    private boolean hasLongPressOnBackBehavior() {
        return mLongPressOnBackBehavior != LONG_PRESS_BACK_NOTHING;
    }

    private void interceptScreenshotChord() {
        if (mScreenshotChordEnabled
                && mScreenshotChordVolumeDownKeyTriggered && mScreenshotChordPowerKeyTriggered
                && !mA11yShortcutChordVolumeUpKeyTriggered) {
            final long now = SystemClock.uptimeMillis();
            if (now <= mScreenshotChordVolumeDownKeyTime + SCREENSHOT_CHORD_DEBOUNCE_DELAY_MILLIS
                    && now <= mScreenshotChordPowerKeyTime
                            + SCREENSHOT_CHORD_DEBOUNCE_DELAY_MILLIS) {
                mScreenshotChordVolumeDownKeyConsumed = true;
                cancelPendingPowerKeyAction();
                mScreenshotRunnable.setScreenshotType(TAKE_SCREENSHOT_FULLSCREEN);
                mHandler.postDelayed(mScreenshotRunnable, getScreenshotChordLongPressDelay());
            }
        }
    }

    private void interceptAccessibilityShortcutChord() {
        if (mAccessibilityShortcutController.isAccessibilityShortcutAvailable(isKeyguardLocked())
                && mScreenshotChordVolumeDownKeyTriggered && mA11yShortcutChordVolumeUpKeyTriggered
                && !mScreenshotChordPowerKeyTriggered) {
            final long now = SystemClock.uptimeMillis();
            if (now <= mScreenshotChordVolumeDownKeyTime + SCREENSHOT_CHORD_DEBOUNCE_DELAY_MILLIS
                    && now <= mA11yShortcutChordVolumeUpKeyTime
                    + SCREENSHOT_CHORD_DEBOUNCE_DELAY_MILLIS) {
                mScreenshotChordVolumeDownKeyConsumed = true;
                mA11yShortcutChordVolumeUpKeyConsumed = true;
                mHandler.sendMessageDelayed(mHandler.obtainMessage(MSG_ACCESSIBILITY_SHORTCUT),
                        getAccessibilityShortcutTimeout());
            }
        }
    }

    private void interceptRingerToggleChord() {
        if (mRingerToggleChord != Settings.Secure.VOLUME_HUSH_OFF
                && mScreenshotChordPowerKeyTriggered && mA11yShortcutChordVolumeUpKeyTriggered) {
            final long now = SystemClock.uptimeMillis();
            if (now <= mA11yShortcutChordVolumeUpKeyTime + SCREENSHOT_CHORD_DEBOUNCE_DELAY_MILLIS
                    && now <= mScreenshotChordPowerKeyTime
                    + SCREENSHOT_CHORD_DEBOUNCE_DELAY_MILLIS) {
                mA11yShortcutChordVolumeUpKeyConsumed = true;
                cancelPendingPowerKeyAction();

                mHandler.sendMessageDelayed(mHandler.obtainMessage(MSG_RINGER_TOGGLE_CHORD),
                        getRingerToggleChordDelay());
            }
        }
    }

    private long getAccessibilityShortcutTimeout() {
        ViewConfiguration config = ViewConfiguration.get(mContext);
        return Settings.Secure.getIntForUser(mContext.getContentResolver(),
                Settings.Secure.ACCESSIBILITY_SHORTCUT_DIALOG_SHOWN, 0, mCurrentUserId) == 0
                ? config.getAccessibilityShortcutKeyTimeout()
                : config.getAccessibilityShortcutKeyTimeoutAfterConfirmation();
    }

    private long getScreenshotChordLongPressDelay() {
        if (mKeyguardDelegate.isShowing()) {
            // Double the time it takes to take a screenshot from the keyguard
            return (long) (KEYGUARD_SCREENSHOT_CHORD_DELAY_MULTIPLIER *
                    ViewConfiguration.get(mContext).getDeviceGlobalActionKeyTimeout());
        }
        return ViewConfiguration.get(mContext).getDeviceGlobalActionKeyTimeout();
    }

    private long getRingerToggleChordDelay() {
        // Always timeout like a tap
        return ViewConfiguration.getTapTimeout();
    }

    private void cancelPendingScreenshotChordAction() {
        mHandler.removeCallbacks(mScreenshotRunnable);
    }

    private void cancelPendingAccessibilityShortcutAction() {
        mHandler.removeMessages(MSG_ACCESSIBILITY_SHORTCUT);
    }

    private void cancelPendingRingerToggleChordAction() {
        mHandler.removeMessages(MSG_RINGER_TOGGLE_CHORD);
    }

    private final Runnable mEndCallLongPress = new Runnable() {
        @Override
        public void run() {
            mEndCallKeyHandled = true;
            performHapticFeedback(HapticFeedbackConstants.LONG_PRESS, false,
                    "End Call - Long Press - Show Global Actions");
            showGlobalActionsInternal();
        }
    };

    private class ScreenshotRunnable implements Runnable {
        private int mScreenshotType = TAKE_SCREENSHOT_FULLSCREEN;

        public void setScreenshotType(int screenshotType) {
            mScreenshotType = screenshotType;
        }

        @Override
        public void run() {
            mDefaultDisplayPolicy.takeScreenshot(mScreenshotType);
        }
    }

    private final ScreenshotRunnable mScreenshotRunnable = new ScreenshotRunnable();

    @Override
    public void showGlobalActions() {
        mHandler.removeMessages(MSG_DISPATCH_SHOW_GLOBAL_ACTIONS);
        mHandler.sendEmptyMessage(MSG_DISPATCH_SHOW_GLOBAL_ACTIONS);
    }

    void showGlobalActionsInternal() {
        if (mGlobalActions == null) {
            mGlobalActions = new GlobalActions(mContext, mWindowManagerFuncs);
        }
        final boolean keyguardShowing = isKeyguardShowingAndNotOccluded();
        mGlobalActions.showDialog(keyguardShowing, isDeviceProvisioned());
        // since it took two seconds of long press to bring this up,
        // poke the wake lock so they have some time to see the dialog.
        mPowerManager.userActivity(SystemClock.uptimeMillis(), false);
    }

    boolean isDeviceProvisioned() {
        return Settings.Global.getInt(
                mContext.getContentResolver(), Settings.Global.DEVICE_PROVISIONED, 0) != 0;
    }

    @Override
    public boolean isUserSetupComplete() {
        boolean isSetupComplete = Settings.Secure.getIntForUser(mContext.getContentResolver(),
                Settings.Secure.USER_SETUP_COMPLETE, 0, UserHandle.USER_CURRENT) != 0;
        if (mHasFeatureLeanback) {
            isSetupComplete &= isTvUserSetupComplete();
        }
        return isSetupComplete;
    }

    private boolean isTvUserSetupComplete() {
        return Settings.Secure.getIntForUser(mContext.getContentResolver(),
                Settings.Secure.TV_USER_SETUP_COMPLETE, 0, UserHandle.USER_CURRENT) != 0;
    }

    private void handleShortPressOnHome(int displayId) {
        // Turn on the connected TV and switch HDMI input if we're a HDMI playback device.
        final HdmiControl hdmiControl = getHdmiControl();
        if (hdmiControl != null) {
            hdmiControl.turnOnTv();
        }

        // If there's a dream running then use home to escape the dream
        // but don't actually go home.
        if (mDreamManagerInternal != null && mDreamManagerInternal.isDreaming()) {
            mDreamManagerInternal.stopDream(false /*immediate*/);
            return;
        }

        // Go home!
        launchHomeFromHotKey(displayId);
    }

    /**
     * Creates an accessor to HDMI control service that performs the operation of
     * turning on TV (optional) and switching input to us. If HDMI control service
     * is not available or we're not a HDMI playback device, the operation is no-op.
     * @return {@link HdmiControl} instance if available, null otherwise.
     */
    private HdmiControl getHdmiControl() {
        if (null == mHdmiControl) {
            if (!mHasFeatureHdmiCec) {
                return null;
            }
            HdmiControlManager manager = (HdmiControlManager) mContext.getSystemService(
                        Context.HDMI_CONTROL_SERVICE);
            HdmiPlaybackClient client = null;
            if (manager != null) {
                client = manager.getPlaybackClient();
            }
            mHdmiControl = new HdmiControl(client);
        }
        return mHdmiControl;
    }

    private static class HdmiControl {
        private final HdmiPlaybackClient mClient;

        private HdmiControl(HdmiPlaybackClient client) {
            mClient = client;
        }

        public void turnOnTv() {
            if (mClient == null) {
                return;
            }
            mClient.oneTouchPlay(new OneTouchPlayCallback() {
                @Override
                public void onComplete(int result) {
                    if (result != HdmiControlManager.RESULT_SUCCESS) {
                        Log.w(TAG, "One touch play failed: " + result);
                    }
                }
            });
        }
    }

    private void launchAllAppsAction() {
        Intent intent = new Intent(Intent.ACTION_ALL_APPS);
        if (mHasFeatureLeanback) {
            final PackageManager pm = mContext.getPackageManager();
            Intent intentLauncher = new Intent(Intent.ACTION_MAIN);
            intentLauncher.addCategory(Intent.CATEGORY_HOME);
            ResolveInfo resolveInfo = pm.resolveActivityAsUser(intentLauncher,
                    PackageManager.MATCH_SYSTEM_ONLY,
                    mCurrentUserId);
            if (resolveInfo != null) {
                intent.setPackage(resolveInfo.activityInfo.packageName);
            }
        }
        startActivityAsUser(intent, UserHandle.CURRENT);
    }

    private void showPictureInPictureMenu(KeyEvent event) {
        if (DEBUG_INPUT) Log.d(TAG, "showPictureInPictureMenu event=" + event);
        mHandler.removeMessages(MSG_SHOW_PICTURE_IN_PICTURE_MENU);
        Message msg = mHandler.obtainMessage(MSG_SHOW_PICTURE_IN_PICTURE_MENU);
        msg.setAsynchronous(true);
        msg.sendToTarget();
    }

    private void showPictureInPictureMenuInternal() {
        StatusBarManagerInternal statusbar = getStatusBarManagerInternal();
        if (statusbar != null) {
            statusbar.showPictureInPictureMenu();
        }
    }

    /** A handler to handle home keys per display */
    private class DisplayHomeButtonHandler {

        private final int mDisplayId;

        private boolean mHomeDoubleTapPending;
        private boolean mHomePressed;
        private boolean mHomeConsumed;

        private final Runnable mHomeDoubleTapTimeoutRunnable = new Runnable() {
            @Override
            public void run() {
                if (mHomeDoubleTapPending) {
                    mHomeDoubleTapPending = false;
                    handleShortPressOnHome(mDisplayId);
                }
            }
        };

        DisplayHomeButtonHandler(int displayId) {
            mDisplayId = displayId;
        }

        int handleHomeButton(WindowState win, KeyEvent event) {
            final boolean keyguardOn = keyguardOn();
            final int repeatCount = event.getRepeatCount();
            final boolean down = event.getAction() == KeyEvent.ACTION_DOWN;
            final boolean canceled = event.isCanceled();

            if (DEBUG_INPUT) {
                Log.d(TAG, String.format("handleHomeButton in display#%d mHomePressed = %b",
                        mDisplayId, mHomePressed));
            }

            // If we have released the home key, and didn't do anything else
            // while it was pressed, then it is time to go home!
            if (!down) {
                if (mDisplayId == DEFAULT_DISPLAY) {
                    cancelPreloadRecentApps();
                }

                mHomePressed = false;
                if (mHomeConsumed) {
                    mHomeConsumed = false;
                    return -1;
                }

                if (canceled) {
                    Log.i(TAG, "Ignoring HOME; event canceled.");
                    return -1;
                }

                // Delay handling home if a double-tap is possible.
                if (mDoubleTapOnHomeBehavior != DOUBLE_TAP_HOME_NOTHING) {
                    mHandler.removeCallbacks(mHomeDoubleTapTimeoutRunnable); // just in case
                    mHomeDoubleTapPending = true;
                    mHandler.postDelayed(mHomeDoubleTapTimeoutRunnable,
                            ViewConfiguration.getDoubleTapTimeout());
                    return -1;
                }

                handleShortPressOnHome(mDisplayId);
                return -1;
            }

            // If a system window has focus, then it doesn't make sense
            // right now to interact with applications.
            WindowManager.LayoutParams attrs = win != null ? win.getAttrs() : null;
            if (attrs != null) {
                final int type = attrs.type;
                if (type == TYPE_KEYGUARD_DIALOG
                        || (attrs.privateFlags & PRIVATE_FLAG_KEYGUARD) != 0) {
                    // the "app" is keyguard, so give it the key
                    return 0;
                }
                for (int t : WINDOW_TYPES_WHERE_HOME_DOESNT_WORK) {
                    if (type == t) {
                        // don't do anything, but also don't pass it to the app
                        return -1;
                    }
                }
            }

            // Remember that home is pressed and handle special actions.
            if (repeatCount == 0) {
                mHomePressed = true;
                if (mHomeDoubleTapPending) {
                    mHomeDoubleTapPending = false;
                    mHandler.removeCallbacks(mHomeDoubleTapTimeoutRunnable);
                    handleDoubleTapOnHome();
                // TODO(multi-display): Remove display id check once we support recents on
                // multi-display
                } else if (mDoubleTapOnHomeBehavior == DOUBLE_TAP_HOME_RECENT_SYSTEM_UI
                        && mDisplayId == DEFAULT_DISPLAY) {
                    preloadRecentApps();
                }
            } else if ((event.getFlags() & KeyEvent.FLAG_LONG_PRESS) != 0) {
                if (!keyguardOn) {
                    handleLongPressOnHome(event.getDeviceId());
                }
            }
            return -1;
        }

        private void handleDoubleTapOnHome() {
            if (mDoubleTapOnHomeBehavior == DOUBLE_TAP_HOME_RECENT_SYSTEM_UI) {
                mHomeConsumed = true;
                toggleRecentApps();
            }
        }

        private void handleLongPressOnHome(int deviceId) {
            if (mLongPressOnHomeBehavior == LONG_PRESS_HOME_NOTHING) {
                return;
            }
            mHomeConsumed = true;
            performHapticFeedback(HapticFeedbackConstants.LONG_PRESS, false,
                    "Home - Long Press");
            switch (mLongPressOnHomeBehavior) {
                case LONG_PRESS_HOME_ALL_APPS:
                    launchAllAppsAction();
                    break;
                case LONG_PRESS_HOME_ASSIST:
                    launchAssistAction(null, deviceId);
                    break;
                default:
                    Log.w(TAG, "Undefined home long press behavior: "
                            + mLongPressOnHomeBehavior);
                    break;
            }
        }

        @Override
        public String toString() {
            return String.format("mDisplayId = %d, mHomePressed = %b", mDisplayId, mHomePressed);
        }
    }

    /** A DisplayHomeButtonHandler map indexed by display id */
    private final SparseArray<DisplayHomeButtonHandler> mDisplayHomeButtonHandlers =
            new SparseArray<>();

    private boolean isRoundWindow() {
        return mContext.getResources().getConfiguration().isScreenRound();
    }

    @Override
    public void setDefaultDisplay(DisplayContentInfo displayContentInfo) {
        mDefaultDisplay = displayContentInfo.getDisplay();
        mDefaultDisplayRotation = displayContentInfo.getDisplayRotation();
        mDefaultDisplayPolicy = mDefaultDisplayRotation.getDisplayPolicy();
    }

    /** {@inheritDoc} */
    @Override
    public void init(Context context, IWindowManager windowManager,
            WindowManagerFuncs windowManagerFuncs) {
        mContext = context;
        mWindowManager = windowManager;
        mWindowManagerFuncs = windowManagerFuncs;
        mWindowManagerInternal = LocalServices.getService(WindowManagerInternal.class);
        mActivityManagerInternal = LocalServices.getService(ActivityManagerInternal.class);
        mActivityTaskManagerInternal = LocalServices.getService(ActivityTaskManagerInternal.class);
        mInputManagerInternal = LocalServices.getService(InputManagerInternal.class);
        mDreamManagerInternal = LocalServices.getService(DreamManagerInternal.class);
        mPowerManagerInternal = LocalServices.getService(PowerManagerInternal.class);
        mAppOpsManager = mContext.getSystemService(AppOpsManager.class);
        mDisplayManager = mContext.getSystemService(DisplayManager.class);
        mHasFeatureWatch = mContext.getPackageManager().hasSystemFeature(FEATURE_WATCH);
        mHasFeatureLeanback = mContext.getPackageManager().hasSystemFeature(FEATURE_LEANBACK);
        mHasFeatureHdmiCec = mContext.getPackageManager().hasSystemFeature(FEATURE_HDMI_CEC);
        mAccessibilityShortcutController =
                new AccessibilityShortcutController(mContext, new Handler(), mCurrentUserId);
        mLogger = new MetricsLogger();
        // Init display burn-in protection
        boolean burnInProtectionEnabled = context.getResources().getBoolean(
                com.android.internal.R.bool.config_enableBurnInProtection);
        // Allow a system property to override this. Used by developer settings.
        boolean burnInProtectionDevMode =
                SystemProperties.getBoolean("persist.debug.force_burn_in", false);
        if (burnInProtectionEnabled || burnInProtectionDevMode) {
            final int minHorizontal;
            final int maxHorizontal;
            final int minVertical;
            final int maxVertical;
            final int maxRadius;
            if (burnInProtectionDevMode) {
                minHorizontal = -8;
                maxHorizontal = 8;
                minVertical = -8;
                maxVertical = -4;
                maxRadius = (isRoundWindow()) ? 6 : -1;
            } else {
                Resources resources = context.getResources();
                minHorizontal = resources.getInteger(
                        com.android.internal.R.integer.config_burnInProtectionMinHorizontalOffset);
                maxHorizontal = resources.getInteger(
                        com.android.internal.R.integer.config_burnInProtectionMaxHorizontalOffset);
                minVertical = resources.getInteger(
                        com.android.internal.R.integer.config_burnInProtectionMinVerticalOffset);
                maxVertical = resources.getInteger(
                        com.android.internal.R.integer.config_burnInProtectionMaxVerticalOffset);
                maxRadius = resources.getInteger(
                        com.android.internal.R.integer.config_burnInProtectionMaxRadius);
            }
            mBurnInProtectionHelper = new BurnInProtectionHelper(
                    context, minHorizontal, maxHorizontal, minVertical, maxVertical, maxRadius);
        }

        mHandler = new PolicyHandler();
        mWakeGestureListener = new MyWakeGestureListener(mContext, mHandler);
        mSettingsObserver = new SettingsObserver(mHandler);
        mSettingsObserver.observe();
        mShortcutManager = new ShortcutManager(context);
        mUiMode = context.getResources().getInteger(
                com.android.internal.R.integer.config_defaultUiModeType);
        mHomeIntent =  new Intent(Intent.ACTION_MAIN, null);
        mHomeIntent.addCategory(Intent.CATEGORY_HOME);
        mHomeIntent.addFlags(Intent.FLAG_ACTIVITY_NEW_TASK
                | Intent.FLAG_ACTIVITY_RESET_TASK_IF_NEEDED);
        mEnableCarDockHomeCapture = context.getResources().getBoolean(
                com.android.internal.R.bool.config_enableCarDockHomeLaunch);
        mCarDockIntent =  new Intent(Intent.ACTION_MAIN, null);
        mCarDockIntent.addCategory(Intent.CATEGORY_CAR_DOCK);
        mCarDockIntent.addFlags(Intent.FLAG_ACTIVITY_NEW_TASK
                | Intent.FLAG_ACTIVITY_RESET_TASK_IF_NEEDED);
        mDeskDockIntent =  new Intent(Intent.ACTION_MAIN, null);
        mDeskDockIntent.addCategory(Intent.CATEGORY_DESK_DOCK);
        mDeskDockIntent.addFlags(Intent.FLAG_ACTIVITY_NEW_TASK
                | Intent.FLAG_ACTIVITY_RESET_TASK_IF_NEEDED);
        mVrHeadsetHomeIntent =  new Intent(Intent.ACTION_MAIN, null);
        mVrHeadsetHomeIntent.addCategory(Intent.CATEGORY_VR_HOME);
        mVrHeadsetHomeIntent.addFlags(Intent.FLAG_ACTIVITY_NEW_TASK
                | Intent.FLAG_ACTIVITY_RESET_TASK_IF_NEEDED);

        mPowerManager = (PowerManager)context.getSystemService(Context.POWER_SERVICE);
        mBroadcastWakeLock = mPowerManager.newWakeLock(PowerManager.PARTIAL_WAKE_LOCK,
                "PhoneWindowManager.mBroadcastWakeLock");
        mPowerKeyWakeLock = mPowerManager.newWakeLock(PowerManager.PARTIAL_WAKE_LOCK,
                "PhoneWindowManager.mPowerKeyWakeLock");
        mEnableShiftMenuBugReports = "1".equals(SystemProperties.get("ro.debuggable"));
        mLidKeyboardAccessibility = mContext.getResources().getInteger(
                com.android.internal.R.integer.config_lidKeyboardAccessibility);
        mLidNavigationAccessibility = mContext.getResources().getInteger(
                com.android.internal.R.integer.config_lidNavigationAccessibility);
        mLidControlsDisplayFold = mContext.getResources().getBoolean(
                com.android.internal.R.bool.config_lidControlsDisplayFold);

        mAllowTheaterModeWakeFromKey = mContext.getResources().getBoolean(
                com.android.internal.R.bool.config_allowTheaterModeWakeFromKey);
        mAllowTheaterModeWakeFromPowerKey = mAllowTheaterModeWakeFromKey
                || mContext.getResources().getBoolean(
                    com.android.internal.R.bool.config_allowTheaterModeWakeFromPowerKey);
        mAllowTheaterModeWakeFromMotion = mContext.getResources().getBoolean(
                com.android.internal.R.bool.config_allowTheaterModeWakeFromMotion);
        mAllowTheaterModeWakeFromMotionWhenNotDreaming = mContext.getResources().getBoolean(
                com.android.internal.R.bool.config_allowTheaterModeWakeFromMotionWhenNotDreaming);
        mAllowTheaterModeWakeFromCameraLens = mContext.getResources().getBoolean(
                com.android.internal.R.bool.config_allowTheaterModeWakeFromCameraLens);
        mAllowTheaterModeWakeFromLidSwitch = mContext.getResources().getBoolean(
                com.android.internal.R.bool.config_allowTheaterModeWakeFromLidSwitch);
        mAllowTheaterModeWakeFromWakeGesture = mContext.getResources().getBoolean(
                com.android.internal.R.bool.config_allowTheaterModeWakeFromGesture);

        mGoToSleepOnButtonPressTheaterMode = mContext.getResources().getBoolean(
                com.android.internal.R.bool.config_goToSleepOnButtonPressTheaterMode);

        mSupportLongPressPowerWhenNonInteractive = mContext.getResources().getBoolean(
                com.android.internal.R.bool.config_supportLongPressPowerWhenNonInteractive);

        mLongPressOnBackBehavior = mContext.getResources().getInteger(
                com.android.internal.R.integer.config_longPressOnBackBehavior);

        mShortPressOnPowerBehavior = mContext.getResources().getInteger(
                com.android.internal.R.integer.config_shortPressOnPowerBehavior);
        mLongPressOnPowerBehavior = mContext.getResources().getInteger(
                com.android.internal.R.integer.config_longPressOnPowerBehavior);
        mVeryLongPressOnPowerBehavior = mContext.getResources().getInteger(
                com.android.internal.R.integer.config_veryLongPressOnPowerBehavior);
        mDoublePressOnPowerBehavior = mContext.getResources().getInteger(
                com.android.internal.R.integer.config_doublePressOnPowerBehavior);
        mTriplePressOnPowerBehavior = mContext.getResources().getInteger(
                com.android.internal.R.integer.config_triplePressOnPowerBehavior);
        mShortPressOnSleepBehavior = mContext.getResources().getInteger(
                com.android.internal.R.integer.config_shortPressOnSleepBehavior);
        mVeryLongPressTimeout = mContext.getResources().getInteger(
                com.android.internal.R.integer.config_veryLongPressTimeout);
        mAllowStartActivityForLongPressOnPowerDuringSetup = mContext.getResources().getBoolean(
                com.android.internal.R.bool.config_allowStartActivityForLongPressOnPowerInSetup);

        mHapticTextHandleEnabled = mContext.getResources().getBoolean(
                com.android.internal.R.bool.config_enableHapticTextHandle);

        mUseTvRouting = AudioSystem.getPlatformType(mContext) == AudioSystem.PLATFORM_TELEVISION;

        mHandleVolumeKeysInWM = mContext.getResources().getBoolean(
                com.android.internal.R.bool.config_handleVolumeKeysInWindowManager);

        mPerDisplayFocusEnabled = mContext.getResources().getBoolean(
                com.android.internal.R.bool.config_perDisplayFocusEnabled);

        readConfigurationDependentBehaviors();

        if (mLidControlsDisplayFold) {
            mDisplayFoldController = DisplayFoldController.create(context, DEFAULT_DISPLAY);
        } else if (SystemProperties.getBoolean("persist.debug.force_foldable", false)) {
            mDisplayFoldController = DisplayFoldController.createWithProxSensor(context,
                    DEFAULT_DISPLAY);
        }

        mAccessibilityManager = (AccessibilityManager) context.getSystemService(
                Context.ACCESSIBILITY_SERVICE);

        // register for dock events
        IntentFilter filter = new IntentFilter();
        filter.addAction(UiModeManager.ACTION_ENTER_CAR_MODE);
        filter.addAction(UiModeManager.ACTION_EXIT_CAR_MODE);
        filter.addAction(UiModeManager.ACTION_ENTER_DESK_MODE);
        filter.addAction(UiModeManager.ACTION_EXIT_DESK_MODE);
        filter.addAction(Intent.ACTION_DOCK_EVENT);
        Intent intent = context.registerReceiver(mDockReceiver, filter);
        if (intent != null) {
            // Retrieve current sticky dock event broadcast.
            mDefaultDisplayPolicy.setDockMode(intent.getIntExtra(Intent.EXTRA_DOCK_STATE,
                    Intent.EXTRA_DOCK_STATE_UNDOCKED));
        }

        // register for dream-related broadcasts
        filter = new IntentFilter();
        filter.addAction(Intent.ACTION_DREAMING_STARTED);
        filter.addAction(Intent.ACTION_DREAMING_STOPPED);
        context.registerReceiver(mDreamReceiver, filter);

        // register for multiuser-relevant broadcasts
        filter = new IntentFilter(Intent.ACTION_USER_SWITCHED);
        context.registerReceiver(mMultiuserReceiver, filter);

        mVibrator = (Vibrator)context.getSystemService(Context.VIBRATOR_SERVICE);
        mLongPressVibePattern = getLongIntArray(mContext.getResources(),
                com.android.internal.R.array.config_longPressVibePattern);
        mCalendarDateVibePattern = getLongIntArray(mContext.getResources(),
                com.android.internal.R.array.config_calendarDateVibePattern);
        mSafeModeEnabledVibePattern = getLongIntArray(mContext.getResources(),
                com.android.internal.R.array.config_safeModeEnabledVibePattern);

        mScreenshotChordEnabled = mContext.getResources().getBoolean(
                com.android.internal.R.bool.config_enableScreenshotChord);

        mGlobalKeyManager = new GlobalKeyManager(mContext);

        // Controls rotation and the like.
        initializeHdmiState();

        // Match current screen state.
        if (!mPowerManager.isInteractive()) {
            startedGoingToSleep(WindowManagerPolicy.OFF_BECAUSE_OF_USER);
            finishedGoingToSleep(WindowManagerPolicy.OFF_BECAUSE_OF_USER);
        }

        mWindowManagerInternal.registerAppTransitionListener(new AppTransitionListener() {
            @Override
            public int onAppTransitionStartingLocked(int transit, long duration,
                    long statusBarAnimationStartTime, long statusBarAnimationDuration) {
                return handleStartTransitionForKeyguardLw(transit, duration);
            }

            @Override
            public void onAppTransitionCancelledLocked(int transit) {
                handleStartTransitionForKeyguardLw(transit, 0 /* duration */);
            }
        });
        mKeyguardDelegate = new KeyguardServiceDelegate(mContext,
                new StateCallback() {
                    @Override
                    public void onTrustedChanged() {
                        mWindowManagerFuncs.notifyKeyguardTrustedChanged();
                    }

                    @Override
                    public void onShowingChanged() {
                        mWindowManagerFuncs.onKeyguardShowingAndNotOccludedChanged();
                    }
                });
        mScreenshotHelper = new ScreenshotHelper(mContext);
    }

    /**
     * Read values from config.xml that may be overridden depending on
     * the configuration of the device.
     * eg. Disable long press on home goes to recents on sw600dp.
     */
    private void readConfigurationDependentBehaviors() {
        final Resources res = mContext.getResources();

        mLongPressOnHomeBehavior = res.getInteger(
                com.android.internal.R.integer.config_longPressOnHomeBehavior);
        if (mLongPressOnHomeBehavior < LONG_PRESS_HOME_NOTHING ||
                mLongPressOnHomeBehavior > LAST_LONG_PRESS_HOME_BEHAVIOR) {
            mLongPressOnHomeBehavior = LONG_PRESS_HOME_NOTHING;
        }

        mDoubleTapOnHomeBehavior = res.getInteger(
                com.android.internal.R.integer.config_doubleTapOnHomeBehavior);
        if (mDoubleTapOnHomeBehavior < DOUBLE_TAP_HOME_NOTHING ||
                mDoubleTapOnHomeBehavior > DOUBLE_TAP_HOME_RECENT_SYSTEM_UI) {
            mDoubleTapOnHomeBehavior = LONG_PRESS_HOME_NOTHING;
        }

        mShortPressOnWindowBehavior = SHORT_PRESS_WINDOW_NOTHING;
        if (mContext.getPackageManager().hasSystemFeature(FEATURE_PICTURE_IN_PICTURE)) {
            mShortPressOnWindowBehavior = SHORT_PRESS_WINDOW_PICTURE_IN_PICTURE;
        }
    }

    public void updateSettings() {
        ContentResolver resolver = mContext.getContentResolver();
        boolean updateRotation = false;
        synchronized (mLock) {
            mEndcallBehavior = Settings.System.getIntForUser(resolver,
                    Settings.System.END_BUTTON_BEHAVIOR,
                    Settings.System.END_BUTTON_BEHAVIOR_DEFAULT,
                    UserHandle.USER_CURRENT);
            mIncallPowerBehavior = Settings.Secure.getIntForUser(resolver,
                    Settings.Secure.INCALL_POWER_BUTTON_BEHAVIOR,
                    Settings.Secure.INCALL_POWER_BUTTON_BEHAVIOR_DEFAULT,
                    UserHandle.USER_CURRENT);
            mIncallBackBehavior = Settings.Secure.getIntForUser(resolver,
                    Settings.Secure.INCALL_BACK_BUTTON_BEHAVIOR,
                    Settings.Secure.INCALL_BACK_BUTTON_BEHAVIOR_DEFAULT,
                    UserHandle.USER_CURRENT);
            mSystemNavigationKeysEnabled = Settings.Secure.getIntForUser(resolver,
                    Settings.Secure.SYSTEM_NAVIGATION_KEYS_ENABLED,
                    0, UserHandle.USER_CURRENT) == 1;
            mRingerToggleChord = Settings.Secure.getIntForUser(resolver,
                    Settings.Secure.VOLUME_HUSH_GESTURE, VOLUME_HUSH_OFF,
                    UserHandle.USER_CURRENT);
            if (!mContext.getResources()
                    .getBoolean(com.android.internal.R.bool.config_volumeHushGestureEnabled)) {
                mRingerToggleChord = Settings.Secure.VOLUME_HUSH_OFF;
            }

            // Configure wake gesture.
            boolean wakeGestureEnabledSetting = Settings.Secure.getIntForUser(resolver,
                    Settings.Secure.WAKE_GESTURE_ENABLED, 0,
                    UserHandle.USER_CURRENT) != 0;
            if (mWakeGestureEnabledSetting != wakeGestureEnabledSetting) {
                mWakeGestureEnabledSetting = wakeGestureEnabledSetting;
                updateWakeGestureListenerLp();
            }

<<<<<<< HEAD
            if (mSystemReady) {
                int pointerLocation = Settings.System.getIntForUser(resolver,
                        Settings.System.POINTER_LOCATION, 0, UserHandle.USER_CURRENT);
                if (mPointerLocationMode != pointerLocation) {
                    mPointerLocationMode = pointerLocation;
                    mHandler.sendEmptyMessage(pointerLocation != 0 ?
                            MSG_ENABLE_POINTER_LOCATION : MSG_DISABLE_POINTER_LOCATION);
                }
            }
=======
>>>>>>> 825827da
            // use screen off timeout setting as the timeout for the lockscreen
            mLockScreenTimeout = Settings.System.getIntForUser(resolver,
                    Settings.System.SCREEN_OFF_TIMEOUT, 0, UserHandle.USER_CURRENT);
            String imId = Settings.Secure.getStringForUser(resolver,
                    Settings.Secure.DEFAULT_INPUT_METHOD, UserHandle.USER_CURRENT);
            boolean hasSoftInput = imId != null && imId.length() > 0;
            if (mHasSoftInput != hasSoftInput) {
                mHasSoftInput = hasSoftInput;
                updateRotation = true;
            }
        }
        if (updateRotation) {
            updateRotation(true);
        }
    }

    private void updateWakeGestureListenerLp() {
        if (shouldEnableWakeGestureLp()) {
            mWakeGestureListener.requestWakeUpTrigger();
        } else {
            mWakeGestureListener.cancelWakeUpTrigger();
        }
    }

    private boolean shouldEnableWakeGestureLp() {
        return mWakeGestureEnabledSetting && !mDefaultDisplayPolicy.isAwake()
                && (getLidBehavior() != LID_BEHAVIOR_SLEEP
                || mDefaultDisplayPolicy.getLidState() != LID_CLOSED)
                && mWakeGestureListener.isSupported();
    }

<<<<<<< HEAD
    private void enablePointerLocation() {
        if (mPointerLocationView == null) {
            mPointerLocationView = new PointerLocationView(mContext);
            mPointerLocationView.setPrintCoords(false);
            WindowManager.LayoutParams lp = new WindowManager.LayoutParams(
                    WindowManager.LayoutParams.MATCH_PARENT,
                    WindowManager.LayoutParams.MATCH_PARENT);
            lp.type = WindowManager.LayoutParams.TYPE_SECURE_SYSTEM_OVERLAY;
            lp.flags = WindowManager.LayoutParams.FLAG_FULLSCREEN
                    | WindowManager.LayoutParams.FLAG_NOT_TOUCHABLE
                    | WindowManager.LayoutParams.FLAG_NOT_FOCUSABLE
                    | WindowManager.LayoutParams.FLAG_LAYOUT_IN_SCREEN;
            lp.layoutInDisplayCutoutMode = LAYOUT_IN_DISPLAY_CUTOUT_MODE_ALWAYS;
            if (ActivityManager.isHighEndGfx()) {
                lp.flags |= WindowManager.LayoutParams.FLAG_HARDWARE_ACCELERATED;
                lp.privateFlags |=
                        WindowManager.LayoutParams.PRIVATE_FLAG_FORCE_HARDWARE_ACCELERATED;
            }
            lp.format = PixelFormat.TRANSLUCENT;
            lp.setTitle("PointerLocation");
            WindowManager wm = (WindowManager) mContext.getSystemService(WINDOW_SERVICE);
            lp.inputFeatures |= WindowManager.LayoutParams.INPUT_FEATURE_NO_INPUT_CHANNEL;
            wm.addView(mPointerLocationView, lp);
            //TODO (b/111365687) : make system context per display.
            mWindowManagerFuncs.registerPointerEventListener(mPointerLocationView, DEFAULT_DISPLAY);
        }
    }

    private void disablePointerLocation() {
        if (mPointerLocationView != null) {
            //TODO (b/111365687) : make system context per display.
            mWindowManagerFuncs.unregisterPointerEventListener(mPointerLocationView,
                    DEFAULT_DISPLAY);
            WindowManager wm = (WindowManager) mContext.getSystemService(WINDOW_SERVICE);
            wm.removeView(mPointerLocationView);
            mPointerLocationView = null;
        }
    }


=======
>>>>>>> 825827da
    /** {@inheritDoc} */
    @Override
    public int checkAddPermission(WindowManager.LayoutParams attrs, int[] outAppOp) {
        final int type = attrs.type;
        final boolean isRoundedCornerOverlay =
                (attrs.privateFlags & PRIVATE_FLAG_IS_ROUNDED_CORNERS_OVERLAY) != 0;

        if (isRoundedCornerOverlay && mContext.checkCallingOrSelfPermission(INTERNAL_SYSTEM_WINDOW)
                != PERMISSION_GRANTED) {
            return ADD_PERMISSION_DENIED;
        }

        outAppOp[0] = AppOpsManager.OP_NONE;

        if (!((type >= FIRST_APPLICATION_WINDOW && type <= LAST_APPLICATION_WINDOW)
                || (type >= FIRST_SUB_WINDOW && type <= LAST_SUB_WINDOW)
                || (type >= FIRST_SYSTEM_WINDOW && type <= LAST_SYSTEM_WINDOW))) {
            return WindowManagerGlobal.ADD_INVALID_TYPE;
        }

        if (type < FIRST_SYSTEM_WINDOW || type > LAST_SYSTEM_WINDOW) {
            // Window manager will make sure these are okay.
            return ADD_OKAY;
        }

        if (!isSystemAlertWindowType(type)) {
            switch (type) {
                case TYPE_TOAST:
                    // Only apps that target older than O SDK can add window without a token, after
                    // that we require a token so apps cannot add toasts directly as the token is
                    // added by the notification system.
                    // Window manager does the checking for this.
                    outAppOp[0] = OP_TOAST_WINDOW;
                    return ADD_OKAY;
                case TYPE_DREAM:
                case TYPE_INPUT_METHOD:
                case TYPE_WALLPAPER:
                case TYPE_PRESENTATION:
                case TYPE_PRIVATE_PRESENTATION:
                case TYPE_VOICE_INTERACTION:
                case TYPE_ACCESSIBILITY_OVERLAY:
                case TYPE_QS_DIALOG:
                    // The window manager will check these.
                    return ADD_OKAY;
            }
            return mContext.checkCallingOrSelfPermission(INTERNAL_SYSTEM_WINDOW)
                    == PERMISSION_GRANTED ? ADD_OKAY : ADD_PERMISSION_DENIED;
        }

        // Things get a little more interesting for alert windows...
        outAppOp[0] = OP_SYSTEM_ALERT_WINDOW;

        final int callingUid = Binder.getCallingUid();
        // system processes will be automatically granted privilege to draw
        if (UserHandle.getAppId(callingUid) == Process.SYSTEM_UID) {
            return ADD_OKAY;
        }

        ApplicationInfo appInfo;
        try {
            appInfo = mContext.getPackageManager().getApplicationInfoAsUser(
                            attrs.packageName,
                            0 /* flags */,
                            UserHandle.getUserId(callingUid));
        } catch (PackageManager.NameNotFoundException e) {
            appInfo = null;
        }

        if (appInfo == null || (type != TYPE_APPLICATION_OVERLAY && appInfo.targetSdkVersion >= O)) {
            /**
             * Apps targeting >= {@link Build.VERSION_CODES#O} are required to hold
             * {@link android.Manifest.permission#INTERNAL_SYSTEM_WINDOW} (system signature apps)
             * permission to add alert windows that aren't
             * {@link android.view.WindowManager.LayoutParams#TYPE_APPLICATION_OVERLAY}.
             */
            return (mContext.checkCallingOrSelfPermission(INTERNAL_SYSTEM_WINDOW)
                    == PERMISSION_GRANTED) ? ADD_OKAY : ADD_PERMISSION_DENIED;
        }

        // check if user has enabled this operation. SecurityException will be thrown if this app
        // has not been allowed by the user
        final int mode = mAppOpsManager.noteOpNoThrow(outAppOp[0], callingUid, attrs.packageName);
        switch (mode) {
            case AppOpsManager.MODE_ALLOWED:
            case AppOpsManager.MODE_IGNORED:
                // although we return ADD_OKAY for MODE_IGNORED, the added window will
                // actually be hidden in WindowManagerService
                return ADD_OKAY;
            case AppOpsManager.MODE_ERRORED:
                // Don't crash legacy apps
                if (appInfo.targetSdkVersion < M) {
                    return ADD_OKAY;
                }
                return ADD_PERMISSION_DENIED;
            default:
                // in the default mode, we will make a decision here based on
                // checkCallingPermission()
                return (mContext.checkCallingOrSelfPermission(SYSTEM_ALERT_WINDOW)
                        == PERMISSION_GRANTED) ? ADD_OKAY : ADD_PERMISSION_DENIED;
        }
    }

    @Override
    public boolean checkShowToOwnerOnly(WindowManager.LayoutParams attrs) {

        // If this switch statement is modified, modify the comment in the declarations of
        // the type in {@link WindowManager.LayoutParams} as well.
        switch (attrs.type) {
            default:
                // These are the windows that by default are shown only to the user that created
                // them. If this needs to be overridden, set
                // {@link WindowManager.LayoutParams.PRIVATE_FLAG_SHOW_FOR_ALL_USERS} in
                // {@link WindowManager.LayoutParams}. Note that permission
                // {@link android.Manifest.permission.INTERNAL_SYSTEM_WINDOW} is required as well.
                if ((attrs.privateFlags & PRIVATE_FLAG_SHOW_FOR_ALL_USERS) == 0) {
                    return true;
                }
                break;

            // These are the windows that by default are shown to all users. However, to
            // protect against spoofing, check permissions below.
            case TYPE_APPLICATION_STARTING:
            case TYPE_BOOT_PROGRESS:
            case TYPE_DISPLAY_OVERLAY:
            case TYPE_INPUT_CONSUMER:
            case TYPE_KEYGUARD_DIALOG:
            case TYPE_MAGNIFICATION_OVERLAY:
            case TYPE_NAVIGATION_BAR:
            case TYPE_NAVIGATION_BAR_PANEL:
            case TYPE_PHONE:
            case TYPE_POINTER:
            case TYPE_PRIORITY_PHONE:
            case TYPE_SEARCH_BAR:
            case TYPE_STATUS_BAR:
            case TYPE_STATUS_BAR_PANEL:
            case TYPE_STATUS_BAR_SUB_PANEL:
            case TYPE_SYSTEM_DIALOG:
            case TYPE_VOLUME_OVERLAY:
            case TYPE_PRESENTATION:
            case TYPE_PRIVATE_PRESENTATION:
            case TYPE_DOCK_DIVIDER:
                break;
        }

        // Check if third party app has set window to system window type.
        return mContext.checkCallingOrSelfPermission(INTERNAL_SYSTEM_WINDOW) != PERMISSION_GRANTED;
    }

    void readLidState() {
        mDefaultDisplayPolicy.setLidState(mWindowManagerFuncs.getLidState());
    }

    private void readCameraLensCoverState() {
        mCameraLensCoverState = mWindowManagerFuncs.getCameraLensCoverState();
    }

    private boolean isHidden(int accessibilityMode) {
        final int lidState = mDefaultDisplayPolicy.getLidState();
        switch (accessibilityMode) {
            case 1:
                return lidState == LID_CLOSED;
            case 2:
                return lidState == LID_OPEN;
            default:
                return false;
        }
    }

    /** {@inheritDoc} */
    @Override
    public void adjustConfigurationLw(Configuration config, int keyboardPresence,
            int navigationPresence) {
        mHaveBuiltInKeyboard = (keyboardPresence & PRESENCE_INTERNAL) != 0;

        readConfigurationDependentBehaviors();
        readLidState();

        if (config.keyboard == Configuration.KEYBOARD_NOKEYS
                || (keyboardPresence == PRESENCE_INTERNAL
                        && isHidden(mLidKeyboardAccessibility))) {
            config.hardKeyboardHidden = Configuration.HARDKEYBOARDHIDDEN_YES;
            if (!mHasSoftInput) {
                config.keyboardHidden = Configuration.KEYBOARDHIDDEN_YES;
            }
        }

        if (config.navigation == Configuration.NAVIGATION_NONAV
                || (navigationPresence == PRESENCE_INTERNAL
                        && isHidden(mLidNavigationAccessibility))) {
            config.navigationHidden = Configuration.NAVIGATIONHIDDEN_YES;
        }
    }

    @Override
    public int getMaxWallpaperLayer() {
        return getWindowLayerFromTypeLw(TYPE_STATUS_BAR);
    }

    @Override
    public boolean isKeyguardHostWindow(WindowManager.LayoutParams attrs) {
        return attrs.type == TYPE_STATUS_BAR;
    }

    @Override
    public boolean canBeHiddenByKeyguardLw(WindowState win) {
        switch (win.getAttrs().type) {
            case TYPE_STATUS_BAR:
            case TYPE_NAVIGATION_BAR:
            case TYPE_WALLPAPER:
            case TYPE_DREAM:
                return false;
            default:
                // Hide only windows below the keyguard host window.
                return getWindowLayerLw(win) < getWindowLayerFromTypeLw(TYPE_STATUS_BAR);
        }
    }

    private boolean shouldBeHiddenByKeyguard(WindowState win, WindowState imeTarget) {

        // Keyguard visibility of window from activities are determined over activity visibility.
        if (win.getAppToken() != null) {
            return false;
        }

        final LayoutParams attrs = win.getAttrs();
        final boolean showImeOverKeyguard = imeTarget != null && imeTarget.isVisibleLw()
                && (imeTarget.canShowWhenLocked() || !canBeHiddenByKeyguardLw(imeTarget));

        // Show IME over the keyguard if the target allows it
        boolean allowWhenLocked = (win.isInputMethodWindow() || imeTarget == this)
                && showImeOverKeyguard;

        final boolean isKeyguardShowing = mKeyguardDelegate.isShowing();

        if (isKeyguardShowing && isKeyguardOccluded()) {
            // Show SHOW_WHEN_LOCKED windows if Keyguard is occluded.
            allowWhenLocked |= win.canShowWhenLocked()
                    // Show error dialogs over apps that are shown on lockscreen
                    || (attrs.privateFlags & PRIVATE_FLAG_SYSTEM_ERROR) != 0;
        }

        boolean hideDockDivider = attrs.type == TYPE_DOCK_DIVIDER
                && !mWindowManagerInternal.isStackVisible(WINDOWING_MODE_SPLIT_SCREEN_PRIMARY);
        // If AOD is showing, the IME should be hidden. However, sometimes the AOD is considered
        // hidden because it's in the process of hiding, but it's still being shown on screen.
        // In that case, we want to continue hiding the IME until the windows have completed
        // drawing. This way, we know that the IME can be safely shown since the other windows are
        // now shown.
        final boolean hideIme = win.isInputMethodWindow()
                && (mAodShowing || !mDefaultDisplayPolicy.isWindowManagerDrawComplete());
        return (isKeyguardShowing && !allowWhenLocked && win.getDisplayId() == DEFAULT_DISPLAY)
                || hideDockDivider || hideIme;
    }

    /** {@inheritDoc} */
    @Override
    public StartingSurface addSplashScreen(IBinder appToken, String packageName, int theme,
            CompatibilityInfo compatInfo, CharSequence nonLocalizedLabel, int labelRes, int icon,
            int logo, int windowFlags, Configuration overrideConfig, int displayId) {
        if (!SHOW_SPLASH_SCREENS) {
            return null;
        }
        if (packageName == null) {
            return null;
        }

        WindowManager wm = null;
        View view = null;

        try {
            Context context = mContext;
            if (DEBUG_SPLASH_SCREEN) Slog.d(TAG, "addSplashScreen " + packageName
                    + ": nonLocalizedLabel=" + nonLocalizedLabel + " theme="
                    + Integer.toHexString(theme));

            // Obtain proper context to launch on the right display.
            final Context displayContext = getDisplayContext(context, displayId);
            if (displayContext == null) {
                // Can't show splash screen on requested display, so skip showing at all.
                return null;
            }
            context = displayContext;

            if (theme != context.getThemeResId() || labelRes != 0) {
                try {
                    context = context.createPackageContext(packageName, CONTEXT_RESTRICTED);
                    context.setTheme(theme);
                } catch (PackageManager.NameNotFoundException e) {
                    // Ignore
                }
            }

            if (overrideConfig != null && !overrideConfig.equals(EMPTY)) {
                if (DEBUG_SPLASH_SCREEN) Slog.d(TAG, "addSplashScreen: creating context based"
                        + " on overrideConfig" + overrideConfig + " for splash screen");
                final Context overrideContext = context.createConfigurationContext(overrideConfig);
                overrideContext.setTheme(theme);
                final TypedArray typedArray = overrideContext.obtainStyledAttributes(
                        com.android.internal.R.styleable.Window);
                final int resId = typedArray.getResourceId(R.styleable.Window_windowBackground, 0);
                if (resId != 0 && overrideContext.getDrawable(resId) != null) {
                    // We want to use the windowBackground for the override context if it is
                    // available, otherwise we use the default one to make sure a themed starting
                    // window is displayed for the app.
                    if (DEBUG_SPLASH_SCREEN) Slog.d(TAG, "addSplashScreen: apply overrideConfig"
                            + overrideConfig + " to starting window resId=" + resId);
                    context = overrideContext;
                }
                typedArray.recycle();
            }

            final PhoneWindow win = new PhoneWindow(context);
            win.setIsStartingWindow(true);

            CharSequence label = context.getResources().getText(labelRes, null);
            // Only change the accessibility title if the label is localized
            if (label != null) {
                win.setTitle(label, true);
            } else {
                win.setTitle(nonLocalizedLabel, false);
            }

            win.setType(
                WindowManager.LayoutParams.TYPE_APPLICATION_STARTING);

            synchronized (mWindowManagerFuncs.getWindowManagerLock()) {
                // Assumes it's safe to show starting windows of launched apps while
                // the keyguard is being hidden. This is okay because starting windows never show
                // secret information.
                // TODO(b/113840485): Occluded may not only happen on default display
                if (displayId == DEFAULT_DISPLAY && mKeyguardOccluded) {
                    windowFlags |= FLAG_SHOW_WHEN_LOCKED;
                }
            }

            // Force the window flags: this is a fake window, so it is not really
            // touchable or focusable by the user.  We also add in the ALT_FOCUSABLE_IM
            // flag because we do know that the next window will take input
            // focus, so we want to get the IME window up on top of us right away.
            win.setFlags(
                windowFlags|
                WindowManager.LayoutParams.FLAG_NOT_TOUCHABLE|
                WindowManager.LayoutParams.FLAG_NOT_FOCUSABLE|
                WindowManager.LayoutParams.FLAG_ALT_FOCUSABLE_IM,
                windowFlags|
                WindowManager.LayoutParams.FLAG_NOT_TOUCHABLE|
                WindowManager.LayoutParams.FLAG_NOT_FOCUSABLE|
                WindowManager.LayoutParams.FLAG_ALT_FOCUSABLE_IM);

            win.setDefaultIcon(icon);
            win.setDefaultLogo(logo);

            win.setLayout(WindowManager.LayoutParams.MATCH_PARENT,
                    WindowManager.LayoutParams.MATCH_PARENT);

            final WindowManager.LayoutParams params = win.getAttributes();
            params.token = appToken;
            params.packageName = packageName;
            params.windowAnimations = win.getWindowStyle().getResourceId(
                    com.android.internal.R.styleable.Window_windowAnimationStyle, 0);
            params.privateFlags |=
                    WindowManager.LayoutParams.PRIVATE_FLAG_FAKE_HARDWARE_ACCELERATED;
            params.privateFlags |= WindowManager.LayoutParams.PRIVATE_FLAG_SHOW_FOR_ALL_USERS;

            if (!compatInfo.supportsScreen()) {
                params.privateFlags |= WindowManager.LayoutParams.PRIVATE_FLAG_COMPATIBLE_WINDOW;
            }

            params.setTitle("Splash Screen " + packageName);
            addSplashscreenContent(win, context);

            wm = (WindowManager) context.getSystemService(WINDOW_SERVICE);
            view = win.getDecorView();

            if (DEBUG_SPLASH_SCREEN) Slog.d(TAG, "Adding splash screen window for "
                + packageName + " / " + appToken + ": " + (view.getParent() != null ? view : null));

            wm.addView(view, params);

            // Only return the view if it was successfully added to the
            // window manager... which we can tell by it having a parent.
            return view.getParent() != null ? new SplashScreenSurface(view, appToken) : null;
        } catch (WindowManager.BadTokenException e) {
            // ignore
            Log.w(TAG, appToken + " already running, starting window not displayed. " +
                    e.getMessage());
        } catch (RuntimeException e) {
            // don't crash if something else bad happens, for example a
            // failure loading resources because we are loading from an app
            // on external storage that has been unmounted.
            Log.w(TAG, appToken + " failed creating starting window", e);
        } finally {
            if (view != null && view.getParent() == null) {
                Log.w(TAG, "view not successfully added to wm, removing view");
                wm.removeViewImmediate(view);
            }
        }

        return null;
    }

    private void addSplashscreenContent(PhoneWindow win, Context ctx) {
        final TypedArray a = ctx.obtainStyledAttributes(R.styleable.Window);
        final int resId = a.getResourceId(R.styleable.Window_windowSplashscreenContent, 0);
        a.recycle();
        if (resId == 0) {
            return;
        }
        final Drawable drawable = ctx.getDrawable(resId);
        if (drawable == null) {
            return;
        }

        // We wrap this into a view so the system insets get applied to the drawable.
        final View v = new View(ctx);
        v.setBackground(drawable);
        win.setContentView(v);
    }

    /** Obtain proper context for showing splash screen on the provided display. */
    private Context getDisplayContext(Context context, int displayId) {
        if (displayId == DEFAULT_DISPLAY) {
            // The default context fits.
            return context;
        }

        final Display targetDisplay = mDisplayManager.getDisplay(displayId);
        if (targetDisplay == null) {
            // Failed to obtain the non-default display where splash screen should be shown,
            // lets not show at all.
            return null;
        }

        return context.createDisplayContext(targetDisplay);
    }

    @Override
    public Animation createHiddenByKeyguardExit(boolean onWallpaper,
            boolean goingToNotificationShade) {
        if (goingToNotificationShade) {
            return AnimationUtils.loadAnimation(mContext, R.anim.lock_screen_behind_enter_fade_in);
        }

        AnimationSet set = (AnimationSet) AnimationUtils.loadAnimation(mContext, onWallpaper ?
                    R.anim.lock_screen_behind_enter_wallpaper :
                    R.anim.lock_screen_behind_enter);

        // TODO: Use XML interpolators when we have log interpolators available in XML.
        final List<Animation> animations = set.getAnimations();
        for (int i = animations.size() - 1; i >= 0; --i) {
            animations.get(i).setInterpolator(mLogDecelerateInterpolator);
        }

        return set;
    }


    @Override
    public Animation createKeyguardWallpaperExit(boolean goingToNotificationShade) {
        if (goingToNotificationShade) {
            return null;
        } else {
            return AnimationUtils.loadAnimation(mContext, R.anim.lock_screen_wallpaper_exit);
        }
    }

    private static void awakenDreams() {
        IDreamManager dreamManager = getDreamManager();
        if (dreamManager != null) {
            try {
                dreamManager.awaken();
            } catch (RemoteException e) {
                // fine, stay asleep then
            }
        }
    }

    static IDreamManager getDreamManager() {
        return IDreamManager.Stub.asInterface(
                ServiceManager.checkService(DreamService.DREAM_SERVICE));
    }

    TelecomManager getTelecommService() {
        return (TelecomManager) mContext.getSystemService(Context.TELECOM_SERVICE);
    }

    static IAudioService getAudioService() {
        IAudioService audioService = IAudioService.Stub.asInterface(
                ServiceManager.checkService(Context.AUDIO_SERVICE));
        if (audioService == null) {
            Log.w(TAG, "Unable to find IAudioService interface.");
        }
        return audioService;
    }

    boolean keyguardOn() {
        return isKeyguardShowingAndNotOccluded() || inKeyguardRestrictedKeyInputMode();
    }

    private static final int[] WINDOW_TYPES_WHERE_HOME_DOESNT_WORK = {
            WindowManager.LayoutParams.TYPE_APPLICATION_OVERLAY,
            WindowManager.LayoutParams.TYPE_SYSTEM_ALERT,
            WindowManager.LayoutParams.TYPE_SYSTEM_ERROR,
        };

    // TODO(b/117479243): handle it in InputPolicy
    /** {@inheritDoc} */
    @Override
    public long interceptKeyBeforeDispatching(WindowState win, KeyEvent event, int policyFlags) {
        final long result = interceptKeyBeforeDispatchingInner(win, event, policyFlags);
        final int eventDisplayId = event.getDisplayId();
        if (result == 0 && !mPerDisplayFocusEnabled
                && eventDisplayId != INVALID_DISPLAY && eventDisplayId != mTopFocusedDisplayId) {
            // An event is targeting a non-focused display. Try to move the display to top so that
            // it can become the focused display to interact with the user.
            final long eventDownTime = event.getDownTime();
            if (mMovingDisplayToTopKeyTime < eventDownTime) {
                // We have not handled this event yet. Move the display to top, and then tell
                // dispatcher to try again later.
                mMovingDisplayToTopKeyTime = eventDownTime;
                mMovingDisplayToTopKeyTriggered = true;
                mHandler.sendMessage(
                        mHandler.obtainMessage(MSG_MOVE_DISPLAY_TO_TOP, eventDisplayId, 0));
                return MOVING_DISPLAY_TO_TOP_DURATION_MILLIS;
            } else if (mMovingDisplayToTopKeyTriggered) {
                // The message has not been handled yet. Tell dispatcher to try again later.
                return MOVING_DISPLAY_TO_TOP_DURATION_MILLIS;
            }
            // The target display is still not the top focused display. Drop the event because the
            // display may not contain any window which can receive keys.
            Slog.w(TAG, "Dropping key targeting non-focused display #" + eventDisplayId
                    + " keyCode=" + KeyEvent.keyCodeToString(event.getKeyCode()));
            return -1;
        }
        return result;
    }

    private long interceptKeyBeforeDispatchingInner(WindowState win, KeyEvent event,
            int policyFlags) {
        final boolean keyguardOn = keyguardOn();
        final int keyCode = event.getKeyCode();
        final int repeatCount = event.getRepeatCount();
        final int metaState = event.getMetaState();
        final int flags = event.getFlags();
        final boolean down = event.getAction() == KeyEvent.ACTION_DOWN;
        final boolean canceled = event.isCanceled();
        final int displayId = event.getDisplayId();

        if (DEBUG_INPUT) {
            Log.d(TAG, "interceptKeyTi keyCode=" + keyCode + " down=" + down + " repeatCount="
                    + repeatCount + " keyguardOn=" + keyguardOn + " canceled=" + canceled);
        }

        // If we think we might have a volume down & power key chord on the way
        // but we're not sure, then tell the dispatcher to wait a little while and
        // try again later before dispatching.
        if (mScreenshotChordEnabled && (flags & KeyEvent.FLAG_FALLBACK) == 0) {
            if (mScreenshotChordVolumeDownKeyTriggered && !mScreenshotChordPowerKeyTriggered) {
                final long now = SystemClock.uptimeMillis();
                final long timeoutTime = mScreenshotChordVolumeDownKeyTime
                        + SCREENSHOT_CHORD_DEBOUNCE_DELAY_MILLIS;
                if (now < timeoutTime) {
                    return timeoutTime - now;
                }
            }
            if (keyCode == KeyEvent.KEYCODE_VOLUME_DOWN
                    && mScreenshotChordVolumeDownKeyConsumed) {
                if (!down) {
                    mScreenshotChordVolumeDownKeyConsumed = false;
                }
                return -1;
            }
        }

        // If an accessibility shortcut might be partially complete, hold off dispatching until we
        // know if it is complete or not
        if (mAccessibilityShortcutController.isAccessibilityShortcutAvailable(false)
                && (flags & KeyEvent.FLAG_FALLBACK) == 0) {
            if (mScreenshotChordVolumeDownKeyTriggered ^ mA11yShortcutChordVolumeUpKeyTriggered) {
                final long now = SystemClock.uptimeMillis();
                final long timeoutTime = (mScreenshotChordVolumeDownKeyTriggered
                        ? mScreenshotChordVolumeDownKeyTime : mA11yShortcutChordVolumeUpKeyTime)
                        + SCREENSHOT_CHORD_DEBOUNCE_DELAY_MILLIS;
                if (now < timeoutTime) {
                    return timeoutTime - now;
                }
            }
            if (keyCode == KeyEvent.KEYCODE_VOLUME_DOWN && mScreenshotChordVolumeDownKeyConsumed) {
                if (!down) {
                    mScreenshotChordVolumeDownKeyConsumed = false;
                }
                return -1;
            }
            if (keyCode == KeyEvent.KEYCODE_VOLUME_UP && mA11yShortcutChordVolumeUpKeyConsumed) {
                if (!down) {
                    mA11yShortcutChordVolumeUpKeyConsumed = false;
                }
                return -1;
            }
        }

        // If a ringer toggle chord could be on the way but we're not sure, then tell the dispatcher
        // to wait a little while and try again later before dispatching.
        if (mRingerToggleChord != VOLUME_HUSH_OFF && (flags & KeyEvent.FLAG_FALLBACK) == 0) {
            if (mA11yShortcutChordVolumeUpKeyTriggered && !mScreenshotChordPowerKeyTriggered) {
                final long now = SystemClock.uptimeMillis();
                final long timeoutTime = mA11yShortcutChordVolumeUpKeyTime
                        + SCREENSHOT_CHORD_DEBOUNCE_DELAY_MILLIS;
                if (now < timeoutTime) {
                    return timeoutTime - now;
                }
            }
            if (keyCode == KeyEvent.KEYCODE_VOLUME_UP && mA11yShortcutChordVolumeUpKeyConsumed) {
                if (!down) {
                    mA11yShortcutChordVolumeUpKeyConsumed = false;
                }
                return -1;
            }
        }

        // Cancel any pending meta actions if we see any other keys being pressed between the down
        // of the meta key and its corresponding up.
        if (mPendingMetaAction && !KeyEvent.isMetaKey(keyCode)) {
            mPendingMetaAction = false;
        }
        // Any key that is not Alt or Meta cancels Caps Lock combo tracking.
        if (mPendingCapsLockToggle && !KeyEvent.isMetaKey(keyCode) && !KeyEvent.isAltKey(keyCode)) {
            mPendingCapsLockToggle = false;
        }

        // First we always handle the home key here, so applications
        // can never break it, although if keyguard is on, we do let
        // it handle it, because that gives us the correct 5 second
        // timeout.
        if (keyCode == KeyEvent.KEYCODE_HOME) {
            DisplayHomeButtonHandler handler = mDisplayHomeButtonHandlers.get(displayId);
            if (handler == null) {
                handler = new DisplayHomeButtonHandler(displayId);
                mDisplayHomeButtonHandlers.put(displayId, handler);
            }
            return handler.handleHomeButton(win, event);
        } else if (keyCode == KeyEvent.KEYCODE_MENU) {
            // Hijack modified menu keys for debugging features
            final int chordBug = KeyEvent.META_SHIFT_ON;

            if (down && repeatCount == 0) {
                if (mEnableShiftMenuBugReports && (metaState & chordBug) == chordBug) {
                    Intent intent = new Intent(Intent.ACTION_BUG_REPORT);
                    mContext.sendOrderedBroadcastAsUser(intent, UserHandle.CURRENT,
                            null, null, null, 0, null, null);
                    return -1;
                }
            }
        } else if (keyCode == KeyEvent.KEYCODE_SEARCH) {
            if (down) {
                if (repeatCount == 0) {
                    mSearchKeyShortcutPending = true;
                    mConsumeSearchKeyUp = false;
                }
            } else {
                mSearchKeyShortcutPending = false;
                if (mConsumeSearchKeyUp) {
                    mConsumeSearchKeyUp = false;
                    return -1;
                }
            }
            return 0;
        } else if (keyCode == KeyEvent.KEYCODE_APP_SWITCH) {
            if (!keyguardOn) {
                if (down && repeatCount == 0) {
                    preloadRecentApps();
                } else if (!down) {
                    toggleRecentApps();
                }
            }
            return -1;
        } else if (keyCode == KeyEvent.KEYCODE_N && event.isMetaPressed()) {
            if (down) {
                IStatusBarService service = getStatusBarService();
                if (service != null) {
                    try {
                        service.expandNotificationsPanel();
                    } catch (RemoteException e) {
                        // do nothing.
                    }
                }
            }
        } else if (keyCode == KeyEvent.KEYCODE_S && event.isMetaPressed()
                && event.isCtrlPressed()) {
            if (down && repeatCount == 0) {
                int type = event.isShiftPressed() ? TAKE_SCREENSHOT_SELECTED_REGION
                        : TAKE_SCREENSHOT_FULLSCREEN;
                mScreenshotRunnable.setScreenshotType(type);
                mHandler.post(mScreenshotRunnable);
                return -1;
            }
        } else if (keyCode == KeyEvent.KEYCODE_SLASH && event.isMetaPressed()) {
            if (down && repeatCount == 0 && !isKeyguardLocked()) {
                toggleKeyboardShortcutsMenu(event.getDeviceId());
            }
        } else if (keyCode == KeyEvent.KEYCODE_ASSIST) {
            Slog.wtf(TAG, "KEYCODE_ASSIST should be handled in interceptKeyBeforeQueueing");
            return -1;
        } else if (keyCode == KeyEvent.KEYCODE_VOICE_ASSIST) {
            Slog.wtf(TAG, "KEYCODE_VOICE_ASSIST should be handled in interceptKeyBeforeQueueing");
            return -1;
        } else if (keyCode == KeyEvent.KEYCODE_SYSRQ) {
            if (down && repeatCount == 0) {
                mScreenshotRunnable.setScreenshotType(TAKE_SCREENSHOT_FULLSCREEN);
                mHandler.post(mScreenshotRunnable);
            }
            return -1;
        } else if (keyCode == KeyEvent.KEYCODE_BRIGHTNESS_UP
                || keyCode == KeyEvent.KEYCODE_BRIGHTNESS_DOWN) {
            if (down) {
                int direction = keyCode == KeyEvent.KEYCODE_BRIGHTNESS_UP ? 1 : -1;

                // Disable autobrightness if it's on
                int auto = Settings.System.getIntForUser(
                        mContext.getContentResolver(),
                        Settings.System.SCREEN_BRIGHTNESS_MODE,
                        Settings.System.SCREEN_BRIGHTNESS_MODE_MANUAL,
                        UserHandle.USER_CURRENT_OR_SELF);
                if (auto != 0) {
                    Settings.System.putIntForUser(mContext.getContentResolver(),
                            Settings.System.SCREEN_BRIGHTNESS_MODE,
                            Settings.System.SCREEN_BRIGHTNESS_MODE_MANUAL,
                            UserHandle.USER_CURRENT_OR_SELF);
                }

                int min = mPowerManager.getMinimumScreenBrightnessSetting();
                int max = mPowerManager.getMaximumScreenBrightnessSetting();
                int step = (max - min + BRIGHTNESS_STEPS - 1) / BRIGHTNESS_STEPS * direction;
                int brightness = Settings.System.getIntForUser(mContext.getContentResolver(),
                        Settings.System.SCREEN_BRIGHTNESS,
                        mPowerManager.getDefaultScreenBrightnessSetting(),
                        UserHandle.USER_CURRENT_OR_SELF);
                brightness += step;
                // Make sure we don't go beyond the limits.
                brightness = Math.min(max, brightness);
                brightness = Math.max(min, brightness);

                Settings.System.putIntForUser(mContext.getContentResolver(),
                        Settings.System.SCREEN_BRIGHTNESS, brightness,
                        UserHandle.USER_CURRENT_OR_SELF);
                startActivityAsUser(new Intent(Intent.ACTION_SHOW_BRIGHTNESS_DIALOG),
                        UserHandle.CURRENT_OR_SELF);
            }
            return -1;
        } else if (keyCode == KeyEvent.KEYCODE_VOLUME_UP
                || keyCode == KeyEvent.KEYCODE_VOLUME_DOWN
                || keyCode == KeyEvent.KEYCODE_VOLUME_MUTE) {
            if (mUseTvRouting || mHandleVolumeKeysInWM) {
                // On TVs or when the configuration is enabled, volume keys never
                // go to the foreground app.
                dispatchDirectAudioEvent(event);
                return -1;
            }

            // If the device is in VR mode and keys are "internal" (e.g. on the side of the
            // device), then drop the volume keys and don't forward it to the application/dispatch
            // the audio event.
            if (mDefaultDisplayPolicy.isPersistentVrModeEnabled()) {
                final InputDevice d = event.getDevice();
                if (d != null && !d.isExternal()) {
                    return -1;
                }
            }
        } else if (keyCode == KeyEvent.KEYCODE_TAB && event.isMetaPressed()) {
            // Pass through keyboard navigation keys.
            return 0;
        } else if (mHasFeatureLeanback && interceptBugreportGestureTv(keyCode, down)) {
            return -1;
        } else if (keyCode == KeyEvent.KEYCODE_ALL_APPS) {
            if (!down) {
                mHandler.removeMessages(MSG_HANDLE_ALL_APPS);
                Message msg = mHandler.obtainMessage(MSG_HANDLE_ALL_APPS);
                msg.setAsynchronous(true);
                msg.sendToTarget();
            }
            return -1;
        }

        // Toggle Caps Lock on META-ALT.
        boolean actionTriggered = false;
        if (KeyEvent.isModifierKey(keyCode)) {
            if (!mPendingCapsLockToggle) {
                // Start tracking meta state for combo.
                mInitialMetaState = mMetaState;
                mPendingCapsLockToggle = true;
            } else if (event.getAction() == KeyEvent.ACTION_UP) {
                int altOnMask = mMetaState & KeyEvent.META_ALT_MASK;
                int metaOnMask = mMetaState & KeyEvent.META_META_MASK;

                // Check for Caps Lock toggle
                if ((metaOnMask != 0) && (altOnMask != 0)) {
                    // Check if nothing else is pressed
                    if (mInitialMetaState == (mMetaState ^ (altOnMask | metaOnMask))) {
                        // Handle Caps Lock Toggle
                        mInputManagerInternal.toggleCapsLock(event.getDeviceId());
                        actionTriggered = true;
                    }
                }

                // Always stop tracking when key goes up.
                mPendingCapsLockToggle = false;
            }
        }
        // Store current meta state to be able to evaluate it later.
        mMetaState = metaState;

        if (actionTriggered) {
            return -1;
        }

        if (KeyEvent.isMetaKey(keyCode)) {
            if (down) {
                mPendingMetaAction = true;
            } else if (mPendingMetaAction) {
                launchAssistAction(Intent.EXTRA_ASSIST_INPUT_HINT_KEYBOARD, event.getDeviceId());
            }
            return -1;
        }

        // Shortcuts are invoked through Search+key, so intercept those here
        // Any printing key that is chorded with Search should be consumed
        // even if no shortcut was invoked.  This prevents text from being
        // inadvertently inserted when using a keyboard that has built-in macro
        // shortcut keys (that emit Search+x) and some of them are not registered.
        if (mSearchKeyShortcutPending) {
            final KeyCharacterMap kcm = event.getKeyCharacterMap();
            if (kcm.isPrintingKey(keyCode)) {
                mConsumeSearchKeyUp = true;
                mSearchKeyShortcutPending = false;
                if (down && repeatCount == 0 && !keyguardOn) {
                    Intent shortcutIntent = mShortcutManager.getIntent(kcm, keyCode, metaState);
                    if (shortcutIntent != null) {
                        shortcutIntent.addFlags(Intent.FLAG_ACTIVITY_NEW_TASK);
                        try {
                            startActivityAsUser(shortcutIntent, UserHandle.CURRENT);
                            dismissKeyboardShortcutsMenu();
                        } catch (ActivityNotFoundException ex) {
                            Slog.w(TAG, "Dropping shortcut key combination because "
                                    + "the activity to which it is registered was not found: "
                                    + "SEARCH+" + KeyEvent.keyCodeToString(keyCode), ex);
                        }
                    } else {
                        Slog.i(TAG, "Dropping unregistered shortcut key combination: "
                                + "SEARCH+" + KeyEvent.keyCodeToString(keyCode));
                    }
                }
                return -1;
            }
        }

        // Invoke shortcuts using Meta.
        if (down && repeatCount == 0 && !keyguardOn
                && (metaState & KeyEvent.META_META_ON) != 0) {
            final KeyCharacterMap kcm = event.getKeyCharacterMap();
            if (kcm.isPrintingKey(keyCode)) {
                Intent shortcutIntent = mShortcutManager.getIntent(kcm, keyCode,
                        metaState & ~(KeyEvent.META_META_ON
                                | KeyEvent.META_META_LEFT_ON | KeyEvent.META_META_RIGHT_ON));
                if (shortcutIntent != null) {
                    shortcutIntent.addFlags(Intent.FLAG_ACTIVITY_NEW_TASK);
                    try {
                        startActivityAsUser(shortcutIntent, UserHandle.CURRENT);
                        dismissKeyboardShortcutsMenu();
                    } catch (ActivityNotFoundException ex) {
                        Slog.w(TAG, "Dropping shortcut key combination because "
                                + "the activity to which it is registered was not found: "
                                + "META+" + KeyEvent.keyCodeToString(keyCode), ex);
                    }
                    return -1;
                }
            }
        }

        // Handle application launch keys.
        if (down && repeatCount == 0 && !keyguardOn) {
            String category = sApplicationLaunchKeyCategories.get(keyCode);
            if (category != null) {
                Intent intent = Intent.makeMainSelectorActivity(Intent.ACTION_MAIN, category);
                intent.setFlags(Intent.FLAG_ACTIVITY_NEW_TASK);
                try {
                    startActivityAsUser(intent, UserHandle.CURRENT);
                    dismissKeyboardShortcutsMenu();
                } catch (ActivityNotFoundException ex) {
                    Slog.w(TAG, "Dropping application launch key because "
                            + "the activity to which it is registered was not found: "
                            + "keyCode=" + keyCode + ", category=" + category, ex);
                }
                return -1;
            }
        }

        // Display task switcher for ALT-TAB.
        if (down && repeatCount == 0 && keyCode == KeyEvent.KEYCODE_TAB) {
            if (mRecentAppsHeldModifiers == 0 && !keyguardOn && isUserSetupComplete()) {
                final int shiftlessModifiers = event.getModifiers() & ~KeyEvent.META_SHIFT_MASK;
                if (KeyEvent.metaStateHasModifiers(shiftlessModifiers, KeyEvent.META_ALT_ON)) {
                    mRecentAppsHeldModifiers = shiftlessModifiers;
                    showRecentApps(true);
                    return -1;
                }
            }
        } else if (!down && mRecentAppsHeldModifiers != 0
                && (metaState & mRecentAppsHeldModifiers) == 0) {
            mRecentAppsHeldModifiers = 0;
            hideRecentApps(true, false);
        }

        // Handle keyboard language switching.
        final boolean isCtrlOrMetaSpace = keyCode == KeyEvent.KEYCODE_SPACE
                && (metaState & (KeyEvent.META_CTRL_MASK | KeyEvent.META_META_MASK)) != 0;
        if (down && repeatCount == 0
                && (keyCode == KeyEvent.KEYCODE_LANGUAGE_SWITCH || isCtrlOrMetaSpace)) {
            int direction = (metaState & KeyEvent.META_SHIFT_MASK) != 0 ? -1 : 1;
            mWindowManagerFuncs.switchKeyboardLayout(event.getDeviceId(), direction);
            return -1;
        }
        if (mLanguageSwitchKeyPressed && !down
                && (keyCode == KeyEvent.KEYCODE_LANGUAGE_SWITCH
                        || keyCode == KeyEvent.KEYCODE_SPACE)) {
            mLanguageSwitchKeyPressed = false;
            return -1;
        }

        if (isValidGlobalKey(keyCode)
                && mGlobalKeyManager.handleGlobalKey(mContext, keyCode, event)) {
            return -1;
        }

        if (down) {
            long shortcutCode = keyCode;
            if (event.isCtrlPressed()) {
                shortcutCode |= ((long) KeyEvent.META_CTRL_ON) << Integer.SIZE;
            }

            if (event.isAltPressed()) {
                shortcutCode |= ((long) KeyEvent.META_ALT_ON) << Integer.SIZE;
            }

            if (event.isShiftPressed()) {
                shortcutCode |= ((long) KeyEvent.META_SHIFT_ON) << Integer.SIZE;
            }

            if (event.isMetaPressed()) {
                shortcutCode |= ((long) KeyEvent.META_META_ON) << Integer.SIZE;
            }

            IShortcutService shortcutService = mShortcutKeyServices.get(shortcutCode);
            if (shortcutService != null) {
                try {
                    if (isUserSetupComplete()) {
                        shortcutService.notifyShortcutKeyPressed(shortcutCode);
                    }
                } catch (RemoteException e) {
                    mShortcutKeyServices.delete(shortcutCode);
                }
                return -1;
            }
        }

        // Reserve all the META modifier combos for system behavior
        if ((metaState & KeyEvent.META_META_ON) != 0) {
            return -1;
        }

        // Let the application handle the key.
        return 0;
    }

    /**
     * TV only: recognizes a remote control gesture for capturing a bug report.
     */
    private boolean interceptBugreportGestureTv(int keyCode, boolean down) {
        // The bugreport capture chord is a long press on DPAD CENTER and BACK simultaneously.
        if (keyCode == KeyEvent.KEYCODE_DPAD_CENTER) {
            mBugreportTvKey1Pressed = down;
        } else if (keyCode == KeyEvent.KEYCODE_BACK) {
            mBugreportTvKey2Pressed = down;
        }

        if (mBugreportTvKey1Pressed && mBugreportTvKey2Pressed) {
            if (!mBugreportTvScheduled) {
                mBugreportTvScheduled = true;
                Message msg = Message.obtain(mHandler, MSG_BUGREPORT_TV);
                msg.setAsynchronous(true);
                mHandler.sendMessageDelayed(msg, BUGREPORT_TV_GESTURE_TIMEOUT_MILLIS);
            }
        } else if (mBugreportTvScheduled) {
            mHandler.removeMessages(MSG_BUGREPORT_TV);
            mBugreportTvScheduled = false;
        }

        return mBugreportTvScheduled;
    }

    /**
     * TV only: recognizes a remote control gesture as Accessibility shortcut.
     * Shortcut: Long press (BACK + DPAD_DOWN)
     */
    private boolean interceptAccessibilityGestureTv(int keyCode, boolean down) {
        if (keyCode == KeyEvent.KEYCODE_BACK) {
            mAccessibilityTvKey1Pressed = down;
        } else if (keyCode == KeyEvent.KEYCODE_DPAD_DOWN) {
            mAccessibilityTvKey2Pressed = down;
        }

        if (mAccessibilityTvKey1Pressed && mAccessibilityTvKey2Pressed) {
            if (!mAccessibilityTvScheduled) {
                mAccessibilityTvScheduled = true;
                Message msg = Message.obtain(mHandler, MSG_ACCESSIBILITY_TV);
                msg.setAsynchronous(true);
                mHandler.sendMessageDelayed(msg, getAccessibilityShortcutTimeout());
            }
        } else if (mAccessibilityTvScheduled) {
            mHandler.removeMessages(MSG_ACCESSIBILITY_TV);
            mAccessibilityTvScheduled = false;
        }

        return mAccessibilityTvScheduled;
    }

    private void requestFullBugreport() {
        if ("1".equals(SystemProperties.get("ro.debuggable"))
                || Settings.Global.getInt(mContext.getContentResolver(),
                        Settings.Global.DEVELOPMENT_SETTINGS_ENABLED, 0) == 1) {
            try {
                ActivityManager.getService()
                        .requestBugReport(ActivityManager.BUGREPORT_OPTION_FULL);
            } catch (RemoteException e) {
                Slog.e(TAG, "Error taking bugreport", e);
            }
        }
    }

    // TODO(b/117479243): handle it in InputPolicy
    /** {@inheritDoc} */
    @Override
    public KeyEvent dispatchUnhandledKey(WindowState win, KeyEvent event, int policyFlags) {
        // Note: This method is only called if the initial down was unhandled.
        if (DEBUG_INPUT) {
            Slog.d(TAG, "Unhandled key: win=" + win + ", action=" + event.getAction()
                    + ", flags=" + event.getFlags()
                    + ", keyCode=" + event.getKeyCode()
                    + ", scanCode=" + event.getScanCode()
                    + ", metaState=" + event.getMetaState()
                    + ", repeatCount=" + event.getRepeatCount()
                    + ", policyFlags=" + policyFlags);
        }

        KeyEvent fallbackEvent = null;
        if ((event.getFlags() & KeyEvent.FLAG_FALLBACK) == 0) {
            final KeyCharacterMap kcm = event.getKeyCharacterMap();
            final int keyCode = event.getKeyCode();
            final int metaState = event.getMetaState();
            final boolean initialDown = event.getAction() == KeyEvent.ACTION_DOWN
                    && event.getRepeatCount() == 0;

            // Check for fallback actions specified by the key character map.
            final FallbackAction fallbackAction;
            if (initialDown) {
                fallbackAction = kcm.getFallbackAction(keyCode, metaState);
            } else {
                fallbackAction = mFallbackActions.get(keyCode);
            }

            if (fallbackAction != null) {
                if (DEBUG_INPUT) {
                    Slog.d(TAG, "Fallback: keyCode=" + fallbackAction.keyCode
                            + " metaState=" + Integer.toHexString(fallbackAction.metaState));
                }

                final int flags = event.getFlags() | KeyEvent.FLAG_FALLBACK;
                fallbackEvent = KeyEvent.obtain(
                        event.getDownTime(), event.getEventTime(),
                        event.getAction(), fallbackAction.keyCode,
                        event.getRepeatCount(), fallbackAction.metaState,
                        event.getDeviceId(), event.getScanCode(),
                        flags, event.getSource(), event.getDisplayId(), null);

                if (!interceptFallback(win, fallbackEvent, policyFlags)) {
                    fallbackEvent.recycle();
                    fallbackEvent = null;
                }

                if (initialDown) {
                    mFallbackActions.put(keyCode, fallbackAction);
                } else if (event.getAction() == KeyEvent.ACTION_UP) {
                    mFallbackActions.remove(keyCode);
                    fallbackAction.recycle();
                }
            }
        }

        if (DEBUG_INPUT) {
            if (fallbackEvent == null) {
                Slog.d(TAG, "No fallback.");
            } else {
                Slog.d(TAG, "Performing fallback: " + fallbackEvent);
            }
        }
        return fallbackEvent;
    }

    private boolean interceptFallback(WindowState win, KeyEvent fallbackEvent, int policyFlags) {
        int actions = interceptKeyBeforeQueueing(fallbackEvent, policyFlags);
        if ((actions & ACTION_PASS_TO_USER) != 0) {
            long delayMillis = interceptKeyBeforeDispatching(
                    win, fallbackEvent, policyFlags);
            if (delayMillis == 0) {
                return true;
            }
        }
        return false;
    }

    @Override
    public void setTopFocusedDisplay(int displayId) {
        mTopFocusedDisplayId = displayId;
    }
<<<<<<< HEAD
=======

    @Override
    public void registerDisplayFoldListener(IDisplayFoldListener listener) {
        if (mDisplayFoldController != null) {
            mDisplayFoldController.registerDisplayFoldListener(listener);
        }
    }

    @Override
    public void unregisterDisplayFoldListener(IDisplayFoldListener listener) {
        if (mDisplayFoldController != null) {
            mDisplayFoldController.unregisterDisplayFoldListener(listener);
        }
    }

    @Override
    public void setOverrideFoldedArea(Rect area) {
        if (mDisplayFoldController != null) {
            mDisplayFoldController.setOverrideFoldedArea(area);
        }
    }

    @Override
    public Rect getFoldedArea() {
        if (mDisplayFoldController != null) {
            return mDisplayFoldController.getFoldedArea();
        }
        return new Rect();
    }

    @Override
    public void onDefaultDisplayFocusChangedLw(WindowState newFocus) {
        if (mDisplayFoldController != null) {
            mDisplayFoldController.onDefaultDisplayFocusChanged(
                    newFocus != null ? newFocus.getOwningPackage() : null);
        }
    }

    @Override
    public void registerShortcutKey(long shortcutCode, IShortcutService shortcutService)
            throws RemoteException {
        synchronized (mLock) {
            IShortcutService service = mShortcutKeyServices.get(shortcutCode);
            if (service != null && service.asBinder().pingBinder()) {
                throw new RemoteException("Key already exists.");
            }
>>>>>>> 825827da

    @Override
    public void registerDisplayFoldListener(IDisplayFoldListener listener) {
        if (mDisplayFoldController != null) {
            mDisplayFoldController.registerDisplayFoldListener(listener);
        }
    }

    @Override
    public void unregisterDisplayFoldListener(IDisplayFoldListener listener) {
        if (mDisplayFoldController != null) {
            mDisplayFoldController.unregisterDisplayFoldListener(listener);
        }
    }

    @Override
    public void setOverrideFoldedArea(Rect area) {
        if (mDisplayFoldController != null) {
            mDisplayFoldController.setOverrideFoldedArea(area);
        }
    }

    @Override
    public Rect getFoldedArea() {
        if (mDisplayFoldController != null) {
            return mDisplayFoldController.getFoldedArea();
        }
        return new Rect();
    }

    @Override
    public void onDefaultDisplayFocusChangedLw(WindowState newFocus) {
        if (mDisplayFoldController != null) {
            mDisplayFoldController.onDefaultDisplayFocusChanged(
                    newFocus != null ? newFocus.getOwningPackage() : null);
        }
    }

    @Override
    public void registerShortcutKey(long shortcutCode, IShortcutService shortcutService)
            throws RemoteException {
        synchronized (mLock) {
            IShortcutService service = mShortcutKeyServices.get(shortcutCode);
            if (service != null && service.asBinder().pingBinder()) {
                throw new RemoteException("Key already exists.");
            }

            mShortcutKeyServices.put(shortcutCode, shortcutService);
        }
    }

    @Override
    public void onKeyguardOccludedChangedLw(boolean occluded) {
        if (mKeyguardDelegate != null && mKeyguardDelegate.isShowing()) {
            mPendingKeyguardOccluded = occluded;
            mKeyguardOccludedChanged = true;
        } else {
            setKeyguardOccludedLw(occluded, false /* force */);
        }
    }

    private int handleStartTransitionForKeyguardLw(int transit, long duration) {
        if (mKeyguardOccludedChanged) {
            if (DEBUG_KEYGUARD) Slog.d(TAG, "transition/occluded changed occluded="
                    + mPendingKeyguardOccluded);
            mKeyguardOccludedChanged = false;
            if (setKeyguardOccludedLw(mPendingKeyguardOccluded, false /* force */)) {
                return FINISH_LAYOUT_REDO_LAYOUT | FINISH_LAYOUT_REDO_WALLPAPER;
            }
        }
        if (AppTransition.isKeyguardGoingAwayTransit(transit)) {
            if (DEBUG_KEYGUARD) Slog.d(TAG, "Starting keyguard exit animation");
            startKeyguardExitAnimation(SystemClock.uptimeMillis(), duration);
        }
        return 0;
    }

    private void launchAssistLongPressAction() {
        performHapticFeedback(HapticFeedbackConstants.LONG_PRESS, false,
                "Assist - Long Press");
        sendCloseSystemWindows(SYSTEM_DIALOG_REASON_ASSIST);

        // launch the search activity
        Intent intent = new Intent(Intent.ACTION_SEARCH_LONG_PRESS);
        intent.setFlags(Intent.FLAG_ACTIVITY_NEW_TASK);
        try {
            // TODO: This only stops the factory-installed search manager.
            // Need to formalize an API to handle others
            SearchManager searchManager = getSearchManager();
            if (searchManager != null) {
                searchManager.stopSearch();
            }
            startActivityAsUser(intent, UserHandle.CURRENT);
        } catch (ActivityNotFoundException e) {
            Slog.w(TAG, "No activity to handle assist long press action.", e);
        }
    }

    private void launchAssistAction(String hint, int deviceId) {
        sendCloseSystemWindows(SYSTEM_DIALOG_REASON_ASSIST);
        if (!isUserSetupComplete()) {
            // Disable opening assist window during setup
            return;
        }
        Bundle args = null;
        if (deviceId > Integer.MIN_VALUE) {
            args = new Bundle();
            args.putInt(Intent.EXTRA_ASSIST_INPUT_DEVICE_ID, deviceId);
        }
        if ((mContext.getResources().getConfiguration().uiMode
                & Configuration.UI_MODE_TYPE_MASK) == Configuration.UI_MODE_TYPE_TELEVISION) {
            // On TV, use legacy handling until assistants are implemented in the proper way.
            ((SearchManager) mContext.getSystemService(Context.SEARCH_SERVICE))
                    .launchLegacyAssist(hint, UserHandle.myUserId(), args);
        } else {
            if (hint != null) {
                if (args == null) {
                    args = new Bundle();
                }
                args.putBoolean(hint, true);
            }
            StatusBarManagerInternal statusbar = getStatusBarManagerInternal();
            if (statusbar != null) {
                statusbar.startAssist(args);
            }
        }
    }

    private void startActivityAsUser(Intent intent, UserHandle handle) {
        startActivityAsUser(intent, null, handle);
    }

    private void startActivityAsUser(Intent intent, Bundle bundle, UserHandle handle) {
        if (isUserSetupComplete()) {
            mContext.startActivityAsUser(intent, bundle, handle);
        } else {
            Slog.i(TAG, "Not starting activity because user setup is in progress: " + intent);
        }
    }

    private SearchManager getSearchManager() {
        if (mSearchManager == null) {
            mSearchManager = (SearchManager) mContext.getSystemService(Context.SEARCH_SERVICE);
        }
        return mSearchManager;
    }

    private void preloadRecentApps() {
        mPreloadedRecentApps = true;
        StatusBarManagerInternal statusbar = getStatusBarManagerInternal();
        if (statusbar != null) {
            statusbar.preloadRecentApps();
        }
    }

    private void cancelPreloadRecentApps() {
        if (mPreloadedRecentApps) {
            mPreloadedRecentApps = false;
            StatusBarManagerInternal statusbar = getStatusBarManagerInternal();
            if (statusbar != null) {
                statusbar.cancelPreloadRecentApps();
            }
        }
    }

    private void toggleRecentApps() {
        mPreloadedRecentApps = false; // preloading no longer needs to be canceled
        StatusBarManagerInternal statusbar = getStatusBarManagerInternal();
        if (statusbar != null) {
            statusbar.toggleRecentApps();
        }
    }

    @Override
    public void showRecentApps() {
        mHandler.removeMessages(MSG_DISPATCH_SHOW_RECENTS);
        mHandler.obtainMessage(MSG_DISPATCH_SHOW_RECENTS).sendToTarget();
    }

    private void showRecentApps(boolean triggeredFromAltTab) {
        mPreloadedRecentApps = false; // preloading no longer needs to be canceled
        StatusBarManagerInternal statusbar = getStatusBarManagerInternal();
        if (statusbar != null) {
            statusbar.showRecentApps(triggeredFromAltTab);
        }
    }

    private void toggleKeyboardShortcutsMenu(int deviceId) {
        StatusBarManagerInternal statusbar = getStatusBarManagerInternal();
        if (statusbar != null) {
            statusbar.toggleKeyboardShortcutsMenu(deviceId);
        }
    }

    private void dismissKeyboardShortcutsMenu() {
        StatusBarManagerInternal statusbar = getStatusBarManagerInternal();
        if (statusbar != null) {
            statusbar.dismissKeyboardShortcutsMenu();
        }
    }

    private void hideRecentApps(boolean triggeredFromAltTab, boolean triggeredFromHome) {
        mPreloadedRecentApps = false; // preloading no longer needs to be canceled
        StatusBarManagerInternal statusbar = getStatusBarManagerInternal();
        if (statusbar != null) {
            statusbar.hideRecentApps(triggeredFromAltTab, triggeredFromHome);
        }
    }

    void launchHomeFromHotKey(int displayId) {
        launchHomeFromHotKey(displayId, true /* awakenFromDreams */, true /*respectKeyguard*/);
    }

    /**
     * A home key -> launch home action was detected.  Take the appropriate action
     * given the situation with the keyguard.
     */
    void launchHomeFromHotKey(int displayId, final boolean awakenFromDreams,
            final boolean respectKeyguard) {
<<<<<<< HEAD
        // Abort possibly stuck animations.
        mHandler.post(mWindowManagerFuncs::triggerAnimationFailsafe);

=======
>>>>>>> 825827da
        if (respectKeyguard) {
            if (isKeyguardShowingAndNotOccluded()) {
                // don't launch home if keyguard showing
                return;
            }

            if (!mKeyguardOccluded && mKeyguardDelegate.isInputRestricted()) {
                // when in keyguard restricted mode, must first verify unlock
                // before launching home
                mKeyguardDelegate.verifyUnlock(new OnKeyguardExitResult() {
                    @Override
                    public void onKeyguardExitResult(boolean success) {
                        if (success) {
                            startDockOrHome(displayId, true /*fromHomeKey*/, awakenFromDreams);
                        }
                    }
                });
                return;
            }
        }

        // no keyguard stuff to worry about, just launch home!
        if (mRecentsVisible) {
            try {
                ActivityManager.getService().stopAppSwitches();
            } catch (RemoteException e) {}

            // Hide Recents and notify it to launch Home
            if (awakenFromDreams) {
                awakenDreams();
            }
            hideRecentApps(false, true);
        } else {
            // Otherwise, just launch Home
            startDockOrHome(displayId, true /*fromHomeKey*/, awakenFromDreams);
        }
    }

    @Override
    public void setRecentsVisibilityLw(boolean visible) {
        mRecentsVisible = visible;
    }

    @Override
    public void setPipVisibilityLw(boolean visible) {
        mPictureInPictureVisible = visible;
    }

    @Override
    public void setNavBarVirtualKeyHapticFeedbackEnabledLw(boolean enabled) {
        mNavBarVirtualKeyHapticFeedbackEnabled = enabled;
    }

<<<<<<< HEAD
    /** {@inheritDoc} */
    @Override
    public void applyKeyguardPolicyLw(WindowState win, WindowState imeTarget) {
        if (canBeHiddenByKeyguardLw(win)) {
            if (shouldBeHiddenByKeyguard(win, imeTarget)) {
                win.hideLw(false /* doAnimation */);
            } else {
                win.showLw(false /* doAnimation */);
            }
        }
    }

    /** {@inheritDoc} */
    @Override
    public void setKeyguardCandidateLw(WindowState win) {
        mKeyguardCandidate = win;
        setKeyguardOccludedLw(mKeyguardOccluded, true /* force */);
    }

    /**
     * Updates the occluded state of the Keyguard.
     *
     * @return Whether the flags have changed and we have to redo the layout.
     */
    private boolean setKeyguardOccludedLw(boolean isOccluded, boolean force) {
        if (DEBUG_KEYGUARD) Slog.d(TAG, "setKeyguardOccluded occluded=" + isOccluded);
        final boolean wasOccluded = mKeyguardOccluded;
        final boolean showing = mKeyguardDelegate.isShowing();
        final boolean changed = wasOccluded != isOccluded || force;
        if (!isOccluded && changed && showing) {
            mKeyguardOccluded = false;
            mKeyguardDelegate.setOccluded(false, true /* animate */);
            if (mKeyguardCandidate != null) {
                mKeyguardCandidate.getAttrs().privateFlags |= PRIVATE_FLAG_KEYGUARD;
                if (!mKeyguardDelegate.hasLockscreenWallpaper()) {
                    mKeyguardCandidate.getAttrs().flags |= FLAG_SHOW_WALLPAPER;
                }
            }
            return true;
        } else if (isOccluded && changed && showing) {
            mKeyguardOccluded = true;
            mKeyguardDelegate.setOccluded(true, false /* animate */);
            if (mKeyguardCandidate != null) {
                mKeyguardCandidate.getAttrs().privateFlags &= ~PRIVATE_FLAG_KEYGUARD;
                mKeyguardCandidate.getAttrs().flags &= ~FLAG_SHOW_WALLPAPER;
            }
            return true;
        } else if (changed) {
            mKeyguardOccluded = isOccluded;
            mKeyguardDelegate.setOccluded(isOccluded, false /* animate */);
            return false;
        } else {
            return false;
        }
    }

    /** {@inheritDoc} */
    @Override
    public void notifyLidSwitchChanged(long whenNanos, boolean lidOpen) {
        // lid changed state
        final int newLidState = lidOpen ? LID_OPEN : LID_CLOSED;
        if (newLidState == mDefaultDisplayPolicy.getLidState()) {
            return;
        }

        mDefaultDisplayPolicy.setLidState(newLidState);
        applyLidSwitchState();
        updateRotation(true);

        if (lidOpen) {
            wakeUp(SystemClock.uptimeMillis(), mAllowTheaterModeWakeFromLidSwitch,
                    PowerManager.WAKE_REASON_LID, "android.policy:LID");
        } else if (getLidBehavior() != LID_BEHAVIOR_SLEEP) {
            mPowerManager.userActivity(SystemClock.uptimeMillis(), false);
        }
    }

    @Override
    public void notifyCameraLensCoverSwitchChanged(long whenNanos, boolean lensCovered) {
        int lensCoverState = lensCovered ? CAMERA_LENS_COVERED : CAMERA_LENS_UNCOVERED;
        if (mCameraLensCoverState == lensCoverState) {
            return;
        }
        if (mCameraLensCoverState == CAMERA_LENS_COVERED &&
                lensCoverState == CAMERA_LENS_UNCOVERED) {
            Intent intent;
            final boolean keyguardActive = mKeyguardDelegate == null ? false :
                    mKeyguardDelegate.isShowing();
            if (keyguardActive) {
                intent = new Intent(MediaStore.INTENT_ACTION_STILL_IMAGE_CAMERA_SECURE);
            } else {
                intent = new Intent(MediaStore.INTENT_ACTION_STILL_IMAGE_CAMERA);
            }
            wakeUp(whenNanos / 1000000, mAllowTheaterModeWakeFromCameraLens,
                    PowerManager.WAKE_REASON_CAMERA_LAUNCH, "android.policy:CAMERA_COVER");
            startActivityAsUser(intent, UserHandle.CURRENT_OR_SELF);
        }
        mCameraLensCoverState = lensCoverState;
    }

    void initializeHdmiState() {
        final int oldMask = StrictMode.allowThreadDiskReadsMask();
        try {
            initializeHdmiStateInternal();
        } finally {
            StrictMode.setThreadPolicyMask(oldMask);
        }
    }

    void initializeHdmiStateInternal() {
        boolean plugged = false;
        // watch for HDMI plug messages if the hdmi switch exists
        if (new File("/sys/devices/virtual/switch/hdmi/state").exists()) {
            mHDMIObserver.startObserving("DEVPATH=/devices/virtual/switch/hdmi");

            final String filename = "/sys/class/switch/hdmi/state";
            FileReader reader = null;
            try {
                reader = new FileReader(filename);
                char[] buf = new char[15];
                int n = reader.read(buf);
                if (n > 1) {
                    plugged = 0 != Integer.parseInt(new String(buf, 0, n - 1));
                }
            } catch (IOException ex) {
                Slog.w(TAG, "Couldn't read hdmi state from " + filename + ": " + ex);
            } catch (NumberFormatException ex) {
                Slog.w(TAG, "Couldn't read hdmi state from " + filename + ": " + ex);
            } finally {
                if (reader != null) {
                    try {
                        reader.close();
                    } catch (IOException ex) {
                    }
                }
            }
        } else if (ExtconUEventObserver.extconExists()) {
            HdmiVideoExtconUEventObserver observer = new HdmiVideoExtconUEventObserver();
            plugged = observer.init();
            mHDMIObserver = observer;
        }
        // This dance forces the code in setHdmiPlugged to run.
        // Always do this so the sticky intent is stuck (to false) if there is no hdmi.
        mDefaultDisplayPolicy.setHdmiPlugged(plugged, true /* force */);
    }

    // TODO(b/117479243): handle it in InputPolicy
    /** {@inheritDoc} */
    @Override
=======
    /** {@inheritDoc} */
    @Override
    public void applyKeyguardPolicyLw(WindowState win, WindowState imeTarget) {
        if (canBeHiddenByKeyguardLw(win)) {
            if (shouldBeHiddenByKeyguard(win, imeTarget)) {
                win.hideLw(false /* doAnimation */);
            } else {
                win.showLw(false /* doAnimation */);
            }
        }
    }

    /** {@inheritDoc} */
    @Override
    public void setKeyguardCandidateLw(WindowState win) {
        mKeyguardCandidate = win;
        setKeyguardOccludedLw(mKeyguardOccluded, true /* force */);
    }

    /**
     * Updates the occluded state of the Keyguard.
     *
     * @return Whether the flags have changed and we have to redo the layout.
     */
    private boolean setKeyguardOccludedLw(boolean isOccluded, boolean force) {
        if (DEBUG_KEYGUARD) Slog.d(TAG, "setKeyguardOccluded occluded=" + isOccluded);
        final boolean wasOccluded = mKeyguardOccluded;
        final boolean showing = mKeyguardDelegate.isShowing();
        final boolean changed = wasOccluded != isOccluded || force;
        if (!isOccluded && changed && showing) {
            mKeyguardOccluded = false;
            mKeyguardDelegate.setOccluded(false, true /* animate */);
            if (mKeyguardCandidate != null) {
                mKeyguardCandidate.getAttrs().privateFlags |= PRIVATE_FLAG_KEYGUARD;
                if (!mKeyguardDelegate.hasLockscreenWallpaper()) {
                    mKeyguardCandidate.getAttrs().flags |= FLAG_SHOW_WALLPAPER;
                }
            }
            return true;
        } else if (isOccluded && changed && showing) {
            mKeyguardOccluded = true;
            mKeyguardDelegate.setOccluded(true, false /* animate */);
            if (mKeyguardCandidate != null) {
                mKeyguardCandidate.getAttrs().privateFlags &= ~PRIVATE_FLAG_KEYGUARD;
                mKeyguardCandidate.getAttrs().flags &= ~FLAG_SHOW_WALLPAPER;
            }
            return true;
        } else if (changed) {
            mKeyguardOccluded = isOccluded;
            mKeyguardDelegate.setOccluded(isOccluded, false /* animate */);
            return false;
        } else {
            return false;
        }
    }

    /** {@inheritDoc} */
    @Override
    public void notifyLidSwitchChanged(long whenNanos, boolean lidOpen) {
        // lid changed state
        final int newLidState = lidOpen ? LID_OPEN : LID_CLOSED;
        if (newLidState == mDefaultDisplayPolicy.getLidState()) {
            return;
        }

        mDefaultDisplayPolicy.setLidState(newLidState);
        applyLidSwitchState();
        updateRotation(true);

        if (lidOpen) {
            wakeUp(SystemClock.uptimeMillis(), mAllowTheaterModeWakeFromLidSwitch,
                    PowerManager.WAKE_REASON_LID, "android.policy:LID");
        } else if (getLidBehavior() != LID_BEHAVIOR_SLEEP) {
            mPowerManager.userActivity(SystemClock.uptimeMillis(), false);
        }
    }

    @Override
    public void notifyCameraLensCoverSwitchChanged(long whenNanos, boolean lensCovered) {
        int lensCoverState = lensCovered ? CAMERA_LENS_COVERED : CAMERA_LENS_UNCOVERED;
        if (mCameraLensCoverState == lensCoverState) {
            return;
        }
        if (mCameraLensCoverState == CAMERA_LENS_COVERED &&
                lensCoverState == CAMERA_LENS_UNCOVERED) {
            Intent intent;
            final boolean keyguardActive = mKeyguardDelegate == null ? false :
                    mKeyguardDelegate.isShowing();
            if (keyguardActive) {
                intent = new Intent(MediaStore.INTENT_ACTION_STILL_IMAGE_CAMERA_SECURE);
            } else {
                intent = new Intent(MediaStore.INTENT_ACTION_STILL_IMAGE_CAMERA);
            }
            wakeUp(whenNanos / 1000000, mAllowTheaterModeWakeFromCameraLens,
                    PowerManager.WAKE_REASON_CAMERA_LAUNCH, "android.policy:CAMERA_COVER");
            startActivityAsUser(intent, UserHandle.CURRENT_OR_SELF);
        }
        mCameraLensCoverState = lensCoverState;
    }

    void initializeHdmiState() {
        final int oldMask = StrictMode.allowThreadDiskReadsMask();
        try {
            initializeHdmiStateInternal();
        } finally {
            StrictMode.setThreadPolicyMask(oldMask);
        }
    }

    void initializeHdmiStateInternal() {
        boolean plugged = false;
        // watch for HDMI plug messages if the hdmi switch exists
        if (new File("/sys/devices/virtual/switch/hdmi/state").exists()) {
            mHDMIObserver.startObserving("DEVPATH=/devices/virtual/switch/hdmi");

            final String filename = "/sys/class/switch/hdmi/state";
            FileReader reader = null;
            try {
                reader = new FileReader(filename);
                char[] buf = new char[15];
                int n = reader.read(buf);
                if (n > 1) {
                    plugged = 0 != Integer.parseInt(new String(buf, 0, n - 1));
                }
            } catch (IOException ex) {
                Slog.w(TAG, "Couldn't read hdmi state from " + filename + ": " + ex);
            } catch (NumberFormatException ex) {
                Slog.w(TAG, "Couldn't read hdmi state from " + filename + ": " + ex);
            } finally {
                if (reader != null) {
                    try {
                        reader.close();
                    } catch (IOException ex) {
                    }
                }
            }
        } else if (ExtconUEventObserver.extconExists()) {
            HdmiVideoExtconUEventObserver observer = new HdmiVideoExtconUEventObserver();
            plugged = observer.init();
            mHDMIObserver = observer;
        }
        // This dance forces the code in setHdmiPlugged to run.
        // Always do this so the sticky intent is stuck (to false) if there is no hdmi.
        mDefaultDisplayPolicy.setHdmiPlugged(plugged, true /* force */);
    }

    // TODO(b/117479243): handle it in InputPolicy
    /** {@inheritDoc} */
    @Override
>>>>>>> 825827da
    public int interceptKeyBeforeQueueing(KeyEvent event, int policyFlags) {
        if (!mSystemBooted) {
            // If we have not yet booted, don't let key events do anything.
            return 0;
        }

        final boolean interactive = (policyFlags & FLAG_INTERACTIVE) != 0;
        final boolean down = event.getAction() == KeyEvent.ACTION_DOWN;
        final boolean canceled = event.isCanceled();
        final int keyCode = event.getKeyCode();
        final int displayId = event.getDisplayId();

        final boolean isInjected = (policyFlags & WindowManagerPolicy.FLAG_INJECTED) != 0;

        // If screen is off then we treat the case where the keyguard is open but hidden
        // the same as if it were open and in front.
        // This will prevent any keys other than the power button from waking the screen
        // when the keyguard is hidden by another activity.
        final boolean keyguardActive = (mKeyguardDelegate == null ? false :
                                            (interactive ?
                                                isKeyguardShowingAndNotOccluded() :
                                                mKeyguardDelegate.isShowing()));

        if (DEBUG_INPUT) {
            Log.d(TAG, "interceptKeyTq keycode=" + keyCode
                    + " interactive=" + interactive + " keyguardActive=" + keyguardActive
                    + " policyFlags=" + Integer.toHexString(policyFlags));
        }

        // Basic policy based on interactive state.
        int result;
        boolean isWakeKey = (policyFlags & WindowManagerPolicy.FLAG_WAKE) != 0
                || event.isWakeKey();
        if (interactive || (isInjected && !isWakeKey)) {
            // When the device is interactive or the key is injected pass the
            // key to the application.
            result = ACTION_PASS_TO_USER;
            isWakeKey = false;

            if (interactive) {
                // If the screen is awake, but the button pressed was the one that woke the device
                // then don't pass it to the application
                if (keyCode == mPendingWakeKey && !down) {
                    result = 0;
                }
                // Reset the pending key
                mPendingWakeKey = PENDING_KEY_NULL;
            }
        } else if (!interactive && shouldDispatchInputWhenNonInteractive(displayId, keyCode)) {
            // If we're currently dozing with the screen on and the keyguard showing, pass the key
            // to the application but preserve its wake key status to make sure we still move
            // from dozing to fully interactive if we would normally go from off to fully
            // interactive.
            result = ACTION_PASS_TO_USER;
            // Since we're dispatching the input, reset the pending key
            mPendingWakeKey = PENDING_KEY_NULL;
        } else {
            // When the screen is off and the key is not injected, determine whether
            // to wake the device but don't pass the key to the application.
            result = 0;
            if (isWakeKey && (!down || !isWakeKeyWhenScreenOff(keyCode))) {
                isWakeKey = false;
            }
            // Cache the wake key on down event so we can also avoid sending the up event to the app
            if (isWakeKey && down) {
                mPendingWakeKey = keyCode;
            }
        }

        // If the key would be handled globally, just return the result, don't worry about special
        // key processing.
        if (isValidGlobalKey(keyCode)
                && mGlobalKeyManager.shouldHandleGlobalKey(keyCode, event)) {
            if (isWakeKey) {
                wakeUp(event.getEventTime(), mAllowTheaterModeWakeFromKey,
                        PowerManager.WAKE_REASON_WAKE_KEY, "android.policy:KEY");
            }
            return result;
        }

        // Enable haptics if down and virtual key without multiple repetitions. If this is a hard
        // virtual key such as a navigation bar button, only vibrate if flag is enabled.
        final boolean isNavBarVirtKey = ((event.getFlags() & KeyEvent.FLAG_VIRTUAL_HARD_KEY) != 0);
        boolean useHapticFeedback = down
                && (policyFlags & WindowManagerPolicy.FLAG_VIRTUAL) != 0
                && (!isNavBarVirtKey || mNavBarVirtualKeyHapticFeedbackEnabled)
                && event.getRepeatCount() == 0;

        // Handle special keys.
        switch (keyCode) {
            case KeyEvent.KEYCODE_BACK: {
                if (down) {
                    interceptBackKeyDown();
                } else {
                    boolean handled = interceptBackKeyUp(event);

                    // Don't pass back press to app if we've already handled it via long press
                    if (handled) {
                        result &= ~ACTION_PASS_TO_USER;
                    }
                }
                break;
            }

            case KeyEvent.KEYCODE_VOLUME_DOWN:
            case KeyEvent.KEYCODE_VOLUME_UP:
            case KeyEvent.KEYCODE_VOLUME_MUTE: {
                if (keyCode == KeyEvent.KEYCODE_VOLUME_DOWN) {
                    if (down) {
                        // Any activity on the vol down button stops the ringer toggle shortcut
                        cancelPendingRingerToggleChordAction();

                        if (interactive && !mScreenshotChordVolumeDownKeyTriggered
                                && (event.getFlags() & KeyEvent.FLAG_FALLBACK) == 0) {
                            mScreenshotChordVolumeDownKeyTriggered = true;
                            mScreenshotChordVolumeDownKeyTime = event.getDownTime();
                            mScreenshotChordVolumeDownKeyConsumed = false;
                            cancelPendingPowerKeyAction();
                            interceptScreenshotChord();
                            interceptAccessibilityShortcutChord();
                        }
                    } else {
                        mScreenshotChordVolumeDownKeyTriggered = false;
                        cancelPendingScreenshotChordAction();
                        cancelPendingAccessibilityShortcutAction();
                    }
                } else if (keyCode == KeyEvent.KEYCODE_VOLUME_UP) {
                    if (down) {
                        if (interactive && !mA11yShortcutChordVolumeUpKeyTriggered
                                && (event.getFlags() & KeyEvent.FLAG_FALLBACK) == 0) {
                            mA11yShortcutChordVolumeUpKeyTriggered = true;
                            mA11yShortcutChordVolumeUpKeyTime = event.getDownTime();
                            mA11yShortcutChordVolumeUpKeyConsumed = false;
                            cancelPendingPowerKeyAction();
                            cancelPendingScreenshotChordAction();
                            cancelPendingRingerToggleChordAction();

                            interceptAccessibilityShortcutChord();
                            interceptRingerToggleChord();
                        }
                    } else {
                        mA11yShortcutChordVolumeUpKeyTriggered = false;
                        cancelPendingScreenshotChordAction();
                        cancelPendingAccessibilityShortcutAction();
                        cancelPendingRingerToggleChordAction();
                    }
                }
                if (down) {
                    sendSystemKeyToStatusBarAsync(event.getKeyCode());

                    TelecomManager telecomManager = getTelecommService();
                    if (telecomManager != null && !mHandleVolumeKeysInWM) {
                        // When {@link #mHandleVolumeKeysInWM} is set, volume key events
                        // should be dispatched to WM.
                        if (telecomManager.isRinging()) {
                            // If an incoming call is ringing, either VOLUME key means
                            // "silence ringer".  We handle these keys here, rather than
                            // in the InCallScreen, to make sure we'll respond to them
                            // even if the InCallScreen hasn't come to the foreground yet.
                            // Look for the DOWN event here, to agree with the "fallback"
                            // behavior in the InCallScreen.
                            Log.i(TAG, "interceptKeyBeforeQueueing:"
                                  + " VOLUME key-down while ringing: Silence ringer!");

                            // Silence the ringer.  (It's safe to call this
                            // even if the ringer has already been silenced.)
                            telecomManager.silenceRinger();

                            // And *don't* pass this key thru to the current activity
                            // (which is probably the InCallScreen.)
                            result &= ~ACTION_PASS_TO_USER;
                            break;
                        }
                    }
                    int audioMode = AudioManager.MODE_NORMAL;
                    try {
                        audioMode = getAudioService().getMode();
                    } catch (Exception e) {
                        Log.e(TAG, "Error getting AudioService in interceptKeyBeforeQueueing.", e);
                    }
                    boolean isInCall = (telecomManager != null && telecomManager.isInCall()) ||
                            audioMode == AudioManager.MODE_IN_COMMUNICATION;
                    if (isInCall && (result & ACTION_PASS_TO_USER) == 0) {
                        // If we are in call but we decided not to pass the key to
                        // the application, just pass it to the session service.
                        MediaSessionLegacyHelper.getHelper(mContext).sendVolumeKeyEvent(
                                event, AudioManager.USE_DEFAULT_STREAM_TYPE, false);
                        break;
                    }
                }
                if (mUseTvRouting || mHandleVolumeKeysInWM) {
                    // Defer special key handlings to
                    // {@link interceptKeyBeforeDispatching()}.
                    result |= ACTION_PASS_TO_USER;
                } else if ((result & ACTION_PASS_TO_USER) == 0) {
                    // If we aren't passing to the user and no one else
                    // handled it send it to the session manager to
                    // figure out.
                    MediaSessionLegacyHelper.getHelper(mContext).sendVolumeKeyEvent(
                            event, AudioManager.USE_DEFAULT_STREAM_TYPE, true);
                }
                break;
            }

            case KeyEvent.KEYCODE_ENDCALL: {
                result &= ~ACTION_PASS_TO_USER;
                if (down) {
                    TelecomManager telecomManager = getTelecommService();
                    boolean hungUp = false;
                    if (telecomManager != null) {
                        hungUp = telecomManager.endCall();
                    }
                    if (interactive && !hungUp) {
                        mEndCallKeyHandled = false;
                        mHandler.postDelayed(mEndCallLongPress,
                                ViewConfiguration.get(mContext).getDeviceGlobalActionKeyTimeout());
                    } else {
                        mEndCallKeyHandled = true;
                    }
                } else {
                    if (!mEndCallKeyHandled) {
                        mHandler.removeCallbacks(mEndCallLongPress);
                        if (!canceled) {
                            if ((mEndcallBehavior
                                    & Settings.System.END_BUTTON_BEHAVIOR_HOME) != 0) {
                                if (goHome()) {
                                    break;
                                }
                            }
                            if ((mEndcallBehavior
                                    & Settings.System.END_BUTTON_BEHAVIOR_SLEEP) != 0) {
                                goToSleep(event.getEventTime(),
                                        PowerManager.GO_TO_SLEEP_REASON_POWER_BUTTON, 0);
                                isWakeKey = false;
                            }
                        }
                    }
                }
                break;
            }

            case KeyEvent.KEYCODE_POWER: {
                // Any activity on the power button stops the accessibility shortcut
                cancelPendingAccessibilityShortcutAction();
                result &= ~ACTION_PASS_TO_USER;
                isWakeKey = false; // wake-up will be handled separately
                if (down) {
                    interceptPowerKeyDown(event, interactive);
                } else {
                    interceptPowerKeyUp(event, interactive, canceled);
                }
                break;
            }

            case KeyEvent.KEYCODE_SYSTEM_NAVIGATION_DOWN:
                // fall through
            case KeyEvent.KEYCODE_SYSTEM_NAVIGATION_UP:
                // fall through
            case KeyEvent.KEYCODE_SYSTEM_NAVIGATION_LEFT:
                // fall through
            case KeyEvent.KEYCODE_SYSTEM_NAVIGATION_RIGHT: {
                result &= ~ACTION_PASS_TO_USER;
                interceptSystemNavigationKey(event);
                break;
            }

            case KeyEvent.KEYCODE_SLEEP: {
                result &= ~ACTION_PASS_TO_USER;
                isWakeKey = false;
                if (!mPowerManager.isInteractive()) {
                    useHapticFeedback = false; // suppress feedback if already non-interactive
                }
                if (down) {
                    sleepPress();
                } else {
                    sleepRelease(event.getEventTime());
                }
                break;
            }

            case KeyEvent.KEYCODE_SOFT_SLEEP: {
                result &= ~ACTION_PASS_TO_USER;
                isWakeKey = false;
                if (!down) {
                    mPowerManagerInternal.setUserInactiveOverrideFromWindowManager();
                }
                break;
            }

            case KeyEvent.KEYCODE_WAKEUP: {
                result &= ~ACTION_PASS_TO_USER;
                isWakeKey = true;
                break;
            }

            case KeyEvent.KEYCODE_MEDIA_PLAY:
            case KeyEvent.KEYCODE_MEDIA_PAUSE:
            case KeyEvent.KEYCODE_MEDIA_PLAY_PAUSE:
            case KeyEvent.KEYCODE_HEADSETHOOK:
            case KeyEvent.KEYCODE_MUTE:
            case KeyEvent.KEYCODE_MEDIA_STOP:
            case KeyEvent.KEYCODE_MEDIA_NEXT:
            case KeyEvent.KEYCODE_MEDIA_PREVIOUS:
            case KeyEvent.KEYCODE_MEDIA_REWIND:
            case KeyEvent.KEYCODE_MEDIA_RECORD:
            case KeyEvent.KEYCODE_MEDIA_FAST_FORWARD:
            case KeyEvent.KEYCODE_MEDIA_AUDIO_TRACK: {
                if (MediaSessionLegacyHelper.getHelper(mContext).isGlobalPriorityActive()) {
                    // If the global session is active pass all media keys to it
                    // instead of the active window.
                    result &= ~ACTION_PASS_TO_USER;
                }
                if ((result & ACTION_PASS_TO_USER) == 0) {
                    // Only do this if we would otherwise not pass it to the user. In that
                    // case, the PhoneWindow class will do the same thing, except it will
                    // only do it if the showing app doesn't process the key on its own.
                    // Note that we need to make a copy of the key event here because the
                    // original key event will be recycled when we return.
                    mBroadcastWakeLock.acquire();
                    Message msg = mHandler.obtainMessage(MSG_DISPATCH_MEDIA_KEY_WITH_WAKE_LOCK,
                            new KeyEvent(event));
                    msg.setAsynchronous(true);
                    msg.sendToTarget();
                }
                break;
            }

            case KeyEvent.KEYCODE_CALL: {
                if (down) {
                    TelecomManager telecomManager = getTelecommService();
                    if (telecomManager != null) {
                        if (telecomManager.isRinging()) {
                            Log.i(TAG, "interceptKeyBeforeQueueing:"
                                  + " CALL key-down while ringing: Answer the call!");
                            telecomManager.acceptRingingCall();

                            // And *don't* pass this key thru to the current activity
                            // (which is presumably the InCallScreen.)
                            result &= ~ACTION_PASS_TO_USER;
                        }
                    }
                }
                break;
            }
            case KeyEvent.KEYCODE_ASSIST: {
                final boolean longPressed = event.getRepeatCount() > 0;
                if (down && longPressed) {
                    Message msg = mHandler.obtainMessage(MSG_LAUNCH_ASSIST_LONG_PRESS);
                    msg.setAsynchronous(true);
                    msg.sendToTarget();
                }
                if (!down && !longPressed) {
                    Message msg = mHandler.obtainMessage(MSG_LAUNCH_ASSIST, event.getDeviceId(),
                            0 /* unused */, null /* hint */);
                    msg.setAsynchronous(true);
                    msg.sendToTarget();
                }
                result &= ~ACTION_PASS_TO_USER;
                break;
            }
            case KeyEvent.KEYCODE_VOICE_ASSIST: {
                if (!down) {
                    mBroadcastWakeLock.acquire();
                    Message msg = mHandler.obtainMessage(MSG_LAUNCH_VOICE_ASSIST_WITH_WAKE_LOCK);
                    msg.setAsynchronous(true);
                    msg.sendToTarget();
                }
                result &= ~ACTION_PASS_TO_USER;
                break;
            }
            case KeyEvent.KEYCODE_WINDOW: {
                if (mShortPressOnWindowBehavior == SHORT_PRESS_WINDOW_PICTURE_IN_PICTURE) {
                    if (mPictureInPictureVisible) {
                        // Consumes the key only if picture-in-picture is visible to show
                        // picture-in-picture control menu. This gives a chance to the foreground
                        // activity to customize PIP key behavior.
                        if (!down) {
                            showPictureInPictureMenu(event);
                        }
                        result &= ~ACTION_PASS_TO_USER;
                    }
                }
                break;
            }
        }

        // Intercept the Accessibility keychord for TV (DPAD_DOWN + Back) before the keyevent is
        // processed through interceptKeyEventBeforeDispatch since Talkback may consume this event
        // before it has a chance to reach that method.
        if (mHasFeatureLeanback) {
            switch (keyCode) {
                case KeyEvent.KEYCODE_DPAD_DOWN:
                case KeyEvent.KEYCODE_BACK: {
                    boolean handled = interceptAccessibilityGestureTv(keyCode, down);
                    if (handled) {
                        result &= ~ACTION_PASS_TO_USER;
                    }
                    break;
                }
            }
        }

        // Intercept the Accessibility keychord (CTRL + ALT + Z) for keyboard users.
        if (mAccessibilityShortcutController.isAccessibilityShortcutAvailable(isKeyguardLocked())) {
            switch (keyCode) {
                case KeyEvent.KEYCODE_Z: {
                    if (down && event.isCtrlPressed() && event.isAltPressed()) {
                        mHandler.sendMessage(mHandler.obtainMessage(MSG_ACCESSIBILITY_SHORTCUT));
                        result &= ~ACTION_PASS_TO_USER;
                    }
                    break;
                }
            }
        }

        // Intercept the Accessibility keychord for TV (DPAD_DOWN + Back) before the keyevent is
        // processed through interceptKeyEventBeforeDispatch since Talkback may consume this event
        // before it has a chance to reach that method.
        if (mHasFeatureLeanback) {
            switch (keyCode) {
                case KeyEvent.KEYCODE_DPAD_DOWN:
                case KeyEvent.KEYCODE_BACK: {
                    boolean handled = interceptAccessibilityGestureTv(keyCode, down);
                    if (handled) {
                        result &= ~ACTION_PASS_TO_USER;
                    }
                    break;
                }
            }
        }

        // Intercept the Accessibility keychord (CTRL + ALT + Z) for keyboard users.
        if (mAccessibilityShortcutController.isAccessibilityShortcutAvailable(isKeyguardLocked())) {
            switch (keyCode) {
                case KeyEvent.KEYCODE_Z: {
                    if (down && event.isCtrlPressed() && event.isAltPressed()) {
                        mHandler.sendMessage(mHandler.obtainMessage(MSG_ACCESSIBILITY_SHORTCUT));
                        result &= ~ACTION_PASS_TO_USER;
                    }
                    break;
                }
            }
        }

        if (useHapticFeedback) {
            performHapticFeedback(HapticFeedbackConstants.VIRTUAL_KEY, false,
                    "Virtual Key - Press");
        }

        if (isWakeKey) {
            wakeUp(event.getEventTime(), mAllowTheaterModeWakeFromKey,
                    PowerManager.WAKE_REASON_WAKE_KEY, "android.policy:KEY");
        }

        return result;
    }

    /**
     * Handle statusbar expansion events.
     * @param event
     */
    private void interceptSystemNavigationKey(KeyEvent event) {
        if (event.getAction() == KeyEvent.ACTION_UP) {
            if (!mAccessibilityManager.isEnabled()
                    || !mAccessibilityManager.sendFingerprintGesture(event.getKeyCode())) {
                if (mSystemNavigationKeysEnabled) {
                    sendSystemKeyToStatusBarAsync(event.getKeyCode());
                }
            }
        }
    }

    /**
     * Notify the StatusBar that a system key was pressed.
     */
    private void sendSystemKeyToStatusBar(int keyCode) {
        IStatusBarService statusBar = getStatusBarService();
        if (statusBar != null) {
            try {
                statusBar.handleSystemKey(keyCode);
            } catch (RemoteException e) {
                // Oh well.
            }
        }
    }

    /**
     * Notify the StatusBar that a system key was pressed without blocking the current thread.
     */
    private void sendSystemKeyToStatusBarAsync(int keyCode) {
        Message message = mHandler.obtainMessage(MSG_SYSTEM_KEY_PRESS, keyCode, 0);
        message.setAsynchronous(true);
        mHandler.sendMessage(message);
    }

    /**
     * Returns true if the key can have global actions attached to it.
     * We reserve all power management keys for the system since they require
     * very careful handling.
     */
    private static boolean isValidGlobalKey(int keyCode) {
        switch (keyCode) {
            case KeyEvent.KEYCODE_POWER:
            case KeyEvent.KEYCODE_WAKEUP:
            case KeyEvent.KEYCODE_SLEEP:
                return false;
            default:
                return true;
        }
    }

    /**
     * When the screen is off we ignore some keys that might otherwise typically
     * be considered wake keys.  We filter them out here.
     *
     * {@link KeyEvent#KEYCODE_POWER} is notably absent from this list because it
     * is always considered a wake key.
     */
    private boolean isWakeKeyWhenScreenOff(int keyCode) {
        switch (keyCode) {
            // ignore volume keys unless docked
            case KeyEvent.KEYCODE_VOLUME_UP:
            case KeyEvent.KEYCODE_VOLUME_DOWN:
            case KeyEvent.KEYCODE_VOLUME_MUTE:
                return mDefaultDisplayPolicy.getDockMode() != Intent.EXTRA_DOCK_STATE_UNDOCKED;

            // ignore media and camera keys
            case KeyEvent.KEYCODE_MUTE:
            case KeyEvent.KEYCODE_HEADSETHOOK:
            case KeyEvent.KEYCODE_MEDIA_PLAY:
            case KeyEvent.KEYCODE_MEDIA_PAUSE:
            case KeyEvent.KEYCODE_MEDIA_PLAY_PAUSE:
            case KeyEvent.KEYCODE_MEDIA_STOP:
            case KeyEvent.KEYCODE_MEDIA_NEXT:
            case KeyEvent.KEYCODE_MEDIA_PREVIOUS:
            case KeyEvent.KEYCODE_MEDIA_REWIND:
            case KeyEvent.KEYCODE_MEDIA_RECORD:
            case KeyEvent.KEYCODE_MEDIA_FAST_FORWARD:
            case KeyEvent.KEYCODE_MEDIA_AUDIO_TRACK:
            case KeyEvent.KEYCODE_CAMERA:
                return false;
        }
        return true;
    }

    // TODO(b/117479243): handle it in InputPolicy
    /** {@inheritDoc} */
    @Override
    public int interceptMotionBeforeQueueingNonInteractive(int displayId, long whenNanos,
            int policyFlags) {
        if ((policyFlags & FLAG_WAKE) != 0) {
            if (wakeUp(whenNanos / 1000000, mAllowTheaterModeWakeFromMotion,
                    PowerManager.WAKE_REASON_WAKE_MOTION, "android.policy:MOTION")) {
                return 0;
            }
        }

        if (shouldDispatchInputWhenNonInteractive(displayId, KEYCODE_UNKNOWN)) {
            return ACTION_PASS_TO_USER;
        }

        // If we have not passed the action up and we are in theater mode without dreaming,
        // there will be no dream to intercept the touch and wake into ambient.  The device should
        // wake up in this case.
        if (isTheaterModeEnabled() && (policyFlags & FLAG_WAKE) != 0) {
            wakeUp(whenNanos / 1000000, mAllowTheaterModeWakeFromMotionWhenNotDreaming,
                    PowerManager.WAKE_REASON_WAKE_MOTION, "android.policy:MOTION");
        }

        return 0;
    }

    private boolean shouldDispatchInputWhenNonInteractive(int displayId, int keyCode) {
        // Apply the default display policy to unknown displays as well.
        final boolean isDefaultDisplay = displayId == DEFAULT_DISPLAY
                || displayId == INVALID_DISPLAY;
        final Display display = isDefaultDisplay
                ? mDefaultDisplay
                : mDisplayManager.getDisplay(displayId);
        final boolean displayOff = (display == null
                || display.getState() == STATE_OFF);

        if (displayOff && !mHasFeatureWatch) {
            return false;
        }

        // Send events to keyguard while the screen is on and it's showing.
        if (isKeyguardShowingAndNotOccluded() && !displayOff) {
            return true;
        }

        // Watches handle BACK specially
        if (mHasFeatureWatch && (keyCode == KeyEvent.KEYCODE_BACK
                || keyCode == KeyEvent.KEYCODE_STEM_PRIMARY)) {
            return false;
        }

        // TODO(b/123372519): Refine when dream can support multi display.
        if (isDefaultDisplay) {
            // Send events to a dozing dream even if the screen is off since the dream
            // is in control of the state of the screen.
            IDreamManager dreamManager = getDreamManager();

            try {
                if (dreamManager != null && dreamManager.isDreaming()) {
                    return true;
                }
            } catch (RemoteException e) {
                Slog.e(TAG, "RemoteException when checking if dreaming", e);
            }
        }
        // Otherwise, consume events since the user can't see what is being
        // interacted with.
        return false;
    }

    private void dispatchDirectAudioEvent(KeyEvent event) {
        // When System Audio Mode is off, volume keys received by AVR can be either consumed by AVR
        // or forwarded to the TV. It's up to Amplifier manufacturer’s implementation.
        HdmiControlManager hdmiControlManager = getHdmiControlManager();
        if (null != hdmiControlManager
                && !hdmiControlManager.getSystemAudioMode()
                && shouldCecAudioDeviceForwardVolumeKeysSystemAudioModeOff()) {
            HdmiAudioSystemClient audioSystemClient = hdmiControlManager.getAudioSystemClient();
            if (audioSystemClient != null) {
                audioSystemClient.sendKeyEvent(
                        event.getKeyCode(), event.getAction() == KeyEvent.ACTION_DOWN);
                return;
            }
        }
        if (event.getAction() != KeyEvent.ACTION_DOWN) {
            return;
        }
        int keyCode = event.getKeyCode();
        int flags = AudioManager.FLAG_SHOW_UI | AudioManager.FLAG_PLAY_SOUND
                | AudioManager.FLAG_FROM_KEY;
        String pkgName = mContext.getOpPackageName();

        switch (keyCode) {
            case KeyEvent.KEYCODE_VOLUME_UP:
                try {
                    getAudioService().adjustSuggestedStreamVolume(AudioManager.ADJUST_RAISE,
                            AudioManager.USE_DEFAULT_STREAM_TYPE, flags, pkgName, TAG);
                } catch (Exception e) {
                    Log.e(TAG, "Error dispatching volume up in dispatchTvAudioEvent.", e);
                }
                break;
            case KeyEvent.KEYCODE_VOLUME_DOWN:
                try {
                    getAudioService().adjustSuggestedStreamVolume(AudioManager.ADJUST_LOWER,
                            AudioManager.USE_DEFAULT_STREAM_TYPE, flags, pkgName, TAG);
                } catch (Exception e) {
                    Log.e(TAG, "Error dispatching volume down in dispatchTvAudioEvent.", e);
                }
                break;
            case KeyEvent.KEYCODE_VOLUME_MUTE:
                try {
                    if (event.getRepeatCount() == 0) {
                        getAudioService().adjustSuggestedStreamVolume(
                                AudioManager.ADJUST_TOGGLE_MUTE,
                                AudioManager.USE_DEFAULT_STREAM_TYPE, flags, pkgName, TAG);
                    }
                } catch (Exception e) {
                    Log.e(TAG, "Error dispatching mute in dispatchTvAudioEvent.", e);
                }
                break;
        }
    }

    @Nullable
    private HdmiControlManager getHdmiControlManager() {
        if (!mHasFeatureHdmiCec) {
            return null;
        }
        return (HdmiControlManager) mContext.getSystemService(HdmiControlManager.class);
    }

    private boolean shouldCecAudioDeviceForwardVolumeKeysSystemAudioModeOff() {
        return RoSystemProperties.CEC_AUDIO_DEVICE_FORWARD_VOLUME_KEYS_SYSTEM_AUDIO_MODE_OFF;
    }

    void dispatchMediaKeyWithWakeLock(KeyEvent event) {
        if (DEBUG_INPUT) {
            Slog.d(TAG, "dispatchMediaKeyWithWakeLock: " + event);
        }

        if (mHavePendingMediaKeyRepeatWithWakeLock) {
            if (DEBUG_INPUT) {
                Slog.d(TAG, "dispatchMediaKeyWithWakeLock: canceled repeat");
            }

            mHandler.removeMessages(MSG_DISPATCH_MEDIA_KEY_REPEAT_WITH_WAKE_LOCK);
            mHavePendingMediaKeyRepeatWithWakeLock = false;
            mBroadcastWakeLock.release(); // pending repeat was holding onto the wake lock
        }

        dispatchMediaKeyWithWakeLockToAudioService(event);

        if (event.getAction() == KeyEvent.ACTION_DOWN
                && event.getRepeatCount() == 0) {
            mHavePendingMediaKeyRepeatWithWakeLock = true;

            Message msg = mHandler.obtainMessage(
                    MSG_DISPATCH_MEDIA_KEY_REPEAT_WITH_WAKE_LOCK, event);
            msg.setAsynchronous(true);
            mHandler.sendMessageDelayed(msg, ViewConfiguration.getKeyRepeatTimeout());
        } else {
            mBroadcastWakeLock.release();
        }
    }

    void dispatchMediaKeyRepeatWithWakeLock(KeyEvent event) {
        mHavePendingMediaKeyRepeatWithWakeLock = false;

        KeyEvent repeatEvent = KeyEvent.changeTimeRepeat(event,
                SystemClock.uptimeMillis(), 1, event.getFlags() | KeyEvent.FLAG_LONG_PRESS);
        if (DEBUG_INPUT) {
            Slog.d(TAG, "dispatchMediaKeyRepeatWithWakeLock: " + repeatEvent);
        }

        dispatchMediaKeyWithWakeLockToAudioService(repeatEvent);
        mBroadcastWakeLock.release();
    }

    void dispatchMediaKeyWithWakeLockToAudioService(KeyEvent event) {
        if (mActivityManagerInternal.isSystemReady()) {
            MediaSessionLegacyHelper.getHelper(mContext).sendMediaButtonEvent(event, true);
        }
    }

    void launchVoiceAssistWithWakeLock() {
        sendCloseSystemWindows(SYSTEM_DIALOG_REASON_ASSIST);

        final Intent voiceIntent;
        if (!keyguardOn()) {
            voiceIntent = new Intent(RecognizerIntent.ACTION_WEB_SEARCH);
        } else {
            IDeviceIdleController dic = IDeviceIdleController.Stub.asInterface(
                    ServiceManager.getService(Context.DEVICE_IDLE_CONTROLLER));
            if (dic != null) {
                try {
                    dic.exitIdle("voice-search");
                } catch (RemoteException e) {
                }
            }
            voiceIntent = new Intent(RecognizerIntent.ACTION_VOICE_SEARCH_HANDS_FREE);
            voiceIntent.putExtra(RecognizerIntent.EXTRA_SECURE, true);
        }
        startActivityAsUser(voiceIntent, UserHandle.CURRENT_OR_SELF);
        mBroadcastWakeLock.release();
    }

    BroadcastReceiver mDockReceiver = new BroadcastReceiver() {
        @Override
        public void onReceive(Context context, Intent intent) {
            if (Intent.ACTION_DOCK_EVENT.equals(intent.getAction())) {
                mDefaultDisplayPolicy.setDockMode(intent.getIntExtra(Intent.EXTRA_DOCK_STATE,
                        Intent.EXTRA_DOCK_STATE_UNDOCKED));
            } else {
                try {
                    IUiModeManager uiModeService = IUiModeManager.Stub.asInterface(
                            ServiceManager.getService(Context.UI_MODE_SERVICE));
                    mUiMode = uiModeService.getCurrentModeType();
                } catch (RemoteException e) {
                }
            }
            updateRotation(true);
            mDefaultDisplayRotation.updateOrientationListener();
        }
    };

    BroadcastReceiver mDreamReceiver = new BroadcastReceiver() {
        @Override
        public void onReceive(Context context, Intent intent) {
            if (Intent.ACTION_DREAMING_STARTED.equals(intent.getAction())) {
                if (mKeyguardDelegate != null) {
                    mKeyguardDelegate.onDreamingStarted();
                }
            } else if (Intent.ACTION_DREAMING_STOPPED.equals(intent.getAction())) {
                if (mKeyguardDelegate != null) {
                    mKeyguardDelegate.onDreamingStopped();
                }
            }
        }
    };

    BroadcastReceiver mMultiuserReceiver = new BroadcastReceiver() {
        @Override
        public void onReceive(Context context, Intent intent) {
            if (Intent.ACTION_USER_SWITCHED.equals(intent.getAction())) {
                // tickle the settings observer: this first ensures that we're
                // observing the relevant settings for the newly-active user,
                // and then updates our own bookkeeping based on the now-
                // current user.
                mSettingsObserver.onChange(false);
                mDefaultDisplayRotation.onUserSwitch();
                mWindowManagerFuncs.onUserSwitched();
            }
        }
    };

    // Called on the PowerManager's Notifier thread.
    @Override
    public void startedGoingToSleep(int why) {
        if (DEBUG_WAKEUP) {
            Slog.i(TAG, "Started going to sleep... (why="
                    + WindowManagerPolicyConstants.offReasonToString(why) + ")");
        }

        mGoingToSleep = true;
        mRequestedOrGoingToSleep = true;

        if (mKeyguardDelegate != null) {
            mKeyguardDelegate.onStartedGoingToSleep(why);
        }
    }

    // Called on the PowerManager's Notifier thread.
    @Override
    public void finishedGoingToSleep(int why) {
        EventLog.writeEvent(70000, 0);
        if (DEBUG_WAKEUP) {
            Slog.i(TAG, "Finished going to sleep... (why="
                    + WindowManagerPolicyConstants.offReasonToString(why) + ")");
        }
        MetricsLogger.histogram(mContext, "screen_timeout", mLockScreenTimeout / 1000);

        mGoingToSleep = false;
        mRequestedOrGoingToSleep = false;
        mDefaultDisplayPolicy.setAwake(false);

        // We must get this work done here because the power manager will drop
        // the wake lock and let the system suspend once this function returns.
        synchronized (mLock) {
            updateWakeGestureListenerLp();
            updateLockScreenTimeout();
        }
        mDefaultDisplayRotation.updateOrientationListener();

        if (mKeyguardDelegate != null) {
            mKeyguardDelegate.onFinishedGoingToSleep(why,
                    mCameraGestureTriggeredDuringGoingToSleep);
        }
        if (mDisplayFoldController != null) {
            mDisplayFoldController.finishedGoingToSleep();
        }
        mCameraGestureTriggeredDuringGoingToSleep = false;
    }

    // Called on the PowerManager's Notifier thread.
    @Override
    public void startedWakingUp(@OnReason int why) {
        EventLog.writeEvent(70000, 1);
        if (DEBUG_WAKEUP) {
            Slog.i(TAG, "Started waking up... (why="
                    + WindowManagerPolicyConstants.onReasonToString(why) + ")");
        }

        mDefaultDisplayPolicy.setAwake(true);

        // Since goToSleep performs these functions synchronously, we must
        // do the same here.  We cannot post this work to a handler because
        // that might cause it to become reordered with respect to what
        // may happen in a future call to goToSleep.
        synchronized (mLock) {
            updateWakeGestureListenerLp();
            updateLockScreenTimeout();
        }
        mDefaultDisplayRotation.updateOrientationListener();

        if (mKeyguardDelegate != null) {
            mKeyguardDelegate.onStartedWakingUp();
        }
    }

    // Called on the PowerManager's Notifier thread.
    @Override
    public void finishedWakingUp(@OnReason int why) {
        if (DEBUG_WAKEUP) {
            Slog.i(TAG, "Finished waking up... (why="
                    + WindowManagerPolicyConstants.onReasonToString(why) + ")");
        }

        if (mKeyguardDelegate != null) {
            mKeyguardDelegate.onFinishedWakingUp();
        }
        if (mDisplayFoldController != null) {
            mDisplayFoldController.finishedWakingUp();
        }
    }

    private void wakeUpFromPowerKey(long eventTime) {
        wakeUp(eventTime, mAllowTheaterModeWakeFromPowerKey,
                PowerManager.WAKE_REASON_POWER_BUTTON, "android.policy:POWER");
    }

    private boolean wakeUp(long wakeTime, boolean wakeInTheaterMode, @WakeReason int reason,
            String details) {
        final boolean theaterModeEnabled = isTheaterModeEnabled();
        if (!wakeInTheaterMode && theaterModeEnabled) {
            return false;
        }

        if (theaterModeEnabled) {
            Settings.Global.putInt(mContext.getContentResolver(),
                    Settings.Global.THEATER_MODE_ON, 0);
        }

        mPowerManager.wakeUp(wakeTime, reason, details);
        return true;
    }

    private void finishKeyguardDrawn() {
        if (!mDefaultDisplayPolicy.finishKeyguardDrawn()) {
            return;
        }

        synchronized (mLock) {
            if (mKeyguardDelegate != null) {
                mHandler.removeMessages(MSG_KEYGUARD_DRAWN_TIMEOUT);
            }
        }

        // ... eventually calls finishWindowsDrawn which will finalize our screen turn on
        // as well as enabling the orientation change logic/sensor.
        mWindowManagerInternal.waitForAllWindowsDrawn(mWindowManagerDrawCallback,
                WAITING_FOR_DRAWN_TIMEOUT);
    }

    // Called on the DisplayManager's DisplayPowerController thread.
    @Override
    public void screenTurnedOff() {
        if (DEBUG_WAKEUP) Slog.i(TAG, "Screen turned off...");

        updateScreenOffSleepToken(true);
        mDefaultDisplayPolicy.screenTurnedOff();
        synchronized (mLock) {
            if (mKeyguardDelegate != null) {
                mKeyguardDelegate.onScreenTurnedOff();
            }
        }
        mDefaultDisplayRotation.updateOrientationListener();
        reportScreenStateToVrManager(false);
    }

    private long getKeyguardDrawnTimeout() {
        final boolean bootCompleted =
                LocalServices.getService(SystemServiceManager.class).isBootCompleted();
        // Set longer timeout if it has not booted yet to prevent showing empty window.
        return bootCompleted ? 1000 : 5000;
    }

    // Called on the DisplayManager's DisplayPowerController thread.
    @Override
    public void screenTurningOn(final ScreenOnListener screenOnListener) {
        if (DEBUG_WAKEUP) Slog.i(TAG, "Screen turning on...");

        updateScreenOffSleepToken(false);
        mDefaultDisplayPolicy.screenTurnedOn(screenOnListener);

        synchronized (mLock) {
            if (mKeyguardDelegate != null && mKeyguardDelegate.hasKeyguard()) {
                mHandler.removeMessages(MSG_KEYGUARD_DRAWN_TIMEOUT);
                mHandler.sendEmptyMessageDelayed(MSG_KEYGUARD_DRAWN_TIMEOUT,
                        getKeyguardDrawnTimeout());
                mKeyguardDelegate.onScreenTurningOn(mKeyguardDrawnCallback);
            } else {
                if (DEBUG_WAKEUP) Slog.d(TAG,
                        "null mKeyguardDelegate: setting mKeyguardDrawComplete.");
                mHandler.sendEmptyMessage(MSG_KEYGUARD_DRAWN_COMPLETE);
            }
        }
    }

    // Called on the DisplayManager's DisplayPowerController thread.
    @Override
    public void screenTurnedOn() {
        synchronized (mLock) {
            if (mKeyguardDelegate != null) {
                mKeyguardDelegate.onScreenTurnedOn();
            }
        }
        reportScreenStateToVrManager(true);
    }

    @Override
    public void screenTurningOff(ScreenOffListener screenOffListener) {
        mWindowManagerFuncs.screenTurningOff(screenOffListener);
        synchronized (mLock) {
            if (mKeyguardDelegate != null) {
                mKeyguardDelegate.onScreenTurningOff();
            }
        }
    }

    private void reportScreenStateToVrManager(boolean isScreenOn) {
        if (mVrManagerInternal == null) {
            return;
        }
        mVrManagerInternal.onScreenStateChanged(isScreenOn);
    }

    private void finishWindowsDrawn() {
        if (!mDefaultDisplayPolicy.finishWindowsDrawn()) {
            return;
        }

        finishScreenTurningOn();
    }

    private void finishScreenTurningOn() {
        // We have just finished drawing screen content. Since the orientation listener
        // gets only installed when all windows are drawn, we try to install it again.
        mDefaultDisplayRotation.updateOrientationListener();

        final ScreenOnListener listener = mDefaultDisplayPolicy.getScreenOnListener();
        if (!mDefaultDisplayPolicy.finishScreenTurningOn()) {
            return; // Spurious or not ready yet.
        }

        final boolean enableScreen;
        final boolean awake = mDefaultDisplayPolicy.isAwake();
        synchronized (mLock) {
            // Remember the first time we draw the keyguard so we know when we're done with
            // the main part of booting and can enable the screen and hide boot messages.
            if (!mKeyguardDrawnOnce && awake) {
                mKeyguardDrawnOnce = true;
                enableScreen = true;
                if (mBootMessageNeedsHiding) {
                    mBootMessageNeedsHiding = false;
                    hideBootMessages();
                }
            } else {
                enableScreen = false;
            }
        }

        if (listener != null) {
            listener.onScreenOn();
        }

        if (enableScreen) {
            try {
                mWindowManager.enableScreenIfNeeded();
            } catch (RemoteException unhandled) {
            }
        }
    }

    private void handleHideBootMessage() {
        synchronized (mLock) {
            if (!mKeyguardDrawnOnce) {
                mBootMessageNeedsHiding = true;
                return; // keyguard hasn't drawn the first time yet, not done booting
            }
        }

        if (mBootMsgDialog != null) {
            if (DEBUG_WAKEUP) Slog.d(TAG, "handleHideBootMessage: dismissing");
            mBootMsgDialog.dismiss();
            mBootMsgDialog = null;
        }
<<<<<<< HEAD
    }

    @Override
    public boolean isScreenOn() {
        return mDefaultDisplayPolicy.isScreenOnEarly();
    }

    @Override
    public boolean okToAnimate() {
        return mDefaultDisplayPolicy.isAwake() && !mGoingToSleep;
    }

=======
    }

    @Override
    public boolean isScreenOn() {
        return mDefaultDisplayPolicy.isScreenOnEarly();
    }

    @Override
    public boolean okToAnimate() {
        return mDefaultDisplayPolicy.isAwake() && !mGoingToSleep;
    }

>>>>>>> 825827da
    /** {@inheritDoc} */
    @Override
    public void enableKeyguard(boolean enabled) {
        if (mKeyguardDelegate != null) {
            mKeyguardDelegate.setKeyguardEnabled(enabled);
        }
    }

    /** {@inheritDoc} */
    @Override
    public void exitKeyguardSecurely(OnKeyguardExitResult callback) {
        if (mKeyguardDelegate != null) {
            mKeyguardDelegate.verifyUnlock(callback);
        }
    }

    @Override
    public boolean isKeyguardShowingAndNotOccluded() {
        if (mKeyguardDelegate == null) return false;
        return mKeyguardDelegate.isShowing() && !mKeyguardOccluded;
    }

    @Override
    public boolean isKeyguardTrustedLw() {
        if (mKeyguardDelegate == null) return false;
        return mKeyguardDelegate.isTrusted();
    }

    /** {@inheritDoc} */
    @Override
    public boolean isKeyguardLocked() {
        return keyguardOn();
    }

    /** {@inheritDoc} */
    @Override
    public boolean isKeyguardSecure(int userId) {
        if (mKeyguardDelegate == null) return false;
        return mKeyguardDelegate.isSecure(userId);
    }

    /** {@inheritDoc} */
    @Override
    public boolean isKeyguardOccluded() {
        if (mKeyguardDelegate == null) return false;
        return mKeyguardOccluded;
    }

    /** {@inheritDoc} */
    @Override
    public boolean inKeyguardRestrictedKeyInputMode() {
        if (mKeyguardDelegate == null) return false;
        return mKeyguardDelegate.isInputRestricted();
    }

    @Override
    public void dismissKeyguardLw(IKeyguardDismissCallback callback, CharSequence message) {
        if (mKeyguardDelegate != null && mKeyguardDelegate.isShowing()) {
            if (DEBUG_KEYGUARD) Slog.d(TAG, "PWM.dismissKeyguardLw");

            // ask the keyguard to prompt the user to authenticate if necessary
            mKeyguardDelegate.dismiss(callback, message);
        } else if (callback != null) {
            try {
                callback.onDismissError();
            } catch (RemoteException e) {
                Slog.w(TAG, "Failed to call callback", e);
            }
        }
    }

    @Override
    public boolean isKeyguardDrawnLw() {
        synchronized (mLock) {
            return mKeyguardDrawnOnce;
        }
    }

    @Override
    public void startKeyguardExitAnimation(long startTime, long fadeoutDuration) {
        if (mKeyguardDelegate != null) {
            if (DEBUG_KEYGUARD) Slog.d(TAG, "PWM.startKeyguardExitAnimation");
            mKeyguardDelegate.startKeyguardExitAnimation(startTime, fadeoutDuration);
        }
    }

    void sendCloseSystemWindows() {
        PhoneWindow.sendCloseSystemWindows(mContext, null);
    }

    void sendCloseSystemWindows(String reason) {
        PhoneWindow.sendCloseSystemWindows(mContext, reason);
    }

    @Override
    public void setSafeMode(boolean safeMode) {
        mSafeMode = safeMode;
        if (safeMode) {
            performHapticFeedback(HapticFeedbackConstants.SAFE_MODE_ENABLED, true,
                    "Safe Mode Enabled");
        }
    }

    static long[] getLongIntArray(Resources r, int resid) {
        return ArrayUtils.convertToLongArray(r.getIntArray(resid));
    }

    private void bindKeyguard() {
        synchronized (mLock) {
            if (mKeyguardBound) {
                return;
            }
            mKeyguardBound = true;
        }
        mKeyguardDelegate.bindService(mContext);
    }

    @Override
    public void onSystemUiStarted() {
        bindKeyguard();
    }

    /** {@inheritDoc} */
    @Override
    public void systemReady() {
        // In normal flow, systemReady is called before other system services are ready.
        // So it is better not to bind keyguard here.
        mKeyguardDelegate.onSystemReady();

        mVrManagerInternal = LocalServices.getService(VrManagerInternal.class);
        if (mVrManagerInternal != null) {
            mVrManagerInternal.addPersistentVrModeStateListener(mPersistentVrModeListener);
        }

        readCameraLensCoverState();
        updateUiMode();
        mDefaultDisplayRotation.updateOrientationListener();
        synchronized (mLock) {
            mSystemReady = true;
            mHandler.post(new Runnable() {
                @Override
                public void run() {
                    updateSettings();
                }
            });
            // If this happens, for whatever reason, systemReady came later than systemBooted.
            // And keyguard should be already bound from systemBooted
            if (mSystemBooted) {
                mKeyguardDelegate.onBootCompleted();
            }
        }

        mAutofillManagerInternal = LocalServices.getService(AutofillManagerInternal.class);
    }

    /** {@inheritDoc} */
    @Override
    public void systemBooted() {
        bindKeyguard();
        synchronized (mLock) {
            mSystemBooted = true;
            if (mSystemReady) {
                mKeyguardDelegate.onBootCompleted();
            }
        }
        startedWakingUp(ON_BECAUSE_OF_UNKNOWN);
        screenTurningOn(null);
        screenTurnedOn();
    }

    @Override
    public boolean canDismissBootAnimation() {
        return mDefaultDisplayPolicy.isKeyguardDrawComplete();
    }

    ProgressDialog mBootMsgDialog = null;

    /** {@inheritDoc} */
    @Override
    public void showBootMessage(final CharSequence msg, final boolean always) {
        mHandler.post(new Runnable() {
            @Override public void run() {
                if (mBootMsgDialog == null) {
                    int theme;
                    if (mContext.getPackageManager().hasSystemFeature(FEATURE_LEANBACK)) {
                        theme = com.android.internal.R.style.Theme_Leanback_Dialog_Alert;
                    } else {
                        theme = 0;
                    }

                    mBootMsgDialog = new ProgressDialog(mContext, theme) {
                        // This dialog will consume all events coming in to
                        // it, to avoid it trying to do things too early in boot.
                        @Override public boolean dispatchKeyEvent(KeyEvent event) {
                            return true;
                        }
                        @Override public boolean dispatchKeyShortcutEvent(KeyEvent event) {
                            return true;
                        }
                        @Override public boolean dispatchTouchEvent(MotionEvent ev) {
                            return true;
                        }
                        @Override public boolean dispatchTrackballEvent(MotionEvent ev) {
                            return true;
                        }
                        @Override public boolean dispatchGenericMotionEvent(MotionEvent ev) {
                            return true;
                        }
                        @Override public boolean dispatchPopulateAccessibilityEvent(
                                AccessibilityEvent event) {
                            return true;
                        }
                    };
                    if (mContext.getPackageManager().isUpgrade()) {
                        mBootMsgDialog.setTitle(R.string.android_upgrading_title);
                    } else {
                        mBootMsgDialog.setTitle(R.string.android_start_title);
                    }
                    mBootMsgDialog.setProgressStyle(ProgressDialog.STYLE_SPINNER);
                    mBootMsgDialog.setIndeterminate(true);
                    mBootMsgDialog.getWindow().setType(
                            WindowManager.LayoutParams.TYPE_BOOT_PROGRESS);
                    mBootMsgDialog.getWindow().addFlags(
                            WindowManager.LayoutParams.FLAG_DIM_BEHIND
                            | WindowManager.LayoutParams.FLAG_LAYOUT_IN_SCREEN);
                    mBootMsgDialog.getWindow().setDimAmount(1);
                    WindowManager.LayoutParams lp = mBootMsgDialog.getWindow().getAttributes();
                    lp.screenOrientation = ActivityInfo.SCREEN_ORIENTATION_NOSENSOR;
                    mBootMsgDialog.getWindow().setAttributes(lp);
                    mBootMsgDialog.setCancelable(false);
                    mBootMsgDialog.show();
                }
                mBootMsgDialog.setMessage(msg);
            }
        });
    }

    /** {@inheritDoc} */
    @Override
    public void hideBootMessages() {
        mHandler.sendEmptyMessage(MSG_HIDE_BOOT_MESSAGE);
    }

    @Override
    public void requestUserActivityNotification() {
        if (!mNotifyUserActivity && !mHandler.hasMessages(MSG_NOTIFY_USER_ACTIVITY)) {
            mNotifyUserActivity = true;
        }
    }

    /** {@inheritDoc} */
    @Override
    public void userActivity() {
        // ***************************************
        // NOTE NOTE NOTE NOTE NOTE NOTE NOTE NOTE
        // ***************************************
        // THIS IS CALLED FROM DEEP IN THE POWER MANAGER
        // WITH ITS LOCKS HELD.
        //
        // This code must be VERY careful about the locks
        // it acquires.
        // In fact, the current code acquires way too many,
        // and probably has lurking deadlocks.

        synchronized (mScreenLockTimeout) {
            if (mLockScreenTimerActive) {
                // reset the timer
                mHandler.removeCallbacks(mScreenLockTimeout);
                mHandler.postDelayed(mScreenLockTimeout, mLockScreenTimeout);
            }
        }

        if (mDefaultDisplayPolicy.isAwake() && mNotifyUserActivity) {
            mHandler.sendEmptyMessageDelayed(MSG_NOTIFY_USER_ACTIVITY,
                    USER_ACTIVITY_NOTIFICATION_DELAY);
            mNotifyUserActivity = false;
        }
    }

    class ScreenLockTimeout implements Runnable {
        Bundle options;

        @Override
        public void run() {
            synchronized (this) {
                if (localLOGV) Log.v(TAG, "mScreenLockTimeout activating keyguard");
                if (mKeyguardDelegate != null) {
                    mKeyguardDelegate.doKeyguardTimeout(options);
                }
                mLockScreenTimerActive = false;
                options = null;
            }
        }

        public void setLockOptions(Bundle options) {
            this.options = options;
        }
    }

    ScreenLockTimeout mScreenLockTimeout = new ScreenLockTimeout();

    @Override
    public void lockNow(Bundle options) {
        mContext.enforceCallingOrSelfPermission(android.Manifest.permission.DEVICE_POWER, null);
        mHandler.removeCallbacks(mScreenLockTimeout);
        if (options != null) {
            // In case multiple calls are made to lockNow, we don't wipe out the options
            // until the runnable actually executes.
            mScreenLockTimeout.setLockOptions(options);
        }
        mHandler.post(mScreenLockTimeout);
    }

    // TODO (b/113840485): Move this logic to DisplayPolicy when lockscreen supports multi-display.
    @Override
    public void setAllowLockscreenWhenOn(int displayId, boolean allow) {
        if (allow) {
            mAllowLockscreenWhenOnDisplays.add(displayId);
        } else {
            mAllowLockscreenWhenOnDisplays.remove(displayId);
        }
        updateLockScreenTimeout();
    }

    private void updateLockScreenTimeout() {
        synchronized (mScreenLockTimeout) {
            final boolean enable = !mAllowLockscreenWhenOnDisplays.isEmpty()
                    && mDefaultDisplayPolicy.isAwake()
                    && mKeyguardDelegate != null && mKeyguardDelegate.isSecure(mCurrentUserId);
            if (mLockScreenTimerActive != enable) {
                if (enable) {
                    if (localLOGV) Log.v(TAG, "setting lockscreen timer");
                    mHandler.removeCallbacks(mScreenLockTimeout); // remove any pending requests
                    mHandler.postDelayed(mScreenLockTimeout, mLockScreenTimeout);
                } else {
                    if (localLOGV) Log.v(TAG, "clearing lockscreen timer");
                    mHandler.removeCallbacks(mScreenLockTimeout);
                }
                mLockScreenTimerActive = enable;
            }
        }
    }

    private void schedulePossibleVeryLongPressReboot() {
        mHandler.removeCallbacks(mPossibleVeryLongPressReboot);
        mHandler.postDelayed(mPossibleVeryLongPressReboot, mVeryLongPressTimeout);
    }

    private void cancelPossibleVeryLongPressReboot() {
        mHandler.removeCallbacks(mPossibleVeryLongPressReboot);
    }

    // TODO (multidisplay): Support multiple displays in WindowManagerPolicy.
    private void updateScreenOffSleepToken(boolean acquire) {
        if (acquire) {
            if (mScreenOffSleepToken == null) {
                mScreenOffSleepToken = mActivityTaskManagerInternal.acquireSleepToken(
                        "ScreenOff", DEFAULT_DISPLAY);
            }
        } else {
            if (mScreenOffSleepToken != null) {
                mScreenOffSleepToken.release();
                mScreenOffSleepToken = null;
            }
        }
    }

    /** {@inheritDoc} */
    @Override
    public void enableScreenAfterBoot() {
        readLidState();
        applyLidSwitchState();
        updateRotation(true);
    }

    private void applyLidSwitchState() {
        final int lidState = mDefaultDisplayPolicy.getLidState();
        if (mLidControlsDisplayFold && mDisplayFoldController != null) {
            mDisplayFoldController.requestDeviceFolded(lidState == LID_CLOSED);
        } else if (lidState == LID_CLOSED) {
            int lidBehavior = getLidBehavior();
            switch (lidBehavior) {
                case LID_BEHAVIOR_LOCK:
                    mWindowManagerFuncs.lockDeviceNow();
                    break;
                case LID_BEHAVIOR_SLEEP:
                    goToSleep(SystemClock.uptimeMillis(),
                            PowerManager.GO_TO_SLEEP_REASON_LID_SWITCH,
                            PowerManager.GO_TO_SLEEP_FLAG_NO_DOZE);
                    break;
                case LID_BEHAVIOR_NONE:
                    // fall through
                default:
                    break;
            }
        }

        synchronized (mLock) {
            updateWakeGestureListenerLp();
        }
    }

    void updateUiMode() {
        if (mUiModeManager == null) {
            mUiModeManager = IUiModeManager.Stub.asInterface(
                    ServiceManager.getService(Context.UI_MODE_SERVICE));
        }
        try {
            mUiMode = mUiModeManager.getCurrentModeType();
        } catch (RemoteException e) {
        }
    }

    @Override
    public int getUiMode() {
        return mUiMode;
    }

    void updateRotation(boolean alwaysSendConfiguration) {
        try {
            // Set orientation on WindowManager.
            mWindowManager.updateRotation(alwaysSendConfiguration, false /* forceRelayout */);
        } catch (RemoteException e) {
            // Ignore
        }
    }

    /**
     * Return an Intent to launch the currently active dock app as home.  Returns
     * null if the standard home should be launched, which is the case if any of the following is
     * true:
     * <ul>
     *  <li>The device is not in either car mode or desk mode
     *  <li>The device is in car mode but mEnableCarDockHomeCapture is false
     *  <li>The device is in desk mode but ENABLE_DESK_DOCK_HOME_CAPTURE is false
     *  <li>The device is in car mode but there's no CAR_DOCK app with METADATA_DOCK_HOME
     *  <li>The device is in desk mode but there's no DESK_DOCK app with METADATA_DOCK_HOME
     * </ul>
     * @return A dock intent.
     */
    Intent createHomeDockIntent() {
        Intent intent = null;

        // What home does is based on the mode, not the dock state.  That
        // is, when in car mode you should be taken to car home regardless
        // of whether we are actually in a car dock.
        if (mUiMode == Configuration.UI_MODE_TYPE_CAR) {
            if (mEnableCarDockHomeCapture) {
                intent = mCarDockIntent;
            }
        } else if (mUiMode == Configuration.UI_MODE_TYPE_DESK) {
            if (ENABLE_DESK_DOCK_HOME_CAPTURE) {
                intent = mDeskDockIntent;
            }
        } else if (mUiMode == Configuration.UI_MODE_TYPE_WATCH) {
            final int dockMode = mDefaultDisplayPolicy.getDockMode();
            if (dockMode == Intent.EXTRA_DOCK_STATE_DESK
                    || dockMode == Intent.EXTRA_DOCK_STATE_HE_DESK
                    || dockMode == Intent.EXTRA_DOCK_STATE_LE_DESK) {
                // Always launch dock home from home when watch is docked, if it exists.
                intent = mDeskDockIntent;
            }
        } else if (mUiMode == Configuration.UI_MODE_TYPE_VR_HEADSET) {
            if (ENABLE_VR_HEADSET_HOME_CAPTURE) {
                intent = mVrHeadsetHomeIntent;
            }
        }

        if (intent == null) {
            return null;
        }

        ActivityInfo ai = null;
        ResolveInfo info = mContext.getPackageManager().resolveActivityAsUser(
                intent,
                PackageManager.MATCH_DEFAULT_ONLY | PackageManager.GET_META_DATA,
                mCurrentUserId);
        if (info != null) {
            ai = info.activityInfo;
        }
        if (ai != null
                && ai.metaData != null
                && ai.metaData.getBoolean(Intent.METADATA_DOCK_HOME)) {
            intent = new Intent(intent);
            intent.setClassName(ai.packageName, ai.name);
            return intent;
        }

        return null;
    }

    void startDockOrHome(int displayId, boolean fromHomeKey, boolean awakenFromDreams) {
        try {
            ActivityManager.getService().stopAppSwitches();
        } catch (RemoteException e) {}
        sendCloseSystemWindows(SYSTEM_DIALOG_REASON_HOME_KEY);

        if (awakenFromDreams) {
            awakenDreams();
        }

        // Start dock.
        Intent dock = createHomeDockIntent();
        if (dock != null) {
            try {
                if (fromHomeKey) {
                    dock.putExtra(WindowManagerPolicy.EXTRA_FROM_HOME_KEY, fromHomeKey);
                }
                startActivityAsUser(dock, UserHandle.CURRENT);
                return;
            } catch (ActivityNotFoundException e) {
            }
        }

<<<<<<< HEAD
        Intent intent;

        if (fromHomeKey) {
            intent = new Intent(mHomeIntent);
            intent.putExtra(WindowManagerPolicy.EXTRA_FROM_HOME_KEY, fromHomeKey);
        } else {
            intent = mHomeIntent;
        }
        final Bundle bundle = getLaunchDisplayIdBundle(displayId);
        startActivityAsUser(intent, bundle, UserHandle.CURRENT);
    }

    private @Nullable Bundle getLaunchDisplayIdBundle(int displayId) {
        return (displayId == INVALID_DISPLAY) ? null
                : ActivityOptions.makeBasic().setLaunchDisplayId(displayId).toBundle();
=======
        // Start home.
        mActivityTaskManagerInternal.startHomeOnDisplay(mCurrentUserId, "startDockOrHome",
                displayId, true /* allowInstrumenting */, fromHomeKey);
>>>>>>> 825827da
    }

    /**
     * goes to the home screen
     * @return whether it did anything
     */
    boolean goHome() {
        if (!isUserSetupComplete()) {
            Slog.i(TAG, "Not going home because user setup is in progress.");
            return false;
        }
        if (false) {
            // This code always brings home to the front.
            startDockOrHome(DEFAULT_DISPLAY, false /*fromHomeKey*/, true /* awakenFromDreams */);
        } else {
            // This code brings home to the front or, if it is already
            // at the front, puts the device to sleep.
            try {
                if (SystemProperties.getInt("persist.sys.uts-test-mode", 0) == 1) {
                    /// Roll back EndcallBehavior as the cupcake design to pass P1 lab entry.
                    Log.d(TAG, "UTS-TEST-MODE");
                } else {
                    ActivityManager.getService().stopAppSwitches();
                    sendCloseSystemWindows();
                    final Intent dock = createHomeDockIntent();
                    if (dock != null) {
                        int result = ActivityTaskManager.getService()
                                .startActivityAsUser(null, null, dock,
                                        dock.resolveTypeIfNeeded(mContext.getContentResolver()),
                                        null, null, 0,
                                        ActivityManager.START_FLAG_ONLY_IF_NEEDED,
                                        null, null, UserHandle.USER_CURRENT);
                        if (result == ActivityManager.START_RETURN_INTENT_TO_CALLER) {
                            return false;
                        }
                    }
                }
                int result = ActivityTaskManager.getService()
                        .startActivityAsUser(null, null, mHomeIntent,
                                mHomeIntent.resolveTypeIfNeeded(mContext.getContentResolver()),
                                null, null, 0,
                                ActivityManager.START_FLAG_ONLY_IF_NEEDED,
                                null, null, UserHandle.USER_CURRENT);
                if (result == ActivityManager.START_RETURN_INTENT_TO_CALLER) {
                    return false;
                }
            } catch (RemoteException ex) {
                // bummer, the activity manager, which is in this process, is dead
            }
        }
        return true;
    }

    private boolean isTheaterModeEnabled() {
        return Settings.Global.getInt(mContext.getContentResolver(),
                Settings.Global.THEATER_MODE_ON, 0) == 1;
    }

    private boolean performHapticFeedback(int effectId, boolean always, String reason) {
        return performHapticFeedback(Process.myUid(), mContext.getOpPackageName(),
            effectId, always, reason);
    }

    @Override
    public boolean performHapticFeedback(int uid, String packageName, int effectId,
            boolean always, String reason) {
        if (!mVibrator.hasVibrator()) {
            return false;
        }
        final boolean hapticsDisabled = Settings.System.getIntForUser(mContext.getContentResolver(),
                Settings.System.HAPTIC_FEEDBACK_ENABLED, 0, UserHandle.USER_CURRENT) == 0;
        if (hapticsDisabled && !always) {
            return false;
        }

        VibrationEffect effect = getVibrationEffect(effectId);
        if (effect == null) {
            return false;
        }

        mVibrator.vibrate(uid, packageName, effect, reason, VIBRATION_ATTRIBUTES);
        return true;
    }

    private VibrationEffect getVibrationEffect(int effectId) {
        long[] pattern;
        switch (effectId) {
            case HapticFeedbackConstants.CONTEXT_CLICK:
                return VibrationEffect.get(VibrationEffect.EFFECT_TICK);
            case HapticFeedbackConstants.TEXT_HANDLE_MOVE:
                if (!mHapticTextHandleEnabled) {
                    return null;
                }
<<<<<<< HEAD
=======
                // fallthrough
            case HapticFeedbackConstants.CLOCK_TICK:
                return VibrationEffect.get(VibrationEffect.EFFECT_TEXTURE_TICK);
>>>>>>> 825827da
            case HapticFeedbackConstants.KEYBOARD_RELEASE:
            case HapticFeedbackConstants.VIRTUAL_KEY_RELEASE:
            case HapticFeedbackConstants.ENTRY_BUMP:
            case HapticFeedbackConstants.DRAG_CROSSING:
            case HapticFeedbackConstants.GESTURE_END:
                return VibrationEffect.get(VibrationEffect.EFFECT_TICK, false);
            case HapticFeedbackConstants.KEYBOARD_TAP: // == KEYBOARD_PRESS
            case HapticFeedbackConstants.VIRTUAL_KEY:
            case HapticFeedbackConstants.EDGE_RELEASE:
            case HapticFeedbackConstants.CONFIRM:
            case HapticFeedbackConstants.GESTURE_START:
                return VibrationEffect.get(VibrationEffect.EFFECT_CLICK);
            case HapticFeedbackConstants.LONG_PRESS:
            case HapticFeedbackConstants.EDGE_SQUEEZE:
                return VibrationEffect.get(VibrationEffect.EFFECT_HEAVY_CLICK);
            case HapticFeedbackConstants.REJECT:
                return VibrationEffect.get(VibrationEffect.EFFECT_DOUBLE_CLICK);

            case HapticFeedbackConstants.CALENDAR_DATE:
                pattern = mCalendarDateVibePattern;
                break;
            case HapticFeedbackConstants.SAFE_MODE_ENABLED:
                pattern = mSafeModeEnabledVibePattern;
                break;

            default:
                return null;
        }
        if (pattern.length == 0) {
            // No vibration
            return null;
        } else if (pattern.length == 1) {
            // One-shot vibration
            return VibrationEffect.createOneShot(pattern[0], VibrationEffect.DEFAULT_AMPLITUDE);
        } else {
            // Pattern vibration
            return VibrationEffect.createWaveform(pattern, -1);
        }
    }

    @Override
    public void keepScreenOnStartedLw() {
    }

    @Override
    public void keepScreenOnStoppedLw() {
        if (isKeyguardShowingAndNotOccluded()) {
            mPowerManager.userActivity(SystemClock.uptimeMillis(), false);
        }
    }

    // Use this instead of checking config_showNavigationBar so that it can be consistently
    // overridden by qemu.hw.mainkeys in the emulator.
    @Override
    public boolean hasNavigationBar() {
        return mDefaultDisplayPolicy.hasNavigationBar();
    }

    @Override
    public void setDismissImeOnBackKeyPressed(boolean newValue) {
        mDismissImeOnBackKeyPressed = newValue;
    }

    @Override
    public void setCurrentUserLw(int newUserId) {
        mCurrentUserId = newUserId;
        if (mKeyguardDelegate != null) {
            mKeyguardDelegate.setCurrentUser(newUserId);
        }
        if (mAccessibilityShortcutController != null) {
            mAccessibilityShortcutController.setCurrentUser(newUserId);
        }
        StatusBarManagerInternal statusBar = getStatusBarManagerInternal();
        if (statusBar != null) {
            statusBar.setCurrentUser(newUserId);
        }
    }

    @Override
    public void setSwitchingUser(boolean switching) {
        mKeyguardDelegate.setSwitchingUser(switching);
    }

    @Override
    public boolean isTopLevelWindow(int windowType) {
        if (windowType >= WindowManager.LayoutParams.FIRST_SUB_WINDOW
                && windowType <= WindowManager.LayoutParams.LAST_SUB_WINDOW) {
            return (windowType == WindowManager.LayoutParams.TYPE_APPLICATION_ATTACHED_DIALOG);
        }
        return true;
    }

    @Override
    public void writeToProto(ProtoOutputStream proto, long fieldId) {
        final long token = proto.start(fieldId);
        proto.write(ROTATION_MODE, mDefaultDisplayRotation.getUserRotationMode());
        proto.write(ROTATION, mDefaultDisplayRotation.getUserRotation());
        proto.write(ORIENTATION, mDefaultDisplayRotation.getCurrentAppOrientation());
        proto.write(SCREEN_ON_FULLY, mDefaultDisplayPolicy.isScreenOnFully());
        proto.write(KEYGUARD_DRAW_COMPLETE, mDefaultDisplayPolicy.isKeyguardDrawComplete());
        proto.write(WINDOW_MANAGER_DRAW_COMPLETE,
                mDefaultDisplayPolicy.isWindowManagerDrawComplete());
        proto.write(KEYGUARD_OCCLUDED, mKeyguardOccluded);
        proto.write(KEYGUARD_OCCLUDED_CHANGED, mKeyguardOccludedChanged);
        proto.write(KEYGUARD_OCCLUDED_PENDING, mPendingKeyguardOccluded);
        if (mKeyguardDelegate != null) {
            mKeyguardDelegate.writeToProto(proto, KEYGUARD_DELEGATE);
        }
        proto.end(token);
    }

    @Override
    public void dump(String prefix, PrintWriter pw, String[] args) {
        pw.print(prefix); pw.print("mSafeMode="); pw.print(mSafeMode);
                pw.print(" mSystemReady="); pw.print(mSystemReady);
                pw.print(" mSystemBooted="); pw.println(mSystemBooted);
        pw.print(prefix); pw.print("mCameraLensCoverState=");
                pw.println(WindowManagerFuncs.cameraLensStateToString(mCameraLensCoverState));
        pw.print(prefix); pw.print("mWakeGestureEnabledSetting=");
                pw.println(mWakeGestureEnabledSetting);

        pw.print(prefix);
                pw.print("mUiMode=");
                pw.print(Configuration.uiModeToString(mUiMode));
                pw.print("mEnableCarDockHomeCapture="); pw.println(mEnableCarDockHomeCapture);
        pw.print(prefix); pw.print("mLidKeyboardAccessibility=");
                pw.print(mLidKeyboardAccessibility);
                pw.print(" mLidNavigationAccessibility="); pw.print(mLidNavigationAccessibility);
                pw.print(" getLidBehavior="); pw.println(lidBehaviorToString(getLidBehavior()));
        pw.print(prefix);
                pw.print("mLongPressOnBackBehavior=");
                pw.println(longPressOnBackBehaviorToString(mLongPressOnBackBehavior));
        pw.print(prefix);
                pw.print("mLongPressOnHomeBehavior=");
                pw.println(longPressOnHomeBehaviorToString(mLongPressOnHomeBehavior));
        pw.print(prefix);
                pw.print("mDoubleTapOnHomeBehavior=");
                pw.println(doubleTapOnHomeBehaviorToString(mDoubleTapOnHomeBehavior));
        pw.print(prefix);
                pw.print("mShortPressOnPowerBehavior=");
                pw.println(shortPressOnPowerBehaviorToString(mShortPressOnPowerBehavior));
        pw.print(prefix);
                pw.print("mLongPressOnPowerBehavior=");
                pw.println(longPressOnPowerBehaviorToString(mLongPressOnPowerBehavior));
        pw.print(prefix);
                pw.print("mVeryLongPressOnPowerBehavior=");
                pw.println(veryLongPressOnPowerBehaviorToString(mVeryLongPressOnPowerBehavior));
        pw.print(prefix);
                pw.print("mDoublePressOnPowerBehavior=");
                pw.println(multiPressOnPowerBehaviorToString(mDoublePressOnPowerBehavior));
        pw.print(prefix);
                pw.print("mTriplePressOnPowerBehavior=");
                pw.println(multiPressOnPowerBehaviorToString(mTriplePressOnPowerBehavior));
        pw.print(prefix);
                pw.print("mShortPressOnSleepBehavior=");
                pw.println(shortPressOnSleepBehaviorToString(mShortPressOnSleepBehavior));
        pw.print(prefix);
                pw.print("mShortPressOnWindowBehavior=");
                pw.println(shortPressOnWindowBehaviorToString(mShortPressOnWindowBehavior));
        pw.print(prefix);
                pw.print("mAllowStartActivityForLongPressOnPowerDuringSetup=");
                pw.println(mAllowStartActivityForLongPressOnPowerDuringSetup);
        pw.print(prefix);
                pw.print("mHasSoftInput="); pw.print(mHasSoftInput);
                pw.print(" mHapticTextHandleEnabled="); pw.println(mHapticTextHandleEnabled);
        pw.print(prefix);
                pw.print("mDismissImeOnBackKeyPressed="); pw.print(mDismissImeOnBackKeyPressed);
                pw.print(" mIncallPowerBehavior=");
                pw.println(incallPowerBehaviorToString(mIncallPowerBehavior));
        pw.print(prefix);
                pw.print("mIncallBackBehavior=");
                pw.print(incallBackBehaviorToString(mIncallBackBehavior));
                pw.print(" mEndcallBehavior=");
                pw.println(endcallBehaviorToString(mEndcallBehavior));
        pw.print(prefix);
        // TODO(b/117479243): handle it in InputPolicy
        pw.print("mDisplayHomeButtonHandlers=");
        for (int i = 0; i < mDisplayHomeButtonHandlers.size(); i++) {
            final int key = mDisplayHomeButtonHandlers.keyAt(i);
            pw.println(mDisplayHomeButtonHandlers.get(key));
        }
        pw.print(prefix); pw.print("mKeyguardOccluded="); pw.print(mKeyguardOccluded);
                pw.print(" mKeyguardOccludedChanged="); pw.print(mKeyguardOccludedChanged);
                pw.print(" mPendingKeyguardOccluded="); pw.println(mPendingKeyguardOccluded);
        pw.print(prefix); pw.print("mAllowLockscreenWhenOnDisplays=");
                pw.print(!mAllowLockscreenWhenOnDisplays.isEmpty());
                pw.print(" mLockScreenTimeout="); pw.print(mLockScreenTimeout);
                pw.print(" mLockScreenTimerActive="); pw.println(mLockScreenTimerActive);
        if (mHasFeatureLeanback) {
            pw.print(prefix);
            pw.print("mAccessibilityTvKey1Pressed="); pw.println(mAccessibilityTvKey1Pressed);
            pw.print(prefix);
            pw.print("mAccessibilityTvKey2Pressed="); pw.println(mAccessibilityTvKey2Pressed);
            pw.print(prefix);
            pw.print("mAccessibilityTvScheduled="); pw.println(mAccessibilityTvScheduled);
        }

        mGlobalKeyManager.dump(prefix, pw);

        if (mWakeGestureListener != null) {
            mWakeGestureListener.dump(pw, prefix);
        }
        if (mBurnInProtectionHelper != null) {
            mBurnInProtectionHelper.dump(prefix, pw);
        }
        if (mKeyguardDelegate != null) {
            mKeyguardDelegate.dump(prefix, pw);
        }

        pw.print(prefix); pw.println("Looper state:");
        mHandler.getLooper().dump(new PrintWriterPrinter(pw), prefix + "  ");
    }

    private static String endcallBehaviorToString(int behavior) {
        StringBuilder sb = new StringBuilder();
        if ((behavior & Settings.System.END_BUTTON_BEHAVIOR_HOME) != 0 ) {
            sb.append("home|");
        }
        if ((behavior & Settings.System.END_BUTTON_BEHAVIOR_SLEEP) != 0) {
            sb.append("sleep|");
        }

        final int N = sb.length();
        if (N == 0) {
            return "<nothing>";
        } else {
            // Chop off the trailing '|'
            return sb.substring(0, N - 1);
        }
    }

    private static String incallPowerBehaviorToString(int behavior) {
        if ((behavior & Settings.Secure.INCALL_POWER_BUTTON_BEHAVIOR_HANGUP) != 0) {
            return "hangup";
        } else {
            return "sleep";
        }
    }

    private static String incallBackBehaviorToString(int behavior) {
        if ((behavior & Settings.Secure.INCALL_BACK_BUTTON_BEHAVIOR_HANGUP) != 0) {
            return "hangup";
        } else {
            return "<nothing>";
        }
    }

    private static String longPressOnBackBehaviorToString(int behavior) {
        switch (behavior) {
            case LONG_PRESS_BACK_NOTHING:
                return "LONG_PRESS_BACK_NOTHING";
            case LONG_PRESS_BACK_GO_TO_VOICE_ASSIST:
                return "LONG_PRESS_BACK_GO_TO_VOICE_ASSIST";
            default:
                return Integer.toString(behavior);
        }
    }

    private static String longPressOnHomeBehaviorToString(int behavior) {
        switch (behavior) {
            case LONG_PRESS_HOME_NOTHING:
                return "LONG_PRESS_HOME_NOTHING";
            case LONG_PRESS_HOME_ALL_APPS:
                return "LONG_PRESS_HOME_ALL_APPS";
            case LONG_PRESS_HOME_ASSIST:
                return "LONG_PRESS_HOME_ASSIST";
            default:
                return Integer.toString(behavior);
        }
    }

    private static String doubleTapOnHomeBehaviorToString(int behavior) {
        switch (behavior) {
            case DOUBLE_TAP_HOME_NOTHING:
                return "DOUBLE_TAP_HOME_NOTHING";
            case DOUBLE_TAP_HOME_RECENT_SYSTEM_UI:
                return "DOUBLE_TAP_HOME_RECENT_SYSTEM_UI";
            default:
                return Integer.toString(behavior);
        }
    }

    private static String shortPressOnPowerBehaviorToString(int behavior) {
        switch (behavior) {
            case SHORT_PRESS_POWER_NOTHING:
                return "SHORT_PRESS_POWER_NOTHING";
            case SHORT_PRESS_POWER_GO_TO_SLEEP:
                return "SHORT_PRESS_POWER_GO_TO_SLEEP";
            case SHORT_PRESS_POWER_REALLY_GO_TO_SLEEP:
                return "SHORT_PRESS_POWER_REALLY_GO_TO_SLEEP";
            case SHORT_PRESS_POWER_REALLY_GO_TO_SLEEP_AND_GO_HOME:
                return "SHORT_PRESS_POWER_REALLY_GO_TO_SLEEP_AND_GO_HOME";
            case SHORT_PRESS_POWER_GO_HOME:
                return "SHORT_PRESS_POWER_GO_HOME";
            case SHORT_PRESS_POWER_CLOSE_IME_OR_GO_HOME:
                return "SHORT_PRESS_POWER_CLOSE_IME_OR_GO_HOME";
            default:
                return Integer.toString(behavior);
        }
    }

    private static String longPressOnPowerBehaviorToString(int behavior) {
        switch (behavior) {
            case LONG_PRESS_POWER_NOTHING:
                return "LONG_PRESS_POWER_NOTHING";
            case LONG_PRESS_POWER_GLOBAL_ACTIONS:
                return "LONG_PRESS_POWER_GLOBAL_ACTIONS";
            case LONG_PRESS_POWER_SHUT_OFF:
                return "LONG_PRESS_POWER_SHUT_OFF";
            case LONG_PRESS_POWER_SHUT_OFF_NO_CONFIRM:
                return "LONG_PRESS_POWER_SHUT_OFF_NO_CONFIRM";
            default:
                return Integer.toString(behavior);
        }
    }

    private static String veryLongPressOnPowerBehaviorToString(int behavior) {
        switch (behavior) {
            case VERY_LONG_PRESS_POWER_NOTHING:
                return "VERY_LONG_PRESS_POWER_NOTHING";
            case VERY_LONG_PRESS_POWER_GLOBAL_ACTIONS:
                return "VERY_LONG_PRESS_POWER_GLOBAL_ACTIONS";
            default:
                return Integer.toString(behavior);
        }
    }

    private static String multiPressOnPowerBehaviorToString(int behavior) {
        switch (behavior) {
            case MULTI_PRESS_POWER_NOTHING:
                return "MULTI_PRESS_POWER_NOTHING";
            case MULTI_PRESS_POWER_THEATER_MODE:
                return "MULTI_PRESS_POWER_THEATER_MODE";
            case MULTI_PRESS_POWER_BRIGHTNESS_BOOST:
                return "MULTI_PRESS_POWER_BRIGHTNESS_BOOST";
            default:
                return Integer.toString(behavior);
        }
    }

    private static String shortPressOnSleepBehaviorToString(int behavior) {
        switch (behavior) {
            case SHORT_PRESS_SLEEP_GO_TO_SLEEP:
                return "SHORT_PRESS_SLEEP_GO_TO_SLEEP";
            case SHORT_PRESS_SLEEP_GO_TO_SLEEP_AND_GO_HOME:
                return "SHORT_PRESS_SLEEP_GO_TO_SLEEP_AND_GO_HOME";
            default:
                return Integer.toString(behavior);
        }
    }

    private static String shortPressOnWindowBehaviorToString(int behavior) {
        switch (behavior) {
            case SHORT_PRESS_WINDOW_NOTHING:
                return "SHORT_PRESS_WINDOW_NOTHING";
            case SHORT_PRESS_WINDOW_PICTURE_IN_PICTURE:
                return "SHORT_PRESS_WINDOW_PICTURE_IN_PICTURE";
            default:
                return Integer.toString(behavior);
        }
    }

    private static String lidBehaviorToString(int behavior) {
        switch (behavior) {
            case LID_BEHAVIOR_LOCK:
                return "LID_BEHAVIOR_LOCK";
            case LID_BEHAVIOR_SLEEP:
                return "LID_BEHAVIOR_SLEEP";
            case LID_BEHAVIOR_NONE:
                return "LID_BEHAVIOR_NONE";
            default:
                return Integer.toString(behavior);
        }
    }

    @Override
    public boolean setAodShowing(boolean aodShowing) {
        if (mAodShowing != aodShowing) {
            mAodShowing = aodShowing;
            return true;
        }
        return false;
    }

    private class HdmiVideoExtconUEventObserver extends ExtconStateObserver<Boolean> {
        private static final String HDMI_EXIST = "HDMI=1";
        private final ExtconInfo mHdmi = new ExtconInfo("hdmi");

        private boolean init() {
            boolean plugged = false;
            try {
                plugged = parseStateFromFile(mHdmi);
            } catch (FileNotFoundException e) {
                Slog.w(TAG, mHdmi.getStatePath()
                        + " not found while attempting to determine initial state", e);
            } catch (IOException e) {
                Slog.e(
                        TAG,
                        "Error reading " + mHdmi.getStatePath()
                                + " while attempting to determine initial state",
                        e);
            }
            startObserving(mHdmi);
            return plugged;
        }

        @Override
        public void updateState(ExtconInfo extconInfo, String eventName, Boolean state) {
            mDefaultDisplayPolicy.setHdmiPlugged(state);
        }

        @Override
        public Boolean parseState(ExtconInfo extconIfno, String state) {
            // extcon event state changes from kernel4.9
            // new state will be like STATE=HDMI=1
            return state.contains(HDMI_EXIST);
        }
    }

}<|MERGE_RESOLUTION|>--- conflicted
+++ resolved
@@ -44,10 +44,6 @@
 import static android.view.WindowManager.LayoutParams.LAST_APPLICATION_WINDOW;
 import static android.view.WindowManager.LayoutParams.LAST_SUB_WINDOW;
 import static android.view.WindowManager.LayoutParams.LAST_SYSTEM_WINDOW;
-<<<<<<< HEAD
-import static android.view.WindowManager.LayoutParams.LAYOUT_IN_DISPLAY_CUTOUT_MODE_ALWAYS;
-=======
->>>>>>> 825827da
 import static android.view.WindowManager.LayoutParams.PRIVATE_FLAG_IS_ROUNDED_CORNERS_OVERLAY;
 import static android.view.WindowManager.LayoutParams.PRIVATE_FLAG_KEYGUARD;
 import static android.view.WindowManager.LayoutParams.PRIVATE_FLAG_SHOW_FOR_ALL_USERS;
@@ -108,10 +104,6 @@
 import android.annotation.Nullable;
 import android.app.ActivityManager;
 import android.app.ActivityManagerInternal;
-<<<<<<< HEAD
-import android.app.ActivityOptions;
-=======
->>>>>>> 825827da
 import android.app.ActivityTaskManager;
 import android.app.AppOpsManager;
 import android.app.IUiModeManager;
@@ -216,10 +208,6 @@
 import com.android.internal.statusbar.IStatusBarService;
 import com.android.internal.util.ArrayUtils;
 import com.android.internal.util.ScreenshotHelper;
-<<<<<<< HEAD
-import com.android.internal.widget.PointerLocationView;
-=======
->>>>>>> 825827da
 import com.android.server.ExtconStateObserver;
 import com.android.server.ExtconUEventObserver;
 import com.android.server.GestureLauncherService;
@@ -502,12 +490,6 @@
 
     private boolean mHandleVolumeKeysInWM;
 
-<<<<<<< HEAD
-    int mPointerLocationMode = 0; // guarded by mLock
-    PointerLocationView mPointerLocationView;
-
-=======
->>>>>>> 825827da
     private boolean mPendingKeyguardOccluded;
     private boolean mKeyguardOccludedChanged;
     private boolean mNotifyUserActivity;
@@ -630,11 +612,6 @@
     private boolean mPerDisplayFocusEnabled = false;
     private volatile int mTopFocusedDisplayId = INVALID_DISPLAY;
 
-<<<<<<< HEAD
-    private static final int MSG_ENABLE_POINTER_LOCATION = 1;
-    private static final int MSG_DISABLE_POINTER_LOCATION = 2;
-=======
->>>>>>> 825827da
     private static final int MSG_DISPATCH_MEDIA_KEY_WITH_WAKE_LOCK = 3;
     private static final int MSG_DISPATCH_MEDIA_KEY_REPEAT_WITH_WAKE_LOCK = 4;
     private static final int MSG_KEYGUARD_DRAWN_COMPLETE = 5;
@@ -939,12 +916,6 @@
         }
 
         mWindowManagerFuncs.onPowerKeyDown(interactive);
-<<<<<<< HEAD
-
-        // Abort possibly stuck animations.
-        mHandler.post(mWindowManagerFuncs::triggerAnimationFailsafe);
-=======
->>>>>>> 825827da
 
         // Latch power key state to detect screenshot chord.
         if (interactive && !mScreenshotChordPowerKeyTriggered
@@ -2020,18 +1991,6 @@
                 updateWakeGestureListenerLp();
             }
 
-<<<<<<< HEAD
-            if (mSystemReady) {
-                int pointerLocation = Settings.System.getIntForUser(resolver,
-                        Settings.System.POINTER_LOCATION, 0, UserHandle.USER_CURRENT);
-                if (mPointerLocationMode != pointerLocation) {
-                    mPointerLocationMode = pointerLocation;
-                    mHandler.sendEmptyMessage(pointerLocation != 0 ?
-                            MSG_ENABLE_POINTER_LOCATION : MSG_DISABLE_POINTER_LOCATION);
-                }
-            }
-=======
->>>>>>> 825827da
             // use screen off timeout setting as the timeout for the lockscreen
             mLockScreenTimeout = Settings.System.getIntForUser(resolver,
                     Settings.System.SCREEN_OFF_TIMEOUT, 0, UserHandle.USER_CURRENT);
@@ -2063,49 +2022,6 @@
                 && mWakeGestureListener.isSupported();
     }
 
-<<<<<<< HEAD
-    private void enablePointerLocation() {
-        if (mPointerLocationView == null) {
-            mPointerLocationView = new PointerLocationView(mContext);
-            mPointerLocationView.setPrintCoords(false);
-            WindowManager.LayoutParams lp = new WindowManager.LayoutParams(
-                    WindowManager.LayoutParams.MATCH_PARENT,
-                    WindowManager.LayoutParams.MATCH_PARENT);
-            lp.type = WindowManager.LayoutParams.TYPE_SECURE_SYSTEM_OVERLAY;
-            lp.flags = WindowManager.LayoutParams.FLAG_FULLSCREEN
-                    | WindowManager.LayoutParams.FLAG_NOT_TOUCHABLE
-                    | WindowManager.LayoutParams.FLAG_NOT_FOCUSABLE
-                    | WindowManager.LayoutParams.FLAG_LAYOUT_IN_SCREEN;
-            lp.layoutInDisplayCutoutMode = LAYOUT_IN_DISPLAY_CUTOUT_MODE_ALWAYS;
-            if (ActivityManager.isHighEndGfx()) {
-                lp.flags |= WindowManager.LayoutParams.FLAG_HARDWARE_ACCELERATED;
-                lp.privateFlags |=
-                        WindowManager.LayoutParams.PRIVATE_FLAG_FORCE_HARDWARE_ACCELERATED;
-            }
-            lp.format = PixelFormat.TRANSLUCENT;
-            lp.setTitle("PointerLocation");
-            WindowManager wm = (WindowManager) mContext.getSystemService(WINDOW_SERVICE);
-            lp.inputFeatures |= WindowManager.LayoutParams.INPUT_FEATURE_NO_INPUT_CHANNEL;
-            wm.addView(mPointerLocationView, lp);
-            //TODO (b/111365687) : make system context per display.
-            mWindowManagerFuncs.registerPointerEventListener(mPointerLocationView, DEFAULT_DISPLAY);
-        }
-    }
-
-    private void disablePointerLocation() {
-        if (mPointerLocationView != null) {
-            //TODO (b/111365687) : make system context per display.
-            mWindowManagerFuncs.unregisterPointerEventListener(mPointerLocationView,
-                    DEFAULT_DISPLAY);
-            WindowManager wm = (WindowManager) mContext.getSystemService(WINDOW_SERVICE);
-            wm.removeView(mPointerLocationView);
-            mPointerLocationView = null;
-        }
-    }
-
-
-=======
->>>>>>> 825827da
     /** {@inheritDoc} */
     @Override
     public int checkAddPermission(WindowManager.LayoutParams attrs, int[] outAppOp) {
@@ -2606,7 +2522,6 @@
     }
 
     private static final int[] WINDOW_TYPES_WHERE_HOME_DOESNT_WORK = {
-            WindowManager.LayoutParams.TYPE_APPLICATION_OVERLAY,
             WindowManager.LayoutParams.TYPE_SYSTEM_ALERT,
             WindowManager.LayoutParams.TYPE_SYSTEM_ERROR,
         };
@@ -3229,55 +3144,6 @@
     public void setTopFocusedDisplay(int displayId) {
         mTopFocusedDisplayId = displayId;
     }
-<<<<<<< HEAD
-=======
-
-    @Override
-    public void registerDisplayFoldListener(IDisplayFoldListener listener) {
-        if (mDisplayFoldController != null) {
-            mDisplayFoldController.registerDisplayFoldListener(listener);
-        }
-    }
-
-    @Override
-    public void unregisterDisplayFoldListener(IDisplayFoldListener listener) {
-        if (mDisplayFoldController != null) {
-            mDisplayFoldController.unregisterDisplayFoldListener(listener);
-        }
-    }
-
-    @Override
-    public void setOverrideFoldedArea(Rect area) {
-        if (mDisplayFoldController != null) {
-            mDisplayFoldController.setOverrideFoldedArea(area);
-        }
-    }
-
-    @Override
-    public Rect getFoldedArea() {
-        if (mDisplayFoldController != null) {
-            return mDisplayFoldController.getFoldedArea();
-        }
-        return new Rect();
-    }
-
-    @Override
-    public void onDefaultDisplayFocusChangedLw(WindowState newFocus) {
-        if (mDisplayFoldController != null) {
-            mDisplayFoldController.onDefaultDisplayFocusChanged(
-                    newFocus != null ? newFocus.getOwningPackage() : null);
-        }
-    }
-
-    @Override
-    public void registerShortcutKey(long shortcutCode, IShortcutService shortcutService)
-            throws RemoteException {
-        synchronized (mLock) {
-            IShortcutService service = mShortcutKeyServices.get(shortcutCode);
-            if (service != null && service.asBinder().pingBinder()) {
-                throw new RemoteException("Key already exists.");
-            }
->>>>>>> 825827da
 
     @Override
     public void registerDisplayFoldListener(IDisplayFoldListener listener) {
@@ -3497,12 +3363,6 @@
      */
     void launchHomeFromHotKey(int displayId, final boolean awakenFromDreams,
             final boolean respectKeyguard) {
-<<<<<<< HEAD
-        // Abort possibly stuck animations.
-        mHandler.post(mWindowManagerFuncs::triggerAnimationFailsafe);
-
-=======
->>>>>>> 825827da
         if (respectKeyguard) {
             if (isKeyguardShowingAndNotOccluded()) {
                 // don't launch home if keyguard showing
@@ -3556,7 +3416,6 @@
         mNavBarVirtualKeyHapticFeedbackEnabled = enabled;
     }
 
-<<<<<<< HEAD
     /** {@inheritDoc} */
     @Override
     public void applyKeyguardPolicyLw(WindowState win, WindowState imeTarget) {
@@ -3706,157 +3565,6 @@
     // TODO(b/117479243): handle it in InputPolicy
     /** {@inheritDoc} */
     @Override
-=======
-    /** {@inheritDoc} */
-    @Override
-    public void applyKeyguardPolicyLw(WindowState win, WindowState imeTarget) {
-        if (canBeHiddenByKeyguardLw(win)) {
-            if (shouldBeHiddenByKeyguard(win, imeTarget)) {
-                win.hideLw(false /* doAnimation */);
-            } else {
-                win.showLw(false /* doAnimation */);
-            }
-        }
-    }
-
-    /** {@inheritDoc} */
-    @Override
-    public void setKeyguardCandidateLw(WindowState win) {
-        mKeyguardCandidate = win;
-        setKeyguardOccludedLw(mKeyguardOccluded, true /* force */);
-    }
-
-    /**
-     * Updates the occluded state of the Keyguard.
-     *
-     * @return Whether the flags have changed and we have to redo the layout.
-     */
-    private boolean setKeyguardOccludedLw(boolean isOccluded, boolean force) {
-        if (DEBUG_KEYGUARD) Slog.d(TAG, "setKeyguardOccluded occluded=" + isOccluded);
-        final boolean wasOccluded = mKeyguardOccluded;
-        final boolean showing = mKeyguardDelegate.isShowing();
-        final boolean changed = wasOccluded != isOccluded || force;
-        if (!isOccluded && changed && showing) {
-            mKeyguardOccluded = false;
-            mKeyguardDelegate.setOccluded(false, true /* animate */);
-            if (mKeyguardCandidate != null) {
-                mKeyguardCandidate.getAttrs().privateFlags |= PRIVATE_FLAG_KEYGUARD;
-                if (!mKeyguardDelegate.hasLockscreenWallpaper()) {
-                    mKeyguardCandidate.getAttrs().flags |= FLAG_SHOW_WALLPAPER;
-                }
-            }
-            return true;
-        } else if (isOccluded && changed && showing) {
-            mKeyguardOccluded = true;
-            mKeyguardDelegate.setOccluded(true, false /* animate */);
-            if (mKeyguardCandidate != null) {
-                mKeyguardCandidate.getAttrs().privateFlags &= ~PRIVATE_FLAG_KEYGUARD;
-                mKeyguardCandidate.getAttrs().flags &= ~FLAG_SHOW_WALLPAPER;
-            }
-            return true;
-        } else if (changed) {
-            mKeyguardOccluded = isOccluded;
-            mKeyguardDelegate.setOccluded(isOccluded, false /* animate */);
-            return false;
-        } else {
-            return false;
-        }
-    }
-
-    /** {@inheritDoc} */
-    @Override
-    public void notifyLidSwitchChanged(long whenNanos, boolean lidOpen) {
-        // lid changed state
-        final int newLidState = lidOpen ? LID_OPEN : LID_CLOSED;
-        if (newLidState == mDefaultDisplayPolicy.getLidState()) {
-            return;
-        }
-
-        mDefaultDisplayPolicy.setLidState(newLidState);
-        applyLidSwitchState();
-        updateRotation(true);
-
-        if (lidOpen) {
-            wakeUp(SystemClock.uptimeMillis(), mAllowTheaterModeWakeFromLidSwitch,
-                    PowerManager.WAKE_REASON_LID, "android.policy:LID");
-        } else if (getLidBehavior() != LID_BEHAVIOR_SLEEP) {
-            mPowerManager.userActivity(SystemClock.uptimeMillis(), false);
-        }
-    }
-
-    @Override
-    public void notifyCameraLensCoverSwitchChanged(long whenNanos, boolean lensCovered) {
-        int lensCoverState = lensCovered ? CAMERA_LENS_COVERED : CAMERA_LENS_UNCOVERED;
-        if (mCameraLensCoverState == lensCoverState) {
-            return;
-        }
-        if (mCameraLensCoverState == CAMERA_LENS_COVERED &&
-                lensCoverState == CAMERA_LENS_UNCOVERED) {
-            Intent intent;
-            final boolean keyguardActive = mKeyguardDelegate == null ? false :
-                    mKeyguardDelegate.isShowing();
-            if (keyguardActive) {
-                intent = new Intent(MediaStore.INTENT_ACTION_STILL_IMAGE_CAMERA_SECURE);
-            } else {
-                intent = new Intent(MediaStore.INTENT_ACTION_STILL_IMAGE_CAMERA);
-            }
-            wakeUp(whenNanos / 1000000, mAllowTheaterModeWakeFromCameraLens,
-                    PowerManager.WAKE_REASON_CAMERA_LAUNCH, "android.policy:CAMERA_COVER");
-            startActivityAsUser(intent, UserHandle.CURRENT_OR_SELF);
-        }
-        mCameraLensCoverState = lensCoverState;
-    }
-
-    void initializeHdmiState() {
-        final int oldMask = StrictMode.allowThreadDiskReadsMask();
-        try {
-            initializeHdmiStateInternal();
-        } finally {
-            StrictMode.setThreadPolicyMask(oldMask);
-        }
-    }
-
-    void initializeHdmiStateInternal() {
-        boolean plugged = false;
-        // watch for HDMI plug messages if the hdmi switch exists
-        if (new File("/sys/devices/virtual/switch/hdmi/state").exists()) {
-            mHDMIObserver.startObserving("DEVPATH=/devices/virtual/switch/hdmi");
-
-            final String filename = "/sys/class/switch/hdmi/state";
-            FileReader reader = null;
-            try {
-                reader = new FileReader(filename);
-                char[] buf = new char[15];
-                int n = reader.read(buf);
-                if (n > 1) {
-                    plugged = 0 != Integer.parseInt(new String(buf, 0, n - 1));
-                }
-            } catch (IOException ex) {
-                Slog.w(TAG, "Couldn't read hdmi state from " + filename + ": " + ex);
-            } catch (NumberFormatException ex) {
-                Slog.w(TAG, "Couldn't read hdmi state from " + filename + ": " + ex);
-            } finally {
-                if (reader != null) {
-                    try {
-                        reader.close();
-                    } catch (IOException ex) {
-                    }
-                }
-            }
-        } else if (ExtconUEventObserver.extconExists()) {
-            HdmiVideoExtconUEventObserver observer = new HdmiVideoExtconUEventObserver();
-            plugged = observer.init();
-            mHDMIObserver = observer;
-        }
-        // This dance forces the code in setHdmiPlugged to run.
-        // Always do this so the sticky intent is stuck (to false) if there is no hdmi.
-        mDefaultDisplayPolicy.setHdmiPlugged(plugged, true /* force */);
-    }
-
-    // TODO(b/117479243): handle it in InputPolicy
-    /** {@inheritDoc} */
-    @Override
->>>>>>> 825827da
     public int interceptKeyBeforeQueueing(KeyEvent event, int policyFlags) {
         if (!mSystemBooted) {
             // If we have not yet booted, don't let key events do anything.
@@ -4272,35 +3980,6 @@
             }
         }
 
-        // Intercept the Accessibility keychord for TV (DPAD_DOWN + Back) before the keyevent is
-        // processed through interceptKeyEventBeforeDispatch since Talkback may consume this event
-        // before it has a chance to reach that method.
-        if (mHasFeatureLeanback) {
-            switch (keyCode) {
-                case KeyEvent.KEYCODE_DPAD_DOWN:
-                case KeyEvent.KEYCODE_BACK: {
-                    boolean handled = interceptAccessibilityGestureTv(keyCode, down);
-                    if (handled) {
-                        result &= ~ACTION_PASS_TO_USER;
-                    }
-                    break;
-                }
-            }
-        }
-
-        // Intercept the Accessibility keychord (CTRL + ALT + Z) for keyboard users.
-        if (mAccessibilityShortcutController.isAccessibilityShortcutAvailable(isKeyguardLocked())) {
-            switch (keyCode) {
-                case KeyEvent.KEYCODE_Z: {
-                    if (down && event.isCtrlPressed() && event.isAltPressed()) {
-                        mHandler.sendMessage(mHandler.obtainMessage(MSG_ACCESSIBILITY_SHORTCUT));
-                        result &= ~ACTION_PASS_TO_USER;
-                    }
-                    break;
-                }
-            }
-        }
-
         if (useHapticFeedback) {
             performHapticFeedback(HapticFeedbackConstants.VIRTUAL_KEY, false,
                     "Virtual Key - Press");
@@ -4919,7 +4598,6 @@
             mBootMsgDialog.dismiss();
             mBootMsgDialog = null;
         }
-<<<<<<< HEAD
     }
 
     @Override
@@ -4932,20 +4610,6 @@
         return mDefaultDisplayPolicy.isAwake() && !mGoingToSleep;
     }
 
-=======
-    }
-
-    @Override
-    public boolean isScreenOn() {
-        return mDefaultDisplayPolicy.isScreenOnEarly();
-    }
-
-    @Override
-    public boolean okToAnimate() {
-        return mDefaultDisplayPolicy.isAwake() && !mGoingToSleep;
-    }
-
->>>>>>> 825827da
     /** {@inheritDoc} */
     @Override
     public void enableKeyguard(boolean enabled) {
@@ -5460,27 +5124,9 @@
             }
         }
 
-<<<<<<< HEAD
-        Intent intent;
-
-        if (fromHomeKey) {
-            intent = new Intent(mHomeIntent);
-            intent.putExtra(WindowManagerPolicy.EXTRA_FROM_HOME_KEY, fromHomeKey);
-        } else {
-            intent = mHomeIntent;
-        }
-        final Bundle bundle = getLaunchDisplayIdBundle(displayId);
-        startActivityAsUser(intent, bundle, UserHandle.CURRENT);
-    }
-
-    private @Nullable Bundle getLaunchDisplayIdBundle(int displayId) {
-        return (displayId == INVALID_DISPLAY) ? null
-                : ActivityOptions.makeBasic().setLaunchDisplayId(displayId).toBundle();
-=======
         // Start home.
         mActivityTaskManagerInternal.startHomeOnDisplay(mCurrentUserId, "startDockOrHome",
                 displayId, true /* allowInstrumenting */, fromHomeKey);
->>>>>>> 825827da
     }
 
     /**
@@ -5574,12 +5220,9 @@
                 if (!mHapticTextHandleEnabled) {
                     return null;
                 }
-<<<<<<< HEAD
-=======
                 // fallthrough
             case HapticFeedbackConstants.CLOCK_TICK:
                 return VibrationEffect.get(VibrationEffect.EFFECT_TEXTURE_TICK);
->>>>>>> 825827da
             case HapticFeedbackConstants.KEYBOARD_RELEASE:
             case HapticFeedbackConstants.VIRTUAL_KEY_RELEASE:
             case HapticFeedbackConstants.ENTRY_BUMP:
