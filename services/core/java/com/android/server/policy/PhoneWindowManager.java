--- conflicted
+++ resolved
@@ -355,12 +355,10 @@
     /** Amount of time (in milliseconds) to wait for windows drawn before powering on. */
     static final int WAITING_FOR_DRAWN_TIMEOUT = 1000;
 
-<<<<<<< HEAD
-    private DeviceKeyHandler mDeviceKeyHandler;
-=======
     /** Amount of time (in milliseconds) a toast window can be shown. */
     public static final int TOAST_WINDOW_TIMEOUT = 3500; // 3.5 seconds
->>>>>>> 3570784f
+
+    private DeviceKeyHandler mDeviceKeyHandler;
 
     /**
      * Lock protecting internal state.  Must not call out into window
@@ -3592,7 +3590,6 @@
                 return 0;
             }
 
-<<<<<<< HEAD
             if (down) {
                 if (mPressOnMenuBehavior == KEY_ACTION_APP_SWITCH
                         || mLongPressOnMenuBehavior == KEY_ACTION_APP_SWITCH) {
@@ -3605,22 +3602,7 @@
                         mContext.sendOrderedBroadcastAsUser(intent, UserHandle.CURRENT,
                                 null, null, null, 0, null, null);
                         return -1;
-                    } else if (SHOW_PROCESSES_ON_ALT_MENU &&
-                            (metaState & KeyEvent.META_ALT_ON) == KeyEvent.META_ALT_ON) {
-                        Intent service = new Intent();
-                        service.setClassName(mContext, "com.android.server.LoadAverageService");
-                        ContentResolver res = mContext.getContentResolver();
-                        boolean shown = Settings.Global.getInt(
-                                res, Settings.Global.SHOW_PROCESSES, 0) != 0;
-                        if (!shown) {
-                            mContext.startService(service);
-                        } else {
-                            mContext.stopService(service);
-                        }
-                        Settings.Global.putInt(
-                                res, Settings.Global.SHOW_PROCESSES, shown ? 0 : 1);
-                        return -1;
-                     }
+                    }
                 } else if (longPress) {
                     if (!keyguardOn && mLongPressOnMenuBehavior != KEY_ACTION_NOTHING) {
                         if (mLongPressOnMenuBehavior != KEY_ACTION_APP_SWITCH) {
@@ -3631,14 +3613,6 @@
                         mMenuPressed = false;
                         return -1;
                     }
-=======
-            if (down && repeatCount == 0) {
-                if (mEnableShiftMenuBugReports && (metaState & chordBug) == chordBug) {
-                    Intent intent = new Intent(Intent.ACTION_BUG_REPORT);
-                    mContext.sendOrderedBroadcastAsUser(intent, UserHandle.CURRENT,
-                            null, null, null, 0, null, null);
-                    return -1;
->>>>>>> 3570784f
                 }
             }
             if (!down && mMenuPressed) {
