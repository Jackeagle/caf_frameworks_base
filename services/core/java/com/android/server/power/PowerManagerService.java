--- conflicted
+++ resolved
@@ -4474,11 +4474,7 @@
         }
 
         @Override // Binder call
-<<<<<<< HEAD
-        public boolean setPowerSaveMode(boolean enabled) {
-=======
         public boolean setPowerSaveModeEnabled(boolean enabled) {
->>>>>>> 825827da
             if (mContext.checkCallingOrSelfPermission(android.Manifest.permission.POWER_SAVER)
                     != PackageManager.PERMISSION_GRANTED) {
                 mContext.enforceCallingOrSelfPermission(
@@ -4493,12 +4489,7 @@
         }
 
         @Override // Binder call
-<<<<<<< HEAD
-        public boolean setDynamicPowerSavings(boolean dynamicPowerSavingsEnabled,
-                int disableThreshold) {
-=======
         public boolean setDynamicPowerSaveHint(boolean powerSaveHint, int disableThreshold) {
->>>>>>> 825827da
             mContext.enforceCallingOrSelfPermission(android.Manifest.permission.POWER_SAVER,
                     "updateDynamicPowerSavings");
             final long ident = Binder.clearCallingIdentity();
@@ -4511,11 +4502,7 @@
                     // abort updating if we weren't able to succeed on the threshold
                     success &= Settings.Global.putInt(resolver,
                             Settings.Global.DYNAMIC_POWER_SAVINGS_ENABLED,
-<<<<<<< HEAD
-                            dynamicPowerSavingsEnabled ? 1 : 0);
-=======
                             powerSaveHint ? 1 : 0);
->>>>>>> 825827da
                 }
                 return success;
             } finally {
@@ -4554,22 +4541,13 @@
         }
 
         @Override // Binder call
-<<<<<<< HEAD
-        public int getPowerSaveMode() {
-=======
         public int getPowerSaveModeTrigger() {
->>>>>>> 825827da
             mContext.enforceCallingOrSelfPermission(android.Manifest.permission.POWER_SAVER, null);
             final long ident = Binder.clearCallingIdentity();
             try {
                 return Settings.Global.getInt(mContext.getContentResolver(),
-<<<<<<< HEAD
-                        Settings.Global.AUTOMATIC_POWER_SAVER_MODE,
-                        PowerManager.POWER_SAVER_MODE_PERCENTAGE);
-=======
                         Settings.Global.AUTOMATIC_POWER_SAVE_MODE,
                         PowerManager.POWER_SAVE_MODE_TRIGGER_PERCENTAGE);
->>>>>>> 825827da
             } finally {
                 Binder.restoreCallingIdentity(ident);
             }
